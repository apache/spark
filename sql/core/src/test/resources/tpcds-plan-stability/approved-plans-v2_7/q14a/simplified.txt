--- conflicted
+++ resolved
@@ -19,7 +19,7 @@
                                     Filter [sales]
                                       Subquery #3
                                         WholeStageCodegen (8)
-                                          HashAggregate [sum,count] [avg((cast(quantity as decimal(10,0)) * list_price)),average_sales,sum,count]
+                                          HashAggregate [sum,count] [avg(CheckOverflow((promote_precision(cast(quantity as decimal(12,2))) * promote_precision(cast(list_price as decimal(12,2)))), DecimalType(18,2))),average_sales,sum,count]
                                             InputAdapter
                                               Exchange #13
                                                 WholeStageCodegen (7)
@@ -31,7 +31,7 @@
                                                             BroadcastHashJoin [ss_sold_date_sk,d_date_sk]
                                                               ColumnarToRow
                                                                 InputAdapter
-                                                                  Scan parquet spark_catalog.default.store_sales [ss_quantity,ss_list_price,ss_sold_date_sk]
+                                                                  Scan parquet default.store_sales [ss_quantity,ss_list_price,ss_sold_date_sk]
                                                                     ReusedSubquery [d_date_sk] #2
                                                               InputAdapter
                                                                 ReusedExchange [d_date_sk] #8
@@ -40,7 +40,7 @@
                                                             BroadcastHashJoin [cs_sold_date_sk,d_date_sk]
                                                               ColumnarToRow
                                                                 InputAdapter
-                                                                  Scan parquet spark_catalog.default.catalog_sales [cs_quantity,cs_list_price,cs_sold_date_sk]
+                                                                  Scan parquet default.catalog_sales [cs_quantity,cs_list_price,cs_sold_date_sk]
                                                                     SubqueryBroadcast [d_date_sk] #4
                                                                       BroadcastExchange #14
                                                                         WholeStageCodegen (1)
@@ -48,7 +48,7 @@
                                                                             Filter [d_year,d_date_sk]
                                                                               ColumnarToRow
                                                                                 InputAdapter
-                                                                                  Scan parquet spark_catalog.default.date_dim [d_date_sk,d_year]
+                                                                                  Scan parquet default.date_dim [d_date_sk,d_year]
                                                               InputAdapter
                                                                 ReusedExchange [d_date_sk] #14
                                                         WholeStageCodegen (6)
@@ -56,16 +56,11 @@
                                                             BroadcastHashJoin [ws_sold_date_sk,d_date_sk]
                                                               ColumnarToRow
                                                                 InputAdapter
-                                                                  Scan parquet spark_catalog.default.web_sales [ws_quantity,ws_list_price,ws_sold_date_sk]
+                                                                  Scan parquet default.web_sales [ws_quantity,ws_list_price,ws_sold_date_sk]
                                                                     ReusedSubquery [d_date_sk] #4
                                                               InputAdapter
-<<<<<<< HEAD
-                                                                ReusedExchange [d_date_sk] #15
-                                      HashAggregate [i_brand_id,i_class_id,i_category_id,sum,isEmpty,count] [sum((cast(ss_quantity as decimal(10,0)) * ss_list_price)),count(1),channel,sales,number_sales,sum,isEmpty,count]
-=======
                                                                 ReusedExchange [d_date_sk] #14
                                       HashAggregate [i_brand_id,i_class_id,i_category_id,sum,isEmpty,count] [sum(CheckOverflow((promote_precision(cast(ss_quantity as decimal(12,2))) * promote_precision(cast(ss_list_price as decimal(12,2)))), DecimalType(18,2))),count(1),channel,sales,number_sales,sum,isEmpty,count]
->>>>>>> 2ffd9892
                                         InputAdapter
                                           Exchange [i_brand_id,i_class_id,i_category_id] #3
                                             WholeStageCodegen (14)
@@ -78,7 +73,7 @@
                                                           Filter [ss_item_sk]
                                                             ColumnarToRow
                                                               InputAdapter
-                                                                Scan parquet spark_catalog.default.store_sales [ss_item_sk,ss_quantity,ss_list_price,ss_sold_date_sk]
+                                                                Scan parquet default.store_sales [ss_item_sk,ss_quantity,ss_list_price,ss_sold_date_sk]
                                                                   SubqueryBroadcast [d_date_sk] #1
                                                                     BroadcastExchange #4
                                                                       WholeStageCodegen (1)
@@ -86,7 +81,7 @@
                                                                           Filter [d_year,d_moy,d_date_sk]
                                                                             ColumnarToRow
                                                                               InputAdapter
-                                                                                Scan parquet spark_catalog.default.date_dim [d_date_sk,d_year,d_moy]
+                                                                                Scan parquet default.date_dim [d_date_sk,d_year,d_moy]
                                                           InputAdapter
                                                             BroadcastExchange #5
                                                               WholeStageCodegen (11)
@@ -95,7 +90,7 @@
                                                                     Filter [i_brand_id,i_class_id,i_category_id]
                                                                       ColumnarToRow
                                                                         InputAdapter
-                                                                          Scan parquet spark_catalog.default.item [i_item_sk,i_brand_id,i_class_id,i_category_id]
+                                                                          Scan parquet default.item [i_item_sk,i_brand_id,i_class_id,i_category_id]
                                                                     InputAdapter
                                                                       BroadcastExchange #6
                                                                         WholeStageCodegen (10)
@@ -112,7 +107,7 @@
                                                                                               Filter [ss_item_sk]
                                                                                                 ColumnarToRow
                                                                                                   InputAdapter
-                                                                                                    Scan parquet spark_catalog.default.store_sales [ss_item_sk,ss_sold_date_sk]
+                                                                                                    Scan parquet default.store_sales [ss_item_sk,ss_sold_date_sk]
                                                                                                       SubqueryBroadcast [d_date_sk] #2
                                                                                                         BroadcastExchange #8
                                                                                                           WholeStageCodegen (1)
@@ -120,7 +115,7 @@
                                                                                                               Filter [d_year,d_date_sk]
                                                                                                                 ColumnarToRow
                                                                                                                   InputAdapter
-                                                                                                                    Scan parquet spark_catalog.default.date_dim [d_date_sk,d_year]
+                                                                                                                    Scan parquet default.date_dim [d_date_sk,d_year]
                                                                                               InputAdapter
                                                                                                 BroadcastExchange #9
                                                                                                   WholeStageCodegen (4)
@@ -128,7 +123,7 @@
                                                                                                       Filter [i_item_sk,i_brand_id,i_class_id,i_category_id]
                                                                                                         ColumnarToRow
                                                                                                           InputAdapter
-                                                                                                            Scan parquet spark_catalog.default.item [i_item_sk,i_brand_id,i_class_id,i_category_id]
+                                                                                                            Scan parquet default.item [i_item_sk,i_brand_id,i_class_id,i_category_id]
                                                                                                       InputAdapter
                                                                                                         BroadcastExchange #10
                                                                                                           WholeStageCodegen (3)
@@ -139,7 +134,7 @@
                                                                                                                     Filter [cs_item_sk]
                                                                                                                       ColumnarToRow
                                                                                                                         InputAdapter
-                                                                                                                          Scan parquet spark_catalog.default.catalog_sales [cs_item_sk,cs_sold_date_sk]
+                                                                                                                          Scan parquet default.catalog_sales [cs_item_sk,cs_sold_date_sk]
                                                                                                                             ReusedSubquery [d_date_sk] #2
                                                                                                                     InputAdapter
                                                                                                                       BroadcastExchange #11
@@ -147,7 +142,7 @@
                                                                                                                           Filter [i_item_sk]
                                                                                                                             ColumnarToRow
                                                                                                                               InputAdapter
-                                                                                                                                Scan parquet spark_catalog.default.item [i_item_sk,i_brand_id,i_class_id,i_category_id]
+                                                                                                                                Scan parquet default.item [i_item_sk,i_brand_id,i_class_id,i_category_id]
                                                                                                                 InputAdapter
                                                                                                                   ReusedExchange [d_date_sk] #8
                                                                                           InputAdapter
@@ -162,32 +157,20 @@
                                                                                           Filter [ws_item_sk]
                                                                                             ColumnarToRow
                                                                                               InputAdapter
-                                                                                                Scan parquet spark_catalog.default.web_sales [ws_item_sk,ws_sold_date_sk]
+                                                                                                Scan parquet default.web_sales [ws_item_sk,ws_sold_date_sk]
                                                                                                   ReusedSubquery [d_date_sk] #2
                                                                                           InputAdapter
                                                                                             ReusedExchange [i_item_sk,i_brand_id,i_class_id,i_category_id] #11
                                                                                       InputAdapter
                                                                                         ReusedExchange [d_date_sk] #8
                                                         InputAdapter
-<<<<<<< HEAD
-                                                          BroadcastExchange #13
-                                                            WholeStageCodegen (23)
-                                                              BroadcastHashJoin [i_item_sk,ss_item_sk]
-                                                                Filter [i_item_sk]
-                                                                  ColumnarToRow
-                                                                    InputAdapter
-                                                                      Scan parquet spark_catalog.default.item [i_item_sk,i_brand_id,i_class_id,i_category_id]
-                                                                InputAdapter
-                                                                  ReusedExchange [ss_item_sk] #5
-=======
                                                           ReusedExchange [i_item_sk,i_brand_id,i_class_id,i_category_id] #11
->>>>>>> 2ffd9892
                                                     InputAdapter
                                                       ReusedExchange [d_date_sk] #4
                                   WholeStageCodegen (30)
                                     Filter [sales]
                                       ReusedSubquery [average_sales] #3
-                                      HashAggregate [i_brand_id,i_class_id,i_category_id,sum,isEmpty,count] [sum((cast(cs_quantity as decimal(10,0)) * cs_list_price)),count(1),channel,sales,number_sales,sum,isEmpty,count]
+                                      HashAggregate [i_brand_id,i_class_id,i_category_id,sum,isEmpty,count] [sum(CheckOverflow((promote_precision(cast(cs_quantity as decimal(12,2))) * promote_precision(cast(cs_list_price as decimal(12,2)))), DecimalType(18,2))),count(1),channel,sales,number_sales,sum,isEmpty,count]
                                         InputAdapter
                                           Exchange [i_brand_id,i_class_id,i_category_id] #15
                                             WholeStageCodegen (29)
@@ -200,7 +183,7 @@
                                                           Filter [cs_item_sk]
                                                             ColumnarToRow
                                                               InputAdapter
-                                                                Scan parquet spark_catalog.default.catalog_sales [cs_item_sk,cs_quantity,cs_list_price,cs_sold_date_sk]
+                                                                Scan parquet default.catalog_sales [cs_item_sk,cs_quantity,cs_list_price,cs_sold_date_sk]
                                                                   ReusedSubquery [d_date_sk] #1
                                                           InputAdapter
                                                             ReusedExchange [ss_item_sk] #5
@@ -211,7 +194,7 @@
                                   WholeStageCodegen (45)
                                     Filter [sales]
                                       ReusedSubquery [average_sales] #3
-                                      HashAggregate [i_brand_id,i_class_id,i_category_id,sum,isEmpty,count] [sum((cast(ws_quantity as decimal(10,0)) * ws_list_price)),count(1),channel,sales,number_sales,sum,isEmpty,count]
+                                      HashAggregate [i_brand_id,i_class_id,i_category_id,sum,isEmpty,count] [sum(CheckOverflow((promote_precision(cast(ws_quantity as decimal(12,2))) * promote_precision(cast(ws_list_price as decimal(12,2)))), DecimalType(18,2))),count(1),channel,sales,number_sales,sum,isEmpty,count]
                                         InputAdapter
                                           Exchange [i_brand_id,i_class_id,i_category_id] #16
                                             WholeStageCodegen (44)
@@ -224,7 +207,7 @@
                                                           Filter [ws_item_sk]
                                                             ColumnarToRow
                                                               InputAdapter
-                                                                Scan parquet spark_catalog.default.web_sales [ws_item_sk,ws_quantity,ws_list_price,ws_sold_date_sk]
+                                                                Scan parquet default.web_sales [ws_item_sk,ws_quantity,ws_list_price,ws_sold_date_sk]
                                                                   ReusedSubquery [d_date_sk] #1
                                                           InputAdapter
                                                             ReusedExchange [ss_item_sk] #5
