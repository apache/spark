TakeOrderedAndProject [c_last_name,c_first_name,sales]
  Union
    WholeStageCodegen (18)
      HashAggregate [c_last_name,c_first_name,sum,isEmpty] [sum(CheckOverflow((promote_precision(cast(cast(cs_quantity as decimal(10,0)) as decimal(12,2))) * promote_precision(cast(cs_list_price as decimal(12,2)))), DecimalType(18,2), true)),sales,sum,isEmpty]
        InputAdapter
          Exchange [c_last_name,c_first_name] #1
            WholeStageCodegen (17)
              HashAggregate [c_last_name,c_first_name,cs_quantity,cs_list_price] [sum,isEmpty,sum,isEmpty]
                Project [cs_quantity,cs_list_price,c_first_name,c_last_name]
                  BroadcastHashJoin [cs_sold_date_sk,d_date_sk]
                    Project [cs_quantity,cs_list_price,cs_sold_date_sk,c_first_name,c_last_name]
                      BroadcastHashJoin [cs_bill_customer_sk,c_customer_sk]
                        SortMergeJoin [cs_bill_customer_sk,c_customer_sk]
                          InputAdapter
                            WholeStageCodegen (6)
                              Sort [cs_bill_customer_sk]
                                InputAdapter
                                  Exchange [cs_bill_customer_sk] #2
                                    WholeStageCodegen (5)
                                      Project [cs_bill_customer_sk,cs_quantity,cs_list_price,cs_sold_date_sk]
                                        BroadcastHashJoin [cs_item_sk,item_sk]
                                          Filter [cs_bill_customer_sk]
                                            ColumnarToRow
                                              InputAdapter
                                                Scan parquet default.catalog_sales [cs_bill_customer_sk,cs_item_sk,cs_quantity,cs_list_price,cs_sold_date_sk]
                                                  SubqueryBroadcast [d_date_sk] #1
                                                    BroadcastExchange #3
                                                      WholeStageCodegen (1)
                                                        Project [d_date_sk]
                                                          Filter [d_year,d_moy,d_date_sk]
                                                            ColumnarToRow
                                                              InputAdapter
                                                                Scan parquet default.date_dim [d_date_sk,d_year,d_moy]
                                          InputAdapter
                                            BroadcastExchange #4
                                              WholeStageCodegen (4)
                                                Project [item_sk]
                                                  Filter [cnt]
                                                    HashAggregate [_groupingexpression,i_item_sk,d_date,count] [count(1),item_sk,cnt,count]
                                                      InputAdapter
                                                        Exchange [_groupingexpression,i_item_sk,d_date] #5
                                                          WholeStageCodegen (3)
                                                            HashAggregate [_groupingexpression,i_item_sk,d_date] [count,count]
                                                              Project [d_date,i_item_sk,i_item_desc]
                                                                BroadcastHashJoin [ss_item_sk,i_item_sk]
                                                                  Project [ss_item_sk,d_date]
                                                                    BroadcastHashJoin [ss_sold_date_sk,d_date_sk]
                                                                      Filter [ss_item_sk]
                                                                        ColumnarToRow
                                                                          InputAdapter
                                                                            Scan parquet default.store_sales [ss_item_sk,ss_sold_date_sk]
                                                                              SubqueryBroadcast [d_date_sk] #2
                                                                                BroadcastExchange #6
                                                                                  WholeStageCodegen (1)
                                                                                    Project [d_date_sk,d_date]
                                                                                      Filter [d_year,d_date_sk]
                                                                                        ColumnarToRow
                                                                                          InputAdapter
                                                                                            Scan parquet default.date_dim [d_date_sk,d_date,d_year]
                                                                      InputAdapter
                                                                        ReusedExchange [d_date_sk,d_date] #6
                                                                  InputAdapter
                                                                    BroadcastExchange #7
                                                                      WholeStageCodegen (2)
                                                                        Filter [i_item_sk]
                                                                          ColumnarToRow
                                                                            InputAdapter
                                                                              Scan parquet default.item [i_item_sk,i_item_desc]
                          InputAdapter
                            WholeStageCodegen (9)
                              Sort [c_customer_sk]
                                Project [c_customer_sk]
                                  Filter [ssales]
                                    Subquery #3
                                      WholeStageCodegen (5)
                                        HashAggregate [max] [max(csales),tpcds_cmax,max]
                                          InputAdapter
                                            Exchange #10
                                              WholeStageCodegen (4)
                                                HashAggregate [csales] [max,max]
                                                  HashAggregate [c_customer_sk,sum,isEmpty] [sum(CheckOverflow((promote_precision(cast(cast(ss_quantity as decimal(10,0)) as decimal(12,2))) * promote_precision(cast(ss_sales_price as decimal(12,2)))), DecimalType(18,2), true)),csales,sum,isEmpty]
                                                    InputAdapter
                                                      Exchange [c_customer_sk] #11
                                                        WholeStageCodegen (3)
                                                          HashAggregate [c_customer_sk,ss_quantity,ss_sales_price] [sum,isEmpty,sum,isEmpty]
                                                            Project [ss_quantity,ss_sales_price,c_customer_sk]
                                                              BroadcastHashJoin [ss_sold_date_sk,d_date_sk]
                                                                Project [ss_quantity,ss_sales_price,ss_sold_date_sk,c_customer_sk]
                                                                  BroadcastHashJoin [ss_customer_sk,c_customer_sk]
                                                                    Filter [ss_customer_sk]
                                                                      ColumnarToRow
                                                                        InputAdapter
                                                                          Scan parquet default.store_sales [ss_customer_sk,ss_quantity,ss_sales_price,ss_sold_date_sk]
                                                                            SubqueryBroadcast [d_date_sk] #4
                                                                              BroadcastExchange #12
                                                                                WholeStageCodegen (1)
                                                                                  Project [d_date_sk]
                                                                                    Filter [d_year,d_date_sk]
                                                                                      ColumnarToRow
                                                                                        InputAdapter
                                                                                          Scan parquet default.date_dim [d_date_sk,d_year]
                                                                    InputAdapter
                                                                      ReusedExchange [c_customer_sk] #9
                                                                InputAdapter
<<<<<<< HEAD
                                                                  ReusedExchange [d_date_sk] #12
                                    HashAggregate [c_customer_sk,sum,isEmpty] [sum(CheckOverflow((promote_precision(cast(cast(ss_quantity as decimal(10,0)) as decimal(12,2))) * promote_precision(cast(ss_sales_price as decimal(12,2)))), DecimalType(18,2), true)),sum(CheckOverflow((promote_precision(cast(cast(ss_quantity as decimal(10,0)) as decimal(12,2))) * promote_precision(cast(ss_sales_price as decimal(12,2)))), DecimalType(18,2), true)),sum,isEmpty]
=======
                                                                  BroadcastExchange #12
                                                                    WholeStageCodegen (2)
                                                                      Project [d_date_sk]
                                                                        Filter [d_year,d_date_sk]
                                                                          ColumnarToRow
                                                                            InputAdapter
                                                                              Scan parquet default.date_dim [d_date_sk,d_year]
                                    HashAggregate [c_customer_sk,sum,isEmpty] [sum(CheckOverflow((promote_precision(cast(cast(ss_quantity as decimal(10,0)) as decimal(12,2))) * promote_precision(cast(ss_sales_price as decimal(12,2)))), DecimalType(18,2), true)),ssales,sum,isEmpty]
>>>>>>> abf9675a
                                      InputAdapter
                                        Exchange [c_customer_sk] #8
                                          WholeStageCodegen (8)
                                            HashAggregate [c_customer_sk,ss_quantity,ss_sales_price] [sum,isEmpty,sum,isEmpty]
                                              Project [ss_quantity,ss_sales_price,c_customer_sk]
                                                BroadcastHashJoin [ss_customer_sk,c_customer_sk]
                                                  Project [ss_customer_sk,ss_quantity,ss_sales_price]
                                                    Filter [ss_customer_sk]
                                                      ColumnarToRow
                                                        InputAdapter
                                                          Scan parquet default.store_sales [ss_customer_sk,ss_quantity,ss_sales_price,ss_sold_date_sk]
                                                  InputAdapter
                                                    BroadcastExchange #9
                                                      WholeStageCodegen (7)
                                                        Filter [c_customer_sk]
                                                          ColumnarToRow
                                                            InputAdapter
                                                              Scan parquet default.customer [c_customer_sk]
                        InputAdapter
                          BroadcastExchange #13
                            WholeStageCodegen (15)
                              SortMergeJoin [c_customer_sk,c_customer_sk]
                                InputAdapter
                                  WholeStageCodegen (11)
                                    Sort [c_customer_sk]
                                      InputAdapter
                                        Exchange [c_customer_sk] #14
                                          WholeStageCodegen (10)
                                            Filter [c_customer_sk]
                                              ColumnarToRow
                                                InputAdapter
                                                  Scan parquet default.customer [c_customer_sk,c_first_name,c_last_name]
                                InputAdapter
                                  WholeStageCodegen (14)
                                    Sort [c_customer_sk]
                                      Project [c_customer_sk]
                                        Filter [ssales]
                                          ReusedSubquery [tpcds_cmax] #3
                                          HashAggregate [c_customer_sk,sum,isEmpty] [sum(CheckOverflow((promote_precision(cast(cast(ss_quantity as decimal(10,0)) as decimal(12,2))) * promote_precision(cast(ss_sales_price as decimal(12,2)))), DecimalType(18,2), true)),ssales,sum,isEmpty]
                                            InputAdapter
                                              ReusedExchange [c_customer_sk,sum,isEmpty] #8
                    InputAdapter
                      ReusedExchange [d_date_sk] #3
    WholeStageCodegen (36)
      HashAggregate [c_last_name,c_first_name,sum,isEmpty] [sum(CheckOverflow((promote_precision(cast(cast(ws_quantity as decimal(10,0)) as decimal(12,2))) * promote_precision(cast(ws_list_price as decimal(12,2)))), DecimalType(18,2), true)),sales,sum,isEmpty]
        InputAdapter
          Exchange [c_last_name,c_first_name] #15
            WholeStageCodegen (35)
              HashAggregate [c_last_name,c_first_name,ws_quantity,ws_list_price] [sum,isEmpty,sum,isEmpty]
                Project [ws_quantity,ws_list_price,c_first_name,c_last_name]
                  BroadcastHashJoin [ws_sold_date_sk,d_date_sk]
                    Project [ws_quantity,ws_list_price,ws_sold_date_sk,c_first_name,c_last_name]
                      BroadcastHashJoin [ws_bill_customer_sk,c_customer_sk]
                        SortMergeJoin [ws_bill_customer_sk,c_customer_sk]
                          InputAdapter
                            WholeStageCodegen (24)
                              Sort [ws_bill_customer_sk]
                                InputAdapter
                                  Exchange [ws_bill_customer_sk] #16
                                    WholeStageCodegen (23)
                                      Project [ws_bill_customer_sk,ws_quantity,ws_list_price,ws_sold_date_sk]
                                        BroadcastHashJoin [ws_item_sk,item_sk]
                                          Filter [ws_bill_customer_sk]
                                            ColumnarToRow
                                              InputAdapter
                                                Scan parquet default.web_sales [ws_item_sk,ws_bill_customer_sk,ws_quantity,ws_list_price,ws_sold_date_sk]
                                                  ReusedSubquery [d_date_sk] #1
                                          InputAdapter
                                            ReusedExchange [item_sk] #4
                          InputAdapter
                            WholeStageCodegen (27)
                              Sort [c_customer_sk]
                                Project [c_customer_sk]
                                  Filter [ssales]
                                    ReusedSubquery [tpcds_cmax] #3
                                    HashAggregate [c_customer_sk,sum,isEmpty] [sum(CheckOverflow((promote_precision(cast(cast(ss_quantity as decimal(10,0)) as decimal(12,2))) * promote_precision(cast(ss_sales_price as decimal(12,2)))), DecimalType(18,2), true)),ssales,sum,isEmpty]
                                      InputAdapter
                                        ReusedExchange [c_customer_sk,sum,isEmpty] #8
                        InputAdapter
                          ReusedExchange [c_customer_sk,c_first_name,c_last_name] #13
                    InputAdapter
                      ReusedExchange [d_date_sk] #3<|MERGE_RESOLUTION|>--- conflicted
+++ resolved
@@ -102,19 +102,8 @@
                                                                     InputAdapter
                                                                       ReusedExchange [c_customer_sk] #9
                                                                 InputAdapter
-<<<<<<< HEAD
                                                                   ReusedExchange [d_date_sk] #12
-                                    HashAggregate [c_customer_sk,sum,isEmpty] [sum(CheckOverflow((promote_precision(cast(cast(ss_quantity as decimal(10,0)) as decimal(12,2))) * promote_precision(cast(ss_sales_price as decimal(12,2)))), DecimalType(18,2), true)),sum(CheckOverflow((promote_precision(cast(cast(ss_quantity as decimal(10,0)) as decimal(12,2))) * promote_precision(cast(ss_sales_price as decimal(12,2)))), DecimalType(18,2), true)),sum,isEmpty]
-=======
-                                                                  BroadcastExchange #12
-                                                                    WholeStageCodegen (2)
-                                                                      Project [d_date_sk]
-                                                                        Filter [d_year,d_date_sk]
-                                                                          ColumnarToRow
-                                                                            InputAdapter
-                                                                              Scan parquet default.date_dim [d_date_sk,d_year]
                                     HashAggregate [c_customer_sk,sum,isEmpty] [sum(CheckOverflow((promote_precision(cast(cast(ss_quantity as decimal(10,0)) as decimal(12,2))) * promote_precision(cast(ss_sales_price as decimal(12,2)))), DecimalType(18,2), true)),ssales,sum,isEmpty]
->>>>>>> abf9675a
                                       InputAdapter
                                         Exchange [c_customer_sk] #8
                                           WholeStageCodegen (8)
