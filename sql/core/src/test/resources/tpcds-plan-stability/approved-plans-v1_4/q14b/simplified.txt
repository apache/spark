TakeOrderedAndProject [i_brand_id,i_class_id,i_category_id,channel,sales,number_sales,channel,i_brand_id,i_class_id,i_category_id,sales,number_sales]
  WholeStageCodegen (60)
    BroadcastHashJoin [i_brand_id,i_class_id,i_category_id,i_brand_id,i_class_id,i_category_id]
      Project [i_brand_id,i_class_id,i_category_id,sales,number_sales]
        Filter [sum(CheckOverflow((promote_precision(cast(cast(ss_quantity as decimal(10,0)) as decimal(12,2))) * promote_precision(cast(ss_list_price as decimal(12,2)))), DecimalType(18,2), true))]
          Subquery #4
            WholeStageCodegen (8)
              HashAggregate [sum,count] [avg(CheckOverflow((promote_precision(cast(cast(quantity as decimal(10,0)) as decimal(12,2))) * promote_precision(cast(list_price as decimal(12,2)))), DecimalType(18,2), true)),average_sales,sum,count]
                InputAdapter
                  Exchange #15
                    WholeStageCodegen (7)
                      HashAggregate [quantity,list_price] [sum,count,sum,count]
                        InputAdapter
                          Union
                            WholeStageCodegen (2)
                              Project [ss_quantity,ss_list_price]
                                BroadcastHashJoin [ss_sold_date_sk,d_date_sk]
                                  ColumnarToRow
                                    InputAdapter
                                      Scan parquet default.store_sales [ss_quantity,ss_list_price,ss_sold_date_sk]
                                        SubqueryBroadcast [d_date_sk] #5
                                          ReusedExchange [d_date_sk] #16
                                  InputAdapter
                                    BroadcastExchange #16
                                      WholeStageCodegen (1)
                                        Project [d_date_sk]
                                          Filter [d_year,d_date_sk]
                                            ColumnarToRow
                                              InputAdapter
                                                Scan parquet default.date_dim [d_date_sk,d_year]
                            WholeStageCodegen (4)
                              Project [cs_quantity,cs_list_price]
                                BroadcastHashJoin [cs_sold_date_sk,d_date_sk]
                                  ColumnarToRow
                                    InputAdapter
                                      Scan parquet default.catalog_sales [cs_quantity,cs_list_price,cs_sold_date_sk]
                                        ReusedSubquery [d_date_sk] #5
                                  InputAdapter
                                    ReusedExchange [d_date_sk] #16
                            WholeStageCodegen (6)
                              Project [ws_quantity,ws_list_price]
                                BroadcastHashJoin [ws_sold_date_sk,d_date_sk]
                                  ColumnarToRow
                                    InputAdapter
                                      Scan parquet default.web_sales [ws_quantity,ws_list_price,ws_sold_date_sk]
                                        ReusedSubquery [d_date_sk] #5
                                  InputAdapter
                                    ReusedExchange [d_date_sk] #16
          HashAggregate [i_brand_id,i_class_id,i_category_id,sum,isEmpty,count] [sum(CheckOverflow((promote_precision(cast(cast(ss_quantity as decimal(10,0)) as decimal(12,2))) * promote_precision(cast(ss_list_price as decimal(12,2)))), DecimalType(18,2), true)),count(1),sales,number_sales,sum(CheckOverflow((promote_precision(cast(cast(ss_quantity as decimal(10,0)) as decimal(12,2))) * promote_precision(cast(ss_list_price as decimal(12,2)))), DecimalType(18,2), true)),sum,isEmpty,count]
            InputAdapter
              Exchange [i_brand_id,i_class_id,i_category_id] #1
                WholeStageCodegen (29)
                  HashAggregate [i_brand_id,i_class_id,i_category_id,ss_quantity,ss_list_price] [sum,isEmpty,count,sum,isEmpty,count]
                    Project [ss_quantity,ss_list_price,i_brand_id,i_class_id,i_category_id]
                      BroadcastHashJoin [ss_sold_date_sk,d_date_sk]
                        Project [ss_quantity,ss_list_price,ss_sold_date_sk,i_brand_id,i_class_id,i_category_id]
                          BroadcastHashJoin [ss_item_sk,i_item_sk]
                            BroadcastHashJoin [ss_item_sk,ss_item_sk]
                              Filter [ss_item_sk]
                                ColumnarToRow
                                  InputAdapter
                                    Scan parquet default.store_sales [ss_item_sk,ss_quantity,ss_list_price,ss_sold_date_sk]
                                      SubqueryBroadcast [d_date_sk] #1
                                        ReusedExchange [d_date_sk] #2
                              InputAdapter
                                BroadcastExchange #3
                                  WholeStageCodegen (13)
                                    Project [i_item_sk]
                                      BroadcastHashJoin [i_brand_id,i_class_id,i_category_id,brand_id,class_id,category_id]
                                        Filter [i_brand_id,i_class_id,i_category_id]
                                          ColumnarToRow
                                            InputAdapter
                                              Scan parquet default.item [i_item_sk,i_brand_id,i_class_id,i_category_id]
                                        InputAdapter
                                          BroadcastExchange #4
                                            WholeStageCodegen (12)
                                              BroadcastHashJoin [brand_id,class_id,category_id,i_brand_id,i_class_id,i_category_id]
                                                HashAggregate [brand_id,class_id,category_id]
<<<<<<< HEAD
                                                  HashAggregate [brand_id,class_id,category_id]
                                                    BroadcastHashJoin [brand_id,class_id,category_id,i_brand_id,i_class_id,i_category_id]
                                                      HashAggregate [brand_id,class_id,category_id]
                                                        InputAdapter
                                                          Exchange [brand_id,class_id,category_id] #5
                                                            WholeStageCodegen (3)
                                                              HashAggregate [brand_id,class_id,category_id]
                                                                Project [i_brand_id,i_class_id,i_category_id]
                                                                  BroadcastHashJoin [ss_sold_date_sk,d_date_sk]
                                                                    Project [ss_sold_date_sk,i_brand_id,i_class_id,i_category_id]
                                                                      BroadcastHashJoin [ss_item_sk,i_item_sk]
                                                                        Filter [ss_item_sk]
                                                                          ColumnarToRow
                                                                            InputAdapter
                                                                              Scan parquet default.store_sales [ss_item_sk,ss_sold_date_sk]
                                                                                SubqueryBroadcast [d_date_sk] #2
                                                                                  ReusedExchange [d_date_sk] #6
                                                                        InputAdapter
                                                                          BroadcastExchange #7
                                                                            WholeStageCodegen (1)
=======
                                                  BroadcastHashJoin [brand_id,class_id,category_id,i_brand_id,i_class_id,i_category_id]
                                                    HashAggregate [brand_id,class_id,category_id]
                                                      InputAdapter
                                                        Exchange [brand_id,class_id,category_id] #5
                                                          WholeStageCodegen (6)
                                                            HashAggregate [brand_id,class_id,category_id]
                                                              Project [i_brand_id,i_class_id,i_category_id]
                                                                BroadcastHashJoin [ss_sold_date_sk,d_date_sk]
                                                                  Project [ss_sold_date_sk,i_brand_id,i_class_id,i_category_id]
                                                                    BroadcastHashJoin [ss_item_sk,i_item_sk]
                                                                      Filter [ss_item_sk]
                                                                        ColumnarToRow
                                                                          InputAdapter
                                                                            Scan parquet default.store_sales [ss_item_sk,ss_sold_date_sk]
                                                                              SubqueryBroadcast [d_date_sk] #2
                                                                                ReusedExchange [d_date_sk] #6
                                                                      InputAdapter
                                                                        BroadcastExchange #7
                                                                          WholeStageCodegen (4)
                                                                            BroadcastHashJoin [i_brand_id,i_class_id,i_category_id,i_brand_id,i_class_id,i_category_id]
>>>>>>> b17a0e69
                                                                              Filter [i_item_sk,i_brand_id,i_class_id,i_category_id]
                                                                                ColumnarToRow
                                                                                  InputAdapter
                                                                                    Scan parquet default.item [i_item_sk,i_brand_id,i_class_id,i_category_id]
<<<<<<< HEAD
                                                                    InputAdapter
                                                                      BroadcastExchange #6
                                                                        WholeStageCodegen (2)
                                                                          Project [d_date_sk]
                                                                            Filter [d_year,d_date_sk]
                                                                              ColumnarToRow
                                                                                InputAdapter
                                                                                  Scan parquet default.date_dim [d_date_sk,d_year]
                                                      InputAdapter
                                                        BroadcastExchange #8
                                                          WholeStageCodegen (7)
                                                            HashAggregate [i_brand_id,i_class_id,i_category_id]
                                                              InputAdapter
                                                                Exchange [i_brand_id,i_class_id,i_category_id] #9
                                                                  WholeStageCodegen (6)
                                                                    HashAggregate [i_brand_id,i_class_id,i_category_id]
                                                                      Project [i_brand_id,i_class_id,i_category_id]
                                                                        BroadcastHashJoin [cs_sold_date_sk,d_date_sk]
                                                                          Project [cs_sold_date_sk,i_brand_id,i_class_id,i_category_id]
                                                                            BroadcastHashJoin [cs_item_sk,i_item_sk]
                                                                              Filter [cs_item_sk]
                                                                                ColumnarToRow
                                                                                  InputAdapter
                                                                                    Scan parquet default.catalog_sales [cs_item_sk,cs_sold_date_sk]
                                                                                      ReusedSubquery [d_date_sk] #2
                                                                              InputAdapter
                                                                                BroadcastExchange #10
                                                                                  WholeStageCodegen (4)
                                                                                    Filter [i_item_sk]
                                                                                      ColumnarToRow
                                                                                        InputAdapter
                                                                                          Scan parquet default.item [i_item_sk,i_brand_id,i_class_id,i_category_id]
                                                                          InputAdapter
                                                                            ReusedExchange [d_date_sk] #6
                                                InputAdapter
                                                  BroadcastExchange #11
                                                    WholeStageCodegen (11)
                                                      HashAggregate [i_brand_id,i_class_id,i_category_id]
                                                        InputAdapter
                                                          Exchange [i_brand_id,i_class_id,i_category_id] #12
                                                            WholeStageCodegen (10)
                                                              HashAggregate [i_brand_id,i_class_id,i_category_id]
                                                                Project [i_brand_id,i_class_id,i_category_id]
                                                                  BroadcastHashJoin [ws_sold_date_sk,d_date_sk]
                                                                    Project [ws_sold_date_sk,i_brand_id,i_class_id,i_category_id]
                                                                      BroadcastHashJoin [ws_item_sk,i_item_sk]
                                                                        Filter [ws_item_sk]
                                                                          ColumnarToRow
                                                                            InputAdapter
                                                                              Scan parquet default.web_sales [ws_item_sk,ws_sold_date_sk]
                                                                                ReusedSubquery [d_date_sk] #2
                                                                        InputAdapter
                                                                          ReusedExchange [i_item_sk,i_brand_id,i_class_id,i_category_id] #10
                                                                    InputAdapter
                                                                      ReusedExchange [d_date_sk] #6
=======
                                                                              InputAdapter
                                                                                BroadcastExchange #8
                                                                                  WholeStageCodegen (3)
                                                                                    Project [i_brand_id,i_class_id,i_category_id]
                                                                                      BroadcastHashJoin [cs_sold_date_sk,d_date_sk]
                                                                                        Project [cs_sold_date_sk,i_brand_id,i_class_id,i_category_id]
                                                                                          BroadcastHashJoin [cs_item_sk,i_item_sk]
                                                                                            Filter [cs_item_sk]
                                                                                              ColumnarToRow
                                                                                                InputAdapter
                                                                                                  Scan parquet default.catalog_sales [cs_item_sk,cs_sold_date_sk]
                                                                                                    ReusedSubquery [d_date_sk] #2
                                                                                            InputAdapter
                                                                                              BroadcastExchange #9
                                                                                                WholeStageCodegen (1)
                                                                                                  Filter [i_item_sk]
                                                                                                    ColumnarToRow
                                                                                                      InputAdapter
                                                                                                        Scan parquet default.item [i_item_sk,i_brand_id,i_class_id,i_category_id]
                                                                                        InputAdapter
                                                                                          BroadcastExchange #6
                                                                                            WholeStageCodegen (2)
                                                                                              Project [d_date_sk]
                                                                                                Filter [d_year,d_date_sk]
                                                                                                  ColumnarToRow
                                                                                                    InputAdapter
                                                                                                      Scan parquet default.date_dim [d_date_sk,d_year]
                                                                  InputAdapter
                                                                    ReusedExchange [d_date_sk] #6
                                                    InputAdapter
                                                      BroadcastExchange #10
                                                        WholeStageCodegen (9)
                                                          Project [i_brand_id,i_class_id,i_category_id]
                                                            BroadcastHashJoin [ws_sold_date_sk,d_date_sk]
                                                              Project [ws_sold_date_sk,i_brand_id,i_class_id,i_category_id]
                                                                BroadcastHashJoin [ws_item_sk,i_item_sk]
                                                                  Filter [ws_item_sk]
                                                                    ColumnarToRow
                                                                      InputAdapter
                                                                        Scan parquet default.web_sales [ws_item_sk,ws_sold_date_sk]
                                                                          ReusedSubquery [d_date_sk] #2
                                                                  InputAdapter
                                                                    ReusedExchange [i_item_sk,i_brand_id,i_class_id,i_category_id] #9
                                                              InputAdapter
                                                                ReusedExchange [d_date_sk] #6
>>>>>>> b17a0e69
                            InputAdapter
                              BroadcastExchange #13
                                WholeStageCodegen (27)
                                  BroadcastHashJoin [i_item_sk,ss_item_sk]
                                    Filter [i_item_sk,i_brand_id,i_class_id,i_category_id]
                                      ColumnarToRow
                                        InputAdapter
                                          Scan parquet default.item [i_item_sk,i_brand_id,i_class_id,i_category_id]
                                    InputAdapter
                                      ReusedExchange [ss_item_sk] #14
                        InputAdapter
                          BroadcastExchange #2
                            WholeStageCodegen (28)
                              Project [d_date_sk]
                                Filter [d_week_seq,d_date_sk]
                                  Subquery #3
                                    WholeStageCodegen (1)
                                      Project [d_week_seq]
                                        Filter [d_year,d_moy,d_dom]
                                          ColumnarToRow
                                            InputAdapter
                                              Scan parquet default.date_dim [d_week_seq,d_year,d_moy,d_dom]
                                  ColumnarToRow
                                    InputAdapter
                                      Scan parquet default.date_dim [d_date_sk,d_week_seq]
      InputAdapter
        BroadcastExchange #17
          WholeStageCodegen (59)
            Project [i_brand_id,i_class_id,i_category_id,sales,number_sales]
              Filter [sum(CheckOverflow((promote_precision(cast(cast(ss_quantity as decimal(10,0)) as decimal(12,2))) * promote_precision(cast(ss_list_price as decimal(12,2)))), DecimalType(18,2), true))]
                ReusedSubquery [average_sales] #4
                HashAggregate [i_brand_id,i_class_id,i_category_id,sum,isEmpty,count] [sum(CheckOverflow((promote_precision(cast(cast(ss_quantity as decimal(10,0)) as decimal(12,2))) * promote_precision(cast(ss_list_price as decimal(12,2)))), DecimalType(18,2), true)),count(1),sales,number_sales,sum(CheckOverflow((promote_precision(cast(cast(ss_quantity as decimal(10,0)) as decimal(12,2))) * promote_precision(cast(ss_list_price as decimal(12,2)))), DecimalType(18,2), true)),sum,isEmpty,count]
                  InputAdapter
                    Exchange [i_brand_id,i_class_id,i_category_id] #18
                      WholeStageCodegen (58)
                        HashAggregate [i_brand_id,i_class_id,i_category_id,ss_quantity,ss_list_price] [sum,isEmpty,count,sum,isEmpty,count]
                          Project [ss_quantity,ss_list_price,i_brand_id,i_class_id,i_category_id]
                            BroadcastHashJoin [ss_sold_date_sk,d_date_sk]
                              Project [ss_quantity,ss_list_price,ss_sold_date_sk,i_brand_id,i_class_id,i_category_id]
                                BroadcastHashJoin [ss_item_sk,i_item_sk]
                                  BroadcastHashJoin [ss_item_sk,ss_item_sk]
                                    Filter [ss_item_sk]
                                      ColumnarToRow
                                        InputAdapter
                                          Scan parquet default.store_sales [ss_item_sk,ss_quantity,ss_list_price,ss_sold_date_sk]
                                            SubqueryBroadcast [d_date_sk] #6
                                              ReusedExchange [d_date_sk] #19
                                    InputAdapter
                                      ReusedExchange [ss_item_sk] #14
                                  InputAdapter
                                    ReusedExchange [i_item_sk,i_brand_id,i_class_id,i_category_id] #13
                              InputAdapter
                                BroadcastExchange #19
                                  WholeStageCodegen (57)
                                    Project [d_date_sk]
                                      Filter [d_week_seq,d_date_sk]
                                        Subquery #7
                                          WholeStageCodegen (1)
                                            Project [d_week_seq]
                                              Filter [d_year,d_moy,d_dom]
                                                ColumnarToRow
                                                  InputAdapter
                                                    Scan parquet default.date_dim [d_week_seq,d_year,d_moy,d_dom]
                                        ColumnarToRow
                                          InputAdapter
                                            Scan parquet default.date_dim [d_date_sk,d_week_seq]<|MERGE_RESOLUTION|>--- conflicted
+++ resolved
@@ -1,5 +1,5 @@
 TakeOrderedAndProject [i_brand_id,i_class_id,i_category_id,channel,sales,number_sales,channel,i_brand_id,i_class_id,i_category_id,sales,number_sales]
-  WholeStageCodegen (60)
+  WholeStageCodegen (52)
     BroadcastHashJoin [i_brand_id,i_class_id,i_category_id,i_brand_id,i_class_id,i_category_id]
       Project [i_brand_id,i_class_id,i_category_id,sales,number_sales]
         Filter [sum(CheckOverflow((promote_precision(cast(cast(ss_quantity as decimal(10,0)) as decimal(12,2))) * promote_precision(cast(ss_list_price as decimal(12,2)))), DecimalType(18,2), true))]
@@ -7,7 +7,7 @@
             WholeStageCodegen (8)
               HashAggregate [sum,count] [avg(CheckOverflow((promote_precision(cast(cast(quantity as decimal(10,0)) as decimal(12,2))) * promote_precision(cast(list_price as decimal(12,2)))), DecimalType(18,2), true)),average_sales,sum,count]
                 InputAdapter
-                  Exchange #15
+                  Exchange #13
                     WholeStageCodegen (7)
                       HashAggregate [quantity,list_price] [sum,count,sum,count]
                         InputAdapter
@@ -19,9 +19,9 @@
                                     InputAdapter
                                       Scan parquet default.store_sales [ss_quantity,ss_list_price,ss_sold_date_sk]
                                         SubqueryBroadcast [d_date_sk] #5
-                                          ReusedExchange [d_date_sk] #16
-                                  InputAdapter
-                                    BroadcastExchange #16
+                                          ReusedExchange [d_date_sk] #14
+                                  InputAdapter
+                                    BroadcastExchange #14
                                       WholeStageCodegen (1)
                                         Project [d_date_sk]
                                           Filter [d_year,d_date_sk]
@@ -36,7 +36,7 @@
                                       Scan parquet default.catalog_sales [cs_quantity,cs_list_price,cs_sold_date_sk]
                                         ReusedSubquery [d_date_sk] #5
                                   InputAdapter
-                                    ReusedExchange [d_date_sk] #16
+                                    ReusedExchange [d_date_sk] #14
                             WholeStageCodegen (6)
                               Project [ws_quantity,ws_list_price]
                                 BroadcastHashJoin [ws_sold_date_sk,d_date_sk]
@@ -45,11 +45,11 @@
                                       Scan parquet default.web_sales [ws_quantity,ws_list_price,ws_sold_date_sk]
                                         ReusedSubquery [d_date_sk] #5
                                   InputAdapter
-                                    ReusedExchange [d_date_sk] #16
+                                    ReusedExchange [d_date_sk] #14
           HashAggregate [i_brand_id,i_class_id,i_category_id,sum,isEmpty,count] [sum(CheckOverflow((promote_precision(cast(cast(ss_quantity as decimal(10,0)) as decimal(12,2))) * promote_precision(cast(ss_list_price as decimal(12,2)))), DecimalType(18,2), true)),count(1),sales,number_sales,sum(CheckOverflow((promote_precision(cast(cast(ss_quantity as decimal(10,0)) as decimal(12,2))) * promote_precision(cast(ss_list_price as decimal(12,2)))), DecimalType(18,2), true)),sum,isEmpty,count]
             InputAdapter
               Exchange [i_brand_id,i_class_id,i_category_id] #1
-                WholeStageCodegen (29)
+                WholeStageCodegen (25)
                   HashAggregate [i_brand_id,i_class_id,i_category_id,ss_quantity,ss_list_price] [sum,isEmpty,count,sum,isEmpty,count]
                     Project [ss_quantity,ss_list_price,i_brand_id,i_class_id,i_category_id]
                       BroadcastHashJoin [ss_sold_date_sk,d_date_sk]
@@ -64,7 +64,7 @@
                                         ReusedExchange [d_date_sk] #2
                               InputAdapter
                                 BroadcastExchange #3
-                                  WholeStageCodegen (13)
+                                  WholeStageCodegen (11)
                                     Project [i_item_sk]
                                       BroadcastHashJoin [i_brand_id,i_class_id,i_category_id,brand_id,class_id,category_id]
                                         Filter [i_brand_id,i_class_id,i_category_id]
@@ -73,31 +73,9 @@
                                               Scan parquet default.item [i_item_sk,i_brand_id,i_class_id,i_category_id]
                                         InputAdapter
                                           BroadcastExchange #4
-                                            WholeStageCodegen (12)
-                                              BroadcastHashJoin [brand_id,class_id,category_id,i_brand_id,i_class_id,i_category_id]
+                                            WholeStageCodegen (10)
+                                              HashAggregate [brand_id,class_id,category_id]
                                                 HashAggregate [brand_id,class_id,category_id]
-<<<<<<< HEAD
-                                                  HashAggregate [brand_id,class_id,category_id]
-                                                    BroadcastHashJoin [brand_id,class_id,category_id,i_brand_id,i_class_id,i_category_id]
-                                                      HashAggregate [brand_id,class_id,category_id]
-                                                        InputAdapter
-                                                          Exchange [brand_id,class_id,category_id] #5
-                                                            WholeStageCodegen (3)
-                                                              HashAggregate [brand_id,class_id,category_id]
-                                                                Project [i_brand_id,i_class_id,i_category_id]
-                                                                  BroadcastHashJoin [ss_sold_date_sk,d_date_sk]
-                                                                    Project [ss_sold_date_sk,i_brand_id,i_class_id,i_category_id]
-                                                                      BroadcastHashJoin [ss_item_sk,i_item_sk]
-                                                                        Filter [ss_item_sk]
-                                                                          ColumnarToRow
-                                                                            InputAdapter
-                                                                              Scan parquet default.store_sales [ss_item_sk,ss_sold_date_sk]
-                                                                                SubqueryBroadcast [d_date_sk] #2
-                                                                                  ReusedExchange [d_date_sk] #6
-                                                                        InputAdapter
-                                                                          BroadcastExchange #7
-                                                                            WholeStageCodegen (1)
-=======
                                                   BroadcastHashJoin [brand_id,class_id,category_id,i_brand_id,i_class_id,i_category_id]
                                                     HashAggregate [brand_id,class_id,category_id]
                                                       InputAdapter
@@ -118,68 +96,10 @@
                                                                         BroadcastExchange #7
                                                                           WholeStageCodegen (4)
                                                                             BroadcastHashJoin [i_brand_id,i_class_id,i_category_id,i_brand_id,i_class_id,i_category_id]
->>>>>>> b17a0e69
                                                                               Filter [i_item_sk,i_brand_id,i_class_id,i_category_id]
                                                                                 ColumnarToRow
                                                                                   InputAdapter
                                                                                     Scan parquet default.item [i_item_sk,i_brand_id,i_class_id,i_category_id]
-<<<<<<< HEAD
-                                                                    InputAdapter
-                                                                      BroadcastExchange #6
-                                                                        WholeStageCodegen (2)
-                                                                          Project [d_date_sk]
-                                                                            Filter [d_year,d_date_sk]
-                                                                              ColumnarToRow
-                                                                                InputAdapter
-                                                                                  Scan parquet default.date_dim [d_date_sk,d_year]
-                                                      InputAdapter
-                                                        BroadcastExchange #8
-                                                          WholeStageCodegen (7)
-                                                            HashAggregate [i_brand_id,i_class_id,i_category_id]
-                                                              InputAdapter
-                                                                Exchange [i_brand_id,i_class_id,i_category_id] #9
-                                                                  WholeStageCodegen (6)
-                                                                    HashAggregate [i_brand_id,i_class_id,i_category_id]
-                                                                      Project [i_brand_id,i_class_id,i_category_id]
-                                                                        BroadcastHashJoin [cs_sold_date_sk,d_date_sk]
-                                                                          Project [cs_sold_date_sk,i_brand_id,i_class_id,i_category_id]
-                                                                            BroadcastHashJoin [cs_item_sk,i_item_sk]
-                                                                              Filter [cs_item_sk]
-                                                                                ColumnarToRow
-                                                                                  InputAdapter
-                                                                                    Scan parquet default.catalog_sales [cs_item_sk,cs_sold_date_sk]
-                                                                                      ReusedSubquery [d_date_sk] #2
-                                                                              InputAdapter
-                                                                                BroadcastExchange #10
-                                                                                  WholeStageCodegen (4)
-                                                                                    Filter [i_item_sk]
-                                                                                      ColumnarToRow
-                                                                                        InputAdapter
-                                                                                          Scan parquet default.item [i_item_sk,i_brand_id,i_class_id,i_category_id]
-                                                                          InputAdapter
-                                                                            ReusedExchange [d_date_sk] #6
-                                                InputAdapter
-                                                  BroadcastExchange #11
-                                                    WholeStageCodegen (11)
-                                                      HashAggregate [i_brand_id,i_class_id,i_category_id]
-                                                        InputAdapter
-                                                          Exchange [i_brand_id,i_class_id,i_category_id] #12
-                                                            WholeStageCodegen (10)
-                                                              HashAggregate [i_brand_id,i_class_id,i_category_id]
-                                                                Project [i_brand_id,i_class_id,i_category_id]
-                                                                  BroadcastHashJoin [ws_sold_date_sk,d_date_sk]
-                                                                    Project [ws_sold_date_sk,i_brand_id,i_class_id,i_category_id]
-                                                                      BroadcastHashJoin [ws_item_sk,i_item_sk]
-                                                                        Filter [ws_item_sk]
-                                                                          ColumnarToRow
-                                                                            InputAdapter
-                                                                              Scan parquet default.web_sales [ws_item_sk,ws_sold_date_sk]
-                                                                                ReusedSubquery [d_date_sk] #2
-                                                                        InputAdapter
-                                                                          ReusedExchange [i_item_sk,i_brand_id,i_class_id,i_category_id] #10
-                                                                    InputAdapter
-                                                                      ReusedExchange [d_date_sk] #6
-=======
                                                                               InputAdapter
                                                                                 BroadcastExchange #8
                                                                                   WholeStageCodegen (3)
@@ -225,20 +145,19 @@
                                                                     ReusedExchange [i_item_sk,i_brand_id,i_class_id,i_category_id] #9
                                                               InputAdapter
                                                                 ReusedExchange [d_date_sk] #6
->>>>>>> b17a0e69
                             InputAdapter
-                              BroadcastExchange #13
-                                WholeStageCodegen (27)
+                              BroadcastExchange #11
+                                WholeStageCodegen (23)
                                   BroadcastHashJoin [i_item_sk,ss_item_sk]
                                     Filter [i_item_sk,i_brand_id,i_class_id,i_category_id]
                                       ColumnarToRow
                                         InputAdapter
                                           Scan parquet default.item [i_item_sk,i_brand_id,i_class_id,i_category_id]
                                     InputAdapter
-                                      ReusedExchange [ss_item_sk] #14
+                                      ReusedExchange [ss_item_sk] #12
                         InputAdapter
                           BroadcastExchange #2
-                            WholeStageCodegen (28)
+                            WholeStageCodegen (24)
                               Project [d_date_sk]
                                 Filter [d_week_seq,d_date_sk]
                                   Subquery #3
@@ -252,15 +171,15 @@
                                     InputAdapter
                                       Scan parquet default.date_dim [d_date_sk,d_week_seq]
       InputAdapter
-        BroadcastExchange #17
-          WholeStageCodegen (59)
+        BroadcastExchange #15
+          WholeStageCodegen (51)
             Project [i_brand_id,i_class_id,i_category_id,sales,number_sales]
               Filter [sum(CheckOverflow((promote_precision(cast(cast(ss_quantity as decimal(10,0)) as decimal(12,2))) * promote_precision(cast(ss_list_price as decimal(12,2)))), DecimalType(18,2), true))]
                 ReusedSubquery [average_sales] #4
                 HashAggregate [i_brand_id,i_class_id,i_category_id,sum,isEmpty,count] [sum(CheckOverflow((promote_precision(cast(cast(ss_quantity as decimal(10,0)) as decimal(12,2))) * promote_precision(cast(ss_list_price as decimal(12,2)))), DecimalType(18,2), true)),count(1),sales,number_sales,sum(CheckOverflow((promote_precision(cast(cast(ss_quantity as decimal(10,0)) as decimal(12,2))) * promote_precision(cast(ss_list_price as decimal(12,2)))), DecimalType(18,2), true)),sum,isEmpty,count]
                   InputAdapter
-                    Exchange [i_brand_id,i_class_id,i_category_id] #18
-                      WholeStageCodegen (58)
+                    Exchange [i_brand_id,i_class_id,i_category_id] #16
+                      WholeStageCodegen (50)
                         HashAggregate [i_brand_id,i_class_id,i_category_id,ss_quantity,ss_list_price] [sum,isEmpty,count,sum,isEmpty,count]
                           Project [ss_quantity,ss_list_price,i_brand_id,i_class_id,i_category_id]
                             BroadcastHashJoin [ss_sold_date_sk,d_date_sk]
@@ -272,14 +191,14 @@
                                         InputAdapter
                                           Scan parquet default.store_sales [ss_item_sk,ss_quantity,ss_list_price,ss_sold_date_sk]
                                             SubqueryBroadcast [d_date_sk] #6
-                                              ReusedExchange [d_date_sk] #19
-                                    InputAdapter
-                                      ReusedExchange [ss_item_sk] #14
-                                  InputAdapter
-                                    ReusedExchange [i_item_sk,i_brand_id,i_class_id,i_category_id] #13
+                                              ReusedExchange [d_date_sk] #17
+                                    InputAdapter
+                                      ReusedExchange [ss_item_sk] #12
+                                  InputAdapter
+                                    ReusedExchange [i_item_sk,i_brand_id,i_class_id,i_category_id] #11
                               InputAdapter
-                                BroadcastExchange #19
-                                  WholeStageCodegen (57)
+                                BroadcastExchange #17
+                                  WholeStageCodegen (49)
                                     Project [d_date_sk]
                                       Filter [d_week_seq,d_date_sk]
                                         Subquery #7
