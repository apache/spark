--- conflicted
+++ resolved
@@ -4,7 +4,7 @@
       Filter [sales]
         Subquery #4
           WholeStageCodegen (8)
-            HashAggregate [sum,count] [avg((cast(quantity as decimal(10,0)) * list_price)),average_sales,sum,count]
+            HashAggregate [sum,count] [avg(CheckOverflow((promote_precision(cast(quantity as decimal(12,2))) * promote_precision(cast(list_price as decimal(12,2)))), DecimalType(18,2))),average_sales,sum,count]
               InputAdapter
                 Exchange #12
                   WholeStageCodegen (7)
@@ -16,7 +16,7 @@
                               BroadcastHashJoin [ss_sold_date_sk,d_date_sk]
                                 ColumnarToRow
                                   InputAdapter
-                                    Scan parquet spark_catalog.default.store_sales [ss_quantity,ss_list_price,ss_sold_date_sk]
+                                    Scan parquet default.store_sales [ss_quantity,ss_list_price,ss_sold_date_sk]
                                       ReusedSubquery [d_date_sk] #3
                                 InputAdapter
                                   ReusedExchange [d_date_sk] #6
@@ -25,7 +25,7 @@
                               BroadcastHashJoin [cs_sold_date_sk,d_date_sk]
                                 ColumnarToRow
                                   InputAdapter
-                                    Scan parquet spark_catalog.default.catalog_sales [cs_quantity,cs_list_price,cs_sold_date_sk]
+                                    Scan parquet default.catalog_sales [cs_quantity,cs_list_price,cs_sold_date_sk]
                                       ReusedSubquery [d_date_sk] #3
                                 InputAdapter
                                   ReusedExchange [d_date_sk] #6
@@ -34,11 +34,11 @@
                               BroadcastHashJoin [ws_sold_date_sk,d_date_sk]
                                 ColumnarToRow
                                   InputAdapter
-                                    Scan parquet spark_catalog.default.web_sales [ws_quantity,ws_list_price,ws_sold_date_sk]
+                                    Scan parquet default.web_sales [ws_quantity,ws_list_price,ws_sold_date_sk]
                                       ReusedSubquery [d_date_sk] #3
                                 InputAdapter
                                   ReusedExchange [d_date_sk] #6
-        HashAggregate [i_brand_id,i_class_id,i_category_id,sum,isEmpty,count] [sum((cast(ss_quantity as decimal(10,0)) * ss_list_price)),count(1),channel,sales,number_sales,sum,isEmpty,count]
+        HashAggregate [i_brand_id,i_class_id,i_category_id,sum,isEmpty,count] [sum(CheckOverflow((promote_precision(cast(ss_quantity as decimal(12,2))) * promote_precision(cast(ss_list_price as decimal(12,2)))), DecimalType(18,2))),count(1),channel,sales,number_sales,sum,isEmpty,count]
           InputAdapter
             Exchange [i_brand_id,i_class_id,i_category_id] #1
               WholeStageCodegen (14)
@@ -51,7 +51,7 @@
                             Filter [ss_item_sk]
                               ColumnarToRow
                                 InputAdapter
-                                  Scan parquet spark_catalog.default.store_sales [ss_item_sk,ss_quantity,ss_list_price,ss_sold_date_sk]
+                                  Scan parquet default.store_sales [ss_item_sk,ss_quantity,ss_list_price,ss_sold_date_sk]
                                     SubqueryBroadcast [d_date_sk] #1
                                       BroadcastExchange #2
                                         WholeStageCodegen (1)
@@ -63,10 +63,10 @@
                                                     Filter [d_year,d_moy,d_dom]
                                                       ColumnarToRow
                                                         InputAdapter
-                                                          Scan parquet spark_catalog.default.date_dim [d_week_seq,d_year,d_moy,d_dom]
+                                                          Scan parquet default.date_dim [d_week_seq,d_year,d_moy,d_dom]
                                               ColumnarToRow
                                                 InputAdapter
-                                                  Scan parquet spark_catalog.default.date_dim [d_date_sk,d_week_seq]
+                                                  Scan parquet default.date_dim [d_date_sk,d_week_seq]
                             InputAdapter
                               BroadcastExchange #3
                                 WholeStageCodegen (11)
@@ -75,7 +75,7 @@
                                       Filter [i_brand_id,i_class_id,i_category_id]
                                         ColumnarToRow
                                           InputAdapter
-                                            Scan parquet spark_catalog.default.item [i_item_sk,i_brand_id,i_class_id,i_category_id]
+                                            Scan parquet default.item [i_item_sk,i_brand_id,i_class_id,i_category_id]
                                       InputAdapter
                                         BroadcastExchange #4
                                           WholeStageCodegen (10)
@@ -92,7 +92,7 @@
                                                                 Filter [ss_item_sk]
                                                                   ColumnarToRow
                                                                     InputAdapter
-                                                                      Scan parquet spark_catalog.default.store_sales [ss_item_sk,ss_sold_date_sk]
+                                                                      Scan parquet default.store_sales [ss_item_sk,ss_sold_date_sk]
                                                                         SubqueryBroadcast [d_date_sk] #3
                                                                           BroadcastExchange #6
                                                                             WholeStageCodegen (1)
@@ -100,7 +100,7 @@
                                                                                 Filter [d_year,d_date_sk]
                                                                                   ColumnarToRow
                                                                                     InputAdapter
-                                                                                      Scan parquet spark_catalog.default.date_dim [d_date_sk,d_year]
+                                                                                      Scan parquet default.date_dim [d_date_sk,d_year]
                                                                 InputAdapter
                                                                   BroadcastExchange #7
                                                                     WholeStageCodegen (4)
@@ -108,7 +108,7 @@
                                                                         Filter [i_item_sk,i_brand_id,i_class_id,i_category_id]
                                                                           ColumnarToRow
                                                                             InputAdapter
-                                                                              Scan parquet spark_catalog.default.item [i_item_sk,i_brand_id,i_class_id,i_category_id]
+                                                                              Scan parquet default.item [i_item_sk,i_brand_id,i_class_id,i_category_id]
                                                                         InputAdapter
                                                                           BroadcastExchange #8
                                                                             WholeStageCodegen (3)
@@ -119,7 +119,7 @@
                                                                                       Filter [cs_item_sk]
                                                                                         ColumnarToRow
                                                                                           InputAdapter
-                                                                                            Scan parquet spark_catalog.default.catalog_sales [cs_item_sk,cs_sold_date_sk]
+                                                                                            Scan parquet default.catalog_sales [cs_item_sk,cs_sold_date_sk]
                                                                                               ReusedSubquery [d_date_sk] #3
                                                                                       InputAdapter
                                                                                         BroadcastExchange #9
@@ -127,7 +127,7 @@
                                                                                             Filter [i_item_sk]
                                                                                               ColumnarToRow
                                                                                                 InputAdapter
-                                                                                                  Scan parquet spark_catalog.default.item [i_item_sk,i_brand_id,i_class_id,i_category_id]
+                                                                                                  Scan parquet default.item [i_item_sk,i_brand_id,i_class_id,i_category_id]
                                                                                   InputAdapter
                                                                                     ReusedExchange [d_date_sk] #6
                                                             InputAdapter
@@ -142,7 +142,7 @@
                                                             Filter [ws_item_sk]
                                                               ColumnarToRow
                                                                 InputAdapter
-                                                                  Scan parquet spark_catalog.default.web_sales [ws_item_sk,ws_sold_date_sk]
+                                                                  Scan parquet default.web_sales [ws_item_sk,ws_sold_date_sk]
                                                                     ReusedSubquery [d_date_sk] #3
                                                             InputAdapter
                                                               ReusedExchange [i_item_sk,i_brand_id,i_class_id,i_category_id] #9
@@ -150,22 +150,11 @@
                                                           ReusedExchange [d_date_sk] #6
                           InputAdapter
                             BroadcastExchange #11
-<<<<<<< HEAD
-                              WholeStageCodegen (23)
-                                BroadcastHashJoin [i_item_sk,ss_item_sk]
-                                  Filter [i_item_sk,i_brand_id,i_class_id,i_category_id]
-                                    ColumnarToRow
-                                      InputAdapter
-                                        Scan parquet spark_catalog.default.item [i_item_sk,i_brand_id,i_class_id,i_category_id]
-                                  InputAdapter
-                                    ReusedExchange [ss_item_sk] #3
-=======
                               WholeStageCodegen (12)
                                 Filter [i_item_sk,i_brand_id,i_class_id,i_category_id]
                                   ColumnarToRow
                                     InputAdapter
                                       Scan parquet default.item [i_item_sk,i_brand_id,i_class_id,i_category_id]
->>>>>>> 2ffd9892
                       InputAdapter
                         ReusedExchange [d_date_sk] #2
       InputAdapter
@@ -173,7 +162,7 @@
           WholeStageCodegen (29)
             Filter [sales]
               ReusedSubquery [average_sales] #4
-              HashAggregate [i_brand_id,i_class_id,i_category_id,sum,isEmpty,count] [sum((cast(ss_quantity as decimal(10,0)) * ss_list_price)),count(1),channel,sales,number_sales,sum,isEmpty,count]
+              HashAggregate [i_brand_id,i_class_id,i_category_id,sum,isEmpty,count] [sum(CheckOverflow((promote_precision(cast(ss_quantity as decimal(12,2))) * promote_precision(cast(ss_list_price as decimal(12,2)))), DecimalType(18,2))),count(1),channel,sales,number_sales,sum,isEmpty,count]
                 InputAdapter
                   Exchange [i_brand_id,i_class_id,i_category_id] #14
                     WholeStageCodegen (28)
@@ -186,7 +175,7 @@
                                   Filter [ss_item_sk]
                                     ColumnarToRow
                                       InputAdapter
-                                        Scan parquet spark_catalog.default.store_sales [ss_item_sk,ss_quantity,ss_list_price,ss_sold_date_sk]
+                                        Scan parquet default.store_sales [ss_item_sk,ss_quantity,ss_list_price,ss_sold_date_sk]
                                           SubqueryBroadcast [d_date_sk] #5
                                             BroadcastExchange #15
                                               WholeStageCodegen (1)
@@ -198,10 +187,10 @@
                                                           Filter [d_year,d_moy,d_dom]
                                                             ColumnarToRow
                                                               InputAdapter
-                                                                Scan parquet spark_catalog.default.date_dim [d_week_seq,d_year,d_moy,d_dom]
+                                                                Scan parquet default.date_dim [d_week_seq,d_year,d_moy,d_dom]
                                                     ColumnarToRow
                                                       InputAdapter
-                                                        Scan parquet spark_catalog.default.date_dim [d_date_sk,d_week_seq]
+                                                        Scan parquet default.date_dim [d_date_sk,d_week_seq]
                                   InputAdapter
                                     ReusedExchange [ss_item_sk] #3
                                 InputAdapter
