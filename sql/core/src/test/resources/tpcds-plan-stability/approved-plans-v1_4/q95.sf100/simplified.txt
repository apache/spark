--- conflicted
+++ resolved
@@ -1,10 +1,5 @@
-<<<<<<< HEAD
-WholeStageCodegen (24)
-  Sort [order count ]
-=======
 TakeOrderedAndProject [order count ,total shipping cost ,total net profit ]
   WholeStageCodegen (23)
->>>>>>> e2c7bfce
     HashAggregate [sum,sum,count] [sum(UnscaledValue(ws_ext_ship_cost)),sum(UnscaledValue(ws_net_profit)),count(ws_order_number),order count ,total shipping cost ,total net profit ,sum,sum,count]
       InputAdapter
         Exchange #1
