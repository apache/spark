TakeOrderedAndProject [channel,id,sales,returns,profit]
  WholeStageCodegen (24)
    HashAggregate [channel,id,spark_grouping_id,sum,isEmpty,sum,isEmpty,sum,isEmpty] [sum(sales),sum(returns),sum(profit),sales,returns,profit,sum,isEmpty,sum,isEmpty,sum,isEmpty]
      InputAdapter
        Exchange [channel,id,spark_grouping_id] #1
          WholeStageCodegen (23)
            HashAggregate [channel,id,spark_grouping_id,sales,returns,profit] [sum,isEmpty,sum,isEmpty,sum,isEmpty,sum,isEmpty,sum,isEmpty,sum,isEmpty]
              Expand [sales,returns,profit,channel,id]
                InputAdapter
                  Union
                    WholeStageCodegen (6)
                      HashAggregate [s_store_id,sum,sum,sum,sum] [sum(UnscaledValue(sales_price)),sum(UnscaledValue(return_amt)),sum(UnscaledValue(profit)),sum(UnscaledValue(net_loss)),sales,RETURNS,profit,channel,id,sum,sum,sum,sum]
                        InputAdapter
                          Exchange [s_store_id] #2
                            WholeStageCodegen (5)
                              HashAggregate [s_store_id,sales_price,return_amt,profit,net_loss] [sum,sum,sum,sum,sum,sum,sum,sum]
                                Project [sales_price,profit,return_amt,net_loss,s_store_id]
                                  BroadcastHashJoin [date_sk,d_date_sk]
                                    Project [date_sk,sales_price,profit,return_amt,net_loss,s_store_id]
                                      BroadcastHashJoin [store_sk,s_store_sk]
                                        InputAdapter
                                          Union
                                            WholeStageCodegen (1)
                                              Project [ss_store_sk,ss_sold_date_sk,ss_ext_sales_price,ss_net_profit]
                                                Filter [ss_store_sk]
                                                  ColumnarToRow
                                                    InputAdapter
                                                      Scan parquet default.store_sales [ss_store_sk,ss_ext_sales_price,ss_net_profit,ss_sold_date_sk]
                                                        SubqueryBroadcast [d_date_sk] #1
                                                          ReusedExchange [d_date_sk] #3
                                            WholeStageCodegen (2)
                                              Project [sr_store_sk,sr_returned_date_sk,sr_return_amt,sr_net_loss]
                                                Filter [sr_store_sk]
                                                  ColumnarToRow
                                                    InputAdapter
                                                      Scan parquet default.store_returns [sr_store_sk,sr_return_amt,sr_net_loss,sr_returned_date_sk]
                                                        ReusedSubquery [d_date_sk] #1
                                        InputAdapter
                                          BroadcastExchange #4
                                            WholeStageCodegen (3)
                                              Filter [s_store_sk]
                                                ColumnarToRow
                                                  InputAdapter
                                                    Scan parquet default.store [s_store_sk,s_store_id]
                                    InputAdapter
                                      BroadcastExchange #3
                                        WholeStageCodegen (4)
                                          Project [d_date_sk]
                                            Filter [d_date,d_date_sk]
                                              ColumnarToRow
                                                InputAdapter
                                                  Scan parquet default.date_dim [d_date_sk,d_date]
                    WholeStageCodegen (12)
                      HashAggregate [cp_catalog_page_id,sum,sum,sum,sum] [sum(UnscaledValue(sales_price)),sum(UnscaledValue(return_amt)),sum(UnscaledValue(profit)),sum(UnscaledValue(net_loss)),sales,RETURNS,profit,channel,id,sum,sum,sum,sum]
                        InputAdapter
                          Exchange [cp_catalog_page_id] #5
                            WholeStageCodegen (11)
                              HashAggregate [cp_catalog_page_id,sales_price,return_amt,profit,net_loss] [sum,sum,sum,sum,sum,sum,sum,sum]
                                Project [sales_price,profit,return_amt,net_loss,cp_catalog_page_id]
                                  BroadcastHashJoin [date_sk,d_date_sk]
                                    Project [date_sk,sales_price,profit,return_amt,net_loss,cp_catalog_page_id]
                                      BroadcastHashJoin [page_sk,cp_catalog_page_sk]
                                        InputAdapter
                                          Union
                                            WholeStageCodegen (7)
                                              Project [cs_catalog_page_sk,cs_sold_date_sk,cs_ext_sales_price,cs_net_profit]
                                                Filter [cs_catalog_page_sk]
                                                  ColumnarToRow
                                                    InputAdapter
                                                      Scan parquet default.catalog_sales [cs_catalog_page_sk,cs_ext_sales_price,cs_net_profit,cs_sold_date_sk]
                                                        SubqueryBroadcast [d_date_sk] #2
                                                          ReusedExchange [d_date_sk] #3
                                            WholeStageCodegen (8)
                                              Project [cr_catalog_page_sk,cr_returned_date_sk,cr_return_amount,cr_net_loss]
                                                Filter [cr_catalog_page_sk]
                                                  ColumnarToRow
                                                    InputAdapter
                                                      Scan parquet default.catalog_returns [cr_catalog_page_sk,cr_return_amount,cr_net_loss,cr_returned_date_sk]
                                                        ReusedSubquery [d_date_sk] #2
                                        InputAdapter
                                          BroadcastExchange #6
                                            WholeStageCodegen (9)
                                              Filter [cp_catalog_page_sk]
                                                ColumnarToRow
                                                  InputAdapter
                                                    Scan parquet default.catalog_page [cp_catalog_page_sk,cp_catalog_page_id]
                                    InputAdapter
                                      ReusedExchange [d_date_sk] #3
                    WholeStageCodegen (22)
                      HashAggregate [web_site_id,sum,sum,sum,sum] [sum(UnscaledValue(sales_price)),sum(UnscaledValue(return_amt)),sum(UnscaledValue(profit)),sum(UnscaledValue(net_loss)),sales,RETURNS,profit,channel,id,sum,sum,sum,sum]
                        InputAdapter
                          Exchange [web_site_id] #7
                            WholeStageCodegen (21)
                              HashAggregate [web_site_id,sales_price,return_amt,profit,net_loss] [sum,sum,sum,sum,sum,sum,sum,sum]
                                Project [sales_price,profit,return_amt,net_loss,web_site_id]
                                  BroadcastHashJoin [date_sk,d_date_sk]
                                    Project [date_sk,sales_price,profit,return_amt,net_loss,web_site_id]
                                      BroadcastHashJoin [wsr_web_site_sk,web_site_sk]
                                        InputAdapter
                                          Union
                                            WholeStageCodegen (13)
                                              Project [ws_web_site_sk,ws_sold_date_sk,ws_ext_sales_price,ws_net_profit]
                                                Filter [ws_web_site_sk]
                                                  ColumnarToRow
                                                    InputAdapter
                                                      Scan parquet default.web_sales [ws_web_site_sk,ws_ext_sales_price,ws_net_profit,ws_sold_date_sk]
                                                        ReusedSubquery [d_date_sk] #1
                                            WholeStageCodegen (18)
                                              Project [ws_web_site_sk,wr_returned_date_sk,wr_return_amt,wr_net_loss]
                                                SortMergeJoin [wr_item_sk,wr_order_number,ws_item_sk,ws_order_number]
                                                  InputAdapter
                                                    WholeStageCodegen (15)
                                                      Sort [wr_item_sk,wr_order_number]
                                                        InputAdapter
                                                          Exchange [wr_item_sk,wr_order_number] #8
                                                            WholeStageCodegen (14)
<<<<<<< HEAD
                                                              Filter [wr_item_sk,wr_order_number,wr_returned_date_sk]
                                                                ColumnarToRow
                                                                  InputAdapter
                                                                    Scan parquet default.web_returns [wr_item_sk,wr_net_loss,wr_order_number,wr_return_amt,wr_returned_date_sk]
=======
                                                              ColumnarToRow
                                                                InputAdapter
                                                                  Scan parquet default.web_returns [wr_item_sk,wr_order_number,wr_return_amt,wr_net_loss,wr_returned_date_sk]
                                                                    ReusedSubquery [d_date_sk] #1
>>>>>>> 1fbd5764
                                                  InputAdapter
                                                    WholeStageCodegen (17)
                                                      Sort [ws_item_sk,ws_order_number]
                                                        InputAdapter
                                                          Exchange [ws_item_sk,ws_order_number] #9
                                                            WholeStageCodegen (16)
                                                              Project [ws_item_sk,ws_web_site_sk,ws_order_number]
                                                                Filter [ws_item_sk,ws_order_number,ws_web_site_sk]
                                                                  ColumnarToRow
                                                                    InputAdapter
                                                                      Scan parquet default.web_sales [ws_item_sk,ws_web_site_sk,ws_order_number,ws_sold_date_sk]
                                        InputAdapter
                                          BroadcastExchange #10
                                            WholeStageCodegen (19)
                                              Filter [web_site_sk]
                                                ColumnarToRow
                                                  InputAdapter
                                                    Scan parquet default.web_site [web_site_sk,web_site_id]
                                    InputAdapter
                                      ReusedExchange [d_date_sk] #3<|MERGE_RESOLUTION|>--- conflicted
+++ resolved
@@ -114,17 +114,10 @@
                                                         InputAdapter
                                                           Exchange [wr_item_sk,wr_order_number] #8
                                                             WholeStageCodegen (14)
-<<<<<<< HEAD
-                                                              Filter [wr_item_sk,wr_order_number,wr_returned_date_sk]
-                                                                ColumnarToRow
-                                                                  InputAdapter
-                                                                    Scan parquet default.web_returns [wr_item_sk,wr_net_loss,wr_order_number,wr_return_amt,wr_returned_date_sk]
-=======
                                                               ColumnarToRow
                                                                 InputAdapter
                                                                   Scan parquet default.web_returns [wr_item_sk,wr_order_number,wr_return_amt,wr_net_loss,wr_returned_date_sk]
                                                                     ReusedSubquery [d_date_sk] #1
->>>>>>> 1fbd5764
                                                   InputAdapter
                                                     WholeStageCodegen (17)
                                                       Sort [ws_item_sk,ws_order_number]
