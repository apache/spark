== Physical Plan ==
* Filter (46)
+- * HashAggregate (45)
   +- Exchange (44)
      +- * HashAggregate (43)
         +- * HashAggregate (42)
            +- Exchange (41)
               +- * HashAggregate (40)
                  +- * Project (39)
                     +- * BroadcastHashJoin Inner BuildRight (38)
                        :- * Project (33)
                        :  +- * BroadcastHashJoin Inner BuildRight (32)
                        :     :- * Project (27)
                        :     :  +- * BroadcastHashJoin Inner BuildRight (26)
                        :     :     :- * Project (21)
                        :     :     :  +- * BroadcastHashJoin Inner BuildRight (20)
                        :     :     :     :- * Project (14)
                        :     :     :     :  +- * SortMergeJoin Inner (13)
                        :     :     :     :     :- * Sort (6)
                        :     :     :     :     :  +- Exchange (5)
                        :     :     :     :     :     +- * Project (4)
                        :     :     :     :     :        +- * Filter (3)
                        :     :     :     :     :           +- * ColumnarToRow (2)
                        :     :     :     :     :              +- Scan parquet default.store_sales (1)
                        :     :     :     :     +- * Sort (12)
                        :     :     :     :        +- Exchange (11)
                        :     :     :     :           +- * Project (10)
                        :     :     :     :              +- * Filter (9)
                        :     :     :     :                 +- * ColumnarToRow (8)
                        :     :     :     :                    +- Scan parquet default.store_returns (7)
                        :     :     :     +- BroadcastExchange (19)
                        :     :     :        +- * Project (18)
                        :     :     :           +- * Filter (17)
                        :     :     :              +- * ColumnarToRow (16)
                        :     :     :                 +- Scan parquet default.store (15)
                        :     :     +- BroadcastExchange (25)
                        :     :        +- * Filter (24)
                        :     :           +- * ColumnarToRow (23)
                        :     :              +- Scan parquet default.item (22)
                        :     +- BroadcastExchange (31)
                        :        +- * Filter (30)
                        :           +- * ColumnarToRow (29)
                        :              +- Scan parquet default.customer (28)
                        +- BroadcastExchange (37)
                           +- * Filter (36)
                              +- * ColumnarToRow (35)
                                 +- Scan parquet default.customer_address (34)


(1) Scan parquet default.store_sales
Output [6]: [ss_item_sk#1, ss_customer_sk#2, ss_store_sk#3, ss_ticket_number#4, ss_net_paid#5, ss_sold_date_sk#6]
Batched: true
Location [not included in comparison]/{warehouse_dir}/store_sales]
PushedFilters: [IsNotNull(ss_ticket_number), IsNotNull(ss_item_sk), IsNotNull(ss_store_sk), IsNotNull(ss_customer_sk)]
ReadSchema: struct<ss_item_sk:int,ss_customer_sk:int,ss_store_sk:int,ss_ticket_number:int,ss_net_paid:decimal(7,2)>

(2) ColumnarToRow [codegen id : 1]
Input [6]: [ss_item_sk#1, ss_customer_sk#2, ss_store_sk#3, ss_ticket_number#4, ss_net_paid#5, ss_sold_date_sk#6]

(3) Filter [codegen id : 1]
Input [6]: [ss_item_sk#1, ss_customer_sk#2, ss_store_sk#3, ss_ticket_number#4, ss_net_paid#5, ss_sold_date_sk#6]
Condition : (((isnotnull(ss_ticket_number#4) AND isnotnull(ss_item_sk#1)) AND isnotnull(ss_store_sk#3)) AND isnotnull(ss_customer_sk#2))

(4) Project [codegen id : 1]
Output [5]: [ss_item_sk#1, ss_customer_sk#2, ss_store_sk#3, ss_ticket_number#4, ss_net_paid#5]
Input [6]: [ss_item_sk#1, ss_customer_sk#2, ss_store_sk#3, ss_ticket_number#4, ss_net_paid#5, ss_sold_date_sk#6]

(5) Exchange
Input [5]: [ss_item_sk#1, ss_customer_sk#2, ss_store_sk#3, ss_ticket_number#4, ss_net_paid#5]
Arguments: hashpartitioning(ss_ticket_number#4, ss_item_sk#1, 5), ENSURE_REQUIREMENTS, [id=#7]

(6) Sort [codegen id : 2]
Input [5]: [ss_item_sk#1, ss_customer_sk#2, ss_store_sk#3, ss_ticket_number#4, ss_net_paid#5]
Arguments: [ss_ticket_number#4 ASC NULLS FIRST, ss_item_sk#1 ASC NULLS FIRST], false, 0

(7) Scan parquet default.store_returns
Output [3]: [sr_item_sk#8, sr_ticket_number#9, sr_returned_date_sk#10]
Batched: true
Location [not included in comparison]/{warehouse_dir}/store_returns]
PushedFilters: [IsNotNull(sr_ticket_number), IsNotNull(sr_item_sk)]
ReadSchema: struct<sr_item_sk:int,sr_ticket_number:int>

(8) ColumnarToRow [codegen id : 3]
Input [3]: [sr_item_sk#8, sr_ticket_number#9, sr_returned_date_sk#10]

(9) Filter [codegen id : 3]
Input [3]: [sr_item_sk#8, sr_ticket_number#9, sr_returned_date_sk#10]
Condition : (isnotnull(sr_ticket_number#9) AND isnotnull(sr_item_sk#8))

(10) Project [codegen id : 3]
Output [2]: [sr_item_sk#8, sr_ticket_number#9]
Input [3]: [sr_item_sk#8, sr_ticket_number#9, sr_returned_date_sk#10]

(11) Exchange
Input [2]: [sr_item_sk#8, sr_ticket_number#9]
Arguments: hashpartitioning(sr_ticket_number#9, sr_item_sk#8, 5), ENSURE_REQUIREMENTS, [id=#11]

(12) Sort [codegen id : 4]
Input [2]: [sr_item_sk#8, sr_ticket_number#9]
Arguments: [sr_ticket_number#9 ASC NULLS FIRST, sr_item_sk#8 ASC NULLS FIRST], false, 0

(13) SortMergeJoin [codegen id : 9]
Left keys [2]: [ss_ticket_number#4, ss_item_sk#1]
Right keys [2]: [sr_ticket_number#9, sr_item_sk#8]
Join condition: None

(14) Project [codegen id : 9]
Output [4]: [ss_item_sk#1, ss_customer_sk#2, ss_store_sk#3, ss_net_paid#5]
Input [7]: [ss_item_sk#1, ss_customer_sk#2, ss_store_sk#3, ss_ticket_number#4, ss_net_paid#5, sr_item_sk#8, sr_ticket_number#9]

(15) Scan parquet default.store
Output [5]: [s_store_sk#12, s_store_name#13, s_market_id#14, s_state#15, s_zip#16]
Batched: true
Location [not included in comparison]/{warehouse_dir}/store]
PushedFilters: [IsNotNull(s_market_id), EqualTo(s_market_id,8), IsNotNull(s_store_sk), IsNotNull(s_zip)]
ReadSchema: struct<s_store_sk:int,s_store_name:string,s_market_id:int,s_state:string,s_zip:string>

(16) ColumnarToRow [codegen id : 5]
Input [5]: [s_store_sk#12, s_store_name#13, s_market_id#14, s_state#15, s_zip#16]

(17) Filter [codegen id : 5]
Input [5]: [s_store_sk#12, s_store_name#13, s_market_id#14, s_state#15, s_zip#16]
Condition : (((isnotnull(s_market_id#14) AND (s_market_id#14 = 8)) AND isnotnull(s_store_sk#12)) AND isnotnull(s_zip#16))

(18) Project [codegen id : 5]
Output [4]: [s_store_sk#12, s_store_name#13, s_state#15, s_zip#16]
Input [5]: [s_store_sk#12, s_store_name#13, s_market_id#14, s_state#15, s_zip#16]

(19) BroadcastExchange
Input [4]: [s_store_sk#12, s_store_name#13, s_state#15, s_zip#16]
Arguments: HashedRelationBroadcastMode(List(cast(input[0, int, true] as bigint)),false), [id=#17]

(20) BroadcastHashJoin [codegen id : 9]
Left keys [1]: [ss_store_sk#3]
Right keys [1]: [s_store_sk#12]
Join condition: None

(21) Project [codegen id : 9]
Output [6]: [ss_item_sk#1, ss_customer_sk#2, ss_net_paid#5, s_store_name#13, s_state#15, s_zip#16]
Input [8]: [ss_item_sk#1, ss_customer_sk#2, ss_store_sk#3, ss_net_paid#5, s_store_sk#12, s_store_name#13, s_state#15, s_zip#16]

(22) Scan parquet default.item
Output [6]: [i_item_sk#18, i_current_price#19, i_size#20, i_color#21, i_units#22, i_manager_id#23]
Batched: true
Location [not included in comparison]/{warehouse_dir}/item]
PushedFilters: [IsNotNull(i_color), EqualTo(i_color,pale                ), IsNotNull(i_item_sk)]
ReadSchema: struct<i_item_sk:int,i_current_price:decimal(7,2),i_size:string,i_color:string,i_units:string,i_manager_id:int>

(23) ColumnarToRow [codegen id : 6]
Input [6]: [i_item_sk#18, i_current_price#19, i_size#20, i_color#21, i_units#22, i_manager_id#23]

(24) Filter [codegen id : 6]
Input [6]: [i_item_sk#18, i_current_price#19, i_size#20, i_color#21, i_units#22, i_manager_id#23]
Condition : ((isnotnull(i_color#21) AND (i_color#21 = pale                )) AND isnotnull(i_item_sk#18))

(25) BroadcastExchange
Input [6]: [i_item_sk#18, i_current_price#19, i_size#20, i_color#21, i_units#22, i_manager_id#23]
Arguments: HashedRelationBroadcastMode(List(cast(input[0, int, false] as bigint)),false), [id=#24]

(26) BroadcastHashJoin [codegen id : 9]
Left keys [1]: [ss_item_sk#1]
Right keys [1]: [i_item_sk#18]
Join condition: None

(27) Project [codegen id : 9]
Output [10]: [ss_customer_sk#2, ss_net_paid#5, s_store_name#13, s_state#15, s_zip#16, i_current_price#19, i_size#20, i_color#21, i_units#22, i_manager_id#23]
Input [12]: [ss_item_sk#1, ss_customer_sk#2, ss_net_paid#5, s_store_name#13, s_state#15, s_zip#16, i_item_sk#18, i_current_price#19, i_size#20, i_color#21, i_units#22, i_manager_id#23]

(28) Scan parquet default.customer
Output [4]: [c_customer_sk#25, c_first_name#26, c_last_name#27, c_birth_country#28]
Batched: true
Location [not included in comparison]/{warehouse_dir}/customer]
PushedFilters: [IsNotNull(c_customer_sk), IsNotNull(c_birth_country)]
ReadSchema: struct<c_customer_sk:int,c_first_name:string,c_last_name:string,c_birth_country:string>

(29) ColumnarToRow [codegen id : 7]
Input [4]: [c_customer_sk#25, c_first_name#26, c_last_name#27, c_birth_country#28]

(30) Filter [codegen id : 7]
Input [4]: [c_customer_sk#25, c_first_name#26, c_last_name#27, c_birth_country#28]
Condition : (isnotnull(c_customer_sk#25) AND isnotnull(c_birth_country#28))

(31) BroadcastExchange
Input [4]: [c_customer_sk#25, c_first_name#26, c_last_name#27, c_birth_country#28]
Arguments: HashedRelationBroadcastMode(List(cast(input[0, int, false] as bigint)),false), [id=#29]

(32) BroadcastHashJoin [codegen id : 9]
Left keys [1]: [ss_customer_sk#2]
Right keys [1]: [c_customer_sk#25]
Join condition: None

(33) Project [codegen id : 9]
Output [12]: [ss_net_paid#5, s_store_name#13, s_state#15, s_zip#16, i_current_price#19, i_size#20, i_color#21, i_units#22, i_manager_id#23, c_first_name#26, c_last_name#27, c_birth_country#28]
Input [14]: [ss_customer_sk#2, ss_net_paid#5, s_store_name#13, s_state#15, s_zip#16, i_current_price#19, i_size#20, i_color#21, i_units#22, i_manager_id#23, c_customer_sk#25, c_first_name#26, c_last_name#27, c_birth_country#28]

(34) Scan parquet default.customer_address
Output [3]: [ca_state#30, ca_zip#31, ca_country#32]
Batched: true
Location [not included in comparison]/{warehouse_dir}/customer_address]
PushedFilters: [IsNotNull(ca_country), IsNotNull(ca_zip)]
ReadSchema: struct<ca_state:string,ca_zip:string,ca_country:string>

(35) ColumnarToRow [codegen id : 8]
Input [3]: [ca_state#30, ca_zip#31, ca_country#32]

(36) Filter [codegen id : 8]
Input [3]: [ca_state#30, ca_zip#31, ca_country#32]
Condition : (isnotnull(ca_country#32) AND isnotnull(ca_zip#31))

(37) BroadcastExchange
Input [3]: [ca_state#30, ca_zip#31, ca_country#32]
Arguments: HashedRelationBroadcastMode(List(upper(input[2, string, false]), input[1, string, false]),false), [id=#33]

(38) BroadcastHashJoin [codegen id : 9]
Left keys [2]: [c_birth_country#28, s_zip#16]
Right keys [2]: [upper(ca_country#32), ca_zip#31]
Join condition: None

(39) Project [codegen id : 9]
Output [11]: [ss_net_paid#5, s_store_name#13, s_state#15, i_current_price#19, i_size#20, i_color#21, i_units#22, i_manager_id#23, c_first_name#26, c_last_name#27, ca_state#30]
Input [15]: [ss_net_paid#5, s_store_name#13, s_state#15, s_zip#16, i_current_price#19, i_size#20, i_color#21, i_units#22, i_manager_id#23, c_first_name#26, c_last_name#27, c_birth_country#28, ca_state#30, ca_zip#31, ca_country#32]

(40) HashAggregate [codegen id : 9]
Input [11]: [ss_net_paid#5, s_store_name#13, s_state#15, i_current_price#19, i_size#20, i_color#21, i_units#22, i_manager_id#23, c_first_name#26, c_last_name#27, ca_state#30]
Keys [10]: [c_last_name#27, c_first_name#26, s_store_name#13, ca_state#30, s_state#15, i_color#21, i_current_price#19, i_manager_id#23, i_units#22, i_size#20]
Functions [1]: [partial_sum(UnscaledValue(ss_net_paid#5))]
Aggregate Attributes [1]: [sum#34]
Results [11]: [c_last_name#27, c_first_name#26, s_store_name#13, ca_state#30, s_state#15, i_color#21, i_current_price#19, i_manager_id#23, i_units#22, i_size#20, sum#35]

(41) Exchange
Input [11]: [c_last_name#27, c_first_name#26, s_store_name#13, ca_state#30, s_state#15, i_color#21, i_current_price#19, i_manager_id#23, i_units#22, i_size#20, sum#35]
Arguments: hashpartitioning(c_last_name#27, c_first_name#26, s_store_name#13, ca_state#30, s_state#15, i_color#21, i_current_price#19, i_manager_id#23, i_units#22, i_size#20, 5), ENSURE_REQUIREMENTS, [id=#36]

(42) HashAggregate [codegen id : 10]
Input [11]: [c_last_name#27, c_first_name#26, s_store_name#13, ca_state#30, s_state#15, i_color#21, i_current_price#19, i_manager_id#23, i_units#22, i_size#20, sum#35]
Keys [10]: [c_last_name#27, c_first_name#26, s_store_name#13, ca_state#30, s_state#15, i_color#21, i_current_price#19, i_manager_id#23, i_units#22, i_size#20]
Functions [1]: [sum(UnscaledValue(ss_net_paid#5))]
Aggregate Attributes [1]: [sum(UnscaledValue(ss_net_paid#5))#37]
Results [4]: [c_last_name#27, c_first_name#26, s_store_name#13, MakeDecimal(sum(UnscaledValue(ss_net_paid#5))#37,17,2) AS netpaid#38]

(43) HashAggregate [codegen id : 10]
Input [4]: [c_last_name#27, c_first_name#26, s_store_name#13, netpaid#38]
Keys [3]: [c_last_name#27, c_first_name#26, s_store_name#13]
Functions [1]: [partial_sum(netpaid#38)]
Aggregate Attributes [2]: [sum#39, isEmpty#40]
Results [5]: [c_last_name#27, c_first_name#26, s_store_name#13, sum#41, isEmpty#42]

(44) Exchange
Input [5]: [c_last_name#27, c_first_name#26, s_store_name#13, sum#41, isEmpty#42]
Arguments: hashpartitioning(c_last_name#27, c_first_name#26, s_store_name#13, 5), ENSURE_REQUIREMENTS, [id=#43]

(45) HashAggregate [codegen id : 11]
Input [5]: [c_last_name#27, c_first_name#26, s_store_name#13, sum#41, isEmpty#42]
Keys [3]: [c_last_name#27, c_first_name#26, s_store_name#13]
Functions [1]: [sum(netpaid#38)]
Aggregate Attributes [1]: [sum(netpaid#38)#44]
Results [4]: [c_last_name#27, c_first_name#26, s_store_name#13, sum(netpaid#38)#44 AS paid#45]

(46) Filter [codegen id : 11]
Input [4]: [c_last_name#27, c_first_name#26, s_store_name#13, paid#45]
Condition : (isnotnull(paid#45) AND (cast(paid#45 as decimal(33,8)) > cast(Subquery scalar-subquery#46, [id=#47] as decimal(33,8))))

===== Subqueries =====

<<<<<<< HEAD
Subquery:1 Hosting operator id = 46 Hosting Expression = Subquery scalar-subquery#47, [id=#48]
* HashAggregate (74)
+- Exchange (73)
   +- * HashAggregate (72)
      +- * HashAggregate (71)
         +- Exchange (70)
            +- * HashAggregate (69)
               +- * Project (68)
                  +- * BroadcastHashJoin Inner BuildRight (67)
                     :- * Project (65)
                     :  +- * BroadcastHashJoin Inner BuildRight (64)
                     :     :- * Project (62)
                     :     :  +- * BroadcastHashJoin Inner BuildRight (61)
                     :     :     :- * Project (56)
                     :     :     :  +- * BroadcastHashJoin Inner BuildRight (55)
                     :     :     :     :- * Project (53)
                     :     :     :     :  +- * SortMergeJoin Inner (52)
                     :     :     :     :     :- * Sort (49)
                     :     :     :     :     :  +- ReusedExchange (48)
                     :     :     :     :     +- * Sort (51)
                     :     :     :     :        +- ReusedExchange (50)
                     :     :     :     +- ReusedExchange (54)
                     :     :     +- BroadcastExchange (60)
                     :     :        +- * Filter (59)
                     :     :           +- * ColumnarToRow (58)
                     :     :              +- Scan parquet default.item (57)
                     :     +- ReusedExchange (63)
                     +- ReusedExchange (66)


(48) ReusedExchange [Reuses operator id: 5]
Output [5]: [ss_item_sk#49, ss_customer_sk#50, ss_store_sk#51, ss_ticket_number#52, ss_net_paid#53]

(49) Sort [codegen id : 2]
Input [5]: [ss_item_sk#49, ss_customer_sk#50, ss_store_sk#51, ss_ticket_number#52, ss_net_paid#53]
Arguments: [ss_ticket_number#52 ASC NULLS FIRST, ss_item_sk#49 ASC NULLS FIRST], false, 0

(50) ReusedExchange [Reuses operator id: 11]
Output [2]: [sr_item_sk#54, sr_ticket_number#55]

(51) Sort [codegen id : 4]
Input [2]: [sr_item_sk#54, sr_ticket_number#55]
Arguments: [sr_ticket_number#55 ASC NULLS FIRST, sr_item_sk#54 ASC NULLS FIRST], false, 0

(52) SortMergeJoin [codegen id : 9]
Left keys [2]: [ss_ticket_number#52, ss_item_sk#49]
Right keys [2]: [sr_ticket_number#55, sr_item_sk#54]
Join condition: None

(53) Project [codegen id : 9]
Output [4]: [ss_item_sk#49, ss_customer_sk#50, ss_store_sk#51, ss_net_paid#53]
Input [7]: [ss_item_sk#49, ss_customer_sk#50, ss_store_sk#51, ss_ticket_number#52, ss_net_paid#53, sr_item_sk#54, sr_ticket_number#55]

(54) ReusedExchange [Reuses operator id: 19]
Output [4]: [s_store_sk#56, s_store_name#57, s_state#58, s_zip#59]

(55) BroadcastHashJoin [codegen id : 9]
Left keys [1]: [ss_store_sk#51]
Right keys [1]: [s_store_sk#56]
Join condition: None

(56) Project [codegen id : 9]
Output [6]: [ss_item_sk#49, ss_customer_sk#50, ss_net_paid#53, s_store_name#57, s_state#58, s_zip#59]
Input [8]: [ss_item_sk#49, ss_customer_sk#50, ss_store_sk#51, ss_net_paid#53, s_store_sk#56, s_store_name#57, s_state#58, s_zip#59]

(57) Scan parquet default.item
Output [6]: [i_item_sk#60, i_current_price#61, i_size#62, i_color#63, i_units#64, i_manager_id#65]
=======
Subquery:1 Hosting operator id = 46 Hosting Expression = Subquery scalar-subquery#46, [id=#47]
* HashAggregate (91)
+- Exchange (90)
   +- * HashAggregate (89)
      +- * HashAggregate (88)
         +- Exchange (87)
            +- * HashAggregate (86)
               +- * Project (85)
                  +- * BroadcastHashJoin Inner BuildRight (84)
                     :- * Project (79)
                     :  +- * BroadcastHashJoin Inner BuildRight (78)
                     :     :- * Project (73)
                     :     :  +- * BroadcastHashJoin Inner BuildRight (72)
                     :     :     :- * Project (67)
                     :     :     :  +- * BroadcastHashJoin Inner BuildRight (66)
                     :     :     :     :- * Project (60)
                     :     :     :     :  +- * SortMergeJoin Inner (59)
                     :     :     :     :     :- * Sort (52)
                     :     :     :     :     :  +- Exchange (51)
                     :     :     :     :     :     +- * Project (50)
                     :     :     :     :     :        +- * Filter (49)
                     :     :     :     :     :           +- * ColumnarToRow (48)
                     :     :     :     :     :              +- Scan parquet default.store_sales (47)
                     :     :     :     :     +- * Sort (58)
                     :     :     :     :        +- Exchange (57)
                     :     :     :     :           +- * Project (56)
                     :     :     :     :              +- * Filter (55)
                     :     :     :     :                 +- * ColumnarToRow (54)
                     :     :     :     :                    +- Scan parquet default.store_returns (53)
                     :     :     :     +- BroadcastExchange (65)
                     :     :     :        +- * Project (64)
                     :     :     :           +- * Filter (63)
                     :     :     :              +- * ColumnarToRow (62)
                     :     :     :                 +- Scan parquet default.store (61)
                     :     :     +- BroadcastExchange (71)
                     :     :        +- * Filter (70)
                     :     :           +- * ColumnarToRow (69)
                     :     :              +- Scan parquet default.item (68)
                     :     +- BroadcastExchange (77)
                     :        +- * Filter (76)
                     :           +- * ColumnarToRow (75)
                     :              +- Scan parquet default.customer (74)
                     +- BroadcastExchange (83)
                        +- * Filter (82)
                           +- * ColumnarToRow (81)
                              +- Scan parquet default.customer_address (80)


(47) Scan parquet default.store_sales
Output [6]: [ss_item_sk#48, ss_customer_sk#49, ss_store_sk#50, ss_ticket_number#51, ss_net_paid#52, ss_sold_date_sk#53]
Batched: true
Location [not included in comparison]/{warehouse_dir}/store_sales]
PushedFilters: [IsNotNull(ss_ticket_number), IsNotNull(ss_item_sk), IsNotNull(ss_store_sk), IsNotNull(ss_customer_sk)]
ReadSchema: struct<ss_item_sk:int,ss_customer_sk:int,ss_store_sk:int,ss_ticket_number:int,ss_net_paid:decimal(7,2)>

(48) ColumnarToRow [codegen id : 1]
Input [6]: [ss_item_sk#48, ss_customer_sk#49, ss_store_sk#50, ss_ticket_number#51, ss_net_paid#52, ss_sold_date_sk#53]

(49) Filter [codegen id : 1]
Input [6]: [ss_item_sk#48, ss_customer_sk#49, ss_store_sk#50, ss_ticket_number#51, ss_net_paid#52, ss_sold_date_sk#53]
Condition : (((isnotnull(ss_ticket_number#51) AND isnotnull(ss_item_sk#48)) AND isnotnull(ss_store_sk#50)) AND isnotnull(ss_customer_sk#49))

(50) Project [codegen id : 1]
Output [5]: [ss_item_sk#48, ss_customer_sk#49, ss_store_sk#50, ss_ticket_number#51, ss_net_paid#52]
Input [6]: [ss_item_sk#48, ss_customer_sk#49, ss_store_sk#50, ss_ticket_number#51, ss_net_paid#52, ss_sold_date_sk#53]

(51) Exchange
Input [5]: [ss_item_sk#48, ss_customer_sk#49, ss_store_sk#50, ss_ticket_number#51, ss_net_paid#52]
Arguments: hashpartitioning(ss_ticket_number#51, ss_item_sk#48, 5), ENSURE_REQUIREMENTS, [id=#54]

(52) Sort [codegen id : 2]
Input [5]: [ss_item_sk#48, ss_customer_sk#49, ss_store_sk#50, ss_ticket_number#51, ss_net_paid#52]
Arguments: [ss_ticket_number#51 ASC NULLS FIRST, ss_item_sk#48 ASC NULLS FIRST], false, 0

(53) Scan parquet default.store_returns
Output [3]: [sr_item_sk#55, sr_ticket_number#56, sr_returned_date_sk#57]
Batched: true
Location [not included in comparison]/{warehouse_dir}/store_returns]
PushedFilters: [IsNotNull(sr_ticket_number), IsNotNull(sr_item_sk)]
ReadSchema: struct<sr_item_sk:int,sr_ticket_number:int>

(54) ColumnarToRow [codegen id : 3]
Input [3]: [sr_item_sk#55, sr_ticket_number#56, sr_returned_date_sk#57]

(55) Filter [codegen id : 3]
Input [3]: [sr_item_sk#55, sr_ticket_number#56, sr_returned_date_sk#57]
Condition : (isnotnull(sr_ticket_number#56) AND isnotnull(sr_item_sk#55))

(56) Project [codegen id : 3]
Output [2]: [sr_item_sk#55, sr_ticket_number#56]
Input [3]: [sr_item_sk#55, sr_ticket_number#56, sr_returned_date_sk#57]

(57) Exchange
Input [2]: [sr_item_sk#55, sr_ticket_number#56]
Arguments: hashpartitioning(sr_ticket_number#56, sr_item_sk#55, 5), ENSURE_REQUIREMENTS, [id=#58]

(58) Sort [codegen id : 4]
Input [2]: [sr_item_sk#55, sr_ticket_number#56]
Arguments: [sr_ticket_number#56 ASC NULLS FIRST, sr_item_sk#55 ASC NULLS FIRST], false, 0

(59) SortMergeJoin [codegen id : 9]
Left keys [2]: [ss_ticket_number#51, ss_item_sk#48]
Right keys [2]: [sr_ticket_number#56, sr_item_sk#55]
Join condition: None

(60) Project [codegen id : 9]
Output [4]: [ss_item_sk#48, ss_customer_sk#49, ss_store_sk#50, ss_net_paid#52]
Input [7]: [ss_item_sk#48, ss_customer_sk#49, ss_store_sk#50, ss_ticket_number#51, ss_net_paid#52, sr_item_sk#55, sr_ticket_number#56]

(61) Scan parquet default.store
Output [5]: [s_store_sk#59, s_store_name#60, s_market_id#61, s_state#62, s_zip#63]
Batched: true
Location [not included in comparison]/{warehouse_dir}/store]
PushedFilters: [IsNotNull(s_market_id), EqualTo(s_market_id,8), IsNotNull(s_store_sk), IsNotNull(s_zip)]
ReadSchema: struct<s_store_sk:int,s_store_name:string,s_market_id:int,s_state:string,s_zip:string>

(62) ColumnarToRow [codegen id : 5]
Input [5]: [s_store_sk#59, s_store_name#60, s_market_id#61, s_state#62, s_zip#63]

(63) Filter [codegen id : 5]
Input [5]: [s_store_sk#59, s_store_name#60, s_market_id#61, s_state#62, s_zip#63]
Condition : (((isnotnull(s_market_id#61) AND (s_market_id#61 = 8)) AND isnotnull(s_store_sk#59)) AND isnotnull(s_zip#63))

(64) Project [codegen id : 5]
Output [4]: [s_store_sk#59, s_store_name#60, s_state#62, s_zip#63]
Input [5]: [s_store_sk#59, s_store_name#60, s_market_id#61, s_state#62, s_zip#63]

(65) BroadcastExchange
Input [4]: [s_store_sk#59, s_store_name#60, s_state#62, s_zip#63]
Arguments: HashedRelationBroadcastMode(List(cast(input[0, int, true] as bigint)),false), [id=#64]

(66) BroadcastHashJoin [codegen id : 9]
Left keys [1]: [ss_store_sk#50]
Right keys [1]: [s_store_sk#59]
Join condition: None

(67) Project [codegen id : 9]
Output [6]: [ss_item_sk#48, ss_customer_sk#49, ss_net_paid#52, s_store_name#60, s_state#62, s_zip#63]
Input [8]: [ss_item_sk#48, ss_customer_sk#49, ss_store_sk#50, ss_net_paid#52, s_store_sk#59, s_store_name#60, s_state#62, s_zip#63]

(68) Scan parquet default.item
Output [6]: [i_item_sk#65, i_current_price#66, i_size#67, i_color#68, i_units#69, i_manager_id#70]
>>>>>>> abf9675a
Batched: true
Location [not included in comparison]/{warehouse_dir}/item]
PushedFilters: [IsNotNull(i_item_sk)]
ReadSchema: struct<i_item_sk:int,i_current_price:decimal(7,2),i_size:string,i_color:string,i_units:string,i_manager_id:int>

<<<<<<< HEAD
(58) ColumnarToRow [codegen id : 6]
Input [6]: [i_item_sk#60, i_current_price#61, i_size#62, i_color#63, i_units#64, i_manager_id#65]

(59) Filter [codegen id : 6]
Input [6]: [i_item_sk#60, i_current_price#61, i_size#62, i_color#63, i_units#64, i_manager_id#65]
Condition : isnotnull(i_item_sk#60)

(60) BroadcastExchange
Input [6]: [i_item_sk#60, i_current_price#61, i_size#62, i_color#63, i_units#64, i_manager_id#65]
Arguments: HashedRelationBroadcastMode(List(cast(input[0, int, false] as bigint)),false), [id=#66]

(61) BroadcastHashJoin [codegen id : 9]
Left keys [1]: [ss_item_sk#49]
Right keys [1]: [i_item_sk#60]
Join condition: None

(62) Project [codegen id : 9]
Output [10]: [ss_customer_sk#50, ss_net_paid#53, s_store_name#57, s_state#58, s_zip#59, i_current_price#61, i_size#62, i_color#63, i_units#64, i_manager_id#65]
Input [12]: [ss_item_sk#49, ss_customer_sk#50, ss_net_paid#53, s_store_name#57, s_state#58, s_zip#59, i_item_sk#60, i_current_price#61, i_size#62, i_color#63, i_units#64, i_manager_id#65]

(63) ReusedExchange [Reuses operator id: 31]
Output [4]: [c_customer_sk#67, c_first_name#68, c_last_name#69, c_birth_country#70]

(64) BroadcastHashJoin [codegen id : 9]
Left keys [1]: [ss_customer_sk#50]
Right keys [1]: [c_customer_sk#67]
Join condition: None

(65) Project [codegen id : 9]
Output [12]: [ss_net_paid#53, s_store_name#57, s_state#58, s_zip#59, i_current_price#61, i_size#62, i_color#63, i_units#64, i_manager_id#65, c_first_name#68, c_last_name#69, c_birth_country#70]
Input [14]: [ss_customer_sk#50, ss_net_paid#53, s_store_name#57, s_state#58, s_zip#59, i_current_price#61, i_size#62, i_color#63, i_units#64, i_manager_id#65, c_customer_sk#67, c_first_name#68, c_last_name#69, c_birth_country#70]

(66) ReusedExchange [Reuses operator id: 37]
Output [3]: [ca_state#71, ca_zip#72, ca_country#73]

(67) BroadcastHashJoin [codegen id : 9]
Left keys [2]: [c_birth_country#70, s_zip#59]
Right keys [2]: [upper(ca_country#73), ca_zip#72]
Join condition: None

(68) Project [codegen id : 9]
Output [11]: [ss_net_paid#53, s_store_name#57, s_state#58, i_current_price#61, i_size#62, i_color#63, i_units#64, i_manager_id#65, c_first_name#68, c_last_name#69, ca_state#71]
Input [15]: [ss_net_paid#53, s_store_name#57, s_state#58, s_zip#59, i_current_price#61, i_size#62, i_color#63, i_units#64, i_manager_id#65, c_first_name#68, c_last_name#69, c_birth_country#70, ca_state#71, ca_zip#72, ca_country#73]

(69) HashAggregate [codegen id : 9]
Input [11]: [ss_net_paid#53, s_store_name#57, s_state#58, i_current_price#61, i_size#62, i_color#63, i_units#64, i_manager_id#65, c_first_name#68, c_last_name#69, ca_state#71]
Keys [10]: [c_last_name#69, c_first_name#68, s_store_name#57, ca_state#71, s_state#58, i_color#63, i_current_price#61, i_manager_id#65, i_units#64, i_size#62]
Functions [1]: [partial_sum(UnscaledValue(ss_net_paid#53))]
Aggregate Attributes [1]: [sum#74]
Results [11]: [c_last_name#69, c_first_name#68, s_store_name#57, ca_state#71, s_state#58, i_color#63, i_current_price#61, i_manager_id#65, i_units#64, i_size#62, sum#75]

(70) Exchange
Input [11]: [c_last_name#69, c_first_name#68, s_store_name#57, ca_state#71, s_state#58, i_color#63, i_current_price#61, i_manager_id#65, i_units#64, i_size#62, sum#75]
Arguments: hashpartitioning(c_last_name#69, c_first_name#68, s_store_name#57, ca_state#71, s_state#58, i_color#63, i_current_price#61, i_manager_id#65, i_units#64, i_size#62, 5), ENSURE_REQUIREMENTS, [id=#76]

(71) HashAggregate [codegen id : 10]
Input [11]: [c_last_name#69, c_first_name#68, s_store_name#57, ca_state#71, s_state#58, i_color#63, i_current_price#61, i_manager_id#65, i_units#64, i_size#62, sum#75]
Keys [10]: [c_last_name#69, c_first_name#68, s_store_name#57, ca_state#71, s_state#58, i_color#63, i_current_price#61, i_manager_id#65, i_units#64, i_size#62]
Functions [1]: [sum(UnscaledValue(ss_net_paid#53))]
Aggregate Attributes [1]: [sum(UnscaledValue(ss_net_paid#53))#77]
Results [1]: [MakeDecimal(sum(UnscaledValue(ss_net_paid#53))#77,17,2) AS netpaid#38]

(72) HashAggregate [codegen id : 10]
Input [1]: [netpaid#38]
Keys: []
Functions [1]: [partial_avg(netpaid#38)]
Aggregate Attributes [2]: [sum#78, count#79]
Results [2]: [sum#80, count#81]

(73) Exchange
Input [2]: [sum#80, count#81]
Arguments: SinglePartition, ENSURE_REQUIREMENTS, [id=#82]

(74) HashAggregate [codegen id : 11]
Input [2]: [sum#80, count#81]
Keys: []
Functions [1]: [avg(netpaid#38)]
Aggregate Attributes [1]: [avg(netpaid#38)#83]
Results [1]: [CheckOverflow((0.050000 * promote_precision(avg(netpaid#38)#83)), DecimalType(24,8), true) AS (0.05 * avg(netpaid))#84]
=======
(69) ColumnarToRow [codegen id : 6]
Input [6]: [i_item_sk#65, i_current_price#66, i_size#67, i_color#68, i_units#69, i_manager_id#70]

(70) Filter [codegen id : 6]
Input [6]: [i_item_sk#65, i_current_price#66, i_size#67, i_color#68, i_units#69, i_manager_id#70]
Condition : isnotnull(i_item_sk#65)

(71) BroadcastExchange
Input [6]: [i_item_sk#65, i_current_price#66, i_size#67, i_color#68, i_units#69, i_manager_id#70]
Arguments: HashedRelationBroadcastMode(List(cast(input[0, int, false] as bigint)),false), [id=#71]

(72) BroadcastHashJoin [codegen id : 9]
Left keys [1]: [ss_item_sk#48]
Right keys [1]: [i_item_sk#65]
Join condition: None

(73) Project [codegen id : 9]
Output [10]: [ss_customer_sk#49, ss_net_paid#52, s_store_name#60, s_state#62, s_zip#63, i_current_price#66, i_size#67, i_color#68, i_units#69, i_manager_id#70]
Input [12]: [ss_item_sk#48, ss_customer_sk#49, ss_net_paid#52, s_store_name#60, s_state#62, s_zip#63, i_item_sk#65, i_current_price#66, i_size#67, i_color#68, i_units#69, i_manager_id#70]

(74) Scan parquet default.customer
Output [4]: [c_customer_sk#72, c_first_name#73, c_last_name#74, c_birth_country#75]
Batched: true
Location [not included in comparison]/{warehouse_dir}/customer]
PushedFilters: [IsNotNull(c_customer_sk), IsNotNull(c_birth_country)]
ReadSchema: struct<c_customer_sk:int,c_first_name:string,c_last_name:string,c_birth_country:string>

(75) ColumnarToRow [codegen id : 7]
Input [4]: [c_customer_sk#72, c_first_name#73, c_last_name#74, c_birth_country#75]

(76) Filter [codegen id : 7]
Input [4]: [c_customer_sk#72, c_first_name#73, c_last_name#74, c_birth_country#75]
Condition : (isnotnull(c_customer_sk#72) AND isnotnull(c_birth_country#75))

(77) BroadcastExchange
Input [4]: [c_customer_sk#72, c_first_name#73, c_last_name#74, c_birth_country#75]
Arguments: HashedRelationBroadcastMode(List(cast(input[0, int, false] as bigint)),false), [id=#76]

(78) BroadcastHashJoin [codegen id : 9]
Left keys [1]: [ss_customer_sk#49]
Right keys [1]: [c_customer_sk#72]
Join condition: None

(79) Project [codegen id : 9]
Output [12]: [ss_net_paid#52, s_store_name#60, s_state#62, s_zip#63, i_current_price#66, i_size#67, i_color#68, i_units#69, i_manager_id#70, c_first_name#73, c_last_name#74, c_birth_country#75]
Input [14]: [ss_customer_sk#49, ss_net_paid#52, s_store_name#60, s_state#62, s_zip#63, i_current_price#66, i_size#67, i_color#68, i_units#69, i_manager_id#70, c_customer_sk#72, c_first_name#73, c_last_name#74, c_birth_country#75]

(80) Scan parquet default.customer_address
Output [3]: [ca_state#77, ca_zip#78, ca_country#79]
Batched: true
Location [not included in comparison]/{warehouse_dir}/customer_address]
PushedFilters: [IsNotNull(ca_country), IsNotNull(ca_zip)]
ReadSchema: struct<ca_state:string,ca_zip:string,ca_country:string>

(81) ColumnarToRow [codegen id : 8]
Input [3]: [ca_state#77, ca_zip#78, ca_country#79]

(82) Filter [codegen id : 8]
Input [3]: [ca_state#77, ca_zip#78, ca_country#79]
Condition : (isnotnull(ca_country#79) AND isnotnull(ca_zip#78))

(83) BroadcastExchange
Input [3]: [ca_state#77, ca_zip#78, ca_country#79]
Arguments: HashedRelationBroadcastMode(List(upper(input[2, string, false]), input[1, string, false]),false), [id=#80]

(84) BroadcastHashJoin [codegen id : 9]
Left keys [2]: [c_birth_country#75, s_zip#63]
Right keys [2]: [upper(ca_country#79), ca_zip#78]
Join condition: None

(85) Project [codegen id : 9]
Output [11]: [ss_net_paid#52, s_store_name#60, s_state#62, i_current_price#66, i_size#67, i_color#68, i_units#69, i_manager_id#70, c_first_name#73, c_last_name#74, ca_state#77]
Input [15]: [ss_net_paid#52, s_store_name#60, s_state#62, s_zip#63, i_current_price#66, i_size#67, i_color#68, i_units#69, i_manager_id#70, c_first_name#73, c_last_name#74, c_birth_country#75, ca_state#77, ca_zip#78, ca_country#79]

(86) HashAggregate [codegen id : 9]
Input [11]: [ss_net_paid#52, s_store_name#60, s_state#62, i_current_price#66, i_size#67, i_color#68, i_units#69, i_manager_id#70, c_first_name#73, c_last_name#74, ca_state#77]
Keys [10]: [c_last_name#74, c_first_name#73, s_store_name#60, ca_state#77, s_state#62, i_color#68, i_current_price#66, i_manager_id#70, i_units#69, i_size#67]
Functions [1]: [partial_sum(UnscaledValue(ss_net_paid#52))]
Aggregate Attributes [1]: [sum#81]
Results [11]: [c_last_name#74, c_first_name#73, s_store_name#60, ca_state#77, s_state#62, i_color#68, i_current_price#66, i_manager_id#70, i_units#69, i_size#67, sum#82]

(87) Exchange
Input [11]: [c_last_name#74, c_first_name#73, s_store_name#60, ca_state#77, s_state#62, i_color#68, i_current_price#66, i_manager_id#70, i_units#69, i_size#67, sum#82]
Arguments: hashpartitioning(c_last_name#74, c_first_name#73, s_store_name#60, ca_state#77, s_state#62, i_color#68, i_current_price#66, i_manager_id#70, i_units#69, i_size#67, 5), ENSURE_REQUIREMENTS, [id=#83]

(88) HashAggregate [codegen id : 10]
Input [11]: [c_last_name#74, c_first_name#73, s_store_name#60, ca_state#77, s_state#62, i_color#68, i_current_price#66, i_manager_id#70, i_units#69, i_size#67, sum#82]
Keys [10]: [c_last_name#74, c_first_name#73, s_store_name#60, ca_state#77, s_state#62, i_color#68, i_current_price#66, i_manager_id#70, i_units#69, i_size#67]
Functions [1]: [sum(UnscaledValue(ss_net_paid#52))]
Aggregate Attributes [1]: [sum(UnscaledValue(ss_net_paid#52))#84]
Results [1]: [MakeDecimal(sum(UnscaledValue(ss_net_paid#52))#84,17,2) AS netpaid#38]

(89) HashAggregate [codegen id : 10]
Input [1]: [netpaid#38]
Keys: []
Functions [1]: [partial_avg(netpaid#38)]
Aggregate Attributes [2]: [sum#85, count#86]
Results [2]: [sum#87, count#88]

(90) Exchange
Input [2]: [sum#87, count#88]
Arguments: SinglePartition, ENSURE_REQUIREMENTS, [id=#89]

(91) HashAggregate [codegen id : 11]
Input [2]: [sum#87, count#88]
Keys: []
Functions [1]: [avg(netpaid#38)]
Aggregate Attributes [1]: [avg(netpaid#38)#90]
Results [1]: [CheckOverflow((0.050000 * promote_precision(avg(netpaid#38)#90)), DecimalType(24,8), true) AS (0.05 * avg(netpaid))#91]
>>>>>>> abf9675a

<|MERGE_RESOLUTION|>--- conflicted
+++ resolved
@@ -262,412 +262,155 @@
 
 ===== Subqueries =====
 
-<<<<<<< HEAD
-Subquery:1 Hosting operator id = 46 Hosting Expression = Subquery scalar-subquery#47, [id=#48]
-* HashAggregate (74)
-+- Exchange (73)
-   +- * HashAggregate (72)
-      +- * HashAggregate (71)
-         +- Exchange (70)
-            +- * HashAggregate (69)
-               +- * Project (68)
-                  +- * BroadcastHashJoin Inner BuildRight (67)
-                     :- * Project (65)
-                     :  +- * BroadcastHashJoin Inner BuildRight (64)
-                     :     :- * Project (62)
-                     :     :  +- * BroadcastHashJoin Inner BuildRight (61)
-                     :     :     :- * Project (56)
-                     :     :     :  +- * BroadcastHashJoin Inner BuildRight (55)
-                     :     :     :     :- * Project (53)
-                     :     :     :     :  +- * SortMergeJoin Inner (52)
-                     :     :     :     :     :- * Sort (49)
-                     :     :     :     :     :  +- ReusedExchange (48)
-                     :     :     :     :     +- * Sort (51)
-                     :     :     :     :        +- ReusedExchange (50)
-                     :     :     :     +- ReusedExchange (54)
-                     :     :     +- BroadcastExchange (60)
-                     :     :        +- * Filter (59)
-                     :     :           +- * ColumnarToRow (58)
-                     :     :              +- Scan parquet default.item (57)
-                     :     +- ReusedExchange (63)
-                     +- ReusedExchange (66)
-
-
-(48) ReusedExchange [Reuses operator id: 5]
-Output [5]: [ss_item_sk#49, ss_customer_sk#50, ss_store_sk#51, ss_ticket_number#52, ss_net_paid#53]
-
-(49) Sort [codegen id : 2]
-Input [5]: [ss_item_sk#49, ss_customer_sk#50, ss_store_sk#51, ss_ticket_number#52, ss_net_paid#53]
-Arguments: [ss_ticket_number#52 ASC NULLS FIRST, ss_item_sk#49 ASC NULLS FIRST], false, 0
-
-(50) ReusedExchange [Reuses operator id: 11]
-Output [2]: [sr_item_sk#54, sr_ticket_number#55]
-
-(51) Sort [codegen id : 4]
-Input [2]: [sr_item_sk#54, sr_ticket_number#55]
-Arguments: [sr_ticket_number#55 ASC NULLS FIRST, sr_item_sk#54 ASC NULLS FIRST], false, 0
-
-(52) SortMergeJoin [codegen id : 9]
-Left keys [2]: [ss_ticket_number#52, ss_item_sk#49]
-Right keys [2]: [sr_ticket_number#55, sr_item_sk#54]
-Join condition: None
-
-(53) Project [codegen id : 9]
-Output [4]: [ss_item_sk#49, ss_customer_sk#50, ss_store_sk#51, ss_net_paid#53]
-Input [7]: [ss_item_sk#49, ss_customer_sk#50, ss_store_sk#51, ss_ticket_number#52, ss_net_paid#53, sr_item_sk#54, sr_ticket_number#55]
-
-(54) ReusedExchange [Reuses operator id: 19]
-Output [4]: [s_store_sk#56, s_store_name#57, s_state#58, s_zip#59]
-
-(55) BroadcastHashJoin [codegen id : 9]
-Left keys [1]: [ss_store_sk#51]
-Right keys [1]: [s_store_sk#56]
-Join condition: None
-
-(56) Project [codegen id : 9]
-Output [6]: [ss_item_sk#49, ss_customer_sk#50, ss_net_paid#53, s_store_name#57, s_state#58, s_zip#59]
-Input [8]: [ss_item_sk#49, ss_customer_sk#50, ss_store_sk#51, ss_net_paid#53, s_store_sk#56, s_store_name#57, s_state#58, s_zip#59]
-
-(57) Scan parquet default.item
-Output [6]: [i_item_sk#60, i_current_price#61, i_size#62, i_color#63, i_units#64, i_manager_id#65]
-=======
 Subquery:1 Hosting operator id = 46 Hosting Expression = Subquery scalar-subquery#46, [id=#47]
-* HashAggregate (91)
-+- Exchange (90)
-   +- * HashAggregate (89)
-      +- * HashAggregate (88)
-         +- Exchange (87)
-            +- * HashAggregate (86)
-               +- * Project (85)
-                  +- * BroadcastHashJoin Inner BuildRight (84)
-                     :- * Project (79)
-                     :  +- * BroadcastHashJoin Inner BuildRight (78)
-                     :     :- * Project (73)
-                     :     :  +- * BroadcastHashJoin Inner BuildRight (72)
-                     :     :     :- * Project (67)
-                     :     :     :  +- * BroadcastHashJoin Inner BuildRight (66)
-                     :     :     :     :- * Project (60)
-                     :     :     :     :  +- * SortMergeJoin Inner (59)
-                     :     :     :     :     :- * Sort (52)
-                     :     :     :     :     :  +- Exchange (51)
-                     :     :     :     :     :     +- * Project (50)
-                     :     :     :     :     :        +- * Filter (49)
-                     :     :     :     :     :           +- * ColumnarToRow (48)
-                     :     :     :     :     :              +- Scan parquet default.store_sales (47)
-                     :     :     :     :     +- * Sort (58)
-                     :     :     :     :        +- Exchange (57)
-                     :     :     :     :           +- * Project (56)
-                     :     :     :     :              +- * Filter (55)
-                     :     :     :     :                 +- * ColumnarToRow (54)
-                     :     :     :     :                    +- Scan parquet default.store_returns (53)
-                     :     :     :     +- BroadcastExchange (65)
-                     :     :     :        +- * Project (64)
-                     :     :     :           +- * Filter (63)
-                     :     :     :              +- * ColumnarToRow (62)
-                     :     :     :                 +- Scan parquet default.store (61)
-                     :     :     +- BroadcastExchange (71)
-                     :     :        +- * Filter (70)
-                     :     :           +- * ColumnarToRow (69)
-                     :     :              +- Scan parquet default.item (68)
-                     :     +- BroadcastExchange (77)
-                     :        +- * Filter (76)
-                     :           +- * ColumnarToRow (75)
-                     :              +- Scan parquet default.customer (74)
-                     +- BroadcastExchange (83)
-                        +- * Filter (82)
-                           +- * ColumnarToRow (81)
-                              +- Scan parquet default.customer_address (80)
-
-
-(47) Scan parquet default.store_sales
-Output [6]: [ss_item_sk#48, ss_customer_sk#49, ss_store_sk#50, ss_ticket_number#51, ss_net_paid#52, ss_sold_date_sk#53]
-Batched: true
-Location [not included in comparison]/{warehouse_dir}/store_sales]
-PushedFilters: [IsNotNull(ss_ticket_number), IsNotNull(ss_item_sk), IsNotNull(ss_store_sk), IsNotNull(ss_customer_sk)]
-ReadSchema: struct<ss_item_sk:int,ss_customer_sk:int,ss_store_sk:int,ss_ticket_number:int,ss_net_paid:decimal(7,2)>
-
-(48) ColumnarToRow [codegen id : 1]
-Input [6]: [ss_item_sk#48, ss_customer_sk#49, ss_store_sk#50, ss_ticket_number#51, ss_net_paid#52, ss_sold_date_sk#53]
-
-(49) Filter [codegen id : 1]
-Input [6]: [ss_item_sk#48, ss_customer_sk#49, ss_store_sk#50, ss_ticket_number#51, ss_net_paid#52, ss_sold_date_sk#53]
-Condition : (((isnotnull(ss_ticket_number#51) AND isnotnull(ss_item_sk#48)) AND isnotnull(ss_store_sk#50)) AND isnotnull(ss_customer_sk#49))
-
-(50) Project [codegen id : 1]
+* HashAggregate (73)
++- Exchange (72)
+   +- * HashAggregate (71)
+      +- * HashAggregate (70)
+         +- Exchange (69)
+            +- * HashAggregate (68)
+               +- * Project (67)
+                  +- * BroadcastHashJoin Inner BuildRight (66)
+                     :- * Project (64)
+                     :  +- * BroadcastHashJoin Inner BuildRight (63)
+                     :     :- * Project (61)
+                     :     :  +- * BroadcastHashJoin Inner BuildRight (60)
+                     :     :     :- * Project (55)
+                     :     :     :  +- * BroadcastHashJoin Inner BuildRight (54)
+                     :     :     :     :- * Project (52)
+                     :     :     :     :  +- * SortMergeJoin Inner (51)
+                     :     :     :     :     :- * Sort (48)
+                     :     :     :     :     :  +- ReusedExchange (47)
+                     :     :     :     :     +- * Sort (50)
+                     :     :     :     :        +- ReusedExchange (49)
+                     :     :     :     +- ReusedExchange (53)
+                     :     :     +- BroadcastExchange (59)
+                     :     :        +- * Filter (58)
+                     :     :           +- * ColumnarToRow (57)
+                     :     :              +- Scan parquet default.item (56)
+                     :     +- ReusedExchange (62)
+                     +- ReusedExchange (65)
+
+
+(47) ReusedExchange [Reuses operator id: 5]
 Output [5]: [ss_item_sk#48, ss_customer_sk#49, ss_store_sk#50, ss_ticket_number#51, ss_net_paid#52]
-Input [6]: [ss_item_sk#48, ss_customer_sk#49, ss_store_sk#50, ss_ticket_number#51, ss_net_paid#52, ss_sold_date_sk#53]
-
-(51) Exchange
-Input [5]: [ss_item_sk#48, ss_customer_sk#49, ss_store_sk#50, ss_ticket_number#51, ss_net_paid#52]
-Arguments: hashpartitioning(ss_ticket_number#51, ss_item_sk#48, 5), ENSURE_REQUIREMENTS, [id=#54]
-
-(52) Sort [codegen id : 2]
+
+(48) Sort [codegen id : 2]
 Input [5]: [ss_item_sk#48, ss_customer_sk#49, ss_store_sk#50, ss_ticket_number#51, ss_net_paid#52]
 Arguments: [ss_ticket_number#51 ASC NULLS FIRST, ss_item_sk#48 ASC NULLS FIRST], false, 0
 
-(53) Scan parquet default.store_returns
-Output [3]: [sr_item_sk#55, sr_ticket_number#56, sr_returned_date_sk#57]
-Batched: true
-Location [not included in comparison]/{warehouse_dir}/store_returns]
-PushedFilters: [IsNotNull(sr_ticket_number), IsNotNull(sr_item_sk)]
-ReadSchema: struct<sr_item_sk:int,sr_ticket_number:int>
-
-(54) ColumnarToRow [codegen id : 3]
-Input [3]: [sr_item_sk#55, sr_ticket_number#56, sr_returned_date_sk#57]
-
-(55) Filter [codegen id : 3]
-Input [3]: [sr_item_sk#55, sr_ticket_number#56, sr_returned_date_sk#57]
-Condition : (isnotnull(sr_ticket_number#56) AND isnotnull(sr_item_sk#55))
-
-(56) Project [codegen id : 3]
-Output [2]: [sr_item_sk#55, sr_ticket_number#56]
-Input [3]: [sr_item_sk#55, sr_ticket_number#56, sr_returned_date_sk#57]
-
-(57) Exchange
-Input [2]: [sr_item_sk#55, sr_ticket_number#56]
-Arguments: hashpartitioning(sr_ticket_number#56, sr_item_sk#55, 5), ENSURE_REQUIREMENTS, [id=#58]
-
-(58) Sort [codegen id : 4]
-Input [2]: [sr_item_sk#55, sr_ticket_number#56]
-Arguments: [sr_ticket_number#56 ASC NULLS FIRST, sr_item_sk#55 ASC NULLS FIRST], false, 0
-
-(59) SortMergeJoin [codegen id : 9]
+(49) ReusedExchange [Reuses operator id: 11]
+Output [2]: [sr_item_sk#53, sr_ticket_number#54]
+
+(50) Sort [codegen id : 4]
+Input [2]: [sr_item_sk#53, sr_ticket_number#54]
+Arguments: [sr_ticket_number#54 ASC NULLS FIRST, sr_item_sk#53 ASC NULLS FIRST], false, 0
+
+(51) SortMergeJoin [codegen id : 9]
 Left keys [2]: [ss_ticket_number#51, ss_item_sk#48]
-Right keys [2]: [sr_ticket_number#56, sr_item_sk#55]
-Join condition: None
-
-(60) Project [codegen id : 9]
+Right keys [2]: [sr_ticket_number#54, sr_item_sk#53]
+Join condition: None
+
+(52) Project [codegen id : 9]
 Output [4]: [ss_item_sk#48, ss_customer_sk#49, ss_store_sk#50, ss_net_paid#52]
-Input [7]: [ss_item_sk#48, ss_customer_sk#49, ss_store_sk#50, ss_ticket_number#51, ss_net_paid#52, sr_item_sk#55, sr_ticket_number#56]
-
-(61) Scan parquet default.store
-Output [5]: [s_store_sk#59, s_store_name#60, s_market_id#61, s_state#62, s_zip#63]
-Batched: true
-Location [not included in comparison]/{warehouse_dir}/store]
-PushedFilters: [IsNotNull(s_market_id), EqualTo(s_market_id,8), IsNotNull(s_store_sk), IsNotNull(s_zip)]
-ReadSchema: struct<s_store_sk:int,s_store_name:string,s_market_id:int,s_state:string,s_zip:string>
-
-(62) ColumnarToRow [codegen id : 5]
-Input [5]: [s_store_sk#59, s_store_name#60, s_market_id#61, s_state#62, s_zip#63]
-
-(63) Filter [codegen id : 5]
-Input [5]: [s_store_sk#59, s_store_name#60, s_market_id#61, s_state#62, s_zip#63]
-Condition : (((isnotnull(s_market_id#61) AND (s_market_id#61 = 8)) AND isnotnull(s_store_sk#59)) AND isnotnull(s_zip#63))
-
-(64) Project [codegen id : 5]
-Output [4]: [s_store_sk#59, s_store_name#60, s_state#62, s_zip#63]
-Input [5]: [s_store_sk#59, s_store_name#60, s_market_id#61, s_state#62, s_zip#63]
-
-(65) BroadcastExchange
-Input [4]: [s_store_sk#59, s_store_name#60, s_state#62, s_zip#63]
-Arguments: HashedRelationBroadcastMode(List(cast(input[0, int, true] as bigint)),false), [id=#64]
-
-(66) BroadcastHashJoin [codegen id : 9]
+Input [7]: [ss_item_sk#48, ss_customer_sk#49, ss_store_sk#50, ss_ticket_number#51, ss_net_paid#52, sr_item_sk#53, sr_ticket_number#54]
+
+(53) ReusedExchange [Reuses operator id: 19]
+Output [4]: [s_store_sk#55, s_store_name#56, s_state#57, s_zip#58]
+
+(54) BroadcastHashJoin [codegen id : 9]
 Left keys [1]: [ss_store_sk#50]
-Right keys [1]: [s_store_sk#59]
-Join condition: None
-
-(67) Project [codegen id : 9]
-Output [6]: [ss_item_sk#48, ss_customer_sk#49, ss_net_paid#52, s_store_name#60, s_state#62, s_zip#63]
-Input [8]: [ss_item_sk#48, ss_customer_sk#49, ss_store_sk#50, ss_net_paid#52, s_store_sk#59, s_store_name#60, s_state#62, s_zip#63]
-
-(68) Scan parquet default.item
-Output [6]: [i_item_sk#65, i_current_price#66, i_size#67, i_color#68, i_units#69, i_manager_id#70]
->>>>>>> abf9675a
+Right keys [1]: [s_store_sk#55]
+Join condition: None
+
+(55) Project [codegen id : 9]
+Output [6]: [ss_item_sk#48, ss_customer_sk#49, ss_net_paid#52, s_store_name#56, s_state#57, s_zip#58]
+Input [8]: [ss_item_sk#48, ss_customer_sk#49, ss_store_sk#50, ss_net_paid#52, s_store_sk#55, s_store_name#56, s_state#57, s_zip#58]
+
+(56) Scan parquet default.item
+Output [6]: [i_item_sk#59, i_current_price#60, i_size#61, i_color#62, i_units#63, i_manager_id#64]
 Batched: true
 Location [not included in comparison]/{warehouse_dir}/item]
 PushedFilters: [IsNotNull(i_item_sk)]
 ReadSchema: struct<i_item_sk:int,i_current_price:decimal(7,2),i_size:string,i_color:string,i_units:string,i_manager_id:int>
 
-<<<<<<< HEAD
-(58) ColumnarToRow [codegen id : 6]
-Input [6]: [i_item_sk#60, i_current_price#61, i_size#62, i_color#63, i_units#64, i_manager_id#65]
-
-(59) Filter [codegen id : 6]
-Input [6]: [i_item_sk#60, i_current_price#61, i_size#62, i_color#63, i_units#64, i_manager_id#65]
-Condition : isnotnull(i_item_sk#60)
-
-(60) BroadcastExchange
-Input [6]: [i_item_sk#60, i_current_price#61, i_size#62, i_color#63, i_units#64, i_manager_id#65]
-Arguments: HashedRelationBroadcastMode(List(cast(input[0, int, false] as bigint)),false), [id=#66]
-
-(61) BroadcastHashJoin [codegen id : 9]
-Left keys [1]: [ss_item_sk#49]
-Right keys [1]: [i_item_sk#60]
-Join condition: None
-
-(62) Project [codegen id : 9]
-Output [10]: [ss_customer_sk#50, ss_net_paid#53, s_store_name#57, s_state#58, s_zip#59, i_current_price#61, i_size#62, i_color#63, i_units#64, i_manager_id#65]
-Input [12]: [ss_item_sk#49, ss_customer_sk#50, ss_net_paid#53, s_store_name#57, s_state#58, s_zip#59, i_item_sk#60, i_current_price#61, i_size#62, i_color#63, i_units#64, i_manager_id#65]
-
-(63) ReusedExchange [Reuses operator id: 31]
-Output [4]: [c_customer_sk#67, c_first_name#68, c_last_name#69, c_birth_country#70]
-
-(64) BroadcastHashJoin [codegen id : 9]
-Left keys [1]: [ss_customer_sk#50]
-Right keys [1]: [c_customer_sk#67]
-Join condition: None
-
-(65) Project [codegen id : 9]
-Output [12]: [ss_net_paid#53, s_store_name#57, s_state#58, s_zip#59, i_current_price#61, i_size#62, i_color#63, i_units#64, i_manager_id#65, c_first_name#68, c_last_name#69, c_birth_country#70]
-Input [14]: [ss_customer_sk#50, ss_net_paid#53, s_store_name#57, s_state#58, s_zip#59, i_current_price#61, i_size#62, i_color#63, i_units#64, i_manager_id#65, c_customer_sk#67, c_first_name#68, c_last_name#69, c_birth_country#70]
-
-(66) ReusedExchange [Reuses operator id: 37]
-Output [3]: [ca_state#71, ca_zip#72, ca_country#73]
-
-(67) BroadcastHashJoin [codegen id : 9]
-Left keys [2]: [c_birth_country#70, s_zip#59]
-Right keys [2]: [upper(ca_country#73), ca_zip#72]
-Join condition: None
-
-(68) Project [codegen id : 9]
-Output [11]: [ss_net_paid#53, s_store_name#57, s_state#58, i_current_price#61, i_size#62, i_color#63, i_units#64, i_manager_id#65, c_first_name#68, c_last_name#69, ca_state#71]
-Input [15]: [ss_net_paid#53, s_store_name#57, s_state#58, s_zip#59, i_current_price#61, i_size#62, i_color#63, i_units#64, i_manager_id#65, c_first_name#68, c_last_name#69, c_birth_country#70, ca_state#71, ca_zip#72, ca_country#73]
-
-(69) HashAggregate [codegen id : 9]
-Input [11]: [ss_net_paid#53, s_store_name#57, s_state#58, i_current_price#61, i_size#62, i_color#63, i_units#64, i_manager_id#65, c_first_name#68, c_last_name#69, ca_state#71]
-Keys [10]: [c_last_name#69, c_first_name#68, s_store_name#57, ca_state#71, s_state#58, i_color#63, i_current_price#61, i_manager_id#65, i_units#64, i_size#62]
-Functions [1]: [partial_sum(UnscaledValue(ss_net_paid#53))]
-Aggregate Attributes [1]: [sum#74]
-Results [11]: [c_last_name#69, c_first_name#68, s_store_name#57, ca_state#71, s_state#58, i_color#63, i_current_price#61, i_manager_id#65, i_units#64, i_size#62, sum#75]
-
-(70) Exchange
-Input [11]: [c_last_name#69, c_first_name#68, s_store_name#57, ca_state#71, s_state#58, i_color#63, i_current_price#61, i_manager_id#65, i_units#64, i_size#62, sum#75]
-Arguments: hashpartitioning(c_last_name#69, c_first_name#68, s_store_name#57, ca_state#71, s_state#58, i_color#63, i_current_price#61, i_manager_id#65, i_units#64, i_size#62, 5), ENSURE_REQUIREMENTS, [id=#76]
+(57) ColumnarToRow [codegen id : 6]
+Input [6]: [i_item_sk#59, i_current_price#60, i_size#61, i_color#62, i_units#63, i_manager_id#64]
+
+(58) Filter [codegen id : 6]
+Input [6]: [i_item_sk#59, i_current_price#60, i_size#61, i_color#62, i_units#63, i_manager_id#64]
+Condition : isnotnull(i_item_sk#59)
+
+(59) BroadcastExchange
+Input [6]: [i_item_sk#59, i_current_price#60, i_size#61, i_color#62, i_units#63, i_manager_id#64]
+Arguments: HashedRelationBroadcastMode(List(cast(input[0, int, false] as bigint)),false), [id=#65]
+
+(60) BroadcastHashJoin [codegen id : 9]
+Left keys [1]: [ss_item_sk#48]
+Right keys [1]: [i_item_sk#59]
+Join condition: None
+
+(61) Project [codegen id : 9]
+Output [10]: [ss_customer_sk#49, ss_net_paid#52, s_store_name#56, s_state#57, s_zip#58, i_current_price#60, i_size#61, i_color#62, i_units#63, i_manager_id#64]
+Input [12]: [ss_item_sk#48, ss_customer_sk#49, ss_net_paid#52, s_store_name#56, s_state#57, s_zip#58, i_item_sk#59, i_current_price#60, i_size#61, i_color#62, i_units#63, i_manager_id#64]
+
+(62) ReusedExchange [Reuses operator id: 31]
+Output [4]: [c_customer_sk#66, c_first_name#67, c_last_name#68, c_birth_country#69]
+
+(63) BroadcastHashJoin [codegen id : 9]
+Left keys [1]: [ss_customer_sk#49]
+Right keys [1]: [c_customer_sk#66]
+Join condition: None
+
+(64) Project [codegen id : 9]
+Output [12]: [ss_net_paid#52, s_store_name#56, s_state#57, s_zip#58, i_current_price#60, i_size#61, i_color#62, i_units#63, i_manager_id#64, c_first_name#67, c_last_name#68, c_birth_country#69]
+Input [14]: [ss_customer_sk#49, ss_net_paid#52, s_store_name#56, s_state#57, s_zip#58, i_current_price#60, i_size#61, i_color#62, i_units#63, i_manager_id#64, c_customer_sk#66, c_first_name#67, c_last_name#68, c_birth_country#69]
+
+(65) ReusedExchange [Reuses operator id: 37]
+Output [3]: [ca_state#70, ca_zip#71, ca_country#72]
+
+(66) BroadcastHashJoin [codegen id : 9]
+Left keys [2]: [c_birth_country#69, s_zip#58]
+Right keys [2]: [upper(ca_country#72), ca_zip#71]
+Join condition: None
+
+(67) Project [codegen id : 9]
+Output [11]: [ss_net_paid#52, s_store_name#56, s_state#57, i_current_price#60, i_size#61, i_color#62, i_units#63, i_manager_id#64, c_first_name#67, c_last_name#68, ca_state#70]
+Input [15]: [ss_net_paid#52, s_store_name#56, s_state#57, s_zip#58, i_current_price#60, i_size#61, i_color#62, i_units#63, i_manager_id#64, c_first_name#67, c_last_name#68, c_birth_country#69, ca_state#70, ca_zip#71, ca_country#72]
+
+(68) HashAggregate [codegen id : 9]
+Input [11]: [ss_net_paid#52, s_store_name#56, s_state#57, i_current_price#60, i_size#61, i_color#62, i_units#63, i_manager_id#64, c_first_name#67, c_last_name#68, ca_state#70]
+Keys [10]: [c_last_name#68, c_first_name#67, s_store_name#56, ca_state#70, s_state#57, i_color#62, i_current_price#60, i_manager_id#64, i_units#63, i_size#61]
+Functions [1]: [partial_sum(UnscaledValue(ss_net_paid#52))]
+Aggregate Attributes [1]: [sum#73]
+Results [11]: [c_last_name#68, c_first_name#67, s_store_name#56, ca_state#70, s_state#57, i_color#62, i_current_price#60, i_manager_id#64, i_units#63, i_size#61, sum#74]
+
+(69) Exchange
+Input [11]: [c_last_name#68, c_first_name#67, s_store_name#56, ca_state#70, s_state#57, i_color#62, i_current_price#60, i_manager_id#64, i_units#63, i_size#61, sum#74]
+Arguments: hashpartitioning(c_last_name#68, c_first_name#67, s_store_name#56, ca_state#70, s_state#57, i_color#62, i_current_price#60, i_manager_id#64, i_units#63, i_size#61, 5), ENSURE_REQUIREMENTS, [id=#75]
+
+(70) HashAggregate [codegen id : 10]
+Input [11]: [c_last_name#68, c_first_name#67, s_store_name#56, ca_state#70, s_state#57, i_color#62, i_current_price#60, i_manager_id#64, i_units#63, i_size#61, sum#74]
+Keys [10]: [c_last_name#68, c_first_name#67, s_store_name#56, ca_state#70, s_state#57, i_color#62, i_current_price#60, i_manager_id#64, i_units#63, i_size#61]
+Functions [1]: [sum(UnscaledValue(ss_net_paid#52))]
+Aggregate Attributes [1]: [sum(UnscaledValue(ss_net_paid#52))#76]
+Results [1]: [MakeDecimal(sum(UnscaledValue(ss_net_paid#52))#76,17,2) AS netpaid#38]
 
 (71) HashAggregate [codegen id : 10]
-Input [11]: [c_last_name#69, c_first_name#68, s_store_name#57, ca_state#71, s_state#58, i_color#63, i_current_price#61, i_manager_id#65, i_units#64, i_size#62, sum#75]
-Keys [10]: [c_last_name#69, c_first_name#68, s_store_name#57, ca_state#71, s_state#58, i_color#63, i_current_price#61, i_manager_id#65, i_units#64, i_size#62]
-Functions [1]: [sum(UnscaledValue(ss_net_paid#53))]
-Aggregate Attributes [1]: [sum(UnscaledValue(ss_net_paid#53))#77]
-Results [1]: [MakeDecimal(sum(UnscaledValue(ss_net_paid#53))#77,17,2) AS netpaid#38]
-
-(72) HashAggregate [codegen id : 10]
 Input [1]: [netpaid#38]
 Keys: []
 Functions [1]: [partial_avg(netpaid#38)]
-Aggregate Attributes [2]: [sum#78, count#79]
-Results [2]: [sum#80, count#81]
-
-(73) Exchange
-Input [2]: [sum#80, count#81]
-Arguments: SinglePartition, ENSURE_REQUIREMENTS, [id=#82]
-
-(74) HashAggregate [codegen id : 11]
-Input [2]: [sum#80, count#81]
+Aggregate Attributes [2]: [sum#77, count#78]
+Results [2]: [sum#79, count#80]
+
+(72) Exchange
+Input [2]: [sum#79, count#80]
+Arguments: SinglePartition, ENSURE_REQUIREMENTS, [id=#81]
+
+(73) HashAggregate [codegen id : 11]
+Input [2]: [sum#79, count#80]
 Keys: []
 Functions [1]: [avg(netpaid#38)]
-Aggregate Attributes [1]: [avg(netpaid#38)#83]
-Results [1]: [CheckOverflow((0.050000 * promote_precision(avg(netpaid#38)#83)), DecimalType(24,8), true) AS (0.05 * avg(netpaid))#84]
-=======
-(69) ColumnarToRow [codegen id : 6]
-Input [6]: [i_item_sk#65, i_current_price#66, i_size#67, i_color#68, i_units#69, i_manager_id#70]
-
-(70) Filter [codegen id : 6]
-Input [6]: [i_item_sk#65, i_current_price#66, i_size#67, i_color#68, i_units#69, i_manager_id#70]
-Condition : isnotnull(i_item_sk#65)
-
-(71) BroadcastExchange
-Input [6]: [i_item_sk#65, i_current_price#66, i_size#67, i_color#68, i_units#69, i_manager_id#70]
-Arguments: HashedRelationBroadcastMode(List(cast(input[0, int, false] as bigint)),false), [id=#71]
-
-(72) BroadcastHashJoin [codegen id : 9]
-Left keys [1]: [ss_item_sk#48]
-Right keys [1]: [i_item_sk#65]
-Join condition: None
-
-(73) Project [codegen id : 9]
-Output [10]: [ss_customer_sk#49, ss_net_paid#52, s_store_name#60, s_state#62, s_zip#63, i_current_price#66, i_size#67, i_color#68, i_units#69, i_manager_id#70]
-Input [12]: [ss_item_sk#48, ss_customer_sk#49, ss_net_paid#52, s_store_name#60, s_state#62, s_zip#63, i_item_sk#65, i_current_price#66, i_size#67, i_color#68, i_units#69, i_manager_id#70]
-
-(74) Scan parquet default.customer
-Output [4]: [c_customer_sk#72, c_first_name#73, c_last_name#74, c_birth_country#75]
-Batched: true
-Location [not included in comparison]/{warehouse_dir}/customer]
-PushedFilters: [IsNotNull(c_customer_sk), IsNotNull(c_birth_country)]
-ReadSchema: struct<c_customer_sk:int,c_first_name:string,c_last_name:string,c_birth_country:string>
-
-(75) ColumnarToRow [codegen id : 7]
-Input [4]: [c_customer_sk#72, c_first_name#73, c_last_name#74, c_birth_country#75]
-
-(76) Filter [codegen id : 7]
-Input [4]: [c_customer_sk#72, c_first_name#73, c_last_name#74, c_birth_country#75]
-Condition : (isnotnull(c_customer_sk#72) AND isnotnull(c_birth_country#75))
-
-(77) BroadcastExchange
-Input [4]: [c_customer_sk#72, c_first_name#73, c_last_name#74, c_birth_country#75]
-Arguments: HashedRelationBroadcastMode(List(cast(input[0, int, false] as bigint)),false), [id=#76]
-
-(78) BroadcastHashJoin [codegen id : 9]
-Left keys [1]: [ss_customer_sk#49]
-Right keys [1]: [c_customer_sk#72]
-Join condition: None
-
-(79) Project [codegen id : 9]
-Output [12]: [ss_net_paid#52, s_store_name#60, s_state#62, s_zip#63, i_current_price#66, i_size#67, i_color#68, i_units#69, i_manager_id#70, c_first_name#73, c_last_name#74, c_birth_country#75]
-Input [14]: [ss_customer_sk#49, ss_net_paid#52, s_store_name#60, s_state#62, s_zip#63, i_current_price#66, i_size#67, i_color#68, i_units#69, i_manager_id#70, c_customer_sk#72, c_first_name#73, c_last_name#74, c_birth_country#75]
-
-(80) Scan parquet default.customer_address
-Output [3]: [ca_state#77, ca_zip#78, ca_country#79]
-Batched: true
-Location [not included in comparison]/{warehouse_dir}/customer_address]
-PushedFilters: [IsNotNull(ca_country), IsNotNull(ca_zip)]
-ReadSchema: struct<ca_state:string,ca_zip:string,ca_country:string>
-
-(81) ColumnarToRow [codegen id : 8]
-Input [3]: [ca_state#77, ca_zip#78, ca_country#79]
-
-(82) Filter [codegen id : 8]
-Input [3]: [ca_state#77, ca_zip#78, ca_country#79]
-Condition : (isnotnull(ca_country#79) AND isnotnull(ca_zip#78))
-
-(83) BroadcastExchange
-Input [3]: [ca_state#77, ca_zip#78, ca_country#79]
-Arguments: HashedRelationBroadcastMode(List(upper(input[2, string, false]), input[1, string, false]),false), [id=#80]
-
-(84) BroadcastHashJoin [codegen id : 9]
-Left keys [2]: [c_birth_country#75, s_zip#63]
-Right keys [2]: [upper(ca_country#79), ca_zip#78]
-Join condition: None
-
-(85) Project [codegen id : 9]
-Output [11]: [ss_net_paid#52, s_store_name#60, s_state#62, i_current_price#66, i_size#67, i_color#68, i_units#69, i_manager_id#70, c_first_name#73, c_last_name#74, ca_state#77]
-Input [15]: [ss_net_paid#52, s_store_name#60, s_state#62, s_zip#63, i_current_price#66, i_size#67, i_color#68, i_units#69, i_manager_id#70, c_first_name#73, c_last_name#74, c_birth_country#75, ca_state#77, ca_zip#78, ca_country#79]
-
-(86) HashAggregate [codegen id : 9]
-Input [11]: [ss_net_paid#52, s_store_name#60, s_state#62, i_current_price#66, i_size#67, i_color#68, i_units#69, i_manager_id#70, c_first_name#73, c_last_name#74, ca_state#77]
-Keys [10]: [c_last_name#74, c_first_name#73, s_store_name#60, ca_state#77, s_state#62, i_color#68, i_current_price#66, i_manager_id#70, i_units#69, i_size#67]
-Functions [1]: [partial_sum(UnscaledValue(ss_net_paid#52))]
-Aggregate Attributes [1]: [sum#81]
-Results [11]: [c_last_name#74, c_first_name#73, s_store_name#60, ca_state#77, s_state#62, i_color#68, i_current_price#66, i_manager_id#70, i_units#69, i_size#67, sum#82]
-
-(87) Exchange
-Input [11]: [c_last_name#74, c_first_name#73, s_store_name#60, ca_state#77, s_state#62, i_color#68, i_current_price#66, i_manager_id#70, i_units#69, i_size#67, sum#82]
-Arguments: hashpartitioning(c_last_name#74, c_first_name#73, s_store_name#60, ca_state#77, s_state#62, i_color#68, i_current_price#66, i_manager_id#70, i_units#69, i_size#67, 5), ENSURE_REQUIREMENTS, [id=#83]
-
-(88) HashAggregate [codegen id : 10]
-Input [11]: [c_last_name#74, c_first_name#73, s_store_name#60, ca_state#77, s_state#62, i_color#68, i_current_price#66, i_manager_id#70, i_units#69, i_size#67, sum#82]
-Keys [10]: [c_last_name#74, c_first_name#73, s_store_name#60, ca_state#77, s_state#62, i_color#68, i_current_price#66, i_manager_id#70, i_units#69, i_size#67]
-Functions [1]: [sum(UnscaledValue(ss_net_paid#52))]
-Aggregate Attributes [1]: [sum(UnscaledValue(ss_net_paid#52))#84]
-Results [1]: [MakeDecimal(sum(UnscaledValue(ss_net_paid#52))#84,17,2) AS netpaid#38]
-
-(89) HashAggregate [codegen id : 10]
-Input [1]: [netpaid#38]
-Keys: []
-Functions [1]: [partial_avg(netpaid#38)]
-Aggregate Attributes [2]: [sum#85, count#86]
-Results [2]: [sum#87, count#88]
-
-(90) Exchange
-Input [2]: [sum#87, count#88]
-Arguments: SinglePartition, ENSURE_REQUIREMENTS, [id=#89]
-
-(91) HashAggregate [codegen id : 11]
-Input [2]: [sum#87, count#88]
-Keys: []
-Functions [1]: [avg(netpaid#38)]
-Aggregate Attributes [1]: [avg(netpaid#38)#90]
-Results [1]: [CheckOverflow((0.050000 * promote_precision(avg(netpaid#38)#90)), DecimalType(24,8), true) AS (0.05 * avg(netpaid))#91]
->>>>>>> abf9675a
-
+Aggregate Attributes [1]: [avg(netpaid#38)#82]
+Results [1]: [CheckOverflow((0.050000 * promote_precision(avg(netpaid#38)#82)), DecimalType(24,8), true) AS (0.05 * avg(netpaid))#83]
+
