== Physical Plan ==
* Project (67)
+- * BroadcastNestedLoopJoin Inner BuildRight (66)
   :- * HashAggregate (43)
   :  +- Exchange (42)
   :     +- * HashAggregate (41)
   :        +- * Project (40)
   :           +- * BroadcastHashJoin Inner BuildRight (39)
   :              :- * Project (33)
   :              :  +- * BroadcastHashJoin Inner BuildRight (32)
   :              :     :- * Project (26)
   :              :     :  +- * BroadcastHashJoin Inner BuildRight (25)
   :              :     :     :- * Project (20)
   :              :     :     :  +- * BroadcastHashJoin Inner BuildRight (19)
   :              :     :     :     :- * Project (17)
   :              :     :     :     :  +- * BroadcastHashJoin Inner BuildRight (16)
   :              :     :     :     :     :- * Project (10)
   :              :     :     :     :     :  +- * BroadcastHashJoin Inner BuildRight (9)
   :              :     :     :     :     :     :- * Filter (3)
   :              :     :     :     :     :     :  +- * ColumnarToRow (2)
   :              :     :     :     :     :     :     +- Scan parquet default.store_sales (1)
   :              :     :     :     :     :     +- BroadcastExchange (8)
   :              :     :     :     :     :        +- * Project (7)
   :              :     :     :     :     :           +- * Filter (6)
   :              :     :     :     :     :              +- * ColumnarToRow (5)
   :              :     :     :     :     :                 +- Scan parquet default.store (4)
   :              :     :     :     :     +- BroadcastExchange (15)
   :              :     :     :     :        +- * Project (14)
   :              :     :     :     :           +- * Filter (13)
   :              :     :     :     :              +- * ColumnarToRow (12)
   :              :     :     :     :                 +- Scan parquet default.promotion (11)
   :              :     :     :     +- ReusedExchange (18)
   :              :     :     +- BroadcastExchange (24)
   :              :     :        +- * Filter (23)
   :              :     :           +- * ColumnarToRow (22)
   :              :     :              +- Scan parquet default.customer (21)
   :              :     +- BroadcastExchange (31)
   :              :        +- * Project (30)
   :              :           +- * Filter (29)
   :              :              +- * ColumnarToRow (28)
   :              :                 +- Scan parquet default.customer_address (27)
   :              +- BroadcastExchange (38)
   :                 +- * Project (37)
   :                    +- * Filter (36)
   :                       +- * ColumnarToRow (35)
   :                          +- Scan parquet default.item (34)
   +- BroadcastExchange (65)
      +- * HashAggregate (64)
         +- Exchange (63)
            +- * HashAggregate (62)
               +- * Project (61)
                  +- * BroadcastHashJoin Inner BuildRight (60)
                     :- * Project (58)
                     :  +- * BroadcastHashJoin Inner BuildRight (57)
                     :     :- * Project (55)
                     :     :  +- * BroadcastHashJoin Inner BuildRight (54)
                     :     :     :- * Project (52)
                     :     :     :  +- * BroadcastHashJoin Inner BuildRight (51)
                     :     :     :     :- * Project (49)
                     :     :     :     :  +- * BroadcastHashJoin Inner BuildRight (48)
                     :     :     :     :     :- * Filter (46)
                     :     :     :     :     :  +- * ColumnarToRow (45)
                     :     :     :     :     :     +- Scan parquet default.store_sales (44)
                     :     :     :     :     +- ReusedExchange (47)
                     :     :     :     +- ReusedExchange (50)
                     :     :     +- ReusedExchange (53)
                     :     +- ReusedExchange (56)
                     +- ReusedExchange (59)


(1) Scan parquet default.store_sales
Output [6]: [ss_item_sk#1, ss_customer_sk#2, ss_store_sk#3, ss_promo_sk#4, ss_ext_sales_price#5, ss_sold_date_sk#6]
Batched: true
Location: InMemoryFileIndex []
PartitionFilters: [isnotnull(ss_sold_date_sk#6), dynamicpruningexpression(ss_sold_date_sk#6 IN dynamicpruning#7)]
PushedFilters: [IsNotNull(ss_store_sk), IsNotNull(ss_promo_sk), IsNotNull(ss_customer_sk), IsNotNull(ss_item_sk)]
ReadSchema: struct<ss_item_sk:int,ss_customer_sk:int,ss_store_sk:int,ss_promo_sk:int,ss_ext_sales_price:decimal(7,2)>

(2) ColumnarToRow [codegen id : 7]
Input [6]: [ss_item_sk#1, ss_customer_sk#2, ss_store_sk#3, ss_promo_sk#4, ss_ext_sales_price#5, ss_sold_date_sk#6]

(3) Filter [codegen id : 7]
Input [6]: [ss_item_sk#1, ss_customer_sk#2, ss_store_sk#3, ss_promo_sk#4, ss_ext_sales_price#5, ss_sold_date_sk#6]
Condition : (((isnotnull(ss_store_sk#3) AND isnotnull(ss_promo_sk#4)) AND isnotnull(ss_customer_sk#2)) AND isnotnull(ss_item_sk#1))

(4) Scan parquet default.store
Output [2]: [s_store_sk#8, s_gmt_offset#9]
Batched: true
Location [not included in comparison]/{warehouse_dir}/store]
PushedFilters: [IsNotNull(s_gmt_offset), EqualTo(s_gmt_offset,-5.00), IsNotNull(s_store_sk)]
ReadSchema: struct<s_store_sk:int,s_gmt_offset:decimal(5,2)>

(5) ColumnarToRow [codegen id : 1]
Input [2]: [s_store_sk#8, s_gmt_offset#9]

(6) Filter [codegen id : 1]
Input [2]: [s_store_sk#8, s_gmt_offset#9]
Condition : ((isnotnull(s_gmt_offset#9) AND (s_gmt_offset#9 = -5.00)) AND isnotnull(s_store_sk#8))

(7) Project [codegen id : 1]
Output [1]: [s_store_sk#8]
Input [2]: [s_store_sk#8, s_gmt_offset#9]

(8) BroadcastExchange
Input [1]: [s_store_sk#8]
Arguments: HashedRelationBroadcastMode(List(cast(input[0, int, true] as bigint)),false), [plan_id=1]

(9) BroadcastHashJoin [codegen id : 7]
Left keys [1]: [ss_store_sk#3]
Right keys [1]: [s_store_sk#8]
Join condition: None

(10) Project [codegen id : 7]
Output [5]: [ss_item_sk#1, ss_customer_sk#2, ss_promo_sk#4, ss_ext_sales_price#5, ss_sold_date_sk#6]
Input [7]: [ss_item_sk#1, ss_customer_sk#2, ss_store_sk#3, ss_promo_sk#4, ss_ext_sales_price#5, ss_sold_date_sk#6, s_store_sk#8]

(11) Scan parquet default.promotion
Output [4]: [p_promo_sk#10, p_channel_dmail#11, p_channel_email#12, p_channel_tv#13]
Batched: true
Location [not included in comparison]/{warehouse_dir}/promotion]
PushedFilters: [Or(Or(EqualTo(p_channel_dmail,Y),EqualTo(p_channel_email,Y)),EqualTo(p_channel_tv,Y)), IsNotNull(p_promo_sk)]
ReadSchema: struct<p_promo_sk:int,p_channel_dmail:string,p_channel_email:string,p_channel_tv:string>

(12) ColumnarToRow [codegen id : 2]
Input [4]: [p_promo_sk#10, p_channel_dmail#11, p_channel_email#12, p_channel_tv#13]

(13) Filter [codegen id : 2]
Input [4]: [p_promo_sk#10, p_channel_dmail#11, p_channel_email#12, p_channel_tv#13]
Condition : ((((p_channel_dmail#11 = Y) OR (p_channel_email#12 = Y)) OR (p_channel_tv#13 = Y)) AND isnotnull(p_promo_sk#10))

(14) Project [codegen id : 2]
Output [1]: [p_promo_sk#10]
Input [4]: [p_promo_sk#10, p_channel_dmail#11, p_channel_email#12, p_channel_tv#13]

(15) BroadcastExchange
Input [1]: [p_promo_sk#10]
Arguments: HashedRelationBroadcastMode(List(cast(input[0, int, true] as bigint)),false), [plan_id=2]

(16) BroadcastHashJoin [codegen id : 7]
Left keys [1]: [ss_promo_sk#4]
Right keys [1]: [p_promo_sk#10]
Join condition: None

(17) Project [codegen id : 7]
Output [4]: [ss_item_sk#1, ss_customer_sk#2, ss_ext_sales_price#5, ss_sold_date_sk#6]
Input [6]: [ss_item_sk#1, ss_customer_sk#2, ss_promo_sk#4, ss_ext_sales_price#5, ss_sold_date_sk#6, p_promo_sk#10]

(18) ReusedExchange [Reuses operator id: 72]
Output [1]: [d_date_sk#14]

(19) BroadcastHashJoin [codegen id : 7]
Left keys [1]: [ss_sold_date_sk#6]
Right keys [1]: [d_date_sk#14]
Join condition: None

(20) Project [codegen id : 7]
Output [3]: [ss_item_sk#1, ss_customer_sk#2, ss_ext_sales_price#5]
Input [5]: [ss_item_sk#1, ss_customer_sk#2, ss_ext_sales_price#5, ss_sold_date_sk#6, d_date_sk#14]

(21) Scan parquet default.customer
Output [2]: [c_customer_sk#15, c_current_addr_sk#16]
Batched: true
Location [not included in comparison]/{warehouse_dir}/customer]
PushedFilters: [IsNotNull(c_customer_sk), IsNotNull(c_current_addr_sk)]
ReadSchema: struct<c_customer_sk:int,c_current_addr_sk:int>

(22) ColumnarToRow [codegen id : 4]
Input [2]: [c_customer_sk#15, c_current_addr_sk#16]

(23) Filter [codegen id : 4]
Input [2]: [c_customer_sk#15, c_current_addr_sk#16]
Condition : (isnotnull(c_customer_sk#15) AND isnotnull(c_current_addr_sk#16))

(24) BroadcastExchange
Input [2]: [c_customer_sk#15, c_current_addr_sk#16]
Arguments: HashedRelationBroadcastMode(List(cast(input[0, int, false] as bigint)),false), [plan_id=3]

(25) BroadcastHashJoin [codegen id : 7]
Left keys [1]: [ss_customer_sk#2]
Right keys [1]: [c_customer_sk#15]
Join condition: None

(26) Project [codegen id : 7]
Output [3]: [ss_item_sk#1, ss_ext_sales_price#5, c_current_addr_sk#16]
Input [5]: [ss_item_sk#1, ss_customer_sk#2, ss_ext_sales_price#5, c_customer_sk#15, c_current_addr_sk#16]

(27) Scan parquet default.customer_address
Output [2]: [ca_address_sk#17, ca_gmt_offset#18]
Batched: true
Location [not included in comparison]/{warehouse_dir}/customer_address]
PushedFilters: [IsNotNull(ca_gmt_offset), EqualTo(ca_gmt_offset,-5.00), IsNotNull(ca_address_sk)]
ReadSchema: struct<ca_address_sk:int,ca_gmt_offset:decimal(5,2)>

(28) ColumnarToRow [codegen id : 5]
Input [2]: [ca_address_sk#17, ca_gmt_offset#18]

(29) Filter [codegen id : 5]
Input [2]: [ca_address_sk#17, ca_gmt_offset#18]
Condition : ((isnotnull(ca_gmt_offset#18) AND (ca_gmt_offset#18 = -5.00)) AND isnotnull(ca_address_sk#17))

(30) Project [codegen id : 5]
Output [1]: [ca_address_sk#17]
Input [2]: [ca_address_sk#17, ca_gmt_offset#18]

(31) BroadcastExchange
Input [1]: [ca_address_sk#17]
Arguments: HashedRelationBroadcastMode(List(cast(input[0, int, true] as bigint)),false), [plan_id=4]

(32) BroadcastHashJoin [codegen id : 7]
Left keys [1]: [c_current_addr_sk#16]
Right keys [1]: [ca_address_sk#17]
Join condition: None

(33) Project [codegen id : 7]
Output [2]: [ss_item_sk#1, ss_ext_sales_price#5]
Input [4]: [ss_item_sk#1, ss_ext_sales_price#5, c_current_addr_sk#16, ca_address_sk#17]

(34) Scan parquet default.item
Output [2]: [i_item_sk#19, i_category#20]
Batched: true
Location [not included in comparison]/{warehouse_dir}/item]
PushedFilters: [IsNotNull(i_category), EqualTo(i_category,Jewelry                                           ), IsNotNull(i_item_sk)]
ReadSchema: struct<i_item_sk:int,i_category:string>

(35) ColumnarToRow [codegen id : 6]
Input [2]: [i_item_sk#19, i_category#20]

(36) Filter [codegen id : 6]
Input [2]: [i_item_sk#19, i_category#20]
Condition : ((isnotnull(i_category#20) AND (i_category#20 = Jewelry                                           )) AND isnotnull(i_item_sk#19))

(37) Project [codegen id : 6]
Output [1]: [i_item_sk#19]
Input [2]: [i_item_sk#19, i_category#20]

(38) BroadcastExchange
Input [1]: [i_item_sk#19]
Arguments: HashedRelationBroadcastMode(List(cast(input[0, int, true] as bigint)),false), [plan_id=5]

(39) BroadcastHashJoin [codegen id : 7]
Left keys [1]: [ss_item_sk#1]
Right keys [1]: [i_item_sk#19]
Join condition: None

(40) Project [codegen id : 7]
Output [1]: [ss_ext_sales_price#5]
Input [3]: [ss_item_sk#1, ss_ext_sales_price#5, i_item_sk#19]

(41) HashAggregate [codegen id : 7]
Input [1]: [ss_ext_sales_price#5]
Keys: []
Functions [1]: [partial_sum(UnscaledValue(ss_ext_sales_price#5))]
Aggregate Attributes [1]: [sum#21]
Results [1]: [sum#22]

(42) Exchange
Input [1]: [sum#22]
Arguments: SinglePartition, ENSURE_REQUIREMENTS, [plan_id=6]

(43) HashAggregate [codegen id : 15]
Input [1]: [sum#22]
Keys: []
Functions [1]: [sum(UnscaledValue(ss_ext_sales_price#5))]
Aggregate Attributes [1]: [sum(UnscaledValue(ss_ext_sales_price#5))#23]
Results [1]: [MakeDecimal(sum(UnscaledValue(ss_ext_sales_price#5))#23,17,2) AS promotions#24]

(44) Scan parquet default.store_sales
Output [5]: [ss_item_sk#25, ss_customer_sk#26, ss_store_sk#27, ss_ext_sales_price#28, ss_sold_date_sk#29]
Batched: true
Location: InMemoryFileIndex []
PartitionFilters: [isnotnull(ss_sold_date_sk#29), dynamicpruningexpression(ss_sold_date_sk#29 IN dynamicpruning#7)]
PushedFilters: [IsNotNull(ss_store_sk), IsNotNull(ss_customer_sk), IsNotNull(ss_item_sk)]
ReadSchema: struct<ss_item_sk:int,ss_customer_sk:int,ss_store_sk:int,ss_ext_sales_price:decimal(7,2)>

(45) ColumnarToRow [codegen id : 13]
Input [5]: [ss_item_sk#25, ss_customer_sk#26, ss_store_sk#27, ss_ext_sales_price#28, ss_sold_date_sk#29]

(46) Filter [codegen id : 13]
Input [5]: [ss_item_sk#25, ss_customer_sk#26, ss_store_sk#27, ss_ext_sales_price#28, ss_sold_date_sk#29]
Condition : ((isnotnull(ss_store_sk#27) AND isnotnull(ss_customer_sk#26)) AND isnotnull(ss_item_sk#25))

(47) ReusedExchange [Reuses operator id: 8]
Output [1]: [s_store_sk#30]

(48) BroadcastHashJoin [codegen id : 13]
Left keys [1]: [ss_store_sk#27]
Right keys [1]: [s_store_sk#30]
Join condition: None

(49) Project [codegen id : 13]
Output [4]: [ss_item_sk#25, ss_customer_sk#26, ss_ext_sales_price#28, ss_sold_date_sk#29]
Input [6]: [ss_item_sk#25, ss_customer_sk#26, ss_store_sk#27, ss_ext_sales_price#28, ss_sold_date_sk#29, s_store_sk#30]

(50) ReusedExchange [Reuses operator id: 72]
Output [1]: [d_date_sk#31]

(51) BroadcastHashJoin [codegen id : 13]
Left keys [1]: [ss_sold_date_sk#29]
Right keys [1]: [d_date_sk#31]
Join condition: None

(52) Project [codegen id : 13]
Output [3]: [ss_item_sk#25, ss_customer_sk#26, ss_ext_sales_price#28]
Input [5]: [ss_item_sk#25, ss_customer_sk#26, ss_ext_sales_price#28, ss_sold_date_sk#29, d_date_sk#31]

(53) ReusedExchange [Reuses operator id: 24]
Output [2]: [c_customer_sk#32, c_current_addr_sk#33]

(54) BroadcastHashJoin [codegen id : 13]
Left keys [1]: [ss_customer_sk#26]
Right keys [1]: [c_customer_sk#32]
Join condition: None

(55) Project [codegen id : 13]
Output [3]: [ss_item_sk#25, ss_ext_sales_price#28, c_current_addr_sk#33]
Input [5]: [ss_item_sk#25, ss_customer_sk#26, ss_ext_sales_price#28, c_customer_sk#32, c_current_addr_sk#33]

(56) ReusedExchange [Reuses operator id: 31]
Output [1]: [ca_address_sk#34]

(57) BroadcastHashJoin [codegen id : 13]
Left keys [1]: [c_current_addr_sk#33]
Right keys [1]: [ca_address_sk#34]
Join condition: None

(58) Project [codegen id : 13]
Output [2]: [ss_item_sk#25, ss_ext_sales_price#28]
Input [4]: [ss_item_sk#25, ss_ext_sales_price#28, c_current_addr_sk#33, ca_address_sk#34]

(59) ReusedExchange [Reuses operator id: 38]
Output [1]: [i_item_sk#35]

(60) BroadcastHashJoin [codegen id : 13]
Left keys [1]: [ss_item_sk#25]
Right keys [1]: [i_item_sk#35]
Join condition: None

(61) Project [codegen id : 13]
Output [1]: [ss_ext_sales_price#28]
Input [3]: [ss_item_sk#25, ss_ext_sales_price#28, i_item_sk#35]

(62) HashAggregate [codegen id : 13]
Input [1]: [ss_ext_sales_price#28]
Keys: []
Functions [1]: [partial_sum(UnscaledValue(ss_ext_sales_price#28))]
Aggregate Attributes [1]: [sum#36]
Results [1]: [sum#37]

(63) Exchange
Input [1]: [sum#37]
Arguments: SinglePartition, ENSURE_REQUIREMENTS, [plan_id=7]

(64) HashAggregate [codegen id : 14]
Input [1]: [sum#37]
Keys: []
Functions [1]: [sum(UnscaledValue(ss_ext_sales_price#28))]
Aggregate Attributes [1]: [sum(UnscaledValue(ss_ext_sales_price#28))#38]
Results [1]: [MakeDecimal(sum(UnscaledValue(ss_ext_sales_price#28))#38,17,2) AS total#39]

(65) BroadcastExchange
Input [1]: [total#39]
Arguments: IdentityBroadcastMode, [plan_id=8]

(66) BroadcastNestedLoopJoin [codegen id : 15]
Join condition: None

(67) Project [codegen id : 15]
<<<<<<< HEAD
Output [3]: [promotions#30, total#46, ((cast(promotions#30 as decimal(15,4)) / cast(total#46 as decimal(15,4))) * 100) AS ((CAST(promotions AS DECIMAL(15,4)) / CAST(total AS DECIMAL(15,4))) * 100)#48]
Input [2]: [promotions#30, total#46]
=======
Output [3]: [promotions#24, total#39, CheckOverflow((promote_precision(CheckOverflow((promote_precision(cast(promotions#24 as decimal(15,4))) / promote_precision(cast(total#39 as decimal(15,4)))), DecimalType(35,20))) * 100.00000000000000000000), DecimalType(38,19)) AS ((CAST(promotions AS DECIMAL(15,4)) / CAST(total AS DECIMAL(15,4))) * 100)#40]
Input [2]: [promotions#24, total#39]
>>>>>>> a6c724ed

===== Subqueries =====

Subquery:1 Hosting operator id = 1 Hosting Expression = ss_sold_date_sk#6 IN dynamicpruning#7
BroadcastExchange (72)
+- * Project (71)
   +- * Filter (70)
      +- * ColumnarToRow (69)
         +- Scan parquet default.date_dim (68)


(68) Scan parquet default.date_dim
Output [3]: [d_date_sk#14, d_year#41, d_moy#42]
Batched: true
Location [not included in comparison]/{warehouse_dir}/date_dim]
PushedFilters: [IsNotNull(d_year), IsNotNull(d_moy), EqualTo(d_year,1998), EqualTo(d_moy,11), IsNotNull(d_date_sk)]
ReadSchema: struct<d_date_sk:int,d_year:int,d_moy:int>

(69) ColumnarToRow [codegen id : 1]
Input [3]: [d_date_sk#14, d_year#41, d_moy#42]

(70) Filter [codegen id : 1]
Input [3]: [d_date_sk#14, d_year#41, d_moy#42]
Condition : ((((isnotnull(d_year#41) AND isnotnull(d_moy#42)) AND (d_year#41 = 1998)) AND (d_moy#42 = 11)) AND isnotnull(d_date_sk#14))

(71) Project [codegen id : 1]
Output [1]: [d_date_sk#14]
Input [3]: [d_date_sk#14, d_year#41, d_moy#42]

(72) BroadcastExchange
Input [1]: [d_date_sk#14]
Arguments: HashedRelationBroadcastMode(List(cast(input[0, int, true] as bigint)),false), [plan_id=9]

Subquery:2 Hosting operator id = 44 Hosting Expression = ss_sold_date_sk#29 IN dynamicpruning#7

<|MERGE_RESOLUTION|>--- conflicted
+++ resolved
@@ -365,13 +365,8 @@
 Join condition: None
 
 (67) Project [codegen id : 15]
-<<<<<<< HEAD
-Output [3]: [promotions#30, total#46, ((cast(promotions#30 as decimal(15,4)) / cast(total#46 as decimal(15,4))) * 100) AS ((CAST(promotions AS DECIMAL(15,4)) / CAST(total AS DECIMAL(15,4))) * 100)#48]
-Input [2]: [promotions#30, total#46]
-=======
-Output [3]: [promotions#24, total#39, CheckOverflow((promote_precision(CheckOverflow((promote_precision(cast(promotions#24 as decimal(15,4))) / promote_precision(cast(total#39 as decimal(15,4)))), DecimalType(35,20))) * 100.00000000000000000000), DecimalType(38,19)) AS ((CAST(promotions AS DECIMAL(15,4)) / CAST(total AS DECIMAL(15,4))) * 100)#40]
+Output [3]: [promotions#24, total#39, ((cast(promotions#24 as decimal(15,4)) / cast(total#39 as decimal(15,4))) * 100) AS ((CAST(promotions AS DECIMAL(15,4)) / CAST(total AS DECIMAL(15,4))) * 100)#40]
 Input [2]: [promotions#24, total#39]
->>>>>>> a6c724ed
 
 ===== Subqueries =====
 
