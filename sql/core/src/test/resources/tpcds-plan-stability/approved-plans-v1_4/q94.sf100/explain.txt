== Physical Plan ==
TakeOrderedAndProject (49)
+- * HashAggregate (48)
   +- Exchange (47)
      +- * HashAggregate (46)
         +- * HashAggregate (45)
            +- Exchange (44)
               +- * HashAggregate (43)
                  +- * Project (42)
                     +- * BroadcastHashJoin Inner BuildRight (41)
                        :- * Project (35)
                        :  +- * BroadcastHashJoin Inner BuildRight (34)
                        :     :- * Project (28)
                        :     :  +- * BroadcastHashJoin Inner BuildRight (27)
                        :     :     :- SortMergeJoin LeftAnti (21)
                        :     :     :  :- * Sort (15)
                        :     :     :  :  +- Exchange (14)
                        :     :     :  :     +- * Project (13)
                        :     :     :  :        +- SortMergeJoin LeftSemi (12)
                        :     :     :  :           :- * Sort (5)
                        :     :     :  :           :  +- Exchange (4)
                        :     :     :  :           :     +- * Filter (3)
                        :     :     :  :           :        +- * ColumnarToRow (2)
                        :     :     :  :           :           +- Scan parquet default.web_sales (1)
                        :     :     :  :           +- * Sort (11)
                        :     :     :  :              +- Exchange (10)
                        :     :     :  :                 +- * Project (9)
                        :     :     :  :                    +- * Filter (8)
                        :     :     :  :                       +- * ColumnarToRow (7)
                        :     :     :  :                          +- Scan parquet default.web_sales (6)
                        :     :     :  +- * Sort (20)
                        :     :     :     +- Exchange (19)
                        :     :     :        +- * Filter (18)
                        :     :     :           +- * ColumnarToRow (17)
                        :     :     :              +- Scan parquet default.web_returns (16)
                        :     :     +- BroadcastExchange (26)
                        :     :        +- * Project (25)
                        :     :           +- * Filter (24)
                        :     :              +- * ColumnarToRow (23)
                        :     :                 +- Scan parquet default.customer_address (22)
                        :     +- BroadcastExchange (33)
                        :        +- * Project (32)
                        :           +- * Filter (31)
                        :              +- * ColumnarToRow (30)
                        :                 +- Scan parquet default.web_site (29)
                        +- BroadcastExchange (40)
                           +- * Project (39)
                              +- * Filter (38)
                                 +- * ColumnarToRow (37)
                                    +- Scan parquet default.date_dim (36)


(1) Scan parquet default.web_sales
Output [7]: [ws_ship_date_sk#1, ws_ship_addr_sk#2, ws_web_site_sk#3, ws_warehouse_sk#4, ws_order_number#5, ws_ext_ship_cost#6, ws_net_profit#7]
Batched: true
<<<<<<< HEAD
Location: InMemoryFileIndex [file:/Users/yi.wu/IdeaProjects/spark/sql/core/spark-warehouse/org.apache.spark.sql.TPCDSV1_4_PlanStabilityWithStatsSuite/web_sales]
PushedFilters: [IsNotNull(ws_ship_date_sk), IsNotNull(ws_ship_addr_sk), IsNotNull(ws_web_site_sk), IsNotNull(ws_warehouse_sk), IsNotNull(ws_order_number)]
=======
Location [not included in comparison]/{warehouse_dir}/web_sales]
PushedFilters: [IsNotNull(ws_ship_date_sk), IsNotNull(ws_ship_addr_sk), IsNotNull(ws_web_site_sk)]
>>>>>>> 5775073a
ReadSchema: struct<ws_ship_date_sk:int,ws_ship_addr_sk:int,ws_web_site_sk:int,ws_warehouse_sk:int,ws_order_number:int,ws_ext_ship_cost:decimal(7,2),ws_net_profit:decimal(7,2)>

(2) ColumnarToRow [codegen id : 1]
Input [7]: [ws_ship_date_sk#1, ws_ship_addr_sk#2, ws_web_site_sk#3, ws_warehouse_sk#4, ws_order_number#5, ws_ext_ship_cost#6, ws_net_profit#7]

(3) Filter [codegen id : 1]
Input [7]: [ws_ship_date_sk#1, ws_ship_addr_sk#2, ws_web_site_sk#3, ws_warehouse_sk#4, ws_order_number#5, ws_ext_ship_cost#6, ws_net_profit#7]
Condition : ((((isnotnull(ws_ship_date_sk#1) AND isnotnull(ws_ship_addr_sk#2)) AND isnotnull(ws_web_site_sk#3)) AND isnotnull(ws_warehouse_sk#4)) AND isnotnull(ws_order_number#5))

(4) Exchange
Input [7]: [ws_ship_date_sk#1, ws_ship_addr_sk#2, ws_web_site_sk#3, ws_warehouse_sk#4, ws_order_number#5, ws_ext_ship_cost#6, ws_net_profit#7]
Arguments: hashpartitioning(ws_order_number#5, 5), true, [id=#8]

(5) Sort [codegen id : 2]
Input [7]: [ws_ship_date_sk#1, ws_ship_addr_sk#2, ws_web_site_sk#3, ws_warehouse_sk#4, ws_order_number#5, ws_ext_ship_cost#6, ws_net_profit#7]
Arguments: [ws_order_number#5 ASC NULLS FIRST], false, 0

(6) Scan parquet default.web_sales
Output [2]: [ws_warehouse_sk#4, ws_order_number#5]
Batched: true
<<<<<<< HEAD
Location: InMemoryFileIndex [file:/Users/yi.wu/IdeaProjects/spark/sql/core/spark-warehouse/org.apache.spark.sql.TPCDSV1_4_PlanStabilityWithStatsSuite/web_sales]
PushedFilters: [IsNotNull(ws_order_number), IsNotNull(ws_warehouse_sk)]
=======
Location [not included in comparison]/{warehouse_dir}/web_sales]
>>>>>>> 5775073a
ReadSchema: struct<ws_warehouse_sk:int,ws_order_number:int>

(7) ColumnarToRow [codegen id : 3]
Input [2]: [ws_warehouse_sk#4, ws_order_number#5]

(8) Filter [codegen id : 3]
Input [2]: [ws_warehouse_sk#4, ws_order_number#5]
Condition : (isnotnull(ws_order_number#5) AND isnotnull(ws_warehouse_sk#4))

(9) Project [codegen id : 3]
Output [2]: [ws_warehouse_sk#4 AS ws_warehouse_sk#4#9, ws_order_number#5 AS ws_order_number#5#10]
Input [2]: [ws_warehouse_sk#4, ws_order_number#5]

(10) Exchange
Input [2]: [ws_warehouse_sk#4#9, ws_order_number#5#10]
Arguments: hashpartitioning(ws_order_number#5#10, 5), true, [id=#11]

(11) Sort [codegen id : 4]
Input [2]: [ws_warehouse_sk#4#9, ws_order_number#5#10]
Arguments: [ws_order_number#5#10 ASC NULLS FIRST], false, 0

(12) SortMergeJoin
Left keys [1]: [ws_order_number#5]
Right keys [1]: [ws_order_number#5#10]
Join condition: NOT (ws_warehouse_sk#4 = ws_warehouse_sk#4#9)

(13) Project [codegen id : 5]
Output [6]: [ws_ship_date_sk#1, ws_ship_addr_sk#2, ws_web_site_sk#3, ws_order_number#5, ws_ext_ship_cost#6, ws_net_profit#7]
Input [7]: [ws_ship_date_sk#1, ws_ship_addr_sk#2, ws_web_site_sk#3, ws_warehouse_sk#4, ws_order_number#5, ws_ext_ship_cost#6, ws_net_profit#7]

(14) Exchange
Input [6]: [ws_ship_date_sk#1, ws_ship_addr_sk#2, ws_web_site_sk#3, ws_order_number#5, ws_ext_ship_cost#6, ws_net_profit#7]
Arguments: hashpartitioning(cast(ws_order_number#5 as bigint), 5), true, [id=#12]

(15) Sort [codegen id : 6]
Input [6]: [ws_ship_date_sk#1, ws_ship_addr_sk#2, ws_web_site_sk#3, ws_order_number#5, ws_ext_ship_cost#6, ws_net_profit#7]
Arguments: [cast(ws_order_number#5 as bigint) ASC NULLS FIRST], false, 0

(16) Scan parquet default.web_returns
Output [1]: [wr_order_number#13]
Batched: true
<<<<<<< HEAD
Location: InMemoryFileIndex [file:/Users/yi.wu/IdeaProjects/spark/sql/core/spark-warehouse/org.apache.spark.sql.TPCDSV1_4_PlanStabilityWithStatsSuite/web_returns]
PushedFilters: [IsNotNull(wr_order_number)]
=======
Location [not included in comparison]/{warehouse_dir}/web_returns]
>>>>>>> 5775073a
ReadSchema: struct<wr_order_number:bigint>

(17) ColumnarToRow [codegen id : 7]
Input [1]: [wr_order_number#13]

(18) Filter [codegen id : 7]
Input [1]: [wr_order_number#13]
Condition : isnotnull(wr_order_number#13)

(19) Exchange
Input [1]: [wr_order_number#13]
Arguments: hashpartitioning(wr_order_number#13, 5), true, [id=#14]

(20) Sort [codegen id : 8]
Input [1]: [wr_order_number#13]
Arguments: [wr_order_number#13 ASC NULLS FIRST], false, 0

(21) SortMergeJoin
Left keys [1]: [cast(ws_order_number#5 as bigint)]
Right keys [1]: [wr_order_number#13]
Join condition: None

(22) Scan parquet default.customer_address
Output [2]: [ca_address_sk#15, ca_state#16]
Batched: true
Location [not included in comparison]/{warehouse_dir}/customer_address]
PushedFilters: [IsNotNull(ca_state), EqualTo(ca_state,IL), IsNotNull(ca_address_sk)]
ReadSchema: struct<ca_address_sk:int,ca_state:string>

(23) ColumnarToRow [codegen id : 9]
Input [2]: [ca_address_sk#15, ca_state#16]

(24) Filter [codegen id : 9]
Input [2]: [ca_address_sk#15, ca_state#16]
Condition : ((isnotnull(ca_state#16) AND (ca_state#16 = IL)) AND isnotnull(ca_address_sk#15))

(25) Project [codegen id : 9]
Output [1]: [ca_address_sk#15]
Input [2]: [ca_address_sk#15, ca_state#16]

(26) BroadcastExchange
Input [1]: [ca_address_sk#15]
Arguments: HashedRelationBroadcastMode(List(cast(input[0, int, true] as bigint)),false), [id=#17]

(27) BroadcastHashJoin [codegen id : 12]
Left keys [1]: [ws_ship_addr_sk#2]
Right keys [1]: [ca_address_sk#15]
Join condition: None

(28) Project [codegen id : 12]
Output [5]: [ws_ship_date_sk#1, ws_web_site_sk#3, ws_order_number#5, ws_ext_ship_cost#6, ws_net_profit#7]
Input [7]: [ws_ship_date_sk#1, ws_ship_addr_sk#2, ws_web_site_sk#3, ws_order_number#5, ws_ext_ship_cost#6, ws_net_profit#7, ca_address_sk#15]

(29) Scan parquet default.web_site
Output [2]: [web_site_sk#18, web_company_name#19]
Batched: true
Location [not included in comparison]/{warehouse_dir}/web_site]
PushedFilters: [IsNotNull(web_company_name), EqualTo(web_company_name,pri), IsNotNull(web_site_sk)]
ReadSchema: struct<web_site_sk:int,web_company_name:string>

(30) ColumnarToRow [codegen id : 10]
Input [2]: [web_site_sk#18, web_company_name#19]

(31) Filter [codegen id : 10]
Input [2]: [web_site_sk#18, web_company_name#19]
Condition : ((isnotnull(web_company_name#19) AND (web_company_name#19 = pri)) AND isnotnull(web_site_sk#18))

(32) Project [codegen id : 10]
Output [1]: [web_site_sk#18]
Input [2]: [web_site_sk#18, web_company_name#19]

(33) BroadcastExchange
Input [1]: [web_site_sk#18]
Arguments: HashedRelationBroadcastMode(List(cast(input[0, int, true] as bigint)),false), [id=#20]

(34) BroadcastHashJoin [codegen id : 12]
Left keys [1]: [ws_web_site_sk#3]
Right keys [1]: [web_site_sk#18]
Join condition: None

(35) Project [codegen id : 12]
Output [4]: [ws_ship_date_sk#1, ws_order_number#5, ws_ext_ship_cost#6, ws_net_profit#7]
Input [6]: [ws_ship_date_sk#1, ws_web_site_sk#3, ws_order_number#5, ws_ext_ship_cost#6, ws_net_profit#7, web_site_sk#18]

(36) Scan parquet default.date_dim
Output [2]: [d_date_sk#21, d_date#22]
Batched: true
Location [not included in comparison]/{warehouse_dir}/date_dim]
PushedFilters: [IsNotNull(d_date), GreaterThanOrEqual(d_date,1999-02-01), LessThanOrEqual(d_date,1999-04-02), IsNotNull(d_date_sk)]
ReadSchema: struct<d_date_sk:int,d_date:date>

(37) ColumnarToRow [codegen id : 11]
Input [2]: [d_date_sk#21, d_date#22]

(38) Filter [codegen id : 11]
Input [2]: [d_date_sk#21, d_date#22]
Condition : (((isnotnull(d_date#22) AND (d_date#22 >= 10623)) AND (d_date#22 <= 10683)) AND isnotnull(d_date_sk#21))

(39) Project [codegen id : 11]
Output [1]: [d_date_sk#21]
Input [2]: [d_date_sk#21, d_date#22]

(40) BroadcastExchange
Input [1]: [d_date_sk#21]
Arguments: HashedRelationBroadcastMode(List(cast(input[0, int, true] as bigint)),false), [id=#23]

(41) BroadcastHashJoin [codegen id : 12]
Left keys [1]: [ws_ship_date_sk#1]
Right keys [1]: [d_date_sk#21]
Join condition: None

(42) Project [codegen id : 12]
Output [3]: [ws_order_number#5, ws_ext_ship_cost#6, ws_net_profit#7]
Input [5]: [ws_ship_date_sk#1, ws_order_number#5, ws_ext_ship_cost#6, ws_net_profit#7, d_date_sk#21]

(43) HashAggregate [codegen id : 12]
Input [3]: [ws_order_number#5, ws_ext_ship_cost#6, ws_net_profit#7]
Keys [1]: [ws_order_number#5]
Functions [2]: [partial_sum(UnscaledValue(ws_ext_ship_cost#6)), partial_sum(UnscaledValue(ws_net_profit#7))]
Aggregate Attributes [2]: [sum(UnscaledValue(ws_ext_ship_cost#6))#24, sum(UnscaledValue(ws_net_profit#7))#25]
Results [3]: [ws_order_number#5, sum#26, sum#27]

(44) Exchange
Input [3]: [ws_order_number#5, sum#26, sum#27]
Arguments: hashpartitioning(ws_order_number#5, 5), true, [id=#28]

(45) HashAggregate [codegen id : 13]
Input [3]: [ws_order_number#5, sum#26, sum#27]
Keys [1]: [ws_order_number#5]
Functions [2]: [merge_sum(UnscaledValue(ws_ext_ship_cost#6)), merge_sum(UnscaledValue(ws_net_profit#7))]
Aggregate Attributes [2]: [sum(UnscaledValue(ws_ext_ship_cost#6))#24, sum(UnscaledValue(ws_net_profit#7))#25]
Results [3]: [ws_order_number#5, sum#26, sum#27]

(46) HashAggregate [codegen id : 13]
Input [3]: [ws_order_number#5, sum#26, sum#27]
Keys: []
Functions [3]: [merge_sum(UnscaledValue(ws_ext_ship_cost#6)), merge_sum(UnscaledValue(ws_net_profit#7)), partial_count(distinct ws_order_number#5)]
Aggregate Attributes [3]: [sum(UnscaledValue(ws_ext_ship_cost#6))#24, sum(UnscaledValue(ws_net_profit#7))#25, count(ws_order_number#5)#29]
Results [3]: [sum#26, sum#27, count#30]

(47) Exchange
Input [3]: [sum#26, sum#27, count#30]
Arguments: SinglePartition, true, [id=#31]

(48) HashAggregate [codegen id : 14]
Input [3]: [sum#26, sum#27, count#30]
Keys: []
Functions [3]: [sum(UnscaledValue(ws_ext_ship_cost#6)), sum(UnscaledValue(ws_net_profit#7)), count(distinct ws_order_number#5)]
Aggregate Attributes [3]: [sum(UnscaledValue(ws_ext_ship_cost#6))#24, sum(UnscaledValue(ws_net_profit#7))#25, count(ws_order_number#5)#29]
Results [3]: [count(ws_order_number#5)#29 AS order count #32, MakeDecimal(sum(UnscaledValue(ws_ext_ship_cost#6))#24,17,2) AS total shipping cost #33, MakeDecimal(sum(UnscaledValue(ws_net_profit#7))#25,17,2) AS total net profit #34]

(49) TakeOrderedAndProject
Input [3]: [order count #32, total shipping cost #33, total net profit #34]
Arguments: 100, [order count #32 ASC NULLS FIRST], [order count #32, total shipping cost #33, total net profit #34]
<|MERGE_RESOLUTION|>--- conflicted
+++ resolved
@@ -1,65 +1,58 @@
 == Physical Plan ==
-TakeOrderedAndProject (49)
-+- * HashAggregate (48)
-   +- Exchange (47)
-      +- * HashAggregate (46)
-         +- * HashAggregate (45)
-            +- Exchange (44)
-               +- * HashAggregate (43)
-                  +- * Project (42)
-                     +- * BroadcastHashJoin Inner BuildRight (41)
-                        :- * Project (35)
-                        :  +- * BroadcastHashJoin Inner BuildRight (34)
-                        :     :- * Project (28)
-                        :     :  +- * BroadcastHashJoin Inner BuildRight (27)
-                        :     :     :- SortMergeJoin LeftAnti (21)
-                        :     :     :  :- * Sort (15)
-                        :     :     :  :  +- Exchange (14)
-                        :     :     :  :     +- * Project (13)
-                        :     :     :  :        +- SortMergeJoin LeftSemi (12)
+TakeOrderedAndProject (47)
++- * HashAggregate (46)
+   +- Exchange (45)
+      +- * HashAggregate (44)
+         +- * HashAggregate (43)
+            +- Exchange (42)
+               +- * HashAggregate (41)
+                  +- * Project (40)
+                     +- * BroadcastHashJoin Inner BuildRight (39)
+                        :- * Project (33)
+                        :  +- * BroadcastHashJoin Inner BuildRight (32)
+                        :     :- * Project (26)
+                        :     :  +- * BroadcastHashJoin Inner BuildRight (25)
+                        :     :     :- SortMergeJoin LeftAnti (19)
+                        :     :     :  :- * Sort (14)
+                        :     :     :  :  +- Exchange (13)
+                        :     :     :  :     +- * Project (12)
+                        :     :     :  :        +- SortMergeJoin LeftSemi (11)
                         :     :     :  :           :- * Sort (5)
                         :     :     :  :           :  +- Exchange (4)
                         :     :     :  :           :     +- * Filter (3)
                         :     :     :  :           :        +- * ColumnarToRow (2)
                         :     :     :  :           :           +- Scan parquet default.web_sales (1)
-                        :     :     :  :           +- * Sort (11)
-                        :     :     :  :              +- Exchange (10)
-                        :     :     :  :                 +- * Project (9)
-                        :     :     :  :                    +- * Filter (8)
-                        :     :     :  :                       +- * ColumnarToRow (7)
-                        :     :     :  :                          +- Scan parquet default.web_sales (6)
-                        :     :     :  +- * Sort (20)
-                        :     :     :     +- Exchange (19)
-                        :     :     :        +- * Filter (18)
-                        :     :     :           +- * ColumnarToRow (17)
-                        :     :     :              +- Scan parquet default.web_returns (16)
-                        :     :     +- BroadcastExchange (26)
-                        :     :        +- * Project (25)
-                        :     :           +- * Filter (24)
-                        :     :              +- * ColumnarToRow (23)
-                        :     :                 +- Scan parquet default.customer_address (22)
-                        :     +- BroadcastExchange (33)
-                        :        +- * Project (32)
-                        :           +- * Filter (31)
-                        :              +- * ColumnarToRow (30)
-                        :                 +- Scan parquet default.web_site (29)
-                        +- BroadcastExchange (40)
-                           +- * Project (39)
-                              +- * Filter (38)
-                                 +- * ColumnarToRow (37)
-                                    +- Scan parquet default.date_dim (36)
+                        :     :     :  :           +- * Sort (10)
+                        :     :     :  :              +- Exchange (9)
+                        :     :     :  :                 +- * Project (8)
+                        :     :     :  :                    +- * ColumnarToRow (7)
+                        :     :     :  :                       +- Scan parquet default.web_sales (6)
+                        :     :     :  +- * Sort (18)
+                        :     :     :     +- Exchange (17)
+                        :     :     :        +- * ColumnarToRow (16)
+                        :     :     :           +- Scan parquet default.web_returns (15)
+                        :     :     +- BroadcastExchange (24)
+                        :     :        +- * Project (23)
+                        :     :           +- * Filter (22)
+                        :     :              +- * ColumnarToRow (21)
+                        :     :                 +- Scan parquet default.customer_address (20)
+                        :     +- BroadcastExchange (31)
+                        :        +- * Project (30)
+                        :           +- * Filter (29)
+                        :              +- * ColumnarToRow (28)
+                        :                 +- Scan parquet default.web_site (27)
+                        +- BroadcastExchange (38)
+                           +- * Project (37)
+                              +- * Filter (36)
+                                 +- * ColumnarToRow (35)
+                                    +- Scan parquet default.date_dim (34)
 
 
 (1) Scan parquet default.web_sales
 Output [7]: [ws_ship_date_sk#1, ws_ship_addr_sk#2, ws_web_site_sk#3, ws_warehouse_sk#4, ws_order_number#5, ws_ext_ship_cost#6, ws_net_profit#7]
 Batched: true
-<<<<<<< HEAD
-Location: InMemoryFileIndex [file:/Users/yi.wu/IdeaProjects/spark/sql/core/spark-warehouse/org.apache.spark.sql.TPCDSV1_4_PlanStabilityWithStatsSuite/web_sales]
-PushedFilters: [IsNotNull(ws_ship_date_sk), IsNotNull(ws_ship_addr_sk), IsNotNull(ws_web_site_sk), IsNotNull(ws_warehouse_sk), IsNotNull(ws_order_number)]
-=======
 Location [not included in comparison]/{warehouse_dir}/web_sales]
 PushedFilters: [IsNotNull(ws_ship_date_sk), IsNotNull(ws_ship_addr_sk), IsNotNull(ws_web_site_sk)]
->>>>>>> 5775073a
 ReadSchema: struct<ws_ship_date_sk:int,ws_ship_addr_sk:int,ws_web_site_sk:int,ws_warehouse_sk:int,ws_order_number:int,ws_ext_ship_cost:decimal(7,2),ws_net_profit:decimal(7,2)>
 
 (2) ColumnarToRow [codegen id : 1]
@@ -67,7 +60,7 @@
 
 (3) Filter [codegen id : 1]
 Input [7]: [ws_ship_date_sk#1, ws_ship_addr_sk#2, ws_web_site_sk#3, ws_warehouse_sk#4, ws_order_number#5, ws_ext_ship_cost#6, ws_net_profit#7]
-Condition : ((((isnotnull(ws_ship_date_sk#1) AND isnotnull(ws_ship_addr_sk#2)) AND isnotnull(ws_web_site_sk#3)) AND isnotnull(ws_warehouse_sk#4)) AND isnotnull(ws_order_number#5))
+Condition : ((isnotnull(ws_ship_date_sk#1) AND isnotnull(ws_ship_addr_sk#2)) AND isnotnull(ws_web_site_sk#3))
 
 (4) Exchange
 Input [7]: [ws_ship_date_sk#1, ws_ship_addr_sk#2, ws_web_site_sk#3, ws_warehouse_sk#4, ws_order_number#5, ws_ext_ship_cost#6, ws_net_profit#7]
@@ -80,210 +73,192 @@
 (6) Scan parquet default.web_sales
 Output [2]: [ws_warehouse_sk#4, ws_order_number#5]
 Batched: true
-<<<<<<< HEAD
-Location: InMemoryFileIndex [file:/Users/yi.wu/IdeaProjects/spark/sql/core/spark-warehouse/org.apache.spark.sql.TPCDSV1_4_PlanStabilityWithStatsSuite/web_sales]
-PushedFilters: [IsNotNull(ws_order_number), IsNotNull(ws_warehouse_sk)]
-=======
 Location [not included in comparison]/{warehouse_dir}/web_sales]
->>>>>>> 5775073a
 ReadSchema: struct<ws_warehouse_sk:int,ws_order_number:int>
 
 (7) ColumnarToRow [codegen id : 3]
 Input [2]: [ws_warehouse_sk#4, ws_order_number#5]
 
-(8) Filter [codegen id : 3]
-Input [2]: [ws_warehouse_sk#4, ws_order_number#5]
-Condition : (isnotnull(ws_order_number#5) AND isnotnull(ws_warehouse_sk#4))
-
-(9) Project [codegen id : 3]
+(8) Project [codegen id : 3]
 Output [2]: [ws_warehouse_sk#4 AS ws_warehouse_sk#4#9, ws_order_number#5 AS ws_order_number#5#10]
 Input [2]: [ws_warehouse_sk#4, ws_order_number#5]
 
-(10) Exchange
+(9) Exchange
 Input [2]: [ws_warehouse_sk#4#9, ws_order_number#5#10]
 Arguments: hashpartitioning(ws_order_number#5#10, 5), true, [id=#11]
 
-(11) Sort [codegen id : 4]
+(10) Sort [codegen id : 4]
 Input [2]: [ws_warehouse_sk#4#9, ws_order_number#5#10]
 Arguments: [ws_order_number#5#10 ASC NULLS FIRST], false, 0
 
-(12) SortMergeJoin
+(11) SortMergeJoin
 Left keys [1]: [ws_order_number#5]
 Right keys [1]: [ws_order_number#5#10]
 Join condition: NOT (ws_warehouse_sk#4 = ws_warehouse_sk#4#9)
 
-(13) Project [codegen id : 5]
+(12) Project [codegen id : 5]
 Output [6]: [ws_ship_date_sk#1, ws_ship_addr_sk#2, ws_web_site_sk#3, ws_order_number#5, ws_ext_ship_cost#6, ws_net_profit#7]
 Input [7]: [ws_ship_date_sk#1, ws_ship_addr_sk#2, ws_web_site_sk#3, ws_warehouse_sk#4, ws_order_number#5, ws_ext_ship_cost#6, ws_net_profit#7]
 
-(14) Exchange
+(13) Exchange
 Input [6]: [ws_ship_date_sk#1, ws_ship_addr_sk#2, ws_web_site_sk#3, ws_order_number#5, ws_ext_ship_cost#6, ws_net_profit#7]
 Arguments: hashpartitioning(cast(ws_order_number#5 as bigint), 5), true, [id=#12]
 
-(15) Sort [codegen id : 6]
+(14) Sort [codegen id : 6]
 Input [6]: [ws_ship_date_sk#1, ws_ship_addr_sk#2, ws_web_site_sk#3, ws_order_number#5, ws_ext_ship_cost#6, ws_net_profit#7]
 Arguments: [cast(ws_order_number#5 as bigint) ASC NULLS FIRST], false, 0
 
-(16) Scan parquet default.web_returns
+(15) Scan parquet default.web_returns
 Output [1]: [wr_order_number#13]
 Batched: true
-<<<<<<< HEAD
-Location: InMemoryFileIndex [file:/Users/yi.wu/IdeaProjects/spark/sql/core/spark-warehouse/org.apache.spark.sql.TPCDSV1_4_PlanStabilityWithStatsSuite/web_returns]
-PushedFilters: [IsNotNull(wr_order_number)]
-=======
 Location [not included in comparison]/{warehouse_dir}/web_returns]
->>>>>>> 5775073a
 ReadSchema: struct<wr_order_number:bigint>
 
-(17) ColumnarToRow [codegen id : 7]
+(16) ColumnarToRow [codegen id : 7]
 Input [1]: [wr_order_number#13]
 
-(18) Filter [codegen id : 7]
-Input [1]: [wr_order_number#13]
-Condition : isnotnull(wr_order_number#13)
-
-(19) Exchange
+(17) Exchange
 Input [1]: [wr_order_number#13]
 Arguments: hashpartitioning(wr_order_number#13, 5), true, [id=#14]
 
-(20) Sort [codegen id : 8]
+(18) Sort [codegen id : 8]
 Input [1]: [wr_order_number#13]
 Arguments: [wr_order_number#13 ASC NULLS FIRST], false, 0
 
-(21) SortMergeJoin
+(19) SortMergeJoin
 Left keys [1]: [cast(ws_order_number#5 as bigint)]
 Right keys [1]: [wr_order_number#13]
 Join condition: None
 
-(22) Scan parquet default.customer_address
+(20) Scan parquet default.customer_address
 Output [2]: [ca_address_sk#15, ca_state#16]
 Batched: true
 Location [not included in comparison]/{warehouse_dir}/customer_address]
 PushedFilters: [IsNotNull(ca_state), EqualTo(ca_state,IL), IsNotNull(ca_address_sk)]
 ReadSchema: struct<ca_address_sk:int,ca_state:string>
 
-(23) ColumnarToRow [codegen id : 9]
+(21) ColumnarToRow [codegen id : 9]
 Input [2]: [ca_address_sk#15, ca_state#16]
 
-(24) Filter [codegen id : 9]
+(22) Filter [codegen id : 9]
 Input [2]: [ca_address_sk#15, ca_state#16]
 Condition : ((isnotnull(ca_state#16) AND (ca_state#16 = IL)) AND isnotnull(ca_address_sk#15))
 
-(25) Project [codegen id : 9]
+(23) Project [codegen id : 9]
 Output [1]: [ca_address_sk#15]
 Input [2]: [ca_address_sk#15, ca_state#16]
 
-(26) BroadcastExchange
+(24) BroadcastExchange
 Input [1]: [ca_address_sk#15]
 Arguments: HashedRelationBroadcastMode(List(cast(input[0, int, true] as bigint)),false), [id=#17]
 
-(27) BroadcastHashJoin [codegen id : 12]
+(25) BroadcastHashJoin [codegen id : 12]
 Left keys [1]: [ws_ship_addr_sk#2]
 Right keys [1]: [ca_address_sk#15]
 Join condition: None
 
-(28) Project [codegen id : 12]
+(26) Project [codegen id : 12]
 Output [5]: [ws_ship_date_sk#1, ws_web_site_sk#3, ws_order_number#5, ws_ext_ship_cost#6, ws_net_profit#7]
 Input [7]: [ws_ship_date_sk#1, ws_ship_addr_sk#2, ws_web_site_sk#3, ws_order_number#5, ws_ext_ship_cost#6, ws_net_profit#7, ca_address_sk#15]
 
-(29) Scan parquet default.web_site
+(27) Scan parquet default.web_site
 Output [2]: [web_site_sk#18, web_company_name#19]
 Batched: true
 Location [not included in comparison]/{warehouse_dir}/web_site]
 PushedFilters: [IsNotNull(web_company_name), EqualTo(web_company_name,pri), IsNotNull(web_site_sk)]
 ReadSchema: struct<web_site_sk:int,web_company_name:string>
 
-(30) ColumnarToRow [codegen id : 10]
+(28) ColumnarToRow [codegen id : 10]
 Input [2]: [web_site_sk#18, web_company_name#19]
 
-(31) Filter [codegen id : 10]
+(29) Filter [codegen id : 10]
 Input [2]: [web_site_sk#18, web_company_name#19]
 Condition : ((isnotnull(web_company_name#19) AND (web_company_name#19 = pri)) AND isnotnull(web_site_sk#18))
 
-(32) Project [codegen id : 10]
+(30) Project [codegen id : 10]
 Output [1]: [web_site_sk#18]
 Input [2]: [web_site_sk#18, web_company_name#19]
 
-(33) BroadcastExchange
+(31) BroadcastExchange
 Input [1]: [web_site_sk#18]
 Arguments: HashedRelationBroadcastMode(List(cast(input[0, int, true] as bigint)),false), [id=#20]
 
-(34) BroadcastHashJoin [codegen id : 12]
+(32) BroadcastHashJoin [codegen id : 12]
 Left keys [1]: [ws_web_site_sk#3]
 Right keys [1]: [web_site_sk#18]
 Join condition: None
 
-(35) Project [codegen id : 12]
+(33) Project [codegen id : 12]
 Output [4]: [ws_ship_date_sk#1, ws_order_number#5, ws_ext_ship_cost#6, ws_net_profit#7]
 Input [6]: [ws_ship_date_sk#1, ws_web_site_sk#3, ws_order_number#5, ws_ext_ship_cost#6, ws_net_profit#7, web_site_sk#18]
 
-(36) Scan parquet default.date_dim
+(34) Scan parquet default.date_dim
 Output [2]: [d_date_sk#21, d_date#22]
 Batched: true
 Location [not included in comparison]/{warehouse_dir}/date_dim]
 PushedFilters: [IsNotNull(d_date), GreaterThanOrEqual(d_date,1999-02-01), LessThanOrEqual(d_date,1999-04-02), IsNotNull(d_date_sk)]
 ReadSchema: struct<d_date_sk:int,d_date:date>
 
-(37) ColumnarToRow [codegen id : 11]
+(35) ColumnarToRow [codegen id : 11]
 Input [2]: [d_date_sk#21, d_date#22]
 
-(38) Filter [codegen id : 11]
+(36) Filter [codegen id : 11]
 Input [2]: [d_date_sk#21, d_date#22]
 Condition : (((isnotnull(d_date#22) AND (d_date#22 >= 10623)) AND (d_date#22 <= 10683)) AND isnotnull(d_date_sk#21))
 
-(39) Project [codegen id : 11]
+(37) Project [codegen id : 11]
 Output [1]: [d_date_sk#21]
 Input [2]: [d_date_sk#21, d_date#22]
 
-(40) BroadcastExchange
+(38) BroadcastExchange
 Input [1]: [d_date_sk#21]
 Arguments: HashedRelationBroadcastMode(List(cast(input[0, int, true] as bigint)),false), [id=#23]
 
-(41) BroadcastHashJoin [codegen id : 12]
+(39) BroadcastHashJoin [codegen id : 12]
 Left keys [1]: [ws_ship_date_sk#1]
 Right keys [1]: [d_date_sk#21]
 Join condition: None
 
-(42) Project [codegen id : 12]
+(40) Project [codegen id : 12]
 Output [3]: [ws_order_number#5, ws_ext_ship_cost#6, ws_net_profit#7]
 Input [5]: [ws_ship_date_sk#1, ws_order_number#5, ws_ext_ship_cost#6, ws_net_profit#7, d_date_sk#21]
 
-(43) HashAggregate [codegen id : 12]
+(41) HashAggregate [codegen id : 12]
 Input [3]: [ws_order_number#5, ws_ext_ship_cost#6, ws_net_profit#7]
 Keys [1]: [ws_order_number#5]
 Functions [2]: [partial_sum(UnscaledValue(ws_ext_ship_cost#6)), partial_sum(UnscaledValue(ws_net_profit#7))]
 Aggregate Attributes [2]: [sum(UnscaledValue(ws_ext_ship_cost#6))#24, sum(UnscaledValue(ws_net_profit#7))#25]
 Results [3]: [ws_order_number#5, sum#26, sum#27]
 
-(44) Exchange
+(42) Exchange
 Input [3]: [ws_order_number#5, sum#26, sum#27]
 Arguments: hashpartitioning(ws_order_number#5, 5), true, [id=#28]
 
-(45) HashAggregate [codegen id : 13]
+(43) HashAggregate [codegen id : 13]
 Input [3]: [ws_order_number#5, sum#26, sum#27]
 Keys [1]: [ws_order_number#5]
 Functions [2]: [merge_sum(UnscaledValue(ws_ext_ship_cost#6)), merge_sum(UnscaledValue(ws_net_profit#7))]
 Aggregate Attributes [2]: [sum(UnscaledValue(ws_ext_ship_cost#6))#24, sum(UnscaledValue(ws_net_profit#7))#25]
 Results [3]: [ws_order_number#5, sum#26, sum#27]
 
-(46) HashAggregate [codegen id : 13]
+(44) HashAggregate [codegen id : 13]
 Input [3]: [ws_order_number#5, sum#26, sum#27]
 Keys: []
 Functions [3]: [merge_sum(UnscaledValue(ws_ext_ship_cost#6)), merge_sum(UnscaledValue(ws_net_profit#7)), partial_count(distinct ws_order_number#5)]
 Aggregate Attributes [3]: [sum(UnscaledValue(ws_ext_ship_cost#6))#24, sum(UnscaledValue(ws_net_profit#7))#25, count(ws_order_number#5)#29]
 Results [3]: [sum#26, sum#27, count#30]
 
-(47) Exchange
+(45) Exchange
 Input [3]: [sum#26, sum#27, count#30]
 Arguments: SinglePartition, true, [id=#31]
 
-(48) HashAggregate [codegen id : 14]
+(46) HashAggregate [codegen id : 14]
 Input [3]: [sum#26, sum#27, count#30]
 Keys: []
 Functions [3]: [sum(UnscaledValue(ws_ext_ship_cost#6)), sum(UnscaledValue(ws_net_profit#7)), count(distinct ws_order_number#5)]
 Aggregate Attributes [3]: [sum(UnscaledValue(ws_ext_ship_cost#6))#24, sum(UnscaledValue(ws_net_profit#7))#25, count(ws_order_number#5)#29]
 Results [3]: [count(ws_order_number#5)#29 AS order count #32, MakeDecimal(sum(UnscaledValue(ws_ext_ship_cost#6))#24,17,2) AS total shipping cost #33, MakeDecimal(sum(UnscaledValue(ws_net_profit#7))#25,17,2) AS total net profit #34]
 
-(49) TakeOrderedAndProject
+(47) TakeOrderedAndProject
 Input [3]: [order count #32, total shipping cost #33, total net profit #34]
 Arguments: 100, [order count #32 ASC NULLS FIRST], [order count #32, total shipping cost #33, total net profit #34]
