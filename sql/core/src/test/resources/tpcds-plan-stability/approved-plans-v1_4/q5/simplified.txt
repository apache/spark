--- conflicted
+++ resolved
@@ -108,13 +108,6 @@
                                             WholeStageCodegen (15)
                                               Project [ws_web_site_sk,wr_returned_date_sk,wr_return_amt,wr_net_loss]
                                                 BroadcastHashJoin [wr_item_sk,wr_order_number,ws_item_sk,ws_order_number]
-<<<<<<< HEAD
-                                                  Filter [wr_item_sk,wr_order_number,wr_returned_date_sk]
-                                                    ColumnarToRow
-                                                      InputAdapter
-                                                        Scan parquet default.web_returns [wr_item_sk,wr_net_loss,wr_order_number,wr_return_amt,wr_returned_date_sk]
-=======
->>>>>>> 1fbd5764
                                                   InputAdapter
                                                     BroadcastExchange #8
                                                       WholeStageCodegen (14)
