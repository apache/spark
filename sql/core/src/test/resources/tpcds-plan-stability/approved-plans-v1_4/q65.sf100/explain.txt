== Physical Plan ==
TakeOrderedAndProject (42)
+- * Project (41)
   +- * SortMergeJoin Inner (40)
      :- * Sort (34)
      :  +- Exchange (33)
      :     +- * Project (32)
      :        +- * BroadcastHashJoin Inner BuildRight (31)
      :           :- * Project (26)
      :           :  +- * BroadcastHashJoin Inner BuildRight (25)
      :           :     :- * Filter (10)
      :           :     :  +- * HashAggregate (9)
      :           :     :     +- Exchange (8)
      :           :     :        +- * HashAggregate (7)
      :           :     :           +- * Project (6)
      :           :     :              +- * BroadcastHashJoin Inner BuildRight (5)
      :           :     :                 :- * Filter (3)
      :           :     :                 :  +- * ColumnarToRow (2)
      :           :     :                 :     +- Scan parquet default.store_sales (1)
      :           :     :                 +- ReusedExchange (4)
      :           :     +- BroadcastExchange (24)
      :           :        +- * Filter (23)
      :           :           +- * HashAggregate (22)
      :           :              +- Exchange (21)
      :           :                 +- * HashAggregate (20)
      :           :                    +- * HashAggregate (19)
      :           :                       +- Exchange (18)
      :           :                          +- * HashAggregate (17)
      :           :                             +- * Project (16)
      :           :                                +- * BroadcastHashJoin Inner BuildRight (15)
      :           :                                   :- * Filter (13)
      :           :                                   :  +- * ColumnarToRow (12)
      :           :                                   :     +- Scan parquet default.store_sales (11)
      :           :                                   +- ReusedExchange (14)
      :           +- BroadcastExchange (30)
      :              +- * Filter (29)
      :                 +- * ColumnarToRow (28)
      :                    +- Scan parquet default.store (27)
      +- * Sort (39)
         +- Exchange (38)
            +- * Filter (37)
               +- * ColumnarToRow (36)
                  +- Scan parquet default.item (35)


(1) Scan parquet default.store_sales
Output [4]: [ss_item_sk#1, ss_store_sk#2, ss_sales_price#3, ss_sold_date_sk#4]
Batched: true
Location: InMemoryFileIndex []
PartitionFilters: [isnotnull(ss_sold_date_sk#4), dynamicpruningexpression(ss_sold_date_sk#4 IN dynamicpruning#5)]
PushedFilters: [IsNotNull(ss_store_sk), IsNotNull(ss_item_sk)]
ReadSchema: struct<ss_item_sk:int,ss_store_sk:int,ss_sales_price:decimal(7,2)>

(2) ColumnarToRow [codegen id : 2]
Input [4]: [ss_item_sk#1, ss_store_sk#2, ss_sales_price#3, ss_sold_date_sk#4]

(3) Filter [codegen id : 2]
Input [4]: [ss_item_sk#1, ss_store_sk#2, ss_sales_price#3, ss_sold_date_sk#4]
Condition : (isnotnull(ss_store_sk#2) AND isnotnull(ss_item_sk#1))

(4) ReusedExchange [Reuses operator id: 47]
Output [1]: [d_date_sk#6]

(5) BroadcastHashJoin [codegen id : 2]
Left keys [1]: [ss_sold_date_sk#4]
Right keys [1]: [d_date_sk#6]
Join condition: None

(6) Project [codegen id : 2]
Output [3]: [ss_item_sk#1, ss_store_sk#2, ss_sales_price#3]
Input [5]: [ss_item_sk#1, ss_store_sk#2, ss_sales_price#3, ss_sold_date_sk#4, d_date_sk#6]

(7) HashAggregate [codegen id : 2]
Input [3]: [ss_item_sk#1, ss_store_sk#2, ss_sales_price#3]
Keys [2]: [ss_store_sk#2, ss_item_sk#1]
Functions [1]: [partial_sum(UnscaledValue(ss_sales_price#3))]
Aggregate Attributes [1]: [sum#7]
Results [3]: [ss_store_sk#2, ss_item_sk#1, sum#8]

(8) Exchange
Input [3]: [ss_store_sk#2, ss_item_sk#1, sum#8]
Arguments: hashpartitioning(ss_store_sk#2, ss_item_sk#1, 5), ENSURE_REQUIREMENTS, [plan_id=1]

(9) HashAggregate [codegen id : 8]
Input [3]: [ss_store_sk#2, ss_item_sk#1, sum#8]
Keys [2]: [ss_store_sk#2, ss_item_sk#1]
Functions [1]: [sum(UnscaledValue(ss_sales_price#3))]
Aggregate Attributes [1]: [sum(UnscaledValue(ss_sales_price#3))#9]
Results [3]: [ss_store_sk#2, ss_item_sk#1, MakeDecimal(sum(UnscaledValue(ss_sales_price#3))#9,17,2) AS revenue#10]

(10) Filter [codegen id : 8]
Input [3]: [ss_store_sk#2, ss_item_sk#1, revenue#10]
Condition : isnotnull(revenue#10)

(11) Scan parquet default.store_sales
Output [4]: [ss_item_sk#11, ss_store_sk#12, ss_sales_price#13, ss_sold_date_sk#14]
Batched: true
Location: InMemoryFileIndex []
PartitionFilters: [isnotnull(ss_sold_date_sk#14), dynamicpruningexpression(ss_sold_date_sk#14 IN dynamicpruning#5)]
PushedFilters: [IsNotNull(ss_store_sk)]
ReadSchema: struct<ss_item_sk:int,ss_store_sk:int,ss_sales_price:decimal(7,2)>

(12) ColumnarToRow [codegen id : 4]
Input [4]: [ss_item_sk#11, ss_store_sk#12, ss_sales_price#13, ss_sold_date_sk#14]

(13) Filter [codegen id : 4]
Input [4]: [ss_item_sk#11, ss_store_sk#12, ss_sales_price#13, ss_sold_date_sk#14]
Condition : isnotnull(ss_store_sk#12)

<<<<<<< HEAD
(14) ReusedExchange [Reuses operator id: 47]
Output [1]: [d_date_sk#16]
=======
(14) ReusedExchange [Reuses operator id: 46]
Output [1]: [d_date_sk#15]
>>>>>>> a6c724ed

(15) BroadcastHashJoin [codegen id : 4]
Left keys [1]: [ss_sold_date_sk#14]
Right keys [1]: [d_date_sk#15]
Join condition: None

(16) Project [codegen id : 4]
Output [3]: [ss_item_sk#11, ss_store_sk#12, ss_sales_price#13]
Input [5]: [ss_item_sk#11, ss_store_sk#12, ss_sales_price#13, ss_sold_date_sk#14, d_date_sk#15]

(17) HashAggregate [codegen id : 4]
Input [3]: [ss_item_sk#11, ss_store_sk#12, ss_sales_price#13]
Keys [2]: [ss_store_sk#12, ss_item_sk#11]
Functions [1]: [partial_sum(UnscaledValue(ss_sales_price#13))]
Aggregate Attributes [1]: [sum#16]
Results [3]: [ss_store_sk#12, ss_item_sk#11, sum#17]

(18) Exchange
Input [3]: [ss_store_sk#12, ss_item_sk#11, sum#17]
Arguments: hashpartitioning(ss_store_sk#12, ss_item_sk#11, 5), ENSURE_REQUIREMENTS, [plan_id=2]

(19) HashAggregate [codegen id : 5]
Input [3]: [ss_store_sk#12, ss_item_sk#11, sum#17]
Keys [2]: [ss_store_sk#12, ss_item_sk#11]
Functions [1]: [sum(UnscaledValue(ss_sales_price#13))]
Aggregate Attributes [1]: [sum(UnscaledValue(ss_sales_price#13))#18]
Results [2]: [ss_store_sk#12, MakeDecimal(sum(UnscaledValue(ss_sales_price#13))#18,17,2) AS revenue#19]

(20) HashAggregate [codegen id : 5]
Input [2]: [ss_store_sk#12, revenue#19]
Keys [1]: [ss_store_sk#12]
Functions [1]: [partial_avg(revenue#19)]
Aggregate Attributes [2]: [sum#20, count#21]
Results [3]: [ss_store_sk#12, sum#22, count#23]

(21) Exchange
Input [3]: [ss_store_sk#12, sum#22, count#23]
Arguments: hashpartitioning(ss_store_sk#12, 5), ENSURE_REQUIREMENTS, [plan_id=3]

(22) HashAggregate [codegen id : 6]
Input [3]: [ss_store_sk#12, sum#22, count#23]
Keys [1]: [ss_store_sk#12]
Functions [1]: [avg(revenue#19)]
Aggregate Attributes [1]: [avg(revenue#19)#24]
Results [2]: [ss_store_sk#12, avg(revenue#19)#24 AS ave#25]

<<<<<<< HEAD
(23) Filter [codegen id : 6]
Input [2]: [ss_store_sk#13, ave#28]
Condition : isnotnull(ave#28)

(24) BroadcastExchange
Input [2]: [ss_store_sk#13, ave#28]
Arguments: HashedRelationBroadcastMode(List(cast(input[0, int, true] as bigint)),false), [id=#29]
=======
(23) BroadcastExchange
Input [2]: [ss_store_sk#12, ave#25]
Arguments: HashedRelationBroadcastMode(List(cast(input[0, int, true] as bigint)),false), [plan_id=4]
>>>>>>> a6c724ed

(25) BroadcastHashJoin [codegen id : 8]
Left keys [1]: [ss_store_sk#2]
<<<<<<< HEAD
Right keys [1]: [ss_store_sk#13]
Join condition: (cast(revenue#11 as decimal(23,7)) <= (0.1 * ave#28))

(26) Project [codegen id : 8]
Output [3]: [ss_store_sk#2, ss_item_sk#1, revenue#11]
Input [5]: [ss_store_sk#2, ss_item_sk#1, revenue#11, ss_store_sk#13, ave#28]

(27) Scan parquet default.store
Output [2]: [s_store_sk#30, s_store_name#31]
=======
Right keys [1]: [ss_store_sk#12]
Join condition: (cast(revenue#10 as decimal(23,7)) <= CheckOverflow((0.100000 * promote_precision(ave#25)), DecimalType(23,7)))

(25) Project [codegen id : 8]
Output [3]: [ss_store_sk#2, ss_item_sk#1, revenue#10]
Input [5]: [ss_store_sk#2, ss_item_sk#1, revenue#10, ss_store_sk#12, ave#25]

(26) Scan parquet default.store
Output [2]: [s_store_sk#26, s_store_name#27]
>>>>>>> a6c724ed
Batched: true
Location [not included in comparison]/{warehouse_dir}/store]
PushedFilters: [IsNotNull(s_store_sk)]
ReadSchema: struct<s_store_sk:int,s_store_name:string>

<<<<<<< HEAD
(28) ColumnarToRow [codegen id : 7]
Input [2]: [s_store_sk#30, s_store_name#31]

(29) Filter [codegen id : 7]
Input [2]: [s_store_sk#30, s_store_name#31]
Condition : isnotnull(s_store_sk#30)

(30) BroadcastExchange
Input [2]: [s_store_sk#30, s_store_name#31]
Arguments: HashedRelationBroadcastMode(List(cast(input[0, int, false] as bigint)),false), [id=#32]
=======
(27) ColumnarToRow [codegen id : 7]
Input [2]: [s_store_sk#26, s_store_name#27]

(28) Filter [codegen id : 7]
Input [2]: [s_store_sk#26, s_store_name#27]
Condition : isnotnull(s_store_sk#26)

(29) BroadcastExchange
Input [2]: [s_store_sk#26, s_store_name#27]
Arguments: HashedRelationBroadcastMode(List(cast(input[0, int, false] as bigint)),false), [plan_id=5]
>>>>>>> a6c724ed

(31) BroadcastHashJoin [codegen id : 8]
Left keys [1]: [ss_store_sk#2]
Right keys [1]: [s_store_sk#26]
Join condition: None

<<<<<<< HEAD
(32) Project [codegen id : 8]
Output [3]: [ss_item_sk#1, revenue#11, s_store_name#31]
Input [5]: [ss_store_sk#2, ss_item_sk#1, revenue#11, s_store_sk#30, s_store_name#31]

(33) Exchange
Input [3]: [ss_item_sk#1, revenue#11, s_store_name#31]
Arguments: hashpartitioning(ss_item_sk#1, 5), ENSURE_REQUIREMENTS, [id=#33]

(34) Sort [codegen id : 9]
Input [3]: [ss_item_sk#1, revenue#11, s_store_name#31]
Arguments: [ss_item_sk#1 ASC NULLS FIRST], false, 0

(35) Scan parquet default.item
Output [5]: [i_item_sk#34, i_item_desc#35, i_current_price#36, i_wholesale_cost#37, i_brand#38]
=======
(31) Project [codegen id : 8]
Output [3]: [ss_item_sk#1, revenue#10, s_store_name#27]
Input [5]: [ss_store_sk#2, ss_item_sk#1, revenue#10, s_store_sk#26, s_store_name#27]

(32) Exchange
Input [3]: [ss_item_sk#1, revenue#10, s_store_name#27]
Arguments: hashpartitioning(ss_item_sk#1, 5), ENSURE_REQUIREMENTS, [plan_id=6]

(33) Sort [codegen id : 9]
Input [3]: [ss_item_sk#1, revenue#10, s_store_name#27]
Arguments: [ss_item_sk#1 ASC NULLS FIRST], false, 0

(34) Scan parquet default.item
Output [5]: [i_item_sk#28, i_item_desc#29, i_current_price#30, i_wholesale_cost#31, i_brand#32]
>>>>>>> a6c724ed
Batched: true
Location [not included in comparison]/{warehouse_dir}/item]
PushedFilters: [IsNotNull(i_item_sk)]
ReadSchema: struct<i_item_sk:int,i_item_desc:string,i_current_price:decimal(7,2),i_wholesale_cost:decimal(7,2),i_brand:string>

<<<<<<< HEAD
(36) ColumnarToRow [codegen id : 10]
Input [5]: [i_item_sk#34, i_item_desc#35, i_current_price#36, i_wholesale_cost#37, i_brand#38]

(37) Filter [codegen id : 10]
Input [5]: [i_item_sk#34, i_item_desc#35, i_current_price#36, i_wholesale_cost#37, i_brand#38]
Condition : isnotnull(i_item_sk#34)

(38) Exchange
Input [5]: [i_item_sk#34, i_item_desc#35, i_current_price#36, i_wholesale_cost#37, i_brand#38]
Arguments: hashpartitioning(i_item_sk#34, 5), ENSURE_REQUIREMENTS, [id=#39]

(39) Sort [codegen id : 11]
Input [5]: [i_item_sk#34, i_item_desc#35, i_current_price#36, i_wholesale_cost#37, i_brand#38]
Arguments: [i_item_sk#34 ASC NULLS FIRST], false, 0
=======
(35) ColumnarToRow [codegen id : 10]
Input [5]: [i_item_sk#28, i_item_desc#29, i_current_price#30, i_wholesale_cost#31, i_brand#32]

(36) Filter [codegen id : 10]
Input [5]: [i_item_sk#28, i_item_desc#29, i_current_price#30, i_wholesale_cost#31, i_brand#32]
Condition : isnotnull(i_item_sk#28)

(37) Exchange
Input [5]: [i_item_sk#28, i_item_desc#29, i_current_price#30, i_wholesale_cost#31, i_brand#32]
Arguments: hashpartitioning(i_item_sk#28, 5), ENSURE_REQUIREMENTS, [plan_id=7]

(38) Sort [codegen id : 11]
Input [5]: [i_item_sk#28, i_item_desc#29, i_current_price#30, i_wholesale_cost#31, i_brand#32]
Arguments: [i_item_sk#28 ASC NULLS FIRST], false, 0
>>>>>>> a6c724ed

(40) SortMergeJoin [codegen id : 12]
Left keys [1]: [ss_item_sk#1]
Right keys [1]: [i_item_sk#28]
Join condition: None

<<<<<<< HEAD
(41) Project [codegen id : 12]
Output [6]: [s_store_name#31, i_item_desc#35, revenue#11, i_current_price#36, i_wholesale_cost#37, i_brand#38]
Input [8]: [ss_item_sk#1, revenue#11, s_store_name#31, i_item_sk#34, i_item_desc#35, i_current_price#36, i_wholesale_cost#37, i_brand#38]

(42) TakeOrderedAndProject
Input [6]: [s_store_name#31, i_item_desc#35, revenue#11, i_current_price#36, i_wholesale_cost#37, i_brand#38]
Arguments: 100, [s_store_name#31 ASC NULLS FIRST, i_item_desc#35 ASC NULLS FIRST], [s_store_name#31, i_item_desc#35, revenue#11, i_current_price#36, i_wholesale_cost#37, i_brand#38]
=======
(40) Project [codegen id : 12]
Output [6]: [s_store_name#27, i_item_desc#29, revenue#10, i_current_price#30, i_wholesale_cost#31, i_brand#32]
Input [8]: [ss_item_sk#1, revenue#10, s_store_name#27, i_item_sk#28, i_item_desc#29, i_current_price#30, i_wholesale_cost#31, i_brand#32]

(41) TakeOrderedAndProject
Input [6]: [s_store_name#27, i_item_desc#29, revenue#10, i_current_price#30, i_wholesale_cost#31, i_brand#32]
Arguments: 100, [s_store_name#27 ASC NULLS FIRST, i_item_desc#29 ASC NULLS FIRST], [s_store_name#27, i_item_desc#29, revenue#10, i_current_price#30, i_wholesale_cost#31, i_brand#32]
>>>>>>> a6c724ed

===== Subqueries =====

Subquery:1 Hosting operator id = 1 Hosting Expression = ss_sold_date_sk#4 IN dynamicpruning#5
BroadcastExchange (47)
+- * Project (46)
   +- * Filter (45)
      +- * ColumnarToRow (44)
         +- Scan parquet default.date_dim (43)


<<<<<<< HEAD
(43) Scan parquet default.date_dim
Output [2]: [d_date_sk#6, d_month_seq#40]
=======
(42) Scan parquet default.date_dim
Output [2]: [d_date_sk#6, d_month_seq#33]
>>>>>>> a6c724ed
Batched: true
Location [not included in comparison]/{warehouse_dir}/date_dim]
PushedFilters: [IsNotNull(d_month_seq), GreaterThanOrEqual(d_month_seq,1176), LessThanOrEqual(d_month_seq,1187), IsNotNull(d_date_sk)]
ReadSchema: struct<d_date_sk:int,d_month_seq:int>

<<<<<<< HEAD
(44) ColumnarToRow [codegen id : 1]
Input [2]: [d_date_sk#6, d_month_seq#40]

(45) Filter [codegen id : 1]
Input [2]: [d_date_sk#6, d_month_seq#40]
Condition : (((isnotnull(d_month_seq#40) AND (d_month_seq#40 >= 1176)) AND (d_month_seq#40 <= 1187)) AND isnotnull(d_date_sk#6))
=======
(43) ColumnarToRow [codegen id : 1]
Input [2]: [d_date_sk#6, d_month_seq#33]

(44) Filter [codegen id : 1]
Input [2]: [d_date_sk#6, d_month_seq#33]
Condition : (((isnotnull(d_month_seq#33) AND (d_month_seq#33 >= 1176)) AND (d_month_seq#33 <= 1187)) AND isnotnull(d_date_sk#6))
>>>>>>> a6c724ed

(46) Project [codegen id : 1]
Output [1]: [d_date_sk#6]
Input [2]: [d_date_sk#6, d_month_seq#33]

(47) BroadcastExchange
Input [1]: [d_date_sk#6]
Arguments: HashedRelationBroadcastMode(List(cast(input[0, int, true] as bigint)),false), [plan_id=8]

Subquery:2 Hosting operator id = 11 Hosting Expression = ss_sold_date_sk#14 IN dynamicpruning#5

<|MERGE_RESOLUTION|>--- conflicted
+++ resolved
@@ -107,13 +107,8 @@
 Input [4]: [ss_item_sk#11, ss_store_sk#12, ss_sales_price#13, ss_sold_date_sk#14]
 Condition : isnotnull(ss_store_sk#12)
 
-<<<<<<< HEAD
 (14) ReusedExchange [Reuses operator id: 47]
-Output [1]: [d_date_sk#16]
-=======
-(14) ReusedExchange [Reuses operator id: 46]
 Output [1]: [d_date_sk#15]
->>>>>>> a6c724ed
 
 (15) BroadcastHashJoin [codegen id : 4]
 Left keys [1]: [ss_sold_date_sk#14]
@@ -160,167 +155,92 @@
 Aggregate Attributes [1]: [avg(revenue#19)#24]
 Results [2]: [ss_store_sk#12, avg(revenue#19)#24 AS ave#25]
 
-<<<<<<< HEAD
 (23) Filter [codegen id : 6]
-Input [2]: [ss_store_sk#13, ave#28]
-Condition : isnotnull(ave#28)
+Input [2]: [ss_store_sk#12, ave#25]
+Condition : isnotnull(ave#25)
 
 (24) BroadcastExchange
-Input [2]: [ss_store_sk#13, ave#28]
-Arguments: HashedRelationBroadcastMode(List(cast(input[0, int, true] as bigint)),false), [id=#29]
-=======
-(23) BroadcastExchange
 Input [2]: [ss_store_sk#12, ave#25]
 Arguments: HashedRelationBroadcastMode(List(cast(input[0, int, true] as bigint)),false), [plan_id=4]
->>>>>>> a6c724ed
 
 (25) BroadcastHashJoin [codegen id : 8]
 Left keys [1]: [ss_store_sk#2]
-<<<<<<< HEAD
-Right keys [1]: [ss_store_sk#13]
-Join condition: (cast(revenue#11 as decimal(23,7)) <= (0.1 * ave#28))
+Right keys [1]: [ss_store_sk#12]
+Join condition: (cast(revenue#10 as decimal(23,7)) <= (0.1 * ave#25))
 
 (26) Project [codegen id : 8]
-Output [3]: [ss_store_sk#2, ss_item_sk#1, revenue#11]
-Input [5]: [ss_store_sk#2, ss_item_sk#1, revenue#11, ss_store_sk#13, ave#28]
-
-(27) Scan parquet default.store
-Output [2]: [s_store_sk#30, s_store_name#31]
-=======
-Right keys [1]: [ss_store_sk#12]
-Join condition: (cast(revenue#10 as decimal(23,7)) <= CheckOverflow((0.100000 * promote_precision(ave#25)), DecimalType(23,7)))
-
-(25) Project [codegen id : 8]
 Output [3]: [ss_store_sk#2, ss_item_sk#1, revenue#10]
 Input [5]: [ss_store_sk#2, ss_item_sk#1, revenue#10, ss_store_sk#12, ave#25]
 
-(26) Scan parquet default.store
+(27) Scan parquet default.store
 Output [2]: [s_store_sk#26, s_store_name#27]
->>>>>>> a6c724ed
 Batched: true
 Location [not included in comparison]/{warehouse_dir}/store]
 PushedFilters: [IsNotNull(s_store_sk)]
 ReadSchema: struct<s_store_sk:int,s_store_name:string>
 
-<<<<<<< HEAD
 (28) ColumnarToRow [codegen id : 7]
-Input [2]: [s_store_sk#30, s_store_name#31]
+Input [2]: [s_store_sk#26, s_store_name#27]
 
 (29) Filter [codegen id : 7]
-Input [2]: [s_store_sk#30, s_store_name#31]
-Condition : isnotnull(s_store_sk#30)
-
-(30) BroadcastExchange
-Input [2]: [s_store_sk#30, s_store_name#31]
-Arguments: HashedRelationBroadcastMode(List(cast(input[0, int, false] as bigint)),false), [id=#32]
-=======
-(27) ColumnarToRow [codegen id : 7]
-Input [2]: [s_store_sk#26, s_store_name#27]
-
-(28) Filter [codegen id : 7]
 Input [2]: [s_store_sk#26, s_store_name#27]
 Condition : isnotnull(s_store_sk#26)
 
-(29) BroadcastExchange
+(30) BroadcastExchange
 Input [2]: [s_store_sk#26, s_store_name#27]
 Arguments: HashedRelationBroadcastMode(List(cast(input[0, int, false] as bigint)),false), [plan_id=5]
->>>>>>> a6c724ed
 
 (31) BroadcastHashJoin [codegen id : 8]
 Left keys [1]: [ss_store_sk#2]
 Right keys [1]: [s_store_sk#26]
 Join condition: None
 
-<<<<<<< HEAD
 (32) Project [codegen id : 8]
-Output [3]: [ss_item_sk#1, revenue#11, s_store_name#31]
-Input [5]: [ss_store_sk#2, ss_item_sk#1, revenue#11, s_store_sk#30, s_store_name#31]
-
-(33) Exchange
-Input [3]: [ss_item_sk#1, revenue#11, s_store_name#31]
-Arguments: hashpartitioning(ss_item_sk#1, 5), ENSURE_REQUIREMENTS, [id=#33]
-
-(34) Sort [codegen id : 9]
-Input [3]: [ss_item_sk#1, revenue#11, s_store_name#31]
-Arguments: [ss_item_sk#1 ASC NULLS FIRST], false, 0
-
-(35) Scan parquet default.item
-Output [5]: [i_item_sk#34, i_item_desc#35, i_current_price#36, i_wholesale_cost#37, i_brand#38]
-=======
-(31) Project [codegen id : 8]
 Output [3]: [ss_item_sk#1, revenue#10, s_store_name#27]
 Input [5]: [ss_store_sk#2, ss_item_sk#1, revenue#10, s_store_sk#26, s_store_name#27]
 
-(32) Exchange
+(33) Exchange
 Input [3]: [ss_item_sk#1, revenue#10, s_store_name#27]
 Arguments: hashpartitioning(ss_item_sk#1, 5), ENSURE_REQUIREMENTS, [plan_id=6]
 
-(33) Sort [codegen id : 9]
+(34) Sort [codegen id : 9]
 Input [3]: [ss_item_sk#1, revenue#10, s_store_name#27]
 Arguments: [ss_item_sk#1 ASC NULLS FIRST], false, 0
 
-(34) Scan parquet default.item
+(35) Scan parquet default.item
 Output [5]: [i_item_sk#28, i_item_desc#29, i_current_price#30, i_wholesale_cost#31, i_brand#32]
->>>>>>> a6c724ed
 Batched: true
 Location [not included in comparison]/{warehouse_dir}/item]
 PushedFilters: [IsNotNull(i_item_sk)]
 ReadSchema: struct<i_item_sk:int,i_item_desc:string,i_current_price:decimal(7,2),i_wholesale_cost:decimal(7,2),i_brand:string>
 
-<<<<<<< HEAD
 (36) ColumnarToRow [codegen id : 10]
-Input [5]: [i_item_sk#34, i_item_desc#35, i_current_price#36, i_wholesale_cost#37, i_brand#38]
+Input [5]: [i_item_sk#28, i_item_desc#29, i_current_price#30, i_wholesale_cost#31, i_brand#32]
 
 (37) Filter [codegen id : 10]
-Input [5]: [i_item_sk#34, i_item_desc#35, i_current_price#36, i_wholesale_cost#37, i_brand#38]
-Condition : isnotnull(i_item_sk#34)
+Input [5]: [i_item_sk#28, i_item_desc#29, i_current_price#30, i_wholesale_cost#31, i_brand#32]
+Condition : isnotnull(i_item_sk#28)
 
 (38) Exchange
-Input [5]: [i_item_sk#34, i_item_desc#35, i_current_price#36, i_wholesale_cost#37, i_brand#38]
-Arguments: hashpartitioning(i_item_sk#34, 5), ENSURE_REQUIREMENTS, [id=#39]
+Input [5]: [i_item_sk#28, i_item_desc#29, i_current_price#30, i_wholesale_cost#31, i_brand#32]
+Arguments: hashpartitioning(i_item_sk#28, 5), ENSURE_REQUIREMENTS, [plan_id=7]
 
 (39) Sort [codegen id : 11]
-Input [5]: [i_item_sk#34, i_item_desc#35, i_current_price#36, i_wholesale_cost#37, i_brand#38]
-Arguments: [i_item_sk#34 ASC NULLS FIRST], false, 0
-=======
-(35) ColumnarToRow [codegen id : 10]
-Input [5]: [i_item_sk#28, i_item_desc#29, i_current_price#30, i_wholesale_cost#31, i_brand#32]
-
-(36) Filter [codegen id : 10]
-Input [5]: [i_item_sk#28, i_item_desc#29, i_current_price#30, i_wholesale_cost#31, i_brand#32]
-Condition : isnotnull(i_item_sk#28)
-
-(37) Exchange
-Input [5]: [i_item_sk#28, i_item_desc#29, i_current_price#30, i_wholesale_cost#31, i_brand#32]
-Arguments: hashpartitioning(i_item_sk#28, 5), ENSURE_REQUIREMENTS, [plan_id=7]
-
-(38) Sort [codegen id : 11]
 Input [5]: [i_item_sk#28, i_item_desc#29, i_current_price#30, i_wholesale_cost#31, i_brand#32]
 Arguments: [i_item_sk#28 ASC NULLS FIRST], false, 0
->>>>>>> a6c724ed
 
 (40) SortMergeJoin [codegen id : 12]
 Left keys [1]: [ss_item_sk#1]
 Right keys [1]: [i_item_sk#28]
 Join condition: None
 
-<<<<<<< HEAD
 (41) Project [codegen id : 12]
-Output [6]: [s_store_name#31, i_item_desc#35, revenue#11, i_current_price#36, i_wholesale_cost#37, i_brand#38]
-Input [8]: [ss_item_sk#1, revenue#11, s_store_name#31, i_item_sk#34, i_item_desc#35, i_current_price#36, i_wholesale_cost#37, i_brand#38]
-
-(42) TakeOrderedAndProject
-Input [6]: [s_store_name#31, i_item_desc#35, revenue#11, i_current_price#36, i_wholesale_cost#37, i_brand#38]
-Arguments: 100, [s_store_name#31 ASC NULLS FIRST, i_item_desc#35 ASC NULLS FIRST], [s_store_name#31, i_item_desc#35, revenue#11, i_current_price#36, i_wholesale_cost#37, i_brand#38]
-=======
-(40) Project [codegen id : 12]
 Output [6]: [s_store_name#27, i_item_desc#29, revenue#10, i_current_price#30, i_wholesale_cost#31, i_brand#32]
 Input [8]: [ss_item_sk#1, revenue#10, s_store_name#27, i_item_sk#28, i_item_desc#29, i_current_price#30, i_wholesale_cost#31, i_brand#32]
 
-(41) TakeOrderedAndProject
+(42) TakeOrderedAndProject
 Input [6]: [s_store_name#27, i_item_desc#29, revenue#10, i_current_price#30, i_wholesale_cost#31, i_brand#32]
 Arguments: 100, [s_store_name#27 ASC NULLS FIRST, i_item_desc#29 ASC NULLS FIRST], [s_store_name#27, i_item_desc#29, revenue#10, i_current_price#30, i_wholesale_cost#31, i_brand#32]
->>>>>>> a6c724ed
 
 ===== Subqueries =====
 
@@ -332,33 +252,19 @@
          +- Scan parquet default.date_dim (43)
 
 
-<<<<<<< HEAD
 (43) Scan parquet default.date_dim
-Output [2]: [d_date_sk#6, d_month_seq#40]
-=======
-(42) Scan parquet default.date_dim
 Output [2]: [d_date_sk#6, d_month_seq#33]
->>>>>>> a6c724ed
 Batched: true
 Location [not included in comparison]/{warehouse_dir}/date_dim]
 PushedFilters: [IsNotNull(d_month_seq), GreaterThanOrEqual(d_month_seq,1176), LessThanOrEqual(d_month_seq,1187), IsNotNull(d_date_sk)]
 ReadSchema: struct<d_date_sk:int,d_month_seq:int>
 
-<<<<<<< HEAD
 (44) ColumnarToRow [codegen id : 1]
-Input [2]: [d_date_sk#6, d_month_seq#40]
+Input [2]: [d_date_sk#6, d_month_seq#33]
 
 (45) Filter [codegen id : 1]
-Input [2]: [d_date_sk#6, d_month_seq#40]
-Condition : (((isnotnull(d_month_seq#40) AND (d_month_seq#40 >= 1176)) AND (d_month_seq#40 <= 1187)) AND isnotnull(d_date_sk#6))
-=======
-(43) ColumnarToRow [codegen id : 1]
-Input [2]: [d_date_sk#6, d_month_seq#33]
-
-(44) Filter [codegen id : 1]
 Input [2]: [d_date_sk#6, d_month_seq#33]
 Condition : (((isnotnull(d_month_seq#33) AND (d_month_seq#33 >= 1176)) AND (d_month_seq#33 <= 1187)) AND isnotnull(d_date_sk#6))
->>>>>>> a6c724ed
 
 (46) Project [codegen id : 1]
 Output [1]: [d_date_sk#6]
