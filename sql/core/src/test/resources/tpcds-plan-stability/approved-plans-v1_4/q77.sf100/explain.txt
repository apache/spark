== Physical Plan ==
TakeOrderedAndProject (85)
+- * HashAggregate (84)
   +- Exchange (83)
      +- * HashAggregate (82)
         +- * Expand (81)
            +- Union (80)
               :- * Project (30)
               :  +- * BroadcastHashJoin LeftOuter BuildRight (29)
               :     :- * HashAggregate (15)
               :     :  +- Exchange (14)
               :     :     +- * HashAggregate (13)
               :     :        +- * Project (12)
               :     :           +- * BroadcastHashJoin Inner BuildRight (11)
               :     :              :- * Project (6)
               :     :              :  +- * BroadcastHashJoin Inner BuildRight (5)
               :     :              :     :- * Filter (3)
               :     :              :     :  +- * ColumnarToRow (2)
               :     :              :     :     +- Scan parquet default.store_sales (1)
               :     :              :     +- ReusedExchange (4)
               :     :              +- BroadcastExchange (10)
               :     :                 +- * Filter (9)
               :     :                    +- * ColumnarToRow (8)
               :     :                       +- Scan parquet default.store (7)
               :     +- BroadcastExchange (28)
               :        +- * HashAggregate (27)
               :           +- Exchange (26)
               :              +- * HashAggregate (25)
               :                 +- * Project (24)
               :                    +- * BroadcastHashJoin Inner BuildRight (23)
               :                       :- * Project (21)
               :                       :  +- * BroadcastHashJoin Inner BuildRight (20)
               :                       :     :- * Filter (18)
               :                       :     :  +- * ColumnarToRow (17)
               :                       :     :     +- Scan parquet default.store_returns (16)
               :                       :     +- ReusedExchange (19)
               :                       +- ReusedExchange (22)
               :- * Project (49)
               :  +- * BroadcastNestedLoopJoin Inner BuildRight (48)
               :     :- * HashAggregate (38)
               :     :  +- Exchange (37)
               :     :     +- * HashAggregate (36)
               :     :        +- * Project (35)
               :     :           +- * BroadcastHashJoin Inner BuildRight (34)
               :     :              :- * ColumnarToRow (32)
               :     :              :  +- Scan parquet default.catalog_sales (31)
               :     :              +- ReusedExchange (33)
               :     +- BroadcastExchange (47)
               :        +- * HashAggregate (46)
               :           +- Exchange (45)
               :              +- * HashAggregate (44)
               :                 +- * Project (43)
               :                    +- * BroadcastHashJoin Inner BuildRight (42)
               :                       :- * ColumnarToRow (40)
               :                       :  +- Scan parquet default.catalog_returns (39)
               :                       +- ReusedExchange (41)
               +- * Project (79)
                  +- * BroadcastHashJoin LeftOuter BuildRight (78)
                     :- * HashAggregate (64)
                     :  +- Exchange (63)
                     :     +- * HashAggregate (62)
                     :        +- * Project (61)
                     :           +- * BroadcastHashJoin Inner BuildRight (60)
                     :              :- * Project (55)
                     :              :  +- * BroadcastHashJoin Inner BuildRight (54)
                     :              :     :- * Filter (52)
                     :              :     :  +- * ColumnarToRow (51)
                     :              :     :     +- Scan parquet default.web_sales (50)
                     :              :     +- ReusedExchange (53)
                     :              +- BroadcastExchange (59)
                     :                 +- * Filter (58)
                     :                    +- * ColumnarToRow (57)
                     :                       +- Scan parquet default.web_page (56)
                     +- BroadcastExchange (77)
                        +- * HashAggregate (76)
                           +- Exchange (75)
                              +- * HashAggregate (74)
                                 +- * Project (73)
                                    +- * BroadcastHashJoin Inner BuildRight (72)
                                       :- * Project (70)
                                       :  +- * BroadcastHashJoin Inner BuildRight (69)
                                       :     :- * Filter (67)
                                       :     :  +- * ColumnarToRow (66)
                                       :     :     +- Scan parquet default.web_returns (65)
                                       :     +- ReusedExchange (68)
                                       +- ReusedExchange (71)


(1) Scan parquet default.store_sales
Output [4]: [ss_store_sk#1, ss_ext_sales_price#2, ss_net_profit#3, ss_sold_date_sk#4]
Batched: true
Location: InMemoryFileIndex []
PartitionFilters: [isnotnull(ss_sold_date_sk#4), dynamicpruningexpression(ss_sold_date_sk#4 IN dynamicpruning#5)]
PushedFilters: [IsNotNull(ss_store_sk)]
ReadSchema: struct<ss_store_sk:int,ss_ext_sales_price:decimal(7,2),ss_net_profit:decimal(7,2)>

(2) ColumnarToRow [codegen id : 3]
Input [4]: [ss_store_sk#1, ss_ext_sales_price#2, ss_net_profit#3, ss_sold_date_sk#4]

(3) Filter [codegen id : 3]
Input [4]: [ss_store_sk#1, ss_ext_sales_price#2, ss_net_profit#3, ss_sold_date_sk#4]
Condition : isnotnull(ss_store_sk#1)

(4) ReusedExchange [Reuses operator id: 90]
Output [1]: [d_date_sk#6]

(5) BroadcastHashJoin [codegen id : 3]
Left keys [1]: [ss_sold_date_sk#4]
Right keys [1]: [d_date_sk#6]
Join condition: None

(6) Project [codegen id : 3]
Output [3]: [ss_store_sk#1, ss_ext_sales_price#2, ss_net_profit#3]
Input [5]: [ss_store_sk#1, ss_ext_sales_price#2, ss_net_profit#3, ss_sold_date_sk#4, d_date_sk#6]

(7) Scan parquet default.store
Output [1]: [s_store_sk#7]
Batched: true
Location [not included in comparison]/{warehouse_dir}/store]
PushedFilters: [IsNotNull(s_store_sk)]
ReadSchema: struct<s_store_sk:int>

(8) ColumnarToRow [codegen id : 2]
Input [1]: [s_store_sk#7]

(9) Filter [codegen id : 2]
Input [1]: [s_store_sk#7]
Condition : isnotnull(s_store_sk#7)

(10) BroadcastExchange
Input [1]: [s_store_sk#7]
Arguments: HashedRelationBroadcastMode(List(cast(input[0, int, false] as bigint)),false), [plan_id=1]

(11) BroadcastHashJoin [codegen id : 3]
Left keys [1]: [ss_store_sk#1]
Right keys [1]: [s_store_sk#7]
Join condition: None

(12) Project [codegen id : 3]
Output [3]: [ss_ext_sales_price#2, ss_net_profit#3, s_store_sk#7]
Input [4]: [ss_store_sk#1, ss_ext_sales_price#2, ss_net_profit#3, s_store_sk#7]

(13) HashAggregate [codegen id : 3]
Input [3]: [ss_ext_sales_price#2, ss_net_profit#3, s_store_sk#7]
Keys [1]: [s_store_sk#7]
Functions [2]: [partial_sum(UnscaledValue(ss_ext_sales_price#2)), partial_sum(UnscaledValue(ss_net_profit#3))]
Aggregate Attributes [2]: [sum#8, sum#9]
Results [3]: [s_store_sk#7, sum#10, sum#11]

(14) Exchange
Input [3]: [s_store_sk#7, sum#10, sum#11]
Arguments: hashpartitioning(s_store_sk#7, 5), ENSURE_REQUIREMENTS, [plan_id=2]

(15) HashAggregate [codegen id : 8]
Input [3]: [s_store_sk#7, sum#10, sum#11]
Keys [1]: [s_store_sk#7]
Functions [2]: [sum(UnscaledValue(ss_ext_sales_price#2)), sum(UnscaledValue(ss_net_profit#3))]
Aggregate Attributes [2]: [sum(UnscaledValue(ss_ext_sales_price#2))#12, sum(UnscaledValue(ss_net_profit#3))#13]
Results [3]: [s_store_sk#7, MakeDecimal(sum(UnscaledValue(ss_ext_sales_price#2))#12,17,2) AS sales#14, MakeDecimal(sum(UnscaledValue(ss_net_profit#3))#13,17,2) AS profit#15]

(16) Scan parquet default.store_returns
Output [4]: [sr_store_sk#16, sr_return_amt#17, sr_net_loss#18, sr_returned_date_sk#19]
Batched: true
Location: InMemoryFileIndex []
PartitionFilters: [isnotnull(sr_returned_date_sk#19), dynamicpruningexpression(sr_returned_date_sk#19 IN dynamicpruning#5)]
PushedFilters: [IsNotNull(sr_store_sk)]
ReadSchema: struct<sr_store_sk:int,sr_return_amt:decimal(7,2),sr_net_loss:decimal(7,2)>

(17) ColumnarToRow [codegen id : 6]
Input [4]: [sr_store_sk#16, sr_return_amt#17, sr_net_loss#18, sr_returned_date_sk#19]

(18) Filter [codegen id : 6]
Input [4]: [sr_store_sk#16, sr_return_amt#17, sr_net_loss#18, sr_returned_date_sk#19]
Condition : isnotnull(sr_store_sk#16)

(19) ReusedExchange [Reuses operator id: 90]
Output [1]: [d_date_sk#20]

(20) BroadcastHashJoin [codegen id : 6]
Left keys [1]: [sr_returned_date_sk#19]
Right keys [1]: [d_date_sk#20]
Join condition: None

(21) Project [codegen id : 6]
Output [3]: [sr_store_sk#16, sr_return_amt#17, sr_net_loss#18]
Input [5]: [sr_store_sk#16, sr_return_amt#17, sr_net_loss#18, sr_returned_date_sk#19, d_date_sk#20]

(22) ReusedExchange [Reuses operator id: 10]
Output [1]: [s_store_sk#21]

(23) BroadcastHashJoin [codegen id : 6]
Left keys [1]: [sr_store_sk#16]
Right keys [1]: [s_store_sk#21]
Join condition: None

(24) Project [codegen id : 6]
Output [3]: [sr_return_amt#17, sr_net_loss#18, s_store_sk#21]
Input [4]: [sr_store_sk#16, sr_return_amt#17, sr_net_loss#18, s_store_sk#21]

(25) HashAggregate [codegen id : 6]
Input [3]: [sr_return_amt#17, sr_net_loss#18, s_store_sk#21]
Keys [1]: [s_store_sk#21]
Functions [2]: [partial_sum(UnscaledValue(sr_return_amt#17)), partial_sum(UnscaledValue(sr_net_loss#18))]
Aggregate Attributes [2]: [sum#22, sum#23]
Results [3]: [s_store_sk#21, sum#24, sum#25]

(26) Exchange
Input [3]: [s_store_sk#21, sum#24, sum#25]
Arguments: hashpartitioning(s_store_sk#21, 5), ENSURE_REQUIREMENTS, [plan_id=3]

(27) HashAggregate [codegen id : 7]
Input [3]: [s_store_sk#21, sum#24, sum#25]
Keys [1]: [s_store_sk#21]
Functions [2]: [sum(UnscaledValue(sr_return_amt#17)), sum(UnscaledValue(sr_net_loss#18))]
Aggregate Attributes [2]: [sum(UnscaledValue(sr_return_amt#17))#26, sum(UnscaledValue(sr_net_loss#18))#27]
Results [3]: [s_store_sk#21, MakeDecimal(sum(UnscaledValue(sr_return_amt#17))#26,17,2) AS returns#28, MakeDecimal(sum(UnscaledValue(sr_net_loss#18))#27,17,2) AS profit_loss#29]

(28) BroadcastExchange
Input [3]: [s_store_sk#21, returns#28, profit_loss#29]
Arguments: HashedRelationBroadcastMode(List(cast(input[0, int, true] as bigint)),false), [plan_id=4]

(29) BroadcastHashJoin [codegen id : 8]
Left keys [1]: [s_store_sk#7]
Right keys [1]: [s_store_sk#21]
Join condition: None

(30) Project [codegen id : 8]
<<<<<<< HEAD
Output [5]: [sales#16, coalesce(returns#31, 0.00) AS returns#34, (profit#17 - coalesce(profit_loss#32, 0.00)) AS profit#35, store channel AS channel#36, s_store_sk#7 AS id#37]
Input [6]: [s_store_sk#7, sales#16, profit#17, s_store_sk#23, returns#31, profit_loss#32]
=======
Output [5]: [sales#14, coalesce(returns#28, 0.00) AS returns#30, CheckOverflow((promote_precision(cast(profit#15 as decimal(18,2))) - promote_precision(cast(coalesce(profit_loss#29, 0.00) as decimal(18,2)))), DecimalType(18,2)) AS profit#31, store channel AS channel#32, s_store_sk#7 AS id#33]
Input [6]: [s_store_sk#7, sales#14, profit#15, s_store_sk#21, returns#28, profit_loss#29]
>>>>>>> a6c724ed

(31) Scan parquet default.catalog_sales
Output [4]: [cs_call_center_sk#34, cs_ext_sales_price#35, cs_net_profit#36, cs_sold_date_sk#37]
Batched: true
Location: InMemoryFileIndex []
PartitionFilters: [isnotnull(cs_sold_date_sk#37), dynamicpruningexpression(cs_sold_date_sk#37 IN dynamicpruning#5)]
ReadSchema: struct<cs_call_center_sk:int,cs_ext_sales_price:decimal(7,2),cs_net_profit:decimal(7,2)>

(32) ColumnarToRow [codegen id : 10]
Input [4]: [cs_call_center_sk#34, cs_ext_sales_price#35, cs_net_profit#36, cs_sold_date_sk#37]

(33) ReusedExchange [Reuses operator id: 90]
Output [1]: [d_date_sk#38]

(34) BroadcastHashJoin [codegen id : 10]
Left keys [1]: [cs_sold_date_sk#37]
Right keys [1]: [d_date_sk#38]
Join condition: None

(35) Project [codegen id : 10]
Output [3]: [cs_call_center_sk#34, cs_ext_sales_price#35, cs_net_profit#36]
Input [5]: [cs_call_center_sk#34, cs_ext_sales_price#35, cs_net_profit#36, cs_sold_date_sk#37, d_date_sk#38]

(36) HashAggregate [codegen id : 10]
Input [3]: [cs_call_center_sk#34, cs_ext_sales_price#35, cs_net_profit#36]
Keys [1]: [cs_call_center_sk#34]
Functions [2]: [partial_sum(UnscaledValue(cs_ext_sales_price#35)), partial_sum(UnscaledValue(cs_net_profit#36))]
Aggregate Attributes [2]: [sum#39, sum#40]
Results [3]: [cs_call_center_sk#34, sum#41, sum#42]

(37) Exchange
Input [3]: [cs_call_center_sk#34, sum#41, sum#42]
Arguments: hashpartitioning(cs_call_center_sk#34, 5), ENSURE_REQUIREMENTS, [plan_id=5]

(38) HashAggregate [codegen id : 14]
Input [3]: [cs_call_center_sk#34, sum#41, sum#42]
Keys [1]: [cs_call_center_sk#34]
Functions [2]: [sum(UnscaledValue(cs_ext_sales_price#35)), sum(UnscaledValue(cs_net_profit#36))]
Aggregate Attributes [2]: [sum(UnscaledValue(cs_ext_sales_price#35))#43, sum(UnscaledValue(cs_net_profit#36))#44]
Results [3]: [cs_call_center_sk#34, MakeDecimal(sum(UnscaledValue(cs_ext_sales_price#35))#43,17,2) AS sales#45, MakeDecimal(sum(UnscaledValue(cs_net_profit#36))#44,17,2) AS profit#46]

(39) Scan parquet default.catalog_returns
Output [3]: [cr_return_amount#47, cr_net_loss#48, cr_returned_date_sk#49]
Batched: true
Location: InMemoryFileIndex []
PartitionFilters: [isnotnull(cr_returned_date_sk#49), dynamicpruningexpression(cr_returned_date_sk#49 IN dynamicpruning#5)]
ReadSchema: struct<cr_return_amount:decimal(7,2),cr_net_loss:decimal(7,2)>

(40) ColumnarToRow [codegen id : 12]
Input [3]: [cr_return_amount#47, cr_net_loss#48, cr_returned_date_sk#49]

(41) ReusedExchange [Reuses operator id: 90]
Output [1]: [d_date_sk#50]

(42) BroadcastHashJoin [codegen id : 12]
Left keys [1]: [cr_returned_date_sk#49]
Right keys [1]: [d_date_sk#50]
Join condition: None

(43) Project [codegen id : 12]
Output [2]: [cr_return_amount#47, cr_net_loss#48]
Input [4]: [cr_return_amount#47, cr_net_loss#48, cr_returned_date_sk#49, d_date_sk#50]

(44) HashAggregate [codegen id : 12]
Input [2]: [cr_return_amount#47, cr_net_loss#48]
Keys: []
Functions [2]: [partial_sum(UnscaledValue(cr_return_amount#47)), partial_sum(UnscaledValue(cr_net_loss#48))]
Aggregate Attributes [2]: [sum#51, sum#52]
Results [2]: [sum#53, sum#54]

(45) Exchange
Input [2]: [sum#53, sum#54]
Arguments: SinglePartition, ENSURE_REQUIREMENTS, [plan_id=6]

(46) HashAggregate [codegen id : 13]
Input [2]: [sum#53, sum#54]
Keys: []
Functions [2]: [sum(UnscaledValue(cr_return_amount#47)), sum(UnscaledValue(cr_net_loss#48))]
Aggregate Attributes [2]: [sum(UnscaledValue(cr_return_amount#47))#55, sum(UnscaledValue(cr_net_loss#48))#56]
Results [2]: [MakeDecimal(sum(UnscaledValue(cr_return_amount#47))#55,17,2) AS returns#57, MakeDecimal(sum(UnscaledValue(cr_net_loss#48))#56,17,2) AS profit_loss#58]

(47) BroadcastExchange
Input [2]: [returns#57, profit_loss#58]
Arguments: IdentityBroadcastMode, [plan_id=7]

(48) BroadcastNestedLoopJoin [codegen id : 14]
Join condition: None

(49) Project [codegen id : 14]
<<<<<<< HEAD
Output [5]: [sales#50, returns#63, (profit#51 - profit_loss#64) AS profit#66, catalog channel AS channel#67, cs_call_center_sk#38 AS id#68]
Input [5]: [cs_call_center_sk#38, sales#50, profit#51, returns#63, profit_loss#64]
=======
Output [5]: [sales#45, returns#57, CheckOverflow((promote_precision(cast(profit#46 as decimal(18,2))) - promote_precision(cast(profit_loss#58 as decimal(18,2)))), DecimalType(18,2)) AS profit#59, catalog channel AS channel#60, cs_call_center_sk#34 AS id#61]
Input [5]: [cs_call_center_sk#34, sales#45, profit#46, returns#57, profit_loss#58]
>>>>>>> a6c724ed

(50) Scan parquet default.web_sales
Output [4]: [ws_web_page_sk#62, ws_ext_sales_price#63, ws_net_profit#64, ws_sold_date_sk#65]
Batched: true
Location: InMemoryFileIndex []
PartitionFilters: [isnotnull(ws_sold_date_sk#65), dynamicpruningexpression(ws_sold_date_sk#65 IN dynamicpruning#5)]
PushedFilters: [IsNotNull(ws_web_page_sk)]
ReadSchema: struct<ws_web_page_sk:int,ws_ext_sales_price:decimal(7,2),ws_net_profit:decimal(7,2)>

(51) ColumnarToRow [codegen id : 17]
Input [4]: [ws_web_page_sk#62, ws_ext_sales_price#63, ws_net_profit#64, ws_sold_date_sk#65]

(52) Filter [codegen id : 17]
Input [4]: [ws_web_page_sk#62, ws_ext_sales_price#63, ws_net_profit#64, ws_sold_date_sk#65]
Condition : isnotnull(ws_web_page_sk#62)

(53) ReusedExchange [Reuses operator id: 90]
Output [1]: [d_date_sk#66]

(54) BroadcastHashJoin [codegen id : 17]
Left keys [1]: [ws_sold_date_sk#65]
Right keys [1]: [d_date_sk#66]
Join condition: None

(55) Project [codegen id : 17]
Output [3]: [ws_web_page_sk#62, ws_ext_sales_price#63, ws_net_profit#64]
Input [5]: [ws_web_page_sk#62, ws_ext_sales_price#63, ws_net_profit#64, ws_sold_date_sk#65, d_date_sk#66]

(56) Scan parquet default.web_page
Output [1]: [wp_web_page_sk#67]
Batched: true
Location [not included in comparison]/{warehouse_dir}/web_page]
PushedFilters: [IsNotNull(wp_web_page_sk)]
ReadSchema: struct<wp_web_page_sk:int>

(57) ColumnarToRow [codegen id : 16]
Input [1]: [wp_web_page_sk#67]

(58) Filter [codegen id : 16]
Input [1]: [wp_web_page_sk#67]
Condition : isnotnull(wp_web_page_sk#67)

(59) BroadcastExchange
Input [1]: [wp_web_page_sk#67]
Arguments: HashedRelationBroadcastMode(List(cast(input[0, int, false] as bigint)),false), [plan_id=8]

(60) BroadcastHashJoin [codegen id : 17]
Left keys [1]: [ws_web_page_sk#62]
Right keys [1]: [wp_web_page_sk#67]
Join condition: None

(61) Project [codegen id : 17]
Output [3]: [ws_ext_sales_price#63, ws_net_profit#64, wp_web_page_sk#67]
Input [4]: [ws_web_page_sk#62, ws_ext_sales_price#63, ws_net_profit#64, wp_web_page_sk#67]

(62) HashAggregate [codegen id : 17]
Input [3]: [ws_ext_sales_price#63, ws_net_profit#64, wp_web_page_sk#67]
Keys [1]: [wp_web_page_sk#67]
Functions [2]: [partial_sum(UnscaledValue(ws_ext_sales_price#63)), partial_sum(UnscaledValue(ws_net_profit#64))]
Aggregate Attributes [2]: [sum#68, sum#69]
Results [3]: [wp_web_page_sk#67, sum#70, sum#71]

(63) Exchange
Input [3]: [wp_web_page_sk#67, sum#70, sum#71]
Arguments: hashpartitioning(wp_web_page_sk#67, 5), ENSURE_REQUIREMENTS, [plan_id=9]

(64) HashAggregate [codegen id : 22]
Input [3]: [wp_web_page_sk#67, sum#70, sum#71]
Keys [1]: [wp_web_page_sk#67]
Functions [2]: [sum(UnscaledValue(ws_ext_sales_price#63)), sum(UnscaledValue(ws_net_profit#64))]
Aggregate Attributes [2]: [sum(UnscaledValue(ws_ext_sales_price#63))#72, sum(UnscaledValue(ws_net_profit#64))#73]
Results [3]: [wp_web_page_sk#67, MakeDecimal(sum(UnscaledValue(ws_ext_sales_price#63))#72,17,2) AS sales#74, MakeDecimal(sum(UnscaledValue(ws_net_profit#64))#73,17,2) AS profit#75]

(65) Scan parquet default.web_returns
Output [4]: [wr_web_page_sk#76, wr_return_amt#77, wr_net_loss#78, wr_returned_date_sk#79]
Batched: true
Location: InMemoryFileIndex []
PartitionFilters: [isnotnull(wr_returned_date_sk#79), dynamicpruningexpression(wr_returned_date_sk#79 IN dynamicpruning#5)]
PushedFilters: [IsNotNull(wr_web_page_sk)]
ReadSchema: struct<wr_web_page_sk:int,wr_return_amt:decimal(7,2),wr_net_loss:decimal(7,2)>

(66) ColumnarToRow [codegen id : 20]
Input [4]: [wr_web_page_sk#76, wr_return_amt#77, wr_net_loss#78, wr_returned_date_sk#79]

(67) Filter [codegen id : 20]
Input [4]: [wr_web_page_sk#76, wr_return_amt#77, wr_net_loss#78, wr_returned_date_sk#79]
Condition : isnotnull(wr_web_page_sk#76)

(68) ReusedExchange [Reuses operator id: 90]
Output [1]: [d_date_sk#80]

(69) BroadcastHashJoin [codegen id : 20]
Left keys [1]: [wr_returned_date_sk#79]
Right keys [1]: [d_date_sk#80]
Join condition: None

(70) Project [codegen id : 20]
Output [3]: [wr_web_page_sk#76, wr_return_amt#77, wr_net_loss#78]
Input [5]: [wr_web_page_sk#76, wr_return_amt#77, wr_net_loss#78, wr_returned_date_sk#79, d_date_sk#80]

(71) ReusedExchange [Reuses operator id: 59]
Output [1]: [wp_web_page_sk#81]

(72) BroadcastHashJoin [codegen id : 20]
Left keys [1]: [wr_web_page_sk#76]
Right keys [1]: [wp_web_page_sk#81]
Join condition: None

(73) Project [codegen id : 20]
Output [3]: [wr_return_amt#77, wr_net_loss#78, wp_web_page_sk#81]
Input [4]: [wr_web_page_sk#76, wr_return_amt#77, wr_net_loss#78, wp_web_page_sk#81]

(74) HashAggregate [codegen id : 20]
Input [3]: [wr_return_amt#77, wr_net_loss#78, wp_web_page_sk#81]
Keys [1]: [wp_web_page_sk#81]
Functions [2]: [partial_sum(UnscaledValue(wr_return_amt#77)), partial_sum(UnscaledValue(wr_net_loss#78))]
Aggregate Attributes [2]: [sum#82, sum#83]
Results [3]: [wp_web_page_sk#81, sum#84, sum#85]

(75) Exchange
Input [3]: [wp_web_page_sk#81, sum#84, sum#85]
Arguments: hashpartitioning(wp_web_page_sk#81, 5), ENSURE_REQUIREMENTS, [plan_id=10]

(76) HashAggregate [codegen id : 21]
Input [3]: [wp_web_page_sk#81, sum#84, sum#85]
Keys [1]: [wp_web_page_sk#81]
Functions [2]: [sum(UnscaledValue(wr_return_amt#77)), sum(UnscaledValue(wr_net_loss#78))]
Aggregate Attributes [2]: [sum(UnscaledValue(wr_return_amt#77))#86, sum(UnscaledValue(wr_net_loss#78))#87]
Results [3]: [wp_web_page_sk#81, MakeDecimal(sum(UnscaledValue(wr_return_amt#77))#86,17,2) AS returns#88, MakeDecimal(sum(UnscaledValue(wr_net_loss#78))#87,17,2) AS profit_loss#89]

(77) BroadcastExchange
Input [3]: [wp_web_page_sk#81, returns#88, profit_loss#89]
Arguments: HashedRelationBroadcastMode(List(cast(input[0, int, true] as bigint)),false), [plan_id=11]

(78) BroadcastHashJoin [codegen id : 22]
Left keys [1]: [wp_web_page_sk#67]
Right keys [1]: [wp_web_page_sk#81]
Join condition: None

(79) Project [codegen id : 22]
<<<<<<< HEAD
Output [5]: [sales#83, coalesce(returns#98, 0.00) AS returns#101, (profit#84 - coalesce(profit_loss#99, 0.00)) AS profit#102, web channel AS channel#103, wp_web_page_sk#74 AS id#104]
Input [6]: [wp_web_page_sk#74, sales#83, profit#84, wp_web_page_sk#90, returns#98, profit_loss#99]
=======
Output [5]: [sales#74, coalesce(returns#88, 0.00) AS returns#90, CheckOverflow((promote_precision(cast(profit#75 as decimal(18,2))) - promote_precision(cast(coalesce(profit_loss#89, 0.00) as decimal(18,2)))), DecimalType(18,2)) AS profit#91, web channel AS channel#92, wp_web_page_sk#67 AS id#93]
Input [6]: [wp_web_page_sk#67, sales#74, profit#75, wp_web_page_sk#81, returns#88, profit_loss#89]
>>>>>>> a6c724ed

(80) Union

(81) Expand [codegen id : 23]
Input [5]: [sales#14, returns#30, profit#31, channel#32, id#33]
Arguments: [[sales#14, returns#30, profit#31, channel#32, id#33, 0], [sales#14, returns#30, profit#31, channel#32, null, 1], [sales#14, returns#30, profit#31, null, null, 3]], [sales#14, returns#30, profit#31, channel#94, id#95, spark_grouping_id#96]

(82) HashAggregate [codegen id : 23]
Input [6]: [sales#14, returns#30, profit#31, channel#94, id#95, spark_grouping_id#96]
Keys [3]: [channel#94, id#95, spark_grouping_id#96]
Functions [3]: [partial_sum(sales#14), partial_sum(returns#30), partial_sum(profit#31)]
Aggregate Attributes [6]: [sum#97, isEmpty#98, sum#99, isEmpty#100, sum#101, isEmpty#102]
Results [9]: [channel#94, id#95, spark_grouping_id#96, sum#103, isEmpty#104, sum#105, isEmpty#106, sum#107, isEmpty#108]

(83) Exchange
Input [9]: [channel#94, id#95, spark_grouping_id#96, sum#103, isEmpty#104, sum#105, isEmpty#106, sum#107, isEmpty#108]
Arguments: hashpartitioning(channel#94, id#95, spark_grouping_id#96, 5), ENSURE_REQUIREMENTS, [plan_id=12]

(84) HashAggregate [codegen id : 24]
Input [9]: [channel#94, id#95, spark_grouping_id#96, sum#103, isEmpty#104, sum#105, isEmpty#106, sum#107, isEmpty#108]
Keys [3]: [channel#94, id#95, spark_grouping_id#96]
Functions [3]: [sum(sales#14), sum(returns#30), sum(profit#31)]
Aggregate Attributes [3]: [sum(sales#14)#109, sum(returns#30)#110, sum(profit#31)#111]
Results [5]: [channel#94, id#95, sum(sales#14)#109 AS sales#112, sum(returns#30)#110 AS returns#113, sum(profit#31)#111 AS profit#114]

(85) TakeOrderedAndProject
Input [5]: [channel#94, id#95, sales#112, returns#113, profit#114]
Arguments: 100, [channel#94 ASC NULLS FIRST, id#95 ASC NULLS FIRST], [channel#94, id#95, sales#112, returns#113, profit#114]

===== Subqueries =====

Subquery:1 Hosting operator id = 1 Hosting Expression = ss_sold_date_sk#4 IN dynamicpruning#5
BroadcastExchange (90)
+- * Project (89)
   +- * Filter (88)
      +- * ColumnarToRow (87)
         +- Scan parquet default.date_dim (86)


(86) Scan parquet default.date_dim
Output [2]: [d_date_sk#6, d_date#115]
Batched: true
Location [not included in comparison]/{warehouse_dir}/date_dim]
PushedFilters: [IsNotNull(d_date), GreaterThanOrEqual(d_date,2000-08-03), LessThanOrEqual(d_date,2000-09-02), IsNotNull(d_date_sk)]
ReadSchema: struct<d_date_sk:int,d_date:date>

(87) ColumnarToRow [codegen id : 1]
Input [2]: [d_date_sk#6, d_date#115]

(88) Filter [codegen id : 1]
Input [2]: [d_date_sk#6, d_date#115]
Condition : (((isnotnull(d_date#115) AND (d_date#115 >= 2000-08-03)) AND (d_date#115 <= 2000-09-02)) AND isnotnull(d_date_sk#6))

(89) Project [codegen id : 1]
Output [1]: [d_date_sk#6]
Input [2]: [d_date_sk#6, d_date#115]

(90) BroadcastExchange
Input [1]: [d_date_sk#6]
Arguments: HashedRelationBroadcastMode(List(cast(input[0, int, true] as bigint)),false), [plan_id=13]

Subquery:2 Hosting operator id = 16 Hosting Expression = sr_returned_date_sk#19 IN dynamicpruning#5

Subquery:3 Hosting operator id = 31 Hosting Expression = cs_sold_date_sk#37 IN dynamicpruning#5

Subquery:4 Hosting operator id = 39 Hosting Expression = cr_returned_date_sk#49 IN dynamicpruning#5

Subquery:5 Hosting operator id = 50 Hosting Expression = ws_sold_date_sk#65 IN dynamicpruning#5

Subquery:6 Hosting operator id = 65 Hosting Expression = wr_returned_date_sk#79 IN dynamicpruning#5

<|MERGE_RESOLUTION|>--- conflicted
+++ resolved
@@ -225,13 +225,8 @@
 Join condition: None
 
 (30) Project [codegen id : 8]
-<<<<<<< HEAD
-Output [5]: [sales#16, coalesce(returns#31, 0.00) AS returns#34, (profit#17 - coalesce(profit_loss#32, 0.00)) AS profit#35, store channel AS channel#36, s_store_sk#7 AS id#37]
-Input [6]: [s_store_sk#7, sales#16, profit#17, s_store_sk#23, returns#31, profit_loss#32]
-=======
-Output [5]: [sales#14, coalesce(returns#28, 0.00) AS returns#30, CheckOverflow((promote_precision(cast(profit#15 as decimal(18,2))) - promote_precision(cast(coalesce(profit_loss#29, 0.00) as decimal(18,2)))), DecimalType(18,2)) AS profit#31, store channel AS channel#32, s_store_sk#7 AS id#33]
+Output [5]: [sales#14, coalesce(returns#28, 0.00) AS returns#30, (profit#15 - coalesce(profit_loss#29, 0.00)) AS profit#31, store channel AS channel#32, s_store_sk#7 AS id#33]
 Input [6]: [s_store_sk#7, sales#14, profit#15, s_store_sk#21, returns#28, profit_loss#29]
->>>>>>> a6c724ed
 
 (31) Scan parquet default.catalog_sales
 Output [4]: [cs_call_center_sk#34, cs_ext_sales_price#35, cs_net_profit#36, cs_sold_date_sk#37]
@@ -321,13 +316,8 @@
 Join condition: None
 
 (49) Project [codegen id : 14]
-<<<<<<< HEAD
-Output [5]: [sales#50, returns#63, (profit#51 - profit_loss#64) AS profit#66, catalog channel AS channel#67, cs_call_center_sk#38 AS id#68]
-Input [5]: [cs_call_center_sk#38, sales#50, profit#51, returns#63, profit_loss#64]
-=======
-Output [5]: [sales#45, returns#57, CheckOverflow((promote_precision(cast(profit#46 as decimal(18,2))) - promote_precision(cast(profit_loss#58 as decimal(18,2)))), DecimalType(18,2)) AS profit#59, catalog channel AS channel#60, cs_call_center_sk#34 AS id#61]
+Output [5]: [sales#45, returns#57, (profit#46 - profit_loss#58) AS profit#59, catalog channel AS channel#60, cs_call_center_sk#34 AS id#61]
 Input [5]: [cs_call_center_sk#34, sales#45, profit#46, returns#57, profit_loss#58]
->>>>>>> a6c724ed
 
 (50) Scan parquet default.web_sales
 Output [4]: [ws_web_page_sk#62, ws_ext_sales_price#63, ws_net_profit#64, ws_sold_date_sk#65]
@@ -468,13 +458,8 @@
 Join condition: None
 
 (79) Project [codegen id : 22]
-<<<<<<< HEAD
-Output [5]: [sales#83, coalesce(returns#98, 0.00) AS returns#101, (profit#84 - coalesce(profit_loss#99, 0.00)) AS profit#102, web channel AS channel#103, wp_web_page_sk#74 AS id#104]
-Input [6]: [wp_web_page_sk#74, sales#83, profit#84, wp_web_page_sk#90, returns#98, profit_loss#99]
-=======
-Output [5]: [sales#74, coalesce(returns#88, 0.00) AS returns#90, CheckOverflow((promote_precision(cast(profit#75 as decimal(18,2))) - promote_precision(cast(coalesce(profit_loss#89, 0.00) as decimal(18,2)))), DecimalType(18,2)) AS profit#91, web channel AS channel#92, wp_web_page_sk#67 AS id#93]
+Output [5]: [sales#74, coalesce(returns#88, 0.00) AS returns#90, (profit#75 - coalesce(profit_loss#89, 0.00)) AS profit#91, web channel AS channel#92, wp_web_page_sk#67 AS id#93]
 Input [6]: [wp_web_page_sk#67, sales#74, profit#75, wp_web_page_sk#81, returns#88, profit_loss#89]
->>>>>>> a6c724ed
 
 (80) Union
 
