--- conflicted
+++ resolved
@@ -39,15 +39,15 @@
                :           +- * Sort (39)
                :              +- Exchange (38)
                :                 +- * Project (37)
-               :                    +- * BroadcastHashJoin Inner BuildRight (36)
-               :                       :- * Filter (30)
-               :                       :  +- * ColumnarToRow (29)
-               :                       :     +- Scan parquet default.store_returns (28)
-               :                       +- BroadcastExchange (35)
-               :                          +- * Project (34)
-               :                             +- * Filter (33)
-               :                                +- * ColumnarToRow (32)
-               :                                   +- Scan parquet default.date_dim (31)
+               :                    +- * BroadcastHashJoin Inner BuildLeft (36)
+               :                       :- BroadcastExchange (32)
+               :                       :  +- * Project (31)
+               :                       :     +- * Filter (30)
+               :                       :        +- * ColumnarToRow (29)
+               :                       :           +- Scan parquet default.date_dim (28)
+               :                       +- * Filter (35)
+               :                          +- * ColumnarToRow (34)
+               :                             +- Scan parquet default.store_returns (33)
                +- * Sort (51)
                   +- Exchange (50)
                      +- * Project (49)
@@ -62,7 +62,7 @@
 Output [6]: [ss_sold_date_sk#1, ss_item_sk#2, ss_customer_sk#3, ss_store_sk#4, ss_ticket_number#5, ss_quantity#6]
 Batched: true
 Location [not included in comparison]/{warehouse_dir}/store_sales]
-PushedFilters: [IsNotNull(ss_item_sk), IsNotNull(ss_customer_sk), IsNotNull(ss_ticket_number), IsNotNull(ss_sold_date_sk), IsNotNull(ss_store_sk)]
+PushedFilters: [IsNotNull(ss_customer_sk), IsNotNull(ss_item_sk), IsNotNull(ss_ticket_number), IsNotNull(ss_sold_date_sk), IsNotNull(ss_store_sk)]
 ReadSchema: struct<ss_sold_date_sk:int,ss_item_sk:int,ss_customer_sk:int,ss_store_sk:int,ss_ticket_number:int,ss_quantity:int>
 
 (2) ColumnarToRow [codegen id : 3]
@@ -70,7 +70,7 @@
 
 (3) Filter [codegen id : 3]
 Input [6]: [ss_sold_date_sk#1, ss_item_sk#2, ss_customer_sk#3, ss_store_sk#4, ss_ticket_number#5, ss_quantity#6]
-Condition : ((((isnotnull(ss_item_sk#2) AND isnotnull(ss_customer_sk#3)) AND isnotnull(ss_ticket_number#5)) AND isnotnull(ss_sold_date_sk#1)) AND isnotnull(ss_store_sk#4))
+Condition : ((((isnotnull(ss_customer_sk#3) AND isnotnull(ss_item_sk#2)) AND isnotnull(ss_ticket_number#5)) AND isnotnull(ss_sold_date_sk#1)) AND isnotnull(ss_store_sk#4))
 
 (4) Scan parquet default.date_dim
 Output [2]: [d_date_sk#7, d_quarter_name#8]
@@ -177,79 +177,52 @@
 Input [7]: [ss_item_sk#2, ss_customer_sk#3, ss_ticket_number#5, ss_quantity#6, s_state#11, i_item_id#15, i_item_desc#16]
 Arguments: [cast(ss_customer_sk#3 as bigint) ASC NULLS FIRST, cast(ss_item_sk#2 as bigint) ASC NULLS FIRST, cast(ss_ticket_number#5 as bigint) ASC NULLS FIRST], false, 0
 
-(28) Scan parquet default.store_returns
-Output [5]: [sr_returned_date_sk#19, sr_item_sk#20, sr_customer_sk#21, sr_ticket_number#22, sr_return_quantity#23]
-Batched: true
-Location [not included in comparison]/{warehouse_dir}/store_returns]
-PushedFilters: [IsNotNull(sr_ticket_number), IsNotNull(sr_customer_sk), IsNotNull(sr_item_sk), IsNotNull(sr_returned_date_sk)]
-ReadSchema: struct<sr_returned_date_sk:bigint,sr_item_sk:bigint,sr_customer_sk:bigint,sr_ticket_number:bigint,sr_return_quantity:int>
-
-(29) ColumnarToRow [codegen id : 10]
-Input [5]: [sr_returned_date_sk#19, sr_item_sk#20, sr_customer_sk#21, sr_ticket_number#22, sr_return_quantity#23]
-
-(30) Filter [codegen id : 10]
-Input [5]: [sr_returned_date_sk#19, sr_item_sk#20, sr_customer_sk#21, sr_ticket_number#22, sr_return_quantity#23]
-Condition : (((isnotnull(sr_ticket_number#22) AND isnotnull(sr_customer_sk#21)) AND isnotnull(sr_item_sk#20)) AND isnotnull(sr_returned_date_sk#19))
-
-(31) Scan parquet default.date_dim
-Output [2]: [d_date_sk#24, d_quarter_name#25]
+(28) Scan parquet default.date_dim
+Output [2]: [d_date_sk#19, d_quarter_name#20]
 Batched: true
 Location [not included in comparison]/{warehouse_dir}/date_dim]
 PushedFilters: [In(d_quarter_name, [2001Q1,2001Q2,2001Q3]), IsNotNull(d_date_sk)]
 ReadSchema: struct<d_date_sk:int,d_quarter_name:string>
 
-(32) ColumnarToRow [codegen id : 9]
-Input [2]: [d_date_sk#24, d_quarter_name#25]
-
-<<<<<<< HEAD
-(33) Filter [codegen id : 9]
-Input [2]: [d_date_sk#24, d_quarter_name#25]
-Condition : (d_quarter_name#25 IN (2001Q1,2001Q2,2001Q3) AND isnotnull(d_date_sk#24))
-=======
+(29) ColumnarToRow [codegen id : 9]
+Input [2]: [d_date_sk#19, d_quarter_name#20]
+
+(30) Filter [codegen id : 9]
+Input [2]: [d_date_sk#19, d_quarter_name#20]
+Condition : (d_quarter_name#20 IN (2001Q1,2001Q2,2001Q3) AND isnotnull(d_date_sk#19))
+
+(31) Project [codegen id : 9]
+Output [1]: [d_date_sk#19]
+Input [2]: [d_date_sk#19, d_quarter_name#20]
+
+(32) BroadcastExchange
+Input [1]: [d_date_sk#19]
+Arguments: HashedRelationBroadcastMode(List(cast(input[0, int, true] as bigint)),false), [id=#21]
+
 (33) Scan parquet default.store_returns
 Output [5]: [sr_returned_date_sk#22, sr_item_sk#23, sr_customer_sk#24, sr_ticket_number#25, sr_return_quantity#26]
 Batched: true
 Location [not included in comparison]/{warehouse_dir}/store_returns]
 PushedFilters: [IsNotNull(sr_customer_sk), IsNotNull(sr_item_sk), IsNotNull(sr_ticket_number), IsNotNull(sr_returned_date_sk)]
 ReadSchema: struct<sr_returned_date_sk:bigint,sr_item_sk:bigint,sr_customer_sk:bigint,sr_ticket_number:bigint,sr_return_quantity:int>
->>>>>>> 0a6043f6
-
-(34) Project [codegen id : 9]
-Output [1]: [d_date_sk#24]
-Input [2]: [d_date_sk#24, d_quarter_name#25]
-
-<<<<<<< HEAD
-(35) BroadcastExchange
-Input [1]: [d_date_sk#24]
-Arguments: HashedRelationBroadcastMode(List(cast(input[0, int, true] as bigint)),false), [id=#26]
-=======
+
+(34) ColumnarToRow
+Input [5]: [sr_returned_date_sk#22, sr_item_sk#23, sr_customer_sk#24, sr_ticket_number#25, sr_return_quantity#26]
+
 (35) Filter
 Input [5]: [sr_returned_date_sk#22, sr_item_sk#23, sr_customer_sk#24, sr_ticket_number#25, sr_return_quantity#26]
 Condition : (((isnotnull(sr_customer_sk#24) AND isnotnull(sr_item_sk#23)) AND isnotnull(sr_ticket_number#25)) AND isnotnull(sr_returned_date_sk#22))
->>>>>>> 0a6043f6
 
 (36) BroadcastHashJoin [codegen id : 10]
-Left keys [1]: [sr_returned_date_sk#19]
-Right keys [1]: [cast(d_date_sk#24 as bigint)]
+Left keys [1]: [cast(d_date_sk#19 as bigint)]
+Right keys [1]: [sr_returned_date_sk#22]
 Join condition: None
 
 (37) Project [codegen id : 10]
-Output [4]: [sr_item_sk#20, sr_customer_sk#21, sr_ticket_number#22, sr_return_quantity#23]
-Input [6]: [sr_returned_date_sk#19, sr_item_sk#20, sr_customer_sk#21, sr_ticket_number#22, sr_return_quantity#23, d_date_sk#24]
+Output [4]: [sr_item_sk#23, sr_customer_sk#24, sr_ticket_number#25, sr_return_quantity#26]
+Input [6]: [d_date_sk#19, sr_returned_date_sk#22, sr_item_sk#23, sr_customer_sk#24, sr_ticket_number#25, sr_return_quantity#26]
 
 (38) Exchange
-<<<<<<< HEAD
-Input [4]: [sr_item_sk#20, sr_customer_sk#21, sr_ticket_number#22, sr_return_quantity#23]
-Arguments: hashpartitioning(sr_customer_sk#21, sr_item_sk#20, sr_ticket_number#22, 5), true, [id=#27]
-
-(39) Sort [codegen id : 11]
-Input [4]: [sr_item_sk#20, sr_customer_sk#21, sr_ticket_number#22, sr_return_quantity#23]
-Arguments: [sr_customer_sk#21 ASC NULLS FIRST, sr_item_sk#20 ASC NULLS FIRST, sr_ticket_number#22 ASC NULLS FIRST], false, 0
-
-(40) SortMergeJoin [codegen id : 12]
-Left keys [3]: [cast(ss_customer_sk#3 as bigint), cast(ss_item_sk#2 as bigint), cast(ss_ticket_number#5 as bigint)]
-Right keys [3]: [sr_customer_sk#21, sr_item_sk#20, sr_ticket_number#22]
-=======
 Input [4]: [sr_item_sk#23, sr_customer_sk#24, sr_ticket_number#25, sr_return_quantity#26]
 Arguments: hashpartitioning(sr_customer_sk#24, sr_item_sk#23, sr_ticket_number#25, 5), true, [id=#27]
 
@@ -260,20 +233,19 @@
 (40) SortMergeJoin [codegen id : 12]
 Left keys [3]: [cast(ss_customer_sk#3 as bigint), cast(ss_item_sk#2 as bigint), cast(ss_ticket_number#5 as bigint)]
 Right keys [3]: [sr_customer_sk#24, sr_item_sk#23, sr_ticket_number#25]
->>>>>>> 0a6043f6
 Join condition: None
 
 (41) Project [codegen id : 12]
-Output [7]: [ss_quantity#6, s_state#11, i_item_id#15, i_item_desc#16, sr_item_sk#20, sr_customer_sk#21, sr_return_quantity#23]
-Input [11]: [ss_item_sk#2, ss_customer_sk#3, ss_ticket_number#5, ss_quantity#6, s_state#11, i_item_id#15, i_item_desc#16, sr_item_sk#20, sr_customer_sk#21, sr_ticket_number#22, sr_return_quantity#23]
+Output [7]: [ss_quantity#6, s_state#11, i_item_id#15, i_item_desc#16, sr_item_sk#23, sr_customer_sk#24, sr_return_quantity#26]
+Input [11]: [ss_item_sk#2, ss_customer_sk#3, ss_ticket_number#5, ss_quantity#6, s_state#11, i_item_id#15, i_item_desc#16, sr_item_sk#23, sr_customer_sk#24, sr_ticket_number#25, sr_return_quantity#26]
 
 (42) Exchange
-Input [7]: [ss_quantity#6, s_state#11, i_item_id#15, i_item_desc#16, sr_item_sk#20, sr_customer_sk#21, sr_return_quantity#23]
-Arguments: hashpartitioning(sr_item_sk#20, sr_customer_sk#21, 5), true, [id=#28]
+Input [7]: [ss_quantity#6, s_state#11, i_item_id#15, i_item_desc#16, sr_item_sk#23, sr_customer_sk#24, sr_return_quantity#26]
+Arguments: hashpartitioning(sr_customer_sk#24, sr_item_sk#23, 5), true, [id=#28]
 
 (43) Sort [codegen id : 13]
-Input [7]: [ss_quantity#6, s_state#11, i_item_id#15, i_item_desc#16, sr_item_sk#20, sr_customer_sk#21, sr_return_quantity#23]
-Arguments: [sr_item_sk#20 ASC NULLS FIRST, sr_customer_sk#21 ASC NULLS FIRST], false, 0
+Input [7]: [ss_quantity#6, s_state#11, i_item_id#15, i_item_desc#16, sr_item_sk#23, sr_customer_sk#24, sr_return_quantity#26]
+Arguments: [sr_customer_sk#24 ASC NULLS FIRST, sr_item_sk#23 ASC NULLS FIRST], false, 0
 
 (44) Scan parquet default.catalog_sales
 Output [4]: [cs_sold_date_sk#29, cs_bill_customer_sk#30, cs_item_sk#31, cs_quantity#32]
@@ -289,7 +261,7 @@
 Input [4]: [cs_sold_date_sk#29, cs_bill_customer_sk#30, cs_item_sk#31, cs_quantity#32]
 Condition : ((isnotnull(cs_bill_customer_sk#30) AND isnotnull(cs_item_sk#31)) AND isnotnull(cs_sold_date_sk#29))
 
-(47) ReusedExchange [Reuses operator id: 35]
+(47) ReusedExchange [Reuses operator id: 32]
 Output [1]: [d_date_sk#33]
 
 (48) BroadcastHashJoin [codegen id : 15]
@@ -303,25 +275,25 @@
 
 (50) Exchange
 Input [3]: [cs_bill_customer_sk#30, cs_item_sk#31, cs_quantity#32]
-Arguments: hashpartitioning(cast(cs_item_sk#31 as bigint), cast(cs_bill_customer_sk#30 as bigint), 5), true, [id=#34]
+Arguments: hashpartitioning(cast(cs_bill_customer_sk#30 as bigint), cast(cs_item_sk#31 as bigint), 5), true, [id=#34]
 
 (51) Sort [codegen id : 16]
 Input [3]: [cs_bill_customer_sk#30, cs_item_sk#31, cs_quantity#32]
-Arguments: [cast(cs_item_sk#31 as bigint) ASC NULLS FIRST, cast(cs_bill_customer_sk#30 as bigint) ASC NULLS FIRST], false, 0
+Arguments: [cast(cs_bill_customer_sk#30 as bigint) ASC NULLS FIRST, cast(cs_item_sk#31 as bigint) ASC NULLS FIRST], false, 0
 
 (52) SortMergeJoin [codegen id : 17]
-Left keys [2]: [sr_item_sk#20, sr_customer_sk#21]
-Right keys [2]: [cast(cs_item_sk#31 as bigint), cast(cs_bill_customer_sk#30 as bigint)]
+Left keys [2]: [sr_customer_sk#24, sr_item_sk#23]
+Right keys [2]: [cast(cs_bill_customer_sk#30 as bigint), cast(cs_item_sk#31 as bigint)]
 Join condition: None
 
 (53) Project [codegen id : 17]
-Output [6]: [ss_quantity#6, sr_return_quantity#23, cs_quantity#32, s_state#11, i_item_id#15, i_item_desc#16]
-Input [10]: [ss_quantity#6, s_state#11, i_item_id#15, i_item_desc#16, sr_item_sk#20, sr_customer_sk#21, sr_return_quantity#23, cs_bill_customer_sk#30, cs_item_sk#31, cs_quantity#32]
+Output [6]: [ss_quantity#6, sr_return_quantity#26, cs_quantity#32, s_state#11, i_item_id#15, i_item_desc#16]
+Input [10]: [ss_quantity#6, s_state#11, i_item_id#15, i_item_desc#16, sr_item_sk#23, sr_customer_sk#24, sr_return_quantity#26, cs_bill_customer_sk#30, cs_item_sk#31, cs_quantity#32]
 
 (54) HashAggregate [codegen id : 17]
-Input [6]: [ss_quantity#6, sr_return_quantity#23, cs_quantity#32, s_state#11, i_item_id#15, i_item_desc#16]
+Input [6]: [ss_quantity#6, sr_return_quantity#26, cs_quantity#32, s_state#11, i_item_id#15, i_item_desc#16]
 Keys [3]: [i_item_id#15, i_item_desc#16, s_state#11]
-Functions [9]: [partial_count(ss_quantity#6), partial_avg(cast(ss_quantity#6 as bigint)), partial_stddev_samp(cast(ss_quantity#6 as double)), partial_count(sr_return_quantity#23), partial_avg(cast(sr_return_quantity#23 as bigint)), partial_stddev_samp(cast(sr_return_quantity#23 as double)), partial_count(cs_quantity#32), partial_avg(cast(cs_quantity#32 as bigint)), partial_stddev_samp(cast(cs_quantity#32 as double))]
+Functions [9]: [partial_count(ss_quantity#6), partial_avg(cast(ss_quantity#6 as bigint)), partial_stddev_samp(cast(ss_quantity#6 as double)), partial_count(sr_return_quantity#26), partial_avg(cast(sr_return_quantity#26 as bigint)), partial_stddev_samp(cast(sr_return_quantity#26 as double)), partial_count(cs_quantity#32), partial_avg(cast(cs_quantity#32 as bigint)), partial_stddev_samp(cast(cs_quantity#32 as double))]
 Aggregate Attributes [18]: [count#35, sum#36, count#37, n#38, avg#39, m2#40, count#41, sum#42, count#43, n#44, avg#45, m2#46, count#47, sum#48, count#49, n#50, avg#51, m2#52]
 Results [21]: [i_item_id#15, i_item_desc#16, s_state#11, count#53, sum#54, count#55, n#56, avg#57, m2#58, count#59, sum#60, count#61, n#62, avg#63, m2#64, count#65, sum#66, count#67, n#68, avg#69, m2#70]
 
@@ -332,9 +304,9 @@
 (56) HashAggregate [codegen id : 18]
 Input [21]: [i_item_id#15, i_item_desc#16, s_state#11, count#53, sum#54, count#55, n#56, avg#57, m2#58, count#59, sum#60, count#61, n#62, avg#63, m2#64, count#65, sum#66, count#67, n#68, avg#69, m2#70]
 Keys [3]: [i_item_id#15, i_item_desc#16, s_state#11]
-Functions [9]: [count(ss_quantity#6), avg(cast(ss_quantity#6 as bigint)), stddev_samp(cast(ss_quantity#6 as double)), count(sr_return_quantity#23), avg(cast(sr_return_quantity#23 as bigint)), stddev_samp(cast(sr_return_quantity#23 as double)), count(cs_quantity#32), avg(cast(cs_quantity#32 as bigint)), stddev_samp(cast(cs_quantity#32 as double))]
-Aggregate Attributes [9]: [count(ss_quantity#6)#72, avg(cast(ss_quantity#6 as bigint))#73, stddev_samp(cast(ss_quantity#6 as double))#74, count(sr_return_quantity#23)#75, avg(cast(sr_return_quantity#23 as bigint))#76, stddev_samp(cast(sr_return_quantity#23 as double))#77, count(cs_quantity#32)#78, avg(cast(cs_quantity#32 as bigint))#79, stddev_samp(cast(cs_quantity#32 as double))#80]
-Results [15]: [i_item_id#15, i_item_desc#16, s_state#11, count(ss_quantity#6)#72 AS store_sales_quantitycount#81, avg(cast(ss_quantity#6 as bigint))#73 AS store_sales_quantityave#82, stddev_samp(cast(ss_quantity#6 as double))#74 AS store_sales_quantitystdev#83, (stddev_samp(cast(ss_quantity#6 as double))#74 / avg(cast(ss_quantity#6 as bigint))#73) AS store_sales_quantitycov#84, count(sr_return_quantity#23)#75 AS as_store_returns_quantitycount#85, avg(cast(sr_return_quantity#23 as bigint))#76 AS as_store_returns_quantityave#86, stddev_samp(cast(sr_return_quantity#23 as double))#77 AS as_store_returns_quantitystdev#87, (stddev_samp(cast(sr_return_quantity#23 as double))#77 / avg(cast(sr_return_quantity#23 as bigint))#76) AS store_returns_quantitycov#88, count(cs_quantity#32)#78 AS catalog_sales_quantitycount#89, avg(cast(cs_quantity#32 as bigint))#79 AS catalog_sales_quantityave#90, (stddev_samp(cast(cs_quantity#32 as double))#80 / avg(cast(cs_quantity#32 as bigint))#79) AS catalog_sales_quantitystdev#91, (stddev_samp(cast(cs_quantity#32 as double))#80 / avg(cast(cs_quantity#32 as bigint))#79) AS catalog_sales_quantitycov#92]
+Functions [9]: [count(ss_quantity#6), avg(cast(ss_quantity#6 as bigint)), stddev_samp(cast(ss_quantity#6 as double)), count(sr_return_quantity#26), avg(cast(sr_return_quantity#26 as bigint)), stddev_samp(cast(sr_return_quantity#26 as double)), count(cs_quantity#32), avg(cast(cs_quantity#32 as bigint)), stddev_samp(cast(cs_quantity#32 as double))]
+Aggregate Attributes [9]: [count(ss_quantity#6)#72, avg(cast(ss_quantity#6 as bigint))#73, stddev_samp(cast(ss_quantity#6 as double))#74, count(sr_return_quantity#26)#75, avg(cast(sr_return_quantity#26 as bigint))#76, stddev_samp(cast(sr_return_quantity#26 as double))#77, count(cs_quantity#32)#78, avg(cast(cs_quantity#32 as bigint))#79, stddev_samp(cast(cs_quantity#32 as double))#80]
+Results [15]: [i_item_id#15, i_item_desc#16, s_state#11, count(ss_quantity#6)#72 AS store_sales_quantitycount#81, avg(cast(ss_quantity#6 as bigint))#73 AS store_sales_quantityave#82, stddev_samp(cast(ss_quantity#6 as double))#74 AS store_sales_quantitystdev#83, (stddev_samp(cast(ss_quantity#6 as double))#74 / avg(cast(ss_quantity#6 as bigint))#73) AS store_sales_quantitycov#84, count(sr_return_quantity#26)#75 AS as_store_returns_quantitycount#85, avg(cast(sr_return_quantity#26 as bigint))#76 AS as_store_returns_quantityave#86, stddev_samp(cast(sr_return_quantity#26 as double))#77 AS as_store_returns_quantitystdev#87, (stddev_samp(cast(sr_return_quantity#26 as double))#77 / avg(cast(sr_return_quantity#26 as bigint))#76) AS store_returns_quantitycov#88, count(cs_quantity#32)#78 AS catalog_sales_quantitycount#89, avg(cast(cs_quantity#32 as bigint))#79 AS catalog_sales_quantityave#90, (stddev_samp(cast(cs_quantity#32 as double))#80 / avg(cast(cs_quantity#32 as bigint))#79) AS catalog_sales_quantitystdev#91, (stddev_samp(cast(cs_quantity#32 as double))#80 / avg(cast(cs_quantity#32 as bigint))#79) AS catalog_sales_quantitycov#92]
 
 (57) TakeOrderedAndProject
 Input [15]: [i_item_id#15, i_item_desc#16, s_state#11, store_sales_quantitycount#81, store_sales_quantityave#82, store_sales_quantitystdev#83, store_sales_quantitycov#84, as_store_returns_quantitycount#85, as_store_returns_quantityave#86, as_store_returns_quantitystdev#87, store_returns_quantitycov#88, catalog_sales_quantitycount#89, catalog_sales_quantityave#90, catalog_sales_quantitystdev#91, catalog_sales_quantitycov#92]
