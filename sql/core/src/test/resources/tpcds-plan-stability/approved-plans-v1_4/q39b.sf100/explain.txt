== Physical Plan ==
* Sort (55)
+- Exchange (54)
   +- * SortMergeJoin Inner (53)
      :- * Sort (29)
      :  +- Exchange (28)
      :     +- * Project (27)
      :        +- * Filter (26)
      :           +- * HashAggregate (25)
      :              +- Exchange (24)
      :                 +- * HashAggregate (23)
      :                    +- * Project (22)
      :                       +- * BroadcastHashJoin Inner BuildRight (21)
      :                          :- * Project (16)
      :                          :  +- * BroadcastHashJoin Inner BuildRight (15)
      :                          :     :- * Project (10)
      :                          :     :  +- * BroadcastHashJoin Inner BuildRight (9)
      :                          :     :     :- * Filter (3)
      :                          :     :     :  +- * ColumnarToRow (2)
      :                          :     :     :     +- Scan parquet default.inventory (1)
      :                          :     :     +- BroadcastExchange (8)
      :                          :     :        +- * Project (7)
      :                          :     :           +- * Filter (6)
      :                          :     :              +- * ColumnarToRow (5)
      :                          :     :                 +- Scan parquet default.date_dim (4)
      :                          :     +- BroadcastExchange (14)
      :                          :        +- * Filter (13)
      :                          :           +- * ColumnarToRow (12)
      :                          :              +- Scan parquet default.item (11)
      :                          +- BroadcastExchange (20)
      :                             +- * Filter (19)
      :                                +- * ColumnarToRow (18)
      :                                   +- Scan parquet default.warehouse (17)
      +- * Sort (52)
         +- Exchange (51)
            +- * Project (50)
               +- * Filter (49)
                  +- * HashAggregate (48)
                     +- Exchange (47)
                        +- * HashAggregate (46)
                           +- * Project (45)
                              +- * BroadcastHashJoin Inner BuildRight (44)
                                 :- * Project (42)
                                 :  +- * BroadcastHashJoin Inner BuildRight (41)
                                 :     :- * Project (39)
                                 :     :  +- * BroadcastHashJoin Inner BuildRight (38)
                                 :     :     :- * Filter (32)
                                 :     :     :  +- * ColumnarToRow (31)
                                 :     :     :     +- Scan parquet default.inventory (30)
                                 :     :     +- BroadcastExchange (37)
                                 :     :        +- * Project (36)
                                 :     :           +- * Filter (35)
                                 :     :              +- * ColumnarToRow (34)
                                 :     :                 +- Scan parquet default.date_dim (33)
                                 :     +- ReusedExchange (40)
                                 +- ReusedExchange (43)


(1) Scan parquet default.inventory
Output [4]: [inv_item_sk#1, inv_warehouse_sk#2, inv_quantity_on_hand#3, inv_date_sk#4]
Batched: true
Location: InMemoryFileIndex []
PartitionFilters: [isnotnull(inv_date_sk#4), dynamicpruningexpression(inv_date_sk#4 IN dynamicpruning#5)]
PushedFilters: [IsNotNull(inv_item_sk), IsNotNull(inv_warehouse_sk)]
ReadSchema: struct<inv_item_sk:int,inv_warehouse_sk:int,inv_quantity_on_hand:int>

(2) ColumnarToRow [codegen id : 4]
Input [4]: [inv_item_sk#1, inv_warehouse_sk#2, inv_quantity_on_hand#3, inv_date_sk#4]

(3) Filter [codegen id : 4]
Input [4]: [inv_item_sk#1, inv_warehouse_sk#2, inv_quantity_on_hand#3, inv_date_sk#4]
Condition : (isnotnull(inv_item_sk#1) AND isnotnull(inv_warehouse_sk#2))

(4) Scan parquet default.date_dim
Output [3]: [d_date_sk#6, d_year#7, d_moy#8]
Batched: true
Location [not included in comparison]/{warehouse_dir}/date_dim]
PushedFilters: [IsNotNull(d_year), IsNotNull(d_moy), EqualTo(d_year,2001), EqualTo(d_moy,1), IsNotNull(d_date_sk)]
ReadSchema: struct<d_date_sk:int,d_year:int,d_moy:int>

(5) ColumnarToRow [codegen id : 1]
Input [3]: [d_date_sk#6, d_year#7, d_moy#8]

(6) Filter [codegen id : 1]
Input [3]: [d_date_sk#6, d_year#7, d_moy#8]
Condition : ((((isnotnull(d_year#7) AND isnotnull(d_moy#8)) AND (d_year#7 = 2001)) AND (d_moy#8 = 1)) AND isnotnull(d_date_sk#6))

(7) Project [codegen id : 1]
Output [2]: [d_date_sk#6, d_moy#8]
Input [3]: [d_date_sk#6, d_year#7, d_moy#8]

(8) BroadcastExchange
Input [2]: [d_date_sk#6, d_moy#8]
Arguments: HashedRelationBroadcastMode(List(cast(input[0, int, true] as bigint)),false), [id=#9]

(9) BroadcastHashJoin [codegen id : 4]
Left keys [1]: [inv_date_sk#4]
Right keys [1]: [d_date_sk#6]
Join condition: None

(10) Project [codegen id : 4]
Output [4]: [inv_item_sk#1, inv_warehouse_sk#2, inv_quantity_on_hand#3, d_moy#8]
Input [6]: [inv_item_sk#1, inv_warehouse_sk#2, inv_quantity_on_hand#3, inv_date_sk#4, d_date_sk#6, d_moy#8]

(11) Scan parquet default.item
Output [1]: [i_item_sk#10]
Batched: true
Location [not included in comparison]/{warehouse_dir}/item]
PushedFilters: [IsNotNull(i_item_sk)]
ReadSchema: struct<i_item_sk:int>

(12) ColumnarToRow [codegen id : 2]
Input [1]: [i_item_sk#10]

(13) Filter [codegen id : 2]
Input [1]: [i_item_sk#10]
Condition : isnotnull(i_item_sk#10)

(14) BroadcastExchange
Input [1]: [i_item_sk#10]
Arguments: HashedRelationBroadcastMode(List(cast(input[0, int, false] as bigint)),false), [id=#11]

(15) BroadcastHashJoin [codegen id : 4]
Left keys [1]: [inv_item_sk#1]
Right keys [1]: [i_item_sk#10]
Join condition: None

(16) Project [codegen id : 4]
Output [4]: [inv_warehouse_sk#2, inv_quantity_on_hand#3, d_moy#8, i_item_sk#10]
Input [5]: [inv_item_sk#1, inv_warehouse_sk#2, inv_quantity_on_hand#3, d_moy#8, i_item_sk#10]

(17) Scan parquet default.warehouse
Output [2]: [w_warehouse_sk#12, w_warehouse_name#13]
Batched: true
Location [not included in comparison]/{warehouse_dir}/warehouse]
PushedFilters: [IsNotNull(w_warehouse_sk)]
ReadSchema: struct<w_warehouse_sk:int,w_warehouse_name:string>

(18) ColumnarToRow [codegen id : 3]
Input [2]: [w_warehouse_sk#12, w_warehouse_name#13]

(19) Filter [codegen id : 3]
Input [2]: [w_warehouse_sk#12, w_warehouse_name#13]
Condition : isnotnull(w_warehouse_sk#12)

(20) BroadcastExchange
Input [2]: [w_warehouse_sk#12, w_warehouse_name#13]
Arguments: HashedRelationBroadcastMode(List(cast(input[0, int, false] as bigint)),false), [id=#14]

(21) BroadcastHashJoin [codegen id : 4]
Left keys [1]: [inv_warehouse_sk#2]
Right keys [1]: [w_warehouse_sk#12]
Join condition: None

(22) Project [codegen id : 4]
Output [5]: [inv_quantity_on_hand#3, i_item_sk#10, w_warehouse_sk#12, w_warehouse_name#13, d_moy#8]
Input [6]: [inv_warehouse_sk#2, inv_quantity_on_hand#3, d_moy#8, i_item_sk#10, w_warehouse_sk#12, w_warehouse_name#13]

(23) HashAggregate [codegen id : 4]
Input [5]: [inv_quantity_on_hand#3, i_item_sk#10, w_warehouse_sk#12, w_warehouse_name#13, d_moy#8]
Keys [4]: [w_warehouse_name#13, w_warehouse_sk#12, i_item_sk#10, d_moy#8]
Functions [2]: [partial_stddev_samp(cast(inv_quantity_on_hand#3 as double)), partial_avg(inv_quantity_on_hand#3)]
Aggregate Attributes [5]: [n#15, avg#16, m2#17, sum#18, count#19]
Results [9]: [w_warehouse_name#13, w_warehouse_sk#12, i_item_sk#10, d_moy#8, n#20, avg#21, m2#22, sum#23, count#24]

(24) Exchange
Input [9]: [w_warehouse_name#13, w_warehouse_sk#12, i_item_sk#10, d_moy#8, n#20, avg#21, m2#22, sum#23, count#24]
Arguments: hashpartitioning(w_warehouse_name#13, w_warehouse_sk#12, i_item_sk#10, d_moy#8, 5), ENSURE_REQUIREMENTS, [id=#25]

(25) HashAggregate [codegen id : 5]
Input [9]: [w_warehouse_name#13, w_warehouse_sk#12, i_item_sk#10, d_moy#8, n#20, avg#21, m2#22, sum#23, count#24]
Keys [4]: [w_warehouse_name#13, w_warehouse_sk#12, i_item_sk#10, d_moy#8]
Functions [2]: [stddev_samp(cast(inv_quantity_on_hand#3 as double)), avg(inv_quantity_on_hand#3)]
Aggregate Attributes [2]: [stddev_samp(cast(inv_quantity_on_hand#3 as double))#26, avg(inv_quantity_on_hand#3)#27]
Results [5]: [w_warehouse_sk#12, i_item_sk#10, d_moy#8, stddev_samp(cast(inv_quantity_on_hand#3 as double))#26 AS stdev#28, avg(inv_quantity_on_hand#3)#27 AS mean#29]

(26) Filter [codegen id : 5]
Input [5]: [w_warehouse_sk#12, i_item_sk#10, d_moy#8, stdev#28, mean#29]
Condition : (((((isnotnull(mean#29) AND isnotnull(stdev#28)) AND NOT (mean#29 = 0.0)) AND ((stdev#28 / mean#29) > 1.0)) AND NOT (mean#29 = 0.0)) AND ((stdev#28 / mean#29) > 1.5))

(27) Project [codegen id : 5]
Output [5]: [w_warehouse_sk#12, i_item_sk#10, d_moy#8, mean#29, CASE WHEN (mean#29 = 0.0) THEN null ELSE (stdev#28 / mean#29) END AS cov#30]
Input [5]: [w_warehouse_sk#12, i_item_sk#10, d_moy#8, stdev#28, mean#29]

(28) Exchange
Input [5]: [w_warehouse_sk#12, i_item_sk#10, d_moy#8, mean#29, cov#30]
Arguments: hashpartitioning(i_item_sk#10, w_warehouse_sk#12, 5), ENSURE_REQUIREMENTS, [id=#31]

(29) Sort [codegen id : 6]
Input [5]: [w_warehouse_sk#12, i_item_sk#10, d_moy#8, mean#29, cov#30]
Arguments: [i_item_sk#10 ASC NULLS FIRST, w_warehouse_sk#12 ASC NULLS FIRST], false, 0

(30) Scan parquet default.inventory
Output [4]: [inv_item_sk#32, inv_warehouse_sk#33, inv_quantity_on_hand#34, inv_date_sk#35]
Batched: true
Location: InMemoryFileIndex []
PartitionFilters: [isnotnull(inv_date_sk#35), dynamicpruningexpression(inv_date_sk#35 IN dynamicpruning#36)]
PushedFilters: [IsNotNull(inv_item_sk), IsNotNull(inv_warehouse_sk)]
ReadSchema: struct<inv_item_sk:int,inv_warehouse_sk:int,inv_quantity_on_hand:int>

(31) ColumnarToRow [codegen id : 10]
Input [4]: [inv_item_sk#32, inv_warehouse_sk#33, inv_quantity_on_hand#34, inv_date_sk#35]

(32) Filter [codegen id : 10]
Input [4]: [inv_item_sk#32, inv_warehouse_sk#33, inv_quantity_on_hand#34, inv_date_sk#35]
Condition : (isnotnull(inv_item_sk#32) AND isnotnull(inv_warehouse_sk#33))

(33) Scan parquet default.date_dim
Output [3]: [d_date_sk#37, d_year#38, d_moy#39]
Batched: true
Location [not included in comparison]/{warehouse_dir}/date_dim]
PushedFilters: [IsNotNull(d_year), IsNotNull(d_moy), EqualTo(d_year,2001), EqualTo(d_moy,2), IsNotNull(d_date_sk)]
ReadSchema: struct<d_date_sk:int,d_year:int,d_moy:int>

(34) ColumnarToRow [codegen id : 7]
Input [3]: [d_date_sk#37, d_year#38, d_moy#39]

(35) Filter [codegen id : 7]
Input [3]: [d_date_sk#37, d_year#38, d_moy#39]
Condition : ((((isnotnull(d_year#38) AND isnotnull(d_moy#39)) AND (d_year#38 = 2001)) AND (d_moy#39 = 2)) AND isnotnull(d_date_sk#37))

(36) Project [codegen id : 7]
Output [2]: [d_date_sk#37, d_moy#39]
Input [3]: [d_date_sk#37, d_year#38, d_moy#39]

(37) BroadcastExchange
Input [2]: [d_date_sk#37, d_moy#39]
Arguments: HashedRelationBroadcastMode(List(cast(input[0, int, true] as bigint)),false), [id=#40]

(38) BroadcastHashJoin [codegen id : 10]
Left keys [1]: [inv_date_sk#35]
Right keys [1]: [d_date_sk#37]
Join condition: None

(39) Project [codegen id : 10]
Output [4]: [inv_item_sk#32, inv_warehouse_sk#33, inv_quantity_on_hand#34, d_moy#39]
Input [6]: [inv_item_sk#32, inv_warehouse_sk#33, inv_quantity_on_hand#34, inv_date_sk#35, d_date_sk#37, d_moy#39]

(40) ReusedExchange [Reuses operator id: 14]
Output [1]: [i_item_sk#41]

(41) BroadcastHashJoin [codegen id : 10]
Left keys [1]: [inv_item_sk#32]
Right keys [1]: [i_item_sk#41]
Join condition: None

(42) Project [codegen id : 10]
Output [4]: [inv_warehouse_sk#33, inv_quantity_on_hand#34, d_moy#39, i_item_sk#41]
Input [5]: [inv_item_sk#32, inv_warehouse_sk#33, inv_quantity_on_hand#34, d_moy#39, i_item_sk#41]

(43) ReusedExchange [Reuses operator id: 20]
Output [2]: [w_warehouse_sk#42, w_warehouse_name#43]

(44) BroadcastHashJoin [codegen id : 10]
Left keys [1]: [inv_warehouse_sk#33]
Right keys [1]: [w_warehouse_sk#42]
Join condition: None

(45) Project [codegen id : 10]
Output [5]: [inv_quantity_on_hand#34, i_item_sk#41, w_warehouse_sk#42, w_warehouse_name#43, d_moy#39]
Input [6]: [inv_warehouse_sk#33, inv_quantity_on_hand#34, d_moy#39, i_item_sk#41, w_warehouse_sk#42, w_warehouse_name#43]

(46) HashAggregate [codegen id : 10]
Input [5]: [inv_quantity_on_hand#34, i_item_sk#41, w_warehouse_sk#42, w_warehouse_name#43, d_moy#39]
Keys [4]: [w_warehouse_name#43, w_warehouse_sk#42, i_item_sk#41, d_moy#39]
Functions [2]: [partial_stddev_samp(cast(inv_quantity_on_hand#34 as double)), partial_avg(inv_quantity_on_hand#34)]
Aggregate Attributes [5]: [n#44, avg#45, m2#46, sum#47, count#48]
Results [9]: [w_warehouse_name#43, w_warehouse_sk#42, i_item_sk#41, d_moy#39, n#49, avg#50, m2#51, sum#52, count#53]

(47) Exchange
Input [9]: [w_warehouse_name#43, w_warehouse_sk#42, i_item_sk#41, d_moy#39, n#49, avg#50, m2#51, sum#52, count#53]
Arguments: hashpartitioning(w_warehouse_name#43, w_warehouse_sk#42, i_item_sk#41, d_moy#39, 5), ENSURE_REQUIREMENTS, [id=#54]

(48) HashAggregate [codegen id : 11]
Input [9]: [w_warehouse_name#43, w_warehouse_sk#42, i_item_sk#41, d_moy#39, n#49, avg#50, m2#51, sum#52, count#53]
Keys [4]: [w_warehouse_name#43, w_warehouse_sk#42, i_item_sk#41, d_moy#39]
Functions [2]: [stddev_samp(cast(inv_quantity_on_hand#34 as double)), avg(inv_quantity_on_hand#34)]
Aggregate Attributes [2]: [stddev_samp(cast(inv_quantity_on_hand#34 as double))#55, avg(inv_quantity_on_hand#34)#56]
Results [5]: [w_warehouse_sk#42, i_item_sk#41, d_moy#39, stddev_samp(cast(inv_quantity_on_hand#34 as double))#55 AS stdev#57, avg(inv_quantity_on_hand#34)#56 AS mean#58]

(49) Filter [codegen id : 11]
<<<<<<< HEAD
Input [5]: [w_warehouse_sk#42, i_item_sk#41, d_moy#39, stdev#57, mean#58]
Condition : ((isnotnull(mean#58) AND isnotnull(stdev#57)) AND (NOT (mean#58 = 0.0) AND ((stdev#57 / mean#58) > 1.0)))
=======
Input [5]: [w_warehouse_sk#38, i_item_sk#37, d_moy#35, stdev#53, mean#54]
Condition : (((isnotnull(mean#54) AND isnotnull(stdev#53)) AND NOT (mean#54 = 0.0)) AND ((stdev#53 / mean#54) > 1.0))
>>>>>>> 8c6748f6

(50) Project [codegen id : 11]
Output [5]: [w_warehouse_sk#42, i_item_sk#41, d_moy#39, mean#58, CASE WHEN (mean#58 = 0.0) THEN null ELSE (stdev#57 / mean#58) END AS cov#59]
Input [5]: [w_warehouse_sk#42, i_item_sk#41, d_moy#39, stdev#57, mean#58]

(51) Exchange
Input [5]: [w_warehouse_sk#42, i_item_sk#41, d_moy#39, mean#58, cov#59]
Arguments: hashpartitioning(i_item_sk#41, w_warehouse_sk#42, 5), ENSURE_REQUIREMENTS, [id=#60]

(52) Sort [codegen id : 12]
Input [5]: [w_warehouse_sk#42, i_item_sk#41, d_moy#39, mean#58, cov#59]
Arguments: [i_item_sk#41 ASC NULLS FIRST, w_warehouse_sk#42 ASC NULLS FIRST], false, 0

(53) SortMergeJoin [codegen id : 13]
Left keys [2]: [i_item_sk#10, w_warehouse_sk#12]
Right keys [2]: [i_item_sk#41, w_warehouse_sk#42]
Join condition: None

(54) Exchange
Input [10]: [w_warehouse_sk#12, i_item_sk#10, d_moy#8, mean#29, cov#30, w_warehouse_sk#42, i_item_sk#41, d_moy#39, mean#58, cov#59]
Arguments: rangepartitioning(w_warehouse_sk#12 ASC NULLS FIRST, i_item_sk#10 ASC NULLS FIRST, d_moy#8 ASC NULLS FIRST, mean#29 ASC NULLS FIRST, cov#30 ASC NULLS FIRST, d_moy#39 ASC NULLS FIRST, mean#58 ASC NULLS FIRST, cov#59 ASC NULLS FIRST, 5), ENSURE_REQUIREMENTS, [id=#61]

(55) Sort [codegen id : 14]
Input [10]: [w_warehouse_sk#12, i_item_sk#10, d_moy#8, mean#29, cov#30, w_warehouse_sk#42, i_item_sk#41, d_moy#39, mean#58, cov#59]
Arguments: [w_warehouse_sk#12 ASC NULLS FIRST, i_item_sk#10 ASC NULLS FIRST, d_moy#8 ASC NULLS FIRST, mean#29 ASC NULLS FIRST, cov#30 ASC NULLS FIRST, d_moy#39 ASC NULLS FIRST, mean#58 ASC NULLS FIRST, cov#59 ASC NULLS FIRST], true, 0

===== Subqueries =====

Subquery:1 Hosting operator id = 1 Hosting Expression = inv_date_sk#4 IN dynamicpruning#5
ReusedExchange (56)


(56) ReusedExchange [Reuses operator id: 8]
Output [2]: [d_date_sk#6, d_moy#8]

Subquery:2 Hosting operator id = 30 Hosting Expression = inv_date_sk#35 IN dynamicpruning#36
ReusedExchange (57)


(57) ReusedExchange [Reuses operator id: 37]
Output [2]: [d_date_sk#37, d_moy#39]

<|MERGE_RESOLUTION|>--- conflicted
+++ resolved
@@ -191,126 +191,121 @@
 Arguments: [i_item_sk#10 ASC NULLS FIRST, w_warehouse_sk#12 ASC NULLS FIRST], false, 0
 
 (30) Scan parquet default.inventory
-Output [4]: [inv_item_sk#32, inv_warehouse_sk#33, inv_quantity_on_hand#34, inv_date_sk#35]
+Output [4]: [inv_item_sk#1, inv_warehouse_sk#2, inv_quantity_on_hand#3, inv_date_sk#4]
 Batched: true
 Location: InMemoryFileIndex []
-PartitionFilters: [isnotnull(inv_date_sk#35), dynamicpruningexpression(inv_date_sk#35 IN dynamicpruning#36)]
+PartitionFilters: [isnotnull(inv_date_sk#4), dynamicpruningexpression(inv_date_sk#4 IN dynamicpruning#32)]
 PushedFilters: [IsNotNull(inv_item_sk), IsNotNull(inv_warehouse_sk)]
 ReadSchema: struct<inv_item_sk:int,inv_warehouse_sk:int,inv_quantity_on_hand:int>
 
 (31) ColumnarToRow [codegen id : 10]
-Input [4]: [inv_item_sk#32, inv_warehouse_sk#33, inv_quantity_on_hand#34, inv_date_sk#35]
+Input [4]: [inv_item_sk#1, inv_warehouse_sk#2, inv_quantity_on_hand#3, inv_date_sk#4]
 
 (32) Filter [codegen id : 10]
-Input [4]: [inv_item_sk#32, inv_warehouse_sk#33, inv_quantity_on_hand#34, inv_date_sk#35]
-Condition : (isnotnull(inv_item_sk#32) AND isnotnull(inv_warehouse_sk#33))
+Input [4]: [inv_item_sk#1, inv_warehouse_sk#2, inv_quantity_on_hand#3, inv_date_sk#4]
+Condition : (isnotnull(inv_item_sk#1) AND isnotnull(inv_warehouse_sk#2))
 
 (33) Scan parquet default.date_dim
-Output [3]: [d_date_sk#37, d_year#38, d_moy#39]
+Output [3]: [d_date_sk#33, d_year#34, d_moy#35]
 Batched: true
 Location [not included in comparison]/{warehouse_dir}/date_dim]
 PushedFilters: [IsNotNull(d_year), IsNotNull(d_moy), EqualTo(d_year,2001), EqualTo(d_moy,2), IsNotNull(d_date_sk)]
 ReadSchema: struct<d_date_sk:int,d_year:int,d_moy:int>
 
 (34) ColumnarToRow [codegen id : 7]
-Input [3]: [d_date_sk#37, d_year#38, d_moy#39]
+Input [3]: [d_date_sk#33, d_year#34, d_moy#35]
 
 (35) Filter [codegen id : 7]
-Input [3]: [d_date_sk#37, d_year#38, d_moy#39]
-Condition : ((((isnotnull(d_year#38) AND isnotnull(d_moy#39)) AND (d_year#38 = 2001)) AND (d_moy#39 = 2)) AND isnotnull(d_date_sk#37))
+Input [3]: [d_date_sk#33, d_year#34, d_moy#35]
+Condition : ((((isnotnull(d_year#34) AND isnotnull(d_moy#35)) AND (d_year#34 = 2001)) AND (d_moy#35 = 2)) AND isnotnull(d_date_sk#33))
 
 (36) Project [codegen id : 7]
-Output [2]: [d_date_sk#37, d_moy#39]
-Input [3]: [d_date_sk#37, d_year#38, d_moy#39]
+Output [2]: [d_date_sk#33, d_moy#35]
+Input [3]: [d_date_sk#33, d_year#34, d_moy#35]
 
 (37) BroadcastExchange
-Input [2]: [d_date_sk#37, d_moy#39]
-Arguments: HashedRelationBroadcastMode(List(cast(input[0, int, true] as bigint)),false), [id=#40]
+Input [2]: [d_date_sk#33, d_moy#35]
+Arguments: HashedRelationBroadcastMode(List(cast(input[0, int, true] as bigint)),false), [id=#36]
 
 (38) BroadcastHashJoin [codegen id : 10]
-Left keys [1]: [inv_date_sk#35]
-Right keys [1]: [d_date_sk#37]
+Left keys [1]: [inv_date_sk#4]
+Right keys [1]: [d_date_sk#33]
 Join condition: None
 
 (39) Project [codegen id : 10]
-Output [4]: [inv_item_sk#32, inv_warehouse_sk#33, inv_quantity_on_hand#34, d_moy#39]
-Input [6]: [inv_item_sk#32, inv_warehouse_sk#33, inv_quantity_on_hand#34, inv_date_sk#35, d_date_sk#37, d_moy#39]
+Output [4]: [inv_item_sk#1, inv_warehouse_sk#2, inv_quantity_on_hand#3, d_moy#35]
+Input [6]: [inv_item_sk#1, inv_warehouse_sk#2, inv_quantity_on_hand#3, inv_date_sk#4, d_date_sk#33, d_moy#35]
 
 (40) ReusedExchange [Reuses operator id: 14]
-Output [1]: [i_item_sk#41]
+Output [1]: [i_item_sk#37]
 
 (41) BroadcastHashJoin [codegen id : 10]
-Left keys [1]: [inv_item_sk#32]
-Right keys [1]: [i_item_sk#41]
+Left keys [1]: [inv_item_sk#1]
+Right keys [1]: [i_item_sk#37]
 Join condition: None
 
 (42) Project [codegen id : 10]
-Output [4]: [inv_warehouse_sk#33, inv_quantity_on_hand#34, d_moy#39, i_item_sk#41]
-Input [5]: [inv_item_sk#32, inv_warehouse_sk#33, inv_quantity_on_hand#34, d_moy#39, i_item_sk#41]
+Output [4]: [inv_warehouse_sk#2, inv_quantity_on_hand#3, d_moy#35, i_item_sk#37]
+Input [5]: [inv_item_sk#1, inv_warehouse_sk#2, inv_quantity_on_hand#3, d_moy#35, i_item_sk#37]
 
 (43) ReusedExchange [Reuses operator id: 20]
-Output [2]: [w_warehouse_sk#42, w_warehouse_name#43]
+Output [2]: [w_warehouse_sk#38, w_warehouse_name#39]
 
 (44) BroadcastHashJoin [codegen id : 10]
-Left keys [1]: [inv_warehouse_sk#33]
-Right keys [1]: [w_warehouse_sk#42]
+Left keys [1]: [inv_warehouse_sk#2]
+Right keys [1]: [w_warehouse_sk#38]
 Join condition: None
 
 (45) Project [codegen id : 10]
-Output [5]: [inv_quantity_on_hand#34, i_item_sk#41, w_warehouse_sk#42, w_warehouse_name#43, d_moy#39]
-Input [6]: [inv_warehouse_sk#33, inv_quantity_on_hand#34, d_moy#39, i_item_sk#41, w_warehouse_sk#42, w_warehouse_name#43]
+Output [5]: [inv_quantity_on_hand#3, i_item_sk#37, w_warehouse_sk#38, w_warehouse_name#39, d_moy#35]
+Input [6]: [inv_warehouse_sk#2, inv_quantity_on_hand#3, d_moy#35, i_item_sk#37, w_warehouse_sk#38, w_warehouse_name#39]
 
 (46) HashAggregate [codegen id : 10]
-Input [5]: [inv_quantity_on_hand#34, i_item_sk#41, w_warehouse_sk#42, w_warehouse_name#43, d_moy#39]
-Keys [4]: [w_warehouse_name#43, w_warehouse_sk#42, i_item_sk#41, d_moy#39]
-Functions [2]: [partial_stddev_samp(cast(inv_quantity_on_hand#34 as double)), partial_avg(inv_quantity_on_hand#34)]
-Aggregate Attributes [5]: [n#44, avg#45, m2#46, sum#47, count#48]
-Results [9]: [w_warehouse_name#43, w_warehouse_sk#42, i_item_sk#41, d_moy#39, n#49, avg#50, m2#51, sum#52, count#53]
+Input [5]: [inv_quantity_on_hand#3, i_item_sk#37, w_warehouse_sk#38, w_warehouse_name#39, d_moy#35]
+Keys [4]: [w_warehouse_name#39, w_warehouse_sk#38, i_item_sk#37, d_moy#35]
+Functions [2]: [partial_stddev_samp(cast(inv_quantity_on_hand#3 as double)), partial_avg(inv_quantity_on_hand#3)]
+Aggregate Attributes [5]: [n#40, avg#41, m2#42, sum#43, count#44]
+Results [9]: [w_warehouse_name#39, w_warehouse_sk#38, i_item_sk#37, d_moy#35, n#45, avg#46, m2#47, sum#48, count#49]
 
 (47) Exchange
-Input [9]: [w_warehouse_name#43, w_warehouse_sk#42, i_item_sk#41, d_moy#39, n#49, avg#50, m2#51, sum#52, count#53]
-Arguments: hashpartitioning(w_warehouse_name#43, w_warehouse_sk#42, i_item_sk#41, d_moy#39, 5), ENSURE_REQUIREMENTS, [id=#54]
+Input [9]: [w_warehouse_name#39, w_warehouse_sk#38, i_item_sk#37, d_moy#35, n#45, avg#46, m2#47, sum#48, count#49]
+Arguments: hashpartitioning(w_warehouse_name#39, w_warehouse_sk#38, i_item_sk#37, d_moy#35, 5), ENSURE_REQUIREMENTS, [id=#50]
 
 (48) HashAggregate [codegen id : 11]
-Input [9]: [w_warehouse_name#43, w_warehouse_sk#42, i_item_sk#41, d_moy#39, n#49, avg#50, m2#51, sum#52, count#53]
-Keys [4]: [w_warehouse_name#43, w_warehouse_sk#42, i_item_sk#41, d_moy#39]
-Functions [2]: [stddev_samp(cast(inv_quantity_on_hand#34 as double)), avg(inv_quantity_on_hand#34)]
-Aggregate Attributes [2]: [stddev_samp(cast(inv_quantity_on_hand#34 as double))#55, avg(inv_quantity_on_hand#34)#56]
-Results [5]: [w_warehouse_sk#42, i_item_sk#41, d_moy#39, stddev_samp(cast(inv_quantity_on_hand#34 as double))#55 AS stdev#57, avg(inv_quantity_on_hand#34)#56 AS mean#58]
+Input [9]: [w_warehouse_name#39, w_warehouse_sk#38, i_item_sk#37, d_moy#35, n#45, avg#46, m2#47, sum#48, count#49]
+Keys [4]: [w_warehouse_name#39, w_warehouse_sk#38, i_item_sk#37, d_moy#35]
+Functions [2]: [stddev_samp(cast(inv_quantity_on_hand#3 as double)), avg(inv_quantity_on_hand#3)]
+Aggregate Attributes [2]: [stddev_samp(cast(inv_quantity_on_hand#3 as double))#51, avg(inv_quantity_on_hand#3)#52]
+Results [5]: [w_warehouse_sk#38, i_item_sk#37, d_moy#35, stddev_samp(cast(inv_quantity_on_hand#3 as double))#51 AS stdev#53, avg(inv_quantity_on_hand#3)#52 AS mean#54]
 
 (49) Filter [codegen id : 11]
-<<<<<<< HEAD
-Input [5]: [w_warehouse_sk#42, i_item_sk#41, d_moy#39, stdev#57, mean#58]
-Condition : ((isnotnull(mean#58) AND isnotnull(stdev#57)) AND (NOT (mean#58 = 0.0) AND ((stdev#57 / mean#58) > 1.0)))
-=======
 Input [5]: [w_warehouse_sk#38, i_item_sk#37, d_moy#35, stdev#53, mean#54]
 Condition : (((isnotnull(mean#54) AND isnotnull(stdev#53)) AND NOT (mean#54 = 0.0)) AND ((stdev#53 / mean#54) > 1.0))
->>>>>>> 8c6748f6
 
 (50) Project [codegen id : 11]
-Output [5]: [w_warehouse_sk#42, i_item_sk#41, d_moy#39, mean#58, CASE WHEN (mean#58 = 0.0) THEN null ELSE (stdev#57 / mean#58) END AS cov#59]
-Input [5]: [w_warehouse_sk#42, i_item_sk#41, d_moy#39, stdev#57, mean#58]
+Output [5]: [w_warehouse_sk#38, i_item_sk#37, d_moy#35, mean#54, CASE WHEN (mean#54 = 0.0) THEN null ELSE (stdev#53 / mean#54) END AS cov#55]
+Input [5]: [w_warehouse_sk#38, i_item_sk#37, d_moy#35, stdev#53, mean#54]
 
 (51) Exchange
-Input [5]: [w_warehouse_sk#42, i_item_sk#41, d_moy#39, mean#58, cov#59]
-Arguments: hashpartitioning(i_item_sk#41, w_warehouse_sk#42, 5), ENSURE_REQUIREMENTS, [id=#60]
+Input [5]: [w_warehouse_sk#38, i_item_sk#37, d_moy#35, mean#54, cov#55]
+Arguments: hashpartitioning(i_item_sk#37, w_warehouse_sk#38, 5), ENSURE_REQUIREMENTS, [id=#56]
 
 (52) Sort [codegen id : 12]
-Input [5]: [w_warehouse_sk#42, i_item_sk#41, d_moy#39, mean#58, cov#59]
-Arguments: [i_item_sk#41 ASC NULLS FIRST, w_warehouse_sk#42 ASC NULLS FIRST], false, 0
+Input [5]: [w_warehouse_sk#38, i_item_sk#37, d_moy#35, mean#54, cov#55]
+Arguments: [i_item_sk#37 ASC NULLS FIRST, w_warehouse_sk#38 ASC NULLS FIRST], false, 0
 
 (53) SortMergeJoin [codegen id : 13]
 Left keys [2]: [i_item_sk#10, w_warehouse_sk#12]
-Right keys [2]: [i_item_sk#41, w_warehouse_sk#42]
+Right keys [2]: [i_item_sk#37, w_warehouse_sk#38]
 Join condition: None
 
 (54) Exchange
-Input [10]: [w_warehouse_sk#12, i_item_sk#10, d_moy#8, mean#29, cov#30, w_warehouse_sk#42, i_item_sk#41, d_moy#39, mean#58, cov#59]
-Arguments: rangepartitioning(w_warehouse_sk#12 ASC NULLS FIRST, i_item_sk#10 ASC NULLS FIRST, d_moy#8 ASC NULLS FIRST, mean#29 ASC NULLS FIRST, cov#30 ASC NULLS FIRST, d_moy#39 ASC NULLS FIRST, mean#58 ASC NULLS FIRST, cov#59 ASC NULLS FIRST, 5), ENSURE_REQUIREMENTS, [id=#61]
+Input [10]: [w_warehouse_sk#12, i_item_sk#10, d_moy#8, mean#29, cov#30, w_warehouse_sk#38, i_item_sk#37, d_moy#35, mean#54, cov#55]
+Arguments: rangepartitioning(w_warehouse_sk#12 ASC NULLS FIRST, i_item_sk#10 ASC NULLS FIRST, d_moy#8 ASC NULLS FIRST, mean#29 ASC NULLS FIRST, cov#30 ASC NULLS FIRST, d_moy#35 ASC NULLS FIRST, mean#54 ASC NULLS FIRST, cov#55 ASC NULLS FIRST, 5), ENSURE_REQUIREMENTS, [id=#57]
 
 (55) Sort [codegen id : 14]
-Input [10]: [w_warehouse_sk#12, i_item_sk#10, d_moy#8, mean#29, cov#30, w_warehouse_sk#42, i_item_sk#41, d_moy#39, mean#58, cov#59]
-Arguments: [w_warehouse_sk#12 ASC NULLS FIRST, i_item_sk#10 ASC NULLS FIRST, d_moy#8 ASC NULLS FIRST, mean#29 ASC NULLS FIRST, cov#30 ASC NULLS FIRST, d_moy#39 ASC NULLS FIRST, mean#58 ASC NULLS FIRST, cov#59 ASC NULLS FIRST], true, 0
+Input [10]: [w_warehouse_sk#12, i_item_sk#10, d_moy#8, mean#29, cov#30, w_warehouse_sk#38, i_item_sk#37, d_moy#35, mean#54, cov#55]
+Arguments: [w_warehouse_sk#12 ASC NULLS FIRST, i_item_sk#10 ASC NULLS FIRST, d_moy#8 ASC NULLS FIRST, mean#29 ASC NULLS FIRST, cov#30 ASC NULLS FIRST, d_moy#35 ASC NULLS FIRST, mean#54 ASC NULLS FIRST, cov#55 ASC NULLS FIRST], true, 0
 
 ===== Subqueries =====
 
@@ -321,10 +316,10 @@
 (56) ReusedExchange [Reuses operator id: 8]
 Output [2]: [d_date_sk#6, d_moy#8]
 
-Subquery:2 Hosting operator id = 30 Hosting Expression = inv_date_sk#35 IN dynamicpruning#36
+Subquery:2 Hosting operator id = 30 Hosting Expression = inv_date_sk#4 IN dynamicpruning#32
 ReusedExchange (57)
 
 
 (57) ReusedExchange [Reuses operator id: 37]
-Output [2]: [d_date_sk#37, d_moy#39]
-
+Output [2]: [d_date_sk#33, d_moy#35]
+
