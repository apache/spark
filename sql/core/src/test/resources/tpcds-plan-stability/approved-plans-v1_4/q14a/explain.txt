--- conflicted
+++ resolved
@@ -1,119 +1,29 @@
 == Physical Plan ==
-TakeOrderedAndProject (113)
-+- * HashAggregate (112)
-   +- Exchange (111)
-      +- * HashAggregate (110)
-         +- * Expand (109)
-            +- Union (108)
-               :- * Project (75)
-               :  +- * Filter (74)
-               :     +- * HashAggregate (73)
-               :        +- Exchange (72)
-               :           +- * HashAggregate (71)
-               :              +- * Project (70)
-               :                 +- * BroadcastHashJoin Inner BuildRight (69)
-               :                    :- * Project (63)
-               :                    :  +- * BroadcastHashJoin Inner BuildRight (62)
-               :                    :     :- * BroadcastHashJoin LeftSemi BuildRight (55)
+TakeOrderedAndProject (115)
++- * HashAggregate (114)
+   +- Exchange (113)
+      +- * HashAggregate (112)
+         +- * Expand (111)
+            +- Union (110)
+               :- * Project (77)
+               :  +- * Filter (76)
+               :     +- * HashAggregate (75)
+               :        +- Exchange (74)
+               :           +- * HashAggregate (73)
+               :              +- * Project (72)
+               :                 +- * BroadcastHashJoin Inner BuildRight (71)
+               :                    :- * Project (65)
+               :                    :  +- * BroadcastHashJoin Inner BuildRight (64)
+               :                    :     :- * BroadcastHashJoin LeftSemi BuildRight (57)
                :                    :     :  :- * Filter (3)
                :                    :     :  :  +- * ColumnarToRow (2)
                :                    :     :  :     +- Scan parquet default.store_sales (1)
-               :                    :     :  +- BroadcastExchange (54)
-               :                    :     :     +- * Project (53)
-               :                    :     :        +- * BroadcastHashJoin Inner BuildRight (52)
+               :                    :     :  +- BroadcastExchange (56)
+               :                    :     :     +- * Project (55)
+               :                    :     :        +- * BroadcastHashJoin Inner BuildRight (54)
                :                    :     :           :- * Filter (6)
                :                    :     :           :  +- * ColumnarToRow (5)
                :                    :     :           :     +- Scan parquet default.item (4)
-<<<<<<< HEAD
-               :                    :     :           +- BroadcastExchange (51)
-               :                    :     :              +- * HashAggregate (50)
-               :                    :     :                 +- Exchange (49)
-               :                    :     :                    +- * HashAggregate (48)
-               :                    :     :                       +- * BroadcastHashJoin LeftSemi BuildRight (47)
-               :                    :     :                          :- * BroadcastHashJoin LeftSemi BuildRight (36)
-               :                    :     :                          :  :- * Project (22)
-               :                    :     :                          :  :  +- * BroadcastHashJoin Inner BuildRight (21)
-               :                    :     :                          :  :     :- * Project (15)
-               :                    :     :                          :  :     :  +- * BroadcastHashJoin Inner BuildRight (14)
-               :                    :     :                          :  :     :     :- * Filter (9)
-               :                    :     :                          :  :     :     :  +- * ColumnarToRow (8)
-               :                    :     :                          :  :     :     :     +- Scan parquet default.store_sales (7)
-               :                    :     :                          :  :     :     +- BroadcastExchange (13)
-               :                    :     :                          :  :     :        +- * Filter (12)
-               :                    :     :                          :  :     :           +- * ColumnarToRow (11)
-               :                    :     :                          :  :     :              +- Scan parquet default.item (10)
-               :                    :     :                          :  :     +- BroadcastExchange (20)
-               :                    :     :                          :  :        +- * Project (19)
-               :                    :     :                          :  :           +- * Filter (18)
-               :                    :     :                          :  :              +- * ColumnarToRow (17)
-               :                    :     :                          :  :                 +- Scan parquet default.date_dim (16)
-               :                    :     :                          :  +- BroadcastExchange (35)
-               :                    :     :                          :     +- * Project (34)
-               :                    :     :                          :        +- * BroadcastHashJoin Inner BuildRight (33)
-               :                    :     :                          :           :- * Project (31)
-               :                    :     :                          :           :  +- * BroadcastHashJoin Inner BuildRight (30)
-               :                    :     :                          :           :     :- * Filter (25)
-               :                    :     :                          :           :     :  +- * ColumnarToRow (24)
-               :                    :     :                          :           :     :     +- Scan parquet default.catalog_sales (23)
-               :                    :     :                          :           :     +- BroadcastExchange (29)
-               :                    :     :                          :           :        +- * Filter (28)
-               :                    :     :                          :           :           +- * ColumnarToRow (27)
-               :                    :     :                          :           :              +- Scan parquet default.item (26)
-               :                    :     :                          :           +- ReusedExchange (32)
-               :                    :     :                          +- BroadcastExchange (46)
-               :                    :     :                             +- * Project (45)
-               :                    :     :                                +- * BroadcastHashJoin Inner BuildRight (44)
-               :                    :     :                                   :- * Project (42)
-               :                    :     :                                   :  +- * BroadcastHashJoin Inner BuildRight (41)
-               :                    :     :                                   :     :- * Filter (39)
-               :                    :     :                                   :     :  +- * ColumnarToRow (38)
-               :                    :     :                                   :     :     +- Scan parquet default.web_sales (37)
-               :                    :     :                                   :     +- ReusedExchange (40)
-               :                    :     :                                   +- ReusedExchange (43)
-               :                    :     +- BroadcastExchange (61)
-               :                    :        +- * BroadcastHashJoin LeftSemi BuildRight (60)
-               :                    :           :- * Filter (58)
-               :                    :           :  +- * ColumnarToRow (57)
-               :                    :           :     +- Scan parquet default.item (56)
-               :                    :           +- ReusedExchange (59)
-               :                    +- BroadcastExchange (68)
-               :                       +- * Project (67)
-               :                          +- * Filter (66)
-               :                             +- * ColumnarToRow (65)
-               :                                +- Scan parquet default.date_dim (64)
-               :- * Project (91)
-               :  +- * Filter (90)
-               :     +- * HashAggregate (89)
-               :        +- Exchange (88)
-               :           +- * HashAggregate (87)
-               :              +- * Project (86)
-               :                 +- * BroadcastHashJoin Inner BuildRight (85)
-               :                    :- * Project (83)
-               :                    :  +- * BroadcastHashJoin Inner BuildRight (82)
-               :                    :     :- * BroadcastHashJoin LeftSemi BuildRight (80)
-               :                    :     :  :- * Filter (78)
-               :                    :     :  :  +- * ColumnarToRow (77)
-               :                    :     :  :     +- Scan parquet default.catalog_sales (76)
-               :                    :     :  +- ReusedExchange (79)
-               :                    :     +- ReusedExchange (81)
-               :                    +- ReusedExchange (84)
-               +- * Project (107)
-                  +- * Filter (106)
-                     +- * HashAggregate (105)
-                        +- Exchange (104)
-                           +- * HashAggregate (103)
-                              +- * Project (102)
-                                 +- * BroadcastHashJoin Inner BuildRight (101)
-                                    :- * Project (99)
-                                    :  +- * BroadcastHashJoin Inner BuildRight (98)
-                                    :     :- * BroadcastHashJoin LeftSemi BuildRight (96)
-                                    :     :  :- * Filter (94)
-                                    :     :  :  +- * ColumnarToRow (93)
-                                    :     :  :     +- Scan parquet default.web_sales (92)
-                                    :     :  +- ReusedExchange (95)
-                                    :     +- ReusedExchange (97)
-                                    +- ReusedExchange (100)
-=======
                :                    :     :           +- BroadcastExchange (53)
                :                    :     :              +- * HashAggregate (52)
                :                    :     :                 +- * HashAggregate (51)
@@ -204,7 +114,6 @@
                                     :     :  +- ReusedExchange (97)
                                     :     +- ReusedExchange (99)
                                     +- ReusedExchange (102)
->>>>>>> ac8307d7
 
 
 (1) Scan parquet default.store_sales
@@ -438,32 +347,6 @@
 Right keys [6]: [coalesce(i_brand_id#7, 0), isnull(i_brand_id#7), coalesce(i_class_id#8, 0), isnull(i_class_id#8), coalesce(i_category_id#9, 0), isnull(i_category_id#9)]
 Join condition: None
 
-<<<<<<< HEAD
-(51) BroadcastExchange
-Input [3]: [brand_id#13, class_id#14, category_id#15]
-Arguments: HashedRelationBroadcastMode(List(input[0, int, true], input[1, int, true], input[2, int, true]),false), [id=#24]
-
-(52) BroadcastHashJoin [codegen id : 11]
-Left keys [3]: [i_brand_id#6, i_class_id#7, i_category_id#8]
-Right keys [3]: [brand_id#13, class_id#14, category_id#15]
-Join condition: None
-
-(53) Project [codegen id : 11]
-Output [1]: [i_item_sk#5 AS ss_item_sk#25]
-Input [7]: [i_item_sk#5, i_brand_id#6, i_class_id#7, i_category_id#8, brand_id#13, class_id#14, category_id#15]
-
-(54) BroadcastExchange
-Input [1]: [ss_item_sk#25]
-Arguments: HashedRelationBroadcastMode(List(cast(input[0, int, true] as bigint)),false), [id=#26]
-
-(55) BroadcastHashJoin [codegen id : 25]
-Left keys [1]: [ss_item_sk#2]
-Right keys [1]: [ss_item_sk#25]
-Join condition: None
-
-(56) Scan parquet default.item
-Output [4]: [i_item_sk#5, i_brand_id#6, i_class_id#7, i_category_id#8]
-=======
 (51) HashAggregate [codegen id : 10]
 Input [3]: [brand_id#15, class_id#16, category_id#17]
 Keys [3]: [brand_id#15, class_id#16, category_id#17]
@@ -502,44 +385,11 @@
 
 (58) Scan parquet default.item
 Output [4]: [i_item_sk#6, i_brand_id#7, i_class_id#8, i_category_id#9]
->>>>>>> ac8307d7
 Batched: true
 Location [not included in comparison]/{warehouse_dir}/item]
 PushedFilters: [IsNotNull(i_item_sk)]
 ReadSchema: struct<i_item_sk:int,i_brand_id:int,i_class_id:int,i_category_id:int>
 
-<<<<<<< HEAD
-(57) ColumnarToRow [codegen id : 23]
-Input [4]: [i_item_sk#5, i_brand_id#6, i_class_id#7, i_category_id#8]
-
-(58) Filter [codegen id : 23]
-Input [4]: [i_item_sk#5, i_brand_id#6, i_class_id#7, i_category_id#8]
-Condition : isnotnull(i_item_sk#5)
-
-(59) ReusedExchange [Reuses operator id: 54]
-Output [1]: [ss_item_sk#25]
-
-(60) BroadcastHashJoin [codegen id : 23]
-Left keys [1]: [i_item_sk#5]
-Right keys [1]: [ss_item_sk#25]
-Join condition: None
-
-(61) BroadcastExchange
-Input [4]: [i_item_sk#5, i_brand_id#6, i_class_id#7, i_category_id#8]
-Arguments: HashedRelationBroadcastMode(List(cast(input[0, int, false] as bigint)),false), [id=#27]
-
-(62) BroadcastHashJoin [codegen id : 25]
-Left keys [1]: [ss_item_sk#2]
-Right keys [1]: [i_item_sk#5]
-Join condition: None
-
-(63) Project [codegen id : 25]
-Output [6]: [ss_sold_date_sk#1, ss_quantity#3, ss_list_price#4, i_brand_id#6, i_class_id#7, i_category_id#8]
-Input [8]: [ss_sold_date_sk#1, ss_item_sk#2, ss_quantity#3, ss_list_price#4, i_item_sk#5, i_brand_id#6, i_class_id#7, i_category_id#8]
-
-(64) Scan parquet default.date_dim
-Output [3]: [d_date_sk#10, d_year#11, d_moy#28]
-=======
 (59) ColumnarToRow [codegen id : 23]
 Input [4]: [i_item_sk#6, i_brand_id#7, i_class_id#8, i_category_id#9]
 
@@ -570,66 +420,11 @@
 
 (66) Scan parquet default.date_dim
 Output [3]: [d_date_sk#12, d_year#13, d_moy#30]
->>>>>>> ac8307d7
 Batched: true
 Location [not included in comparison]/{warehouse_dir}/date_dim]
 PushedFilters: [IsNotNull(d_year), IsNotNull(d_moy), EqualTo(d_year,2001), EqualTo(d_moy,11), IsNotNull(d_date_sk)]
 ReadSchema: struct<d_date_sk:int,d_year:int,d_moy:int>
 
-<<<<<<< HEAD
-(65) ColumnarToRow [codegen id : 24]
-Input [3]: [d_date_sk#10, d_year#11, d_moy#28]
-
-(66) Filter [codegen id : 24]
-Input [3]: [d_date_sk#10, d_year#11, d_moy#28]
-Condition : ((((isnotnull(d_year#11) AND isnotnull(d_moy#28)) AND (d_year#11 = 2001)) AND (d_moy#28 = 11)) AND isnotnull(d_date_sk#10))
-
-(67) Project [codegen id : 24]
-Output [1]: [d_date_sk#10]
-Input [3]: [d_date_sk#10, d_year#11, d_moy#28]
-
-(68) BroadcastExchange
-Input [1]: [d_date_sk#10]
-Arguments: HashedRelationBroadcastMode(List(cast(input[0, int, true] as bigint)),false), [id=#29]
-
-(69) BroadcastHashJoin [codegen id : 25]
-Left keys [1]: [ss_sold_date_sk#1]
-Right keys [1]: [d_date_sk#10]
-Join condition: None
-
-(70) Project [codegen id : 25]
-Output [5]: [ss_quantity#3, ss_list_price#4, i_brand_id#6, i_class_id#7, i_category_id#8]
-Input [7]: [ss_sold_date_sk#1, ss_quantity#3, ss_list_price#4, i_brand_id#6, i_class_id#7, i_category_id#8, d_date_sk#10]
-
-(71) HashAggregate [codegen id : 25]
-Input [5]: [ss_quantity#3, ss_list_price#4, i_brand_id#6, i_class_id#7, i_category_id#8]
-Keys [3]: [i_brand_id#6, i_class_id#7, i_category_id#8]
-Functions [2]: [partial_sum(CheckOverflow((promote_precision(cast(cast(ss_quantity#3 as decimal(10,0)) as decimal(12,2))) * promote_precision(cast(ss_list_price#4 as decimal(12,2)))), DecimalType(18,2), true)), partial_count(1)]
-Aggregate Attributes [3]: [sum#30, isEmpty#31, count#32]
-Results [6]: [i_brand_id#6, i_class_id#7, i_category_id#8, sum#33, isEmpty#34, count#35]
-
-(72) Exchange
-Input [6]: [i_brand_id#6, i_class_id#7, i_category_id#8, sum#33, isEmpty#34, count#35]
-Arguments: hashpartitioning(i_brand_id#6, i_class_id#7, i_category_id#8, 5), ENSURE_REQUIREMENTS, [id=#36]
-
-(73) HashAggregate [codegen id : 26]
-Input [6]: [i_brand_id#6, i_class_id#7, i_category_id#8, sum#33, isEmpty#34, count#35]
-Keys [3]: [i_brand_id#6, i_class_id#7, i_category_id#8]
-Functions [2]: [sum(CheckOverflow((promote_precision(cast(cast(ss_quantity#3 as decimal(10,0)) as decimal(12,2))) * promote_precision(cast(ss_list_price#4 as decimal(12,2)))), DecimalType(18,2), true)), count(1)]
-Aggregate Attributes [2]: [sum(CheckOverflow((promote_precision(cast(cast(ss_quantity#3 as decimal(10,0)) as decimal(12,2))) * promote_precision(cast(ss_list_price#4 as decimal(12,2)))), DecimalType(18,2), true))#37, count(1)#38]
-Results [6]: [i_brand_id#6, i_class_id#7, i_category_id#8, sum(CheckOverflow((promote_precision(cast(cast(ss_quantity#3 as decimal(10,0)) as decimal(12,2))) * promote_precision(cast(ss_list_price#4 as decimal(12,2)))), DecimalType(18,2), true))#37 AS sales#39, count(1)#38 AS number_sales#40, sum(CheckOverflow((promote_precision(cast(cast(ss_quantity#3 as decimal(10,0)) as decimal(12,2))) * promote_precision(cast(ss_list_price#4 as decimal(12,2)))), DecimalType(18,2), true))#37 AS sum(CheckOverflow((promote_precision(cast(cast(ss_quantity#3 as decimal(10,0)) as decimal(12,2))) * promote_precision(cast(ss_list_price#4 as decimal(12,2)))), DecimalType(18,2), true))#41]
-
-(74) Filter [codegen id : 26]
-Input [6]: [i_brand_id#6, i_class_id#7, i_category_id#8, sales#39, number_sales#40, sum(CheckOverflow((promote_precision(cast(cast(ss_quantity#3 as decimal(10,0)) as decimal(12,2))) * promote_precision(cast(ss_list_price#4 as decimal(12,2)))), DecimalType(18,2), true))#41]
-Condition : (isnotnull(sum(CheckOverflow((promote_precision(cast(cast(ss_quantity#3 as decimal(10,0)) as decimal(12,2))) * promote_precision(cast(ss_list_price#4 as decimal(12,2)))), DecimalType(18,2), true))#41) AND (cast(sum(CheckOverflow((promote_precision(cast(cast(ss_quantity#3 as decimal(10,0)) as decimal(12,2))) * promote_precision(cast(ss_list_price#4 as decimal(12,2)))), DecimalType(18,2), true))#41 as decimal(32,6)) > cast(Subquery scalar-subquery#42, [id=#43] as decimal(32,6))))
-
-(75) Project [codegen id : 26]
-Output [6]: [sales#39, number_sales#40, store AS channel#44, i_brand_id#6, i_class_id#7, i_category_id#8]
-Input [6]: [i_brand_id#6, i_class_id#7, i_category_id#8, sales#39, number_sales#40, sum(CheckOverflow((promote_precision(cast(cast(ss_quantity#3 as decimal(10,0)) as decimal(12,2))) * promote_precision(cast(ss_list_price#4 as decimal(12,2)))), DecimalType(18,2), true))#41]
-
-(76) Scan parquet default.catalog_sales
-Output [4]: [cs_sold_date_sk#16, cs_item_sk#17, cs_quantity#45, cs_list_price#46]
-=======
 (67) ColumnarToRow [codegen id : 24]
 Input [3]: [d_date_sk#12, d_year#13, d_moy#30]
 
@@ -682,82 +477,12 @@
 
 (78) Scan parquet default.catalog_sales
 Output [4]: [cs_item_sk#18, cs_quantity#47, cs_list_price#48, cs_sold_date_sk#19]
->>>>>>> ac8307d7
 Batched: true
 Location: InMemoryFileIndex []
 PartitionFilters: [isnotnull(cs_sold_date_sk#19), dynamicpruningexpression(cs_sold_date_sk#19 IN dynamicpruning#5)]
 PushedFilters: [IsNotNull(cs_item_sk)]
 ReadSchema: struct<cs_item_sk:int,cs_quantity:int,cs_list_price:decimal(7,2)>
 
-<<<<<<< HEAD
-(77) ColumnarToRow [codegen id : 51]
-Input [4]: [cs_sold_date_sk#16, cs_item_sk#17, cs_quantity#45, cs_list_price#46]
-
-(78) Filter [codegen id : 51]
-Input [4]: [cs_sold_date_sk#16, cs_item_sk#17, cs_quantity#45, cs_list_price#46]
-Condition : (isnotnull(cs_item_sk#17) AND isnotnull(cs_sold_date_sk#16))
-
-(79) ReusedExchange [Reuses operator id: 54]
-Output [1]: [ss_item_sk#25]
-
-(80) BroadcastHashJoin [codegen id : 51]
-Left keys [1]: [cs_item_sk#17]
-Right keys [1]: [ss_item_sk#25]
-Join condition: None
-
-(81) ReusedExchange [Reuses operator id: 61]
-Output [4]: [i_item_sk#5, i_brand_id#6, i_class_id#7, i_category_id#8]
-
-(82) BroadcastHashJoin [codegen id : 51]
-Left keys [1]: [cs_item_sk#17]
-Right keys [1]: [i_item_sk#5]
-Join condition: None
-
-(83) Project [codegen id : 51]
-Output [6]: [cs_sold_date_sk#16, cs_quantity#45, cs_list_price#46, i_brand_id#6, i_class_id#7, i_category_id#8]
-Input [8]: [cs_sold_date_sk#16, cs_item_sk#17, cs_quantity#45, cs_list_price#46, i_item_sk#5, i_brand_id#6, i_class_id#7, i_category_id#8]
-
-(84) ReusedExchange [Reuses operator id: 68]
-Output [1]: [d_date_sk#10]
-
-(85) BroadcastHashJoin [codegen id : 51]
-Left keys [1]: [cs_sold_date_sk#16]
-Right keys [1]: [d_date_sk#10]
-Join condition: None
-
-(86) Project [codegen id : 51]
-Output [5]: [cs_quantity#45, cs_list_price#46, i_brand_id#6, i_class_id#7, i_category_id#8]
-Input [7]: [cs_sold_date_sk#16, cs_quantity#45, cs_list_price#46, i_brand_id#6, i_class_id#7, i_category_id#8, d_date_sk#10]
-
-(87) HashAggregate [codegen id : 51]
-Input [5]: [cs_quantity#45, cs_list_price#46, i_brand_id#6, i_class_id#7, i_category_id#8]
-Keys [3]: [i_brand_id#6, i_class_id#7, i_category_id#8]
-Functions [2]: [partial_sum(CheckOverflow((promote_precision(cast(cast(cs_quantity#45 as decimal(10,0)) as decimal(12,2))) * promote_precision(cast(cs_list_price#46 as decimal(12,2)))), DecimalType(18,2), true)), partial_count(1)]
-Aggregate Attributes [3]: [sum#47, isEmpty#48, count#49]
-Results [6]: [i_brand_id#6, i_class_id#7, i_category_id#8, sum#50, isEmpty#51, count#52]
-
-(88) Exchange
-Input [6]: [i_brand_id#6, i_class_id#7, i_category_id#8, sum#50, isEmpty#51, count#52]
-Arguments: hashpartitioning(i_brand_id#6, i_class_id#7, i_category_id#8, 5), ENSURE_REQUIREMENTS, [id=#53]
-
-(89) HashAggregate [codegen id : 52]
-Input [6]: [i_brand_id#6, i_class_id#7, i_category_id#8, sum#50, isEmpty#51, count#52]
-Keys [3]: [i_brand_id#6, i_class_id#7, i_category_id#8]
-Functions [2]: [sum(CheckOverflow((promote_precision(cast(cast(cs_quantity#45 as decimal(10,0)) as decimal(12,2))) * promote_precision(cast(cs_list_price#46 as decimal(12,2)))), DecimalType(18,2), true)), count(1)]
-Aggregate Attributes [2]: [sum(CheckOverflow((promote_precision(cast(cast(cs_quantity#45 as decimal(10,0)) as decimal(12,2))) * promote_precision(cast(cs_list_price#46 as decimal(12,2)))), DecimalType(18,2), true))#54, count(1)#55]
-Results [6]: [i_brand_id#6, i_class_id#7, i_category_id#8, sum(CheckOverflow((promote_precision(cast(cast(cs_quantity#45 as decimal(10,0)) as decimal(12,2))) * promote_precision(cast(cs_list_price#46 as decimal(12,2)))), DecimalType(18,2), true))#54 AS sales#56, count(1)#55 AS number_sales#57, sum(CheckOverflow((promote_precision(cast(cast(cs_quantity#45 as decimal(10,0)) as decimal(12,2))) * promote_precision(cast(cs_list_price#46 as decimal(12,2)))), DecimalType(18,2), true))#54 AS sum(CheckOverflow((promote_precision(cast(cast(cs_quantity#45 as decimal(10,0)) as decimal(12,2))) * promote_precision(cast(cs_list_price#46 as decimal(12,2)))), DecimalType(18,2), true))#58]
-
-(90) Filter [codegen id : 52]
-Input [6]: [i_brand_id#6, i_class_id#7, i_category_id#8, sales#56, number_sales#57, sum(CheckOverflow((promote_precision(cast(cast(cs_quantity#45 as decimal(10,0)) as decimal(12,2))) * promote_precision(cast(cs_list_price#46 as decimal(12,2)))), DecimalType(18,2), true))#58]
-Condition : (isnotnull(sum(CheckOverflow((promote_precision(cast(cast(cs_quantity#45 as decimal(10,0)) as decimal(12,2))) * promote_precision(cast(cs_list_price#46 as decimal(12,2)))), DecimalType(18,2), true))#58) AND (cast(sum(CheckOverflow((promote_precision(cast(cast(cs_quantity#45 as decimal(10,0)) as decimal(12,2))) * promote_precision(cast(cs_list_price#46 as decimal(12,2)))), DecimalType(18,2), true))#58 as decimal(32,6)) > cast(ReusedSubquery Subquery scalar-subquery#42, [id=#43] as decimal(32,6))))
-
-(91) Project [codegen id : 52]
-Output [6]: [sales#56, number_sales#57, catalog AS channel#59, i_brand_id#6, i_class_id#7, i_category_id#8]
-Input [6]: [i_brand_id#6, i_class_id#7, i_category_id#8, sales#56, number_sales#57, sum(CheckOverflow((promote_precision(cast(cast(cs_quantity#45 as decimal(10,0)) as decimal(12,2))) * promote_precision(cast(cs_list_price#46 as decimal(12,2)))), DecimalType(18,2), true))#58]
-
-(92) Scan parquet default.web_sales
-Output [4]: [ws_sold_date_sk#20, ws_item_sk#21, ws_quantity#60, ws_list_price#61]
-=======
 (79) ColumnarToRow [codegen id : 51]
 Input [4]: [cs_item_sk#18, cs_quantity#47, cs_list_price#48, cs_sold_date_sk#19]
 
@@ -825,79 +550,12 @@
 
 (94) Scan parquet default.web_sales
 Output [4]: [ws_item_sk#23, ws_quantity#62, ws_list_price#63, ws_sold_date_sk#24]
->>>>>>> ac8307d7
 Batched: true
 Location: InMemoryFileIndex []
 PartitionFilters: [isnotnull(ws_sold_date_sk#24), dynamicpruningexpression(ws_sold_date_sk#24 IN dynamicpruning#5)]
 PushedFilters: [IsNotNull(ws_item_sk)]
 ReadSchema: struct<ws_item_sk:int,ws_quantity:int,ws_list_price:decimal(7,2)>
 
-<<<<<<< HEAD
-(93) ColumnarToRow [codegen id : 77]
-Input [4]: [ws_sold_date_sk#20, ws_item_sk#21, ws_quantity#60, ws_list_price#61]
-
-(94) Filter [codegen id : 77]
-Input [4]: [ws_sold_date_sk#20, ws_item_sk#21, ws_quantity#60, ws_list_price#61]
-Condition : (isnotnull(ws_item_sk#21) AND isnotnull(ws_sold_date_sk#20))
-
-(95) ReusedExchange [Reuses operator id: 54]
-Output [1]: [ss_item_sk#25]
-
-(96) BroadcastHashJoin [codegen id : 77]
-Left keys [1]: [ws_item_sk#21]
-Right keys [1]: [ss_item_sk#25]
-Join condition: None
-
-(97) ReusedExchange [Reuses operator id: 61]
-Output [4]: [i_item_sk#5, i_brand_id#6, i_class_id#7, i_category_id#8]
-
-(98) BroadcastHashJoin [codegen id : 77]
-Left keys [1]: [ws_item_sk#21]
-Right keys [1]: [i_item_sk#5]
-Join condition: None
-
-(99) Project [codegen id : 77]
-Output [6]: [ws_sold_date_sk#20, ws_quantity#60, ws_list_price#61, i_brand_id#6, i_class_id#7, i_category_id#8]
-Input [8]: [ws_sold_date_sk#20, ws_item_sk#21, ws_quantity#60, ws_list_price#61, i_item_sk#5, i_brand_id#6, i_class_id#7, i_category_id#8]
-
-(100) ReusedExchange [Reuses operator id: 68]
-Output [1]: [d_date_sk#10]
-
-(101) BroadcastHashJoin [codegen id : 77]
-Left keys [1]: [ws_sold_date_sk#20]
-Right keys [1]: [d_date_sk#10]
-Join condition: None
-
-(102) Project [codegen id : 77]
-Output [5]: [ws_quantity#60, ws_list_price#61, i_brand_id#6, i_class_id#7, i_category_id#8]
-Input [7]: [ws_sold_date_sk#20, ws_quantity#60, ws_list_price#61, i_brand_id#6, i_class_id#7, i_category_id#8, d_date_sk#10]
-
-(103) HashAggregate [codegen id : 77]
-Input [5]: [ws_quantity#60, ws_list_price#61, i_brand_id#6, i_class_id#7, i_category_id#8]
-Keys [3]: [i_brand_id#6, i_class_id#7, i_category_id#8]
-Functions [2]: [partial_sum(CheckOverflow((promote_precision(cast(cast(ws_quantity#60 as decimal(10,0)) as decimal(12,2))) * promote_precision(cast(ws_list_price#61 as decimal(12,2)))), DecimalType(18,2), true)), partial_count(1)]
-Aggregate Attributes [3]: [sum#62, isEmpty#63, count#64]
-Results [6]: [i_brand_id#6, i_class_id#7, i_category_id#8, sum#65, isEmpty#66, count#67]
-
-(104) Exchange
-Input [6]: [i_brand_id#6, i_class_id#7, i_category_id#8, sum#65, isEmpty#66, count#67]
-Arguments: hashpartitioning(i_brand_id#6, i_class_id#7, i_category_id#8, 5), ENSURE_REQUIREMENTS, [id=#68]
-
-(105) HashAggregate [codegen id : 78]
-Input [6]: [i_brand_id#6, i_class_id#7, i_category_id#8, sum#65, isEmpty#66, count#67]
-Keys [3]: [i_brand_id#6, i_class_id#7, i_category_id#8]
-Functions [2]: [sum(CheckOverflow((promote_precision(cast(cast(ws_quantity#60 as decimal(10,0)) as decimal(12,2))) * promote_precision(cast(ws_list_price#61 as decimal(12,2)))), DecimalType(18,2), true)), count(1)]
-Aggregate Attributes [2]: [sum(CheckOverflow((promote_precision(cast(cast(ws_quantity#60 as decimal(10,0)) as decimal(12,2))) * promote_precision(cast(ws_list_price#61 as decimal(12,2)))), DecimalType(18,2), true))#69, count(1)#70]
-Results [6]: [i_brand_id#6, i_class_id#7, i_category_id#8, sum(CheckOverflow((promote_precision(cast(cast(ws_quantity#60 as decimal(10,0)) as decimal(12,2))) * promote_precision(cast(ws_list_price#61 as decimal(12,2)))), DecimalType(18,2), true))#69 AS sales#71, count(1)#70 AS number_sales#72, sum(CheckOverflow((promote_precision(cast(cast(ws_quantity#60 as decimal(10,0)) as decimal(12,2))) * promote_precision(cast(ws_list_price#61 as decimal(12,2)))), DecimalType(18,2), true))#69 AS sum(CheckOverflow((promote_precision(cast(cast(ws_quantity#60 as decimal(10,0)) as decimal(12,2))) * promote_precision(cast(ws_list_price#61 as decimal(12,2)))), DecimalType(18,2), true))#73]
-
-(106) Filter [codegen id : 78]
-Input [6]: [i_brand_id#6, i_class_id#7, i_category_id#8, sales#71, number_sales#72, sum(CheckOverflow((promote_precision(cast(cast(ws_quantity#60 as decimal(10,0)) as decimal(12,2))) * promote_precision(cast(ws_list_price#61 as decimal(12,2)))), DecimalType(18,2), true))#73]
-Condition : (isnotnull(sum(CheckOverflow((promote_precision(cast(cast(ws_quantity#60 as decimal(10,0)) as decimal(12,2))) * promote_precision(cast(ws_list_price#61 as decimal(12,2)))), DecimalType(18,2), true))#73) AND (cast(sum(CheckOverflow((promote_precision(cast(cast(ws_quantity#60 as decimal(10,0)) as decimal(12,2))) * promote_precision(cast(ws_list_price#61 as decimal(12,2)))), DecimalType(18,2), true))#73 as decimal(32,6)) > cast(ReusedSubquery Subquery scalar-subquery#42, [id=#43] as decimal(32,6))))
-
-(107) Project [codegen id : 78]
-Output [6]: [sales#71, number_sales#72, web AS channel#74, i_brand_id#6, i_class_id#7, i_category_id#8]
-Input [6]: [i_brand_id#6, i_class_id#7, i_category_id#8, sales#71, number_sales#72, sum(CheckOverflow((promote_precision(cast(cast(ws_quantity#60 as decimal(10,0)) as decimal(12,2))) * promote_precision(cast(ws_list_price#61 as decimal(12,2)))), DecimalType(18,2), true))#73]
-=======
 (95) ColumnarToRow [codegen id : 77]
 Input [4]: [ws_item_sk#23, ws_quantity#62, ws_list_price#63, ws_sold_date_sk#24]
 
@@ -962,71 +620,9 @@
 (109) Project [codegen id : 78]
 Output [6]: [sales#73, number_sales#74, web AS channel#76, i_brand_id#7, i_class_id#8, i_category_id#9]
 Input [6]: [i_brand_id#7, i_class_id#8, i_category_id#9, sales#73, number_sales#74, sum(CheckOverflow((promote_precision(cast(cast(ws_quantity#62 as decimal(10,0)) as decimal(12,2))) * promote_precision(cast(ws_list_price#63 as decimal(12,2)))), DecimalType(18,2), true))#75]
->>>>>>> ac8307d7
-
-(108) Union
-
-<<<<<<< HEAD
-(109) Expand [codegen id : 79]
-Input [6]: [sales#39, number_sales#40, channel#44, i_brand_id#6, i_class_id#7, i_category_id#8]
-Arguments: [List(sales#39, number_sales#40, channel#44, i_brand_id#6, i_class_id#7, i_category_id#8, 0), List(sales#39, number_sales#40, channel#44, i_brand_id#6, i_class_id#7, null, 1), List(sales#39, number_sales#40, channel#44, i_brand_id#6, null, null, 3), List(sales#39, number_sales#40, channel#44, null, null, null, 7), List(sales#39, number_sales#40, null, null, null, null, 15)], [sales#39, number_sales#40, channel#75, i_brand_id#76, i_class_id#77, i_category_id#78, spark_grouping_id#79]
-
-(110) HashAggregate [codegen id : 79]
-Input [7]: [sales#39, number_sales#40, channel#75, i_brand_id#76, i_class_id#77, i_category_id#78, spark_grouping_id#79]
-Keys [5]: [channel#75, i_brand_id#76, i_class_id#77, i_category_id#78, spark_grouping_id#79]
-Functions [2]: [partial_sum(sales#39), partial_sum(number_sales#40)]
-Aggregate Attributes [3]: [sum#80, isEmpty#81, sum#82]
-Results [8]: [channel#75, i_brand_id#76, i_class_id#77, i_category_id#78, spark_grouping_id#79, sum#83, isEmpty#84, sum#85]
-
-(111) Exchange
-Input [8]: [channel#75, i_brand_id#76, i_class_id#77, i_category_id#78, spark_grouping_id#79, sum#83, isEmpty#84, sum#85]
-Arguments: hashpartitioning(channel#75, i_brand_id#76, i_class_id#77, i_category_id#78, spark_grouping_id#79, 5), ENSURE_REQUIREMENTS, [id=#86]
-
-(112) HashAggregate [codegen id : 80]
-Input [8]: [channel#75, i_brand_id#76, i_class_id#77, i_category_id#78, spark_grouping_id#79, sum#83, isEmpty#84, sum#85]
-Keys [5]: [channel#75, i_brand_id#76, i_class_id#77, i_category_id#78, spark_grouping_id#79]
-Functions [2]: [sum(sales#39), sum(number_sales#40)]
-Aggregate Attributes [2]: [sum(sales#39)#87, sum(number_sales#40)#88]
-Results [6]: [channel#75, i_brand_id#76, i_class_id#77, i_category_id#78, sum(sales#39)#87 AS sum(sales)#89, sum(number_sales#40)#88 AS sum(number_sales)#90]
-
-(113) TakeOrderedAndProject
-Input [6]: [channel#75, i_brand_id#76, i_class_id#77, i_category_id#78, sum(sales)#89, sum(number_sales)#90]
-Arguments: 100, [channel#75 ASC NULLS FIRST, i_brand_id#76 ASC NULLS FIRST, i_class_id#77 ASC NULLS FIRST, i_category_id#78 ASC NULLS FIRST], [channel#75, i_brand_id#76, i_class_id#77, i_category_id#78, sum(sales)#89, sum(number_sales)#90]
-
-===== Subqueries =====
-
-Subquery:1 Hosting operator id = 74 Hosting Expression = Subquery scalar-subquery#42, [id=#43]
-* HashAggregate (139)
-+- Exchange (138)
-   +- * HashAggregate (137)
-      +- Union (136)
-         :- * Project (123)
-         :  +- * BroadcastHashJoin Inner BuildRight (122)
-         :     :- * Filter (116)
-         :     :  +- * ColumnarToRow (115)
-         :     :     +- Scan parquet default.store_sales (114)
-         :     +- BroadcastExchange (121)
-         :        +- * Project (120)
-         :           +- * Filter (119)
-         :              +- * ColumnarToRow (118)
-         :                 +- Scan parquet default.date_dim (117)
-         :- * Project (129)
-         :  +- * BroadcastHashJoin Inner BuildRight (128)
-         :     :- * Filter (126)
-         :     :  +- * ColumnarToRow (125)
-         :     :     +- Scan parquet default.catalog_sales (124)
-         :     +- ReusedExchange (127)
-         +- * Project (135)
-            +- * BroadcastHashJoin Inner BuildRight (134)
-               :- * Filter (132)
-               :  +- * ColumnarToRow (131)
-               :     +- Scan parquet default.web_sales (130)
-               +- ReusedExchange (133)
-
-
-(114) Scan parquet default.store_sales
-Output [3]: [ss_sold_date_sk#1, ss_quantity#3, ss_list_price#4]
-=======
+
+(110) Union
+
 (111) Expand [codegen id : 79]
 Input [6]: [sales#41, number_sales#42, channel#46, i_brand_id#7, i_class_id#8, i_category_id#9]
 Arguments: [List(sales#41, number_sales#42, channel#46, i_brand_id#7, i_class_id#8, i_category_id#9, 0), List(sales#41, number_sales#42, channel#46, i_brand_id#7, i_class_id#8, null, 1), List(sales#41, number_sales#42, channel#46, i_brand_id#7, null, null, 3), List(sales#41, number_sales#42, channel#46, null, null, null, 7), List(sales#41, number_sales#42, null, null, null, null, 15)], [sales#41, number_sales#42, channel#77, i_brand_id#78, i_class_id#79, i_category_id#80, spark_grouping_id#81]
@@ -1083,116 +679,21 @@
 
 (116) Scan parquet default.store_sales
 Output [3]: [ss_quantity#2, ss_list_price#3, ss_sold_date_sk#4]
->>>>>>> ac8307d7
 Batched: true
 Location: InMemoryFileIndex []
 PartitionFilters: [isnotnull(ss_sold_date_sk#4), dynamicpruningexpression(ss_sold_date_sk#4 IN dynamicpruning#93)]
 ReadSchema: struct<ss_quantity:int,ss_list_price:decimal(7,2)>
 
-<<<<<<< HEAD
-(115) ColumnarToRow [codegen id : 2]
-Input [3]: [ss_sold_date_sk#1, ss_quantity#3, ss_list_price#4]
-
-(116) Filter [codegen id : 2]
-Input [3]: [ss_sold_date_sk#1, ss_quantity#3, ss_list_price#4]
-Condition : isnotnull(ss_sold_date_sk#1)
-
-(117) Scan parquet default.date_dim
-Output [2]: [d_date_sk#10, d_year#11]
-=======
 (117) ColumnarToRow [codegen id : 2]
 Input [3]: [ss_quantity#2, ss_list_price#3, ss_sold_date_sk#4]
 
 (118) Scan parquet default.date_dim
 Output [2]: [d_date_sk#12, d_year#13]
->>>>>>> ac8307d7
 Batched: true
 Location [not included in comparison]/{warehouse_dir}/date_dim]
 PushedFilters: [IsNotNull(d_year), GreaterThanOrEqual(d_year,1999), LessThanOrEqual(d_year,2001), IsNotNull(d_date_sk)]
 ReadSchema: struct<d_date_sk:int,d_year:int>
 
-<<<<<<< HEAD
-(118) ColumnarToRow [codegen id : 1]
-Input [2]: [d_date_sk#10, d_year#11]
-
-(119) Filter [codegen id : 1]
-Input [2]: [d_date_sk#10, d_year#11]
-Condition : (((isnotnull(d_year#11) AND (d_year#11 >= 1999)) AND (d_year#11 <= 2001)) AND isnotnull(d_date_sk#10))
-
-(120) Project [codegen id : 1]
-Output [1]: [d_date_sk#10]
-Input [2]: [d_date_sk#10, d_year#11]
-
-(121) BroadcastExchange
-Input [1]: [d_date_sk#10]
-Arguments: HashedRelationBroadcastMode(List(cast(input[0, int, true] as bigint)),false), [id=#91]
-
-(122) BroadcastHashJoin [codegen id : 2]
-Left keys [1]: [ss_sold_date_sk#1]
-Right keys [1]: [d_date_sk#10]
-Join condition: None
-
-(123) Project [codegen id : 2]
-Output [2]: [ss_quantity#3 AS quantity#92, ss_list_price#4 AS list_price#93]
-Input [4]: [ss_sold_date_sk#1, ss_quantity#3, ss_list_price#4, d_date_sk#10]
-
-(124) Scan parquet default.catalog_sales
-Output [3]: [cs_sold_date_sk#16, cs_quantity#45, cs_list_price#46]
-Batched: true
-Location [not included in comparison]/{warehouse_dir}/catalog_sales]
-PushedFilters: [IsNotNull(cs_sold_date_sk)]
-ReadSchema: struct<cs_sold_date_sk:int,cs_quantity:int,cs_list_price:decimal(7,2)>
-
-(125) ColumnarToRow [codegen id : 4]
-Input [3]: [cs_sold_date_sk#16, cs_quantity#45, cs_list_price#46]
-
-(126) Filter [codegen id : 4]
-Input [3]: [cs_sold_date_sk#16, cs_quantity#45, cs_list_price#46]
-Condition : isnotnull(cs_sold_date_sk#16)
-
-(127) ReusedExchange [Reuses operator id: 121]
-Output [1]: [d_date_sk#10]
-
-(128) BroadcastHashJoin [codegen id : 4]
-Left keys [1]: [cs_sold_date_sk#16]
-Right keys [1]: [d_date_sk#10]
-Join condition: None
-
-(129) Project [codegen id : 4]
-Output [2]: [cs_quantity#45 AS quantity#94, cs_list_price#46 AS list_price#95]
-Input [4]: [cs_sold_date_sk#16, cs_quantity#45, cs_list_price#46, d_date_sk#10]
-
-(130) Scan parquet default.web_sales
-Output [3]: [ws_sold_date_sk#20, ws_quantity#60, ws_list_price#61]
-Batched: true
-Location [not included in comparison]/{warehouse_dir}/web_sales]
-PushedFilters: [IsNotNull(ws_sold_date_sk)]
-ReadSchema: struct<ws_sold_date_sk:int,ws_quantity:int,ws_list_price:decimal(7,2)>
-
-(131) ColumnarToRow [codegen id : 6]
-Input [3]: [ws_sold_date_sk#20, ws_quantity#60, ws_list_price#61]
-
-(132) Filter [codegen id : 6]
-Input [3]: [ws_sold_date_sk#20, ws_quantity#60, ws_list_price#61]
-Condition : isnotnull(ws_sold_date_sk#20)
-
-(133) ReusedExchange [Reuses operator id: 121]
-Output [1]: [d_date_sk#10]
-
-(134) BroadcastHashJoin [codegen id : 6]
-Left keys [1]: [ws_sold_date_sk#20]
-Right keys [1]: [d_date_sk#10]
-Join condition: None
-
-(135) Project [codegen id : 6]
-Output [2]: [ws_quantity#60 AS quantity#96, ws_list_price#61 AS list_price#97]
-Input [4]: [ws_sold_date_sk#20, ws_quantity#60, ws_list_price#61, d_date_sk#10]
-
-(136) Union
-
-(137) HashAggregate [codegen id : 7]
-Input [2]: [quantity#92, list_price#93]
-=======
 (119) ColumnarToRow [codegen id : 1]
 Input [2]: [d_date_sk#12, d_year#13]
 
@@ -1265,27 +766,17 @@
 
 (136) HashAggregate [codegen id : 7]
 Input [2]: [quantity#95, list_price#96]
->>>>>>> ac8307d7
 Keys: []
 Functions [1]: [partial_avg(CheckOverflow((promote_precision(cast(cast(quantity#95 as decimal(10,0)) as decimal(12,2))) * promote_precision(cast(list_price#96 as decimal(12,2)))), DecimalType(18,2), true))]
 Aggregate Attributes [2]: [sum#101, count#102]
 Results [2]: [sum#103, count#104]
 
-<<<<<<< HEAD
-(138) Exchange
-Input [2]: [sum#100, count#101]
-Arguments: SinglePartition, ENSURE_REQUIREMENTS, [id=#102]
-
-(139) HashAggregate [codegen id : 8]
-Input [2]: [sum#100, count#101]
-=======
 (137) Exchange
 Input [2]: [sum#103, count#104]
 Arguments: SinglePartition, ENSURE_REQUIREMENTS, [id=#105]
 
 (138) HashAggregate [codegen id : 8]
 Input [2]: [sum#103, count#104]
->>>>>>> ac8307d7
 Keys: []
 Functions [1]: [avg(CheckOverflow((promote_precision(cast(cast(quantity#95 as decimal(10,0)) as decimal(12,2))) * promote_precision(cast(list_price#96 as decimal(12,2)))), DecimalType(18,2), true))]
 Aggregate Attributes [1]: [avg(CheckOverflow((promote_precision(cast(cast(quantity#95 as decimal(10,0)) as decimal(12,2))) * promote_precision(cast(list_price#96 as decimal(12,2)))), DecimalType(18,2), true))#106]
@@ -1324,13 +815,7 @@
 
 Subquery:10 Hosting operator id = 78 Hosting Expression = cs_sold_date_sk#19 IN dynamicpruning#5
 
-<<<<<<< HEAD
-Subquery:2 Hosting operator id = 90 Hosting Expression = ReusedSubquery Subquery scalar-subquery#42, [id=#43]
-
-Subquery:3 Hosting operator id = 106 Hosting Expression = ReusedSubquery Subquery scalar-subquery#42, [id=#43]
-=======
 Subquery:11 Hosting operator id = 108 Hosting Expression = ReusedSubquery Subquery scalar-subquery#44, [id=#45]
 
 Subquery:12 Hosting operator id = 94 Hosting Expression = ws_sold_date_sk#24 IN dynamicpruning#5
->>>>>>> ac8307d7
-
+
