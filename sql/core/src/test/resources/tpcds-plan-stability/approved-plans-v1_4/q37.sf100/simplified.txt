--- conflicted
+++ resolved
@@ -17,11 +17,6 @@
                                 BroadcastHashJoin [inv_date_sk,d_date_sk]
                                   Project [i_item_sk,i_item_id,i_item_desc,i_current_price,inv_date_sk]
                                     BroadcastHashJoin [i_item_sk,inv_item_sk]
-                                      Project [inv_date_sk,inv_item_sk]
-                                        Filter [inv_date_sk,inv_item_sk,inv_quantity_on_hand]
-                                          ColumnarToRow
-                                            InputAdapter
-                                              Scan parquet default.inventory [inv_date_sk,inv_item_sk,inv_quantity_on_hand]
                                       InputAdapter
                                         BroadcastExchange #3
                                           WholeStageCodegen (1)
@@ -29,16 +24,12 @@
                                               Filter [i_current_price,i_manufact_id,i_item_sk]
                                                 ColumnarToRow
                                                   InputAdapter
-<<<<<<< HEAD
-                                                    Scan parquet default.item [i_current_price,i_item_desc,i_item_id,i_item_sk,i_manufact_id]
-=======
                                                     Scan parquet default.item [i_item_sk,i_item_id,i_item_desc,i_current_price,i_manufact_id]
                                       Project [inv_date_sk,inv_item_sk]
                                         Filter [inv_quantity_on_hand,inv_item_sk,inv_date_sk]
                                           ColumnarToRow
                                             InputAdapter
                                               Scan parquet default.inventory [inv_date_sk,inv_item_sk,inv_quantity_on_hand]
->>>>>>> 0a6043f6
                                   InputAdapter
                                     BroadcastExchange #4
                                       WholeStageCodegen (2)
