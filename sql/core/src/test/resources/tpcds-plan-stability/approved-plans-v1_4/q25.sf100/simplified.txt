TakeOrderedAndProject [i_item_id,i_item_desc,s_store_id,s_store_name,store_sales_profit,store_returns_loss,catalog_sales_profit]
  WholeStageCodegen (18)
    HashAggregate [i_item_id,i_item_desc,s_store_id,s_store_name,sum,sum,sum] [sum(UnscaledValue(ss_net_profit)),sum(UnscaledValue(sr_net_loss)),sum(UnscaledValue(cs_net_profit)),store_sales_profit,store_returns_loss,catalog_sales_profit,sum,sum,sum]
      InputAdapter
        Exchange [i_item_id,i_item_desc,s_store_id,s_store_name] #1
          WholeStageCodegen (17)
            HashAggregate [i_item_id,i_item_desc,s_store_id,s_store_name,ss_net_profit,sr_net_loss,cs_net_profit] [sum,sum,sum,sum,sum,sum]
              Project [ss_net_profit,sr_net_loss,cs_net_profit,s_store_id,s_store_name,i_item_id,i_item_desc]
                SortMergeJoin [sr_customer_sk,sr_item_sk,cs_bill_customer_sk,cs_item_sk]
                  InputAdapter
                    WholeStageCodegen (13)
                      Sort [sr_customer_sk,sr_item_sk]
                        InputAdapter
                          Exchange [sr_customer_sk,sr_item_sk] #2
                            WholeStageCodegen (12)
                              Project [ss_net_profit,s_store_id,s_store_name,i_item_id,i_item_desc,sr_item_sk,sr_customer_sk,sr_net_loss]
                                SortMergeJoin [ss_customer_sk,ss_item_sk,ss_ticket_number,sr_customer_sk,sr_item_sk,sr_ticket_number]
                                  InputAdapter
                                    WholeStageCodegen (8)
                                      Sort [ss_customer_sk,ss_item_sk,ss_ticket_number]
                                        InputAdapter
                                          Exchange [ss_customer_sk,ss_item_sk,ss_ticket_number] #3
                                            WholeStageCodegen (7)
                                              Project [ss_item_sk,ss_customer_sk,ss_ticket_number,ss_net_profit,s_store_id,s_store_name,i_item_id,i_item_desc]
                                                SortMergeJoin [ss_item_sk,i_item_sk]
                                                  InputAdapter
                                                    WholeStageCodegen (4)
                                                      Sort [ss_item_sk]
                                                        InputAdapter
                                                          Exchange [ss_item_sk] #4
                                                            WholeStageCodegen (3)
                                                              Project [ss_item_sk,ss_customer_sk,ss_ticket_number,ss_net_profit,s_store_id,s_store_name]
                                                                BroadcastHashJoin [ss_store_sk,s_store_sk]
                                                                  Project [ss_item_sk,ss_customer_sk,ss_store_sk,ss_ticket_number,ss_net_profit]
                                                                    BroadcastHashJoin [ss_sold_date_sk,d_date_sk]
                                                                      Filter [ss_customer_sk,ss_item_sk,ss_ticket_number,ss_sold_date_sk,ss_store_sk]
                                                                        ColumnarToRow
                                                                          InputAdapter
                                                                            Scan parquet default.store_sales [ss_sold_date_sk,ss_item_sk,ss_customer_sk,ss_store_sk,ss_ticket_number,ss_net_profit]
                                                                      InputAdapter
                                                                        BroadcastExchange #5
                                                                          WholeStageCodegen (1)
                                                                            Project [d_date_sk]
                                                                              Filter [d_moy,d_year,d_date_sk]
                                                                                ColumnarToRow
                                                                                  InputAdapter
                                                                                    Scan parquet default.date_dim [d_date_sk,d_year,d_moy]
                                                                  InputAdapter
                                                                    BroadcastExchange #6
                                                                      WholeStageCodegen (2)
                                                                        Filter [s_store_sk]
                                                                          ColumnarToRow
                                                                            InputAdapter
                                                                              Scan parquet default.store [s_store_sk,s_store_id,s_store_name]
                                                  InputAdapter
                                                    WholeStageCodegen (6)
                                                      Sort [i_item_sk]
                                                        InputAdapter
                                                          Exchange [i_item_sk] #7
                                                            WholeStageCodegen (5)
                                                              Filter [i_item_sk]
                                                                ColumnarToRow
                                                                  InputAdapter
                                                                    Scan parquet default.item [i_item_sk,i_item_id,i_item_desc]
                                  InputAdapter
                                    WholeStageCodegen (11)
                                      Sort [sr_customer_sk,sr_item_sk,sr_ticket_number]
                                        InputAdapter
                                          Exchange [sr_customer_sk,sr_item_sk,sr_ticket_number] #8
                                            WholeStageCodegen (10)
                                              Project [sr_item_sk,sr_customer_sk,sr_ticket_number,sr_net_loss]
                                                BroadcastHashJoin [d_date_sk,sr_returned_date_sk]
                                                  Filter [sr_customer_sk,sr_item_sk,sr_returned_date_sk,sr_ticket_number]
                                                    ColumnarToRow
                                                      InputAdapter
                                                        Scan parquet default.store_returns [sr_customer_sk,sr_item_sk,sr_net_loss,sr_returned_date_sk,sr_ticket_number]
                                                  InputAdapter
                                                    BroadcastExchange #9
                                                      WholeStageCodegen (9)
                                                        Project [d_date_sk]
                                                          Filter [d_moy,d_year,d_date_sk]
                                                            ColumnarToRow
                                                              InputAdapter
<<<<<<< HEAD
                                                                Scan parquet default.date_dim [d_date_sk,d_moy,d_year]
=======
                                                                Scan parquet default.date_dim [d_date_sk,d_year,d_moy]
                                                  Filter [sr_customer_sk,sr_item_sk,sr_ticket_number,sr_returned_date_sk]
                                                    ColumnarToRow
                                                      InputAdapter
                                                        Scan parquet default.store_returns [sr_returned_date_sk,sr_item_sk,sr_customer_sk,sr_ticket_number,sr_net_loss]
>>>>>>> 0a6043f6
                  InputAdapter
                    WholeStageCodegen (16)
                      Sort [cs_bill_customer_sk,cs_item_sk]
                        InputAdapter
                          Exchange [cs_bill_customer_sk,cs_item_sk] #10
                            WholeStageCodegen (15)
                              Project [cs_bill_customer_sk,cs_item_sk,cs_net_profit]
                                BroadcastHashJoin [cs_sold_date_sk,d_date_sk]
                                  Filter [cs_bill_customer_sk,cs_item_sk,cs_sold_date_sk]
                                    ColumnarToRow
                                      InputAdapter
                                        Scan parquet default.catalog_sales [cs_sold_date_sk,cs_bill_customer_sk,cs_item_sk,cs_net_profit]
                                  InputAdapter
                                    ReusedExchange [d_date_sk] #9<|MERGE_RESOLUTION|>--- conflicted
+++ resolved
@@ -70,10 +70,6 @@
                                             WholeStageCodegen (10)
                                               Project [sr_item_sk,sr_customer_sk,sr_ticket_number,sr_net_loss]
                                                 BroadcastHashJoin [d_date_sk,sr_returned_date_sk]
-                                                  Filter [sr_customer_sk,sr_item_sk,sr_returned_date_sk,sr_ticket_number]
-                                                    ColumnarToRow
-                                                      InputAdapter
-                                                        Scan parquet default.store_returns [sr_customer_sk,sr_item_sk,sr_net_loss,sr_returned_date_sk,sr_ticket_number]
                                                   InputAdapter
                                                     BroadcastExchange #9
                                                       WholeStageCodegen (9)
@@ -81,15 +77,11 @@
                                                           Filter [d_moy,d_year,d_date_sk]
                                                             ColumnarToRow
                                                               InputAdapter
-<<<<<<< HEAD
-                                                                Scan parquet default.date_dim [d_date_sk,d_moy,d_year]
-=======
                                                                 Scan parquet default.date_dim [d_date_sk,d_year,d_moy]
                                                   Filter [sr_customer_sk,sr_item_sk,sr_ticket_number,sr_returned_date_sk]
                                                     ColumnarToRow
                                                       InputAdapter
                                                         Scan parquet default.store_returns [sr_returned_date_sk,sr_item_sk,sr_customer_sk,sr_ticket_number,sr_net_loss]
->>>>>>> 0a6043f6
                   InputAdapter
                     WholeStageCodegen (16)
                       Sort [cs_bill_customer_sk,cs_item_sk]
