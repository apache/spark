TakeOrderedAndProject [i_item_id,agg1,agg2,agg3,agg4]
  WholeStageCodegen (6)
    HashAggregate [i_item_id,sum,count,sum,count,sum,count,sum,count] [avg(ss_quantity),avg(UnscaledValue(ss_list_price)),avg(UnscaledValue(ss_coupon_amt)),avg(UnscaledValue(ss_sales_price)),agg1,agg2,agg3,agg4,sum,count,sum,count,sum,count,sum,count]
      InputAdapter
        Exchange [i_item_id] #1
          WholeStageCodegen (5)
            HashAggregate [i_item_id,ss_quantity,ss_list_price,ss_coupon_amt,ss_sales_price] [sum,count,sum,count,sum,count,sum,count,sum,count,sum,count,sum,count,sum,count]
              Project [ss_quantity,ss_list_price,ss_sales_price,ss_coupon_amt,i_item_id]
                BroadcastHashJoin [ss_item_sk,i_item_sk]
                  Project [ss_item_sk,ss_quantity,ss_list_price,ss_sales_price,ss_coupon_amt]
<<<<<<< HEAD
                    BroadcastHashJoin [ss_promo_sk,p_promo_sk]
                      Project [ss_item_sk,ss_promo_sk,ss_quantity,ss_list_price,ss_sales_price,ss_coupon_amt]
                        BroadcastHashJoin [ss_sold_date_sk,d_date_sk]
                          Project [ss_sold_date_sk,ss_item_sk,ss_promo_sk,ss_quantity,ss_list_price,ss_sales_price,ss_coupon_amt]
=======
                    BroadcastHashJoin [ss_sold_date_sk,d_date_sk]
                      Project [ss_item_sk,ss_quantity,ss_list_price,ss_sales_price,ss_coupon_amt,ss_sold_date_sk]
                        BroadcastHashJoin [ss_promo_sk,p_promo_sk]
                          Project [ss_item_sk,ss_promo_sk,ss_quantity,ss_list_price,ss_sales_price,ss_coupon_amt,ss_sold_date_sk]
>>>>>>> ac8307d7
                            BroadcastHashJoin [ss_cdemo_sk,cd_demo_sk]
                              Filter [ss_cdemo_sk,ss_item_sk,ss_promo_sk]
                                ColumnarToRow
                                  InputAdapter
                                    Scan parquet default.store_sales [ss_item_sk,ss_cdemo_sk,ss_promo_sk,ss_quantity,ss_list_price,ss_sales_price,ss_coupon_amt,ss_sold_date_sk]
                                      SubqueryBroadcast [d_date_sk] #1
                                        ReusedExchange [d_date_sk] #2
                              InputAdapter
                                BroadcastExchange #3
                                  WholeStageCodegen (1)
                                    Project [cd_demo_sk]
                                      Filter [cd_gender,cd_marital_status,cd_education_status,cd_demo_sk]
                                        ColumnarToRow
                                          InputAdapter
                                            Scan parquet default.customer_demographics [cd_demo_sk,cd_gender,cd_marital_status,cd_education_status]
                          InputAdapter
                            BroadcastExchange #4
                              WholeStageCodegen (2)
                                Project [d_date_sk]
                                  Filter [d_year,d_date_sk]
                                    ColumnarToRow
                                      InputAdapter
                                        Scan parquet default.date_dim [d_date_sk,d_year]
                      InputAdapter
                        BroadcastExchange #2
                          WholeStageCodegen (3)
                            Project [p_promo_sk]
                              Filter [p_channel_email,p_channel_event,p_promo_sk]
                                ColumnarToRow
                                  InputAdapter
                                    Scan parquet default.promotion [p_promo_sk,p_channel_email,p_channel_event]
                  InputAdapter
                    BroadcastExchange #5
                      WholeStageCodegen (4)
                        Filter [i_item_sk]
                          ColumnarToRow
                            InputAdapter
                              Scan parquet default.item [i_item_sk,i_item_id]<|MERGE_RESOLUTION|>--- conflicted
+++ resolved
@@ -8,17 +8,10 @@
               Project [ss_quantity,ss_list_price,ss_sales_price,ss_coupon_amt,i_item_id]
                 BroadcastHashJoin [ss_item_sk,i_item_sk]
                   Project [ss_item_sk,ss_quantity,ss_list_price,ss_sales_price,ss_coupon_amt]
-<<<<<<< HEAD
                     BroadcastHashJoin [ss_promo_sk,p_promo_sk]
                       Project [ss_item_sk,ss_promo_sk,ss_quantity,ss_list_price,ss_sales_price,ss_coupon_amt]
                         BroadcastHashJoin [ss_sold_date_sk,d_date_sk]
-                          Project [ss_sold_date_sk,ss_item_sk,ss_promo_sk,ss_quantity,ss_list_price,ss_sales_price,ss_coupon_amt]
-=======
-                    BroadcastHashJoin [ss_sold_date_sk,d_date_sk]
-                      Project [ss_item_sk,ss_quantity,ss_list_price,ss_sales_price,ss_coupon_amt,ss_sold_date_sk]
-                        BroadcastHashJoin [ss_promo_sk,p_promo_sk]
                           Project [ss_item_sk,ss_promo_sk,ss_quantity,ss_list_price,ss_sales_price,ss_coupon_amt,ss_sold_date_sk]
->>>>>>> ac8307d7
                             BroadcastHashJoin [ss_cdemo_sk,cd_demo_sk]
                               Filter [ss_cdemo_sk,ss_item_sk,ss_promo_sk]
                                 ColumnarToRow
@@ -35,7 +28,7 @@
                                           InputAdapter
                                             Scan parquet default.customer_demographics [cd_demo_sk,cd_gender,cd_marital_status,cd_education_status]
                           InputAdapter
-                            BroadcastExchange #4
+                            BroadcastExchange #2
                               WholeStageCodegen (2)
                                 Project [d_date_sk]
                                   Filter [d_year,d_date_sk]
@@ -43,7 +36,7 @@
                                       InputAdapter
                                         Scan parquet default.date_dim [d_date_sk,d_year]
                       InputAdapter
-                        BroadcastExchange #2
+                        BroadcastExchange #4
                           WholeStageCodegen (3)
                             Project [p_promo_sk]
                               Filter [p_channel_email,p_channel_event,p_promo_sk]
