TakeOrderedAndProject [i_item_id,agg1,agg2,agg3,agg4]
  WholeStageCodegen (6)
    HashAggregate [i_item_id,sum,count,sum,count,sum,count,sum,count] [avg(cast(ss_quantity as bigint)),avg(UnscaledValue(ss_list_price)),avg(UnscaledValue(ss_coupon_amt)),avg(UnscaledValue(ss_sales_price)),agg1,agg2,agg3,agg4,sum,count,sum,count,sum,count,sum,count]
      InputAdapter
        Exchange [i_item_id] #1
          WholeStageCodegen (5)
<<<<<<< HEAD
            HashAggregate [i_item_id,ss_coupon_amt,ss_list_price,ss_quantity,ss_sales_price] [count,count,count,count,count,count,count,count,sum,sum,sum,sum,sum,sum,sum,sum]
              Project [i_item_id,ss_coupon_amt,ss_list_price,ss_quantity,ss_sales_price]
                BroadcastHashJoin [i_item_sk,ss_item_sk]
                  Project [ss_coupon_amt,ss_item_sk,ss_list_price,ss_quantity,ss_sales_price]
                    BroadcastHashJoin [p_promo_sk,ss_promo_sk]
                      Project [ss_coupon_amt,ss_item_sk,ss_list_price,ss_promo_sk,ss_quantity,ss_sales_price]
                        BroadcastHashJoin [d_date_sk,ss_sold_date_sk]
                          Project [ss_coupon_amt,ss_item_sk,ss_list_price,ss_promo_sk,ss_quantity,ss_sales_price,ss_sold_date_sk]
                            BroadcastHashJoin [cd_demo_sk,ss_cdemo_sk]
                              Filter [ss_cdemo_sk,ss_item_sk,ss_promo_sk,ss_sold_date_sk]
=======
            HashAggregate [i_item_id,ss_quantity,ss_list_price,ss_coupon_amt,ss_sales_price] [sum,count,sum,count,sum,count,sum,count,sum,count,sum,count,sum,count,sum,count]
              Project [ss_quantity,ss_list_price,ss_sales_price,ss_coupon_amt,i_item_id]
                BroadcastHashJoin [ss_item_sk,i_item_sk]
                  Project [ss_item_sk,ss_quantity,ss_list_price,ss_sales_price,ss_coupon_amt]
                    BroadcastHashJoin [ss_sold_date_sk,d_date_sk]
                      Project [ss_sold_date_sk,ss_item_sk,ss_quantity,ss_list_price,ss_sales_price,ss_coupon_amt]
                        BroadcastHashJoin [ss_promo_sk,p_promo_sk]
                          Project [ss_sold_date_sk,ss_item_sk,ss_promo_sk,ss_quantity,ss_list_price,ss_sales_price,ss_coupon_amt]
                            BroadcastHashJoin [ss_cdemo_sk,cd_demo_sk]
                              Filter [ss_cdemo_sk,ss_sold_date_sk,ss_item_sk,ss_promo_sk]
>>>>>>> 0a6043f6
                                ColumnarToRow
                                  InputAdapter
                                    Scan parquet default.store_sales [ss_sold_date_sk,ss_item_sk,ss_cdemo_sk,ss_promo_sk,ss_quantity,ss_list_price,ss_sales_price,ss_coupon_amt]
                              InputAdapter
                                BroadcastExchange #2
                                  WholeStageCodegen (1)
                                    Project [cd_demo_sk]
                                      Filter [cd_gender,cd_marital_status,cd_education_status,cd_demo_sk]
                                        ColumnarToRow
                                          InputAdapter
                                            Scan parquet default.customer_demographics [cd_demo_sk,cd_gender,cd_marital_status,cd_education_status]
                          InputAdapter
                            BroadcastExchange #3
                              WholeStageCodegen (2)
                                Project [d_date_sk]
                                  Filter [d_date_sk,d_year]
                                    ColumnarToRow
                                      InputAdapter
<<<<<<< HEAD
                                        Scan parquet default.date_dim [d_date_sk,d_year]
                      InputAdapter
                        BroadcastExchange #4
                          WholeStageCodegen (3)
                            Project [p_promo_sk]
                              Filter [p_channel_email,p_channel_event,p_promo_sk]
=======
                                        Scan parquet default.promotion [p_promo_sk,p_channel_email,p_channel_event]
                      InputAdapter
                        BroadcastExchange #4
                          WholeStageCodegen (3)
                            Project [d_date_sk]
                              Filter [d_year,d_date_sk]
>>>>>>> 0a6043f6
                                ColumnarToRow
                                  InputAdapter
                                    Scan parquet default.promotion [p_channel_email,p_channel_event,p_promo_sk]
                  InputAdapter
                    BroadcastExchange #5
                      WholeStageCodegen (4)
                        Filter [i_item_sk]
                          ColumnarToRow
                            InputAdapter
                              Scan parquet default.item [i_item_sk,i_item_id]<|MERGE_RESOLUTION|>--- conflicted
+++ resolved
@@ -4,18 +4,6 @@
       InputAdapter
         Exchange [i_item_id] #1
           WholeStageCodegen (5)
-<<<<<<< HEAD
-            HashAggregate [i_item_id,ss_coupon_amt,ss_list_price,ss_quantity,ss_sales_price] [count,count,count,count,count,count,count,count,sum,sum,sum,sum,sum,sum,sum,sum]
-              Project [i_item_id,ss_coupon_amt,ss_list_price,ss_quantity,ss_sales_price]
-                BroadcastHashJoin [i_item_sk,ss_item_sk]
-                  Project [ss_coupon_amt,ss_item_sk,ss_list_price,ss_quantity,ss_sales_price]
-                    BroadcastHashJoin [p_promo_sk,ss_promo_sk]
-                      Project [ss_coupon_amt,ss_item_sk,ss_list_price,ss_promo_sk,ss_quantity,ss_sales_price]
-                        BroadcastHashJoin [d_date_sk,ss_sold_date_sk]
-                          Project [ss_coupon_amt,ss_item_sk,ss_list_price,ss_promo_sk,ss_quantity,ss_sales_price,ss_sold_date_sk]
-                            BroadcastHashJoin [cd_demo_sk,ss_cdemo_sk]
-                              Filter [ss_cdemo_sk,ss_item_sk,ss_promo_sk,ss_sold_date_sk]
-=======
             HashAggregate [i_item_id,ss_quantity,ss_list_price,ss_coupon_amt,ss_sales_price] [sum,count,sum,count,sum,count,sum,count,sum,count,sum,count,sum,count,sum,count]
               Project [ss_quantity,ss_list_price,ss_sales_price,ss_coupon_amt,i_item_id]
                 BroadcastHashJoin [ss_item_sk,i_item_sk]
@@ -26,7 +14,6 @@
                           Project [ss_sold_date_sk,ss_item_sk,ss_promo_sk,ss_quantity,ss_list_price,ss_sales_price,ss_coupon_amt]
                             BroadcastHashJoin [ss_cdemo_sk,cd_demo_sk]
                               Filter [ss_cdemo_sk,ss_sold_date_sk,ss_item_sk,ss_promo_sk]
->>>>>>> 0a6043f6
                                 ColumnarToRow
                                   InputAdapter
                                     Scan parquet default.store_sales [ss_sold_date_sk,ss_item_sk,ss_cdemo_sk,ss_promo_sk,ss_quantity,ss_list_price,ss_sales_price,ss_coupon_amt]
@@ -41,28 +28,19 @@
                           InputAdapter
                             BroadcastExchange #3
                               WholeStageCodegen (2)
-                                Project [d_date_sk]
-                                  Filter [d_date_sk,d_year]
+                                Project [p_promo_sk]
+                                  Filter [p_channel_email,p_channel_event,p_promo_sk]
                                     ColumnarToRow
                                       InputAdapter
-<<<<<<< HEAD
-                                        Scan parquet default.date_dim [d_date_sk,d_year]
-                      InputAdapter
-                        BroadcastExchange #4
-                          WholeStageCodegen (3)
-                            Project [p_promo_sk]
-                              Filter [p_channel_email,p_channel_event,p_promo_sk]
-=======
                                         Scan parquet default.promotion [p_promo_sk,p_channel_email,p_channel_event]
                       InputAdapter
                         BroadcastExchange #4
                           WholeStageCodegen (3)
                             Project [d_date_sk]
                               Filter [d_year,d_date_sk]
->>>>>>> 0a6043f6
                                 ColumnarToRow
                                   InputAdapter
-                                    Scan parquet default.promotion [p_channel_email,p_channel_event,p_promo_sk]
+                                    Scan parquet default.date_dim [d_date_sk,d_year]
                   InputAdapter
                     BroadcastExchange #5
                       WholeStageCodegen (4)
