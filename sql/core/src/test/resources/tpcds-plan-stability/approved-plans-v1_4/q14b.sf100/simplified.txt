TakeOrderedAndProject [i_brand_id,i_class_id,i_category_id,channel,sales,number_sales,channel,i_brand_id,i_class_id,i_category_id,sales,number_sales]
<<<<<<< HEAD
  WholeStageCodegen (70)
=======
  WholeStageCodegen (90)
>>>>>>> a8eb443b
    BroadcastHashJoin [i_brand_id,i_class_id,i_category_id,i_brand_id,i_class_id,i_category_id]
      Project [i_brand_id,i_class_id,i_category_id,sales,number_sales]
        Filter [sum(CheckOverflow((promote_precision(cast(cast(ss_quantity as decimal(10,0)) as decimal(12,2))) * promote_precision(cast(ss_list_price as decimal(12,2)))), DecimalType(18,2), true))]
          Subquery #4
            WholeStageCodegen (8)
              HashAggregate [sum,count] [avg(CheckOverflow((promote_precision(cast(cast(quantity as decimal(10,0)) as decimal(12,2))) * promote_precision(cast(list_price as decimal(12,2)))), DecimalType(18,2), true)),average_sales,sum,count]
                InputAdapter
<<<<<<< HEAD
                  Exchange #16
=======
                  Exchange #18
>>>>>>> a8eb443b
                    WholeStageCodegen (7)
                      HashAggregate [quantity,list_price] [sum,count,sum,count]
                        InputAdapter
                          Union
                            WholeStageCodegen (2)
                              Project [ss_quantity,ss_list_price]
                                BroadcastHashJoin [ss_sold_date_sk,d_date_sk]
                                  ColumnarToRow
                                    InputAdapter
                                      Scan parquet default.store_sales [ss_quantity,ss_list_price,ss_sold_date_sk]
                                        SubqueryBroadcast [d_date_sk] #5
                                          ReusedExchange [d_date_sk] #19
                                  InputAdapter
<<<<<<< HEAD
                                    BroadcastExchange #17
=======
                                    BroadcastExchange #19
>>>>>>> a8eb443b
                                      WholeStageCodegen (1)
                                        Project [d_date_sk]
                                          Filter [d_year,d_date_sk]
                                            ColumnarToRow
                                              InputAdapter
                                                Scan parquet default.date_dim [d_date_sk,d_year]
                            WholeStageCodegen (4)
                              Project [cs_quantity,cs_list_price]
                                BroadcastHashJoin [cs_sold_date_sk,d_date_sk]
                                  ColumnarToRow
                                    InputAdapter
                                      Scan parquet default.catalog_sales [cs_quantity,cs_list_price,cs_sold_date_sk]
                                        ReusedSubquery [d_date_sk] #5
                                  InputAdapter
<<<<<<< HEAD
                                    ReusedExchange [d_date_sk] #17
=======
                                    ReusedExchange [d_date_sk] #19
>>>>>>> a8eb443b
                            WholeStageCodegen (6)
                              Project [ws_quantity,ws_list_price]
                                BroadcastHashJoin [ws_sold_date_sk,d_date_sk]
                                  ColumnarToRow
                                    InputAdapter
                                      Scan parquet default.web_sales [ws_quantity,ws_list_price,ws_sold_date_sk]
                                        ReusedSubquery [d_date_sk] #5
                                  InputAdapter
<<<<<<< HEAD
                                    ReusedExchange [d_date_sk] #17
          HashAggregate [i_brand_id,i_class_id,i_category_id,sum,isEmpty,count] [sum(CheckOverflow((promote_precision(cast(cast(ss_quantity as decimal(10,0)) as decimal(12,2))) * promote_precision(cast(ss_list_price as decimal(12,2)))), DecimalType(18,2), true)),count(1),sales,number_sales,sum(CheckOverflow((promote_precision(cast(cast(ss_quantity as decimal(10,0)) as decimal(12,2))) * promote_precision(cast(ss_list_price as decimal(12,2)))), DecimalType(18,2), true)),sum,isEmpty,count]
            InputAdapter
              Exchange [i_brand_id,i_class_id,i_category_id] #1
                WholeStageCodegen (34)
=======
                                    ReusedExchange [d_date_sk] #19
          HashAggregate [i_brand_id,i_class_id,i_category_id,sum,isEmpty,count] [sum(CheckOverflow((promote_precision(cast(cast(ss_quantity as decimal(10,0)) as decimal(12,2))) * promote_precision(cast(ss_list_price as decimal(12,2)))), DecimalType(18,2), true)),count(1),sales,number_sales,sum(CheckOverflow((promote_precision(cast(cast(ss_quantity as decimal(10,0)) as decimal(12,2))) * promote_precision(cast(ss_list_price as decimal(12,2)))), DecimalType(18,2), true)),sum,isEmpty,count]
            InputAdapter
              Exchange [i_brand_id,i_class_id,i_category_id] #1
                WholeStageCodegen (44)
>>>>>>> a8eb443b
                  HashAggregate [i_brand_id,i_class_id,i_category_id,ss_quantity,ss_list_price] [sum,isEmpty,count,sum,isEmpty,count]
                    Project [ss_quantity,ss_list_price,i_brand_id,i_class_id,i_category_id]
                      BroadcastHashJoin [ss_item_sk,i_item_sk]
                        Project [ss_item_sk,ss_quantity,ss_list_price]
                          BroadcastHashJoin [ss_sold_date_sk,d_date_sk]
                            InputAdapter
                              SortMergeJoin [ss_item_sk,ss_item_sk]
                                WholeStageCodegen (2)
                                  Sort [ss_item_sk]
                                    InputAdapter
                                      Exchange [ss_item_sk] #2
                                        WholeStageCodegen (1)
                                          Filter [ss_item_sk]
                                            ColumnarToRow
                                              InputAdapter
<<<<<<< HEAD
                                                Scan parquet default.store_sales [ss_sold_date_sk,ss_item_sk,ss_quantity,ss_list_price]
                                WholeStageCodegen (16)
                                  Sort [ss_item_sk]
                                    InputAdapter
                                      Exchange [ss_item_sk] #3
                                        WholeStageCodegen (15)
=======
                                                Scan parquet default.store_sales [ss_item_sk,ss_quantity,ss_list_price,ss_sold_date_sk]
                                                  SubqueryBroadcast [d_date_sk] #1
                                                    ReusedExchange [d_date_sk] #3
                                WholeStageCodegen (21)
                                  Sort [ss_item_sk]
                                    InputAdapter
                                      Exchange [ss_item_sk] #4
                                        WholeStageCodegen (20)
>>>>>>> a8eb443b
                                          Project [i_item_sk]
                                            BroadcastHashJoin [i_brand_id,i_class_id,i_category_id,brand_id,class_id,category_id]
                                              Filter [i_brand_id,i_class_id,i_category_id]
                                                ColumnarToRow
                                                  InputAdapter
                                                    Scan parquet default.item [i_item_sk,i_brand_id,i_class_id,i_category_id]
                                              InputAdapter
<<<<<<< HEAD
                                                BroadcastExchange #4
                                                  WholeStageCodegen (14)
                                                    BroadcastHashJoin [brand_id,class_id,category_id,i_brand_id,i_class_id,i_category_id]
                                                      HashAggregate [brand_id,class_id,category_id]
                                                        HashAggregate [brand_id,class_id,category_id]
                                                          BroadcastHashJoin [brand_id,class_id,category_id,i_brand_id,i_class_id,i_category_id]
                                                            HashAggregate [brand_id,class_id,category_id]
                                                              InputAdapter
                                                                Exchange [brand_id,class_id,category_id] #5
                                                                  WholeStageCodegen (5)
                                                                    HashAggregate [brand_id,class_id,category_id]
                                                                      Project [i_brand_id,i_class_id,i_category_id]
                                                                        BroadcastHashJoin [ss_item_sk,i_item_sk]
                                                                          Project [ss_item_sk]
                                                                            BroadcastHashJoin [ss_sold_date_sk,d_date_sk]
                                                                              Filter [ss_item_sk,ss_sold_date_sk]
                                                                                ColumnarToRow
                                                                                  InputAdapter
                                                                                    Scan parquet default.store_sales [ss_sold_date_sk,ss_item_sk]
                                                                              InputAdapter
                                                                                BroadcastExchange #6
                                                                                  WholeStageCodegen (3)
                                                                                    Project [d_date_sk]
                                                                                      Filter [d_year,d_date_sk]
                                                                                        ColumnarToRow
                                                                                          InputAdapter
                                                                                            Scan parquet default.date_dim [d_date_sk,d_year]
                                                                          InputAdapter
                                                                            BroadcastExchange #7
                                                                              WholeStageCodegen (4)
                                                                                Filter [i_item_sk,i_brand_id,i_class_id,i_category_id]
                                                                                  ColumnarToRow
                                                                                    InputAdapter
                                                                                      Scan parquet default.item [i_item_sk,i_brand_id,i_class_id,i_category_id]
                                                            InputAdapter
                                                              BroadcastExchange #8
                                                                WholeStageCodegen (9)
                                                                  HashAggregate [i_brand_id,i_class_id,i_category_id]
                                                                    InputAdapter
                                                                      Exchange [i_brand_id,i_class_id,i_category_id] #9
                                                                        WholeStageCodegen (8)
                                                                          HashAggregate [i_brand_id,i_class_id,i_category_id]
                                                                            Project [i_brand_id,i_class_id,i_category_id]
                                                                              BroadcastHashJoin [cs_item_sk,i_item_sk]
                                                                                Project [cs_item_sk]
                                                                                  BroadcastHashJoin [cs_sold_date_sk,d_date_sk]
                                                                                    Filter [cs_item_sk,cs_sold_date_sk]
                                                                                      ColumnarToRow
                                                                                        InputAdapter
                                                                                          Scan parquet default.catalog_sales [cs_sold_date_sk,cs_item_sk]
                                                                                    InputAdapter
                                                                                      ReusedExchange [d_date_sk] #6
                                                                                InputAdapter
                                                                                  BroadcastExchange #10
                                                                                    WholeStageCodegen (7)
                                                                                      Filter [i_item_sk]
                                                                                        ColumnarToRow
                                                                                          InputAdapter
                                                                                            Scan parquet default.item [i_item_sk,i_brand_id,i_class_id,i_category_id]
                                                      InputAdapter
                                                        BroadcastExchange #11
                                                          WholeStageCodegen (13)
                                                            HashAggregate [i_brand_id,i_class_id,i_category_id]
                                                              InputAdapter
                                                                Exchange [i_brand_id,i_class_id,i_category_id] #12
                                                                  WholeStageCodegen (12)
                                                                    HashAggregate [i_brand_id,i_class_id,i_category_id]
                                                                      Project [i_brand_id,i_class_id,i_category_id]
                                                                        BroadcastHashJoin [ws_item_sk,i_item_sk]
                                                                          Project [ws_item_sk]
                                                                            BroadcastHashJoin [ws_sold_date_sk,d_date_sk]
                                                                              Filter [ws_item_sk,ws_sold_date_sk]
                                                                                ColumnarToRow
                                                                                  InputAdapter
                                                                                    Scan parquet default.web_sales [ws_sold_date_sk,ws_item_sk]
                                                                              InputAdapter
                                                                                ReusedExchange [d_date_sk] #6
                                                                          InputAdapter
                                                                            ReusedExchange [i_item_sk,i_brand_id,i_class_id,i_category_id] #10
                            InputAdapter
                              BroadcastExchange #13
                                WholeStageCodegen (17)
=======
                                                BroadcastExchange #5
                                                  WholeStageCodegen (19)
                                                    HashAggregate [brand_id,class_id,category_id]
                                                      InputAdapter
                                                        Exchange [brand_id,class_id,category_id] #6
                                                          WholeStageCodegen (18)
                                                            HashAggregate [brand_id,class_id,category_id]
                                                              InputAdapter
                                                                SortMergeJoin [brand_id,class_id,category_id,i_brand_id,i_class_id,i_category_id]
                                                                  WholeStageCodegen (13)
                                                                    Sort [brand_id,class_id,category_id]
                                                                      InputAdapter
                                                                        Exchange [brand_id,class_id,category_id] #7
                                                                          WholeStageCodegen (12)
                                                                            HashAggregate [brand_id,class_id,category_id]
                                                                              InputAdapter
                                                                                Exchange [brand_id,class_id,category_id] #8
                                                                                  WholeStageCodegen (11)
                                                                                    HashAggregate [brand_id,class_id,category_id]
                                                                                      InputAdapter
                                                                                        SortMergeJoin [brand_id,class_id,category_id,i_brand_id,i_class_id,i_category_id]
                                                                                          WholeStageCodegen (6)
                                                                                            Sort [brand_id,class_id,category_id]
                                                                                              InputAdapter
                                                                                                Exchange [brand_id,class_id,category_id] #9
                                                                                                  WholeStageCodegen (5)
                                                                                                    Project [i_brand_id,i_class_id,i_category_id]
                                                                                                      BroadcastHashJoin [ss_item_sk,i_item_sk]
                                                                                                        Project [ss_item_sk]
                                                                                                          BroadcastHashJoin [ss_sold_date_sk,d_date_sk]
                                                                                                            Filter [ss_item_sk]
                                                                                                              ColumnarToRow
                                                                                                                InputAdapter
                                                                                                                  Scan parquet default.store_sales [ss_item_sk,ss_sold_date_sk]
                                                                                                                    SubqueryBroadcast [d_date_sk] #2
                                                                                                                      ReusedExchange [d_date_sk] #10
                                                                                                            InputAdapter
                                                                                                              BroadcastExchange #10
                                                                                                                WholeStageCodegen (3)
                                                                                                                  Project [d_date_sk]
                                                                                                                    Filter [d_year,d_date_sk]
                                                                                                                      ColumnarToRow
                                                                                                                        InputAdapter
                                                                                                                          Scan parquet default.date_dim [d_date_sk,d_year]
                                                                                                        InputAdapter
                                                                                                          BroadcastExchange #11
                                                                                                            WholeStageCodegen (4)
                                                                                                              Filter [i_item_sk,i_brand_id,i_class_id,i_category_id]
                                                                                                                ColumnarToRow
                                                                                                                  InputAdapter
                                                                                                                    Scan parquet default.item [i_item_sk,i_brand_id,i_class_id,i_category_id]
                                                                                          WholeStageCodegen (10)
                                                                                            Sort [i_brand_id,i_class_id,i_category_id]
                                                                                              InputAdapter
                                                                                                Exchange [i_brand_id,i_class_id,i_category_id] #12
                                                                                                  WholeStageCodegen (9)
                                                                                                    Project [i_brand_id,i_class_id,i_category_id]
                                                                                                      BroadcastHashJoin [cs_item_sk,i_item_sk]
                                                                                                        Project [cs_item_sk]
                                                                                                          BroadcastHashJoin [cs_sold_date_sk,d_date_sk]
                                                                                                            Filter [cs_item_sk]
                                                                                                              ColumnarToRow
                                                                                                                InputAdapter
                                                                                                                  Scan parquet default.catalog_sales [cs_item_sk,cs_sold_date_sk]
                                                                                                                    ReusedSubquery [d_date_sk] #2
                                                                                                            InputAdapter
                                                                                                              ReusedExchange [d_date_sk] #10
                                                                                                        InputAdapter
                                                                                                          BroadcastExchange #13
                                                                                                            WholeStageCodegen (8)
                                                                                                              Filter [i_item_sk]
                                                                                                                ColumnarToRow
                                                                                                                  InputAdapter
                                                                                                                    Scan parquet default.item [i_item_sk,i_brand_id,i_class_id,i_category_id]
                                                                  WholeStageCodegen (17)
                                                                    Sort [i_brand_id,i_class_id,i_category_id]
                                                                      InputAdapter
                                                                        Exchange [i_brand_id,i_class_id,i_category_id] #14
                                                                          WholeStageCodegen (16)
                                                                            Project [i_brand_id,i_class_id,i_category_id]
                                                                              BroadcastHashJoin [ws_item_sk,i_item_sk]
                                                                                Project [ws_item_sk]
                                                                                  BroadcastHashJoin [ws_sold_date_sk,d_date_sk]
                                                                                    Filter [ws_item_sk]
                                                                                      ColumnarToRow
                                                                                        InputAdapter
                                                                                          Scan parquet default.web_sales [ws_item_sk,ws_sold_date_sk]
                                                                                            ReusedSubquery [d_date_sk] #2
                                                                                    InputAdapter
                                                                                      ReusedExchange [d_date_sk] #10
                                                                                InputAdapter
                                                                                  ReusedExchange [i_item_sk,i_brand_id,i_class_id,i_category_id] #13
                            InputAdapter
                              BroadcastExchange #3
                                WholeStageCodegen (22)
>>>>>>> a8eb443b
                                  Project [d_date_sk]
                                    Filter [d_week_seq,d_date_sk]
                                      Subquery #3
                                        WholeStageCodegen (1)
                                          Project [d_week_seq]
                                            Filter [d_year,d_moy,d_dom]
                                              ColumnarToRow
                                                InputAdapter
                                                  Scan parquet default.date_dim [d_week_seq,d_year,d_moy,d_dom]
                                      ColumnarToRow
                                        InputAdapter
                                          Scan parquet default.date_dim [d_date_sk,d_week_seq]
                        InputAdapter
<<<<<<< HEAD
                          BroadcastExchange #14
                            SortMergeJoin [i_item_sk,ss_item_sk]
                              WholeStageCodegen (19)
                                Sort [i_item_sk]
                                  InputAdapter
                                    Exchange [i_item_sk] #15
                                      WholeStageCodegen (18)
=======
                          BroadcastExchange #15
                            SortMergeJoin [i_item_sk,ss_item_sk]
                              WholeStageCodegen (24)
                                Sort [i_item_sk]
                                  InputAdapter
                                    Exchange [i_item_sk] #16
                                      WholeStageCodegen (23)
>>>>>>> a8eb443b
                                        Filter [i_item_sk,i_brand_id,i_class_id,i_category_id]
                                          ColumnarToRow
                                            InputAdapter
                                              Scan parquet default.item [i_item_sk,i_brand_id,i_class_id,i_category_id]
<<<<<<< HEAD
                              WholeStageCodegen (33)
=======
                              WholeStageCodegen (43)
>>>>>>> a8eb443b
                                Sort [ss_item_sk]
                                  InputAdapter
                                    ReusedExchange [ss_item_sk] #17
      InputAdapter
<<<<<<< HEAD
        BroadcastExchange #18
          WholeStageCodegen (69)
=======
        BroadcastExchange #20
          WholeStageCodegen (89)
>>>>>>> a8eb443b
            Project [i_brand_id,i_class_id,i_category_id,sales,number_sales]
              Filter [sum(CheckOverflow((promote_precision(cast(cast(ss_quantity as decimal(10,0)) as decimal(12,2))) * promote_precision(cast(ss_list_price as decimal(12,2)))), DecimalType(18,2), true))]
                ReusedSubquery [average_sales] #4
                HashAggregate [i_brand_id,i_class_id,i_category_id,sum,isEmpty,count] [sum(CheckOverflow((promote_precision(cast(cast(ss_quantity as decimal(10,0)) as decimal(12,2))) * promote_precision(cast(ss_list_price as decimal(12,2)))), DecimalType(18,2), true)),count(1),sales,number_sales,sum(CheckOverflow((promote_precision(cast(cast(ss_quantity as decimal(10,0)) as decimal(12,2))) * promote_precision(cast(ss_list_price as decimal(12,2)))), DecimalType(18,2), true)),sum,isEmpty,count]
                  InputAdapter
<<<<<<< HEAD
                    Exchange [i_brand_id,i_class_id,i_category_id] #19
                      WholeStageCodegen (68)
=======
                    Exchange [i_brand_id,i_class_id,i_category_id] #21
                      WholeStageCodegen (88)
>>>>>>> a8eb443b
                        HashAggregate [i_brand_id,i_class_id,i_category_id,ss_quantity,ss_list_price] [sum,isEmpty,count,sum,isEmpty,count]
                          Project [ss_quantity,ss_list_price,i_brand_id,i_class_id,i_category_id]
                            BroadcastHashJoin [ss_item_sk,i_item_sk]
                              Project [ss_item_sk,ss_quantity,ss_list_price]
                                BroadcastHashJoin [ss_sold_date_sk,d_date_sk]
                                  InputAdapter
                                    SortMergeJoin [ss_item_sk,ss_item_sk]
<<<<<<< HEAD
                                      WholeStageCodegen (36)
                                        Sort [ss_item_sk]
                                          InputAdapter
                                            ReusedExchange [ss_sold_date_sk,ss_item_sk,ss_quantity,ss_list_price] #2
                                      WholeStageCodegen (50)
=======
                                      WholeStageCodegen (46)
                                        Sort [ss_item_sk]
                                          InputAdapter
                                            Exchange [ss_item_sk] #22
                                              WholeStageCodegen (45)
                                                Filter [ss_item_sk]
                                                  ColumnarToRow
                                                    InputAdapter
                                                      Scan parquet default.store_sales [ss_item_sk,ss_quantity,ss_list_price,ss_sold_date_sk]
                                                        SubqueryBroadcast [d_date_sk] #6
                                                          ReusedExchange [d_date_sk] #23
                                      WholeStageCodegen (65)
>>>>>>> a8eb443b
                                        Sort [ss_item_sk]
                                          InputAdapter
                                            ReusedExchange [ss_item_sk] #17
                                  InputAdapter
<<<<<<< HEAD
                                    BroadcastExchange #20
                                      WholeStageCodegen (51)
=======
                                    BroadcastExchange #23
                                      WholeStageCodegen (66)
>>>>>>> a8eb443b
                                        Project [d_date_sk]
                                          Filter [d_week_seq,d_date_sk]
                                            Subquery #7
                                              WholeStageCodegen (1)
                                                Project [d_week_seq]
                                                  Filter [d_year,d_moy,d_dom]
                                                    ColumnarToRow
                                                      InputAdapter
                                                        Scan parquet default.date_dim [d_week_seq,d_year,d_moy,d_dom]
                                            ColumnarToRow
                                              InputAdapter
                                                Scan parquet default.date_dim [d_date_sk,d_week_seq]
                              InputAdapter
<<<<<<< HEAD
                                ReusedExchange [i_item_sk,i_brand_id,i_class_id,i_category_id] #14
=======
                                ReusedExchange [i_item_sk,i_brand_id,i_class_id,i_category_id] #15
>>>>>>> a8eb443b
<|MERGE_RESOLUTION|>--- conflicted
+++ resolved
@@ -1,9 +1,5 @@
 TakeOrderedAndProject [i_brand_id,i_class_id,i_category_id,channel,sales,number_sales,channel,i_brand_id,i_class_id,i_category_id,sales,number_sales]
-<<<<<<< HEAD
-  WholeStageCodegen (70)
-=======
   WholeStageCodegen (90)
->>>>>>> a8eb443b
     BroadcastHashJoin [i_brand_id,i_class_id,i_category_id,i_brand_id,i_class_id,i_category_id]
       Project [i_brand_id,i_class_id,i_category_id,sales,number_sales]
         Filter [sum(CheckOverflow((promote_precision(cast(cast(ss_quantity as decimal(10,0)) as decimal(12,2))) * promote_precision(cast(ss_list_price as decimal(12,2)))), DecimalType(18,2), true))]
@@ -11,11 +7,7 @@
             WholeStageCodegen (8)
               HashAggregate [sum,count] [avg(CheckOverflow((promote_precision(cast(cast(quantity as decimal(10,0)) as decimal(12,2))) * promote_precision(cast(list_price as decimal(12,2)))), DecimalType(18,2), true)),average_sales,sum,count]
                 InputAdapter
-<<<<<<< HEAD
-                  Exchange #16
-=======
                   Exchange #18
->>>>>>> a8eb443b
                     WholeStageCodegen (7)
                       HashAggregate [quantity,list_price] [sum,count,sum,count]
                         InputAdapter
@@ -29,11 +21,7 @@
                                         SubqueryBroadcast [d_date_sk] #5
                                           ReusedExchange [d_date_sk] #19
                                   InputAdapter
-<<<<<<< HEAD
-                                    BroadcastExchange #17
-=======
                                     BroadcastExchange #19
->>>>>>> a8eb443b
                                       WholeStageCodegen (1)
                                         Project [d_date_sk]
                                           Filter [d_year,d_date_sk]
@@ -48,11 +36,7 @@
                                       Scan parquet default.catalog_sales [cs_quantity,cs_list_price,cs_sold_date_sk]
                                         ReusedSubquery [d_date_sk] #5
                                   InputAdapter
-<<<<<<< HEAD
-                                    ReusedExchange [d_date_sk] #17
-=======
                                     ReusedExchange [d_date_sk] #19
->>>>>>> a8eb443b
                             WholeStageCodegen (6)
                               Project [ws_quantity,ws_list_price]
                                 BroadcastHashJoin [ws_sold_date_sk,d_date_sk]
@@ -61,19 +45,11 @@
                                       Scan parquet default.web_sales [ws_quantity,ws_list_price,ws_sold_date_sk]
                                         ReusedSubquery [d_date_sk] #5
                                   InputAdapter
-<<<<<<< HEAD
-                                    ReusedExchange [d_date_sk] #17
-          HashAggregate [i_brand_id,i_class_id,i_category_id,sum,isEmpty,count] [sum(CheckOverflow((promote_precision(cast(cast(ss_quantity as decimal(10,0)) as decimal(12,2))) * promote_precision(cast(ss_list_price as decimal(12,2)))), DecimalType(18,2), true)),count(1),sales,number_sales,sum(CheckOverflow((promote_precision(cast(cast(ss_quantity as decimal(10,0)) as decimal(12,2))) * promote_precision(cast(ss_list_price as decimal(12,2)))), DecimalType(18,2), true)),sum,isEmpty,count]
-            InputAdapter
-              Exchange [i_brand_id,i_class_id,i_category_id] #1
-                WholeStageCodegen (34)
-=======
                                     ReusedExchange [d_date_sk] #19
           HashAggregate [i_brand_id,i_class_id,i_category_id,sum,isEmpty,count] [sum(CheckOverflow((promote_precision(cast(cast(ss_quantity as decimal(10,0)) as decimal(12,2))) * promote_precision(cast(ss_list_price as decimal(12,2)))), DecimalType(18,2), true)),count(1),sales,number_sales,sum(CheckOverflow((promote_precision(cast(cast(ss_quantity as decimal(10,0)) as decimal(12,2))) * promote_precision(cast(ss_list_price as decimal(12,2)))), DecimalType(18,2), true)),sum,isEmpty,count]
             InputAdapter
               Exchange [i_brand_id,i_class_id,i_category_id] #1
                 WholeStageCodegen (44)
->>>>>>> a8eb443b
                   HashAggregate [i_brand_id,i_class_id,i_category_id,ss_quantity,ss_list_price] [sum,isEmpty,count,sum,isEmpty,count]
                     Project [ss_quantity,ss_list_price,i_brand_id,i_class_id,i_category_id]
                       BroadcastHashJoin [ss_item_sk,i_item_sk]
@@ -89,14 +65,6 @@
                                           Filter [ss_item_sk]
                                             ColumnarToRow
                                               InputAdapter
-<<<<<<< HEAD
-                                                Scan parquet default.store_sales [ss_sold_date_sk,ss_item_sk,ss_quantity,ss_list_price]
-                                WholeStageCodegen (16)
-                                  Sort [ss_item_sk]
-                                    InputAdapter
-                                      Exchange [ss_item_sk] #3
-                                        WholeStageCodegen (15)
-=======
                                                 Scan parquet default.store_sales [ss_item_sk,ss_quantity,ss_list_price,ss_sold_date_sk]
                                                   SubqueryBroadcast [d_date_sk] #1
                                                     ReusedExchange [d_date_sk] #3
@@ -105,7 +73,6 @@
                                     InputAdapter
                                       Exchange [ss_item_sk] #4
                                         WholeStageCodegen (20)
->>>>>>> a8eb443b
                                           Project [i_item_sk]
                                             BroadcastHashJoin [i_brand_id,i_class_id,i_category_id,brand_id,class_id,category_id]
                                               Filter [i_brand_id,i_class_id,i_category_id]
@@ -113,90 +80,6 @@
                                                   InputAdapter
                                                     Scan parquet default.item [i_item_sk,i_brand_id,i_class_id,i_category_id]
                                               InputAdapter
-<<<<<<< HEAD
-                                                BroadcastExchange #4
-                                                  WholeStageCodegen (14)
-                                                    BroadcastHashJoin [brand_id,class_id,category_id,i_brand_id,i_class_id,i_category_id]
-                                                      HashAggregate [brand_id,class_id,category_id]
-                                                        HashAggregate [brand_id,class_id,category_id]
-                                                          BroadcastHashJoin [brand_id,class_id,category_id,i_brand_id,i_class_id,i_category_id]
-                                                            HashAggregate [brand_id,class_id,category_id]
-                                                              InputAdapter
-                                                                Exchange [brand_id,class_id,category_id] #5
-                                                                  WholeStageCodegen (5)
-                                                                    HashAggregate [brand_id,class_id,category_id]
-                                                                      Project [i_brand_id,i_class_id,i_category_id]
-                                                                        BroadcastHashJoin [ss_item_sk,i_item_sk]
-                                                                          Project [ss_item_sk]
-                                                                            BroadcastHashJoin [ss_sold_date_sk,d_date_sk]
-                                                                              Filter [ss_item_sk,ss_sold_date_sk]
-                                                                                ColumnarToRow
-                                                                                  InputAdapter
-                                                                                    Scan parquet default.store_sales [ss_sold_date_sk,ss_item_sk]
-                                                                              InputAdapter
-                                                                                BroadcastExchange #6
-                                                                                  WholeStageCodegen (3)
-                                                                                    Project [d_date_sk]
-                                                                                      Filter [d_year,d_date_sk]
-                                                                                        ColumnarToRow
-                                                                                          InputAdapter
-                                                                                            Scan parquet default.date_dim [d_date_sk,d_year]
-                                                                          InputAdapter
-                                                                            BroadcastExchange #7
-                                                                              WholeStageCodegen (4)
-                                                                                Filter [i_item_sk,i_brand_id,i_class_id,i_category_id]
-                                                                                  ColumnarToRow
-                                                                                    InputAdapter
-                                                                                      Scan parquet default.item [i_item_sk,i_brand_id,i_class_id,i_category_id]
-                                                            InputAdapter
-                                                              BroadcastExchange #8
-                                                                WholeStageCodegen (9)
-                                                                  HashAggregate [i_brand_id,i_class_id,i_category_id]
-                                                                    InputAdapter
-                                                                      Exchange [i_brand_id,i_class_id,i_category_id] #9
-                                                                        WholeStageCodegen (8)
-                                                                          HashAggregate [i_brand_id,i_class_id,i_category_id]
-                                                                            Project [i_brand_id,i_class_id,i_category_id]
-                                                                              BroadcastHashJoin [cs_item_sk,i_item_sk]
-                                                                                Project [cs_item_sk]
-                                                                                  BroadcastHashJoin [cs_sold_date_sk,d_date_sk]
-                                                                                    Filter [cs_item_sk,cs_sold_date_sk]
-                                                                                      ColumnarToRow
-                                                                                        InputAdapter
-                                                                                          Scan parquet default.catalog_sales [cs_sold_date_sk,cs_item_sk]
-                                                                                    InputAdapter
-                                                                                      ReusedExchange [d_date_sk] #6
-                                                                                InputAdapter
-                                                                                  BroadcastExchange #10
-                                                                                    WholeStageCodegen (7)
-                                                                                      Filter [i_item_sk]
-                                                                                        ColumnarToRow
-                                                                                          InputAdapter
-                                                                                            Scan parquet default.item [i_item_sk,i_brand_id,i_class_id,i_category_id]
-                                                      InputAdapter
-                                                        BroadcastExchange #11
-                                                          WholeStageCodegen (13)
-                                                            HashAggregate [i_brand_id,i_class_id,i_category_id]
-                                                              InputAdapter
-                                                                Exchange [i_brand_id,i_class_id,i_category_id] #12
-                                                                  WholeStageCodegen (12)
-                                                                    HashAggregate [i_brand_id,i_class_id,i_category_id]
-                                                                      Project [i_brand_id,i_class_id,i_category_id]
-                                                                        BroadcastHashJoin [ws_item_sk,i_item_sk]
-                                                                          Project [ws_item_sk]
-                                                                            BroadcastHashJoin [ws_sold_date_sk,d_date_sk]
-                                                                              Filter [ws_item_sk,ws_sold_date_sk]
-                                                                                ColumnarToRow
-                                                                                  InputAdapter
-                                                                                    Scan parquet default.web_sales [ws_sold_date_sk,ws_item_sk]
-                                                                              InputAdapter
-                                                                                ReusedExchange [d_date_sk] #6
-                                                                          InputAdapter
-                                                                            ReusedExchange [i_item_sk,i_brand_id,i_class_id,i_category_id] #10
-                            InputAdapter
-                              BroadcastExchange #13
-                                WholeStageCodegen (17)
-=======
                                                 BroadcastExchange #5
                                                   WholeStageCodegen (19)
                                                     HashAggregate [brand_id,class_id,category_id]
@@ -292,7 +175,6 @@
                             InputAdapter
                               BroadcastExchange #3
                                 WholeStageCodegen (22)
->>>>>>> a8eb443b
                                   Project [d_date_sk]
                                     Filter [d_week_seq,d_date_sk]
                                       Subquery #3
@@ -306,15 +188,6 @@
                                         InputAdapter
                                           Scan parquet default.date_dim [d_date_sk,d_week_seq]
                         InputAdapter
-<<<<<<< HEAD
-                          BroadcastExchange #14
-                            SortMergeJoin [i_item_sk,ss_item_sk]
-                              WholeStageCodegen (19)
-                                Sort [i_item_sk]
-                                  InputAdapter
-                                    Exchange [i_item_sk] #15
-                                      WholeStageCodegen (18)
-=======
                           BroadcastExchange #15
                             SortMergeJoin [i_item_sk,ss_item_sk]
                               WholeStageCodegen (24)
@@ -322,39 +195,24 @@
                                   InputAdapter
                                     Exchange [i_item_sk] #16
                                       WholeStageCodegen (23)
->>>>>>> a8eb443b
                                         Filter [i_item_sk,i_brand_id,i_class_id,i_category_id]
                                           ColumnarToRow
                                             InputAdapter
                                               Scan parquet default.item [i_item_sk,i_brand_id,i_class_id,i_category_id]
-<<<<<<< HEAD
-                              WholeStageCodegen (33)
-=======
                               WholeStageCodegen (43)
->>>>>>> a8eb443b
                                 Sort [ss_item_sk]
                                   InputAdapter
                                     ReusedExchange [ss_item_sk] #17
       InputAdapter
-<<<<<<< HEAD
-        BroadcastExchange #18
-          WholeStageCodegen (69)
-=======
         BroadcastExchange #20
           WholeStageCodegen (89)
->>>>>>> a8eb443b
             Project [i_brand_id,i_class_id,i_category_id,sales,number_sales]
               Filter [sum(CheckOverflow((promote_precision(cast(cast(ss_quantity as decimal(10,0)) as decimal(12,2))) * promote_precision(cast(ss_list_price as decimal(12,2)))), DecimalType(18,2), true))]
                 ReusedSubquery [average_sales] #4
                 HashAggregate [i_brand_id,i_class_id,i_category_id,sum,isEmpty,count] [sum(CheckOverflow((promote_precision(cast(cast(ss_quantity as decimal(10,0)) as decimal(12,2))) * promote_precision(cast(ss_list_price as decimal(12,2)))), DecimalType(18,2), true)),count(1),sales,number_sales,sum(CheckOverflow((promote_precision(cast(cast(ss_quantity as decimal(10,0)) as decimal(12,2))) * promote_precision(cast(ss_list_price as decimal(12,2)))), DecimalType(18,2), true)),sum,isEmpty,count]
                   InputAdapter
-<<<<<<< HEAD
-                    Exchange [i_brand_id,i_class_id,i_category_id] #19
-                      WholeStageCodegen (68)
-=======
                     Exchange [i_brand_id,i_class_id,i_category_id] #21
                       WholeStageCodegen (88)
->>>>>>> a8eb443b
                         HashAggregate [i_brand_id,i_class_id,i_category_id,ss_quantity,ss_list_price] [sum,isEmpty,count,sum,isEmpty,count]
                           Project [ss_quantity,ss_list_price,i_brand_id,i_class_id,i_category_id]
                             BroadcastHashJoin [ss_item_sk,i_item_sk]
@@ -362,13 +220,6 @@
                                 BroadcastHashJoin [ss_sold_date_sk,d_date_sk]
                                   InputAdapter
                                     SortMergeJoin [ss_item_sk,ss_item_sk]
-<<<<<<< HEAD
-                                      WholeStageCodegen (36)
-                                        Sort [ss_item_sk]
-                                          InputAdapter
-                                            ReusedExchange [ss_sold_date_sk,ss_item_sk,ss_quantity,ss_list_price] #2
-                                      WholeStageCodegen (50)
-=======
                                       WholeStageCodegen (46)
                                         Sort [ss_item_sk]
                                           InputAdapter
@@ -381,18 +232,12 @@
                                                         SubqueryBroadcast [d_date_sk] #6
                                                           ReusedExchange [d_date_sk] #23
                                       WholeStageCodegen (65)
->>>>>>> a8eb443b
                                         Sort [ss_item_sk]
                                           InputAdapter
                                             ReusedExchange [ss_item_sk] #17
                                   InputAdapter
-<<<<<<< HEAD
-                                    BroadcastExchange #20
-                                      WholeStageCodegen (51)
-=======
                                     BroadcastExchange #23
                                       WholeStageCodegen (66)
->>>>>>> a8eb443b
                                         Project [d_date_sk]
                                           Filter [d_week_seq,d_date_sk]
                                             Subquery #7
@@ -406,8 +251,4 @@
                                               InputAdapter
                                                 Scan parquet default.date_dim [d_date_sk,d_week_seq]
                               InputAdapter
-<<<<<<< HEAD
-                                ReusedExchange [i_item_sk,i_brand_id,i_class_id,i_category_id] #14
-=======
-                                ReusedExchange [i_item_sk,i_brand_id,i_class_id,i_category_id] #15
->>>>>>> a8eb443b
+                                ReusedExchange [i_item_sk,i_brand_id,i_class_id,i_category_id] #15