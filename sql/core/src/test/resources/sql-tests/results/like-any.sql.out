-- Automatically generated by SQLQueryTestSuite
-- !query
CREATE OR REPLACE TEMPORARY VIEW like_any_table AS SELECT * FROM (VALUES
  ('google', '%oo%'),
  ('facebook', '%oo%'),
  ('linkedin', '%in'))
  as t1(company, pat)
-- !query schema
struct<>
-- !query output



-- !query
SELECT company FROM like_any_table WHERE company LIKE ANY ('%oo%', '%in', 'fa%')
-- !query schema
struct<company:string>
-- !query output
facebook
google
linkedin


-- !query
SELECT company FROM like_any_table WHERE company LIKE ANY ('microsoft', '%yoo%')
-- !query schema
struct<company:string>
-- !query output



-- !query
select
    company,
    CASE
        WHEN company LIKE ANY ('%oo%', '%in', 'fa%') THEN 'Y'
        ELSE 'N'
    END AS is_available,
    CASE
        WHEN company LIKE ANY ('%oo%', 'fa%') OR company LIKE ANY ('%in', 'ms%') THEN 'Y'
        ELSE 'N'
    END AS mix
FROM like_any_table
-- !query schema
struct<company:string,is_available:string,mix:string>
-- !query output
facebook	Y	Y
google	Y	Y
linkedin	Y	Y


-- !query
SELECT company FROM like_any_table WHERE company LIKE ANY ('%zz%', pat)
-- !query schema
struct<company:string>
-- !query output
facebook
google
linkedin


-- !query
SELECT company FROM like_any_table WHERE company NOT LIKE ANY ('%oo%', '%in', 'fa%')
-- !query schema
struct<company:string>
-- !query output
facebook
google
linkedin


-- !query
SELECT company FROM like_any_table WHERE company NOT LIKE ANY ('microsoft', '%yoo%')
-- !query schema
struct<company:string>
-- !query output
facebook
google
linkedin


-- !query
SELECT company FROM like_any_table WHERE company NOT LIKE ANY ('%oo%', 'fa%')
-- !query schema
struct<company:string>
-- !query output
google
linkedin


-- !query
SELECT company FROM like_any_table WHERE NOT company LIKE ANY ('%oo%', 'fa%')
-- !query schema
struct<company:string>
-- !query output
linkedin


-- !query
SELECT company FROM like_any_table WHERE company LIKE ANY ('%oo%', NULL)
-- !query schema
struct<company:string>
-- !query output
facebook
google


-- !query
SELECT company FROM like_any_table WHERE company NOT LIKE ANY ('%oo%', NULL)
-- !query schema
struct<company:string>
-- !query output
linkedin


-- !query
SELECT company FROM like_any_table WHERE company LIKE ANY (NULL, NULL)
-- !query schema
struct<company:string>
-- !query output



-- !query
SELECT company FROM like_any_table WHERE company NOT LIKE ANY (NULL, NULL)
-- !query schema
struct<company:string>
-- !query output



-- !query
SELECT company FROM like_any_table WHERE company LIKE ANY ()
-- !query schema
struct<>
-- !query output
org.apache.spark.sql.catalyst.parser.ParseException
{
<<<<<<< HEAD
  "errorClass" : "LEGACY",
  "messageParameters" : {
    "message" : "\nExpected something between '(' and ')'.(line 1, pos 49)\n\n== SQL ==\nSELECT company FROM like_any_table WHERE company LIKE ANY ()\n-------------------------------------------------^^^\n"
  }
=======
  "errorClass" : "_LEGACY_ERROR_TEMP_0064",
  "messageParameters" : {
    "msg" : "Expected something between '(' and ')'."
  },
  "queryContext" : [ {
    "objectType" : "",
    "objectName" : "",
    "startIndex" : 50,
    "stopIndex" : 60,
    "fragment" : "LIKE ANY ()"
  } ]
>>>>>>> a428e44d
}<|MERGE_RESOLUTION|>--- conflicted
+++ resolved
@@ -136,12 +136,6 @@
 -- !query output
 org.apache.spark.sql.catalyst.parser.ParseException
 {
-<<<<<<< HEAD
-  "errorClass" : "LEGACY",
-  "messageParameters" : {
-    "message" : "\nExpected something between '(' and ')'.(line 1, pos 49)\n\n== SQL ==\nSELECT company FROM like_any_table WHERE company LIKE ANY ()\n-------------------------------------------------^^^\n"
-  }
-=======
   "errorClass" : "_LEGACY_ERROR_TEMP_0064",
   "messageParameters" : {
     "msg" : "Expected something between '(' and ')'."
@@ -153,5 +147,4 @@
     "stopIndex" : 60,
     "fragment" : "LIKE ANY ()"
   } ]
->>>>>>> a428e44d
 }