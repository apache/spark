--- conflicted
+++ resolved
@@ -218,12 +218,6 @@
 -- !query output
 org.apache.spark.sql.AnalysisException
 {
-<<<<<<< HEAD
-  "errorClass" : "LEGACY",
-  "messageParameters" : {
-    "message" : "GROUP BY position 3 is not in select list (valid range is [1, 2]); line 1 pos 63"
-  }
-=======
   "errorClass" : "GROUP_BY_POS_OUT_OF_RANGE",
   "sqlState" : "42000",
   "messageParameters" : {
@@ -237,7 +231,6 @@
     "stopIndex" : 64,
     "fragment" : "3"
   } ]
->>>>>>> a428e44d
 }
 
 
