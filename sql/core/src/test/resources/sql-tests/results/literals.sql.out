-- Automatically generated by SQLQueryTestSuite
-- Number of queries: 50


-- !query
select null, Null, nUll
<<<<<<< HEAD
-- !query 0 schema
struct<NULL:void,NULL:void,NULL:void>
-- !query 0 output
=======
-- !query schema
struct<NULL:null,NULL:null,NULL:null>
-- !query output
>>>>>>> a0187cd6
NULL	NULL	NULL


-- !query
select true, tRue, false, fALse
-- !query schema
struct<true:boolean,true:boolean,false:boolean,false:boolean>
-- !query output
true	true	false	false


-- !query
select 1Y
-- !query schema
struct<1:tinyint>
-- !query output
1


-- !query
select 127Y, -128Y
-- !query schema
struct<127:tinyint,-128:tinyint>
-- !query output
127	-128


-- !query
select 128Y
-- !query schema
struct<>
-- !query output
org.apache.spark.sql.catalyst.parser.ParseException

Numeric literal 128 does not fit in range [-128, 127] for type tinyint(line 1, pos 7)

== SQL ==
select 128Y
-------^^^


-- !query
select 1S
-- !query schema
struct<1:smallint>
-- !query output
1


-- !query
select 32767S, -32768S
-- !query schema
struct<32767:smallint,-32768:smallint>
-- !query output
32767	-32768


-- !query
select 32768S
-- !query schema
struct<>
-- !query output
org.apache.spark.sql.catalyst.parser.ParseException

Numeric literal 32768 does not fit in range [-32768, 32767] for type smallint(line 1, pos 7)

== SQL ==
select 32768S
-------^^^


-- !query
select 1L, 2147483648L
-- !query schema
struct<1:bigint,2147483648:bigint>
-- !query output
1	2147483648


-- !query
select 9223372036854775807L, -9223372036854775808L
-- !query schema
struct<9223372036854775807:bigint,-9223372036854775808:bigint>
-- !query output
9223372036854775807	-9223372036854775808


-- !query
select 9223372036854775808L
-- !query schema
struct<>
-- !query output
org.apache.spark.sql.catalyst.parser.ParseException

Numeric literal 9223372036854775808 does not fit in range [-9223372036854775808, 9223372036854775807] for type bigint(line 1, pos 7)

== SQL ==
select 9223372036854775808L
-------^^^


-- !query
select 1, -1
-- !query schema
struct<1:int,-1:int>
-- !query output
1	-1


-- !query
select 2147483647, -2147483648
-- !query schema
struct<2147483647:int,-2147483648:int>
-- !query output
2147483647	-2147483648


-- !query
select 9223372036854775807, -9223372036854775808
-- !query schema
struct<9223372036854775807:bigint,-9223372036854775808:bigint>
-- !query output
9223372036854775807	-9223372036854775808


-- !query
select 9223372036854775808, -9223372036854775809
-- !query schema
struct<9223372036854775808:decimal(19,0),-9223372036854775809:decimal(19,0)>
-- !query output
9223372036854775808	-9223372036854775809


-- !query
select 1234567890123456789012345678901234567890
-- !query schema
struct<>
-- !query output
org.apache.spark.sql.catalyst.parser.ParseException

decimal can only support precision up to 38
== SQL ==
select 1234567890123456789012345678901234567890


-- !query
select 1234567890123456789012345678901234567890.0
-- !query schema
struct<>
-- !query output
org.apache.spark.sql.catalyst.parser.ParseException

decimal can only support precision up to 38
== SQL ==
select 1234567890123456789012345678901234567890.0


-- !query
select 1D, 1.2D, 1e10, 1.5e5, .10D, 0.10D, .1e5, .9e+2, 0.9e+2, 900e-1, 9.e+1
-- !query schema
struct<1.0:double,1.2:double,1.0E10:double,150000.0:double,0.1:double,0.1:double,10000.0:double,90.0:double,90.0:double,90.0:double,90.0:double>
-- !query output
1.0	1.2	1.0E10	150000.0	0.1	0.1	10000.0	90.0	90.0	90.0	90.0


-- !query
select -1D, -1.2D, -1e10, -1.5e5, -.10D, -0.10D, -.1e5
-- !query schema
struct<-1.0:double,-1.2:double,-1.0E10:double,-150000.0:double,-0.1:double,-0.1:double,-10000.0:double>
-- !query output
-1.0	-1.2	-1.0E10	-150000.0	-0.1	-0.1	-10000.0


-- !query
select .e3
-- !query schema
struct<>
-- !query output
org.apache.spark.sql.catalyst.parser.ParseException

no viable alternative at input 'select .'(line 1, pos 7)

== SQL ==
select .e3
-------^^^


-- !query
select 1E309, -1E309
-- !query schema
struct<>
-- !query output
org.apache.spark.sql.catalyst.parser.ParseException

Numeric literal 1E309 does not fit in range [-1.7976931348623157E+308, 1.7976931348623157E+308] for type double(line 1, pos 7)

== SQL ==
select 1E309, -1E309
-------^^^


-- !query
select 0.3, -0.8, .5, -.18, 0.1111, .1111
-- !query schema
struct<0.3:decimal(1,1),-0.8:decimal(1,1),0.5:decimal(1,1),-0.18:decimal(2,2),0.1111:decimal(4,4),0.1111:decimal(4,4)>
-- !query output
0.3	-0.8	0.5	-0.18	0.1111	0.1111


-- !query
select 123456789012345678901234567890123456789e10d, 123456789012345678901234567890123456789.1e10d
-- !query schema
struct<1.2345678901234568E48:double,1.2345678901234568E48:double>
-- !query output
1.2345678901234568E48	1.2345678901234568E48


-- !query
select "Hello Peter!", 'hello lee!'
-- !query schema
struct<Hello Peter!:string,hello lee!:string>
-- !query output
Hello Peter!	hello lee!


-- !query
select 'hello' 'world', 'hello' " " 'lee'
-- !query schema
struct<helloworld:string,hello lee:string>
-- !query output
helloworld	hello lee


-- !query
select "hello 'peter'"
-- !query schema
struct<hello 'peter':string>
-- !query output
hello 'peter'


-- !query
select 'pattern%', 'no-pattern\%', 'pattern\\%', 'pattern\\\%'
-- !query schema
struct<pattern%:string,no-pattern\%:string,pattern\%:string,pattern\\%:string>
-- !query output
pattern%	no-pattern\%	pattern\%	pattern\\%


-- !query
select '\'', '"', '\n', '\r', '\t', 'Z'
-- !query schema
struct<':string,":string,
:string,
:string,	:string,Z:string>
-- !query output
'	"	
	
			Z


-- !query
select '\110\145\154\154\157\041'
-- !query schema
struct<Hello!:string>
-- !query output
Hello!


-- !query
select '\u0057\u006F\u0072\u006C\u0064\u0020\u003A\u0029'
-- !query schema
struct<World :):string>
-- !query output
World :)


-- !query
select dAte '2016-03-12'
-- !query schema
struct<DATE '2016-03-12':date>
-- !query output
2016-03-12


-- !query
select date 'mar 11 2016'
-- !query schema
struct<>
-- !query output
org.apache.spark.sql.catalyst.parser.ParseException

Cannot parse the DATE value: mar 11 2016(line 1, pos 7)

== SQL ==
select date 'mar 11 2016'
-------^^^


-- !query
select tImEstAmp '2016-03-11 20:54:00.000'
-- !query schema
struct<TIMESTAMP '2016-03-11 20:54:00':timestamp>
-- !query output
2016-03-11 20:54:00


-- !query
select timestamp '2016-33-11 20:54:00.000'
-- !query schema
struct<>
-- !query output
org.apache.spark.sql.catalyst.parser.ParseException

Cannot parse the TIMESTAMP value: 2016-33-11 20:54:00.000(line 1, pos 7)

== SQL ==
select timestamp '2016-33-11 20:54:00.000'
-------^^^


-- !query
select GEO '(10,-6)'
-- !query schema
struct<>
-- !query output
org.apache.spark.sql.catalyst.parser.ParseException

Literals of type 'GEO' are currently not supported.(line 1, pos 7)

== SQL ==
select GEO '(10,-6)'
-------^^^


-- !query
select 90912830918230182310293801923652346786BD, 123.0E-28BD, 123.08BD
-- !query schema
struct<90912830918230182310293801923652346786:decimal(38,0),1.230E-26:decimal(29,29),123.08:decimal(5,2)>
-- !query output
90912830918230182310293801923652346786	0.00000000000000000000000001230	123.08


-- !query
select 1.20E-38BD
-- !query schema
struct<>
-- !query output
org.apache.spark.sql.catalyst.parser.ParseException

decimal can only support precision up to 38(line 1, pos 7)

== SQL ==
select 1.20E-38BD
-------^^^


-- !query
select x'2379ACFe'
-- !query schema
struct<X'2379ACFE':binary>
-- !query output
#y��


-- !query
select X'XuZ'
-- !query schema
struct<>
-- !query output
org.apache.spark.sql.catalyst.parser.ParseException

contains illegal character for hexBinary: 0XuZ(line 1, pos 7)

== SQL ==
select X'XuZ'
-------^^^


-- !query
SELECT 3.14, -3.14, 3.14e8, 3.14e-8, -3.14e8, -3.14e-8, 3.14e+8, 3.14E8, 3.14E-8
-- !query schema
struct<3.14:decimal(3,2),-3.14:decimal(3,2),3.14E8:double,3.14E-8:double,-3.14E8:double,-3.14E-8:double,3.14E8:double,3.14E8:double,3.14E-8:double>
-- !query output
3.14	-3.14	3.14E8	3.14E-8	-3.14E8	-3.14E-8	3.14E8	3.14E8	3.14E-8


-- !query
select +date '1999-01-01'
-- !query schema
struct<>
-- !query output
org.apache.spark.sql.AnalysisException
cannot resolve '(+ DATE '1999-01-01')' due to data type mismatch: argument 1 requires (numeric or interval) type, however, 'DATE '1999-01-01'' is of date type.; line 1 pos 7


-- !query
select +timestamp '1999-01-01'
-- !query schema
struct<>
-- !query output
org.apache.spark.sql.AnalysisException
cannot resolve '(+ TIMESTAMP '1999-01-01 00:00:00')' due to data type mismatch: argument 1 requires (numeric or interval) type, however, 'TIMESTAMP '1999-01-01 00:00:00'' is of timestamp type.; line 1 pos 7


-- !query
select +interval '1 day'
-- !query schema
struct<(+ INTERVAL '1 days'):interval>
-- !query output
1 days


-- !query
select +map(1, 2)
-- !query schema
struct<>
-- !query output
org.apache.spark.sql.AnalysisException
cannot resolve '(+ map(1, 2))' due to data type mismatch: argument 1 requires (numeric or interval) type, however, 'map(1, 2)' is of map<int,int> type.; line 1 pos 7


-- !query
select +array(1,2)
-- !query schema
struct<>
-- !query output
org.apache.spark.sql.AnalysisException
cannot resolve '(+ array(1, 2))' due to data type mismatch: argument 1 requires (numeric or interval) type, however, 'array(1, 2)' is of array<int> type.; line 1 pos 7


-- !query
select +named_struct('a', 1, 'b', 'spark')
-- !query schema
struct<>
-- !query output
org.apache.spark.sql.AnalysisException
cannot resolve '(+ named_struct('a', 1, 'b', 'spark'))' due to data type mismatch: argument 1 requires (numeric or interval) type, however, 'named_struct('a', 1, 'b', 'spark')' is of struct<a:int,b:string> type.; line 1 pos 7


-- !query
select +X'1'
-- !query schema
struct<>
-- !query output
org.apache.spark.sql.AnalysisException
cannot resolve '(+ X'01')' due to data type mismatch: argument 1 requires (numeric or interval) type, however, 'X'01'' is of binary type.; line 1 pos 7


-- !query
select -date '1999-01-01'
-- !query schema
struct<>
-- !query output
org.apache.spark.sql.AnalysisException
cannot resolve '(- DATE '1999-01-01')' due to data type mismatch: argument 1 requires (numeric or interval) type, however, 'DATE '1999-01-01'' is of date type.; line 1 pos 7


-- !query
select -timestamp '1999-01-01'
-- !query schema
struct<>
-- !query output
org.apache.spark.sql.AnalysisException
cannot resolve '(- TIMESTAMP '1999-01-01 00:00:00')' due to data type mismatch: argument 1 requires (numeric or interval) type, however, 'TIMESTAMP '1999-01-01 00:00:00'' is of timestamp type.; line 1 pos 7


-- !query
select -x'2379ACFe'
-- !query schema
struct<>
-- !query output
org.apache.spark.sql.AnalysisException
cannot resolve '(- X'2379ACFE')' due to data type mismatch: argument 1 requires (numeric or interval) type, however, 'X'2379ACFE'' is of binary type.; line 1 pos 7<|MERGE_RESOLUTION|>--- conflicted
+++ resolved
@@ -4,15 +4,9 @@
 
 -- !query
 select null, Null, nUll
-<<<<<<< HEAD
--- !query 0 schema
+-- !query schema
 struct<NULL:void,NULL:void,NULL:void>
--- !query 0 output
-=======
--- !query schema
-struct<NULL:null,NULL:null,NULL:null>
--- !query output
->>>>>>> a0187cd6
+-- !query output
 NULL	NULL	NULL
 
 
@@ -266,11 +260,11 @@
 select '\'', '"', '\n', '\r', '\t', 'Z'
 -- !query schema
 struct<':string,":string,
-:string,
+:string, :string,	:string,Z:string>
 -- !query output
 '	"	
-	
+	 			Z
 
 
