--- conflicted
+++ resolved
@@ -283,9 +283,6 @@
 struct<>
 -- !query output
 org.apache.spark.sql.AnalysisException
-<<<<<<< HEAD
-Table or view not found: temp_v; line 1 pos 5
-=======
 {
   "errorClass" : "FORBIDDEN_OPERATION",
   "messageParameters" : {
@@ -294,7 +291,6 @@
     "statement" : "DESC PARTITION"
   }
 }
->>>>>>> 74796b10
 
 
 -- !query
@@ -339,9 +335,6 @@
 struct<>
 -- !query output
 org.apache.spark.sql.AnalysisException
-<<<<<<< HEAD
-Table or view not found: v; line 1 pos 5
-=======
 {
   "errorClass" : "FORBIDDEN_OPERATION",
   "messageParameters" : {
@@ -350,7 +343,6 @@
     "statement" : "DESC PARTITION"
   }
 }
->>>>>>> 74796b10
 
 
 -- !query
