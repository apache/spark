--- conflicted
+++ resolved
@@ -1155,7 +1155,336 @@
 
 
 -- !query
-<<<<<<< HEAD
+table join_test_t1
+|> inner join join_test_empty_table
+-- !query schema
+struct<a:int,a:int>
+-- !query output
+
+
+
+-- !query
+table join_test_t1
+|> cross join join_test_empty_table
+-- !query schema
+struct<a:int,a:int>
+-- !query output
+
+
+
+-- !query
+table join_test_t1
+|> left outer join join_test_empty_table
+-- !query schema
+struct<a:int,a:int>
+-- !query output
+1	NULL
+
+
+-- !query
+table join_test_t1
+|> right outer join join_test_empty_table
+-- !query schema
+struct<a:int,a:int>
+-- !query output
+
+
+
+-- !query
+table join_test_t1
+|> full outer join join_test_empty_table using (a)
+-- !query schema
+struct<a:int>
+-- !query output
+1
+
+
+-- !query
+table join_test_t1
+|> full outer join join_test_empty_table on (join_test_t1.a = join_test_empty_table.a)
+-- !query schema
+struct<a:int,a:int>
+-- !query output
+1	NULL
+
+
+-- !query
+table join_test_t1
+|> left semi join join_test_empty_table
+-- !query schema
+struct<a:int>
+-- !query output
+
+
+
+-- !query
+table join_test_t1
+|> left anti join join_test_empty_table
+-- !query schema
+struct<a:int>
+-- !query output
+1
+
+
+-- !query
+select * from join_test_t1 where true
+|> inner join join_test_empty_table
+-- !query schema
+struct<a:int,a:int>
+-- !query output
+
+
+
+-- !query
+select 1 as x, 2 as y
+|> inner join (select 1 as x, 4 as y) using (x)
+-- !query schema
+struct<x:int,y:int,y:int>
+-- !query output
+1	2	4
+
+
+-- !query
+table join_test_t1
+|> inner join (join_test_t2 jt2 inner join join_test_t3 jt3 using (a)) using (a)
+|> select a, join_test_t1.a, jt2.a, jt3.a
+-- !query schema
+struct<a:int,a:int,a:int,a:int>
+-- !query output
+1	1	1	1
+
+
+-- !query
+table join_test_t1
+|> inner join join_test_t2 tablesample (100 percent) repeatable (0) jt2 using (a)
+-- !query schema
+struct<a:int>
+-- !query output
+1
+
+
+-- !query
+table join_test_t1
+|> inner join (select 1 as a) tablesample (100 percent) repeatable (0) jt2 using (a)
+-- !query schema
+struct<a:int>
+-- !query output
+1
+
+
+-- !query
+table join_test_t1
+|> join join_test_t1 using (a)
+-- !query schema
+struct<a:int>
+-- !query output
+1
+
+
+-- !query
+table lateral_test_t1
+|> join lateral (select c1)
+-- !query schema
+struct<c1:int,c2:int,c1:int>
+-- !query output
+0	1	0
+1	2	1
+
+
+-- !query
+table lateral_test_t1
+|> join lateral (select c1 from lateral_test_t2)
+-- !query schema
+struct<c1:int,c2:int,c1:int>
+-- !query output
+0	1	0
+0	1	0
+1	2	0
+1	2	0
+
+
+-- !query
+table lateral_test_t1
+|> join lateral (select lateral_test_t1.c1 from lateral_test_t2)
+-- !query schema
+struct<c1:int,c2:int,c1:int>
+-- !query output
+0	1	0
+0	1	0
+1	2	1
+1	2	1
+
+
+-- !query
+table lateral_test_t1
+|> join lateral (select lateral_test_t1.c1 + t2.c1 from lateral_test_t2 t2)
+-- !query schema
+struct<c1:int,c2:int,(outer(lateral_test_t1.c1) + c1):int>
+-- !query output
+0	1	0
+0	1	0
+1	2	1
+1	2	1
+
+
+-- !query
+table lateral_test_t1
+|> join lateral (select *)
+-- !query schema
+struct<c1:int,c2:int>
+-- !query output
+0	1
+1	2
+
+
+-- !query
+table lateral_test_t1
+|> join lateral (select * from lateral_test_t2)
+-- !query schema
+struct<c1:int,c2:int,c1:int,c2:int>
+-- !query output
+0	1	0	2
+0	1	0	3
+1	2	0	2
+1	2	0	3
+
+
+-- !query
+table lateral_test_t1
+|> join lateral (select lateral_test_t1.* from lateral_test_t2)
+-- !query schema
+struct<c1:int,c2:int,c1:int,c2:int>
+-- !query output
+0	1	0	1
+0	1	0	1
+1	2	1	2
+1	2	1	2
+
+
+-- !query
+table lateral_test_t1
+|> join lateral (select lateral_test_t1.*, t2.* from lateral_test_t2 t2)
+-- !query schema
+struct<c1:int,c2:int,c1:int,c2:int,c1:int,c2:int>
+-- !query output
+0	1	0	1	0	2
+0	1	0	1	0	3
+1	2	1	2	0	2
+1	2	1	2	0	3
+
+
+-- !query
+table lateral_test_t1
+|> join lateral_test_t2
+|> join lateral (select lateral_test_t1.c2 + lateral_test_t2.c2)
+-- !query schema
+struct<c1:int,c2:int,c1:int,c2:int,(outer(lateral_test_t1.c2) + outer(lateral_test_t2.c2)):int>
+-- !query output
+0	1	0	2	3
+0	1	0	3	4
+1	2	0	2	4
+1	2	0	3	5
+
+
+-- !query
+table natural_join_test_t1
+|> natural join natural_join_test_t2
+|> where k = "one"
+-- !query schema
+struct<k:string,v1:int,v2:int>
+-- !query output
+one	1	1
+one	1	5
+
+
+-- !query
+table natural_join_test_t1
+|> natural join natural_join_test_t2 nt2
+|> select natural_join_test_t1.*
+-- !query schema
+struct<k:string,v1:int>
+-- !query output
+one	1
+one	1
+two	2
+
+
+-- !query
+table natural_join_test_t1
+|> natural join natural_join_test_t2 nt2
+|> natural join natural_join_test_t3 nt3
+|> select natural_join_test_t1.*, nt2.*, nt3.*
+-- !query schema
+struct<k:string,v1:int,k:string,v2:int,k:string,v3:int>
+-- !query output
+one	1	one	1	one	4
+one	1	one	1	one	6
+one	1	one	5	one	4
+one	1	one	5	one	6
+two	2	two	22	two	5
+
+
+-- !query
+table join_test_t1
+|> inner join join_test_empty_table
+   inner join join_test_empty_table
+-- !query schema
+struct<>
+-- !query output
+org.apache.spark.sql.catalyst.parser.ParseException
+{
+  "errorClass" : "PARSE_SYNTAX_ERROR",
+  "sqlState" : "42601",
+  "messageParameters" : {
+    "error" : "'inner'",
+    "hint" : ""
+  }
+}
+
+
+-- !query
+table join_test_t1
+|> select 1 + 2 as result
+|> full outer join join_test_empty_table on (join_test_t1.a = join_test_empty_table.a)
+-- !query schema
+struct<>
+-- !query output
+org.apache.spark.sql.catalyst.ExtendedAnalysisException
+{
+  "errorClass" : "UNRESOLVED_COLUMN.WITH_SUGGESTION",
+  "sqlState" : "42703",
+  "messageParameters" : {
+    "objectName" : "`join_test_t1`.`a`",
+    "proposal" : "`result`, `join_test_empty_table`.`a`"
+  },
+  "queryContext" : [ {
+    "objectType" : "",
+    "objectName" : "",
+    "startIndex" : 91,
+    "stopIndex" : 104,
+    "fragment" : "join_test_t1.a"
+  } ]
+}
+
+
+-- !query
+table join_test_t1 jt
+|> cross join (select * from jt)
+-- !query schema
+struct<>
+-- !query output
+org.apache.spark.sql.catalyst.parser.ParseException
+{
+  "errorClass" : "PARSE_SYNTAX_ERROR",
+  "sqlState" : "42601",
+  "messageParameters" : {
+    "error" : "'jt'",
+    "hint" : ""
+  }
+}
+
+
+-- !query
 table t
 |> union all table t
 -- !query schema
@@ -1313,310 +1642,17 @@
     "stopIndex" : 40,
     "fragment" : "table t\n|> select x\n|> union all table t"
   } ]
-=======
-table join_test_t1
-|> inner join join_test_empty_table
--- !query schema
-struct<a:int,a:int>
--- !query output
-
-
-
--- !query
-table join_test_t1
-|> cross join join_test_empty_table
--- !query schema
-struct<a:int,a:int>
--- !query output
-
-
-
--- !query
-table join_test_t1
-|> left outer join join_test_empty_table
--- !query schema
-struct<a:int,a:int>
--- !query output
-1	NULL
-
-
--- !query
-table join_test_t1
-|> right outer join join_test_empty_table
--- !query schema
-struct<a:int,a:int>
--- !query output
-
-
-
--- !query
-table join_test_t1
-|> full outer join join_test_empty_table using (a)
--- !query schema
-struct<a:int>
--- !query output
-1
-
-
--- !query
-table join_test_t1
-|> full outer join join_test_empty_table on (join_test_t1.a = join_test_empty_table.a)
--- !query schema
-struct<a:int,a:int>
--- !query output
-1	NULL
-
-
--- !query
-table join_test_t1
-|> left semi join join_test_empty_table
--- !query schema
-struct<a:int>
--- !query output
-
-
-
--- !query
-table join_test_t1
-|> left anti join join_test_empty_table
--- !query schema
-struct<a:int>
--- !query output
-1
-
-
--- !query
-select * from join_test_t1 where true
-|> inner join join_test_empty_table
--- !query schema
-struct<a:int,a:int>
--- !query output
-
-
-
--- !query
-select 1 as x, 2 as y
-|> inner join (select 1 as x, 4 as y) using (x)
--- !query schema
-struct<x:int,y:int,y:int>
--- !query output
-1	2	4
-
-
--- !query
-table join_test_t1
-|> inner join (join_test_t2 jt2 inner join join_test_t3 jt3 using (a)) using (a)
-|> select a, join_test_t1.a, jt2.a, jt3.a
--- !query schema
-struct<a:int,a:int,a:int,a:int>
--- !query output
-1	1	1	1
-
-
--- !query
-table join_test_t1
-|> inner join join_test_t2 tablesample (100 percent) repeatable (0) jt2 using (a)
--- !query schema
-struct<a:int>
--- !query output
-1
-
-
--- !query
-table join_test_t1
-|> inner join (select 1 as a) tablesample (100 percent) repeatable (0) jt2 using (a)
--- !query schema
-struct<a:int>
--- !query output
-1
-
-
--- !query
-table join_test_t1
-|> join join_test_t1 using (a)
--- !query schema
-struct<a:int>
--- !query output
-1
-
-
--- !query
-table lateral_test_t1
-|> join lateral (select c1)
--- !query schema
-struct<c1:int,c2:int,c1:int>
--- !query output
-0	1	0
-1	2	1
-
-
--- !query
-table lateral_test_t1
-|> join lateral (select c1 from lateral_test_t2)
--- !query schema
-struct<c1:int,c2:int,c1:int>
--- !query output
-0	1	0
-0	1	0
-1	2	0
-1	2	0
-
-
--- !query
-table lateral_test_t1
-|> join lateral (select lateral_test_t1.c1 from lateral_test_t2)
--- !query schema
-struct<c1:int,c2:int,c1:int>
--- !query output
-0	1	0
-0	1	0
-1	2	1
-1	2	1
-
-
--- !query
-table lateral_test_t1
-|> join lateral (select lateral_test_t1.c1 + t2.c1 from lateral_test_t2 t2)
--- !query schema
-struct<c1:int,c2:int,(outer(lateral_test_t1.c1) + c1):int>
--- !query output
-0	1	0
-0	1	0
-1	2	1
-1	2	1
-
-
--- !query
-table lateral_test_t1
-|> join lateral (select *)
--- !query schema
-struct<c1:int,c2:int>
--- !query output
-0	1
-1	2
-
-
--- !query
-table lateral_test_t1
-|> join lateral (select * from lateral_test_t2)
--- !query schema
-struct<c1:int,c2:int,c1:int,c2:int>
--- !query output
-0	1	0	2
-0	1	0	3
-1	2	0	2
-1	2	0	3
-
-
--- !query
-table lateral_test_t1
-|> join lateral (select lateral_test_t1.* from lateral_test_t2)
--- !query schema
-struct<c1:int,c2:int,c1:int,c2:int>
--- !query output
-0	1	0	1
-0	1	0	1
-1	2	1	2
-1	2	1	2
-
-
--- !query
-table lateral_test_t1
-|> join lateral (select lateral_test_t1.*, t2.* from lateral_test_t2 t2)
--- !query schema
-struct<c1:int,c2:int,c1:int,c2:int,c1:int,c2:int>
--- !query output
-0	1	0	1	0	2
-0	1	0	1	0	3
-1	2	1	2	0	2
-1	2	1	2	0	3
-
-
--- !query
-table lateral_test_t1
-|> join lateral_test_t2
-|> join lateral (select lateral_test_t1.c2 + lateral_test_t2.c2)
--- !query schema
-struct<c1:int,c2:int,c1:int,c2:int,(outer(lateral_test_t1.c2) + outer(lateral_test_t2.c2)):int>
--- !query output
-0	1	0	2	3
-0	1	0	3	4
-1	2	0	2	4
-1	2	0	3	5
-
-
--- !query
-table natural_join_test_t1
-|> natural join natural_join_test_t2
-|> where k = "one"
--- !query schema
-struct<k:string,v1:int,v2:int>
--- !query output
-one	1	1
-one	1	5
-
-
--- !query
-table natural_join_test_t1
-|> natural join natural_join_test_t2 nt2
-|> select natural_join_test_t1.*
--- !query schema
-struct<k:string,v1:int>
--- !query output
-one	1
-one	1
-two	2
-
-
--- !query
-table natural_join_test_t1
-|> natural join natural_join_test_t2 nt2
-|> natural join natural_join_test_t3 nt3
-|> select natural_join_test_t1.*, nt2.*, nt3.*
--- !query schema
-struct<k:string,v1:int,k:string,v2:int,k:string,v3:int>
--- !query output
-one	1	one	1	one	4
-one	1	one	1	one	6
-one	1	one	5	one	4
-one	1	one	5	one	6
-two	2	two	22	two	5
-
-
--- !query
-table join_test_t1
-|> inner join join_test_empty_table
-   inner join join_test_empty_table
--- !query schema
-struct<>
--- !query output
-org.apache.spark.sql.catalyst.parser.ParseException
-{
-  "errorClass" : "PARSE_SYNTAX_ERROR",
-  "sqlState" : "42601",
-  "messageParameters" : {
-    "error" : "'inner'",
-    "hint" : ""
-  }
->>>>>>> 92e79e36
-}
-
-
--- !query
-<<<<<<< HEAD
+}
+
+
+-- !query
 table t
 |> union all table st
-=======
-table join_test_t1
-|> select 1 + 2 as result
-|> full outer join join_test_empty_table on (join_test_t1.a = join_test_empty_table.a)
->>>>>>> 92e79e36
 -- !query schema
 struct<>
 -- !query output
 org.apache.spark.sql.catalyst.ExtendedAnalysisException
 {
-<<<<<<< HEAD
   "errorClass" : "INCOMPATIBLE_COLUMN_TYPE",
   "sqlState" : "42825",
   "messageParameters" : {
@@ -1626,51 +1662,18 @@
     "hint" : "",
     "operator" : "UNION",
     "tableOrdinalNumber" : "second"
-=======
-  "errorClass" : "UNRESOLVED_COLUMN.WITH_SUGGESTION",
-  "sqlState" : "42703",
-  "messageParameters" : {
-    "objectName" : "`join_test_t1`.`a`",
-    "proposal" : "`result`, `join_test_empty_table`.`a`"
->>>>>>> 92e79e36
   },
   "queryContext" : [ {
     "objectType" : "",
     "objectName" : "",
-<<<<<<< HEAD
     "startIndex" : 1,
     "stopIndex" : 29,
     "fragment" : "table t\n|> union all table st"
-=======
-    "startIndex" : 91,
-    "stopIndex" : 104,
-    "fragment" : "join_test_t1.a"
->>>>>>> 92e79e36
-  } ]
-}
-
-
--- !query
-<<<<<<< HEAD
-=======
-table join_test_t1 jt
-|> cross join (select * from jt)
--- !query schema
-struct<>
--- !query output
-org.apache.spark.sql.catalyst.parser.ParseException
-{
-  "errorClass" : "PARSE_SYNTAX_ERROR",
-  "sqlState" : "42601",
-  "messageParameters" : {
-    "error" : "'jt'",
-    "hint" : ""
-  }
-}
-
-
--- !query
->>>>>>> 92e79e36
+  } ]
+}
+
+
+-- !query
 drop table t
 -- !query schema
 struct<>
