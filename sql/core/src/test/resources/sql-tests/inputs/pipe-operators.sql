-- Prepare some test data.
--------------------------
drop table if exists t;
create table t(x int, y string) using csv;
insert into t values (0, 'abc'), (1, 'def');

drop table if exists other;
create table other(a int, b int) using json;
insert into other values (1, 1), (1, 2), (2, 4);

drop table if exists st;
create table st(x int, col struct<i1:int, i2:int>) using parquet;
insert into st values (1, (2, 3));

create temporary view courseSales as select * from values
  ("dotNET", 2012, 10000),
  ("Java", 2012, 20000),
  ("dotNET", 2012, 5000),
  ("dotNET", 2013, 48000),
  ("Java", 2013, 30000)
  as courseSales(course, year, earnings);

create temporary view courseEarnings as select * from values
  ("dotNET", 15000, 48000, 22500),
  ("Java", 20000, 30000, NULL)
  as courseEarnings(course, `2012`, `2013`, `2014`);

create temporary view courseEarningsAndSales as select * from values
  ("dotNET", 15000, NULL, 48000, 1, 22500, 1),
  ("Java", 20000, 1, 30000, 2, NULL, NULL)
  as courseEarningsAndSales(
    course, earnings2012, sales2012, earnings2013, sales2013, earnings2014, sales2014);

create temporary view yearsWithComplexTypes as select * from values
  (2012, array(1, 1), map('1', 1), struct(1, 'a')),
  (2013, array(2, 2), map('2', 2), struct(2, 'b'))
  as yearsWithComplexTypes(y, a, m, s);

create temporary view join_test_t1 as select * from values (1) as grouping(a);
create temporary view join_test_t2 as select * from values (1) as grouping(a);
create temporary view join_test_t3 as select * from values (1) as grouping(a);
create temporary view join_test_empty_table as select a from join_test_t2 where false;

create temporary view lateral_test_t1(c1, c2)
  as values (0, 1), (1, 2);
create temporary view lateral_test_t2(c1, c2)
  as values (0, 2), (0, 3);
create temporary view lateral_test_t3(c1, c2)
  as values (0, array(0, 1)), (1, array(2)), (2, array()), (null, array(4));
create temporary view lateral_test_t4(c1, c2)
  as values (0, 1), (0, 2), (1, 1), (1, 3);

create temporary view natural_join_test_t1 as select * from values
  ("one", 1), ("two", 2), ("three", 3) as natural_join_test_t1(k, v1);

create temporary view natural_join_test_t2 as select * from values
  ("one", 1), ("two", 22), ("one", 5) as natural_join_test_t2(k, v2);

create temporary view natural_join_test_t3 as select * from values
  ("one", 4), ("two", 5), ("one", 6) as natural_join_test_t3(k, v3);

create temporary view windowTestData as select * from values
  (null, 1L, 1.0D, date("2017-08-01"), timestamp_seconds(1501545600), "a"),
  (1, 1L, 1.0D, date("2017-08-01"), timestamp_seconds(1501545600), "a"),
  (1, 2L, 2.5D, date("2017-08-02"), timestamp_seconds(1502000000), "a"),
  (2, 2147483650L, 100.001D, date("2020-12-31"), timestamp_seconds(1609372800), "a"),
  (1, null, 1.0D, date("2017-08-01"), timestamp_seconds(1501545600), "b"),
  (2, 3L, 3.3D, date("2017-08-03"), timestamp_seconds(1503000000), "b"),
  (3, 2147483650L, 100.001D, date("2020-12-31"), timestamp_seconds(1609372800), "b"),
  (null, null, null, null, null, null),
  (3, 1L, 1.0D, date("2017-08-01"), timestamp_seconds(1501545600), null)
  AS testData(val, val_long, val_double, val_date, val_timestamp, cate);

-- SELECT operators: positive tests.
---------------------------------------

-- Selecting a constant.
table t
|> select 1 as x;

-- Selecting attributes.
table t
|> select x, y;

-- Chained pipe SELECT operators.
table t
|> select x, y
|> select x + length(y) as z;

-- Using the VALUES list as the source relation.
values (0), (1) tab(col)
|> select col * 2 as result;

-- Using a table subquery as the source relation.
(select * from t union all select * from t)
|> select x + length(y) as result;

-- Enclosing the result of a pipe SELECT operation in a table subquery.
(table t
 |> select x, y
 |> select x)
union all
select x from t where x < 1;

-- Selecting struct fields.
(select col from st)
|> select col.i1;

table st
|> select st.col.i1;

-- Expression subqueries in the pipe operator SELECT list.
table t
|> select (select a from other where x = a limit 1) as result;

-- Pipe operator SELECT inside expression subqueries.
select (values (0) tab(col) |> select col) as result;

-- Aggregations are allowed within expression subqueries in the pipe operator SELECT list as long as
-- no aggregate functions exist in the top-level select list.
table t
|> select (select any_value(a) from other where x = a limit 1) as result;

-- Lateral column aliases in the pipe operator SELECT list.
table t
|> select x + length(x) as z, z + 1 as plus_one;

-- Window functions are allowed in the pipe operator SELECT list.
table t
|> select first_value(x) over (partition by y) as result;

select 1 x, 2 y, 3 z
|> select 1 + sum(x) over (),
     avg(y) over (),
     x,
     avg(x+1) over (partition by y order by z) AS a2
|> select a2;

table t
|> select x, count(*) over ()
|> select x;

-- DISTINCT is supported.
table t
|> select distinct x, y;

-- SELECT * is supported.
table t
|> select *;

table t
|> select * except (y);

-- Hints are supported.
table t
|> select /*+ repartition(3) */ *;

table t
|> select /*+ repartition(3) */ distinct x;

table t
|> select /*+ repartition(3) */ all x;

-- SELECT operators: negative tests.
---------------------------------------

-- Aggregate functions are not allowed in the pipe operator SELECT list.
table t
|> select sum(x) as result;

table t
|> select y, length(y) + sum(x) as result;

-- WHERE operators: positive tests.
-----------------------------------

-- Filtering with a constant predicate.
table t
|> where true;

-- Filtering with a predicate based on attributes from the input relation.
table t
|> where x + length(y) < 4;

-- Two consecutive filters are allowed.
table t
|> where x + length(y) < 4
|> where x + length(y) < 3;

-- It is possible to use the WHERE operator instead of the HAVING clause when processing the result
-- of aggregations. For example, this WHERE operator is equivalent to the normal SQL "HAVING x = 1".
(select x, sum(length(y)) as sum_len from t group by x)
|> where x = 1;

-- Filtering by referring to the table or table subquery alias.
table t
|> where t.x = 1;

table t
|> where spark_catalog.default.t.x = 1;

-- Filtering using struct fields.
(select col from st)
|> where col.i1 = 1;

table st
|> where st.col.i1 = 2;

-- Expression subqueries in the WHERE clause.
table t
|> where exists (select a from other where x = a limit 1);

-- Aggregations are allowed within expression subqueries in the pipe operator WHERE clause as long
-- no aggregate functions exist in the top-level expression predicate.
table t
|> where (select any_value(a) from other where x = a limit 1) = 1;

-- WHERE operators: negative tests.
-----------------------------------

-- Aggregate functions are not allowed in the top-level WHERE predicate.
-- (Note: to implement this behavior, perform the aggregation first separately and then add a
-- pipe-operator WHERE clause referring to the result of aggregate expression(s) therein).
table t
|> where sum(x) = 1;

table t
|> where y = 'abc' or length(y) + sum(x) = 1;

-- Window functions are not allowed in the WHERE clause (pipe operators or otherwise).
table t
|> where first_value(x) over (partition by y) = 1;

select * from t where first_value(x) over (partition by y) = 1;

-- Pipe operators may only refer to attributes produced as output from the directly-preceding
-- pipe operator, not from earlier ones.
table t
|> select x, length(y) as z
|> where x + length(y) < 4;

-- If the WHERE clause wants to filter rows produced by an aggregation, it is not valid to try to
-- refer to the aggregate functions directly; it is necessary to use aliases instead.
(select x, sum(length(y)) as sum_len from t group by x)
|> where sum(length(y)) = 3;

-- Pivot and unpivot operators: positive tests.
-----------------------------------------------

table courseSales
|> select `year`, course, earnings
|> pivot (
     sum(earnings)
     for course in ('dotNET', 'Java')
  );

table courseSales
|> select `year` as y, course as c, earnings as e
|> pivot (
     sum(e) as s, avg(e) as a
     for y in (2012 as firstYear, 2013 as secondYear)
   );

-- Pivot on multiple pivot columns with aggregate columns of complex data types.
select course, `year`, y, a
from courseSales
join yearsWithComplexTypes on `year` = y
|> pivot (
     max(a)
     for (y, course) in ((2012, 'dotNET'), (2013, 'Java'))
   );

-- Pivot on pivot column of struct type.
select earnings, `year`, s
from courseSales
join yearsWithComplexTypes on `year` = y
|> pivot (
     sum(earnings)
     for s in ((1, 'a'), (2, 'b'))
   );

table courseEarnings
|> unpivot (
     earningsYear for `year` in (`2012`, `2013`, `2014`)
   );

table courseEarnings
|> unpivot include nulls (
     earningsYear for `year` in (`2012`, `2013`, `2014`)
   );

table courseEarningsAndSales
|> unpivot include nulls (
     (earnings, sales) for `year` in (
       (earnings2012, sales2012) as `2012`,
       (earnings2013, sales2013) as `2013`,
       (earnings2014, sales2014) as `2014`)
   );

-- Pivot and unpivot operators: negative tests.
-----------------------------------------------

-- The PIVOT operator refers to a column 'year' is not available in the input relation.
table courseSales
|> select course, earnings
|> pivot (
     sum(earnings)
     for `year` in (2012, 2013)
   );

-- Non-literal PIVOT values are not supported.
table courseSales
|> pivot (
     sum(earnings)
     for `year` in (course, 2013)
   );

-- The PIVOT and UNPIVOT clauses are mutually exclusive.
table courseSales
|> select course, earnings
|> pivot (
     sum(earnings)
     for `year` in (2012, 2013)
   )
   unpivot (
     earningsYear for `year` in (`2012`, `2013`, `2014`)
   );

table courseSales
|> select course, earnings
|> unpivot (
     earningsYear for `year` in (`2012`, `2013`, `2014`)
   )
   pivot (
     sum(earnings)
     for `year` in (2012, 2013)
   );

-- Multiple PIVOT and/or UNPIVOT clauses are not supported in the same pipe operator.
table courseSales
|> select course, earnings
|> pivot (
     sum(earnings)
     for `year` in (2012, 2013)
   )
   pivot (
     sum(earnings)
     for `year` in (2012, 2013)
   );

table courseSales
|> select course, earnings
|> unpivot (
     earningsYear for `year` in (`2012`, `2013`, `2014`)
   )
   unpivot (
     earningsYear for `year` in (`2012`, `2013`, `2014`)
   )
   pivot (
     sum(earnings)
     for `year` in (2012, 2013)
   );

-- Sampling operators: positive tests.
--------------------------------------

-- We will use the REPEATABLE clause and/or adjust the sampling options to either remove no rows or
-- all rows to help keep the tests deterministic.
table t
|> tablesample (100 percent) repeatable (0);

table t
|> tablesample (2 rows) repeatable (0);

table t
|> tablesample (bucket 1 out of 1) repeatable (0);

table t
|> tablesample (100 percent) repeatable (0)
|> tablesample (5 rows) repeatable (0)
|> tablesample (bucket 1 out of 1) repeatable (0);

-- Sampling operators: negative tests.
--------------------------------------

-- The sampling method is required.
table t
|> tablesample ();

-- Negative sampling options are not supported.
table t
|> tablesample (-100 percent) repeatable (0);

table t
|> tablesample (-5 rows);

-- The sampling method may not refer to attribute names from the input relation.
table t
|> tablesample (x rows);

-- The bucket number is invalid.
table t
|> tablesample (bucket 2 out of 1);

-- Byte literals are not supported.
table t
|> tablesample (200b) repeatable (0);

-- Invalid byte literal syntax.
table t
|> tablesample (200) repeatable (0);

-- JOIN operators: positive tests.
----------------------------------

table join_test_t1
|> inner join join_test_empty_table;

table join_test_t1
|> cross join join_test_empty_table;

table join_test_t1
|> left outer join join_test_empty_table;

table join_test_t1
|> right outer join join_test_empty_table;

table join_test_t1
|> full outer join join_test_empty_table using (a);

table join_test_t1
|> full outer join join_test_empty_table on (join_test_t1.a = join_test_empty_table.a);

table join_test_t1
|> left semi join join_test_empty_table;

table join_test_t1
|> left anti join join_test_empty_table;

select * from join_test_t1 where true
|> inner join join_test_empty_table;

select 1 as x, 2 as y
|> inner join (select 1 as x, 4 as y) using (x);

table join_test_t1
|> inner join (join_test_t2 jt2 inner join join_test_t3 jt3 using (a)) using (a)
|> select a, join_test_t1.a, jt2.a, jt3.a;

table join_test_t1
|> inner join join_test_t2 tablesample (100 percent) repeatable (0) jt2 using (a);

table join_test_t1
|> inner join (select 1 as a) tablesample (100 percent) repeatable (0) jt2 using (a);

table join_test_t1
|> join join_test_t1 using (a);

-- Lateral joins.
table lateral_test_t1
|> join lateral (select c1);

table lateral_test_t1
|> join lateral (select c1 from lateral_test_t2);

table lateral_test_t1
|> join lateral (select lateral_test_t1.c1 from lateral_test_t2);

table lateral_test_t1
|> join lateral (select lateral_test_t1.c1 + t2.c1 from lateral_test_t2 t2);

table lateral_test_t1
|> join lateral (select *);

table lateral_test_t1
|> join lateral (select * from lateral_test_t2);

table lateral_test_t1
|> join lateral (select lateral_test_t1.* from lateral_test_t2);

table lateral_test_t1
|> join lateral (select lateral_test_t1.*, t2.* from lateral_test_t2 t2);

table lateral_test_t1
|> join lateral_test_t2
|> join lateral (select lateral_test_t1.c2 + lateral_test_t2.c2);

-- Natural joins.
table natural_join_test_t1
|> natural join natural_join_test_t2
|> where k = "one";

table natural_join_test_t1
|> natural join natural_join_test_t2 nt2
|> select natural_join_test_t1.*;

table natural_join_test_t1
|> natural join natural_join_test_t2 nt2
|> natural join natural_join_test_t3 nt3
|> select natural_join_test_t1.*, nt2.*, nt3.*;

-- JOIN operators: negative tests.
----------------------------------

-- Multiple joins within the same pipe operator are not supported without parentheses.
table join_test_t1
|> inner join join_test_empty_table
   inner join join_test_empty_table;

-- The join pipe operator can only refer to column names from the previous relation.
table join_test_t1
|> select 1 + 2 as result
|> full outer join join_test_empty_table on (join_test_t1.a = join_test_empty_table.a);

-- The table from the pipe input is not visible as a table name in the right side.
table join_test_t1 jt
|> cross join (select * from jt);

-- Set operations: positive tests.
----------------------------------

-- Union all.
table t
|> union all table t;

-- Union distinct.
table t
|> union table t;

-- Union all with a table subquery.
(select * from t)
|> union all table t;

-- Union distinct with a table subquery.
(select * from t)
|> union table t;

-- Union all with a VALUES list.
values (0, 'abc') tab(x, y)
|> union all table t;

-- Union distinct with a VALUES list.
values (0, 1) tab(x, y)
|> union table t;

-- Union all with a table subquery on both the source and target sides.
(select * from t)
|> union all (select * from t);

-- Except all.
table t
|> except all table t;

-- Except distinct.
table t
|> except table t;

-- Intersect all.
table t
|> intersect all table t;

-- Intersect distinct.
table t
|> intersect table t;

-- Minus all.
table t
|> minus all table t;

-- Minus distinct.
table t
|> minus table t;

-- Set operations: negative tests.
----------------------------------

-- The UNION operator requires the same number of columns in the input relations.
table t
|> select x
|> union all table t;

-- The UNION operator requires the column types to be compatible.
table t
|> union all table st;

<<<<<<< HEAD
-- Aggregation operators: positive tests.
-----------------------------------------

-- Basic aggregation on a constant table.
select 1 as x, 2 as y
|> aggregate group by x, y;

-- Basic aggregation with group by ordinals.
select 3 as x, 4 as y
|> aggregate group by 1, 2;

-- Basic aggregation with a GROUP BY clause.
table other
|> aggregate sum(b) as result group by a;

-- Basic table aggregation.
table t
|> aggregate sum(x);

-- Basic table aggregation with an alias.
table t
|> aggregate sum(x) + 1 as result_plus_one;

-- Grouping with no aggregate functions.
table other
|> aggregate group by a
|> where a = 1;

-- Group by an expression on columns, all of which are already grouped.
select 1 as x, 2 as y, 3 as z
|> aggregate group by x, y, x + y as z;

-- Group by an expression on columns, some of which (y) aren't already grouped.
select 1 as x, 2 as y, 3 as z
|> aggregate group by x as z, x + y as z;

-- We get an output column for each item in GROUP BY, even when they are duplicate expressions.
select 1 as x, 2 as y, named_struct('z', 3) as st
|> aggregate group by x, y, x, x, st.z, (st).z, 1 + x, 2 + x;

-- Chained aggregates.
select 1 x, 2 y, 3 z
|> aggregate sum(z) z group by x, y
|> aggregate avg(z) z group by x
|> aggregate count(distinct z) c;

-- Ambiguous name from duplicate GROUP BY item. This is generally allowed.
select 1 x, 3 z
|> aggregate count(*) group by x, z, x
|> select x;

-- Aggregation operators: negative tests.
-----------------------------------------

-- GROUP BY ALL is not currently supported.
select 3 as x, 4 as y
|> aggregate group by all;

-- GROUP BY ROLLUP is not supported yet.
table courseSales
|> aggregate sum(earnings) group by rollup(course, `year`)
|> where course = 'dotNET' and `year` = '2013';

-- GROUP BY CUBE is not supported yet.
table courseSales
|> aggregate sum(earnings) group by cube(course, `year`)
|> where course = 'dotNET' and `year` = '2013';

-- GROUPING SETS is not supported yet.
table courseSales
|> aggregate sum(earnings) group by course, `year` grouping sets(course, `year`)
|> where course = 'dotNET' and `year` = '2013';

-- GROUPING/GROUPING_ID is not supported yet.
table courseSales
|> aggregate sum(earnings), grouping(course) + 1
   group by course
|> where course = 'dotNET' and `year` = '2013';

-- GROUPING/GROUPING_ID is not supported yet.
table courseSales
|> aggregate sum(earnings), grouping_id(course)
   group by course
|> where course = 'dotNET' and `year` = '2013';

-- GROUP BY () is not valid syntax.
select 1 as x, 2 as y
|> aggregate group by ();

-- Non-aggregate expressions are not allowed in place of aggregate functions.
table other
|> aggregate a;

-- Non-aggregate expressions are not allowed in place of aggregate functions, even if they appear
-- separately in the GROUP BY clause.
table other
|> aggregate a group by a;

-- Using aggregate functions without the AGGREGATE keyword is not allowed.
table other
|> select sum(a) as result;

-- The AGGREGATE keyword requires a GROUP BY clause and/or aggregation function(s).
table other
|> aggregate;

-- The AGGREGATE GROUP BY list cannot be empty.
table other
|> aggregate group by;

-- The AGGREGATE keyword is required to perform grouping.
table other
|> group by a;

-- Window functions are not allowed in the AGGREGATE expression list.
table other
|> aggregate sum(a) over () group by b;

-- Ambiguous name from AGGREGATE list vs GROUP BY.
select 1 x, 2 y, 3 z
|> aggregate count(*) AS c, sum(x) AS x group by x
|> where c = 1
|> where x = 1;
=======
-- Sorting and repartitioning operators: positive tests.
--------------------------------------------------------

-- Order by.
table t
|> order by x;

-- Order by with a table subquery.
(select * from t)
|> order by x;

-- Order by with a VALUES list.
values (0, 'abc') tab(x, y)
|> order by x;

-- Limit.
table t
|> order by x
|> limit 1;

-- Limit with offset.
table t
|> where x = 1
|> select y
|> limit 2 offset 1;

-- Offset is allowed without limit.
table t
|> where x = 1
|> select y
|> offset 1;

-- LIMIT ALL and OFFSET 0 are equivalent to no LIMIT or OFFSET clause, respectively.
table t
|> limit all offset 0;

-- Distribute by.
table t
|> distribute by x;

-- Cluster by.
table t
|> cluster by x;

-- Sort and distribute by.
table t
|> sort by x distribute by x;

-- It is possible to apply a final ORDER BY clause on the result of a query containing pipe
-- operators.
table t
|> order by x desc
order by y;

-- Sorting and repartitioning operators: negative tests.
--------------------------------------------------------

-- Multiple order by clauses are not supported in the same pipe operator.
-- We add an extra "ORDER BY y" clause at the end in this test to show that the "ORDER BY x + y"
-- clause was consumed end the of the final query, not as part of the pipe operator.
table t
|> order by x desc order by x + y
order by y;

-- The ORDER BY clause may only refer to column names from the previous input relation.
table t
|> select 1 + 2 as result
|> order by x;

-- The DISTRIBUTE BY clause may only refer to column names from the previous input relation.
table t
|> select 1 + 2 as result
|> distribute by x;

-- Combinations of multiple ordering and limit clauses are not supported.
table t
|> order by x limit 1;

-- ORDER BY and SORT BY are not supported at the same time.
table t
|> order by x sort by x;

-- The WINDOW clause is not supported yet.
table windowTestData
|> window w as (partition by cte order by val)
|> select cate, sum(val) over w;

-- WINDOW and LIMIT are not supported at the same time.
table windowTestData
|> window w as (partition by cate order by val) limit 5;
>>>>>>> b4eb0346

-- Cleanup.
-----------
drop table t;
drop table other;
drop table st;<|MERGE_RESOLUTION|>--- conflicted
+++ resolved
@@ -583,7 +583,97 @@
 table t
 |> union all table st;
 
-<<<<<<< HEAD
+-- Sorting and repartitioning operators: positive tests.
+--------------------------------------------------------
+
+-- Order by.
+table t
+|> order by x;
+
+-- Order by with a table subquery.
+(select * from t)
+|> order by x;
+
+-- Order by with a VALUES list.
+values (0, 'abc') tab(x, y)
+|> order by x;
+
+-- Limit.
+table t
+|> order by x
+|> limit 1;
+
+-- Limit with offset.
+table t
+|> where x = 1
+|> select y
+|> limit 2 offset 1;
+
+-- Offset is allowed without limit.
+table t
+|> where x = 1
+|> select y
+|> offset 1;
+
+-- LIMIT ALL and OFFSET 0 are equivalent to no LIMIT or OFFSET clause, respectively.
+table t
+|> limit all offset 0;
+
+-- Distribute by.
+table t
+|> distribute by x;
+
+-- Cluster by.
+table t
+|> cluster by x;
+
+-- Sort and distribute by.
+table t
+|> sort by x distribute by x;
+
+-- It is possible to apply a final ORDER BY clause on the result of a query containing pipe
+-- operators.
+table t
+|> order by x desc
+order by y;
+
+-- Sorting and repartitioning operators: negative tests.
+--------------------------------------------------------
+
+-- Multiple order by clauses are not supported in the same pipe operator.
+-- We add an extra "ORDER BY y" clause at the end in this test to show that the "ORDER BY x + y"
+-- clause was consumed end the of the final query, not as part of the pipe operator.
+table t
+|> order by x desc order by x + y
+order by y;
+
+-- The ORDER BY clause may only refer to column names from the previous input relation.
+table t
+|> select 1 + 2 as result
+|> order by x;
+
+-- The DISTRIBUTE BY clause may only refer to column names from the previous input relation.
+table t
+|> select 1 + 2 as result
+|> distribute by x;
+
+-- Combinations of multiple ordering and limit clauses are not supported.
+table t
+|> order by x limit 1;
+
+-- ORDER BY and SORT BY are not supported at the same time.
+table t
+|> order by x sort by x;
+
+-- The WINDOW clause is not supported yet.
+table windowTestData
+|> window w as (partition by cte order by val)
+|> select cate, sum(val) over w;
+
+-- WINDOW and LIMIT are not supported at the same time.
+table windowTestData
+|> window w as (partition by cate order by val) limit 5;
+
 -- Aggregation operators: positive tests.
 -----------------------------------------
 
@@ -707,98 +797,6 @@
 |> aggregate count(*) AS c, sum(x) AS x group by x
 |> where c = 1
 |> where x = 1;
-=======
--- Sorting and repartitioning operators: positive tests.
---------------------------------------------------------
-
--- Order by.
-table t
-|> order by x;
-
--- Order by with a table subquery.
-(select * from t)
-|> order by x;
-
--- Order by with a VALUES list.
-values (0, 'abc') tab(x, y)
-|> order by x;
-
--- Limit.
-table t
-|> order by x
-|> limit 1;
-
--- Limit with offset.
-table t
-|> where x = 1
-|> select y
-|> limit 2 offset 1;
-
--- Offset is allowed without limit.
-table t
-|> where x = 1
-|> select y
-|> offset 1;
-
--- LIMIT ALL and OFFSET 0 are equivalent to no LIMIT or OFFSET clause, respectively.
-table t
-|> limit all offset 0;
-
--- Distribute by.
-table t
-|> distribute by x;
-
--- Cluster by.
-table t
-|> cluster by x;
-
--- Sort and distribute by.
-table t
-|> sort by x distribute by x;
-
--- It is possible to apply a final ORDER BY clause on the result of a query containing pipe
--- operators.
-table t
-|> order by x desc
-order by y;
-
--- Sorting and repartitioning operators: negative tests.
---------------------------------------------------------
-
--- Multiple order by clauses are not supported in the same pipe operator.
--- We add an extra "ORDER BY y" clause at the end in this test to show that the "ORDER BY x + y"
--- clause was consumed end the of the final query, not as part of the pipe operator.
-table t
-|> order by x desc order by x + y
-order by y;
-
--- The ORDER BY clause may only refer to column names from the previous input relation.
-table t
-|> select 1 + 2 as result
-|> order by x;
-
--- The DISTRIBUTE BY clause may only refer to column names from the previous input relation.
-table t
-|> select 1 + 2 as result
-|> distribute by x;
-
--- Combinations of multiple ordering and limit clauses are not supported.
-table t
-|> order by x limit 1;
-
--- ORDER BY and SORT BY are not supported at the same time.
-table t
-|> order by x sort by x;
-
--- The WINDOW clause is not supported yet.
-table windowTestData
-|> window w as (partition by cte order by val)
-|> select cate, sum(val) over w;
-
--- WINDOW and LIMIT are not supported at the same time.
-table windowTestData
-|> window w as (partition by cate order by val) limit 5;
->>>>>>> b4eb0346
 
 -- Cleanup.
 -----------
