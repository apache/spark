--- conflicted
+++ resolved
@@ -12,7 +12,6 @@
 create table st(x int, col struct<i1:int, i2:int>) using parquet;
 insert into st values (1, (2, 3));
 
-<<<<<<< HEAD
 create temporary view courseSales as select * from values
   ("dotNET", 2012, 10000),
   ("Java", 2012, 20000),
@@ -37,10 +36,7 @@
   (2013, array(2, 2), map('2', 2), struct(2, 'b'))
   as yearsWithComplexTypes(y, a, m, s);
 
--- Selection operators: positive tests.
-=======
 -- SELECT operators: positive tests.
->>>>>>> 55d0233d
 ---------------------------------------
 
 -- Selecting a constant.
@@ -140,7 +136,79 @@
 table t
 |> select y, length(y) + sum(x) as result;
 
-<<<<<<< HEAD
+-- WHERE operators: positive tests.
+-----------------------------------
+
+-- Filtering with a constant predicate.
+table t
+|> where true;
+
+-- Filtering with a predicate based on attributes from the input relation.
+table t
+|> where x + length(y) < 4;
+
+-- Two consecutive filters are allowed.
+table t
+|> where x + length(y) < 4
+|> where x + length(y) < 3;
+
+-- It is possible to use the WHERE operator instead of the HAVING clause when processing the result
+-- of aggregations. For example, this WHERE operator is equivalent to the normal SQL "HAVING x = 1".
+(select x, sum(length(y)) as sum_len from t group by x)
+|> where x = 1;
+
+-- Filtering by referring to the table or table subquery alias.
+table t
+|> where t.x = 1;
+
+table t
+|> where spark_catalog.default.t.x = 1;
+
+-- Filtering using struct fields.
+(select col from st)
+|> where col.i1 = 1;
+
+table st
+|> where st.col.i1 = 2;
+
+-- Expression subqueries in the WHERE clause.
+table t
+|> where exists (select a from other where x = a limit 1);
+
+-- Aggregations are allowed within expression subqueries in the pipe operator WHERE clause as long
+-- no aggregate functions exist in the top-level expression predicate.
+table t
+|> where (select any_value(a) from other where x = a limit 1) = 1;
+
+-- WHERE operators: negative tests.
+-----------------------------------
+
+-- Aggregate functions are not allowed in the top-level WHERE predicate.
+-- (Note: to implement this behavior, perform the aggregation first separately and then add a
+-- pipe-operator WHERE clause referring to the result of aggregate expression(s) therein).
+table t
+|> where sum(x) = 1;
+
+table t
+|> where y = 'abc' or length(y) + sum(x) = 1;
+
+-- Window functions are not allowed in the WHERE clause (pipe operators or otherwise).
+table t
+|> where first_value(x) over (partition by y) = 1;
+
+select * from t where first_value(x) over (partition by y) = 1;
+
+-- Pipe operators may only refer to attributes produced as output from the directly-preceding
+-- pipe operator, not from earlier ones.
+table t
+|> select x, length(y) as z
+|> where x + length(y) < 4;
+
+-- If the WHERE clause wants to filter rows produced by an aggregation, it is not valid to try to
+-- refer to the aggregate functions directly; it is necessary to use aliases instead.
+(select x, sum(length(y)) as sum_len from t group by x)
+|> where sum(length(y)) = 3;
+
 -- Pivot and unpivot operators: positive tests.
 -----------------------------------------------
 
@@ -211,80 +279,6 @@
      sum(earnings)
      for `year` in (course, 2013)
    );
-=======
--- WHERE operators: positive tests.
------------------------------------
-
--- Filtering with a constant predicate.
-table t
-|> where true;
-
--- Filtering with a predicate based on attributes from the input relation.
-table t
-|> where x + length(y) < 4;
-
--- Two consecutive filters are allowed.
-table t
-|> where x + length(y) < 4
-|> where x + length(y) < 3;
-
--- It is possible to use the WHERE operator instead of the HAVING clause when processing the result
--- of aggregations. For example, this WHERE operator is equivalent to the normal SQL "HAVING x = 1".
-(select x, sum(length(y)) as sum_len from t group by x)
-|> where x = 1;
-
--- Filtering by referring to the table or table subquery alias.
-table t
-|> where t.x = 1;
-
-table t
-|> where spark_catalog.default.t.x = 1;
-
--- Filtering using struct fields.
-(select col from st)
-|> where col.i1 = 1;
-
-table st
-|> where st.col.i1 = 2;
-
--- Expression subqueries in the WHERE clause.
-table t
-|> where exists (select a from other where x = a limit 1);
-
--- Aggregations are allowed within expression subqueries in the pipe operator WHERE clause as long
--- no aggregate functions exist in the top-level expression predicate.
-table t
-|> where (select any_value(a) from other where x = a limit 1) = 1;
-
--- WHERE operators: negative tests.
------------------------------------
-
--- Aggregate functions are not allowed in the top-level WHERE predicate.
--- (Note: to implement this behavior, perform the aggregation first separately and then add a
--- pipe-operator WHERE clause referring to the result of aggregate expression(s) therein).
-table t
-|> where sum(x) = 1;
-
-table t
-|> where y = 'abc' or length(y) + sum(x) = 1;
-
--- Window functions are not allowed in the WHERE clause (pipe operators or otherwise).
-table t
-|> where first_value(x) over (partition by y) = 1;
-
-select * from t where first_value(x) over (partition by y) = 1;
-
--- Pipe operators may only refer to attributes produced as output from the directly-preceding
--- pipe operator, not from earlier ones.
-table t
-|> select x, length(y) as z
-|> where x + length(y) < 4;
-
--- If the WHERE clause wants to filter rows produced by an aggregation, it is not valid to try to
--- refer to the aggregate functions directly; it is necessary to use aliases instead.
-(select x, sum(length(y)) as sum_len from t group by x)
-|> where sum(length(y)) = 3;
->>>>>>> 55d0233d
 
 -- Cleanup.
 -----------
