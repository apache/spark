create or replace temporary view nested as values
  (1, array(32, 97), array(array(12, 99), array(123, 42), array(1))),
  (2, array(77, -76), array(array(6, 96, 65), array(-1, -2))),
  (3, array(12), array(array(17)))
  as t(x, ys, zs);

-- Only allow lambda's in higher order functions.
select upper(x -> x) as v;

-- Identity transform an array
select transform(zs, z -> z) as v from nested;

-- Transform an array
select transform(ys, y -> y * y) as v from nested;

-- Transform an array with index
select transform(ys, (y, i) -> y + i) as v from nested;

-- Transform an array with reference
select transform(zs, z -> concat(ys, z)) as v from nested;

-- Transform an array to an array of 0's
select transform(ys, 0) as v from nested;

-- Transform a null array
select transform(cast(null as array<int>), x -> x + 1) as v;

-- Filter.
select filter(ys, y -> y > 30) as v from nested;

-- Filter a null array
select filter(cast(null as array<int>), y -> true) as v;

-- Filter nested arrays
select transform(zs, z -> filter(z, zz -> zz > 50)) as v from nested;

-- Aggregate.
select aggregate(ys, 0, (y, a) -> y + a + x) as v from nested;

-- Aggregate average.
select aggregate(ys, (0 as sum, 0 as n), (acc, x) -> (acc.sum + x, acc.n + 1), acc -> acc.sum / acc.n) as v from nested;

-- Aggregate nested arrays
select transform(zs, z -> aggregate(z, 1, (acc, val) -> acc * val * size(z))) as v from nested;

-- Aggregate a null array
select aggregate(cast(null as array<int>), 0, (a, y) -> a + y + 1, a -> a + 2) as v;

-- Check for element existence
select exists(ys, y -> y > 30) as v from nested;

-- Check for element existence in a null array
select exists(cast(null as array<int>), y -> y > 30) as v;
<<<<<<< HEAD

-- Zip with array
select zip_with(ys, zs, (a, b) -> a + size(b)) as v from nested;

-- Zip with array with concat
select zip_with(array('a', 'b', 'c'), array('d', 'e', 'f'), (x, y) -> concat(x, y)) as v;

-- Zip with array coalesce
select zip_with(array('a'), array('d', null, 'f'), (x, y) -> coalesce(x, y)) as v;
=======
                                                                         
create or replace temporary view nested as values
  (1, map(1, 1, 2, 2, 3, 3)),
  (2, map(4, 4, 5, 5, 6, 6))
  as t(x, ys);

-- Identity Transform Keys in a map
select transform_keys(ys, (k, v) -> k) as v from nested;

-- Transform Keys in a map by adding constant
select transform_keys(ys, (k, v) -> k + 1) as v from nested;

-- Transform Keys in a map using values
select transform_keys(ys, (k, v) -> k + v) as v from nested;
>>>>>>> 5b4a38d8
<|MERGE_RESOLUTION|>--- conflicted
+++ resolved
@@ -51,18 +51,7 @@
 
 -- Check for element existence in a null array
 select exists(cast(null as array<int>), y -> y > 30) as v;
-<<<<<<< HEAD
 
--- Zip with array
-select zip_with(ys, zs, (a, b) -> a + size(b)) as v from nested;
-
--- Zip with array with concat
-select zip_with(array('a', 'b', 'c'), array('d', 'e', 'f'), (x, y) -> concat(x, y)) as v;
-
--- Zip with array coalesce
-select zip_with(array('a'), array('d', null, 'f'), (x, y) -> coalesce(x, y)) as v;
-=======
-                                                                         
 create or replace temporary view nested as values
   (1, map(1, 1, 2, 2, 3, 3)),
   (2, map(4, 4, 5, 5, 6, 6))
@@ -75,5 +64,4 @@
 select transform_keys(ys, (k, v) -> k + 1) as v from nested;
 
 -- Transform Keys in a map using values
-select transform_keys(ys, (k, v) -> k + v) as v from nested;
->>>>>>> 5b4a38d8
+select transform_keys(ys, (k, v) -> k + v) as v from nested;