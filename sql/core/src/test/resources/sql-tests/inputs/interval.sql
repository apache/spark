-- test for intervals

-- greater than or equal
select interval '1 day' > interval '23 hour';
select interval '-1 day' >= interval '-23 hour';
select interval '-1 day' > null;
select null > interval '-1 day';

-- less than or equal
select interval '1 minutes' < interval '1 hour';
select interval '-1 day' <= interval '-23 hour';

-- equal
select interval '1 year' = interval '360 days';
select interval '1 year 2 month' = interval '420 days';
select interval '1 year' = interval '365 days';
select interval '1 month' = interval '30 days';
select interval '1 minutes' = interval '1 hour';
select interval '1 minutes' = null;
select null = interval '-1 day';

-- null safe equal
select interval '1 minutes' <=> null;
select null <=> interval '1 minutes';

-- complex interval representation
select INTERVAL '9 years 1 months -1 weeks -4 days -10 hours -46 minutes' > interval '1 minutes';

-- ordering
select cast(v as interval) i from VALUES ('1 seconds'), ('4 seconds'), ('3 seconds') t(v) order by i;

-- unlimited days
select interval '1 month 120 days' > interval '2 month';
select interval '1 month 30 days' = interval '2 month';

-- unlimited microseconds
select interval '1 month 29 days 40 hours' > interval '2 month';

-- max
select max(cast(v as interval)) from VALUES ('1 seconds'), ('4 seconds'), ('3 seconds') t(v);

-- min
select min(cast(v as interval)) from VALUES ('1 seconds'), ('4 seconds'), ('3 seconds') t(v);

-- multiply and divide an interval by a number
select 3 * (timestamp'2019-10-15 10:11:12.001002' - date'2019-10-15');
select interval 4 month 2 weeks 3 microseconds * 1.5;
select (timestamp'2019-10-15' - timestamp'2019-10-14') / 1.5;

-- interval operation with null and zero case
select interval '2 seconds' / 0;
select interval '2 seconds' / null;
select interval '2 seconds' * null;
select null * interval '2 seconds';

-- interval with a positive/negative sign
select -interval '-1 month 1 day -1 second';
select -interval -1 month 1 day -1 second;
select +interval '-1 month 1 day -1 second';
select +interval -1 month 1 day -1 second;

-- make intervals
select make_interval(1);
select make_interval(1, 2);
select make_interval(1, 2, 3);
select make_interval(1, 2, 3, 4);
select make_interval(1, 2, 3, 4, 5);
select make_interval(1, 2, 3, 4, 5, 6);
select make_interval(1, 2, 3, 4, 5, 6, 7.008009);

-- cast string to intervals
select cast('1 second' as interval);
select cast('+1 second' as interval);
select cast('-1 second' as interval);
select cast('+     1 second' as interval);
select cast('-     1 second' as interval);
select cast('- -1 second' as interval);
select cast('- +1 second' as interval);

-- justify intervals
select justify_days(cast(null as interval));
select justify_hours(cast(null as interval));
select justify_interval(cast(null as interval));
select justify_days(interval '1 month 59 day 25 hour');
select justify_hours(interval '1 month 59 day 25 hour');
select justify_interval(interval '1 month 59 day 25 hour');
select justify_days(interval '1 month -59 day 25 hour');
select justify_hours(interval '1 month -59 day 25 hour');
select justify_interval(interval '1 month -59 day 25 hour');
select justify_days(interval '1 month 59 day -25 hour');
select justify_hours(interval '1 month 59 day -25 hour');
select justify_interval(interval '1 month 59 day -25 hour');

<<<<<<< HEAD
-- interval output style
set spark.sql.intervalOutputStyle=SQL_STANDARD;
SELECT
  cast(null as interval), -- null
  interval '0 day', -- 0
  interval '1 year', -- year only
  interval '1 month', -- month only
  interval '1 year 2 month', -- year month only
  interval '1 day -1 hours',
  interval '-1 day -1 hours',
  interval '-1 day 1 hours',
  interval '-1 days +1 hours',
  interval '1 years 2 months -3 days 4 hours 5 minutes 6.789 seconds',
  - interval '1 years 2 months -3 days 4 hours 5 minutes 6.789 seconds';

set spark.sql.intervalOutputStyle=ISO_8601;
SELECT
  cast(null as interval), -- null
  interval '0 day', -- 0
  interval '1 year', -- year only
  interval '1 month', -- month only
  interval '1 year 2 month', -- year month only
  interval '-1 day -1 hours',
  interval '-1 day 1 hours',
  interval '1 day -1 hours',
  interval '-1 days +1 hours',
  interval '1 years 2 months -3 days 4 hours 5 minutes 6.789 seconds',
  - interval '1 years 2 months -3 days 4 hours 5 minutes 6.789 seconds';

set spark.sql.intervalOutputStyle=MULTI_UNITS;
SELECT
  cast(null as interval), -- null
  interval '0 day', -- 0
  interval '1 year', -- year only
  interval '1 month', -- month only
  interval '1 year 2 month', -- year month only
  interval '-1 day -1 hours',
  interval '-1 day 1 hours',
  interval '1 day -1 hours',
  interval '-1 days +1 hours',
  interval '1 years 2 months -3 days 4 hours 5 minutes 6.789 seconds',
  - interval '1 years 2 months -3 days 4 hours 5 minutes 6.789 seconds';
=======
-- interval literal
select interval 13.123456789 seconds, interval -13.123456789 second;
select interval 1 year 2 month 3 week 4 day 5 hour 6 minute 7 seconds 8 millisecond 9 microsecond;
select interval '30' year '25' month '-100' day '40' hour '80' minute '299.889987299' second;
select interval '0 0:0:0.1' day to second;
select interval '10-9' year to month;
select interval '20 15:40:32.99899999' day to hour;
select interval '20 15:40:32.99899999' day to minute;
select interval '20 15:40:32.99899999' day to second;
select interval '15:40:32.99899999' hour to minute;
select interval '15:40.99899999' hour to second;
select interval '15:40' hour to second;
select interval '15:40:32.99899999' hour to second;
select interval '20 40:32.99899999' minute to second;
select interval '40:32.99899999' minute to second;
select interval '40:32' minute to second;
select interval 30 day day;

-- ns is not supported
select interval 10 nanoseconds;

-- map + interval test
select map(1, interval 1 day, 2, interval 3 week);

-- typed interval expression
select interval 'interval 3 year 1 hour';
select interval '3 year 1 hour';

-- malformed interval literal
select interval;
select interval 1 fake_unit;
select interval 1 year to month;
select interval '1' year to second;
select interval '10-9' year to month '2-1' year to month;
select interval '10-9' year to month '12:11:10' hour to second;
select interval '1 15:11' day to minute '12:11:10' hour to second;
select interval 1 year '2-1' year to month;
select interval 1 year '12:11:10' hour to second;
select interval '10-9' year to month '1' year;
select interval '12:11:10' hour to second '1' year;
select interval (-30) day;
select interval (a + 1) day;
select interval 30 day day day;

-- sum interval values
-- null
select sum(cast(null as interval));

-- empty set
select sum(cast(v as interval)) from VALUES ('1 seconds') t(v) where 1=0;

-- basic interval sum
select sum(cast(v as interval)) from VALUES ('1 seconds'), ('2 seconds'), (null) t(v);
select sum(cast(v as interval)) from VALUES ('-1 seconds'), ('2 seconds'), (null) t(v);
select sum(cast(v as interval)) from VALUES ('-1 seconds'), ('-2 seconds'), (null) t(v);
select sum(cast(v as interval)) from VALUES ('-1 weeks'), ('2 seconds'), (null) t(v);

-- group by
select
    i,
    sum(cast(v as interval))
from VALUES (1, '-1 weeks'), (2, '2 seconds'), (3, null), (1, '5 days') t(i, v)
group by i;

-- having
select
    sum(cast(v as interval)) as sv
from VALUES (1, '-1 weeks'), (2, '2 seconds'), (3, null), (1, '5 days') t(i, v)
having sv is not null;

-- window
SELECT
    i,
    sum(cast(v as interval)) OVER (ORDER BY i ROWS BETWEEN CURRENT ROW AND UNBOUNDED FOLLOWING)
FROM VALUES(1, '1 seconds'), (1, '2 seconds'), (2, NULL), (2, NULL) t(i,v);

-- average with interval type
-- null
select avg(cast(v as interval)) from VALUES (null) t(v);

-- empty set
select avg(cast(v as interval)) from VALUES ('1 seconds'), ('2 seconds'), (null) t(v) where 1=0;

-- basic interval avg
select avg(cast(v as interval)) from VALUES ('1 seconds'), ('2 seconds'), (null) t(v);
select avg(cast(v as interval)) from VALUES ('-1 seconds'), ('2 seconds'), (null) t(v);
select avg(cast(v as interval)) from VALUES ('-1 seconds'), ('-2 seconds'), (null) t(v);
select avg(cast(v as interval)) from VALUES ('-1 weeks'), ('2 seconds'), (null) t(v);

-- group by
select
    i,
    avg(cast(v as interval))
from VALUES (1, '-1 weeks'), (2, '2 seconds'), (3, null), (1, '5 days') t(i, v)
group by i;

-- having
select
    avg(cast(v as interval)) as sv
from VALUES (1, '-1 weeks'), (2, '2 seconds'), (3, null), (1, '5 days') t(i, v)
having sv is not null;

-- window
SELECT
    i,
    avg(cast(v as interval)) OVER (ORDER BY i ROWS BETWEEN CURRENT ROW AND UNBOUNDED FOLLOWING)
FROM VALUES (1,'1 seconds'), (1,'2 seconds'), (2,NULL), (2,NULL) t(i,v);

-- Interval year-month arithmetic

create temporary view interval_arithmetic as
  select CAST(dateval AS date), CAST(tsval AS timestamp) from values
    ('2012-01-01', '2012-01-01')
    as interval_arithmetic(dateval, tsval);

select
  dateval,
  dateval - interval '2-2' year to month,
  dateval - interval '-2-2' year to month,
  dateval + interval '2-2' year to month,
  dateval + interval '-2-2' year to month,
  - interval '2-2' year to month + dateval,
  interval '2-2' year to month + dateval
from interval_arithmetic;

select
  tsval,
  tsval - interval '2-2' year to month,
  tsval - interval '-2-2' year to month,
  tsval + interval '2-2' year to month,
  tsval + interval '-2-2' year to month,
  - interval '2-2' year to month + tsval,
  interval '2-2' year to month + tsval
from interval_arithmetic;

select
  interval '2-2' year to month + interval '3-3' year to month,
  interval '2-2' year to month - interval '3-3' year to month
from interval_arithmetic;

-- Interval day-time arithmetic

select
  dateval,
  dateval - interval '99 11:22:33.123456789' day to second,
  dateval - interval '-99 11:22:33.123456789' day to second,
  dateval + interval '99 11:22:33.123456789' day to second,
  dateval + interval '-99 11:22:33.123456789' day to second,
  -interval '99 11:22:33.123456789' day to second + dateval,
  interval '99 11:22:33.123456789' day to second + dateval
from interval_arithmetic;

select
  tsval,
  tsval - interval '99 11:22:33.123456789' day to second,
  tsval - interval '-99 11:22:33.123456789' day to second,
  tsval + interval '99 11:22:33.123456789' day to second,
  tsval + interval '-99 11:22:33.123456789' day to second,
  -interval '99 11:22:33.123456789' day to second + tsval,
  interval '99 11:22:33.123456789' day to second + tsval
from interval_arithmetic;

select
  interval '99 11:22:33.123456789' day to second + interval '10 9:8:7.123456789' day to second,
  interval '99 11:22:33.123456789' day to second - interval '10 9:8:7.123456789' day to second
from interval_arithmetic;
>>>>>>> 40ea4a11
<|MERGE_RESOLUTION|>--- conflicted
+++ resolved
@@ -91,50 +91,6 @@
 select justify_hours(interval '1 month 59 day -25 hour');
 select justify_interval(interval '1 month 59 day -25 hour');
 
-<<<<<<< HEAD
--- interval output style
-set spark.sql.intervalOutputStyle=SQL_STANDARD;
-SELECT
-  cast(null as interval), -- null
-  interval '0 day', -- 0
-  interval '1 year', -- year only
-  interval '1 month', -- month only
-  interval '1 year 2 month', -- year month only
-  interval '1 day -1 hours',
-  interval '-1 day -1 hours',
-  interval '-1 day 1 hours',
-  interval '-1 days +1 hours',
-  interval '1 years 2 months -3 days 4 hours 5 minutes 6.789 seconds',
-  - interval '1 years 2 months -3 days 4 hours 5 minutes 6.789 seconds';
-
-set spark.sql.intervalOutputStyle=ISO_8601;
-SELECT
-  cast(null as interval), -- null
-  interval '0 day', -- 0
-  interval '1 year', -- year only
-  interval '1 month', -- month only
-  interval '1 year 2 month', -- year month only
-  interval '-1 day -1 hours',
-  interval '-1 day 1 hours',
-  interval '1 day -1 hours',
-  interval '-1 days +1 hours',
-  interval '1 years 2 months -3 days 4 hours 5 minutes 6.789 seconds',
-  - interval '1 years 2 months -3 days 4 hours 5 minutes 6.789 seconds';
-
-set spark.sql.intervalOutputStyle=MULTI_UNITS;
-SELECT
-  cast(null as interval), -- null
-  interval '0 day', -- 0
-  interval '1 year', -- year only
-  interval '1 month', -- month only
-  interval '1 year 2 month', -- year month only
-  interval '-1 day -1 hours',
-  interval '-1 day 1 hours',
-  interval '1 day -1 hours',
-  interval '-1 days +1 hours',
-  interval '1 years 2 months -3 days 4 hours 5 minutes 6.789 seconds',
-  - interval '1 years 2 months -3 days 4 hours 5 minutes 6.789 seconds';
-=======
 -- interval literal
 select interval 13.123456789 seconds, interval -13.123456789 second;
 select interval 1 year 2 month 3 week 4 day 5 hour 6 minute 7 seconds 8 millisecond 9 microsecond;
@@ -300,5 +256,4 @@
 select
   interval '99 11:22:33.123456789' day to second + interval '10 9:8:7.123456789' day to second,
   interval '99 11:22:33.123456789' day to second - interval '10 9:8:7.123456789' day to second
-from interval_arithmetic;
->>>>>>> 40ea4a11
+from interval_arithmetic;