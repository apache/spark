--- conflicted
+++ resolved
@@ -15,10 +15,10 @@
 :  +- SubqueryAlias t
 :     +- Project [1#x]
 :        +- SubqueryAlias t2
-:           +- CTERelationRef xxxx, true, [1#x], false
+:           +- CTERelationRef xxxx, true, [1#x], false, false
 +- Project [1#x]
    +- SubqueryAlias t
-      +- CTERelationRef xxxx, true, [1#x], false
+      +- CTERelationRef xxxx, true, [1#x], false, false
 
 
 -- !query
@@ -37,7 +37,7 @@
       :           +- OneRowRelation
       +- Project [c#x]
          +- SubqueryAlias t
-            +- CTERelationRef xxxx, true, [c#x], false
+            +- CTERelationRef xxxx, true, [c#x], false, false
 
 
 -- !query
@@ -54,7 +54,7 @@
 :     :        +- OneRowRelation
 :     +- Project [1#x]
 :        +- SubqueryAlias t
-:           +- CTERelationRef xxxx, true, [1#x], false
+:           +- CTERelationRef xxxx, true, [1#x], false, false
 +- OneRowRelation
 
 
@@ -94,22 +94,22 @@
 SELECT * FROM t2
 -- !query analysis
 WithCTE
-:- CTERelationDef xxxx, false
-:  +- SubqueryAlias t
-:     +- Project [1 AS 1#x]
-:        +- OneRowRelation
-:- CTERelationDef xxxx, false
+:- CTERelationDef xxxx, false, false
+:  +- SubqueryAlias t
+:     +- Project [1 AS 1#x]
+:        +- OneRowRelation
+:- CTERelationDef xxxx, false, false
 :  +- SubqueryAlias t
 :     +- Project [2 AS 2#x]
 :        +- OneRowRelation
-:- CTERelationDef xxxx, false
+:- CTERelationDef xxxx, false, false
 :  +- SubqueryAlias t2
 :     +- Project [2#x]
 :        +- SubqueryAlias t
-:           +- CTERelationRef xxxx, true, [2#x], false
+:           +- CTERelationRef xxxx, true, [2#x], false, false
 +- Project [2#x]
    +- SubqueryAlias t2
-      +- CTERelationRef xxxx, true, [2#x], false
+      +- CTERelationRef xxxx, true, [2#x], false, false
 
 
 -- !query
@@ -144,11 +144,11 @@
 :        :           :           +- OneRowRelation
 :        :           +- Project [c#x]
 :        :              +- SubqueryAlias t
-:        :                 +- CTERelationRef xxxx, true, [c#x], false
+:        :                 +- CTERelationRef xxxx, true, [c#x], false, false
 :        +- OneRowRelation
 +- Project [scalarsubquery()#x]
    +- SubqueryAlias t2
-      +- CTERelationRef xxxx, true, [scalarsubquery()#x], false
+      +- CTERelationRef xxxx, true, [scalarsubquery()#x], false, false
 
 
 -- !query
@@ -165,31 +165,31 @@
 SELECT * FROM t2
 -- !query analysis
 WithCTE
-:- CTERelationDef xxxx, false
-:  +- SubqueryAlias t
-:     +- Project [1 AS 1#x]
-:        +- OneRowRelation
-:- CTERelationDef xxxx, false
+:- CTERelationDef xxxx, false, false
+:  +- SubqueryAlias t
+:     +- Project [1 AS 1#x]
+:        +- OneRowRelation
+:- CTERelationDef xxxx, false, false
 :  +- SubqueryAlias t
 :     +- Project [2 AS 2#x]
 :        +- OneRowRelation
-:- CTERelationDef xxxx, false
+:- CTERelationDef xxxx, false, false
 :  +- SubqueryAlias t
 :     +- Project [3 AS 3#x]
 :        +- OneRowRelation
-:- CTERelationDef xxxx, false
+:- CTERelationDef xxxx, false, false
 :  +- SubqueryAlias t2
 :     +- Project [3#x]
 :        +- SubqueryAlias t
-:           +- CTERelationRef xxxx, true, [3#x], false
-:- CTERelationDef xxxx, false
+:           +- CTERelationRef xxxx, true, [3#x], false, false
+:- CTERelationDef xxxx, false, false
 :  +- SubqueryAlias t2
 :     +- Project [3#x]
 :        +- SubqueryAlias t2
-:           +- CTERelationRef xxxx, true, [3#x], false
+:           +- CTERelationRef xxxx, true, [3#x], false, false
 +- Project [3#x]
    +- SubqueryAlias t2
-      +- CTERelationRef xxxx, true, [3#x], false
+      +- CTERelationRef xxxx, true, [3#x], false, false
 
 
 -- !query
@@ -214,7 +214,7 @@
    +- SubqueryAlias __auto_generated_subquery_name
       +- Project [c#x]
          +- SubqueryAlias t
-            +- CTERelationRef xxxx, true, [c#x], false
+            +- CTERelationRef xxxx, true, [c#x], false, false
 
 
 -- !query
@@ -243,7 +243,7 @@
          +- SubqueryAlias __auto_generated_subquery_name
             +- Project [c#x]
                +- SubqueryAlias t
-                  +- CTERelationRef xxxx, true, [c#x], false
+                  +- CTERelationRef xxxx, true, [c#x], false, false
 
 
 -- !query
@@ -278,7 +278,7 @@
          +- SubqueryAlias __auto_generated_subquery_name
             +- Project [c#x]
                +- SubqueryAlias t
-                  +- CTERelationRef xxxx, true, [c#x], false
+                  +- CTERelationRef xxxx, true, [c#x], false, false
 
 
 -- !query
@@ -289,19 +289,19 @@
 )
 -- !query analysis
 WithCTE
-:- CTERelationDef xxxx, false
+:- CTERelationDef xxxx, false, false
 :  +- SubqueryAlias t
 :     +- Project [1 AS 1#x]
 :        +- OneRowRelation
 +- Project [scalar-subquery#x [] AS scalarsubquery()#x]
    :  +- WithCTE
-   :     :- CTERelationDef xxxx, false
+   :     :- CTERelationDef xxxx, false, false
    :     :  +- SubqueryAlias t
    :     :     +- Project [2 AS 2#x]
    :     :        +- OneRowRelation
    :     +- Project [2#x]
    :        +- SubqueryAlias t
-   :           +- CTERelationRef xxxx, true, [2#x], false
+   :           +- CTERelationRef xxxx, true, [2#x], false, false
    +- OneRowRelation
 
 
@@ -315,20 +315,20 @@
 )
 -- !query analysis
 WithCTE
-:- CTERelationDef xxxx, false
+:- CTERelationDef xxxx, false, false
 :  +- SubqueryAlias t
 :     +- Project [1 AS 1#x]
 :        +- OneRowRelation
 +- Project [scalar-subquery#x [] AS scalarsubquery()#x]
    :  +- Project [scalar-subquery#x [] AS scalarsubquery()#x]
    :     :  +- WithCTE
-   :     :     :- CTERelationDef xxxx, false
+   :     :     :- CTERelationDef xxxx, false, false
    :     :     :  +- SubqueryAlias t
    :     :     :     +- Project [2 AS 2#x]
    :     :     :        +- OneRowRelation
    :     :     +- Project [2#x]
    :     :        +- SubqueryAlias t
-   :     :           +- CTERelationRef xxxx, true, [2#x], false
+   :     :           +- CTERelationRef xxxx, true, [2#x], false, false
    :     +- OneRowRelation
    +- OneRowRelation
 
@@ -344,25 +344,25 @@
 )
 -- !query analysis
 WithCTE
-:- CTERelationDef xxxx, false
+:- CTERelationDef xxxx, false, false
 :  +- SubqueryAlias t
 :     +- Project [1 AS 1#x]
 :        +- OneRowRelation
 +- Project [scalar-subquery#x [] AS scalarsubquery()#x]
    :  +- WithCTE
-   :     :- CTERelationDef xxxx, false
+   :     :- CTERelationDef xxxx, false, false
    :     :  +- SubqueryAlias t
    :     :     +- Project [2 AS 2#x]
    :     :        +- OneRowRelation
    :     +- Project [scalar-subquery#x [] AS scalarsubquery()#x]
    :        :  +- WithCTE
-   :        :     :- CTERelationDef xxxx, false
+   :        :     :- CTERelationDef xxxx, false, false
    :        :     :  +- SubqueryAlias t
    :        :     :     +- Project [3 AS 3#x]
    :        :     :        +- OneRowRelation
    :        :     +- Project [3#x]
    :        :        +- SubqueryAlias t
-   :        :           +- CTERelationRef xxxx, true, [3#x], false
+   :        :           +- CTERelationRef xxxx, true, [3#x], false, false
    :        +- OneRowRelation
    +- OneRowRelation
 
@@ -376,7 +376,7 @@
 )
 -- !query analysis
 WithCTE
-:- CTERelationDef xxxx, false
+:- CTERelationDef xxxx, false, false
 :  +- SubqueryAlias t
 :     +- Project [1#x AS c#x]
 :        +- Project [1 AS 1#x]
@@ -384,16 +384,16 @@
 +- Project [c#x]
    +- Filter c#x IN (list#x [])
       :  +- WithCTE
-      :     :- CTERelationDef xxxx, false
+      :     :- CTERelationDef xxxx, false, false
       :     :  +- SubqueryAlias t
       :     :     +- Project [2#x AS c#x]
       :     :        +- Project [2 AS 2#x]
       :     :           +- OneRowRelation
       :     +- Project [c#x]
       :        +- SubqueryAlias t
-      :           +- CTERelationRef xxxx, true, [c#x], false
+      :           +- CTERelationRef xxxx, true, [c#x], false, false
       +- SubqueryAlias t
-         +- CTERelationRef xxxx, true, [c#x], false
+         +- CTERelationRef xxxx, true, [c#x], false, false
 
 
 -- !query
@@ -414,18 +414,14 @@
 :  +- SubqueryAlias t
 :     +- Project [1#x]
 :        +- SubqueryAlias t2
-:           +- CTERelationRef xxxx, true, [1#x], false
-<<<<<<< HEAD
-:- CTERelationDef xxxx, false, false
-=======
-:- CTERelationDef xxxx, false
->>>>>>> 4f654130
+:           +- CTERelationRef xxxx, true, [1#x], false, false
+:- CTERelationDef xxxx, false, false
 :  +- SubqueryAlias t2
 :     +- Project [2 AS 2#x]
 :        +- OneRowRelation
 +- Project [1#x]
    +- SubqueryAlias t
-      +- CTERelationRef xxxx, true, [1#x], false
+      +- CTERelationRef xxxx, true, [1#x], false, false
 
 
 -- !query
@@ -438,22 +434,22 @@
 SELECT * FROM t
 -- !query analysis
 WithCTE
-:- CTERelationDef xxxx, false
+:- CTERelationDef xxxx, false, false
 :  +- SubqueryAlias abc
 :     +- Project [1 AS 1#x]
 :        +- OneRowRelation
-:- CTERelationDef xxxx, false
+:- CTERelationDef xxxx, false, false
 :  +- SubqueryAlias aBc
 :     +- Project [2 AS 2#x]
 :        +- OneRowRelation
-:- CTERelationDef xxxx, false
+:- CTERelationDef xxxx, false, false
 :  +- SubqueryAlias t
 :     +- Project [2#x]
 :        +- SubqueryAlias aBC
-:           +- CTERelationRef xxxx, true, [2#x], false
+:           +- CTERelationRef xxxx, true, [2#x], false, false
 +- Project [2#x]
    +- SubqueryAlias t
-      +- CTERelationRef xxxx, true, [2#x], false
+      +- CTERelationRef xxxx, true, [2#x], false, false
 
 
 -- !query
@@ -464,19 +460,19 @@
 )
 -- !query analysis
 WithCTE
-:- CTERelationDef xxxx, false
+:- CTERelationDef xxxx, false, false
 :  +- SubqueryAlias abc
 :     +- Project [1 AS 1#x]
 :        +- OneRowRelation
 +- Project [scalar-subquery#x [] AS scalarsubquery()#x]
    :  +- WithCTE
-   :     :- CTERelationDef xxxx, false
+   :     :- CTERelationDef xxxx, false, false
    :     :  +- SubqueryAlias aBc
    :     :     +- Project [2 AS 2#x]
    :     :        +- OneRowRelation
    :     +- Project [2#x]
    :        +- SubqueryAlias aBC
-   :           +- CTERelationRef xxxx, true, [2#x], false
+   :           +- CTERelationRef xxxx, true, [2#x], false, false
    +- OneRowRelation
 
 
@@ -500,19 +496,15 @@
 :  +- SubqueryAlias t3
 :     +- Project [1#x]
 :        +- SubqueryAlias t1
-:           +- CTERelationRef xxxx, true, [1#x], false
-<<<<<<< HEAD
-:- CTERelationDef xxxx, false, false
-=======
-:- CTERelationDef xxxx, false
->>>>>>> 4f654130
+:           +- CTERelationRef xxxx, true, [1#x], false, false
+:- CTERelationDef xxxx, false, false
 :  +- SubqueryAlias t2
 :     +- Project [1#x]
 :        +- SubqueryAlias t3
-:           +- CTERelationRef xxxx, true, [1#x], false
+:           +- CTERelationRef xxxx, true, [1#x], false, false
 +- Project [1#x]
    +- SubqueryAlias t2
-      +- CTERelationRef xxxx, true, [1#x], false
+      +- CTERelationRef xxxx, true, [1#x], false, false
 
 
 -- !query
@@ -535,12 +527,12 @@
 :  +- SubqueryAlias cte_inner
 :     +- Project [1#x]
 :        +- SubqueryAlias cte_outer
-:           +- CTERelationRef xxxx, true, [1#x], false
+:           +- CTERelationRef xxxx, true, [1#x], false, false
 +- Project [1#x]
    +- SubqueryAlias __auto_generated_subquery_name
       +- Project [1#x]
          +- SubqueryAlias cte_inner
-            +- CTERelationRef xxxx, true, [1#x], false
+            +- CTERelationRef xxxx, true, [1#x], false, false
 
 
 -- !query
@@ -568,23 +560,19 @@
 :  +- SubqueryAlias cte_inner_inner
 :     +- Project [1#x]
 :        +- SubqueryAlias cte_outer
-:           +- CTERelationRef xxxx, true, [1#x], false
-<<<<<<< HEAD
-:- CTERelationDef xxxx, false, false
-=======
-:- CTERelationDef xxxx, false
->>>>>>> 4f654130
+:           +- CTERelationRef xxxx, true, [1#x], false, false
+:- CTERelationDef xxxx, false, false
 :  +- SubqueryAlias cte_inner
 :     +- Project [1#x]
 :        +- SubqueryAlias __auto_generated_subquery_name
 :           +- Project [1#x]
 :              +- SubqueryAlias cte_inner_inner
-:                 +- CTERelationRef xxxx, true, [1#x], false
+:                 +- CTERelationRef xxxx, true, [1#x], false, false
 +- Project [1#x]
    +- SubqueryAlias __auto_generated_subquery_name
       +- Project [1#x]
          +- SubqueryAlias cte_inner
-            +- CTERelationRef xxxx, true, [1#x], false
+            +- CTERelationRef xxxx, true, [1#x], false, false
 
 
 -- !query
