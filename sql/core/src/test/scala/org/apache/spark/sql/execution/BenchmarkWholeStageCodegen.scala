/*
 * Licensed to the Apache Software Foundation (ASF) under one or more
 * contributor license agreements.  See the NOTICE file distributed with
 * this work for additional information regarding copyright ownership.
 * The ASF licenses this file to You under the Apache License, Version 2.0
 * (the "License"); you may not use this file except in compliance with
 * the License.  You may obtain a copy of the License at
 *
 *    http://www.apache.org/licenses/LICENSE-2.0
 *
 * Unless required by applicable law or agreed to in writing, software
 * distributed under the License is distributed on an "AS IS" BASIS,
 * WITHOUT WARRANTIES OR CONDITIONS OF ANY KIND, either express or implied.
 * See the License for the specific language governing permissions and
 * limitations under the License.
 */

package org.apache.spark.sql.execution

import org.apache.spark.{SparkConf, SparkContext, SparkFunSuite}
import org.apache.spark.memory.{StaticMemoryManager, TaskMemoryManager}
import org.apache.spark.sql.SQLContext
import org.apache.spark.sql.catalyst.expressions.UnsafeRow
import org.apache.spark.sql.functions._
import org.apache.spark.unsafe.Platform
import org.apache.spark.unsafe.hash.Murmur3_x86_32
import org.apache.spark.unsafe.map.BytesToBytesMap
import org.apache.spark.util.Benchmark

/**
  * Benchmark to measure whole stage codegen performance.
  * To run this:
  *  build/sbt "sql/test-only *BenchmarkWholeStageCodegen"
  */
class BenchmarkWholeStageCodegen extends SparkFunSuite {
  lazy val conf = new SparkConf().setMaster("local[1]").setAppName("benchmark")
    .set("spark.sql.shuffle.partitions", "1")
  lazy val sc = SparkContext.getOrCreate(conf)
  lazy val sqlContext = SQLContext.getOrCreate(sc)

  def testWholeStage(values: Int): Unit = {
    val benchmark = new Benchmark("rang/filter/aggregate", values)

    benchmark.addCase("Without codegen") { iter =>
      sqlContext.setConf("spark.sql.codegen.wholeStage", "false")
      sqlContext.range(values).filter("(id & 1) = 1").groupBy().sum().collect()
    }

    benchmark.addCase("With codegen") { iter =>
      sqlContext.setConf("spark.sql.codegen.wholeStage", "true")
      sqlContext.range(values).filter("(id & 1) = 1").groupBy().sum().collect()
    }

    /*
      Intel(R) Core(TM) i7-4558U CPU @ 2.80GHz
      rang/filter/aggregate:             Avg Time(ms)    Avg Rate(M/s)  Relative Rate
      -------------------------------------------------------------------------------
      Without codegen                         5488.16            38.21         1.00 X
      With codegen                             531.08           394.88        10.33 X
    */
    benchmark.run()
  }

  def testStatFunctions(values: Int): Unit = {

    val benchmark = new Benchmark("stat functions", values)

    benchmark.addCase("stddev w/o codegen") { iter =>
      sqlContext.setConf("spark.sql.codegen.wholeStage", "false")
      sqlContext.range(values).groupBy().agg("id" -> "stddev").collect()
    }

    benchmark.addCase("stddev w codegen") { iter =>
      sqlContext.setConf("spark.sql.codegen.wholeStage", "true")
      sqlContext.range(values).groupBy().agg("id" -> "stddev").collect()
    }

    benchmark.addCase("kurtosis w/o codegen") { iter =>
      sqlContext.setConf("spark.sql.codegen.wholeStage", "false")
      sqlContext.range(values).groupBy().agg("id" -> "kurtosis").collect()
    }

    benchmark.addCase("kurtosis w codegen") { iter =>
      sqlContext.setConf("spark.sql.codegen.wholeStage", "true")
      sqlContext.range(values).groupBy().agg("id" -> "kurtosis").collect()
    }


    /**
      Using ImperativeAggregate (as implemented in Spark 1.6):

      Intel(R) Core(TM) i7-4558U CPU @ 2.80GHz
      stddev:                            Avg Time(ms)    Avg Rate(M/s)  Relative Rate
      -------------------------------------------------------------------------------
      stddev w/o codegen                      2019.04            10.39         1.00 X
      stddev w codegen                        2097.29            10.00         0.96 X
      kurtosis w/o codegen                    2108.99             9.94         0.96 X
      kurtosis w codegen                      2090.69            10.03         0.97 X

      Using DeclarativeAggregate:

      Intel(R) Core(TM) i7-4558U CPU @ 2.80GHz
      stddev:                            Avg Time(ms)    Avg Rate(M/s)  Relative Rate
      -------------------------------------------------------------------------------
      stddev w/o codegen                       989.22            21.20         1.00 X
      stddev w codegen                         352.35            59.52         2.81 X
      kurtosis w/o codegen                    3636.91             5.77         0.27 X
      kurtosis w codegen                       369.25            56.79         2.68 X
      */
    benchmark.run()
  }

  def testAggregateWithKey(values: Int): Unit = {
    val benchmark = new Benchmark("Aggregate with keys", values)

    benchmark.addCase("Aggregate w/o codegen") { iter =>
      sqlContext.setConf("spark.sql.codegen.wholeStage", "false")
      sqlContext.range(values).selectExpr("(id & 65535) as k").groupBy("k").sum().collect()
    }
    benchmark.addCase(s"Aggregate w codegen") { iter =>
      sqlContext.setConf("spark.sql.codegen.wholeStage", "true")
      sqlContext.range(values).selectExpr("(id & 65535) as k").groupBy("k").sum().collect()
    }

    /*
    Intel(R) Core(TM) i7-4558U CPU @ 2.80GHz
    Aggregate with keys:               Avg Time(ms)    Avg Rate(M/s)  Relative Rate
    -------------------------------------------------------------------------------
    Aggregate w/o codegen                   3739.83             5.61         1.00 X
    Aggregate w codegen                     1602.70            13.09         2.33 X
    */
    benchmark.run()
  }

  def testBroadcastHashJoin(values: Int): Unit = {
    val benchmark = new Benchmark("BroadcastHashJoin", values)

    val dim = broadcast(sqlContext.range(1 << 16).selectExpr("id as k", "cast(id as string) as v"))

    benchmark.addCase("BroadcastHashJoin w/o codegen") { iter =>
      sqlContext.setConf("spark.sql.codegen.wholeStage", "false")
      sqlContext.range(values).join(dim, (col("id") % 60000) === col("k")).count()
    }
    benchmark.addCase(s"BroadcastHashJoin w codegen") { iter =>
      sqlContext.setConf("spark.sql.codegen.wholeStage", "true")
      sqlContext.range(values).join(dim, (col("id") % 60000) === col("k")).count()
    }

    /*
      Intel(R) Core(TM) i7-4558U CPU @ 2.80GHz
      BroadcastHashJoin:                 Avg Time(ms)    Avg Rate(M/s)  Relative Rate
      -------------------------------------------------------------------------------
      BroadcastHashJoin w/o codegen           3053.41             3.43         1.00 X
      BroadcastHashJoin w codegen             1028.40            10.20         2.97 X
    */
    benchmark.run()
  }

  def testBytesToBytesMap(values: Int): Unit = {
    val benchmark = new Benchmark("BytesToBytesMap", values)

    benchmark.addCase("hash") { iter =>
      var i = 0
      val keyBytes = new Array[Byte](16)
      val key = new UnsafeRow(1)
      key.pointTo(keyBytes, Platform.BYTE_ARRAY_OFFSET, 16)
      var s = 0
      while (i < values) {
        key.setInt(0, i % 1000)
        val h = Murmur3_x86_32.hashUnsafeWords(
          key.getBaseObject, key.getBaseOffset, key.getSizeInBytes, 42)
        s += h
        i += 1
      }
    }

    benchmark.addCase("fast hash") { iter =>
      var i = 0
      val keyBytes = new Array[Byte](16)
      val key = new UnsafeRow(1)
      key.pointTo(keyBytes, Platform.BYTE_ARRAY_OFFSET, 16)
      var s = 0
      while (i < values) {
        key.setInt(0, i % 1000)
        val h = i % 1000
        s += h
        i += 1
      }
    }

    benchmark.addCase("arrayEqual") { iter =>
      var i = 0
      val keyBytes = new Array[Byte](16)
      val valueBytes = new Array[Byte](16)
      val key = new UnsafeRow(1)
      key.pointTo(keyBytes, Platform.BYTE_ARRAY_OFFSET, 16)
      val value = new UnsafeRow(1)
      value.pointTo(valueBytes, Platform.BYTE_ARRAY_OFFSET, 16)
      value.setInt(0, 555)
      var s = 0
      while (i < values) {
        key.setInt(0, i % 1000)
        if (key.equals(value)) {
          s += 1
        }
        i += 1
      }
    }

    Seq("off", "on").foreach { heap =>
      benchmark.addCase(s"BytesToBytesMap ($heap Heap)") { iter =>
        val taskMemoryManager = new TaskMemoryManager(
          new StaticMemoryManager(
            new SparkConf().set("spark.memory.offHeap.enabled", s"${heap == "off"}")
              .set("spark.memory.offHeap.size", "102400000"),
            Long.MaxValue,
            Long.MaxValue,
            1),
          0)
        val map = new BytesToBytesMap(taskMemoryManager, 1024, 64L<<20)
        val keyBytes = new Array[Byte](16)
        val valueBytes = new Array[Byte](16)
        val key = new UnsafeRow(1)
        key.pointTo(keyBytes, Platform.BYTE_ARRAY_OFFSET, 16)
        val value = new UnsafeRow(1)
        value.pointTo(valueBytes, Platform.BYTE_ARRAY_OFFSET, 16)
        var i = 0
        while (i < values) {
          key.setInt(0, i % 65536)
          val loc = map.lookup(key.getBaseObject, key.getBaseOffset, key.getSizeInBytes, i % 65536)
          if (loc.isDefined) {
            value.pointTo(loc.getValueBase, loc.getValueOffset,
              loc.getValueLength)
            value.setInt(0, value.getInt(0) + 1)
            i += 1
          } else {
            loc.putNewKey(key.getBaseObject, key.getBaseOffset, key.getSizeInBytes,
              value.getBaseObject, value.getBaseOffset, value.getSizeInBytes)
          }
        }
      }
    }

    /**
    Intel(R) Core(TM) i7-4558U CPU @ 2.80GHz
    BytesToBytesMap:                   Avg Time(ms)    Avg Rate(M/s)  Relative Rate
    -------------------------------------------------------------------------------
    hash                                     637.85            82.20         1.00 X
    fast hash                                148.80           352.35         4.29 X
    arrayEqual                               408.46           128.36         1.56 X
    BytesToBytesMap (off Heap)              1209.64            43.34         0.53 X
    BytesToBytesMap (on Heap)               1322.56            39.64         0.48 X
      */
    benchmark.run()
  }

  // These benchmark are skipped in normal build
  ignore("benchmark") {
    // testWholeStage(200 << 20)
    // testStatFunctions(20 << 20)
    // testAggregateWithKey(20 << 20)
    // testBytesToBytesMap(50 << 20)
<<<<<<< HEAD
=======
    // testBroadcastHashJoin(10 << 20)
>>>>>>> 9dd2741e
  }
}<|MERGE_RESOLUTION|>--- conflicted
+++ resolved
@@ -260,9 +260,6 @@
     // testStatFunctions(20 << 20)
     // testAggregateWithKey(20 << 20)
     // testBytesToBytesMap(50 << 20)
-<<<<<<< HEAD
-=======
     // testBroadcastHashJoin(10 << 20)
->>>>>>> 9dd2741e
   }
 }