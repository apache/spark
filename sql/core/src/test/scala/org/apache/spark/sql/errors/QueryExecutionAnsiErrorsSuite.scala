--- conflicted
+++ resolved
@@ -64,11 +64,7 @@
       },
       errorClass = "INVALID_FRACTION_OF_SECOND",
       msg = "The fraction of sec must be zero. Valid range is [0, 60]. " +
-<<<<<<< HEAD
-        s"""If necessary set $ansiConf to $ansiConfVal to bypass this error. """,
-=======
-        s"""If necessary set $ansiConf to "false" to bypass this error.""",
->>>>>>> 11760e37
+        s"""If necessary set $ansiConf to $ansiConfVal to bypass this error.""",
       sqlState = Some("22023"))
   }
 
