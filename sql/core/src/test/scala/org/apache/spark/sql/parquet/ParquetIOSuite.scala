--- conflicted
+++ resolved
@@ -345,8 +345,46 @@
     }
   }
 
-<<<<<<< HEAD
+  test("SPARK-6315 regression test") {
+    // Spark 1.1 and prior versions write Spark schema as case class string into Parquet metadata.
+    // This has been deprecated by JSON format since 1.2.  Notice that, 1.3 further refactored data
+    // types API, and made StructType.fields an array.  This makes the result of StructType.toString
+    // different from prior versions: there's no "Seq" wrapping the fields part in the string now.
+    val sparkSchema =
+      "StructType(Seq(StructField(a,BooleanType,false),StructField(b,IntegerType,false)))"
+
+    // The Parquet schema is intentionally made different from the Spark schema.  Because the new
+    // Parquet data source simply falls back to the Parquet schema once it fails to parse the Spark
+    // schema.  By making these two different, we are able to assert the old style case class string
+    // is parsed successfully.
+    val parquetSchema = MessageTypeParser.parseMessageType(
+      """message root {
+        |  required int32 c;
+        |}
+      """.stripMargin)
+
+    withTempPath { location =>
+      val extraMetadata = Map(RowReadSupport.SPARK_METADATA_KEY -> sparkSchema.toString)
+      val fileMetadata = new FileMetaData(parquetSchema, extraMetadata, "Spark")
+      val path = new Path(location.getCanonicalPath)
+
+      ParquetFileWriter.writeMetadataFile(
+        sparkContext.hadoopConfiguration,
+        path,
+        new Footer(path, new ParquetMetadata(fileMetadata, Nil)) :: Nil)
+
+      assertResult(parquetFile(path.toString).schema) {
+        StructType(
+          StructField("a", BooleanType, nullable = false) ::
+          StructField("b", IntegerType, nullable = false) ::
+          Nil)
+      }
+    }
+  }
+
   test("SPARK-6352 DirectParquetOutputCommitter") {
+    // Write to a parquet file and let it fail.
+    // _temporary should be missing if direct output committer works.
     try {
       configuration.set("spark.sql.parquet.output.committer.class",
         "org.apache.spark.sql.parquet.DirectParquetOutputCommitter")
@@ -363,43 +401,6 @@
     finally {
       configuration.unset("spark.sql.parquet.output.committer.class")
     }
-=======
-  test("SPARK-6315 regression test") {
-    // Spark 1.1 and prior versions write Spark schema as case class string into Parquet metadata.
-    // This has been deprecated by JSON format since 1.2.  Notice that, 1.3 further refactored data
-    // types API, and made StructType.fields an array.  This makes the result of StructType.toString
-    // different from prior versions: there's no "Seq" wrapping the fields part in the string now.
-    val sparkSchema =
-      "StructType(Seq(StructField(a,BooleanType,false),StructField(b,IntegerType,false)))"
-
-    // The Parquet schema is intentionally made different from the Spark schema.  Because the new
-    // Parquet data source simply falls back to the Parquet schema once it fails to parse the Spark
-    // schema.  By making these two different, we are able to assert the old style case class string
-    // is parsed successfully.
-    val parquetSchema = MessageTypeParser.parseMessageType(
-      """message root {
-        |  required int32 c;
-        |}
-      """.stripMargin)
-
-    withTempPath { location =>
-      val extraMetadata = Map(RowReadSupport.SPARK_METADATA_KEY -> sparkSchema.toString)
-      val fileMetadata = new FileMetaData(parquetSchema, extraMetadata, "Spark")
-      val path = new Path(location.getCanonicalPath)
-
-      ParquetFileWriter.writeMetadataFile(
-        sparkContext.hadoopConfiguration,
-        path,
-        new Footer(path, new ParquetMetadata(fileMetadata, Nil)) :: Nil)
-
-      assertResult(parquetFile(path.toString).schema) {
-        StructType(
-          StructField("a", BooleanType, nullable = false) ::
-          StructField("b", IntegerType, nullable = false) ::
-          Nil)
-      }
-    }
->>>>>>> 9f3273bd
   }
 }
 
