/*
 * Licensed to the Apache Software Foundation (ASF) under one or more
 * contributor license agreements.  See the NOTICE file distributed with
 * this work for additional information regarding copyright ownership.
 * The ASF licenses this file to You under the Apache License, Version 2.0
 * (the "License"); you may not use this file except in compliance with
 * the License.  You may obtain a copy of the License at
 *
 *    http://www.apache.org/licenses/LICENSE-2.0
 *
 * Unless required by applicable law or agreed to in writing, software
 * distributed under the License is distributed on an "AS IS" BASIS,
 * WITHOUT WARRANTIES OR CONDITIONS OF ANY KIND, either express or implied.
 * See the License for the specific language governing permissions and
 * limitations under the License.
 */

package org.apache.spark.sql

import java.io.{ByteArrayOutputStream, File}
import java.nio.charset.StandardCharsets
import java.sql.{Date, Timestamp}
import java.util.UUID
import java.util.concurrent.atomic.AtomicLong

import scala.reflect.runtime.universe.TypeTag
import scala.util.Random

import org.scalatest.matchers.must.Matchers
import org.scalatest.matchers.should.Matchers._

import org.apache.spark.SparkException
import org.apache.spark.scheduler.{SparkListener, SparkListenerJobEnd}
import org.apache.spark.sql.catalyst.TableIdentifier
import org.apache.spark.sql.catalyst.encoders.{ExpressionEncoder, RowEncoder}
import org.apache.spark.sql.catalyst.expressions.Uuid
import org.apache.spark.sql.catalyst.optimizer.ConvertToLocalRelation
import org.apache.spark.sql.catalyst.plans.logical.{LocalRelation, OneRowRelation}
import org.apache.spark.sql.catalyst.util.DateTimeUtils
import org.apache.spark.sql.execution.{FilterExec, QueryExecution, WholeStageCodegenExec}
import org.apache.spark.sql.execution.adaptive.AdaptiveSparkPlanHelper
import org.apache.spark.sql.execution.aggregate.HashAggregateExec
import org.apache.spark.sql.execution.exchange.{BroadcastExchangeExec, ReusedExchangeExec, ShuffleExchangeExec}
import org.apache.spark.sql.functions._
import org.apache.spark.sql.internal.SQLConf
import org.apache.spark.sql.test.{ExamplePoint, ExamplePointUDT, SharedSparkSession}
import org.apache.spark.sql.test.SQLTestData.{DecimalData, TestData2}
import org.apache.spark.sql.types._
import org.apache.spark.unsafe.types.CalendarInterval
import org.apache.spark.util.Utils
import org.apache.spark.util.random.XORShiftRandom

class DataFrameSuite extends QueryTest
  with SharedSparkSession
  with AdaptiveSparkPlanHelper {
  import testImplicits._

  test("analysis error should be eagerly reported") {
    intercept[Exception] { testData.select("nonExistentName") }
    intercept[Exception] {
      testData.groupBy("key").agg(Map("nonExistentName" -> "sum"))
    }
    intercept[Exception] {
      testData.groupBy("nonExistentName").agg(Map("key" -> "sum"))
    }
    intercept[Exception] {
      testData.groupBy($"abcd").agg(Map("key" -> "sum"))
    }
  }

  test("dataframe toString") {
    assert(testData.toString === "[key: int, value: string]")
    assert(testData("key").toString === "key")
    assert($"test".toString === "test")
  }

  test("rename nested groupby") {
    val df = Seq((1, (1, 1))).toDF()

    checkAnswer(
      df.groupBy("_1").agg(sum("_2._1")).toDF("key", "total"),
      Row(1, 1) :: Nil)
  }

  test("access complex data") {
    assert(complexData.filter(complexData("a").getItem(0) === 2).count() == 1)
    assert(complexData.filter(complexData("m").getItem("1") === 1).count() == 1)
    assert(complexData.filter(complexData("s").getField("key") === 1).count() == 1)
  }

  test("table scan") {
    checkAnswer(
      testData,
      testData.collect().toSeq)
  }

  test("empty data frame") {
    assert(spark.emptyDataFrame.columns.toSeq === Seq.empty[String])
    assert(spark.emptyDataFrame.count() === 0)
  }

  test("head, take and tail") {
    assert(testData.take(2) === testData.collect().take(2))
    assert(testData.head(2) === testData.collect().take(2))
    assert(testData.tail(2) === testData.collect().takeRight(2))
    assert(testData.head(2).head.schema === testData.schema)
  }

  test("dataframe alias") {
    val df = Seq(Tuple1(1)).toDF("c").as("t")
    val dfAlias = df.alias("t2")
    df.col("t.c")
    dfAlias.col("t2.c")
  }

  test("simple explode") {
    val df = Seq(Tuple1("a b c"), Tuple1("d e")).toDF("words")

    checkAnswer(
      df.explode("words", "word") { word: String => word.split(" ").toSeq }.select('word),
      Row("a") :: Row("b") :: Row("c") :: Row("d") ::Row("e") :: Nil
    )
  }

  test("explode") {
    val df = Seq((1, "a b c"), (2, "a b"), (3, "a")).toDF("number", "letters")
    val df2 =
      df.explode('letters) {
        case Row(letters: String) => letters.split(" ").map(Tuple1(_)).toSeq
      }

    checkAnswer(
      df2
        .select('_1 as 'letter, 'number)
        .groupBy('letter)
        .agg(countDistinct('number)),
      Row("a", 3) :: Row("b", 2) :: Row("c", 1) :: Nil
    )
  }

  test("Star Expansion - CreateStruct and CreateArray") {
    val structDf = testData2.select("a", "b").as("record")
    // CreateStruct and CreateArray in aggregateExpressions
    assert(structDf.groupBy($"a").agg(min(struct($"record.*"))).
      sort("a").first() == Row(1, Row(1, 1)))
    assert(structDf.groupBy($"a").agg(min(array($"record.*"))).
      sort("a").first() == Row(1, Seq(1, 1)))

    // CreateStruct and CreateArray in project list (unresolved alias)
    assert(structDf.select(struct($"record.*")).first() == Row(Row(1, 1)))
    assert(structDf.select(array($"record.*")).first().getAs[Seq[Int]](0) === Seq(1, 1))

    // CreateStruct and CreateArray in project list (alias)
    assert(structDf.select(struct($"record.*").as("a")).first() == Row(Row(1, 1)))
    assert(structDf.select(array($"record.*").as("a")).first().getAs[Seq[Int]](0) === Seq(1, 1))
  }

  test("Star Expansion - hash") {
    val structDf = testData2.select("a", "b").as("record")
    checkAnswer(
      structDf.groupBy($"a", $"b").agg(min(hash($"a", $"*"))),
      structDf.groupBy($"a", $"b").agg(min(hash($"a", $"a", $"b"))))

    checkAnswer(
      structDf.groupBy($"a", $"b").agg(hash($"a", $"*")),
      structDf.groupBy($"a", $"b").agg(hash($"a", $"a", $"b")))

    checkAnswer(
      structDf.select(hash($"*")),
      structDf.select(hash($"record.*")))

    checkAnswer(
      structDf.select(hash($"a", $"*")),
      structDf.select(hash($"a", $"record.*")))
  }

  test("Star Expansion - xxhash64") {
    val structDf = testData2.select("a", "b").as("record")
    checkAnswer(
      structDf.groupBy($"a", $"b").agg(min(xxhash64($"a", $"*"))),
      structDf.groupBy($"a", $"b").agg(min(xxhash64($"a", $"a", $"b"))))

    checkAnswer(
      structDf.groupBy($"a", $"b").agg(xxhash64($"a", $"*")),
      structDf.groupBy($"a", $"b").agg(xxhash64($"a", $"a", $"b")))

    checkAnswer(
      structDf.select(xxhash64($"*")),
      structDf.select(xxhash64($"record.*")))

    checkAnswer(
      structDf.select(xxhash64($"a", $"*")),
      structDf.select(xxhash64($"a", $"record.*")))
  }

  private def assertDecimalSumOverflow(
      df: DataFrame, ansiEnabled: Boolean, expectedAnswer: Row): Unit = {
    if (!ansiEnabled) {
      checkAnswer(df, expectedAnswer)
    } else {
      val e = intercept[SparkException] {
        df.collect()
      }
      assert(e.getCause.isInstanceOf[ArithmeticException])
      assert(e.getCause.getMessage.contains("cannot be represented as Decimal") ||
        e.getCause.getMessage.contains("Overflow in sum of decimals"))
    }
  }

  test("SPARK-28224: Aggregate sum big decimal overflow") {
    val largeDecimals = spark.sparkContext.parallelize(
      DecimalData(BigDecimal("1"* 20 + ".123"), BigDecimal("1"* 20 + ".123")) ::
        DecimalData(BigDecimal("9"* 20 + ".123"), BigDecimal("9"* 20 + ".123")) :: Nil).toDF()

    Seq(true, false).foreach { ansiEnabled =>
      withSQLConf((SQLConf.ANSI_ENABLED.key, ansiEnabled.toString)) {
        val structDf = largeDecimals.select("a").agg(sum("a"))
        assertDecimalSumOverflow(structDf, ansiEnabled, Row(null))
      }
    }
  }

  test("SPARK-28067: sum of null decimal values") {
    Seq("true", "false").foreach { wholeStageEnabled =>
      withSQLConf((SQLConf.WHOLESTAGE_CODEGEN_ENABLED.key, wholeStageEnabled)) {
        Seq("true", "false").foreach { ansiEnabled =>
          withSQLConf((SQLConf.ANSI_ENABLED.key, ansiEnabled)) {
            val df = spark.range(1, 4, 1).select(expr(s"cast(null as decimal(38,18)) as d"))
            checkAnswer(df.agg(sum($"d")), Row(null))
          }
        }
      }
    }
  }

  test("SPARK-28067: Aggregate sum should not return wrong results for decimal overflow") {
    Seq("true", "false").foreach { wholeStageEnabled =>
      withSQLConf((SQLConf.WHOLESTAGE_CODEGEN_ENABLED.key, wholeStageEnabled)) {
        Seq(true, false).foreach { ansiEnabled =>
          withSQLConf((SQLConf.ANSI_ENABLED.key, ansiEnabled.toString)) {
            val df0 = Seq(
              (BigDecimal("10000000000000000000"), 1),
              (BigDecimal("10000000000000000000"), 1),
              (BigDecimal("10000000000000000000"), 2)).toDF("decNum", "intNum")
            val df1 = Seq(
              (BigDecimal("10000000000000000000"), 2),
              (BigDecimal("10000000000000000000"), 2),
              (BigDecimal("10000000000000000000"), 2),
              (BigDecimal("10000000000000000000"), 2),
              (BigDecimal("10000000000000000000"), 2),
              (BigDecimal("10000000000000000000"), 2),
              (BigDecimal("10000000000000000000"), 2),
              (BigDecimal("10000000000000000000"), 2),
              (BigDecimal("10000000000000000000"), 2)).toDF("decNum", "intNum")
            val df = df0.union(df1)
            val df2 = df.withColumnRenamed("decNum", "decNum2").
              join(df, "intNum").agg(sum("decNum"))

            val expectedAnswer = Row(null)
            assertDecimalSumOverflow(df2, ansiEnabled, expectedAnswer)

            val decStr = "1" + "0" * 19
            val d1 = spark.range(0, 12, 1, 1)
            val d2 = d1.select(expr(s"cast('$decStr' as decimal (38, 18)) as d")).agg(sum($"d"))
            assertDecimalSumOverflow(d2, ansiEnabled, expectedAnswer)

            val d3 = spark.range(0, 1, 1, 1).union(spark.range(0, 11, 1, 1))
            val d4 = d3.select(expr(s"cast('$decStr' as decimal (38, 18)) as d")).agg(sum($"d"))
            assertDecimalSumOverflow(d4, ansiEnabled, expectedAnswer)

            val d5 = d3.select(expr(s"cast('$decStr' as decimal (38, 18)) as d"),
              lit(1).as("key")).groupBy("key").agg(sum($"d").alias("sumd")).select($"sumd")
            assertDecimalSumOverflow(d5, ansiEnabled, expectedAnswer)

            val nullsDf = spark.range(1, 4, 1).select(expr(s"cast(null as decimal(38,18)) as d"))

            val largeDecimals = Seq(BigDecimal("1"* 20 + ".123"), BigDecimal("9"* 20 + ".123")).
              toDF("d")
            assertDecimalSumOverflow(
              nullsDf.union(largeDecimals).agg(sum($"d")), ansiEnabled, expectedAnswer)

            val df3 = Seq(
              (BigDecimal("10000000000000000000"), 1),
              (BigDecimal("50000000000000000000"), 1),
              (BigDecimal("10000000000000000000"), 2)).toDF("decNum", "intNum")

            val df4 = Seq(
              (BigDecimal("10000000000000000000"), 1),
              (BigDecimal("10000000000000000000"), 1),
              (BigDecimal("10000000000000000000"), 2)).toDF("decNum", "intNum")

            val df5 = Seq(
              (BigDecimal("10000000000000000000"), 1),
              (BigDecimal("10000000000000000000"), 1),
              (BigDecimal("20000000000000000000"), 2)).toDF("decNum", "intNum")

            val df6 = df3.union(df4).union(df5)
            val df7 = df6.groupBy("intNum").agg(sum("decNum"), countDistinct("decNum")).
              filter("intNum == 1")
            assertDecimalSumOverflow(df7, ansiEnabled, Row(1, null, 2))
          }
        }
      }
    }
  }

  test("Star Expansion - ds.explode should fail with a meaningful message if it takes a star") {
    val df = Seq(("1", "1,2"), ("2", "4"), ("3", "7,8,9")).toDF("prefix", "csv")
    val e = intercept[AnalysisException] {
      df.explode($"*") { case Row(prefix: String, csv: String) =>
        csv.split(",").map(v => Tuple1(prefix + ":" + v)).toSeq
      }.queryExecution.assertAnalyzed()
    }
    assert(e.getMessage.contains("Invalid usage of '*' in explode/json_tuple/UDTF"))

    checkAnswer(
      df.explode('prefix, 'csv) { case Row(prefix: String, csv: String) =>
        csv.split(",").map(v => Tuple1(prefix + ":" + v)).toSeq
      },
      Row("1", "1,2", "1:1") ::
        Row("1", "1,2", "1:2") ::
        Row("2", "4", "2:4") ::
        Row("3", "7,8,9", "3:7") ::
        Row("3", "7,8,9", "3:8") ::
        Row("3", "7,8,9", "3:9") :: Nil)
  }

  test("Star Expansion - explode should fail with a meaningful message if it takes a star") {
    val df = Seq(("1,2"), ("4"), ("7,8,9")).toDF("csv")
    val e = intercept[AnalysisException] {
      df.select(explode($"*"))
    }
    assert(e.getMessage.contains("Invalid usage of '*' in expression 'explode'"))
  }

  test("explode on output of array-valued function") {
    val df = Seq(("1,2"), ("4"), ("7,8,9")).toDF("csv")
    checkAnswer(
      df.select(explode(split($"csv", pattern = ","))),
      Row("1") :: Row("2") :: Row("4") :: Row("7") :: Row("8") :: Row("9") :: Nil)
  }

  test("Star Expansion - explode alias and star") {
    val df = Seq((Array("a"), 1)).toDF("a", "b")

    checkAnswer(
      df.select(explode($"a").as("a"), $"*"),
      Row("a", Seq("a"), 1) :: Nil)
  }

  test("sort after generate with join=true") {
    val df = Seq((Array("a"), 1)).toDF("a", "b")

    checkAnswer(
      df.select($"*", explode($"a").as("c")).sortWithinPartitions("b", "c"),
      Row(Seq("a"), 1, "a") :: Nil)
  }

  test("selectExpr") {
    checkAnswer(
      testData.selectExpr("abs(key)", "value"),
      testData.collect().map(row => Row(math.abs(row.getInt(0)), row.getString(1))).toSeq)
  }

  test("selectExpr with alias") {
    checkAnswer(
      testData.selectExpr("key as k").select("k"),
      testData.select("key").collect().toSeq)
  }

  test("selectExpr with udtf") {
    val df = Seq((Map("1" -> 1), 1)).toDF("a", "b")
    checkAnswer(
      df.selectExpr("explode(a)"),
      Row("1", 1) :: Nil)
  }

  test("filterExpr") {
    val res = testData.collect().filter(_.getInt(0) > 90).toSeq
    checkAnswer(testData.filter("key > 90"), res)
    checkAnswer(testData.filter("key > 9.0e1"), res)
    checkAnswer(testData.filter("key > .9e+2"), res)
    checkAnswer(testData.filter("key > 0.9e+2"), res)
    checkAnswer(testData.filter("key > 900e-1"), res)
    checkAnswer(testData.filter("key > 900.0E-1"), res)
    checkAnswer(testData.filter("key > 9.e+1"), res)
  }

  test("filterExpr using where") {
    checkAnswer(
      testData.where("key > 50"),
      testData.collect().filter(_.getInt(0) > 50).toSeq)
  }

  test("repartition") {
    intercept[IllegalArgumentException] {
      testData.select("key").repartition(0)
    }

    checkAnswer(
      testData.select("key").repartition(10).select("key"),
      testData.select("key").collect().toSeq)
  }

  test("repartition with SortOrder") {
    // passing SortOrder expressions to .repartition() should result in an informative error

    def checkSortOrderErrorMsg[T](data: => Dataset[T]): Unit = {
      val ex = intercept[IllegalArgumentException](data)
      assert(ex.getMessage.contains("repartitionByRange"))
    }

    checkSortOrderErrorMsg {
      Seq(0).toDF("a").repartition(2, $"a".asc)
    }

    checkSortOrderErrorMsg {
      Seq((0, 0)).toDF("a", "b").repartition(2, $"a".asc, $"b")
    }
  }

  test("repartitionByRange") {
    val data1d = Random.shuffle(0.to(9))
    val data2d = data1d.map(i => (i, data1d.size - i))

    checkAnswer(
      data1d.toDF("val").repartitionByRange(data1d.size, $"val".asc)
        .select(spark_partition_id().as("id"), $"val"),
      data1d.map(i => Row(i, i)))

    checkAnswer(
      data1d.toDF("val").repartitionByRange(data1d.size, $"val".desc)
        .select(spark_partition_id().as("id"), $"val"),
      data1d.map(i => Row(i, data1d.size - 1 - i)))

    checkAnswer(
      data1d.toDF("val").repartitionByRange(data1d.size, lit(42))
        .select(spark_partition_id().as("id"), $"val"),
      data1d.map(i => Row(0, i)))

    checkAnswer(
      data1d.toDF("val").repartitionByRange(data1d.size, lit(null), $"val".asc, rand())
        .select(spark_partition_id().as("id"), $"val"),
      data1d.map(i => Row(i, i)))

    // .repartitionByRange() assumes .asc by default if no explicit sort order is specified
    checkAnswer(
      data2d.toDF("a", "b").repartitionByRange(data2d.size, $"a".desc, $"b")
        .select(spark_partition_id().as("id"), $"a", $"b"),
      data2d.toDF("a", "b").repartitionByRange(data2d.size, $"a".desc, $"b".asc)
        .select(spark_partition_id().as("id"), $"a", $"b"))

    // at least one partition-by expression must be specified
    intercept[IllegalArgumentException] {
      data1d.toDF("val").repartitionByRange(data1d.size)
    }
    intercept[IllegalArgumentException] {
      data1d.toDF("val").repartitionByRange(data1d.size, Seq.empty: _*)
    }
  }

  test("coalesce") {
    intercept[IllegalArgumentException] {
      testData.select("key").coalesce(0)
    }

    assert(testData.select("key").coalesce(1).rdd.partitions.size === 1)

    checkAnswer(
      testData.select("key").coalesce(1).select("key"),
      testData.select("key").collect().toSeq)

    assert(spark.emptyDataFrame.coalesce(1).rdd.partitions.size === 0)
  }

  test("convert $\"attribute name\" into unresolved attribute") {
    checkAnswer(
      testData.where($"key" === lit(1)).select($"value"),
      Row("1"))
  }

  test("convert Scala Symbol 'attrname into unresolved attribute") {
    checkAnswer(
      testData.where($"key" === lit(1)).select("value"),
      Row("1"))
  }

  test("select *") {
    checkAnswer(
      testData.select($"*"),
      testData.collect().toSeq)
  }

  test("simple select") {
    checkAnswer(
      testData.where($"key" === lit(1)).select("value"),
      Row("1"))
  }

  test("select with functions") {
    checkAnswer(
      testData.select(sum("value"), avg("value"), count(lit(1))),
      Row(5050.0, 50.5, 100))

    checkAnswer(
      testData2.select($"a" + $"b", $"a" < $"b"),
      Seq(
        Row(2, false),
        Row(3, true),
        Row(3, false),
        Row(4, false),
        Row(4, false),
        Row(5, false)))

    checkAnswer(
      testData2.select(sumDistinct($"a")),
      Row(6))
  }

  test("sorting with null ordering") {
    val data = Seq[java.lang.Integer](2, 1, null).toDF("key")

    checkAnswer(data.orderBy($"key".asc), Row(null) :: Row(1) :: Row(2) :: Nil)
    checkAnswer(data.orderBy(asc("key")), Row(null) :: Row(1) :: Row(2) :: Nil)
    checkAnswer(data.orderBy($"key".asc_nulls_first), Row(null) :: Row(1) :: Row(2) :: Nil)
    checkAnswer(data.orderBy(asc_nulls_first("key")), Row(null) :: Row(1) :: Row(2) :: Nil)
    checkAnswer(data.orderBy($"key".asc_nulls_last), Row(1) :: Row(2) :: Row(null) :: Nil)
    checkAnswer(data.orderBy(asc_nulls_last("key")), Row(1) :: Row(2) :: Row(null) :: Nil)

    checkAnswer(data.orderBy($"key".desc), Row(2) :: Row(1) :: Row(null) :: Nil)
    checkAnswer(data.orderBy(desc("key")), Row(2) :: Row(1) :: Row(null) :: Nil)
    checkAnswer(data.orderBy($"key".desc_nulls_first), Row(null) :: Row(2) :: Row(1) :: Nil)
    checkAnswer(data.orderBy(desc_nulls_first("key")), Row(null) :: Row(2) :: Row(1) :: Nil)
    checkAnswer(data.orderBy($"key".desc_nulls_last), Row(2) :: Row(1) :: Row(null) :: Nil)
    checkAnswer(data.orderBy(desc_nulls_last("key")), Row(2) :: Row(1) :: Row(null) :: Nil)
  }

  test("global sorting") {
    checkAnswer(
      testData2.orderBy($"a".asc, $"b".asc),
      Seq(Row(1, 1), Row(1, 2), Row(2, 1), Row(2, 2), Row(3, 1), Row(3, 2)))

    checkAnswer(
      testData2.orderBy(asc("a"), desc("b")),
      Seq(Row(1, 2), Row(1, 1), Row(2, 2), Row(2, 1), Row(3, 2), Row(3, 1)))

    checkAnswer(
      testData2.orderBy($"a".asc, $"b".desc),
      Seq(Row(1, 2), Row(1, 1), Row(2, 2), Row(2, 1), Row(3, 2), Row(3, 1)))

    checkAnswer(
      testData2.orderBy($"a".desc, $"b".desc),
      Seq(Row(3, 2), Row(3, 1), Row(2, 2), Row(2, 1), Row(1, 2), Row(1, 1)))

    checkAnswer(
      testData2.orderBy($"a".desc, $"b".asc),
      Seq(Row(3, 1), Row(3, 2), Row(2, 1), Row(2, 2), Row(1, 1), Row(1, 2)))

    checkAnswer(
      arrayData.toDF().orderBy($"data".getItem(0).asc),
      arrayData.toDF().collect().sortBy(_.getAs[Seq[Int]](0)(0)).toSeq)

    checkAnswer(
      arrayData.toDF().orderBy($"data".getItem(0).desc),
      arrayData.toDF().collect().sortBy(_.getAs[Seq[Int]](0)(0)).reverse.toSeq)

    checkAnswer(
      arrayData.toDF().orderBy($"data".getItem(1).asc),
      arrayData.toDF().collect().sortBy(_.getAs[Seq[Int]](0)(1)).toSeq)

    checkAnswer(
      arrayData.toDF().orderBy($"data".getItem(1).desc),
      arrayData.toDF().collect().sortBy(_.getAs[Seq[Int]](0)(1)).reverse.toSeq)
  }

  test("limit") {
    checkAnswer(
      testData.limit(10),
      testData.take(10).toSeq)

    checkAnswer(
      arrayData.toDF().limit(1),
      arrayData.take(1).map(r => Row.fromSeq(r.productIterator.toSeq)))

    checkAnswer(
      mapData.toDF().limit(1),
      mapData.take(1).map(r => Row.fromSeq(r.productIterator.toSeq)))

    // SPARK-12340: overstep the bounds of Int in SparkPlan.executeTake
    checkAnswer(
      spark.range(2).toDF().limit(2147483638),
      Row(0) :: Row(1) :: Nil
    )
  }

  test("udf") {
    val foo = udf((a: Int, b: String) => a.toString + b)

    checkAnswer(
      // SELECT *, foo(key, value) FROM testData
      testData.select($"*", foo($"key", $"value")).limit(3),
      Row(1, "1", "11") :: Row(2, "2", "22") :: Row(3, "3", "33") :: Nil
    )
  }

  test("callUDF without Hive Support") {
    val df = Seq(("id1", 1), ("id2", 4), ("id3", 5)).toDF("id", "value")
    df.sparkSession.udf.register("simpleUDF", (v: Int) => v * v)
    checkAnswer(
      df.select($"id", callUDF("simpleUDF", $"value")),
      Row("id1", 1) :: Row("id2", 16) :: Row("id3", 25) :: Nil)
  }

  test("withColumn") {
    val df = testData.toDF().withColumn("newCol", col("key") + 1)
    checkAnswer(
      df,
      testData.collect().map { case Row(key: Int, value: String) =>
        Row(key, value, key + 1)
      }.toSeq)
    assert(df.schema.map(_.name) === Seq("key", "value", "newCol"))
  }

  test("withColumns") {
    val df = testData.toDF().withColumns(Seq("newCol1", "newCol2"),
      Seq(col("key") + 1, col("key") + 2))
    checkAnswer(
      df,
      testData.collect().map { case Row(key: Int, value: String) =>
        Row(key, value, key + 1, key + 2)
      }.toSeq)
    assert(df.schema.map(_.name) === Seq("key", "value", "newCol1", "newCol2"))

    val err = intercept[IllegalArgumentException] {
      testData.toDF().withColumns(Seq("newCol1"),
        Seq(col("key") + 1, col("key") + 2))
    }
    assert(
      err.getMessage.contains("The size of column names: 1 isn't equal to the size of columns: 2"))

    val err2 = intercept[AnalysisException] {
      testData.toDF().withColumns(Seq("newCol1", "newCOL1"),
        Seq(col("key") + 1, col("key") + 2))
    }
    assert(err2.getMessage.contains("Found duplicate column(s)"))
  }

  test("withColumns: case sensitive") {
    withSQLConf(SQLConf.CASE_SENSITIVE.key -> "true") {
      val df = testData.toDF().withColumns(Seq("newCol1", "newCOL1"),
        Seq(col("key") + 1, col("key") + 2))
      checkAnswer(
        df,
        testData.collect().map { case Row(key: Int, value: String) =>
          Row(key, value, key + 1, key + 2)
        }.toSeq)
      assert(df.schema.map(_.name) === Seq("key", "value", "newCol1", "newCOL1"))

      val err = intercept[AnalysisException] {
        testData.toDF().withColumns(Seq("newCol1", "newCol1"),
          Seq(col("key") + 1, col("key") + 2))
      }
      assert(err.getMessage.contains("Found duplicate column(s)"))
    }
  }

  test("withColumns: given metadata") {
    def buildMetadata(num: Int): Seq[Metadata] = {
      (0 until num).map { n =>
        val builder = new MetadataBuilder
        builder.putLong("key", n.toLong)
        builder.build()
      }
    }

    val df = testData.toDF().withColumns(
      Seq("newCol1", "newCol2"),
      Seq(col("key") + 1, col("key") + 2),
      buildMetadata(2))

    df.select("newCol1", "newCol2").schema.zipWithIndex.foreach { case (col, idx) =>
      assert(col.metadata.getLong("key").toInt === idx)
    }

    val err = intercept[IllegalArgumentException] {
      testData.toDF().withColumns(
        Seq("newCol1", "newCol2"),
        Seq(col("key") + 1, col("key") + 2),
        buildMetadata(1))
    }
    assert(err.getMessage.contains(
      "The size of column names: 2 isn't equal to the size of metadata elements: 1"))
  }

  test("replace column using withColumn") {
    val df2 = sparkContext.parallelize(Array(1, 2, 3)).toDF("x")
    val df3 = df2.withColumn("x", df2("x") + 1)
    checkAnswer(
      df3.select("x"),
      Row(2) :: Row(3) :: Row(4) :: Nil)
  }

  test("replace column using withColumns") {
    val df2 = sparkContext.parallelize(Seq((1, 2), (2, 3), (3, 4))).toDF("x", "y")
    val df3 = df2.withColumns(Seq("x", "newCol1", "newCol2"),
      Seq(df2("x") + 1, df2("y"), df2("y") + 1))
    checkAnswer(
      df3.select("x", "newCol1", "newCol2"),
      Row(2, 2, 3) :: Row(3, 3, 4) :: Row(4, 4, 5) :: Nil)
  }

  test("drop column using drop") {
    val df = testData.drop("key")
    checkAnswer(
      df,
      testData.collect().map(x => Row(x.getString(1))).toSeq)
    assert(df.schema.map(_.name) === Seq("value"))
  }

  test("drop columns using drop") {
    val src = Seq((0, 2, 3)).toDF("a", "b", "c")
    val df = src.drop("a", "b")
    checkAnswer(df, Row(3))
    assert(df.schema.map(_.name) === Seq("c"))
  }

  test("drop unknown column (no-op)") {
    val df = testData.drop("random")
    checkAnswer(
      df,
      testData.collect().toSeq)
    assert(df.schema.map(_.name) === Seq("key", "value"))
  }

  test("drop column using drop with column reference") {
    val col = testData("key")
    val df = testData.drop(col)
    checkAnswer(
      df,
      testData.collect().map(x => Row(x.getString(1))).toSeq)
    assert(df.schema.map(_.name) === Seq("value"))
  }

  test("SPARK-28189 drop column using drop with column reference with case-insensitive names") {
    // With SQL config caseSensitive OFF, case insensitive column name should work
    withSQLConf(SQLConf.CASE_SENSITIVE.key -> "false") {
      val col1 = testData("KEY")
      val df1 = testData.drop(col1)
      checkAnswer(df1, testData.selectExpr("value"))
      assert(df1.schema.map(_.name) === Seq("value"))

      val col2 = testData("Key")
      val df2 = testData.drop(col2)
      checkAnswer(df2, testData.selectExpr("value"))
      assert(df2.schema.map(_.name) === Seq("value"))
    }
  }

  test("drop unknown column (no-op) with column reference") {
    val col = Column("random")
    val df = testData.drop(col)
    checkAnswer(
      df,
      testData.collect().toSeq)
    assert(df.schema.map(_.name) === Seq("key", "value"))
  }

  test("drop unknown column with same name with column reference") {
    val col = Column("key")
    val df = testData.drop(col)
    checkAnswer(
      df,
      testData.collect().map(x => Row(x.getString(1))).toSeq)
    assert(df.schema.map(_.name) === Seq("value"))
  }

  test("drop column after join with duplicate columns using column reference") {
    val newSalary = salary.withColumnRenamed("personId", "id")
    val col = newSalary("id")
    // this join will result in duplicate "id" columns
    val joinedDf = person.join(newSalary,
      person("id") === newSalary("id"), "inner")
    // remove only the "id" column that was associated with newSalary
    val df = joinedDf.drop(col)
    checkAnswer(
      df,
      joinedDf.collect().map {
        case Row(id: Int, name: String, age: Int, idToDrop: Int, salary: Double) =>
          Row(id, name, age, salary)
      }.toSeq)
    assert(df.schema.map(_.name) === Seq("id", "name", "age", "salary"))
    assert(df("id") == person("id"))
  }

  test("drop top level columns that contains dot") {
    val df1 = Seq((1, 2)).toDF("a.b", "a.c")
    checkAnswer(df1.drop("a.b"), Row(2))

    // Creates data set: {"a.b": 1, "a": {"b": 3}}
    val df2 = Seq((1)).toDF("a.b").withColumn("a", struct(lit(3) as "b"))
    // Not like select(), drop() parses the column name "a.b" literally without interpreting "."
    checkAnswer(df2.drop("a.b").select("a.b"), Row(3))

    // "`" is treated as a normal char here with no interpreting, "`a`b" is a valid column name.
    assert(df2.drop("`a.b`").columns.size == 2)
  }

  test("drop(name: String) search and drop all top level columns that matchs the name") {
    val df1 = Seq((1, 2)).toDF("a", "b")
    val df2 = Seq((3, 4)).toDF("a", "b")
    checkAnswer(df1.crossJoin(df2), Row(1, 2, 3, 4))
    // Finds and drops all columns that match the name (case insensitive).
    checkAnswer(df1.crossJoin(df2).drop("A"), Row(2, 4))
  }

  test("withColumnRenamed") {
    val df = testData.toDF().withColumn("newCol", col("key") + 1)
      .withColumnRenamed("value", "valueRenamed")
    checkAnswer(
      df,
      testData.collect().map { case Row(key: Int, value: String) =>
        Row(key, value, key + 1)
      }.toSeq)
    assert(df.schema.map(_.name) === Seq("key", "valueRenamed", "newCol"))
  }

  private lazy val person2: DataFrame = Seq(
    ("Bob", 16, 176),
    ("Alice", 32, 164),
    ("David", 60, 192),
    ("Amy", 24, 180)).toDF("name", "age", "height")

  test("describe") {
    val describeResult = Seq(
      Row("count", "4", "4", "4"),
      Row("mean", null, "33.0", "178.0"),
      Row("stddev", null, "19.148542155126762", "11.547005383792516"),
      Row("min", "Alice", "16", "164"),
      Row("max", "David", "60", "192"))

    val emptyDescribeResult = Seq(
      Row("count", "0", "0", "0"),
      Row("mean", null, null, null),
      Row("stddev", null, null, null),
      Row("min", null, null, null),
      Row("max", null, null, null))

    def getSchemaAsSeq(df: DataFrame): Seq[String] = df.schema.map(_.name)

    val describeAllCols = person2.describe()
    assert(getSchemaAsSeq(describeAllCols) === Seq("summary", "name", "age", "height"))
    checkAnswer(describeAllCols, describeResult)
    // All aggregate value should have been cast to string
    describeAllCols.collect().foreach { row =>
      row.toSeq.foreach { value =>
        if (value != null) {
          assert(value.isInstanceOf[String], "expected string but found " + value.getClass)
        }
      }
    }

    val describeOneCol = person2.describe("age")
    assert(getSchemaAsSeq(describeOneCol) === Seq("summary", "age"))
    checkAnswer(describeOneCol, describeResult.map { case Row(s, _, d, _) => Row(s, d)} )

    val describeNoCol = person2.select().describe()
    assert(getSchemaAsSeq(describeNoCol) === Seq("summary"))
    checkAnswer(describeNoCol, describeResult.map { case Row(s, _, _, _) => Row(s)} )

    val emptyDescription = person2.limit(0).describe()
    assert(getSchemaAsSeq(emptyDescription) === Seq("summary", "name", "age", "height"))
    checkAnswer(emptyDescription, emptyDescribeResult)
  }

  test("summary") {
    val summaryResult = Seq(
      Row("count", "4", "4", "4"),
      Row("mean", null, "33.0", "178.0"),
      Row("stddev", null, "19.148542155126762", "11.547005383792516"),
      Row("min", "Alice", "16", "164"),
      Row("25%", null, "16", "164"),
      Row("50%", null, "24", "176"),
      Row("75%", null, "32", "180"),
      Row("max", "David", "60", "192"))

    val emptySummaryResult = Seq(
      Row("count", "0", "0", "0"),
      Row("mean", null, null, null),
      Row("stddev", null, null, null),
      Row("min", null, null, null),
      Row("25%", null, null, null),
      Row("50%", null, null, null),
      Row("75%", null, null, null),
      Row("max", null, null, null))

    def getSchemaAsSeq(df: DataFrame): Seq[String] = df.schema.map(_.name)

    val summaryAllCols = person2.summary()

    assert(getSchemaAsSeq(summaryAllCols) === Seq("summary", "name", "age", "height"))
    checkAnswer(summaryAllCols, summaryResult)
    // All aggregate value should have been cast to string
    summaryAllCols.collect().foreach { row =>
      row.toSeq.foreach { value =>
        if (value != null) {
          assert(value.isInstanceOf[String], "expected string but found " + value.getClass)
        }
      }
    }

    val summaryOneCol = person2.select("age").summary()
    assert(getSchemaAsSeq(summaryOneCol) === Seq("summary", "age"))
    checkAnswer(summaryOneCol, summaryResult.map { case Row(s, _, d, _) => Row(s, d)} )

    val summaryNoCol = person2.select().summary()
    assert(getSchemaAsSeq(summaryNoCol) === Seq("summary"))
    checkAnswer(summaryNoCol, summaryResult.map { case Row(s, _, _, _) => Row(s)} )

    val emptyDescription = person2.limit(0).summary()
    assert(getSchemaAsSeq(emptyDescription) === Seq("summary", "name", "age", "height"))
    checkAnswer(emptyDescription, emptySummaryResult)
  }

  test("summary advanced") {
    val stats = Array("count", "50.01%", "max", "mean", "min", "25%")
    val orderMatters = person2.summary(stats: _*)
    assert(orderMatters.collect().map(_.getString(0)) === stats)

    val onlyPercentiles = person2.summary("0.1%", "99.9%")
    assert(onlyPercentiles.count() === 2)

    val fooE = intercept[IllegalArgumentException] {
      person2.summary("foo")
    }
    assert(fooE.getMessage === "foo is not a recognised statistic")

    val parseE = intercept[IllegalArgumentException] {
      person2.summary("foo%")
    }
    assert(parseE.getMessage === "Unable to parse foo% as a percentile")
  }

  test("apply on query results (SPARK-5462)") {
    val df = testData.sparkSession.sql("select key from testData")
    checkAnswer(df.select(df("key")), testData.select("key").collect().toSeq)
  }

  test("inputFiles") {
    Seq("csv", "").foreach { useV1List =>
      withSQLConf(SQLConf.USE_V1_SOURCE_LIST.key -> useV1List) {
        withTempDir { dir =>
          val df = Seq((1, 22)).toDF("a", "b")

          val parquetDir = new File(dir, "parquet").getCanonicalPath
          df.write.parquet(parquetDir)
          val parquetDF = spark.read.parquet(parquetDir)
          assert(parquetDF.inputFiles.nonEmpty)

          val csvDir = new File(dir, "csv").getCanonicalPath
          df.write.json(csvDir)
          val csvDF = spark.read.json(csvDir)
          assert(csvDF.inputFiles.nonEmpty)

          val unioned = csvDF.union(parquetDF).inputFiles.sorted
          val allFiles = (csvDF.inputFiles ++ parquetDF.inputFiles).distinct.sorted
          assert(unioned === allFiles)
        }
      }
    }
  }

  ignore("show") {
    // This test case is intended ignored, but to make sure it compiles correctly
    testData.select($"*").show()
    testData.select($"*").show(1000)
  }

  test("getRows: truncate = [0, 20]") {
    val longString = Array.fill(21)("1").mkString
    val df = sparkContext.parallelize(Seq("1", longString)).toDF()
    val expectedAnswerForFalse = Seq(
      Seq("value"),
      Seq("1"),
      Seq("111111111111111111111"))
    assert(df.getRows(10, 0) === expectedAnswerForFalse)
    val expectedAnswerForTrue = Seq(
      Seq("value"),
      Seq("1"),
      Seq("11111111111111111..."))
    assert(df.getRows(10, 20) === expectedAnswerForTrue)
  }

  test("getRows: truncate = [3, 17]") {
    val longString = Array.fill(21)("1").mkString
    val df = sparkContext.parallelize(Seq("1", longString)).toDF()
    val expectedAnswerForFalse = Seq(
      Seq("value"),
      Seq("1"),
      Seq("111"))
    assert(df.getRows(10, 3) === expectedAnswerForFalse)
    val expectedAnswerForTrue = Seq(
      Seq("value"),
      Seq("1"),
      Seq("11111111111111..."))
    assert(df.getRows(10, 17) === expectedAnswerForTrue)
  }

  test("getRows: numRows = 0") {
    val expectedAnswer = Seq(Seq("key", "value"), Seq("1", "1"))
    assert(testData.select($"*").getRows(0, 20) === expectedAnswer)
  }

  test("getRows: array") {
    val df = Seq(
      (Array(1, 2, 3), Array(1, 2, 3)),
      (Array(2, 3, 4), Array(2, 3, 4))
    ).toDF()
    val expectedAnswer = Seq(
      Seq("_1", "_2"),
      Seq("[1, 2, 3]", "[1, 2, 3]"),
      Seq("[2, 3, 4]", "[2, 3, 4]"))
    assert(df.getRows(10, 20) === expectedAnswer)
  }

  test("getRows: binary") {
    val df = Seq(
      ("12".getBytes(StandardCharsets.UTF_8), "ABC.".getBytes(StandardCharsets.UTF_8)),
      ("34".getBytes(StandardCharsets.UTF_8), "12346".getBytes(StandardCharsets.UTF_8))
    ).toDF()
    val expectedAnswer = Seq(
      Seq("_1", "_2"),
      Seq("[31 32]", "[41 42 43 2E]"),
      Seq("[33 34]", "[31 32 33 34 36]"))
    assert(df.getRows(10, 20) === expectedAnswer)
  }

  test("showString: truncate = [0, 20]") {
    val longString = Array.fill(21)("1").mkString
    val df = sparkContext.parallelize(Seq("1", longString)).toDF()
    val expectedAnswerForFalse = """+---------------------+
                                   ||value                |
                                   |+---------------------+
                                   ||1                    |
                                   ||111111111111111111111|
                                   |+---------------------+
                                   |""".stripMargin
    assert(df.showString(10, truncate = 0) === expectedAnswerForFalse)
    val expectedAnswerForTrue = """+--------------------+
                                  ||               value|
                                  |+--------------------+
                                  ||                   1|
                                  ||11111111111111111...|
                                  |+--------------------+
                                  |""".stripMargin
    assert(df.showString(10, truncate = 20) === expectedAnswerForTrue)
  }

  test("showString: truncate = [0, 20], vertical = true") {
    val longString = Array.fill(21)("1").mkString
    val df = sparkContext.parallelize(Seq("1", longString)).toDF()
    val expectedAnswerForFalse = "-RECORD 0----------------------\n" +
                                 " value | 1                     \n" +
                                 "-RECORD 1----------------------\n" +
                                 " value | 111111111111111111111 \n"
    assert(df.showString(10, truncate = 0, vertical = true) === expectedAnswerForFalse)
    val expectedAnswerForTrue = "-RECORD 0---------------------\n" +
                                " value | 1                    \n" +
                                "-RECORD 1---------------------\n" +
                                " value | 11111111111111111... \n"
    assert(df.showString(10, truncate = 20, vertical = true) === expectedAnswerForTrue)
  }

  test("showString: truncate = [3, 17]") {
    val longString = Array.fill(21)("1").mkString
    val df = sparkContext.parallelize(Seq("1", longString)).toDF()
    val expectedAnswerForFalse = """+-----+
                                   ||value|
                                   |+-----+
                                   ||    1|
                                   ||  111|
                                   |+-----+
                                   |""".stripMargin
    assert(df.showString(10, truncate = 3) === expectedAnswerForFalse)
    val expectedAnswerForTrue = """+-----------------+
                                  ||            value|
                                  |+-----------------+
                                  ||                1|
                                  ||11111111111111...|
                                  |+-----------------+
                                  |""".stripMargin
    assert(df.showString(10, truncate = 17) === expectedAnswerForTrue)
  }

  test("showString: truncate = [3, 17], vertical = true") {
    val longString = Array.fill(21)("1").mkString
    val df = sparkContext.parallelize(Seq("1", longString)).toDF()
    val expectedAnswerForFalse = "-RECORD 0----\n" +
                                 " value | 1   \n" +
                                 "-RECORD 1----\n" +
                                 " value | 111 \n"
    assert(df.showString(10, truncate = 3, vertical = true) === expectedAnswerForFalse)
    val expectedAnswerForTrue = "-RECORD 0------------------\n" +
                                " value | 1                 \n" +
                                "-RECORD 1------------------\n" +
                                " value | 11111111111111... \n"
    assert(df.showString(10, truncate = 17, vertical = true) === expectedAnswerForTrue)
  }

  test("showString(negative)") {
    val expectedAnswer = """+---+-----+
                           ||key|value|
                           |+---+-----+
                           |+---+-----+
                           |only showing top 0 rows
                           |""".stripMargin
    assert(testData.select($"*").showString(-1) === expectedAnswer)
  }

  test("showString(negative), vertical = true") {
    val expectedAnswer = "(0 rows)\n"
    assert(testData.select($"*").showString(-1, vertical = true) === expectedAnswer)
  }

  test("showString(0)") {
    val expectedAnswer = """+---+-----+
                           ||key|value|
                           |+---+-----+
                           |+---+-----+
                           |only showing top 0 rows
                           |""".stripMargin
    assert(testData.select($"*").showString(0) === expectedAnswer)
  }

  test("showString(Int.MaxValue)") {
    val df = Seq((1, 2), (3, 4)).toDF("a", "b")
    val expectedAnswer = """+---+---+
                           ||  a|  b|
                           |+---+---+
                           ||  1|  2|
                           ||  3|  4|
                           |+---+---+
                           |""".stripMargin
    assert(df.showString(Int.MaxValue) === expectedAnswer)
  }

  test("showString(0), vertical = true") {
    val expectedAnswer = "(0 rows)\n"
    assert(testData.select($"*").showString(0, vertical = true) === expectedAnswer)
  }

  test("showString: array") {
    val df = Seq(
      (Array(1, 2, 3), Array(1, 2, 3)),
      (Array(2, 3, 4), Array(2, 3, 4))
    ).toDF()
    val expectedAnswer = """+---------+---------+
                           ||       _1|       _2|
                           |+---------+---------+
                           ||[1, 2, 3]|[1, 2, 3]|
                           ||[2, 3, 4]|[2, 3, 4]|
                           |+---------+---------+
                           |""".stripMargin
    assert(df.showString(10) === expectedAnswer)
  }

  test("showString: array, vertical = true") {
    val df = Seq(
      (Array(1, 2, 3), Array(1, 2, 3)),
      (Array(2, 3, 4), Array(2, 3, 4))
    ).toDF()
    val expectedAnswer = "-RECORD 0--------\n" +
                         " _1  | [1, 2, 3] \n" +
                         " _2  | [1, 2, 3] \n" +
                         "-RECORD 1--------\n" +
                         " _1  | [2, 3, 4] \n" +
                         " _2  | [2, 3, 4] \n"
    assert(df.showString(10, vertical = true) === expectedAnswer)
  }

  test("showString: binary") {
    val df = Seq(
      ("12".getBytes(StandardCharsets.UTF_8), "ABC.".getBytes(StandardCharsets.UTF_8)),
      ("34".getBytes(StandardCharsets.UTF_8), "12346".getBytes(StandardCharsets.UTF_8))
    ).toDF()
    val expectedAnswer = """+-------+----------------+
                           ||     _1|              _2|
                           |+-------+----------------+
                           ||[31 32]|   [41 42 43 2E]|
                           ||[33 34]|[31 32 33 34 36]|
                           |+-------+----------------+
                           |""".stripMargin
    assert(df.showString(10) === expectedAnswer)
  }

  test("showString: binary, vertical = true") {
    val df = Seq(
      ("12".getBytes(StandardCharsets.UTF_8), "ABC.".getBytes(StandardCharsets.UTF_8)),
      ("34".getBytes(StandardCharsets.UTF_8), "12346".getBytes(StandardCharsets.UTF_8))
    ).toDF()
    val expectedAnswer = "-RECORD 0---------------\n" +
                         " _1  | [31 32]          \n" +
                         " _2  | [41 42 43 2E]    \n" +
                         "-RECORD 1---------------\n" +
                         " _1  | [33 34]          \n" +
                         " _2  | [31 32 33 34 36] \n"
    assert(df.showString(10, vertical = true) === expectedAnswer)
  }

  test("showString: minimum column width") {
    val df = Seq(
      (1, 1),
      (2, 2)
    ).toDF()
    val expectedAnswer = """+---+---+
                           || _1| _2|
                           |+---+---+
                           ||  1|  1|
                           ||  2|  2|
                           |+---+---+
                           |""".stripMargin
    assert(df.showString(10) === expectedAnswer)
  }

  test("showString: minimum column width, vertical = true") {
    val df = Seq(
      (1, 1),
      (2, 2)
    ).toDF()
    val expectedAnswer = "-RECORD 0--\n" +
                         " _1  | 1   \n" +
                         " _2  | 1   \n" +
                         "-RECORD 1--\n" +
                         " _1  | 2   \n" +
                         " _2  | 2   \n"
    assert(df.showString(10, vertical = true) === expectedAnswer)
  }

  test("SPARK-7319 showString") {
    val expectedAnswer = """+---+-----+
                           ||key|value|
                           |+---+-----+
                           ||  1|    1|
                           |+---+-----+
                           |only showing top 1 row
                           |""".stripMargin
    assert(testData.select($"*").showString(1) === expectedAnswer)
  }

  test("SPARK-7319 showString, vertical = true") {
    val expectedAnswer = "-RECORD 0----\n" +
                         " key   | 1   \n" +
                         " value | 1   \n" +
                         "only showing top 1 row\n"
    assert(testData.select($"*").showString(1, vertical = true) === expectedAnswer)
  }

  test("SPARK-23023 Cast rows to strings in showString") {
    val df1 = Seq(Seq(1, 2, 3, 4)).toDF("a")
    assert(df1.showString(10) ===
      s"""+------------+
         ||           a|
         |+------------+
         ||[1, 2, 3, 4]|
         |+------------+
         |""".stripMargin)
    val df2 = Seq(Map(1 -> "a", 2 -> "b")).toDF("a")
    assert(df2.showString(10) ===
      s"""+----------------+
         ||               a|
         |+----------------+
         ||{1 -> a, 2 -> b}|
         |+----------------+
         |""".stripMargin)
    val df3 = Seq(((1, "a"), 0), ((2, "b"), 0)).toDF("a", "b")
    assert(df3.showString(10) ===
      s"""+------+---+
         ||     a|  b|
         |+------+---+
         ||{1, a}|  0|
         ||{2, b}|  0|
         |+------+---+
         |""".stripMargin)
  }

  test("SPARK-7327 show with empty dataFrame") {
    val expectedAnswer = """+---+-----+
                           ||key|value|
                           |+---+-----+
                           |+---+-----+
                           |""".stripMargin
    assert(testData.select($"*").filter($"key" < 0).showString(1) === expectedAnswer)
  }

  test("SPARK-7327 show with empty dataFrame, vertical = true") {
    assert(testData.select($"*").filter($"key" < 0).showString(1, vertical = true) === "(0 rows)\n")
  }

  test("SPARK-18350 show with session local timezone") {
    val d = Date.valueOf("2016-12-01")
    val ts = Timestamp.valueOf("2016-12-01 00:00:00")
    val df = Seq((d, ts)).toDF("d", "ts")
    val expectedAnswer = """+----------+-------------------+
                           ||d         |ts                 |
                           |+----------+-------------------+
                           ||2016-12-01|2016-12-01 00:00:00|
                           |+----------+-------------------+
                           |""".stripMargin
    assert(df.showString(1, truncate = 0) === expectedAnswer)

    withSQLConf(SQLConf.SESSION_LOCAL_TIMEZONE.key -> "UTC") {

      val expectedAnswer = """+----------+-------------------+
                             ||d         |ts                 |
                             |+----------+-------------------+
                             ||2016-12-01|2016-12-01 08:00:00|
                             |+----------+-------------------+
                             |""".stripMargin
      assert(df.showString(1, truncate = 0) === expectedAnswer)
    }
  }

  test("SPARK-18350 show with session local timezone, vertical = true") {
    val d = Date.valueOf("2016-12-01")
    val ts = Timestamp.valueOf("2016-12-01 00:00:00")
    val df = Seq((d, ts)).toDF("d", "ts")
    val expectedAnswer = "-RECORD 0------------------\n" +
                         " d   | 2016-12-01          \n" +
                         " ts  | 2016-12-01 00:00:00 \n"
    assert(df.showString(1, truncate = 0, vertical = true) === expectedAnswer)

    withSQLConf(SQLConf.SESSION_LOCAL_TIMEZONE.key -> "UTC") {

      val expectedAnswer = "-RECORD 0------------------\n" +
                           " d   | 2016-12-01          \n" +
                           " ts  | 2016-12-01 08:00:00 \n"
      assert(df.showString(1, truncate = 0, vertical = true) === expectedAnswer)
    }
  }

  test("createDataFrame(RDD[Row], StructType) should convert UDTs (SPARK-6672)") {
    val rowRDD = sparkContext.parallelize(Seq(Row(new ExamplePoint(1.0, 2.0))))
    val schema = StructType(Array(StructField("point", new ExamplePointUDT(), false)))
    val df = spark.createDataFrame(rowRDD, schema)
    df.rdd.collect()
  }

  test("SPARK-6899: type should match when using codegen") {
    checkAnswer(decimalData.agg(avg("a")), Row(new java.math.BigDecimal(2)))
  }

  test("SPARK-7133: Implement struct, array, and map field accessor") {
    assert(complexData.filter(complexData("a")(0) === 2).count() == 1)
    assert(complexData.filter(complexData("m")("1") === 1).count() == 1)
    assert(complexData.filter(complexData("s")("key") === 1).count() == 1)
    assert(complexData.filter(complexData("m")(complexData("s")("value")) === 1).count() == 1)
    assert(complexData.filter(complexData("a")(complexData("s")("key")) === 1).count() == 1)
  }

  test("SPARK-7551: support backticks for DataFrame attribute resolution") {
    withSQLConf(SQLConf.SUPPORT_QUOTED_REGEX_COLUMN_NAME.key -> "false") {
      val df = spark.read.json(Seq("""{"a.b": {"c": {"d..e": {"f": 1}}}}""").toDS())
      checkAnswer(
        df.select(df("`a.b`.c.`d..e`.`f`")),
        Row(1)
      )

      val df2 = spark.read.json(Seq("""{"a  b": {"c": {"d  e": {"f": 1}}}}""").toDS())
      checkAnswer(
        df2.select(df2("`a  b`.c.d  e.f")),
        Row(1)
      )

      def checkError(testFun: => Unit): Unit = {
        val e = intercept[org.apache.spark.sql.AnalysisException] {
          testFun
        }
        assert(e.getMessage.contains("syntax error in attribute name:"))
      }

      checkError(df("`abc.`c`"))
      checkError(df("`abc`..d"))
      checkError(df("`a`.b."))
      checkError(df("`a.b`.c.`d"))
    }
  }

  test("SPARK-7324 dropDuplicates") {
    val testData = sparkContext.parallelize(
      (2, 1, 2) :: (1, 1, 1) ::
      (1, 2, 1) :: (2, 1, 2) ::
      (2, 2, 2) :: (2, 2, 1) ::
      (2, 1, 1) :: (1, 1, 2) ::
      (1, 2, 2) :: (1, 2, 1) :: Nil).toDF("key", "value1", "value2")

    checkAnswer(
      testData.dropDuplicates(),
      Seq(Row(2, 1, 2), Row(1, 1, 1), Row(1, 2, 1),
        Row(2, 2, 2), Row(2, 1, 1), Row(2, 2, 1),
        Row(1, 1, 2), Row(1, 2, 2)))

    checkAnswer(
      testData.dropDuplicates(Seq("key", "value1")),
      Seq(Row(2, 1, 2), Row(1, 2, 1), Row(1, 1, 1), Row(2, 2, 2)))

    checkAnswer(
      testData.dropDuplicates(Seq("value1", "value2")),
      Seq(Row(2, 1, 2), Row(1, 2, 1), Row(1, 1, 1), Row(2, 2, 2)))

    checkAnswer(
      testData.dropDuplicates(Seq("key")),
      Seq(Row(2, 1, 2), Row(1, 1, 1)))

    checkAnswer(
      testData.dropDuplicates(Seq("value1")),
      Seq(Row(2, 1, 2), Row(1, 2, 1)))

    checkAnswer(
      testData.dropDuplicates(Seq("value2")),
      Seq(Row(2, 1, 2), Row(1, 1, 1)))

    checkAnswer(
      testData.dropDuplicates("key", "value1"),
      Seq(Row(2, 1, 2), Row(1, 2, 1), Row(1, 1, 1), Row(2, 2, 2)))
  }

  test("SPARK-8621: support empty string column name") {
    val df = Seq(Tuple1(1)).toDF("").as("t")
    // We should allow empty string as column name
    df.col("")
    df.col("t.``")
  }

  test("SPARK-8797: sort by float column containing NaN should not crash") {
    val inputData = Seq.fill(10)(Tuple1(Float.NaN)) ++ (1 to 1000).map(x => Tuple1(x.toFloat))
    val df = Random.shuffle(inputData).toDF("a")
    df.orderBy("a").collect()
  }

  test("SPARK-8797: sort by double column containing NaN should not crash") {
    val inputData = Seq.fill(10)(Tuple1(Double.NaN)) ++ (1 to 1000).map(x => Tuple1(x.toDouble))
    val df = Random.shuffle(inputData).toDF("a")
    df.orderBy("a").collect()
  }

  test("NaN is greater than all other non-NaN numeric values") {
    val maxDouble = Seq(Double.NaN, Double.PositiveInfinity, Double.MaxValue)
      .map(Tuple1.apply).toDF("a").selectExpr("max(a)").first()
    assert(java.lang.Double.isNaN(maxDouble.getDouble(0)))
    val maxFloat = Seq(Float.NaN, Float.PositiveInfinity, Float.MaxValue)
      .map(Tuple1.apply).toDF("a").selectExpr("max(a)").first()
    assert(java.lang.Float.isNaN(maxFloat.getFloat(0)))
  }

  test("SPARK-8072: Better Exception for Duplicate Columns") {
    // only one duplicate column present
    val e = intercept[org.apache.spark.sql.AnalysisException] {
      Seq((1, 2, 3), (2, 3, 4), (3, 4, 5)).toDF("column1", "column2", "column1")
        .write.format("parquet").save("temp")
    }
    assert(e.getMessage.contains("Found duplicate column(s) when inserting into"))
    assert(e.getMessage.contains("column1"))
    assert(!e.getMessage.contains("column2"))

    // multiple duplicate columns present
    val f = intercept[org.apache.spark.sql.AnalysisException] {
      Seq((1, 2, 3, 4, 5), (2, 3, 4, 5, 6), (3, 4, 5, 6, 7))
        .toDF("column1", "column2", "column3", "column1", "column3")
        .write.format("json").save("temp")
    }
    assert(f.getMessage.contains("Found duplicate column(s) when inserting into"))
    assert(f.getMessage.contains("column1"))
    assert(f.getMessage.contains("column3"))
    assert(!f.getMessage.contains("column2"))
  }

  test("SPARK-6941: Better error message for inserting into RDD-based Table") {
    withTempDir { dir =>
      withTempView("parquet_base", "json_base", "rdd_base", "indirect_ds", "one_row") {
        val tempParquetFile = new File(dir, "tmp_parquet")
        val tempJsonFile = new File(dir, "tmp_json")

        val df = Seq(Tuple1(1)).toDF()
        val insertion = Seq(Tuple1(2)).toDF("col")

        // pass case: parquet table (HadoopFsRelation)
        df.write.mode(SaveMode.Overwrite).parquet(tempParquetFile.getCanonicalPath)
        val pdf = spark.read.parquet(tempParquetFile.getCanonicalPath)
        pdf.createOrReplaceTempView("parquet_base")

        insertion.write.insertInto("parquet_base")

        // pass case: json table (InsertableRelation)
        df.write.mode(SaveMode.Overwrite).json(tempJsonFile.getCanonicalPath)
        val jdf = spark.read.json(tempJsonFile.getCanonicalPath)
        jdf.createOrReplaceTempView("json_base")
        insertion.write.mode(SaveMode.Overwrite).insertInto("json_base")

        // error cases: insert into an RDD
        df.createOrReplaceTempView("rdd_base")
        val e1 = intercept[AnalysisException] {
          insertion.write.insertInto("rdd_base")
        }
        assert(e1.getMessage.contains("Inserting into an RDD-based table is not allowed."))

        // error case: insert into a logical plan that is not a LeafNode
        val indirectDS = pdf.select("_1").filter($"_1" > 5)
        indirectDS.createOrReplaceTempView("indirect_ds")
        val e2 = intercept[AnalysisException] {
          insertion.write.insertInto("indirect_ds")
        }
        assert(e2.getMessage.contains("Inserting into an RDD-based table is not allowed."))

        // error case: insert into an OneRowRelation
        Dataset.ofRows(spark, OneRowRelation()).createOrReplaceTempView("one_row")
        val e3 = intercept[AnalysisException] {
          insertion.write.insertInto("one_row")
        }
        assert(e3.getMessage.contains("Inserting into an RDD-based table is not allowed."))
      }
    }
  }

  test("SPARK-8608: call `show` on local DataFrame with random columns should return same value") {
    val df = testData.select(rand(33))
    assert(df.showString(5) == df.showString(5))

    // We will reuse the same Expression object for LocalRelation.
    val df1 = (1 to 10).map(Tuple1.apply).toDF().select(rand(33))
    assert(df1.showString(5) == df1.showString(5))
  }

  test("SPARK-8609: local DataFrame with random columns should return same value after sort") {
    checkAnswer(testData.sort(rand(33)), testData.sort(rand(33)))

    // We will reuse the same Expression object for LocalRelation.
    val df = (1 to 10).map(Tuple1.apply).toDF()
    checkAnswer(df.sort(rand(33)), df.sort(rand(33)))
  }

  test("SPARK-9083: sort with non-deterministic expressions") {
    val seed = 33
    val df = (1 to 100).map(Tuple1.apply).toDF("i").repartition(1)
    val random = new XORShiftRandom(seed)
    val expected = (1 to 100).map(_ -> random.nextDouble()).sortBy(_._2).map(_._1)
    val actual = df.sort(rand(seed)).collect().map(_.getInt(0))
    assert(expected === actual)
  }

  test("Sorting columns are not in Filter and Project") {
    checkAnswer(
      upperCaseData.filter($"N" > 1).select("N").filter($"N" < 6).orderBy($"L".asc),
      Row(2) :: Row(3) :: Row(4) :: Row(5) :: Nil)
  }

  test("SPARK-9323: DataFrame.orderBy should support nested column name") {
    val df = spark.read.json(Seq("""{"a": {"b": 1}}""").toDS())
    checkAnswer(df.orderBy("a.b"), Row(Row(1)))
  }

  test("SPARK-9950: correctly analyze grouping/aggregating on struct fields") {
    val df = Seq(("x", (1, 1)), ("y", (2, 2))).toDF("a", "b")
    checkAnswer(df.groupBy("b._1").agg(sum("b._2")), Row(1, 1) :: Row(2, 2) :: Nil)
  }

  test("SPARK-10093: Avoid transformations on executors") {
    val df = Seq((1, 1)).toDF("a", "b")
    df.where($"a" === 1)
      .select($"a", $"b", struct($"b"))
      .orderBy("a")
      .select(struct($"b"))
      .collect()
  }

  test("SPARK-10185: Read multiple Hadoop Filesystem paths and paths with a comma in it") {
    withTempDir { dir =>
      val df1 = Seq((1, 22)).toDF("a", "b")
      val dir1 = new File(dir, "dir,1").getCanonicalPath
      df1.write.format("json").save(dir1)

      val df2 = Seq((2, 23)).toDF("a", "b")
      val dir2 = new File(dir, "dir2").getCanonicalPath
      df2.write.format("json").save(dir2)

      checkAnswer(spark.read.format("json").load(dir1, dir2),
        Row(1, 22) :: Row(2, 23) :: Nil)

      checkAnswer(spark.read.format("json").load(dir1),
        Row(1, 22) :: Nil)
    }
  }

  test("Alias uses internally generated names 'aggOrder' and 'havingCondition'") {
    val df = Seq(1 -> 2).toDF("i", "j")
    val query1 = df.groupBy("i")
      .agg(max("j").as("aggOrder"))
      .orderBy(sum("j"))
    checkAnswer(query1, Row(1, 2))

    // In the plan, there are two attributes having the same name 'havingCondition'
    // One is a user-provided alias name; another is an internally generated one.
    val query2 = df.groupBy("i")
      .agg(max("j").as("havingCondition"))
      .where(sum("j") > 0)
      .orderBy($"havingCondition".asc)
    checkAnswer(query2, Row(1, 2))
  }

  test("SPARK-10316: respect non-deterministic expressions in PhysicalOperation") {
    withTempDir { dir =>
      (1 to 10).toDF("id").write.mode(SaveMode.Overwrite).json(dir.getCanonicalPath)
      val input = spark.read.json(dir.getCanonicalPath)

      val df = input.select($"id", rand(0).as("r"))
      df.as("a").join(df.filter($"r" < 0.5).as("b"), $"a.id" === $"b.id").collect().foreach { row =>
        assert(row.getDouble(1) - row.getDouble(3) === 0.0 +- 0.001)
      }
    }
  }

  test("SPARK-10743: keep the name of expression if possible when do cast") {
    val df = (1 to 10).map(Tuple1.apply).toDF("i").as("src")
    assert(df.select($"src.i".cast(StringType)).columns.head === "i")
    assert(df.select($"src.i".cast(StringType).cast(IntegerType)).columns.head === "i")
  }

  test("SPARK-11301: fix case sensitivity for filter on partitioned columns") {
    withSQLConf(SQLConf.CASE_SENSITIVE.key -> "false") {
      withTempPath { path =>
        Seq(2012 -> "a").toDF("year", "val").write.partitionBy("year").parquet(path.getAbsolutePath)
        val df = spark.read.parquet(path.getAbsolutePath)
        checkAnswer(df.filter($"yEAr" > 2000).select($"val"), Row("a"))
      }
    }
  }

  /**
   * Verifies that there is no Exchange between the Aggregations for `df`
   */
  private def verifyNonExchangingAgg(df: DataFrame) = {
    var atFirstAgg: Boolean = false
    df.queryExecution.executedPlan.foreach {
      case agg: HashAggregateExec =>
        atFirstAgg = !atFirstAgg
      case _ =>
        if (atFirstAgg) {
          fail("Should not have operators between the two aggregations")
        }
    }
  }

  /**
   * Verifies that there is an Exchange between the Aggregations for `df`
   */
  private def verifyExchangingAgg(df: DataFrame) = {
    var atFirstAgg: Boolean = false
    df.queryExecution.executedPlan.foreach {
      case agg: HashAggregateExec =>
        if (atFirstAgg) {
          fail("Should not have back to back Aggregates")
        }
        atFirstAgg = true
      case e: ShuffleExchangeExec => atFirstAgg = false
      case _ =>
    }
  }

  test("distributeBy and localSort") {
    val original = testData.repartition(1)
    assert(original.rdd.partitions.length == 1)
    val df = original.repartition(5, $"key")
    assert(df.rdd.partitions.length == 5)
    checkAnswer(original.select(), df.select())

    val df2 = original.repartition(10, $"key")
    assert(df2.rdd.partitions.length == 10)
    checkAnswer(original.select(), df2.select())

    // Group by the column we are distributed by. This should generate a plan with no exchange
    // between the aggregates
    val df3 = testData.repartition($"key").groupBy("key").count()
    verifyNonExchangingAgg(df3)
    verifyNonExchangingAgg(testData.repartition($"key", $"value")
      .groupBy("key", "value").count())

    // Grouping by just the first distributeBy expr, need to exchange.
    verifyExchangingAgg(testData.repartition($"key", $"value")
      .groupBy("key").count())

    val data = spark.sparkContext.parallelize(
      (1 to 100).map(i => TestData2(i % 10, i))).toDF()

    // Distribute and order by.
    val df4 = data.repartition($"a").sortWithinPartitions($"b".desc)
    // Walk each partition and verify that it is sorted descending and does not contain all
    // the values.
    df4.rdd.foreachPartition { p =>
      // Skip empty partition
      if (p.hasNext) {
        var previousValue: Int = -1
        var allSequential: Boolean = true
        p.foreach { r =>
          val v: Int = r.getInt(1)
          if (previousValue != -1) {
            if (previousValue < v) throw new SparkException("Partition is not ordered.")
            if (v + 1 != previousValue) allSequential = false
          }
          previousValue = v
        }
        if (allSequential) throw new SparkException("Partition should not be globally ordered")
      }
    }

    // Distribute and order by with multiple order bys
    val df5 = data.repartition(2, $"a").sortWithinPartitions($"b".asc, $"a".asc)
    // Walk each partition and verify that it is sorted ascending
    df5.rdd.foreachPartition { p =>
      var previousValue: Int = -1
      var allSequential: Boolean = true
      p.foreach { r =>
        val v: Int = r.getInt(1)
        if (previousValue != -1) {
          if (previousValue > v) throw new SparkException("Partition is not ordered.")
          if (v - 1 != previousValue) allSequential = false
        }
        previousValue = v
      }
      if (allSequential) throw new SparkException("Partition should not be all sequential")
    }

    // Distribute into one partition and order by. This partition should contain all the values.
    val df6 = data.repartition(1, $"a").sortWithinPartitions("b")
    // Walk each partition and verify that it is sorted ascending and not globally sorted.
    df6.rdd.foreachPartition { p =>
      var previousValue: Int = -1
      var allSequential: Boolean = true
      p.foreach { r =>
        val v: Int = r.getInt(1)
        if (previousValue != -1) {
          if (previousValue > v) throw new SparkException("Partition is not ordered.")
          if (v - 1 != previousValue) allSequential = false
        }
        previousValue = v
      }
      if (!allSequential) throw new SparkException("Partition should contain all sequential values")
    }
  }

  test("fix case sensitivity of partition by") {
    withSQLConf(SQLConf.CASE_SENSITIVE.key -> "false") {
      withTempPath { path =>
        val p = path.getAbsolutePath
        Seq(2012 -> "a").toDF("year", "val").write.partitionBy("yEAr").parquet(p)
        checkAnswer(spark.read.parquet(p).select("YeaR"), Row(2012))
      }
    }
  }

  // This test case is to verify a bug when making a new instance of LogicalRDD.
  test("SPARK-11633: LogicalRDD throws TreeNode Exception: Failed to Copy Node") {
    withSQLConf(SQLConf.CASE_SENSITIVE.key -> "false") {
      val rdd = sparkContext.makeRDD(Seq(Row(1, 3), Row(2, 1)))
      val df = spark.createDataFrame(
        rdd,
        new StructType().add("f1", IntegerType).add("f2", IntegerType))
        .select($"F1", $"f2".as("f2"))
      val df1 = df.as("a")
      val df2 = df.as("b")
      checkAnswer(df1.join(df2, $"a.f2" === $"b.f2"), Row(1, 3, 1, 3) :: Row(2, 1, 2, 1) :: Nil)
    }
  }

  test("SPARK-10656: completely support special chars") {
    val df = Seq(1 -> "a").toDF("i_$.a", "d^'a.")
    checkAnswer(df.select(df("*")), Row(1, "a"))
    checkAnswer(df.withColumnRenamed("d^'a.", "a"), Row(1, "a"))
  }

  test("SPARK-11725: correctly handle null inputs for ScalaUDF") {
    val df = sparkContext.parallelize(Seq(
      java.lang.Integer.valueOf(22) -> "John",
      null.asInstanceOf[java.lang.Integer] -> "Lucy")).toDF("age", "name")

    // passing null into the UDF that could handle it
    val boxedUDF = udf[java.lang.Integer, java.lang.Integer] {
      (i: java.lang.Integer) => if (i == null) -10 else null
    }
    checkAnswer(df.select(boxedUDF($"age")), Row(null) :: Row(-10) :: Nil)

    spark.udf.register("boxedUDF",
      (i: java.lang.Integer) => (if (i == null) -10 else null): java.lang.Integer)
    checkAnswer(sql("select boxedUDF(null), boxedUDF(-1)"), Row(-10, null) :: Nil)

    val primitiveUDF = udf((i: Int) => i * 2)
    checkAnswer(df.select(primitiveUDF($"age")), Row(44) :: Row(null) :: Nil)
  }

  test("SPARK-12398 truncated toString") {
    val df1 = Seq((1L, "row1")).toDF("id", "name")
    assert(df1.toString() === "[id: bigint, name: string]")

    val df2 = Seq((1L, "c2", false)).toDF("c1", "c2", "c3")
    assert(df2.toString === "[c1: bigint, c2: string ... 1 more field]")

    val df3 = Seq((1L, "c2", false, 10)).toDF("c1", "c2", "c3", "c4")
    assert(df3.toString === "[c1: bigint, c2: string ... 2 more fields]")

    val df4 = Seq((1L, Tuple2(1L, "val"))).toDF("c1", "c2")
    assert(df4.toString === "[c1: bigint, c2: struct<_1: bigint, _2: string>]")

    val df5 = Seq((1L, Tuple2(1L, "val"), 20.0)).toDF("c1", "c2", "c3")
    assert(df5.toString === "[c1: bigint, c2: struct<_1: bigint, _2: string> ... 1 more field]")

    val df6 = Seq((1L, Tuple2(1L, "val"), 20.0, 1)).toDF("c1", "c2", "c3", "c4")
    assert(df6.toString === "[c1: bigint, c2: struct<_1: bigint, _2: string> ... 2 more fields]")

    val df7 = Seq((1L, Tuple3(1L, "val", 2), 20.0, 1)).toDF("c1", "c2", "c3", "c4")
    assert(
      df7.toString ===
        "[c1: bigint, c2: struct<_1: bigint, _2: string ... 1 more field> ... 2 more fields]")

    val df8 = Seq((1L, Tuple7(1L, "val", 2, 3, 4, 5, 6), 20.0, 1)).toDF("c1", "c2", "c3", "c4")
    assert(
      df8.toString ===
        "[c1: bigint, c2: struct<_1: bigint, _2: string ... 5 more fields> ... 2 more fields]")

    val df9 =
      Seq((1L, Tuple4(1L, Tuple4(1L, 2L, 3L, 4L), 2L, 3L), 20.0, 1)).toDF("c1", "c2", "c3", "c4")
    assert(
      df9.toString ===
        "[c1: bigint, c2: struct<_1: bigint," +
          " _2: struct<_1: bigint," +
          " _2: bigint ... 2 more fields> ... 2 more fields> ... 2 more fields]")

  }

  test("reuse exchange") {
    withSQLConf(SQLConf.AUTO_BROADCASTJOIN_THRESHOLD.key -> "2") {
      val df = spark.range(100).toDF()
      val join = df.join(df, "id")
      val plan = join.queryExecution.executedPlan
      checkAnswer(join, df)
      assert(
        collect(join.queryExecution.executedPlan) {
          case e: ShuffleExchangeExec => true }.size === 1)
      assert(
        collect(join.queryExecution.executedPlan) { case e: ReusedExchangeExec => true }.size === 1)
      val broadcasted = broadcast(join)
      val join2 = join.join(broadcasted, "id").join(broadcasted, "id")
      checkAnswer(join2, df)
      assert(
        collect(join2.queryExecution.executedPlan) {
          case e: ShuffleExchangeExec => true }.size == 1)
      assert(
        collect(join2.queryExecution.executedPlan) {
          case e: BroadcastExchangeExec => true }.size === 1)
      assert(
        collect(join2.queryExecution.executedPlan) { case e: ReusedExchangeExec => true }.size == 4)
    }
  }

  test("sameResult() on aggregate") {
    val df = spark.range(100)
    val agg1 = df.groupBy().count()
    val agg2 = df.groupBy().count()
    // two aggregates with different ExprId within them should have same result
    assert(agg1.queryExecution.executedPlan.sameResult(agg2.queryExecution.executedPlan))
    val agg3 = df.groupBy().sum()
    assert(!agg1.queryExecution.executedPlan.sameResult(agg3.queryExecution.executedPlan))
    val df2 = spark.range(101)
    val agg4 = df2.groupBy().count()
    assert(!agg1.queryExecution.executedPlan.sameResult(agg4.queryExecution.executedPlan))
  }

  test("SPARK-12512: support `.` in column name for withColumn()") {
    val df = Seq("a" -> "b").toDF("col.a", "col.b")
    checkAnswer(df.select(df("*")), Row("a", "b"))
    checkAnswer(df.withColumn("col.a", lit("c")), Row("c", "b"))
    checkAnswer(df.withColumn("col.c", lit("c")), Row("a", "b", "c"))
  }

  test("SPARK-12841: cast in filter") {
    checkAnswer(
      Seq(1 -> "a").toDF("i", "j").filter($"i".cast(StringType) === "1"),
      Row(1, "a"))
  }

  test("SPARK-12982: Add table name validation in temp table registration") {
    val df = Seq("foo", "bar").map(Tuple1.apply).toDF("col")
    // invalid table names
    Seq("11111", "t~", "#$@sum", "table!#").foreach { name =>
      withTempView(name) {
        val m = intercept[AnalysisException](df.createOrReplaceTempView(name)).getMessage
        assert(m.contains(s"Invalid view name: $name"))
      }
    }

    // valid table names
    Seq("table1", "`11111`", "`t~`", "`#$@sum`", "`table!#`").foreach { name =>
      withTempView(name) {
        df.createOrReplaceTempView(name)
      }
    }
  }

  test("assertAnalyzed shouldn't replace original stack trace") {
    val e = intercept[AnalysisException] {
      spark.range(1).select($"id" as "a", $"id" as "b").groupBy("a").agg($"b")
    }

    assert(e.getStackTrace.head.getClassName != classOf[QueryExecution].getName)
  }

  test("SPARK-13774: Check error message for non existent path without globbed paths") {
    val uuid = UUID.randomUUID().toString
    val baseDir = Utils.createTempDir()
    try {
      val e = intercept[AnalysisException] {
        spark.read.format("csv").load(
          new File(baseDir, "file").getAbsolutePath,
          new File(baseDir, "file2").getAbsolutePath,
          new File(uuid, "file3").getAbsolutePath,
          uuid).rdd
      }
      assert(e.getMessage.startsWith("Path does not exist"))
    } finally {

    }

   }

  test("SPARK-13774: Check error message for not existent globbed paths") {
    // Non-existent initial path component:
    val nonExistentBasePath = "/" + UUID.randomUUID().toString
    assert(!new File(nonExistentBasePath).exists())
    val e = intercept[AnalysisException] {
      spark.read.format("text").load(s"$nonExistentBasePath/*")
    }
    assert(e.getMessage.startsWith("Path does not exist"))

    // Existent initial path component, but no matching files:
    val baseDir = Utils.createTempDir()
    val childDir = Utils.createTempDir(baseDir.getAbsolutePath)
    assert(childDir.exists())
    try {
      val e1 = intercept[AnalysisException] {
        spark.read.json(s"${baseDir.getAbsolutePath}/*/*-xyz.json").rdd
      }
      assert(e1.getMessage.startsWith("Path does not exist"))
    } finally {
      Utils.deleteRecursively(baseDir)
    }
  }

  test("SPARK-15230: distinct() does not handle column name with dot properly") {
    val df = Seq(1, 1, 2).toDF("column.with.dot")
    checkAnswer(df.distinct(), Row(1) :: Row(2) :: Nil)
  }

  test("SPARK-16181: outer join with isNull filter") {
    val left = Seq("x").toDF("col")
    val right = Seq("y").toDF("col").withColumn("new", lit(true))
    val joined = left.join(right, left("col") === right("col"), "left_outer")

    checkAnswer(joined, Row("x", null, null))
    checkAnswer(joined.filter($"new".isNull), Row("x", null, null))
  }

  test("SPARK-16664: persist with more than 200 columns") {
    val size = 201L
    val rdd = sparkContext.makeRDD(Seq(Row.fromSeq(Seq.range(0, size))))
    val schemas = List.range(0, size).map(a => StructField("name" + a, LongType, true))
    val df = spark.createDataFrame(rdd, StructType(schemas))
    assert(df.persist.take(1).apply(0).toSeq(100).asInstanceOf[Long] == 100)
  }

  test("SPARK-17409: Do Not Optimize Query in CTAS (Data source tables) More Than Once") {
    withTable("bar") {
      withTempView("foo") {
        withSQLConf(SQLConf.DEFAULT_DATA_SOURCE_NAME.key -> "json") {
          sql("select 0 as id").createOrReplaceTempView("foo")
          val df = sql("select * from foo group by id")
          // If we optimize the query in CTAS more than once, the following saveAsTable will fail
          // with the error: `GROUP BY position 0 is not in select list (valid range is [1, 1])`
          df.write.mode("overwrite").saveAsTable("bar")
          checkAnswer(spark.table("bar"), Row(0) :: Nil)
          val tableMetadata = spark.sessionState.catalog.getTableMetadata(TableIdentifier("bar"))
          assert(tableMetadata.provider == Some("json"),
            "the expected table is a data source table using json")
        }
      }
    }
  }

  test("copy results for sampling with replacement") {
    val df = Seq((1, 0), (2, 0), (3, 0)).toDF("a", "b")
    val sampleDf = df.sample(true, 2.00)
    val d = sampleDf.withColumn("c", monotonically_increasing_id).select($"c").collect
    assert(d.size == d.distinct.size)
  }

  private def verifyNullabilityInFilterExec(
      df: DataFrame,
      expr: String,
      expectedNonNullableColumns: Seq[String]): Unit = {
    val dfWithFilter = df.where(s"isnotnull($expr)").selectExpr(expr)
    dfWithFilter.queryExecution.executedPlan.collect {
      // When the child expression in isnotnull is null-intolerant (i.e. any null input will
      // result in null output), the involved columns are converted to not nullable;
      // otherwise, no change should be made.
      case e: FilterExec =>
        assert(e.output.forall { o =>
          if (expectedNonNullableColumns.contains(o.name)) !o.nullable else o.nullable
        })
    }
  }

  test("SPARK-17957: no change on nullability in FilterExec output") {
    val df = sparkContext.parallelize(Seq(
      null.asInstanceOf[java.lang.Integer] -> java.lang.Integer.valueOf(3),
      java.lang.Integer.valueOf(1) -> null.asInstanceOf[java.lang.Integer],
      java.lang.Integer.valueOf(2) -> java.lang.Integer.valueOf(4))).toDF()

    verifyNullabilityInFilterExec(df,
      expr = "Rand()", expectedNonNullableColumns = Seq.empty[String])
    verifyNullabilityInFilterExec(df,
      expr = "coalesce(_1, _2)", expectedNonNullableColumns = Seq.empty[String])
    verifyNullabilityInFilterExec(df,
      expr = "coalesce(_1, 0) + Rand()", expectedNonNullableColumns = Seq.empty[String])
    verifyNullabilityInFilterExec(df,
      expr = "cast(coalesce(cast(coalesce(_1, _2) as double), 0.0) as int)",
      expectedNonNullableColumns = Seq.empty[String])
  }

  test("SPARK-17957: set nullability to false in FilterExec output") {
    val df = sparkContext.parallelize(Seq(
      null.asInstanceOf[java.lang.Integer] -> java.lang.Integer.valueOf(3),
      java.lang.Integer.valueOf(1) -> null.asInstanceOf[java.lang.Integer],
      java.lang.Integer.valueOf(2) -> java.lang.Integer.valueOf(4))).toDF()

    verifyNullabilityInFilterExec(df,
      expr = "_1 + _2 * 3", expectedNonNullableColumns = Seq("_1", "_2"))
    verifyNullabilityInFilterExec(df,
      expr = "_1 + _2", expectedNonNullableColumns = Seq("_1", "_2"))
    verifyNullabilityInFilterExec(df,
      expr = "_1", expectedNonNullableColumns = Seq("_1"))
    // `constructIsNotNullConstraints` infers the IsNotNull(_2) from IsNotNull(_2 + Rand())
    // Thus, we are able to set nullability of _2 to false.
    // If IsNotNull(_2) is not given from `constructIsNotNullConstraints`, the impl of
    // isNullIntolerant in `FilterExec` needs an update for more advanced inference.
    verifyNullabilityInFilterExec(df,
      expr = "_2 + Rand()", expectedNonNullableColumns = Seq("_2"))
    verifyNullabilityInFilterExec(df,
      expr = "_2 * 3 + coalesce(_1, 0)", expectedNonNullableColumns = Seq("_2"))
    verifyNullabilityInFilterExec(df,
      expr = "cast((_1 + _2) as boolean)", expectedNonNullableColumns = Seq("_1", "_2"))
  }

  test("SPARK-17897: Fixed IsNotNull Constraint Inference Rule") {
    val data = Seq[java.lang.Integer](1, null).toDF("key")
    checkAnswer(data.filter(!$"key".isNotNull), Row(null))
    checkAnswer(data.filter(!(- $"key").isNotNull), Row(null))
  }

  test("SPARK-17957: outer join + na.fill") {
    withSQLConf(SQLConf.SUPPORT_QUOTED_REGEX_COLUMN_NAME.key -> "false") {
      val df1 = Seq((1, 2), (2, 3)).toDF("a", "b")
      val df2 = Seq((2, 5), (3, 4)).toDF("a", "c")
      val joinedDf = df1.join(df2, Seq("a"), "outer").na.fill(0)
      val df3 = Seq((3, 1)).toDF("a", "d")
      checkAnswer(joinedDf.join(df3, "a"), Row(3, 0, 4, 1))
    }
  }

  test("SPARK-18070 binary operator should not consider nullability when comparing input types") {
    val rows = Seq(Row(Seq(1), Seq(1)))
    val schema = new StructType()
      .add("array1", ArrayType(IntegerType))
      .add("array2", ArrayType(IntegerType, containsNull = false))
    val df = spark.createDataFrame(spark.sparkContext.makeRDD(rows), schema)
    assert(df.filter($"array1" === $"array2").count() == 1)
  }

  test("SPARK-17913: compare long and string type column may return confusing result") {
    val df = Seq(123L -> "123", 19157170390056973L -> "19157170390056971").toDF("i", "j")
    checkAnswer(df.select($"i" === $"j"), Row(true) :: Row(false) :: Nil)
  }

  test("SPARK-19691 Calculating percentile of decimal column fails with ClassCastException") {
    val df = spark.range(1).selectExpr("CAST(id as DECIMAL) as x").selectExpr("percentile(x, 0.5)")
    checkAnswer(df, Row(BigDecimal(0)) :: Nil)
  }

  test("SPARK-20359: catalyst outer join optimization should not throw npe") {
    val df1 = Seq("a", "b", "c").toDF("x")
      .withColumn("y", udf{ (x: String) => x.substring(0, 1) + "!" }.apply($"x"))
    val df2 = Seq("a", "b").toDF("x1")
    df1
      .join(df2, df1("x") === df2("x1"), "left_outer")
      .filter($"x1".isNotNull || !$"y".isin("a!"))
      .count
  }

  // The fix of SPARK-21720 avoid an exception regarding JVM code size limit
  // TODO: When we make a threshold of splitting statements (1024) configurable,
  // we will re-enable this with max threshold to cause an exception
  // See https://github.com/apache/spark/pull/18972/files#r150223463
  ignore("SPARK-19372: Filter can be executed w/o generated code due to JVM code size limit") {
    val N = 400
    val rows = Seq(Row.fromSeq(Seq.fill(N)("string")))
    val schema = StructType(Seq.tabulate(N)(i => StructField(s"_c$i", StringType)))
    val df = spark.createDataFrame(spark.sparkContext.makeRDD(rows), schema)

    val filter = (0 until N)
      .foldLeft(lit(false))((e, index) => e.or(df.col(df.columns(index)) =!= "string"))

    withSQLConf(SQLConf.CODEGEN_FALLBACK.key -> "true") {
      df.filter(filter).count()
    }

    withSQLConf(SQLConf.CODEGEN_FALLBACK.key -> "false") {
      val e = intercept[SparkException] {
        df.filter(filter).count()
      }.getMessage
      assert(e.contains("grows beyond 64 KiB"))
    }
  }

  test("SPARK-20897: cached self-join should not fail") {
    // force to plan sort merge join
    withSQLConf(SQLConf.AUTO_BROADCASTJOIN_THRESHOLD.key -> "0") {
      val df = Seq(1 -> "a").toDF("i", "j")
      val df1 = df.as("t1")
      val df2 = df.as("t2")
      assert(df1.join(df2, $"t1.i" === $"t2.i").cache().count() == 1)
    }
  }

  test("order-by ordinal.") {
    checkAnswer(
      testData2.select(lit(7), $"a", $"b").orderBy(lit(1), lit(2), lit(3)),
      Seq(Row(7, 1, 1), Row(7, 1, 2), Row(7, 2, 1), Row(7, 2, 2), Row(7, 3, 1), Row(7, 3, 2)))
  }

  test("SPARK-22271: mean overflows and returns null for some decimal variables") {
    val d = 0.034567890
    val df = Seq(d, d, d, d, d, d, d, d, d, d).toDF("DecimalCol")
    val result = df.select($"DecimalCol" cast DecimalType(38, 33))
      .select(col("DecimalCol")).describe()
    val mean = result.select("DecimalCol").where($"summary" === "mean")
    assert(mean.collect().toSet === Set(Row("0.0345678900000000000000000000000000000")))
  }

  test("SPARK-22520: support code generation for large CaseWhen") {
    val N = 30
    var expr1 = when($"id" === lit(0), 0)
    var expr2 = when($"id" === lit(0), 10)
    (1 to N).foreach { i =>
      expr1 = expr1.when($"id" === lit(i), -i)
      expr2 = expr2.when($"id" === lit(i + 10), i)
    }
    val df = spark.range(1).select(expr1, expr2.otherwise(0))
    checkAnswer(df, Row(0, 10) :: Nil)
    assert(df.queryExecution.executedPlan.isInstanceOf[WholeStageCodegenExec])
  }

  test("SPARK-24165: CaseWhen/If - nullability of nested types") {
    val rows = new java.util.ArrayList[Row]()
    rows.add(Row(true, ("x", 1), Seq("x", "y"), Map(0 -> "x")))
    rows.add(Row(false, (null, 2), Seq(null, "z"), Map(0 -> null)))
    val schema = StructType(Seq(
      StructField("cond", BooleanType, true),
      StructField("s", StructType(Seq(
        StructField("val1", StringType, true),
        StructField("val2", IntegerType, false)
      )), false),
      StructField("a", ArrayType(StringType, true)),
      StructField("m", MapType(IntegerType, StringType, true))
    ))

    val sourceDF = spark.createDataFrame(rows, schema)

    def structWhenDF: DataFrame = sourceDF
      .select(when($"cond",
        struct(lit("a").as("val1"), lit(10).as("val2"))).otherwise($"s") as "res")
      .select($"res".getField("val1"))
    def arrayWhenDF: DataFrame = sourceDF
      .select(when($"cond", array(lit("a"), lit("b"))).otherwise($"a") as "res")
      .select($"res".getItem(0))
    def mapWhenDF: DataFrame = sourceDF
      .select(when($"cond", map(lit(0), lit("a"))).otherwise($"m") as "res")
      .select($"res".getItem(0))

    def structIfDF: DataFrame = sourceDF
      .select(expr("if(cond, struct('a' as val1, 10 as val2), s)") as "res")
      .select($"res".getField("val1"))
    def arrayIfDF: DataFrame = sourceDF
      .select(expr("if(cond, array('a', 'b'), a)") as "res")
      .select($"res".getItem(0))
    def mapIfDF: DataFrame = sourceDF
      .select(expr("if(cond, map(0, 'a'), m)") as "res")
      .select($"res".getItem(0))

    def checkResult(): Unit = {
      checkAnswer(structWhenDF, Seq(Row("a"), Row(null)))
      checkAnswer(arrayWhenDF, Seq(Row("a"), Row(null)))
      checkAnswer(mapWhenDF, Seq(Row("a"), Row(null)))
      checkAnswer(structIfDF, Seq(Row("a"), Row(null)))
      checkAnswer(arrayIfDF, Seq(Row("a"), Row(null)))
      checkAnswer(mapIfDF, Seq(Row("a"), Row(null)))
    }

    // Test with local relation, the Project will be evaluated without codegen
    checkResult()
    // Test with cached relation, the Project will be evaluated with codegen
    sourceDF.cache()
    checkResult()
  }

  test("Uuid expressions should produce same results at retries in the same DataFrame") {
    val df = spark.range(1).select($"id", new Column(Uuid()))
    checkAnswer(df, df.collect())
  }

  test("SPARK-24313: access map with binary keys") {
    val mapWithBinaryKey = map(lit(Array[Byte](1.toByte)), lit(1))
    checkAnswer(spark.range(1).select(mapWithBinaryKey.getItem(Array[Byte](1.toByte))), Row(1))
  }

  test("SPARK-24781: Using a reference from Dataset in Filter/Sort") {
    val df = Seq(("test1", 0), ("test2", 1)).toDF("name", "id")
    val filter1 = df.select(df("name")).filter(df("id") === 0)
    val filter2 = df.select(col("name")).filter(col("id") === 0)
    checkAnswer(filter1, filter2.collect())

    val sort1 = df.select(df("name")).orderBy(df("id"))
    val sort2 = df.select(col("name")).orderBy(col("id"))
    checkAnswer(sort1, sort2.collect())
  }

  test("SPARK-24781: Using a reference not in aggregation in Filter/Sort") {
     withSQLConf(SQLConf.DATAFRAME_RETAIN_GROUP_COLUMNS.key -> "false") {
      val df = Seq(("test1", 0), ("test2", 1)).toDF("name", "id")

      val aggPlusSort1 = df.groupBy(df("name")).agg(count(df("name"))).orderBy(df("name"))
      val aggPlusSort2 = df.groupBy(col("name")).agg(count(col("name"))).orderBy(col("name"))
      checkAnswer(aggPlusSort1, aggPlusSort2.collect())

      val aggPlusFilter1 = df.groupBy(df("name")).agg(count(df("name"))).filter(df("name") === 0)
      val aggPlusFilter2 = df.groupBy(col("name")).agg(count(col("name"))).filter(col("name") === 0)
      checkAnswer(aggPlusFilter1, aggPlusFilter2.collect())
    }
  }

  test("SPARK-25159: json schema inference should only trigger one job") {
    withTempPath { path =>
      // This test is to prove that the `JsonInferSchema` does not use `RDD#toLocalIterator` which
      // triggers one Spark job per RDD partition.
      Seq(1 -> "a", 2 -> "b").toDF("i", "p")
        // The data set has 2 partitions, so Spark will write at least 2 json files.
        // Use a non-splittable compression (gzip), to make sure the json scan RDD has at least 2
        // partitions.
        .write.partitionBy("p").option("compression", "gzip").json(path.getCanonicalPath)

      val numJobs = new AtomicLong(0)
      sparkContext.addSparkListener(new SparkListener {
        override def onJobEnd(jobEnd: SparkListenerJobEnd): Unit = {
          numJobs.incrementAndGet()
        }
      })

      val df = spark.read.json(path.getCanonicalPath)
      assert(df.columns === Array("i", "p"))
      spark.sparkContext.listenerBus.waitUntilEmpty()
      assert(numJobs.get() == 1L)
    }
  }

  test("SPARK-25402 Null handling in BooleanSimplification") {
    val schema = StructType.fromDDL("a boolean, b int")
    val rows = Seq(Row(null, 1))

    val rdd = sparkContext.parallelize(rows)
    val df = spark.createDataFrame(rdd, schema)

    checkAnswer(df.where("(NOT a) OR a"), Seq.empty)
  }

  test("SPARK-25714 Null handling in BooleanSimplification") {
    withSQLConf(SQLConf.OPTIMIZER_EXCLUDED_RULES.key -> ConvertToLocalRelation.ruleName) {
      val df = Seq(("abc", 1), (null, 3)).toDF("col1", "col2")
      checkAnswer(
        df.filter("col1 = 'abc' OR (col1 != 'abc' AND col2 == 3)"),
        Row ("abc", 1))
    }
  }

  test("SPARK-25816 ResolveReferences works with nested extractors") {
    val df = Seq((1, Map(1 -> "a")), (2, Map(2 -> "b"))).toDF("key", "map")
    val swappedDf = df.select($"key".as("map"), $"map".as("key"))

    checkAnswer(swappedDf.filter($"key"($"map") > "a"), Row(2, Map(2 -> "b")))
  }

  test("SPARK-26057: attribute deduplication on already analyzed plans") {
    withTempView("a", "b", "v") {
      val df1 = Seq(("1-1", 6)).toDF("id", "n")
      df1.createOrReplaceTempView("a")
      val df3 = Seq("1-1").toDF("id")
      df3.createOrReplaceTempView("b")
      spark.sql(
        """
          |SELECT a.id, n as m
          |FROM a
          |WHERE EXISTS(
          |  SELECT 1
          |  FROM b
          |  WHERE b.id = a.id)
        """.stripMargin).createOrReplaceTempView("v")
      val res = spark.sql(
        """
          |SELECT a.id, n, m
          |  FROM a
          |  LEFT OUTER JOIN v ON v.id = a.id
        """.stripMargin)
      checkAnswer(res, Row("1-1", 6, 6))
    }
  }

  test("SPARK-27671: Fix analysis exception when casting null in nested field in struct") {
    val df = sql("SELECT * FROM VALUES (('a', (10, null))), (('b', (10, 50))), " +
      "(('c', null)) AS tab(x, y)")
    checkAnswer(df, Row("a", Row(10, null)) :: Row("b", Row(10, 50)) :: Row("c", null) :: Nil)

    val cast = sql("SELECT cast(struct(1, null) AS struct<a:int,b:int>)")
    checkAnswer(cast, Row(Row(1, null)) :: Nil)
  }

  test("SPARK-27439: Explain result should match collected result after view change") {
    withTempView("test", "test2", "tmp") {
      spark.range(10).createOrReplaceTempView("test")
      spark.range(5).createOrReplaceTempView("test2")
      spark.sql("select * from test").createOrReplaceTempView("tmp")
      val df = spark.sql("select * from tmp")
      spark.sql("select * from test2").createOrReplaceTempView("tmp")

      val captured = new ByteArrayOutputStream()
      Console.withOut(captured) {
        df.explain(extended = true)
      }
      checkAnswer(df, spark.range(10).toDF)
      val output = captured.toString
      assert(output.contains(
        """== Parsed Logical Plan ==
          |'Project [*]
          |+- 'UnresolvedRelation [tmp]""".stripMargin))
      assert(output.contains(
        """== Physical Plan ==
          |*(1) Range (0, 10, step=1, splits=2)""".stripMargin))
    }
  }

  test("SPARK-29442 Set `default` mode should override the existing mode") {
    val df = Seq(Tuple1(1)).toDF()
    val writer = df.write.mode("overwrite").mode("default")
    val modeField = classOf[DataFrameWriter[Tuple1[Int]]].getDeclaredField("mode")
    modeField.setAccessible(true)
    assert(SaveMode.ErrorIfExists === modeField.get(writer).asInstanceOf[SaveMode])
  }

  test("sample should not duplicated the input data") {
    val df1 = spark.range(10).select($"id" as "id1", $"id" % 5 as "key1")
    val df2 = spark.range(10).select($"id" as "id2", $"id" % 5 as "key2")
    val sampled = df1.join(df2, $"key1" === $"key2")
      .sample(0.5, 42)
      .select("id1", "id2")
    val idTuples = sampled.collect().map(row => row.getLong(0) -> row.getLong(1))
    assert(idTuples.length == idTuples.toSet.size)
  }

  test("groupBy.as") {
    val df1 = Seq((1, 2, 3), (2, 3, 4)).toDF("a", "b", "c")
      .repartition($"a", $"b").sortWithinPartitions("a", "b")
    val df2 = Seq((1, 2, 4), (2, 3, 5)).toDF("a", "b", "c")
      .repartition($"a", $"b").sortWithinPartitions("a", "b")

    implicit val valueEncoder = RowEncoder(df1.schema)

    val df3 = df1.groupBy("a", "b").as[GroupByKey, Row]
      .cogroup(df2.groupBy("a", "b").as[GroupByKey, Row]) { case (_, data1, data2) =>
        data1.zip(data2).map { p =>
          p._1.getInt(2) + p._2.getInt(2)
        }
      }.toDF

    checkAnswer(df3.sort("value"), Row(7) :: Row(9) :: Nil)

    // Assert that no extra shuffle introduced by cogroup.
    val exchanges = collect(df3.queryExecution.executedPlan) {
      case h: ShuffleExchangeExec => h
    }
    assert(exchanges.size == 2)
  }

  test("groupBy.as: custom grouping expressions") {
    val df1 = Seq((1, 2, 3), (2, 3, 4)).toDF("a1", "b", "c")
      .repartition($"a1", $"b").sortWithinPartitions("a1", "b")
    val df2 = Seq((1, 2, 4), (2, 3, 5)).toDF("a1", "b", "c")
      .repartition($"a1", $"b").sortWithinPartitions("a1", "b")

    implicit val valueEncoder = RowEncoder(df1.schema)

    val groupedDataset1 = df1.groupBy(($"a1" + 1).as("a"), $"b").as[GroupByKey, Row]
    val groupedDataset2 = df2.groupBy(($"a1" + 1).as("a"), $"b").as[GroupByKey, Row]

    val df3 = groupedDataset1
      .cogroup(groupedDataset2) { case (_, data1, data2) =>
        data1.zip(data2).map { p =>
          p._1.getInt(2) + p._2.getInt(2)
        }
      }.toDF

    checkAnswer(df3.sort("value"), Row(7) :: Row(9) :: Nil)
  }

  test("groupBy.as: throw AnalysisException for unresolved grouping expr") {
    val df = Seq((1, 2, 3), (2, 3, 4)).toDF("a", "b", "c")

    implicit val valueEncoder = RowEncoder(df.schema)

    val err = intercept[AnalysisException] {
      df.groupBy($"d", $"b").as[GroupByKey, Row]
    }
    assert(err.getMessage.contains("cannot resolve '`d`'"))
  }

  test("emptyDataFrame should be foldable") {
    val emptyDf = spark.emptyDataFrame.withColumn("id", lit(1L))
    val joined = spark.range(10).join(emptyDf, "id")
    joined.queryExecution.optimizedPlan match {
      case LocalRelation(Seq(id), Nil, _) =>
        assert(id.name == "id")
      case _ =>
        fail("emptyDataFrame should be foldable")
    }
  }

  test("SPARK-30811: CTE should not cause stack overflow when " +
    "it refers to non-existent table with same name") {
    val e = intercept[AnalysisException] {
      sql("WITH t AS (SELECT 1 FROM nonexist.t) SELECT * FROM t")
    }
    assert(e.getMessage.contains("Table or view not found:"))
  }

  test("CalendarInterval reflection support") {
    val df = Seq((1, new CalendarInterval(1, 2, 3))).toDF("a", "b")
    checkAnswer(df.selectExpr("b"), Row(new CalendarInterval(1, 2, 3)))
  }

  test("SPARK-31552: array encoder with different types") {
    // primitives
    val booleans = Array(true, false)
    checkAnswer(Seq(booleans).toDF(), Row(booleans))

    val bytes = Array(1.toByte, 2.toByte)
    checkAnswer(Seq(bytes).toDF(), Row(bytes))
    val shorts = Array(1.toShort, 2.toShort)
    checkAnswer(Seq(shorts).toDF(), Row(shorts))
    val ints = Array(1, 2)
    checkAnswer(Seq(ints).toDF(), Row(ints))
    val longs = Array(1L, 2L)
    checkAnswer(Seq(longs).toDF(), Row(longs))

    val floats = Array(1.0F, 2.0F)
    checkAnswer(Seq(floats).toDF(), Row(floats))
    val doubles = Array(1.0D, 2.0D)
    checkAnswer(Seq(doubles).toDF(), Row(doubles))

    val strings = Array("2020-04-24", "2020-04-25")
    checkAnswer(Seq(strings).toDF(), Row(strings))

    // tuples
    val decOne = Decimal(1, 38, 18)
    val decTwo = Decimal(2, 38, 18)
    val tuple1 = (1, 2.2, "3.33", decOne, Date.valueOf("2012-11-22"))
    val tuple2 = (2, 3.3, "4.44", decTwo, Date.valueOf("2022-11-22"))
    checkAnswer(Seq(Array(tuple1, tuple2)).toDF(), Seq(Seq(tuple1, tuple2)).toDF())

    // case classes
    val gbks = Array(GroupByKey(1, 2), GroupByKey(4, 5))
    checkAnswer(Seq(gbks).toDF(), Row(Array(Row(1, 2), Row(4, 5))))

    // We can move this implicit def to [[SQLImplicits]] when we eventually make fully
    // support for array encoder like Seq and Set
    // For now cases below, decimal/datetime/interval/binary/nested types, etc,
    // are not supported by array
    implicit def newArrayEncoder[T <: Array[_] : TypeTag]: Encoder[T] = ExpressionEncoder()

    // decimals
    val decSpark = Array(decOne, decTwo)
    val decScala = decSpark.map(_.toBigDecimal)
    val decJava = decSpark.map(_.toJavaBigDecimal)
    checkAnswer(Seq(decSpark).toDF(), Row(decJava))
    checkAnswer(Seq(decScala).toDF(), Row(decJava))
    checkAnswer(Seq(decJava).toDF(), Row(decJava))

    // datetimes and intervals
    val dates = strings.map(Date.valueOf)
    checkAnswer(Seq(dates).toDF(), Row(dates))
    val localDates = dates.map(d => DateTimeUtils.daysToLocalDate(DateTimeUtils.fromJavaDate(d)))
    checkAnswer(Seq(localDates).toDF(), Row(dates))

    val timestamps =
      Array(Timestamp.valueOf("2020-04-24 12:34:56"), Timestamp.valueOf("2020-04-24 11:22:33"))
    checkAnswer(Seq(timestamps).toDF(), Row(timestamps))
    val instants =
      timestamps.map(t => DateTimeUtils.microsToInstant(DateTimeUtils.fromJavaTimestamp(t)))
    checkAnswer(Seq(instants).toDF(), Row(timestamps))

    val intervals = Array(new CalendarInterval(1, 2, 3), new CalendarInterval(4, 5, 6))
    checkAnswer(Seq(intervals).toDF(), Row(intervals))

    // binary
    val bins = Array(Array(1.toByte), Array(2.toByte), Array(3.toByte), Array(4.toByte))
    checkAnswer(Seq(bins).toDF(), Row(bins))

    // nested
    val nestedIntArray = Array(Array(1), Array(2))
    checkAnswer(Seq(nestedIntArray).toDF(), Row(nestedIntArray.map(wrapIntArray)))
    val nestedDecArray = Array(decSpark)
    checkAnswer(Seq(nestedDecArray).toDF(), Row(Array(wrapRefArray(decJava))))
  }

  test("SPARK-31750: eliminate UpCast if child's dataType is DecimalType") {
    withTempPath { f =>
      sql("select cast(1 as decimal(38, 0)) as d")
        .write.mode("overwrite")
        .parquet(f.getAbsolutePath)

      val df = spark.read.parquet(f.getAbsolutePath).as[BigDecimal]
      assert(df.schema === new StructType().add(StructField("d", DecimalType(38, 0))))
    }
  }

<<<<<<< HEAD
  test("SPARK-31988 - make sure schema metadata is preserved when writing to datasource v2") {
    withSQLConf((SQLConf.USE_V1_SOURCE_LIST.key, "avro,csv,json,kafka,orc,text")) {
      withTempPath{ f =>
        // create custom dataset with schema metadata
        val data = Seq(
          Row("a", "b")
        )
        val schema = List(
          StructField("col_a", StringType, true,
            new MetadataBuilder().putString("key", "value").build()),
          StructField("col_b", StringType, true)
        )

        val df = spark.createDataFrame(
          spark.sparkContext.parallelize(data),
          StructType(schema)
        )
        df.write.parquet(f.getAbsolutePath)

        // read from storage
        val readDF = spark.read.parquet(f.getAbsolutePath)
        // write again
        withTempPath { f =>
          readDF.write.parquet(f.getAbsolutePath)
          // read again and verify the schema is equal (including the metadata)
          val readDF2 = spark.read.parquet(f.getAbsolutePath)
          assert(readDF.schema == readDF2.schema)
        }
      }
    }
=======
  test("SPARK-32640: ln(NaN) should return NaN") {
    val df = Seq(Double.NaN).toDF("d")
    checkAnswer(df.selectExpr("ln(d)"), Row(Double.NaN))
>>>>>>> aa0b0b87
  }
}

case class GroupByKey(a: Int, b: Int)<|MERGE_RESOLUTION|>--- conflicted
+++ resolved
@@ -2542,7 +2542,6 @@
     }
   }
 
-<<<<<<< HEAD
   test("SPARK-31988 - make sure schema metadata is preserved when writing to datasource v2") {
     withSQLConf((SQLConf.USE_V1_SOURCE_LIST.key, "avro,csv,json,kafka,orc,text")) {
       withTempPath{ f =>
@@ -2573,11 +2572,10 @@
         }
       }
     }
-=======
+
   test("SPARK-32640: ln(NaN) should return NaN") {
     val df = Seq(Double.NaN).toDF("d")
     checkAnswer(df.selectExpr("ln(d)"), Row(Double.NaN))
->>>>>>> aa0b0b87
   }
 }
 
