--- conflicted
+++ resolved
@@ -56,11 +56,7 @@
 
   private val pythonUDTFPartitionByOrderBy: UserDefinedPythonTableFunction =
     createUserDefinedPythonTableFunction(
-<<<<<<< HEAD
-      TestPythonUDTFPartitionByOrderBy.name, TestPythonUDTFPartitionByOrderBy.pythonScript, None)
-=======
       UDTFPartitionByOrderBy.name, UDTFPartitionByOrderBy.pythonScript, None)
->>>>>>> 9bb358b5
 
   private val arrowPythonUDTF: UserDefinedPythonTableFunction =
     createUserDefinedPythonTableFunction(
@@ -243,11 +239,7 @@
         failure(plan)
     }
 
-<<<<<<< HEAD
-    spark.udtf.registerPython(TestPythonUDTFPartitionByOrderBy.name, pythonUDTFPartitionByOrderBy)
-=======
     spark.udtf.registerPython(UDTFPartitionByOrderBy.name, pythonUDTFPartitionByOrderBy)
->>>>>>> 9bb358b5
     plan = sql(
       s"""
         |WITH t AS (
@@ -256,11 +248,7 @@
         |    SELECT id AS partition_col, 2 AS input FROM range(1, 21)
         |)
         |SELECT partition_col, count, total, last
-<<<<<<< HEAD
-        |FROM ${TestPythonUDTFPartitionByOrderBy.name}(TABLE(t))
-=======
         |FROM ${UDTFPartitionByOrderBy.name}(TABLE(t))
->>>>>>> 9bb358b5
         |ORDER BY 1, 2
         |""".stripMargin).queryExecution.analyzed
     plan.collectFirst { case r: RepartitionByExpression => r } match {
