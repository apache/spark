--- conflicted
+++ resolved
@@ -1753,7 +1753,6 @@
     }
   }
 
-<<<<<<< HEAD
   test("SPARK-54504: self-subquery refreshes both table references before execution") {
     val t = "testcat.ns1.ns2.tbl"
     withTable(t) {
@@ -1779,7 +1778,9 @@
         Row(1, 10, 10),
         Row(2, 20, 20),
         Row(3, 30, 30)))
-=======
+    }
+  }
+
   test("SPARK-54444: any schema changes after analysis are prohibited in commands") {
     val s = "testcat.ns1.s"
     val t = "testcat.ns1.t"
@@ -1804,7 +1805,6 @@
         filteredSourceDF.writeTo(t).createOrReplace()
       }
       assert(e.message.contains("incompatible changes to table `testcat`.`ns1`.`s`"))
->>>>>>> 08273487
     }
   }
 
