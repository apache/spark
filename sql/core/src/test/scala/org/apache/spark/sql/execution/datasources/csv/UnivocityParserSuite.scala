--- conflicted
+++ resolved
@@ -98,31 +98,13 @@
 
   test("Throws exception for invalid boolean value") {
     val exception = intercept[IllegalArgumentException] {
-      assert(parser.makeConverter("_1", BooleanType, nullable = true, CSVOptions())
-        .apply("yes") == true)
+      val options = new CSVOptions(Map.empty[String, String], "GMT")
+      assert(parser.makeConverter("_1", BooleanType, nullable = true, options).apply("yes") == true)
     }
     assert(exception.getMessage.contains("For input string: \"yes\""))
   }
 
   test("Types are cast correctly") {
-<<<<<<< HEAD
-    assert(parser.makeConverter("_1", ByteType).apply("10") == 10)
-    assert(parser.makeConverter("_1", ShortType).apply("10") == 10)
-    assert(parser.makeConverter("_1", IntegerType).apply("10") == 10)
-    assert(parser.makeConverter("_1", LongType).apply("10") == 10)
-    assert(parser.makeConverter("_1", FloatType).apply("1.00") == 1.0)
-    assert(parser.makeConverter("_1", DoubleType).apply("1.00") == 1.0)
-    assert(parser.makeConverter("_1", BooleanType).apply("true") == true)
-
-    val trueValueOptions = CSVOptions("trueValue", "yes")
-    assert(parser.makeConverter("_1", BooleanType, nullable = true, trueValueOptions)
-      .apply("yes") == true)
-    val falseValueOptions = CSVOptions("falseValue", "no")
-    assert(parser.makeConverter("_1", BooleanType, nullable = true, falseValueOptions)
-      .apply("no") == false)
-
-    val timestampsOptions = CSVOptions("timestampFormat", "dd/MM/yyyy hh:mm")
-=======
     val options = new CSVOptions(Map.empty[String, String], "GMT")
     assert(parser.makeConverter("_1", ByteType, options = options).apply("10") == 10)
     assert(parser.makeConverter("_1", ShortType, options = options).apply("10") == 10)
@@ -132,9 +114,15 @@
     assert(parser.makeConverter("_1", DoubleType, options = options).apply("1.00") == 1.0)
     assert(parser.makeConverter("_1", BooleanType, options = options).apply("true") == true)
 
+    val trueValueOptions = new CSVOptions(Map("trueValue" -> "yes"), "GMT")
+    assert(parser.makeConverter("_1", BooleanType, nullable = true, trueValueOptions)
+      .apply("yes") == true)
+    val falseValueOptions = new CSVOptions(Map("falseValue" -> "no"), "GMT")
+    assert(parser.makeConverter("_1", BooleanType, nullable = true, falseValueOptions)
+      .apply("no") == false)
+
     val timestampsOptions =
       new CSVOptions(Map("timestampFormat" -> "dd/MM/yyyy hh:mm"), "GMT")
->>>>>>> 2ff1467d
     val customTimestamp = "31/01/2015 00:00"
     val expectedTime = timestampsOptions.timestampFormat.parse(customTimestamp).getTime
     val castedTimestamp =
