--- conflicted
+++ resolved
@@ -955,14 +955,6 @@
       checkExcept("TABLE t |> MINUS DISTINCT TABLE t")
       checkIntersect("TABLE t |> INTERSECT ALL TABLE t")
       checkUnion("TABLE t |> UNION ALL TABLE t")
-<<<<<<< HEAD
-      // Aggregation
-      parser.parsePlan("SELECT a, b FROM t |> AGGREGATE SUM(a)")
-      parser.parsePlan("SELECT a, b FROM t |> AGGREGATE SUM(a) AS result GROUP BY b")
-      parser.parsePlan("SELECT a, b FROM t |> AGGREGATE GROUP BY b")
-      parser.parsePlan("SELECT a, b FROM t |> AGGREGATE b, COUNT(*) AS result GROUP BY b")
-      parser.parsePlan("SELECT a, b FROM t |> AGGREGATE COUNT(*) AS result GROUP BY b WITH ROLLUP")
-=======
       // Sorting and distributing operators.
       def checkSort(query: String): Unit = check(query, Seq(SORT))
       def checkRepartition(query: String): Unit = check(query, Seq(REPARTITION_OPERATION))
@@ -974,7 +966,13 @@
       checkRepartition("TABLE t |> DISTRIBUTE BY x |> WHERE x = 1")
       checkRepartition("TABLE t |> CLUSTER BY x |> TABLESAMPLE (100 PERCENT)")
       checkRepartition("TABLE t |> SORT BY x DISTRIBUTE BY x")
->>>>>>> b4eb0346
+      // Aggregation
+      def checkAggregate(query: String): Unit = check(query, Seq(AGGREGATE))
+      checkAggregate("SELECT a, b FROM t |> AGGREGATE SUM(a)")
+      checkAggregate("SELECT a, b FROM t |> AGGREGATE SUM(a) AS result GROUP BY b")
+      checkAggregate("SELECT a, b FROM t |> AGGREGATE GROUP BY b")
+      checkAggregate("SELECT a, b FROM t |> AGGREGATE b, COUNT(*) AS result GROUP BY b")
+      checkAggregate("SELECT a, b FROM t |> AGGREGATE COUNT(*) AS result GROUP BY b WITH ROLLUP")
     }
   }
 }