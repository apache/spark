/*
 * Licensed to the Apache Software Foundation (ASF) under one or more
 * contributor license agreements.  See the NOTICE file distributed with
 * this work for additional information regarding copyright ownership.
 * The ASF licenses this file to You under the Apache License, Version 2.0
 * (the "License"); you may not use this file except in compliance with
 * the License.  You may obtain a copy of the License at
 *
 *    http://www.apache.org/licenses/LICENSE-2.0
 *
 * Unless required by applicable law or agreed to in writing, software
 * distributed under the License is distributed on an "AS IS" BASIS,
 * WITHOUT WARRANTIES OR CONDITIONS OF ANY KIND, either express or implied.
 * See the License for the specific language governing permissions and
 * limitations under the License.
 */

package org.apache.spark.sql.streaming

import java.io.File

import scala.annotation.tailrec

import org.apache.commons.io.FileUtils

import org.apache.spark.{SparkException, SparkUnsupportedOperationException}
import org.apache.spark.sql.Row
import org.apache.spark.sql.catalyst.streaming.InternalOutputModes.Complete
import org.apache.spark.sql.execution.streaming.MemoryStream
<<<<<<< HEAD
import org.apache.spark.sql.execution.streaming.state.StateSchemaNotCompatible
=======
import org.apache.spark.sql.execution.streaming.state.InvalidUnsafeRowException
>>>>>>> 7cba1ab4
import org.apache.spark.sql.functions._
import org.apache.spark.tags.SlowSQLTest
import org.apache.spark.util.Utils

/**
 * An integrated test for streaming state store format compatibility.
 * For each PR breaks this test, we need to pay attention to the underlying unsafe row format
 * changing. All the checkpoint dirs were generated based on Spark version 2.4.5. If we accept the
 * changes, it means the checkpoint for Structured Streaming will become non-reusable. Please add
 * a new test for the issue, just like the test suite "SPARK-28067 changed the sum decimal unsafe
 * row format".
 */
@SlowSQLTest
class StreamingStateStoreFormatCompatibilitySuite extends StreamTest {
  import testImplicits._

  private def prepareCheckpointDir(testName: String): File = {
    val resourceUri = this.getClass.getResource("/structured-streaming/" +
      s"checkpoint-version-2.4.5-for-compatibility-test-${testName}").toURI
    val checkpointDir = Utils.createTempDir().getCanonicalFile
    FileUtils.copyDirectory(new File(resourceUri), checkpointDir)
    checkpointDir
  }

  test("common functions") {
    val inputData = MemoryStream[Int]
    val aggregated =
      inputData.toDF().toDF("value")
      .selectExpr(
        "value",
        "value % 5 AS id",
        "CAST(value AS STRING) as str",
        "CAST(value AS FLOAT) as f",
        "CAST(value AS DOUBLE) as d",
        "CAST(value AS DECIMAL) as dec",
        "value % 3 AS mod",
        "named_struct('key', CAST(value AS STRING), 'value', value) AS s")
      .groupBy($"id")
      .agg(
        avg($"value").as("avg_v"),
        avg($"f").as("avg_f"),
        avg($"d").as("avg_d"),
        avg($"dec").as("avg_dec"),
        count($"value").as("cnt"),
        first($"value").as("first_v"),
        first($"s").as("first_s"),
        last($"value").as("last_v"),
        last($"s").as("last_s"),
        min(struct("value", "str")).as("min_struct"),
        max($"value").as("max_v"),
        sum($"value").as("sum_v"),
        sum($"f").as("sum_f"),
        sum($"d").as("sum_d"),
        // The test for sum decimal broke by SPARK-28067, use separated test for it
        // sum($"dec").as("sum_dec"),
        collect_list($"value").as("col_list"),
        collect_set($"mod").as("col_set"))
      .select("id", "avg_v", "avg_f", "avg_d", "avg_dec", "cnt", "first_v", "first_s.value",
        "last_v", "last_s.value", "min_struct.value", "max_v", "sum_v", "sum_f", "sum_d",
        "col_list", "col_set")

    val checkpointDir = prepareCheckpointDir("common-functions")
    inputData.addData(0 to 9: _*)

    testStream(aggregated, Complete)(
      StartStream(checkpointLocation = checkpointDir.getAbsolutePath),
      /*
        Note: The checkpoint was generated using the following input in Spark version 2.4.5
        AddData(inputData, 0, 1, 2, 3, 4, 5, 6, 7, 8, 9),
        CheckAnswer(
          Row(0, 2.5, 2.5F, 2.5, 2.5000, 2, 0, 0, 5, 5, 0, 5, 5, 5.0, 5.0, Seq(0, 5),
            Seq(0, 2)),
          Row(1, 3.5, 3.5F, 3.5, 3.5000, 2, 1, 1, 6, 6, 1, 6, 7, 7.0, 7.0, Seq(1, 6),
            Seq(0, 1)),
          Row(2, 4.5, 4.5F, 4.5, 4.5000, 2, 2, 2, 7, 7, 2, 7, 9, 9.0, 9.0, Seq(2, 7),
            Seq(1, 2)),
          Row(3, 5.5, 5.5F, 5.5, 5.5000, 2, 3, 3, 8, 8, 3, 8, 11, 11.0, 11.0, Seq(3, 8),
            Seq(0, 2)),
          Row(4, 6.5, 6.5F, 6.5, 6.5000, 2, 4, 4, 9, 9, 4, 9, 13, 13.0, 13.0, Seq(4, 9),
            Seq(0, 1)))
       */
      AddData(inputData, 10, 11, 12, 13, 14, 15, 16, 17, 18, 19),
      CheckAnswer(
        Row(0, 7.5, 7.5, 7.5, 7.5000, 4, 0, 0, 15, 15, 0, 15, 30, 30.0, 30.0,
          Seq(0, 5, 10, 15), Seq(0, 1, 2)),
        Row(1, 8.5, 8.5, 8.5, 8.5000, 4, 1, 1, 16, 16, 1, 16, 34, 34.0, 34.0,
          Seq(1, 6, 11, 16), Seq(0, 1, 2)),
        Row(2, 9.5, 9.5, 9.5, 9.5000, 4, 2, 2, 17, 17, 2, 17, 38, 38.0, 38.0,
          Seq(2, 7, 12, 17), Seq(0, 1, 2)),
        Row(3, 10.5, 10.5, 10.5, 10.5000, 4, 3, 3, 18, 18, 3, 18, 42, 42.0, 42.0,
          Seq(3, 8, 13, 18), Seq(0, 1, 2)),
        Row(4, 11.5, 11.5, 11.5, 11.5000, 4, 4, 4, 19, 19, 4, 19, 46, 46.0, 46.0,
          Seq(4, 9, 14, 19), Seq(0, 1, 2)))
    )
  }

  test("statistical functions") {
    val inputData = MemoryStream[Long]
    val aggregated =
      inputData.toDF().toDF("value")
        .selectExpr(
          "value",
          "value % 5 AS id",
          "CAST(value AS STRING) as str",
          "CAST(value AS FLOAT) as f",
          "CAST(value AS DOUBLE) as d",
          "CAST(value AS DECIMAL) as dec",
          "value % 3 AS mod")
        .groupBy($"id")
        .agg(
          kurtosis($"d").as("kts"),
          skewness($"d").as("skew"),
          approx_count_distinct($"mod").as("approx_cnt"),
          approx_count_distinct($"f").as("approx_cnt_f"),
          approx_count_distinct($"d").as("approx_cnt_d"),
          approx_count_distinct($"dec").as("approx_cnt_dec"),
          approx_count_distinct($"str").as("approx_cnt_str"),
          stddev_pop($"d").as("stddev_pop"),
          stddev_samp($"d").as("stddev_samp"),
          var_pop($"d").as("var_pop"),
          var_samp($"d").as("var_samp"),
          covar_pop($"value", $"mod").as("covar_pop"),
          covar_samp($"value", $"mod").as("covar_samp"),
          corr($"value", $"mod").as("corr"))
        .select("id", "kts", "skew", "approx_cnt", "approx_cnt_f", "approx_cnt_d",
          "approx_cnt_dec", "approx_cnt_str", "stddev_pop", "stddev_samp", "var_pop", "var_samp",
          "covar_pop", "covar_samp", "corr")

    val checkpointDir = prepareCheckpointDir("statistical-functions")
    inputData.addData(0L to 9L: _*)

    testStream(aggregated, Complete)(
      StartStream(checkpointLocation = checkpointDir.getAbsolutePath),
      /*
        Note: The checkpoint was generated using the following input in Spark version 2.4.5
        AddData(inputData, 0L to 9L: _*),
        CheckAnswer(
          Row(0, -2.0, 0.0, 2, 2, 2, 2, 2, 2.5, 3.5355339059327378, 6.25, 12.5, 2.5, 5.0, 1.0),
          Row(1, -2.0, 0.0, 2, 2, 2, 2, 2, 2.5, 3.5355339059327378, 6.25, 12.5, -1.25, -2.5, -1.0),
          Row(2, -2.0, 0.0, 2, 2, 2, 2, 2, 2.5, 3.5355339059327378, 6.25, 12.5, -1.25, -2.5, -1.0),
          Row(3, -2.0, 0.0, 2, 2, 2, 2, 2, 2.5, 3.5355339059327378, 6.25, 12.5, 2.5, 5.0, 1.0),
          Row(4, -2.0, 0.0, 2, 2, 2, 2, 2, 2.5, 3.5355339059327378, 6.25, 12.5, -1.25, -2.5, -1.0))
       */

      AddData(inputData, 10L to 19L: _*),
      CheckAnswer(
        Row(0, -1.36, 0.0, 3, 4, 4, 4, 4, 5.5901699437494745, 6.454972243679028, 31.25,
          41.666666666666664, -0.625, -0.8333333333333334, -0.13483997249264842),
        Row(1, -1.36, 0.0, 3, 4, 4, 4, 4, 5.5901699437494745, 6.454972243679028, 31.25,
          41.666666666666664, 1.25, 1.6666666666666667, 0.31622776601683794),
        Row(2, -1.36, 0.0, 3, 4, 4, 4, 4, 5.5901699437494745, 6.454972243679028, 31.25,
          41.666666666666664, -0.625, -0.8333333333333334, -0.13483997249264842),
        Row(3, -1.36, 0.0, 3, 4, 4, 4, 4, 5.5901699437494745, 6.454972243679028, 31.25,
          41.666666666666664, -0.625, -0.8333333333333334, -0.13483997249264842),
        Row(4, -1.36, 0.0, 3, 4, 4, 4, 4, 5.5901699437494745, 6.454972243679028, 31.25,
          41.666666666666664, 1.25, 1.6666666666666667, 0.31622776601683794))
    )
  }

  test("deduplicate with all columns") {
    val inputData = MemoryStream[Long]
    val result = inputData.toDF().toDF("value")
      .selectExpr(
        "value",
        "value + 10 AS key",
        "CAST(value AS STRING) as topic",
        "value + 100 AS partition",
        "value + 5 AS offset")
      .dropDuplicates()
      .select("key", "value", "topic", "partition", "offset")

    val checkpointDir = prepareCheckpointDir("deduplicate")
    inputData.addData(0L, 1L, 2L, 3L, 4L)

    testStream(result)(
      StartStream(checkpointLocation = checkpointDir.getAbsolutePath),
      /*
        Note: The checkpoint was generated using the following input in Spark version 2.4.5
        AddData(inputData, 0L, 1L, 2L, 3L, 4L),
        CheckAnswer(
          Row(10, 0, "0", 100, 5),
          Row(11, 1, "1", 101, 6),
          Row(12, 2, "2", 102, 7),
          Row(13, 3, "3", 103, 8),
          Row(14, 4, "4", 104, 9))
       */
      AddData(inputData, 3L, 4L, 5L, 6L),
      CheckLastBatch(
        Row(15, 5, "5", 105, 10),
        Row(16, 6, "6", 106, 11))
    )
  }

  test("SPARK-28067 changed the sum decimal unsafe row format") {
    val inputData = MemoryStream[Int]
    val aggregated =
      inputData.toDF().toDF("value")
        .selectExpr(
          "value",
          "value % 2 AS id",
          "CAST(value AS DECIMAL) as dec")
        .groupBy($"id")
        .agg(sum($"dec").as("sum_dec"), collect_list($"value").as("col_list"))
        .select("id", "sum_dec", "col_list")

    val checkpointDir = prepareCheckpointDir("sum-decimal")
    inputData.addData(0 to 9: _*)

    testStream(aggregated, Complete)(
      StartStream(checkpointLocation = checkpointDir.getAbsolutePath),
      /*
        Note: The checkpoint was generated using the following input in Spark version 2.4.5
        AddData(inputData, 0, 1, 2, 3, 4, 5, 6, 7, 8, 9),
        CheckAnswer(Row(0, 20, Seq(0, 2, 4, 6, 8)), Row(1, 25, Seq(1, 3, 5, 7, 9)))
       */
      AddData(inputData, 10 to 19: _*),
      ExpectFailure[SparkException] { e =>
        assert(findStateSchemaException(e))
      }
    )
  }

  @tailrec
  private def findStateSchemaException(exc: Throwable): Boolean = {
    exc match {
<<<<<<< HEAD
      case _: StateSchemaNotCompatible => true
      case _: SparkException => true
=======
      case _: SparkUnsupportedOperationException => true
      case _: InvalidUnsafeRowException => true
>>>>>>> 7cba1ab4
      case e1 if e1.getCause != null => findStateSchemaException(e1.getCause)
      case _ => false
    }
  }
}<|MERGE_RESOLUTION|>--- conflicted
+++ resolved
@@ -27,11 +27,6 @@
 import org.apache.spark.sql.Row
 import org.apache.spark.sql.catalyst.streaming.InternalOutputModes.Complete
 import org.apache.spark.sql.execution.streaming.MemoryStream
-<<<<<<< HEAD
-import org.apache.spark.sql.execution.streaming.state.StateSchemaNotCompatible
-=======
-import org.apache.spark.sql.execution.streaming.state.InvalidUnsafeRowException
->>>>>>> 7cba1ab4
 import org.apache.spark.sql.functions._
 import org.apache.spark.tags.SlowSQLTest
 import org.apache.spark.util.Utils
@@ -257,13 +252,8 @@
   @tailrec
   private def findStateSchemaException(exc: Throwable): Boolean = {
     exc match {
-<<<<<<< HEAD
-      case _: StateSchemaNotCompatible => true
+      case _: SparkUnsupportedOperationException => true
       case _: SparkException => true
-=======
-      case _: SparkUnsupportedOperationException => true
-      case _: InvalidUnsafeRowException => true
->>>>>>> 7cba1ab4
       case e1 if e1.getCause != null => findStateSchemaException(e1.getCause)
       case _ => false
     }
