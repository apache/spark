--- conflicted
+++ resolved
@@ -207,14 +207,8 @@
   test("compression codec") {
     def compressionCodecFor(path: String): String = {
       val codecs = ParquetTypesConverter
-<<<<<<< HEAD
-        .readMetaData(new Path(path), Some(hadoopConfiguration))
-        .getBlocks
-        .flatMap(_.getColumns)
-=======
-        .readMetaData(new Path(path), Some(configuration)).getBlocks.asScala
+        .readMetaData(new Path(path), Some(hadoopConfiguration)).getBlocks.asScala
         .flatMap(_.getColumns.asScala)
->>>>>>> c0e9ff15
         .map(_.getCodec.name())
         .distinct
 
@@ -394,13 +388,8 @@
       }
     } finally {
       // Hadoop 1 doesn't have `Configuration.unset`
-<<<<<<< HEAD
       hadoopConfiguration.clear()
-      clonedConf.foreach(entry => hadoopConfiguration.set(entry.getKey, entry.getValue))
-=======
-      configuration.clear()
-      clonedConf.asScala.foreach(entry => configuration.set(entry.getKey, entry.getValue))
->>>>>>> c0e9ff15
+      clonedConf.asScala.foreach(entry => hadoopConfiguration.set(entry.getKey, entry.getValue))
     }
   }
 
@@ -423,13 +412,8 @@
       }
     } finally {
       // Hadoop 1 doesn't have `Configuration.unset`
-<<<<<<< HEAD
       hadoopConfiguration.clear()
-      clonedConf.foreach(entry => hadoopConfiguration.set(entry.getKey, entry.getValue))
-=======
-      configuration.clear()
-      clonedConf.asScala.foreach(entry => configuration.set(entry.getKey, entry.getValue))
->>>>>>> c0e9ff15
+      clonedConf.asScala.foreach(entry => hadoopConfiguration.set(entry.getKey, entry.getValue))
     }
   }
 
@@ -452,13 +436,8 @@
         assert(message === "Intentional exception for testing purposes")
       } finally {
         // Hadoop 1 doesn't have `Configuration.unset`
-<<<<<<< HEAD
         hadoopConfiguration.clear()
-        clonedConf.foreach(entry => hadoopConfiguration.set(entry.getKey, entry.getValue))
-=======
-        configuration.clear()
-        clonedConf.asScala.foreach(entry => configuration.set(entry.getKey, entry.getValue))
->>>>>>> c0e9ff15
+        clonedConf.asScala.foreach(entry => hadoopConfiguration.set(entry.getKey, entry.getValue))
       }
     }
   }
@@ -504,13 +483,8 @@
       }
     } finally {
       // Hadoop 1 doesn't have `Configuration.unset`
-<<<<<<< HEAD
       hadoopConfiguration.clear()
-      clonedConf.foreach(entry => hadoopConfiguration.set(entry.getKey, entry.getValue))
-=======
-      configuration.clear()
-      clonedConf.asScala.foreach(entry => configuration.set(entry.getKey, entry.getValue))
->>>>>>> c0e9ff15
+      clonedConf.asScala.foreach(entry => hadoopConfiguration.set(entry.getKey, entry.getValue))
     }
   }
 }
