--- conflicted
+++ resolved
@@ -24,11 +24,8 @@
 import org.apache.hadoop.mapreduce.lib.input.{TextInputFormat => NewTextInputFormat}
 import org.scalatest.matchers.should.Matchers._
 
-<<<<<<< HEAD
 import org.apache.spark.SparkException
-=======
 import org.apache.spark.sql.UpdateFieldsBenchmark._
->>>>>>> 3b2a38d7
 import org.apache.spark.sql.catalyst.expressions.{InSet, Literal, NamedExpression}
 import org.apache.spark.sql.execution.ProjectExec
 import org.apache.spark.sql.functions._
@@ -1663,60 +1660,6 @@
       StructType(Seq(StructField("a", IntegerType, nullable = true))))
   }
 
-<<<<<<< HEAD
-  test("assert_true") {
-    // assert_true(condition, errMsgStr)
-    val booleanDf = Seq((true), (false)).toDF("cond")
-    checkAnswer(
-      booleanDf.filter("cond = true").select(assert_true($"cond")),
-      Row(null) :: Nil
-    )
-    val e1 = intercept[SparkException] {
-      booleanDf.select(assert_true($"cond", "custom error message")).collect()
-    }
-    assert(e1.getCause.isInstanceOf[RuntimeException])
-    assert(e1.getCause.getMessage == "custom error message")
-
-    // assert_true(condition, errMsgCol)
-    val nullDf = Seq(("first row", None), ("second row", Some(true))).toDF("n", "cond")
-    checkAnswer(
-      nullDf.filter("cond = true").select(assert_true($"cond", $"cond")),
-      Row(null) :: Nil
-    )
-    val e2 = intercept[SparkException] {
-      nullDf.select(assert_true($"cond", $"n")).collect()
-    }
-    assert(e2.getCause.isInstanceOf[RuntimeException])
-    assert(e2.getCause.getMessage == "first row")
-
-    // assert_true(condition)
-    val intDf = Seq((0, 1)).toDF("a", "b")
-    checkAnswer(intDf.select(assert_true($"a" < $"b")), Row(null) :: Nil)
-    val e3 = intercept[SparkException] {
-      intDf.select(assert_true($"a" > $"b")).collect()
-    }
-    assert(e3.getCause.isInstanceOf[RuntimeException])
-    assert(e3.getCause.getMessage == "'('a > 'b)' is not true!")
-  }
-
-  test("raise_error") {
-    val strDf = Seq(("hello")).toDF("a")
-
-    // raise_error(str)
-    val e1 = intercept[SparkException] {
-      strDf.select(raise_error("error message")).collect()
-    }
-    assert(e1.getCause.isInstanceOf[RuntimeException])
-    assert(e1.getCause.getMessage == "error message")
-
-    // raise_error(col)
-    val e2 = intercept[SparkException] {
-      strDf.select(raise_error($"a")).collect()
-    }
-    assert(e2.getCause.isInstanceOf[RuntimeException])
-    assert(e2.getCause.getMessage == "hello")
-=======
-
   test("dropFields should throw an exception if called on a non-StructType column") {
     intercept[AnalysisException] {
       testData.withColumn("key", $"key".dropFields("a"))
@@ -2358,6 +2301,58 @@
         checkAnswer(resultDf, expectedDf.collect(), expectedDf.schema)
       }
     }
->>>>>>> 3b2a38d7
+  }
+
+  test("assert_true") {
+    // assert_true(condition, errMsgStr)
+    val booleanDf = Seq((true), (false)).toDF("cond")
+    checkAnswer(
+      booleanDf.filter("cond = true").select(assert_true($"cond")),
+      Row(null) :: Nil
+    )
+    val e1 = intercept[SparkException] {
+      booleanDf.select(assert_true($"cond", "custom error message")).collect()
+    }
+    assert(e1.getCause.isInstanceOf[RuntimeException])
+    assert(e1.getCause.getMessage == "custom error message")
+
+    // assert_true(condition, errMsgCol)
+    val nullDf = Seq(("first row", None), ("second row", Some(true))).toDF("n", "cond")
+    checkAnswer(
+      nullDf.filter("cond = true").select(assert_true($"cond", $"cond")),
+      Row(null) :: Nil
+    )
+    val e2 = intercept[SparkException] {
+      nullDf.select(assert_true($"cond", $"n")).collect()
+    }
+    assert(e2.getCause.isInstanceOf[RuntimeException])
+    assert(e2.getCause.getMessage == "first row")
+
+    // assert_true(condition)
+    val intDf = Seq((0, 1)).toDF("a", "b")
+    checkAnswer(intDf.select(assert_true($"a" < $"b")), Row(null) :: Nil)
+    val e3 = intercept[SparkException] {
+      intDf.select(assert_true($"a" > $"b")).collect()
+    }
+    assert(e3.getCause.isInstanceOf[RuntimeException])
+    assert(e3.getCause.getMessage == "'('a > 'b)' is not true!")
+  }
+
+  test("raise_error") {
+    val strDf = Seq(("hello")).toDF("a")
+
+    // raise_error(str)
+    val e1 = intercept[SparkException] {
+      strDf.select(raise_error("error message")).collect()
+    }
+    assert(e1.getCause.isInstanceOf[RuntimeException])
+    assert(e1.getCause.getMessage == "error message")
+
+    // raise_error(col)
+    val e2 = intercept[SparkException] {
+      strDf.select(raise_error($"a")).collect()
+    }
+    assert(e2.getCause.isInstanceOf[RuntimeException])
+    assert(e2.getCause.getMessage == "hello")
   }
 }