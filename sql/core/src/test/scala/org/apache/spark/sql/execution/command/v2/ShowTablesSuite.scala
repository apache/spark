/*
 * Licensed to the Apache Software Foundation (ASF) under one or more
 * contributor license agreements.  See the NOTICE file distributed with
 * this work for additional information regarding copyright ownership.
 * The ASF licenses this file to You under the Apache License, Version 2.0
 * (the "License"); you may not use this file except in compliance with
 * the License.  You may obtain a copy of the License at
 *
 *    http://www.apache.org/licenses/LICENSE-2.0
 *
 * Unless required by applicable law or agreed to in writing, software
 * distributed under the License is distributed on an "AS IS" BASIS,
 * WITHOUT WARRANTIES OR CONDITIONS OF ANY KIND, either express or implied.
 * See the License for the specific language governing permissions and
 * limitations under the License.
 */

package org.apache.spark.sql.execution.command.v2

import org.apache.spark.sql.{AnalysisException, Row}
import org.apache.spark.sql.catalyst.analysis.{NoSuchNamespaceException, NoSuchPartitionException}
import org.apache.spark.sql.execution.command
import org.apache.spark.util.Utils

/**
 * The class contains tests for the `SHOW TABLES` command to check V2 table catalogs.
 */
class ShowTablesSuite extends command.ShowTablesSuiteBase with CommandSuiteBase {
  override def defaultNamespace: Seq[String] = Nil

  // The test fails for V1 catalog with the error:
  // org.apache.spark.sql.AnalysisException:
  //   The namespace in session catalog must have exactly one name part: spark_catalog.n1.n2.db
  test("show tables in nested namespaces") {
    withTable(s"$catalog.n1.n2.db") {
      spark.sql(s"CREATE TABLE $catalog.n1.n2.db.table_name (id bigint, data string) $defaultUsing")
      runShowTablesSql(
        s"SHOW TABLES FROM $catalog.n1.n2.db",
        Seq(Row("n1.n2.db", "table_name", false)))
    }
  }

  // The test fails for V1 catalog with the error:
  // org.apache.spark.sql.AnalysisException:
  //   The namespace in session catalog must have exactly one name part: spark_catalog.table
  test("using v2 catalog with empty namespace") {
    withTable(s"$catalog.table") {
      spark.sql(s"CREATE TABLE $catalog.table (id bigint, data string) $defaultUsing")
      runShowTablesSql(s"SHOW TABLES FROM $catalog", Seq(Row("", "table", false)))
    }
  }

  test("show table in a not existing namespace") {
    val e = intercept[NoSuchNamespaceException] {
      runShowTablesSql(s"SHOW TABLES IN $catalog.unknown", Seq())
    }
    checkError(e,
      errorClass = "SCHEMA_NOT_FOUND",
      parameters = Map("schemaName" -> "`unknown`"))
  }

  test("show table extended in a not existing namespace") {
    checkError(
      exception = intercept[NoSuchNamespaceException] {
        sql(s"SHOW TABLE EXTENDED FROM $catalog.unknown LIKE '*tbl*'")
      },
      errorClass = "SCHEMA_NOT_FOUND",
      parameters = Map("schemaName" -> "`unknown`"))
  }

  test("show table extended in a not existing table") {
    val table = "nonexist"
    withTable(s"$catalog.$table") {
      val result = sql(s"SHOW TABLE EXTENDED FROM $catalog LIKE '*$table*'")
      assert(result.schema.fieldNames ===
        Seq("namespace", "tableName", "isTemporary", "information"))
      assert(result.collect().isEmpty)
    }
  }

  test("show table extended in non-partitioned table") {
    val namespace = "ns1.ns2"
    val table = "tbl"
    withNamespaceAndTable(namespace, table, catalog) { tbl =>
      sql(s"CREATE TABLE $tbl (id bigint, data string) $defaultUsing")
      checkError(
        exception = intercept[AnalysisException] {
          sql(s"SHOW TABLE EXTENDED IN $catalog.$namespace LIKE '$table' PARTITION(id = 1)")
        },
        errorClass = "_LEGACY_ERROR_TEMP_1231",
        parameters = Map("key" -> "id", "tblName" -> s"$catalog.$namespace.$table")
      )
    }
  }

<<<<<<< HEAD
  test("show table extended in multi-partition table") {
    val namespace = "ns1.ns2"
    val table = "tbl"
    withNamespaceAndTable(namespace, table, catalog) { tbl =>
      sql(s"CREATE TABLE $tbl (id1 bigint, id2 bigint, data string) " +
        s"$defaultUsing PARTITIONED BY (id1, id2)")
      sql(s"ALTER TABLE $tbl ADD PARTITION (id1 = 1, id2 = 2)")

      val result = sql(s"SHOW TABLE EXTENDED FROM $catalog.$namespace " +
        s"LIKE '$table' PARTITION(id1 = 1, id2 = 2)")
      assert(result.schema.fieldNames ===
        Seq("namespace", "tableName", "isTemporary", "information"))
      assert(result.collect()(0).length == 4)
      assert(result.collect()(0)(0) === namespace)
      assert(result.collect()(0)(1) === s"$catalog.$namespace.$table")
      assert(result.collect()(0)(2) === false)
      assert(result.collect()(0)(3) ===
        """Partition Values: [id1=1, id2=2]
          |
          |""".stripMargin)

      checkError(
        exception = intercept[AnalysisException] {
          sql(s"SHOW TABLE EXTENDED IN $catalog.$namespace LIKE '$table' PARTITION(id1 = 1)")
        },
        errorClass = "_LEGACY_ERROR_TEMP_1232",
        parameters = Map(
          "specKeys" -> "id1",
          "partitionColumnNames" -> "id1, id2",
          "tableName" -> s"$catalog.$namespace.$table")
=======
  // TODO(SPARK-33393): Support SHOW TABLE EXTENDED in DSv2
  test("SHOW TABLE EXTENDED: an existing table") {
    val table = "people"
    withTable(s"$catalog.$table") {
      sql(s"CREATE TABLE $catalog.$table (name STRING, id INT) $defaultUsing")
      checkError(
        exception = intercept[AnalysisException] {
          sql(s"SHOW TABLE EXTENDED FROM $catalog LIKE '*$table*'").collect()
        },
        errorClass = "_LEGACY_ERROR_TEMP_1200",
        parameters = Map("name" -> "SHOW TABLE EXTENDED")
>>>>>>> cf59b1f5
      )
    }
  }

  test("show table extended in a not existing partition") {
    val namespace = "ns1.ns2"
    val table = "tbl"
    withNamespaceAndTable(namespace, table, catalog) { tbl =>
      sql(s"CREATE TABLE $tbl (id bigint, data string) $defaultUsing PARTITIONED BY (id)")
      sql(s"ALTER TABLE $tbl ADD PARTITION (id = 1)")
      checkError(
        exception = intercept[NoSuchPartitionException] {
          sql(s"SHOW TABLE EXTENDED IN $catalog.$namespace LIKE '$table' PARTITION(id = 2)")
        },
        errorClass = "PARTITIONS_NOT_FOUND",
        parameters = Map(
          "partitionList" -> "PARTITION (`id` = 2)",
          "tableName" -> "`ns1`.`ns2`.`tbl`"
        )
      )
    }
  }

  test("show table extended for v2 tables") {
    val namespace = "ns1.ns2"
    val table = "tbl"
    withNamespaceAndTable(namespace, table, catalog) { tbl =>
      sql(s"CREATE TABLE $tbl (id bigint, data string) $defaultUsing PARTITIONED BY (id)")
      sql(s"ALTER TABLE $tbl ADD PARTITION (id = 1)")

      val result1 = sql(s"SHOW TABLE EXTENDED FROM $catalog.$namespace LIKE '$table'")
      assert(result1.schema.fieldNames ===
        Seq("namespace", "tableName", "isTemporary", "information"))
      assert(result1.collect()(0).length == 4)
      assert(result1.collect()(0)(3) ==
        s"""Namespace: ns1.ns2
           |Table: tbl
           |Type: MANAGED
           |Provider: _
           |Owner: ${Utils.getCurrentUserName()}
           |Partition Provider: Catalog
           |Partition Columns: `id`
           |Schema: root
           | |-- id: long (nullable = true)
           | |-- data: string (nullable = true)
           |
           |""".stripMargin)

      val result2 = sql(s"SHOW TABLE EXTENDED IN $catalog.$namespace LIKE '$table'")
      assert(result2.schema.fieldNames ===
        Seq("namespace", "tableName", "isTemporary", "information"))
      assert(result2.collect()(0).length == 4)
      assert(result2.collect()(0)(3) ==
        s"""Namespace: ns1.ns2
           |Table: tbl
           |Type: MANAGED
           |Provider: _
           |Owner: ${Utils.getCurrentUserName()}
           |Partition Provider: Catalog
           |Partition Columns: `id`
           |Schema: root
           | |-- id: long (nullable = true)
           | |-- data: string (nullable = true)
           |
           |""".stripMargin)

      val result3 = sql(s"SHOW TABLE EXTENDED FROM $catalog.$namespace LIKE 'tb*'")
      assert(result3.schema.fieldNames ===
        Seq("namespace", "tableName", "isTemporary", "information"))
      assert(result3.collect()(0).length == 4)
      assert(result3.collect()(0)(3) ==
        s"""Namespace: ns1.ns2
           |Table: tbl
           |Type: MANAGED
           |Provider: _
           |Owner: ${Utils.getCurrentUserName()}
           |Partition Provider: Catalog
           |Partition Columns: `id`
           |Schema: root
           | |-- id: long (nullable = true)
           | |-- data: string (nullable = true)
           |
           |""".stripMargin)

      val result4 = sql(s"SHOW TABLE EXTENDED IN $catalog.$namespace LIKE 'tb*'")
      assert(result4.schema.fieldNames ===
        Seq("namespace", "tableName", "isTemporary", "information"))
      assert(result4.collect()(0).length == 4)
      assert(result4.collect()(0)(3) ===
        s"""Namespace: ns1.ns2
           |Table: tbl
           |Type: MANAGED
           |Provider: _
           |Owner: ${Utils.getCurrentUserName()}
           |Partition Provider: Catalog
           |Partition Columns: `id`
           |Schema: root
           | |-- id: long (nullable = true)
           | |-- data: string (nullable = true)
           |
           |""".stripMargin)

      val result5 = sql(s"SHOW TABLE EXTENDED FROM $catalog.$namespace " +
        s"LIKE '$table' PARTITION(id = 1)")
      assert(result5.schema.fieldNames ===
        Seq("namespace", "tableName", "isTemporary", "information"))
      assert(result5.collect()(0).length == 4)
      assert(result5.collect()(0)(3) ===
        """Partition Values: [id=1]
          |
          |""".stripMargin)

      val result6 = sql(s"SHOW TABLE EXTENDED IN $catalog.$namespace " +
        s"LIKE '$table' PARTITION(id = 1)")
      assert(result6.schema.fieldNames ===
        Seq("namespace", "tableName", "isTemporary", "information"))
      assert(result6.collect()(0).length == 4)
      assert(result6.collect()(0)(3) ===
        """Partition Values: [id=1]
          |
          |""".stripMargin)

      sql(s"ALTER TABLE $tbl SET LOCATION 's3://bucket/path'")
      val result7 = sql(s"SHOW TABLE EXTENDED IN $catalog.$namespace LIKE 'tb*'")
      assert(result7.schema.fieldNames ===
        Seq("namespace", "tableName", "isTemporary", "information"))
      assert(result7.collect()(0).length == 4)
      assert(result7.collect()(0)(1) === "tbl")
      assert(result7.collect()(0)(3) ===
        s"""Namespace: ns1.ns2
           |Table: tbl
           |Type: MANAGED
           |Location: s3://bucket/path
           |Provider: _
           |Owner: ${Utils.getCurrentUserName()}
           |Schema: root
           | |-- id: long (nullable = true)
           | |-- data: string (nullable = true)
           |
           |""".stripMargin)
    }
  }

  test("show table extended for v2 multi tables") {
    val namespace = "ns1.ns2"
    val table = "tbl"
    withNamespaceAndTable(namespace, table, catalog) { tbl =>
      sql(s"CREATE TABLE $tbl (id bigint, data string) $defaultUsing PARTITIONED BY (id)")
      val table1 = "tbl1"
      val table2 = "tbl2"
      withTable(table1, table2) {
        sql(s"CREATE TABLE $catalog.$namespace.$table1 (id1 bigint, data1 string) " +
          s"$defaultUsing PARTITIONED BY (id1)")
        sql(s"CREATE TABLE $catalog.$namespace.$table2 (id2 bigint, data2 string) " +
          s"$defaultUsing PARTITIONED BY (id2)")

        val result = sql(s"SHOW TABLE EXTENDED FROM $catalog.$namespace LIKE '$table*'")
          .sort("tableName")
        assert(result.schema.fieldNames ===
          Seq("namespace", "tableName", "isTemporary", "information"))
        assert(result.collect().length == 3)
        assert(result.collect()(0).length == 4)
        assert(result.collect()(0)(1) === "tbl")
        assert(result.collect()(0)(3) ===
          s"""Namespace: ns1.ns2
             |Table: tbl
             |Type: MANAGED
             |Provider: _
             |Owner: ${Utils.getCurrentUserName()}
             |Partition Provider: Catalog
             |Partition Columns: `id`
             |Schema: root
             | |-- id: long (nullable = true)
             | |-- data: string (nullable = true)
             |
             |""".stripMargin)
        assert(result.collect()(1).length == 4)
        assert(result.collect()(1)(1) === "tbl1")
        assert(result.collect()(1)(3) ===
          s"""Namespace: ns1.ns2
             |Table: tbl1
             |Type: MANAGED
             |Provider: _
             |Owner: ${Utils.getCurrentUserName()}
             |Partition Provider: Catalog
             |Partition Columns: `id1`
             |Schema: root
             | |-- id1: long (nullable = true)
             | |-- data1: string (nullable = true)
             |
             |""".stripMargin)
        assert(result.collect()(2).length == 4)
        assert(result.collect()(2)(1) === "tbl2")
        assert(result.collect()(2)(3) ===
          s"""Namespace: ns1.ns2
             |Table: tbl2
             |Type: MANAGED
             |Provider: _
             |Owner: ${Utils.getCurrentUserName()}
             |Partition Provider: Catalog
             |Partition Columns: `id2`
             |Schema: root
             | |-- id2: long (nullable = true)
             | |-- data2: string (nullable = true)
             |
             |""".stripMargin)
      }
    }
  }
}<|MERGE_RESOLUTION|>--- conflicted
+++ resolved
@@ -50,15 +50,6 @@
     }
   }
 
-  test("show table in a not existing namespace") {
-    val e = intercept[NoSuchNamespaceException] {
-      runShowTablesSql(s"SHOW TABLES IN $catalog.unknown", Seq())
-    }
-    checkError(e,
-      errorClass = "SCHEMA_NOT_FOUND",
-      parameters = Map("schemaName" -> "`unknown`"))
-  }
-
   test("show table extended in a not existing namespace") {
     checkError(
       exception = intercept[NoSuchNamespaceException] {
@@ -93,7 +84,6 @@
     }
   }
 
-<<<<<<< HEAD
   test("show table extended in multi-partition table") {
     val namespace = "ns1.ns2"
     val table = "tbl"
@@ -124,19 +114,6 @@
           "specKeys" -> "id1",
           "partitionColumnNames" -> "id1, id2",
           "tableName" -> s"$catalog.$namespace.$table")
-=======
-  // TODO(SPARK-33393): Support SHOW TABLE EXTENDED in DSv2
-  test("SHOW TABLE EXTENDED: an existing table") {
-    val table = "people"
-    withTable(s"$catalog.$table") {
-      sql(s"CREATE TABLE $catalog.$table (name STRING, id INT) $defaultUsing")
-      checkError(
-        exception = intercept[AnalysisException] {
-          sql(s"SHOW TABLE EXTENDED FROM $catalog LIKE '*$table*'").collect()
-        },
-        errorClass = "_LEGACY_ERROR_TEMP_1200",
-        parameters = Map("name" -> "SHOW TABLE EXTENDED")
->>>>>>> cf59b1f5
       )
     }
   }
