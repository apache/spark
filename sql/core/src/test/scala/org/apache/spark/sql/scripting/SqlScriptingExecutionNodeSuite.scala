--- conflicted
+++ resolved
@@ -175,22 +175,14 @@
       case leaveStmt: LeaveStatementExec => leaveStmt.label
       case iterateStmt: IterateStatementExec => iterateStmt.label
       case forStmt: TestForStatement => forStmt.label.get
-<<<<<<< HEAD
       case _: NoOpStatementExec => "NOOP"
       case createStmt: SingleStatementExec
         if createStmt.parsedPlan.isInstanceOf[CreateVariable] => "CreateVariable"
       case setStmt: SingleStatementExec
         if setStmt.parsedPlan.isInstanceOf[SetVariable] => "SetVariable"
-      case _ => fail("Unexpected statement type")
-=======
-      case dropStmt: SingleStatementExec if dropStmt.parsedPlan.isInstanceOf[DropVariable]
-        => "DropVariable"
-      case execImm: SingleStatementExec if execImm.parsedPlan.isInstanceOf[ExecuteImmediateQuery]
-        => "ExecuteImmediate"
       case project: SingleStatementExec if project.parsedPlan.isInstanceOf[Project]
       => "Project"
       case _ => fail("Unexpected statement: " + statement)
->>>>>>> 60bcc71a
     }
 
   // Tests
