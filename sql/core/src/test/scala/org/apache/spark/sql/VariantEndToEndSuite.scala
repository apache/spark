--- conflicted
+++ resolved
@@ -144,8 +144,6 @@
     )
   }
 
-<<<<<<< HEAD
-=======
   test("from_json variant data type parsing") {
     def check(variantTypeString: String): Unit = {
       val df = Seq("{\"a\": 1, \"b\": [2, 3.1]}").toDF("j").selectExpr("variant_get(from_json(j,\""
@@ -158,7 +156,23 @@
     check("  \n  VaRiaNt  ")
   }
 
->>>>>>> 074ddc28
+  test("is_variant_null with parse_json and variant_get") {
+    def check(json: String, path: String, expected: Boolean): Unit = {
+      val df = Seq(json).toDF("j").selectExpr(s"is_variant_null(variant_get(parse_json(j),"
+        + s"\"${path}\"))")
+      checkAnswer(df, Seq(Row(expected)))
+    }
+
+    check("{ \"a\": null }", "$.a", expected = true)
+    check("{ \"a\": null }", "$.b", expected = false)
+    check("{ \"a\": null, \"b\": \"null\" }", "$.b", expected = false)
+    check("{ \"a\": null, \"b\": {\"c\": null} }", "$.b.c", expected = true)
+    check("{ \"a\": null, \"b\": {\"c\": null, \"d\": [13, null]} }", "$.b.d", expected = false)
+    check("{ \"a\": null, \"b\": {\"c\": null, \"d\": [13, null]} }", "$.b.d[0]", expected = false)
+    check("{ \"a\": null, \"b\": {\"c\": null, \"d\": [13, null]} }", "$.b.d[1]", expected = true)
+    check("{ \"a\": null, \"b\": {\"c\": null, \"d\": [13, null]} }", "$.b.d[2]", expected = false)
+  }
+
   test("is_variant_null with parse_json and variant_get") {
     def check(json: String, path: String, expected: Boolean): Unit = {
       val df = Seq(json).toDF("j").selectExpr(s"is_variant_null(variant_get(parse_json(j),"
