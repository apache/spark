--- conflicted
+++ resolved
@@ -144,7 +144,6 @@
     )
   }
 
-<<<<<<< HEAD
   test("from_json variant data type parsing") {
     def check(variantTypeString: String): Unit = {
       val df = Seq("{\"a\": 1, \"b\": [2, 3.1]}").toDF("j").selectExpr("variant_get(from_json(j,\""
@@ -155,7 +154,8 @@
     check("variant")
     check("     \t variant ")
     check("  \n  VaRiaNt  ")
-=======
+  }
+
   test("schema_of_variant_agg") {
     // Literal input.
     checkAnswer(
@@ -196,6 +196,5 @@
       checkAnswer(sql("select schema_of_variant_agg(parse_json(json)) from v group by id % 4"),
         Seq.fill(3)(Row("STRUCT<a: ARRAY<STRING>>")) ++ Seq(Row("STRUCT<a: ARRAY<BIGINT>>")))
     }
->>>>>>> 6762d1f8
   }
 }