/*
 * Licensed to the Apache Software Foundation (ASF) under one or more
 * contributor license agreements.  See the NOTICE file distributed with
 * this work for additional information regarding copyright ownership.
 * The ASF licenses this file to You under the Apache License, Version 2.0
 * (the "License"); you may not use this file except in compliance with
 * the License.  You may obtain a copy of the License at
 *
 *    http://www.apache.org/licenses/LICENSE-2.0
 *
 * Unless required by applicable law or agreed to in writing, software
 * distributed under the License is distributed on an "AS IS" BASIS,
 * WITHOUT WARRANTIES OR CONDITIONS OF ANY KIND, either express or implied.
 * See the License for the specific language governing permissions and
 * limitations under the License.
 */

package org.apache.spark.sql.test

import java.io.File

import org.scalatest.BeforeAndAfter

import org.apache.spark.sql._
import org.apache.spark.sql.sources._
import org.apache.spark.sql.types._
import org.apache.spark.util.Utils


object LastOptions {

  var parameters: Map[String, String] = null
  var schema: Option[StructType] = null
  var saveMode: SaveMode = null

  def clear(): Unit = {
    parameters = null
    schema = null
    saveMode = null
  }
}


/** Dummy provider. */
class DefaultSource
  extends RelationProvider
  with SchemaRelationProvider
  with CreatableRelationProvider {

  case class FakeRelation(sqlContext: SQLContext) extends BaseRelation {
    override def schema: StructType = StructType(Seq(StructField("a", StringType)))
  }

  override def createRelation(
      sqlContext: SQLContext,
      parameters: Map[String, String],
      schema: StructType
    ): BaseRelation = {
    LastOptions.parameters = parameters
    LastOptions.schema = Some(schema)
    FakeRelation(sqlContext)
  }

  override def createRelation(
      sqlContext: SQLContext,
      parameters: Map[String, String]
    ): BaseRelation = {
    LastOptions.parameters = parameters
    LastOptions.schema = None
    FakeRelation(sqlContext)
  }

  override def createRelation(
      sqlContext: SQLContext,
      mode: SaveMode,
      parameters: Map[String, String],
      data: DataFrame): BaseRelation = {
    LastOptions.parameters = parameters
    LastOptions.schema = None
    LastOptions.saveMode = mode
    FakeRelation(sqlContext)
  }
}


class DataFrameReaderWriterSuite extends QueryTest with SharedSQLContext with BeforeAndAfter {


  private val userSchema = new StructType().add("s", StringType)
  private val textSchema = new StructType().add("value", StringType)
  private val data = Seq("1", "2", "3")
  private val dir = Utils.createTempDir(namePrefix = "input").getCanonicalPath
  private implicit var enc: Encoder[String] = _

  before {
    enc = spark.implicits.newStringEncoder
    Utils.deleteRecursively(new File(dir))
  }

  test("writeStream cannot be called on non-streaming datasets") {
    val e = intercept[AnalysisException] {
      spark.read
        .format("org.apache.spark.sql.test")
        .load()
        .writeStream
        .start()
    }
    Seq("'writeStream'", "only", "streaming Dataset/DataFrame").foreach { s =>
      assert(e.getMessage.toLowerCase.contains(s.toLowerCase))
    }
  }


  test("resolve default source") {
    spark.read
      .format("org.apache.spark.sql.test")
      .load()
      .write
      .format("org.apache.spark.sql.test")
      .save()
  }

  test("resolve full class") {
    spark.read
      .format("org.apache.spark.sql.test.DefaultSource")
      .load()
      .write
      .format("org.apache.spark.sql.test")
      .save()
  }

  test("options") {
    val map = new java.util.HashMap[String, String]
    map.put("opt3", "3")

    val df = spark.read
        .format("org.apache.spark.sql.test")
        .option("opt1", "1")
        .options(Map("opt2" -> "2"))
        .options(map)
        .load()

    assert(LastOptions.parameters("opt1") == "1")
    assert(LastOptions.parameters("opt2") == "2")
    assert(LastOptions.parameters("opt3") == "3")

    LastOptions.clear()

    df.write
      .format("org.apache.spark.sql.test")
      .option("opt1", "1")
      .options(Map("opt2" -> "2"))
      .options(map)
      .save()

    assert(LastOptions.parameters("opt1") == "1")
    assert(LastOptions.parameters("opt2") == "2")
    assert(LastOptions.parameters("opt3") == "3")
  }

  test("save mode") {
    val df = spark.read
      .format("org.apache.spark.sql.test")
      .load()

    df.write
      .format("org.apache.spark.sql.test")
      .mode(SaveMode.ErrorIfExists)
      .save()
    assert(LastOptions.saveMode === SaveMode.ErrorIfExists)
  }

  test("test different data types for options") {
    val df = spark.read
      .format("org.apache.spark.sql.test")
      .option("intOpt", 56)
      .option("boolOpt", false)
      .option("doubleOpt", 6.7)
      .load("/test")

    assert(LastOptions.parameters("intOpt") == "56")
    assert(LastOptions.parameters("boolOpt") == "false")
    assert(LastOptions.parameters("doubleOpt") == "6.7")

    LastOptions.clear()
    df.write
      .format("org.apache.spark.sql.test")
      .option("intOpt", 56)
      .option("boolOpt", false)
      .option("doubleOpt", 6.7)
      .save("/test")

    assert(LastOptions.parameters("intOpt") == "56")
    assert(LastOptions.parameters("boolOpt") == "false")
    assert(LastOptions.parameters("doubleOpt") == "6.7")
  }

  test("check jdbc() does not support partitioning or bucketing") {
    val df = spark.read.text(Utils.createTempDir(namePrefix = "text").getCanonicalPath)

    var w = df.write.partitionBy("value")
    var e = intercept[AnalysisException](w.jdbc(null, null, null))
    Seq("jdbc", "partitioning").foreach { s =>
      assert(e.getMessage.toLowerCase.contains(s.toLowerCase))
    }

    w = df.write.bucketBy(2, "value")
    e = intercept[AnalysisException](w.jdbc(null, null, null))
    Seq("jdbc", "bucketing").foreach { s =>
      assert(e.getMessage.toLowerCase.contains(s.toLowerCase))
    }
  }

  test("prevent all column partitioning") {
    withTempDir { dir =>
      val path = dir.getCanonicalPath
      intercept[AnalysisException] {
        spark.range(10).write.format("parquet").mode("overwrite").partitionBy("id").save(path)
      }
      intercept[AnalysisException] {
        spark.range(10).write.format("orc").mode("overwrite").partitionBy("id").save(path)
      }
    }
  }

<<<<<<< HEAD
  test("column nullability and comment - write and then read") {
    import testImplicits._

    Seq("json", "parquet", "csv").foreach { format =>
      val schema = StructType(
        StructField("cl1", IntegerType, nullable = false,
          new MetadataBuilder().putString("comment", "test").build()) ::
          StructField("cl2", IntegerType, nullable = true) ::
          StructField("cl3", IntegerType, nullable = true) :: Nil)
      val row = Row(3, null, 4)
      val df = spark.createDataFrame(sparkContext.parallelize(row :: Nil), schema)

      val tableName = "tab"
      withTable(tableName) {
        df.write.format(format).mode("overwrite").saveAsTable(tableName)
        // Verify the DDL command result: DESCRIBE TABLE
        checkAnswer(
          sql(s"desc $tableName").select("col_name", "comment").where($"comment" === "test"),
          Row("cl1", "test") :: Nil)
        // Verify the schema
        assert(spark.table(tableName).schema == schema.asNullable)
      }
    }
=======
  test("load API") {
    spark.read.format("org.apache.spark.sql.test").load()
    spark.read.format("org.apache.spark.sql.test").load(dir)
    spark.read.format("org.apache.spark.sql.test").load(dir, dir, dir)
    spark.read.format("org.apache.spark.sql.test").load(Seq(dir, dir): _*)
    Option(dir).map(spark.read.format("org.apache.spark.sql.test").load)
  }

  test("text - API and behavior regarding schema") {
    // Writer
    spark.createDataset(data).write.mode(SaveMode.Overwrite).text(dir)
    testRead(spark.read.text(dir), data, textSchema)

    // Reader, without user specified schema
    testRead(spark.read.text(), Seq.empty, textSchema)
    testRead(spark.read.text(dir, dir, dir), data ++ data ++ data, textSchema)
    testRead(spark.read.text(Seq(dir, dir): _*), data ++ data, textSchema)
    // Test explicit calls to single arg method - SPARK-16009
    testRead(Option(dir).map(spark.read.text).get, data, textSchema)

    // Reader, with user specified schema, should just apply user schema on the file data
    testRead(spark.read.schema(userSchema).text(), Seq.empty, userSchema)
    testRead(spark.read.schema(userSchema).text(dir), data, userSchema)
    testRead(spark.read.schema(userSchema).text(dir, dir), data ++ data, userSchema)
    testRead(spark.read.schema(userSchema).text(Seq(dir, dir): _*), data ++ data, userSchema)
  }

  test("textFile - API and behavior regarding schema") {
    spark.createDataset(data).write.mode(SaveMode.Overwrite).text(dir)

    // Reader, without user specified schema
    testRead(spark.read.textFile().toDF(), Seq.empty, textSchema)
    testRead(spark.read.textFile(dir).toDF(), data, textSchema)
    testRead(spark.read.textFile(dir, dir).toDF(), data ++ data, textSchema)
    testRead(spark.read.textFile(Seq(dir, dir): _*).toDF(), data ++ data, textSchema)
    // Test explicit calls to single arg method - SPARK-16009
    testRead(Option(dir).map(spark.read.text).get, data, textSchema)

    // Reader, with user specified schema, should just apply user schema on the file data
    val e = intercept[AnalysisException] { spark.read.schema(userSchema).textFile() }
    assert(e.getMessage.toLowerCase.contains("user specified schema not supported"))
    intercept[AnalysisException] { spark.read.schema(userSchema).textFile(dir) }
    intercept[AnalysisException] { spark.read.schema(userSchema).textFile(dir, dir) }
    intercept[AnalysisException] { spark.read.schema(userSchema).textFile(Seq(dir, dir): _*) }
  }

  test("csv - API and behavior regarding schema") {
    // Writer
    spark.createDataset(data).toDF("str").write.mode(SaveMode.Overwrite).csv(dir)
    val df = spark.read.csv(dir)
    checkAnswer(df, spark.createDataset(data).toDF())
    val schema = df.schema

    // Reader, without user specified schema
    intercept[IllegalArgumentException] {
      testRead(spark.read.csv(), Seq.empty, schema)
    }
    testRead(spark.read.csv(dir), data, schema)
    testRead(spark.read.csv(dir, dir), data ++ data, schema)
    testRead(spark.read.csv(Seq(dir, dir): _*), data ++ data, schema)
    // Test explicit calls to single arg method - SPARK-16009
    testRead(Option(dir).map(spark.read.csv).get, data, schema)

    // Reader, with user specified schema, should just apply user schema on the file data
    testRead(spark.read.schema(userSchema).csv(), Seq.empty, userSchema)
    testRead(spark.read.schema(userSchema).csv(dir), data, userSchema)
    testRead(spark.read.schema(userSchema).csv(dir, dir), data ++ data, userSchema)
    testRead(spark.read.schema(userSchema).csv(Seq(dir, dir): _*), data ++ data, userSchema)
  }

  test("json - API and behavior regarding schema") {
    // Writer
    spark.createDataset(data).toDF("str").write.mode(SaveMode.Overwrite).json(dir)
    val df = spark.read.json(dir)
    checkAnswer(df, spark.createDataset(data).toDF())
    val schema = df.schema

    // Reader, without user specified schema
    intercept[AnalysisException] {
      testRead(spark.read.json(), Seq.empty, schema)
    }
    testRead(spark.read.json(dir), data, schema)
    testRead(spark.read.json(dir, dir), data ++ data, schema)
    testRead(spark.read.json(Seq(dir, dir): _*), data ++ data, schema)
    // Test explicit calls to single arg method - SPARK-16009
    testRead(Option(dir).map(spark.read.json).get, data, schema)

    // Reader, with user specified schema, data should be nulls as schema in file different
    // from user schema
    val expData = Seq[String](null, null, null)
    testRead(spark.read.schema(userSchema).json(), Seq.empty, userSchema)
    testRead(spark.read.schema(userSchema).json(dir), expData, userSchema)
    testRead(spark.read.schema(userSchema).json(dir, dir), expData ++ expData, userSchema)
    testRead(spark.read.schema(userSchema).json(Seq(dir, dir): _*), expData ++ expData, userSchema)
  }

  test("parquet - API and behavior regarding schema") {
    // Writer
    spark.createDataset(data).toDF("str").write.mode(SaveMode.Overwrite).parquet(dir)
    val df = spark.read.parquet(dir)
    checkAnswer(df, spark.createDataset(data).toDF())
    val schema = df.schema

    // Reader, without user specified schema
    intercept[AnalysisException] {
      testRead(spark.read.parquet(), Seq.empty, schema)
    }
    testRead(spark.read.parquet(dir), data, schema)
    testRead(spark.read.parquet(dir, dir), data ++ data, schema)
    testRead(spark.read.parquet(Seq(dir, dir): _*), data ++ data, schema)
    // Test explicit calls to single arg method - SPARK-16009
    testRead(Option(dir).map(spark.read.parquet).get, data, schema)

    // Reader, with user specified schema, data should be nulls as schema in file different
    // from user schema
    val expData = Seq[String](null, null, null)
    testRead(spark.read.schema(userSchema).parquet(), Seq.empty, userSchema)
    testRead(spark.read.schema(userSchema).parquet(dir), expData, userSchema)
    testRead(spark.read.schema(userSchema).parquet(dir, dir), expData ++ expData, userSchema)
    testRead(
      spark.read.schema(userSchema).parquet(Seq(dir, dir): _*), expData ++ expData, userSchema)
  }

  /**
   * This only tests whether API compiles, but does not run it as orc()
   * cannot be run without Hive classes.
   */
  ignore("orc - API") {
    // Reader, with user specified schema
    // Refer to csv-specific test suites for behavior without user specified schema
    spark.read.schema(userSchema).orc()
    spark.read.schema(userSchema).orc(dir)
    spark.read.schema(userSchema).orc(dir, dir, dir)
    spark.read.schema(userSchema).orc(Seq(dir, dir): _*)
    Option(dir).map(spark.read.schema(userSchema).orc)

    // Writer
    spark.range(10).write.orc(dir)
  }

  private def testRead(
      df: => DataFrame,
      expectedResult: Seq[String],
      expectedSchema: StructType): Unit = {
    checkAnswer(df, spark.createDataset(expectedResult).toDF())
    assert(df.schema === expectedSchema)
>>>>>>> f3a768b7
  }
}<|MERGE_RESOLUTION|>--- conflicted
+++ resolved
@@ -223,7 +223,6 @@
     }
   }
 
-<<<<<<< HEAD
   test("column nullability and comment - write and then read") {
     import testImplicits._
 
@@ -247,7 +246,8 @@
         assert(spark.table(tableName).schema == schema.asNullable)
       }
     }
-=======
+  }
+
   test("load API") {
     spark.read.format("org.apache.spark.sql.test").load()
     spark.read.format("org.apache.spark.sql.test").load(dir)
@@ -394,6 +394,5 @@
       expectedSchema: StructType): Unit = {
     checkAnswer(df, spark.createDataset(expectedResult).toDF())
     assert(df.schema === expectedSchema)
->>>>>>> f3a768b7
   }
 }