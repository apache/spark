--- conflicted
+++ resolved
@@ -170,26 +170,10 @@
   }
 
   test("stddev") {
-<<<<<<< HEAD
     val testData2ADev = math.sqrt(4.0 / 5.0)
-
-    checkAnswer(
-      testData2.agg(stddev('a)),
-      Row(testData2ADev))
-
-    checkAnswer(
-      testData2.agg(stddev_pop('a)),
-      Row(math.sqrt(4.0 / 6.0)))
-
-    checkAnswer(
-      testData2.agg(stddev_samp('a)),
-      Row(testData2ADev))
-=======
-    val testData2ADev = math.sqrt(4 / 5.0)
     checkAnswer(
       testData2.agg(stddev('a), stddev_pop('a), stddev_samp('a)),
       Row(testData2ADev, math.sqrt(4 / 6.0), testData2ADev))
->>>>>>> d0b56339
   }
 
   test("zero stddev") {
@@ -233,73 +217,27 @@
   }
 
   test("zero moments") {
-<<<<<<< HEAD
-    val emptyTableData = Seq((1, 2)).toDF("a", "b")
-    assert(emptyTableData.count() === 1)
-
-    checkAnswer(
-      emptyTableData.agg(variance('a)),
-      Row(null))
-
-    checkAnswer(
-      emptyTableData.agg(var_samp('a)),
-      Row(null))
-
-=======
     val input = Seq((1, 2)).toDF("a", "b")
->>>>>>> d0b56339
     checkAnswer(
       input.agg(variance('a), var_samp('a), var_pop('a), skewness('a), kurtosis('a)),
-      Row(Double.NaN, Double.NaN, 0.0, Double.NaN, Double.NaN))
-
-    checkAnswer(
-<<<<<<< HEAD
-      emptyTableData.agg(skewness('a)),
-      Row(null))
-
-    checkAnswer(
-      emptyTableData.agg(kurtosis('a)),
-      Row(null))
-=======
+      Row(null, null, 0.0, null, null))
+
+    checkAnswer(
       input.agg(
         expr("variance(a)"),
         expr("var_samp(a)"),
         expr("var_pop(a)"),
         expr("skewness(a)"),
         expr("kurtosis(a)")),
-      Row(Double.NaN, Double.NaN, 0.0, Double.NaN, Double.NaN))
->>>>>>> d0b56339
+      Row(null, null, 0.0, null, null))
   }
 
   test("null moments") {
     val emptyTableData = Seq.empty[(Int, Int)].toDF("a", "b")
-<<<<<<< HEAD
-    assert(emptyTableData.count() === 0)
-
-    checkAnswer(
-      emptyTableData.agg(variance('a)),
-      Row(null))
-
-    checkAnswer(
-      emptyTableData.agg(var_samp('a)),
-      Row(null))
-
-    checkAnswer(
-      emptyTableData.agg(var_pop('a)),
-      Row(null))
-
-    checkAnswer(
-      emptyTableData.agg(skewness('a)),
-      Row(null))
-
-    checkAnswer(
-      emptyTableData.agg(kurtosis('a)),
-      Row(null))
-=======
 
     checkAnswer(
       emptyTableData.agg(variance('a), var_samp('a), var_pop('a), skewness('a), kurtosis('a)),
-      Row(Double.NaN, Double.NaN, Double.NaN, Double.NaN, Double.NaN))
+      Row(null, null, null, null, null))
 
     checkAnswer(
       emptyTableData.agg(
@@ -308,7 +246,6 @@
         expr("var_pop(a)"),
         expr("skewness(a)"),
         expr("kurtosis(a)")),
-      Row(Double.NaN, Double.NaN, Double.NaN, Double.NaN, Double.NaN))
->>>>>>> d0b56339
+      Row(null, null, null, null, null))
   }
 }