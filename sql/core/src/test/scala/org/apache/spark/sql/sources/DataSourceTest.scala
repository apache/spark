/*
* Licensed to the Apache Software Foundation (ASF) under one or more
* contributor license agreements.  See the NOTICE file distributed with
* this work for additional information regarding copyright ownership.
* The ASF licenses this file to You under the Apache License, Version 2.0
* (the "License"); you may not use this file except in compliance with
* the License.  You may obtain a copy of the License at
*
*    http://www.apache.org/licenses/LICENSE-2.0
*
* Unless required by applicable law or agreed to in writing, software
* distributed under the License is distributed on an "AS IS" BASIS,
* WITHOUT WARRANTIES OR CONDITIONS OF ANY KIND, either express or implied.
* See the License for the specific language governing permissions and
* limitations under the License.
*/

package org.apache.spark.sql.sources

import org.apache.spark.sql._
import org.apache.spark.sql.catalyst.CatalystConf
import org.apache.spark.sql.test.TestSQLContext
import org.scalatest.BeforeAndAfter

abstract class DataSourceTest extends QueryTest with BeforeAndAfter {
<<<<<<< HEAD
  // Case sensitivity is not configurable yet, but we want to test some edge cases.
  // TODO: Remove when it is configurable
  implicit val caseInsensisitiveContext = new SQLContext(TestSQLContext.sparkContext) {
    @transient
    override protected[sql] lazy val analyzer: Analyzer =
      new Analyzer(catalog, functionRegistry, caseSensitive = false) {
        override val extendedResolutionRules =
          PreWriteCheck(catalog) ::
          PreInsertCastAndRename ::
          Nil
      }
  }
=======

  // We want to test some edge cases.
  implicit val caseInsensisitiveContext = new SQLContext(TestSQLContext.sparkContext)

  caseInsensisitiveContext.setConf(CatalystConf.CASE_SENSITIVE, "false")
>>>>>>> 39e369c6
}
<|MERGE_RESOLUTION|>--- conflicted
+++ resolved
@@ -23,24 +23,8 @@
 import org.scalatest.BeforeAndAfter
 
 abstract class DataSourceTest extends QueryTest with BeforeAndAfter {
-<<<<<<< HEAD
-  // Case sensitivity is not configurable yet, but we want to test some edge cases.
-  // TODO: Remove when it is configurable
-  implicit val caseInsensisitiveContext = new SQLContext(TestSQLContext.sparkContext) {
-    @transient
-    override protected[sql] lazy val analyzer: Analyzer =
-      new Analyzer(catalog, functionRegistry, caseSensitive = false) {
-        override val extendedResolutionRules =
-          PreWriteCheck(catalog) ::
-          PreInsertCastAndRename ::
-          Nil
-      }
-  }
-=======
-
   // We want to test some edge cases.
   implicit val caseInsensisitiveContext = new SQLContext(TestSQLContext.sparkContext)
 
   caseInsensisitiveContext.setConf(CatalystConf.CASE_SENSITIVE, "false")
->>>>>>> 39e369c6
-}
+}