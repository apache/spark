--- conflicted
+++ resolved
@@ -23,12 +23,9 @@
 import scala.collection.immutable.Seq
 
 import org.apache.spark.{SparkConf, SparkException, SparkIllegalArgumentException, SparkRuntimeException}
-<<<<<<< HEAD
+import org.apache.spark.sql.catalyst.ExtendedAnalysisException
 import org.apache.spark.sql.catalyst.expressions.Literal
 import org.apache.spark.sql.catalyst.expressions.aggregate.Mode
-=======
-import org.apache.spark.sql.catalyst.ExtendedAnalysisException
->>>>>>> 484e7ac9
 import org.apache.spark.sql.internal.{SqlApiConf, SQLConf}
 import org.apache.spark.sql.test.SharedSparkSession
 import org.apache.spark.sql.types._
@@ -1644,7 +1641,7 @@
   }
 
   test("Support mode for string expression with collation - Basic Test") {
-    Seq("utf8_binary", "utf8_binary_lcase", "unicode_ci", "unicode").foreach { collationId =>
+    Seq("utf8_binary", "UTF8_LCASE", "unicode_ci", "unicode").foreach { collationId =>
       val query = s"SELECT mode(collate('abc', '${collationId}'))"
       checkAnswer(sql(query), Row("abc"))
       assert(sql(query).schema.fields.head.dataType.sameType(StringType(collationId)))
@@ -1655,7 +1652,7 @@
     case class ModeTestCase[R](collationId: String, bufferValues: Map[String, Long], result: R)
     val testCases = Seq(
       ModeTestCase("utf8_binary", Map("a" -> 3L, "b" -> 2L, "B" -> 2L), "a"),
-      ModeTestCase("utf8_binary_lcase", Map("a" -> 3L, "b" -> 2L, "B" -> 2L), "b"),
+      ModeTestCase("UTF8_LCASE", Map("a" -> 3L, "b" -> 2L, "B" -> 2L), "b"),
       ModeTestCase("unicode_ci", Map("a" -> 3L, "b" -> 2L, "B" -> 2L), "b"),
       ModeTestCase("unicode", Map("a" -> 3L, "b" -> 2L, "B" -> 2L), "a")
     )
@@ -1691,7 +1688,7 @@
 
     val testCasesUTF8String = Seq(
       UTF8StringModeTestCase("utf8_binary", bufferValuesUTF8String, "a"),
-      UTF8StringModeTestCase("utf8_binary_lcase", bufferValuesUTF8String, "b"),
+      UTF8StringModeTestCase("UTF8_LCASE", bufferValuesUTF8String, "b"),
       UTF8StringModeTestCase("unicode_ci", bufferValuesUTF8String, "b"),
       UTF8StringModeTestCase("unicode", bufferValuesUTF8String, "a"))
 
@@ -1707,7 +1704,7 @@
     case class ModeTestCase[R](collationId: String, bufferValues: Map[String, Long], result: R)
     val testCases = Seq(
       ModeTestCase("utf8_binary", Map("a" -> 3L, "b" -> 2L, "B" -> 2L), "a"),
-      ModeTestCase("utf8_binary_lcase", Map("a" -> 3L, "b" -> 2L, "B" -> 2L), "b"),
+      ModeTestCase("UTF8_LCASE", Map("a" -> 3L, "b" -> 2L, "B" -> 2L), "b"),
       ModeTestCase("unicode", Map("a" -> 3L, "b" -> 2L, "B" -> 2L), "a"),
       ModeTestCase("unicode_ci", Map("a" -> 3L, "b" -> 2L, "B" -> 2L), "b")
     )
@@ -1723,7 +1720,9 @@
           t.collationId + ", f2: INT>) USING parquet")
         sql(s"INSERT INTO ${tableName} VALUES " + valuesToAdd)
         val query = s"SELECT lower(mode(i).f1) FROM ${tableName}"
-        if(t.collationId == "utf8_binary_lcase" || t.collationId == "unicode_ci") {
+        if(t.collationId == "UTF8_LCASE" ||
+          t.collationId == "unicode_ci" ||
+          t.collationId == "unicode") {
           // Cannot resolve "mode(i)" due to data type mismatch:
           // Input to function mode was a complex type with strings collated on non-binary
           // collations, which is not yet supported.. SQLSTATE: 42K09; line 1 pos 13;
@@ -1756,7 +1755,7 @@
     case class ModeTestCase[R](collationId: String, bufferValues: Map[String, Long], result: R)
     val testCases = Seq(
       ModeTestCase("utf8_binary", Map("a" -> 3L, "b" -> 2L, "B" -> 2L), "a"),
-      ModeTestCase("utf8_binary_lcase", Map("a" -> 3L, "b" -> 2L, "B" -> 2L), "b"),
+      ModeTestCase("UTF8_LCASE", Map("a" -> 3L, "b" -> 2L, "B" -> 2L), "b"),
       ModeTestCase("unicode", Map("a" -> 3L, "b" -> 2L, "B" -> 2L), "a"),
       ModeTestCase("unicode_ci", Map("a" -> 3L, "b" -> 2L, "B" -> 2L), "b")
     )
@@ -1772,7 +1771,9 @@
           t.collationId + ">, f3: INT>) USING parquet")
         sql(s"INSERT INTO ${tableName} VALUES " + valuesToAdd)
         val query = s"SELECT lower(mode(i).f1.f2) FROM ${tableName}"
-        if(t.collationId == "utf8_binary_lcase" || t.collationId == "unicode_ci") {
+        if(t.collationId == "UTF8_LCASE" ||
+          t.collationId == "unicode_ci" ||
+          t.collationId == "unicode") {
           // Cannot resolve "mode(i)" due to data type mismatch:
           // Input to function mode was a complex type with strings collated on non-binary
           // collations, which is not yet supported.. SQLSTATE: 42K09; line 1 pos 13;
@@ -1805,7 +1806,7 @@
     case class ModeTestCase[R](collationId: String, bufferValues: Map[String, Long], result: R)
     val testCases = Seq(
       ModeTestCase("utf8_binary", Map("a" -> 3L, "b" -> 2L, "B" -> 2L), "a"),
-      ModeTestCase("utf8_binary_lcase", Map("a" -> 3L, "b" -> 2L, "B" -> 2L), "b"),
+      ModeTestCase("UTF8_LCASE", Map("a" -> 3L, "b" -> 2L, "B" -> 2L), "b"),
       ModeTestCase("unicode", Map("a" -> 3L, "b" -> 2L, "B" -> 2L), "a"),
       ModeTestCase("unicode_ci", Map("a" -> 3L, "b" -> 2L, "B" -> 2L), "b")
     )
@@ -1822,7 +1823,8 @@
           s" USING parquet")
         sql(s"INSERT INTO ${tableName} VALUES " + valuesToAdd)
         val query = s"SELECT lower(element_at(element_at(mode(i), 1).s1.a2, 1)) FROM ${tableName}"
-        if(t.collationId == "utf8_binary_lcase" || t.collationId == "unicode_ci") {
+        if(t.collationId == "UTF8_LCASE" ||
+          t.collationId == "unicode_ci" || t.collationId == "unicode") {
           val params = Seq(("sqlExpr", "\"mode(i)\""),
             ("msg", "The input to the function 'mode' was a type" +
               " of binary-unstable type that is not currently supported by mode."),
