--- conflicted
+++ resolved
@@ -39,7 +39,6 @@
     with SharedSparkSession
     with ExpressionEvalHelper {
 
-<<<<<<< HEAD
   private val testSuppCollations =
     Seq(
       "UTF8_BINARY",
@@ -52,11 +51,7 @@
       "UNICODE_CI_RTRIM")
   private val testAdditionalCollations = Seq("UNICODE",
     "SR", "SR_RTRIM", "SR_CI", "SR_AI", "SR_CI_AI")
-=======
-  private val testSuppCollations = Seq("UTF8_BINARY", "UTF8_LCASE", "UNICODE", "UNICODE_CI")
-  private val testAdditionalCollations = Seq("UNICODE", "SR", "SR_CI", "SR_AI", "SR_CI_AI")
   private val fullyQualifiedPrefix = s"${CollationFactory.CATALOG}.${CollationFactory.SCHEMA}."
->>>>>>> e7071c02
 
   test("Support Md5 hash expression with collation") {
     case class Md5TestCase(
