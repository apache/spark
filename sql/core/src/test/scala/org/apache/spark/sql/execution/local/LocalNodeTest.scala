--- conflicted
+++ resolved
@@ -30,11 +30,10 @@
 
   def conf: SQLConf = sqlContext.conf
 
-<<<<<<< HEAD
   protected val kvIntAttributes = Seq(
     AttributeReference("k", IntegerType)(),
     AttributeReference("v", IntegerType)())
-=======
+
   protected def wrapForUnsafe(
       f: (LocalNode, LocalNode) => LocalNode): (LocalNode, LocalNode) => LocalNode = {
     if (conf.unsafeEnabled) {
@@ -48,7 +47,6 @@
       f
     }
   }
->>>>>>> 09b7e7c1
 
   /**
    * Runs the LocalNode and makes sure the answer matches the expected result.
