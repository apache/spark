/*
 * Licensed to the Apache Software Foundation (ASF) under one or more
 * contributor license agreements.  See the NOTICE file distributed with
 * this work for additional information regarding copyright ownership.
 * The ASF licenses this file to You under the Apache License, Version 2.0
 * (the "License"); you may not use this file except in compliance with
 * the License.  You may obtain a copy of the License at
 *
 *    http://www.apache.org/licenses/LICENSE-2.0
 *
 * Unless required by applicable law or agreed to in writing, software
 * distributed under the License is distributed on an "AS IS" BASIS,
 * WITHOUT WARRANTIES OR CONDITIONS OF ANY KIND, either express or implied.
 * See the License for the specific language governing permissions and
 * limitations under the License.
 */

package org.apache.spark.sql

import java.util.concurrent.{ConcurrentHashMap, Executors, Semaphore, TimeUnit}
import java.util.concurrent.atomic.AtomicInteger

import scala.concurrent.{ExecutionContext, Future}
import scala.jdk.CollectionConverters._

import org.scalatest.concurrent.Eventually
import org.scalatest.time.SpanSugar._

import org.apache.spark.{LocalSparkContext, SparkContext, SparkException, SparkFunSuite}
import org.apache.spark.scheduler.{SparkListener, SparkListenerJobEnd, SparkListenerJobStart}
import org.apache.spark.sql.execution.SQLExecution
import org.apache.spark.tags.ExtendedSQLTest
import org.apache.spark.util.ThreadUtils

/**
 * Test cases for the tagging and cancellation APIs provided by [[SparkSession]].
 */
@ExtendedSQLTest
class SparkSessionJobTaggingAndCancellationSuite
  extends SparkFunSuite
  with Eventually
  with LocalSparkContext {

  override def afterEach(): Unit = {
    try {
      // This suite should not interfere with the other test suites.
      classic.SparkSession.getActiveSession.foreach(_.stop())
      classic.SparkSession.clearActiveSession()
      classic.SparkSession.getDefaultSession.foreach(_.stop())
      classic.SparkSession.clearDefaultSession()
      resetSparkContext()
    } finally {
      super.afterEach()
    }
  }

  test("Tags are not inherited by new sessions") {
    val session = classic.SparkSession.builder().master("local").getOrCreate()

    assert(session.getTags() == Set())
    session.addTag("one")
    assert(session.getTags() == Set("one"))

    val newSession = session.newSession()
    assert(newSession.getTags() == Set())
  }

  test("Tags are inherited by cloned sessions") {
    val session = classic.SparkSession.builder().master("local").getOrCreate()

    assert(session.getTags() == Set())
    session.addTag("one")
    assert(session.getTags() == Set("one"))

    val clonedSession = session.cloneSession()
    assert(clonedSession.getTags() == Set("one"))
    clonedSession.addTag("two")
    assert(clonedSession.getTags() == Set("one", "two"))

    // Tags are not propagated back to the original session
    assert(session.getTags() == Set("one"))
  }

  test("Tags set from session are prefixed with session UUID") {
    sc = new SparkContext("local[2]", "test")
    val session = classic.SparkSession.builder().sparkContext(sc).getOrCreate()
    import session.implicits._

    val sem = new Semaphore(0)
    sc.addSparkListener(new SparkListener {
      override def onJobStart(jobStart: SparkListenerJobStart): Unit = {
        sem.release()
      }
    })

    session.addTag("one")
    Future {
      session.range(1, 10000).map { i => Thread.sleep(100); i }.count()
    }(ExecutionContext.global)

    assert(sem.tryAcquire(1, 1, TimeUnit.MINUTES))
    val activeJobsFuture =
      session.sparkContext.cancelJobsWithTagWithFuture(
        session.managedJobTags.get()("one"), "reason")
    val activeJob = ThreadUtils.awaitResult(activeJobsFuture, 60.seconds).head
    val actualTags = activeJob.properties.getProperty(SparkContext.SPARK_JOB_TAGS)
      .split(SparkContext.SPARK_JOB_TAGS_SEP)
    assert(actualTags.toSet == Set(
      session.sessionJobTag,
      s"${session.sessionJobTag}-thread-${session.threadUuid.get()}-one",
      SQLExecution.executionIdJobTag(
        session,
        activeJob.properties.get(SQLExecution.EXECUTION_ROOT_ID_KEY).asInstanceOf[String].toLong)))
  }

  // TODO(SPARK-50205): Re-enable this test case.
  ignore("Cancellation APIs in SparkSession are isolated") {
    sc = new SparkContext("local[2]", "test")
<<<<<<< HEAD
    val globalSession = classic.SparkSession.builder().sparkContext(sc).getOrCreate()
    var sessionA: classic.SparkSession = null
    var sessionB: classic.SparkSession = null
    var sessionC: classic.SparkSession = null
=======
    val globalSession = SparkSession.builder().sparkContext(sc).getOrCreate()
    var (sessionA, sessionB, sessionC): (SparkSession, SparkSession, SparkSession) =
      (null, null, null)
    var (threadUuidA, threadUuidB, threadUuidC): (String, String, String) = (null, null, null)
>>>>>>> 4874b6e2

    // global ExecutionContext has only 2 threads in Apache Spark CI
    // create own thread pool for four Futures used in this test
    val threadPool = Executors.newFixedThreadPool(3)
    implicit val ec: ExecutionContext = ExecutionContext.fromExecutor(threadPool)

    try {
      // Add a listener to release the semaphore once jobs are launched.
      val sem = new Semaphore(0)
      val jobEnded = new AtomicInteger(0)
      val jobProperties: ConcurrentHashMap[Int, java.util.Properties] = new ConcurrentHashMap()

      sc.addSparkListener(new SparkListener {
        override def onJobStart(jobStart: SparkListenerJobStart): Unit = {
          jobProperties.put(jobStart.jobId, jobStart.properties)
          sem.release()
        }

        override def onJobEnd(jobEnd: SparkListenerJobEnd): Unit = {
          sem.release()
          jobEnded.incrementAndGet()
        }
      })

      var realTagOneForSessionA: String = null
      var childThread: Thread = null
      val childThreadLock = new Semaphore(0)

      // Note: since tags are added in the Future threads, they don't need to be cleared in between.
      val jobA = Future {
        sessionA = globalSession.cloneSession()
        import globalSession.implicits._

        threadUuidA = sessionA.threadUuid.get()
        assert(sessionA.getTags() == Set())
        sessionA.addTag("two")
        assert(sessionA.getTags() == Set("two"))
        sessionA.clearTags() // check that clearing all tags works
        assert(sessionA.getTags() == Set())
        sessionA.addTag("one")
        realTagOneForSessionA = sessionA.managedJobTags.get()("one")
        assert(realTagOneForSessionA ==
          s"${sessionA.sessionJobTag}-thread-${sessionA.threadUuid.get()}-one")
        assert(sessionA.getTags() == Set("one"))

        // Create a child thread which inherits thread-local variables and tries to interrupt
        // the job started from the parent thread. The child thread is blocked until the main
        // thread releases the lock.
        childThread = new Thread {
          override def run(): Unit = {
            assert(childThreadLock.tryAcquire(1, 20, TimeUnit.SECONDS))
            assert(sessionA.getTags() == Set("one"))
            assert(sessionA.interruptTag("one").size == 1)
          }
        }
        childThread.start()
        try {
          sessionA.range(1, 10000).map { i => Thread.sleep(100); i }.count()
        } finally {
          childThread.interrupt()
          sessionA.clearTags() // clear for the case of thread reuse by another Future
        }
      }
      val jobB = Future {
        sessionB = globalSession.cloneSession()
        import globalSession.implicits._

        threadUuidB = sessionB.threadUuid.get()
        assert(sessionB.getTags() == Set())
        sessionB.addTag("one")
        sessionB.addTag("two")
        sessionB.addTag("one")
        sessionB.addTag("two") // duplicates shouldn't matter
        assert(sessionB.getTags() == Set("one", "two"))
        try {
          sessionB.range(1, 10000, 2).map { i => Thread.sleep(100); i }.count()
        } finally {
          sessionB.clearTags() // clear for the case of thread reuse by another Future
        }
      }
      val jobC = Future {
        sessionC = globalSession.cloneSession()
        import globalSession.implicits._

        threadUuidC = sessionC.threadUuid.get()
        sessionC.addTag("foo")
        sessionC.removeTag("foo")
        assert(sessionC.getTags() == Set()) // check that remove works removing the last tag
        sessionC.addTag("boo")
        try {
          sessionC.range(1, 10000, 2).map { i => Thread.sleep(100); i }.count()
        } finally {
          sessionC.clearTags() // clear for the case of thread reuse by another Future
        }
      }

      // Block until four jobs have started.
      assert(sem.tryAcquire(3, 1, TimeUnit.MINUTES))

      // Tags are applied
      def realUserTag(s: String, t: String, ta: String): String = s"spark-session-$s-thread-$t-$ta"
      assert(jobProperties.size == 3)
      for (ss <- Seq(sessionA, sessionB, sessionC)) {
        val jobProperty = jobProperties.values().asScala.filter(_.get(SparkContext.SPARK_JOB_TAGS)
          .asInstanceOf[String].contains(ss.sessionUUID))
        assert(jobProperty.size == 1)
        val tags = jobProperty.head.get(SparkContext.SPARK_JOB_TAGS).asInstanceOf[String]
          .split(SparkContext.SPARK_JOB_TAGS_SEP)

        val executionRootIdTag = SQLExecution.executionIdJobTag(
          ss,
          jobProperty.head.get(SQLExecution.EXECUTION_ROOT_ID_KEY).asInstanceOf[String].toLong)

        ss match {
          case s if s == sessionA => assert(tags.toSet == Set(
            s.sessionJobTag, executionRootIdTag, realUserTag(s.sessionUUID, threadUuidA, "one")))
          case s if s == sessionB => assert(tags.toSet == Set(
            s.sessionJobTag,
            executionRootIdTag,
            realUserTag(s.sessionUUID, threadUuidB, "one"),
            realUserTag(s.sessionUUID, threadUuidB, "two")))
          case s if s == sessionC => assert(tags.toSet == Set(
            s.sessionJobTag, executionRootIdTag, realUserTag(s.sessionUUID, threadUuidC, "boo")))
        }
      }

      // Global session cancels nothing
      assert(globalSession.interruptAll().isEmpty)
      assert(globalSession.interruptTag("one").isEmpty)
      assert(globalSession.interruptTag("two").isEmpty)
      for (i <- SQLExecution.executionIdToQueryExecution.keys().asScala) {
        assert(globalSession.interruptOperation(i.toString).isEmpty)
      }
      assert(jobEnded.intValue == 0)

      // One job cancelled
      for (i <- SQLExecution.executionIdToQueryExecution.keys().asScala) {
        sessionC.interruptOperation(i.toString)
      }
      val eC = intercept[SparkException] {
        ThreadUtils.awaitResult(jobC, 1.minute)
      }.getCause
      assert(eC.getMessage contains "cancelled")
      assert(sem.tryAcquire(1, 1, TimeUnit.MINUTES))
      assert(jobEnded.intValue == 1)

      // Another job cancelled. The next line cancels nothing because we're now in another thread.
      // The real cancel is done through unblocking a child thread, which is waiting for a lock
      assert(sessionA.interruptTag("one").isEmpty)
      childThreadLock.release()
      val eA = intercept[SparkException] {
        ThreadUtils.awaitResult(jobA, 1.minute)
      }.getCause
      assert(eA.getMessage contains "cancelled job tags one")
      assert(sem.tryAcquire(1, 1, TimeUnit.MINUTES))
      assert(jobEnded.intValue == 2)

      // The last job cancelled
      sessionB.interruptAll()
      val eB = intercept[SparkException] {
        ThreadUtils.awaitResult(jobB, 1.minute)
      }.getCause
      assert(eB.getMessage contains "cancellation of all jobs")
      assert(sem.tryAcquire(1, 1, TimeUnit.MINUTES))
      assert(jobEnded.intValue == 3)
    } finally {
      threadPool.shutdownNow()
    }
  }

  test("Tags are isolated in multithreaded environment") {
    // Custom thread pool for multi-threaded testing
    val threadPool = Executors.newFixedThreadPool(2)
    implicit val ec: ExecutionContext = ExecutionContext.fromExecutor(threadPool)

    val session = SparkSession.builder().master("local").getOrCreate()
    @volatile var output1: Set[String] = null
    @volatile var output2: Set[String] = null

    def tag1(): Unit = {
      session.addTag("tag1")
      output1 = session.getTags()
    }

    def tag2(): Unit = {
      session.addTag("tag2")
      output2 = session.getTags()
    }

    try {
      // Run tasks in separate threads
      val future1 = Future {
        tag1()
      }
      val future2 = Future {
        tag2()
      }

      // Wait for threads to complete
      ThreadUtils.awaitResult(Future.sequence(Seq(future1, future2)), 1.minute)

      // Assert outputs
      assert(output1 != null)
      assert(output1 == Set("tag1"))
      assert(output2 != null)
      assert(output2 == Set("tag2"))
    } finally {
      threadPool.shutdownNow()
    }
  }
}<|MERGE_RESOLUTION|>--- conflicted
+++ resolved
@@ -116,17 +116,11 @@
   // TODO(SPARK-50205): Re-enable this test case.
   ignore("Cancellation APIs in SparkSession are isolated") {
     sc = new SparkContext("local[2]", "test")
-<<<<<<< HEAD
     val globalSession = classic.SparkSession.builder().sparkContext(sc).getOrCreate()
     var sessionA: classic.SparkSession = null
     var sessionB: classic.SparkSession = null
     var sessionC: classic.SparkSession = null
-=======
-    val globalSession = SparkSession.builder().sparkContext(sc).getOrCreate()
-    var (sessionA, sessionB, sessionC): (SparkSession, SparkSession, SparkSession) =
-      (null, null, null)
     var (threadUuidA, threadUuidB, threadUuidC): (String, String, String) = (null, null, null)
->>>>>>> 4874b6e2
 
     // global ExecutionContext has only 2 threads in Apache Spark CI
     // create own thread pool for four Futures used in this test
