--- conflicted
+++ resolved
@@ -18,127 +18,34 @@
 package org.apache.spark.sql.execution.command
 
 import java.io.File
-import java.net.URI
-import java.util.Locale
 
 import org.apache.hadoop.fs.Path
 import org.scalatest.BeforeAndAfterEach
 
 import org.apache.spark.sql.{AnalysisException, QueryTest, Row, SaveMode}
 import org.apache.spark.sql.catalyst.TableIdentifier
-import org.apache.spark.sql.catalyst.analysis.{FunctionRegistry, NoSuchPartitionException, NoSuchTableException, TempTableAlreadyExistsException}
-import org.apache.spark.sql.catalyst.catalog._
+import org.apache.spark.sql.catalyst.analysis.{DatabaseAlreadyExistsException, FunctionRegistry, NoSuchPartitionException, NoSuchTableException, TempTableAlreadyExistsException}
+import org.apache.spark.sql.catalyst.catalog.{BucketSpec, CatalogDatabase, CatalogStorageFormat}
+import org.apache.spark.sql.catalyst.catalog.{CatalogTable, CatalogTableType}
+import org.apache.spark.sql.catalyst.catalog.{CatalogTablePartition, SessionCatalog}
 import org.apache.spark.sql.catalyst.catalog.CatalogTypes.TablePartitionSpec
 import org.apache.spark.sql.internal.SQLConf
 import org.apache.spark.sql.internal.StaticSQLConf.CATALOG_IMPLEMENTATION
-import org.apache.spark.sql.test.{SharedSQLContext, SQLTestUtils}
+import org.apache.spark.sql.test.SharedSQLContext
 import org.apache.spark.sql.types._
 import org.apache.spark.util.Utils
 
-
-class InMemoryCatalogedDDLSuite extends DDLSuite with SharedSQLContext with BeforeAndAfterEach {
+class DDLSuite extends QueryTest with SharedSQLContext with BeforeAndAfterEach {
+  private val escapedIdentifier = "`(.+)`".r
+
   override def afterEach(): Unit = {
     try {
       // drop all databases, tables and functions after each test
       spark.sessionState.catalog.reset()
     } finally {
-      Utils.deleteRecursively(new File(spark.sessionState.conf.warehousePath))
+      Utils.deleteRecursively(new File("spark-warehouse"))
       super.afterEach()
     }
-  }
-
-  protected override def generateTable(
-      catalog: SessionCatalog,
-      name: TableIdentifier,
-      isDataSource: Boolean = true): CatalogTable = {
-    val storage =
-      CatalogStorageFormat.empty.copy(locationUri = Some(catalog.defaultTablePath(name)))
-    val metadata = new MetadataBuilder()
-      .putString("key", "value")
-      .build()
-    CatalogTable(
-      identifier = name,
-      tableType = CatalogTableType.EXTERNAL,
-      storage = storage,
-      schema = new StructType()
-        .add("col1", "int", nullable = true, metadata = metadata)
-        .add("col2", "string")
-        .add("a", "int")
-        .add("b", "int"),
-      provider = Some("parquet"),
-      partitionColumnNames = Seq("a", "b"),
-      createTime = 0L,
-      tracksPartitionsInCatalog = true)
-  }
-
-  test("create a managed Hive source table") {
-    assume(spark.sparkContext.conf.get(CATALOG_IMPLEMENTATION) == "in-memory")
-    val tabName = "tbl"
-    withTable(tabName) {
-      val e = intercept[AnalysisException] {
-        sql(s"CREATE TABLE $tabName (i INT, j STRING)")
-      }.getMessage
-      assert(e.contains("Hive support is required to CREATE Hive TABLE"))
-    }
-  }
-
-  test("create an external Hive source table") {
-    assume(spark.sparkContext.conf.get(CATALOG_IMPLEMENTATION) == "in-memory")
-    withTempDir { tempDir =>
-      val tabName = "tbl"
-      withTable(tabName) {
-        val e = intercept[AnalysisException] {
-          sql(
-            s"""
-               |CREATE EXTERNAL TABLE $tabName (i INT, j STRING)
-               |ROW FORMAT DELIMITED FIELDS TERMINATED BY ','
-               |LOCATION '${tempDir.toURI}'
-             """.stripMargin)
-        }.getMessage
-        assert(e.contains("Hive support is required to CREATE Hive TABLE"))
-      }
-    }
-  }
-
-  test("Create Hive Table As Select") {
-    import testImplicits._
-    withTable("t", "t1") {
-      var e = intercept[AnalysisException] {
-        sql("CREATE TABLE t SELECT 1 as a, 1 as b")
-      }.getMessage
-      assert(e.contains("Hive support is required to CREATE Hive TABLE (AS SELECT)"))
-
-      spark.range(1).select('id as 'a, 'id as 'b).write.saveAsTable("t1")
-      e = intercept[AnalysisException] {
-        sql("CREATE TABLE t SELECT a, b from t1")
-      }.getMessage
-      assert(e.contains("Hive support is required to CREATE Hive TABLE (AS SELECT)"))
-    }
-  }
-
-}
-
-abstract class DDLSuite extends QueryTest with SQLTestUtils {
-
-  protected def isUsingHiveMetastore: Boolean = {
-    spark.sparkContext.conf.get(CATALOG_IMPLEMENTATION) == "hive"
-  }
-
-  protected def generateTable(
-      catalog: SessionCatalog,
-      name: TableIdentifier,
-      isDataSource: Boolean = true): CatalogTable
-
-  private val escapedIdentifier = "`(.+)`".r
-
-  protected def normalizeCatalogTable(table: CatalogTable): CatalogTable = table
-
-  private def normalizeSerdeProp(props: Map[String, String]): Map[String, String] = {
-    props.filterNot(p => Seq("serialization.format", "path").contains(p._1))
-  }
-
-  private def checkCatalogTables(expected: CatalogTable, actual: CatalogTable): Unit = {
-    assert(normalizeCatalogTable(actual) == normalizeCatalogTable(expected))
   }
 
   /**
@@ -155,7 +62,7 @@
     val e = intercept[AnalysisException] {
       sql(query)
     }
-    assert(e.getMessage.toLowerCase(Locale.ROOT).contains("operation not allowed"))
+    assert(e.getMessage.toLowerCase.contains("operation not allowed"))
   }
 
   private def maybeWrapException[T](expectException: Boolean)(body: => T): Unit = {
@@ -164,16 +71,36 @@
 
   private def createDatabase(catalog: SessionCatalog, name: String): Unit = {
     catalog.createDatabase(
-      CatalogDatabase(
-        name, "", CatalogUtils.stringToURI(spark.sessionState.conf.warehousePath), Map()),
+      CatalogDatabase(name, "", spark.sessionState.conf.warehousePath, Map()),
       ignoreIfExists = false)
   }
 
-  private def createTable(
-      catalog: SessionCatalog,
-      name: TableIdentifier,
-      isDataSource: Boolean = true): Unit = {
-    catalog.createTable(generateTable(catalog, name, isDataSource), ignoreIfExists = false)
+  private def generateTable(catalog: SessionCatalog, name: TableIdentifier): CatalogTable = {
+    val storage =
+      CatalogStorageFormat(
+        locationUri = Some(catalog.defaultTablePath(name)),
+        inputFormat = None,
+        outputFormat = None,
+        serde = None,
+        compressed = false,
+        properties = Map())
+    CatalogTable(
+      identifier = name,
+      tableType = CatalogTableType.EXTERNAL,
+      storage = storage,
+      schema = new StructType()
+        .add("col1", "int")
+        .add("col2", "string")
+        .add("a", "int")
+        .add("b", "int"),
+      provider = Some("hive"),
+      partitionColumnNames = Seq("a", "b"),
+      createTime = 0L,
+      tracksPartitionsInCatalog = true)
+  }
+
+  private def createTable(catalog: SessionCatalog, name: TableIdentifier): Unit = {
+    catalog.createTable(generateTable(catalog, name), ignoreIfExists = false)
   }
 
   private def createTablePartition(
@@ -183,51 +110,6 @@
     val part = CatalogTablePartition(
       spec, CatalogStorageFormat(None, None, None, None, false, Map()))
     catalog.createPartitions(tableName, Seq(part), ignoreIfExists = false)
-  }
-
-  private def getDBPath(dbName: String): URI = {
-    val warehousePath = makeQualifiedPath(spark.sessionState.conf.warehousePath)
-    new Path(CatalogUtils.URIToString(warehousePath), s"$dbName.db").toUri
-  }
-
-  test("alter table: set location (datasource table)") {
-    testSetLocation(isDatasourceTable = true)
-  }
-
-  test("alter table: set properties (datasource table)") {
-    testSetProperties(isDatasourceTable = true)
-  }
-
-  test("alter table: unset properties (datasource table)") {
-    testUnsetProperties(isDatasourceTable = true)
-  }
-
-  test("alter table: set serde (datasource table)") {
-    testSetSerde(isDatasourceTable = true)
-  }
-
-  test("alter table: set serde partition (datasource table)") {
-    testSetSerdePartition(isDatasourceTable = true)
-  }
-
-  test("alter table: change column (datasource table)") {
-    testChangeColumn(isDatasourceTable = true)
-  }
-
-  test("alter table: add partition (datasource table)") {
-    testAddPartitions(isDatasourceTable = true)
-  }
-
-  test("alter table: drop partition (datasource table)") {
-    testDropPartitions(isDatasourceTable = true)
-  }
-
-  test("alter table: rename partition (datasource table)") {
-    testRenamePartitions(isDatasourceTable = true)
-  }
-
-  test("drop table - data source table") {
-    testDropTable(isDatasourceTable = true)
   }
 
   test("the qualified path of a database is stored in the catalog") {
@@ -243,25 +125,76 @@
       assert("file" === pathInCatalog.getScheme)
       val expectedPath = new Path(path).toUri
       assert(expectedPath.getPath === pathInCatalog.getPath)
+
+      withSQLConf(SQLConf.WAREHOUSE_PATH.key -> path) {
+        sql(s"CREATE DATABASE db2")
+        val pathInCatalog2 = new Path(catalog.getDatabaseMetadata("db2").locationUri).toUri
+        assert("file" === pathInCatalog2.getScheme)
+        val expectedPath2 = new Path(spark.sessionState.conf.warehousePath + "/" + "db2.db").toUri
+        assert(expectedPath2.getPath === pathInCatalog2.getPath)
+      }
+
       sql("DROP DATABASE db1")
+      sql("DROP DATABASE db2")
+    }
+  }
+
+  private def makeQualifiedPath(path: String): String = {
+    // copy-paste from SessionCatalog
+    val hadoopPath = new Path(path)
+    val fs = hadoopPath.getFileSystem(sparkContext.hadoopConfiguration)
+    fs.makeQualified(hadoopPath).toString
+  }
+
+  test("Create/Drop Database") {
+    withTempDir { tmpDir =>
+      val path = tmpDir.getCanonicalPath
+      withSQLConf(SQLConf.WAREHOUSE_PATH.key -> path) {
+        val catalog = spark.sessionState.catalog
+        val databaseNames = Seq("db1", "`database`")
+
+        databaseNames.foreach { dbName =>
+          try {
+            val dbNameWithoutBackTicks = cleanIdentifier(dbName)
+
+            sql(s"CREATE DATABASE $dbName")
+            val db1 = catalog.getDatabaseMetadata(dbNameWithoutBackTicks)
+            val expectedLocation = makeQualifiedPath(s"$path/$dbNameWithoutBackTicks.db")
+            assert(db1 == CatalogDatabase(
+              dbNameWithoutBackTicks,
+              "",
+              expectedLocation,
+              Map.empty))
+            sql(s"DROP DATABASE $dbName CASCADE")
+            assert(!catalog.databaseExists(dbNameWithoutBackTicks))
+          } finally {
+            catalog.reset()
+          }
+        }
+      }
     }
   }
 
   test("Create Database using Default Warehouse Path") {
-    val catalog = spark.sessionState.catalog
-    val dbName = "db1"
-    try {
-      sql(s"CREATE DATABASE $dbName")
-      val db1 = catalog.getDatabaseMetadata(dbName)
-      assert(db1 == CatalogDatabase(
-        dbName,
-        "",
-        getDBPath(dbName),
-        Map.empty))
-      sql(s"DROP DATABASE $dbName CASCADE")
-      assert(!catalog.databaseExists(dbName))
-    } finally {
-      catalog.reset()
+    withSQLConf(SQLConf.WAREHOUSE_PATH.key -> "") {
+      // Will use the default location if and only if we unset the conf
+      spark.conf.unset(SQLConf.WAREHOUSE_PATH.key)
+      val catalog = spark.sessionState.catalog
+      val dbName = "db1"
+      try {
+        sql(s"CREATE DATABASE $dbName")
+        val db1 = catalog.getDatabaseMetadata(dbName)
+        val expectedLocation = makeQualifiedPath(s"spark-warehouse/$dbName.db")
+        assert(db1 == CatalogDatabase(
+          dbName,
+          "",
+          expectedLocation,
+          Map.empty))
+        sql(s"DROP DATABASE $dbName CASCADE")
+        assert(!catalog.databaseExists(dbName))
+      } finally {
+        catalog.reset()
+      }
     }
   }
 
@@ -291,27 +224,31 @@
   }
 
   test("Create Database - database already exists") {
-    val catalog = spark.sessionState.catalog
-    val databaseNames = Seq("db1", "`database`")
-
-    databaseNames.foreach { dbName =>
-      try {
-        val dbNameWithoutBackTicks = cleanIdentifier(dbName)
-        sql(s"CREATE DATABASE $dbName")
-        val db1 = catalog.getDatabaseMetadata(dbNameWithoutBackTicks)
-        assert(db1 == CatalogDatabase(
-          dbNameWithoutBackTicks,
-          "",
-          getDBPath(dbNameWithoutBackTicks),
-          Map.empty))
-
-        // TODO: HiveExternalCatalog should throw DatabaseAlreadyExistsException
-        val e = intercept[AnalysisException] {
-          sql(s"CREATE DATABASE $dbName")
-        }.getMessage
-        assert(e.contains(s"already exists"))
-      } finally {
-        catalog.reset()
+    withTempDir { tmpDir =>
+      val path = tmpDir.getCanonicalPath
+      withSQLConf(SQLConf.WAREHOUSE_PATH.key -> path) {
+        val catalog = spark.sessionState.catalog
+        val databaseNames = Seq("db1", "`database`")
+
+        databaseNames.foreach { dbName =>
+          try {
+            val dbNameWithoutBackTicks = cleanIdentifier(dbName)
+            sql(s"CREATE DATABASE $dbName")
+            val db1 = catalog.getDatabaseMetadata(dbNameWithoutBackTicks)
+            val expectedLocation = makeQualifiedPath(s"$path/$dbNameWithoutBackTicks.db")
+            assert(db1 == CatalogDatabase(
+              dbNameWithoutBackTicks,
+              "",
+              expectedLocation,
+              Map.empty))
+
+            intercept[DatabaseAlreadyExistsException] {
+              sql(s"CREATE DATABASE $dbName")
+            }
+          } finally {
+            catalog.reset()
+          }
+        }
       }
     }
   }
@@ -385,7 +322,7 @@
           pathToPartitionedTable,
           userSpecifiedSchema = Option("num int, str string"),
           userSpecifiedPartitionCols = partitionCols,
-          expectedSchema = new StructType().add("str", StringType).add("num", IntegerType),
+          expectedSchema = new StructType().add("num", IntegerType).add("str", StringType),
           expectedPartitionCols = partitionCols.map(Seq(_)).getOrElse(Seq.empty[String]))
       }
     }
@@ -423,13 +360,7 @@
           pathToNonPartitionedTable,
           userSpecifiedSchema = Option("num int, str string"),
           userSpecifiedPartitionCols = partitionCols,
-          expectedSchema = if (partitionCols.isDefined) {
-            // we skipped inference, so the partition col is ordered at the end
-            new StructType().add("str", StringType).add("num", IntegerType)
-          } else {
-            // no inferred partitioning, so schema is in original order
-            new StructType().add("num", IntegerType).add("str", StringType)
-          },
+          expectedSchema = new StructType().add("num", IntegerType).add("str", StringType),
           expectedPartitionCols = partitionCols.map(Seq(_)).getOrElse(Seq.empty[String]))
       }
     }
@@ -453,7 +384,7 @@
     val e = intercept[AnalysisException] {
       sql("CREATE TABLE tbl(a int, b string) USING json PARTITIONED BY (c)")
     }
-    assert(e.message == "partition column c is not defined in table tbl, " +
+    assert(e.message == "partition column c is not defined in table `tbl`, " +
       "defined table columns are: a, b")
   }
 
@@ -461,7 +392,7 @@
     val e = intercept[AnalysisException] {
       sql("CREATE TABLE tbl(a int, b string) USING json CLUSTERED BY (c) INTO 4 BUCKETS")
     }
-    assert(e.message == "bucket column c is not defined in table tbl, " +
+    assert(e.message == "bucket column c is not defined in table `tbl`, " +
       "defined table columns are: a, b")
   }
 
@@ -528,43 +459,61 @@
     }
   }
 
+  test("desc table for parquet data source table using in-memory catalog") {
+    assume(spark.sparkContext.conf.get(CATALOG_IMPLEMENTATION) == "in-memory")
+    val tabName = "tab1"
+    withTable(tabName) {
+      sql(s"CREATE TABLE $tabName(a int comment 'test') USING parquet ")
+
+      checkAnswer(
+        sql(s"DESC $tabName").select("col_name", "data_type", "comment"),
+        Row("a", "int", "test")
+      )
+    }
+  }
+
   test("Alter/Describe Database") {
-    val catalog = spark.sessionState.catalog
-    val databaseNames = Seq("db1", "`database`")
-
-    databaseNames.foreach { dbName =>
-      try {
-        val dbNameWithoutBackTicks = cleanIdentifier(dbName)
-        val location = getDBPath(dbNameWithoutBackTicks)
-
-        sql(s"CREATE DATABASE $dbName")
-
-        checkAnswer(
-          sql(s"DESCRIBE DATABASE EXTENDED $dbName"),
-          Row("Database Name", dbNameWithoutBackTicks) ::
-            Row("Description", "") ::
-            Row("Location", CatalogUtils.URIToString(location)) ::
-            Row("Properties", "") :: Nil)
-
-        sql(s"ALTER DATABASE $dbName SET DBPROPERTIES ('a'='a', 'b'='b', 'c'='c')")
-
-        checkAnswer(
-          sql(s"DESCRIBE DATABASE EXTENDED $dbName"),
-          Row("Database Name", dbNameWithoutBackTicks) ::
-            Row("Description", "") ::
-            Row("Location", CatalogUtils.URIToString(location)) ::
-            Row("Properties", "((a,a), (b,b), (c,c))") :: Nil)
-
-        sql(s"ALTER DATABASE $dbName SET DBPROPERTIES ('d'='d')")
-
-        checkAnswer(
-          sql(s"DESCRIBE DATABASE EXTENDED $dbName"),
-          Row("Database Name", dbNameWithoutBackTicks) ::
-            Row("Description", "") ::
-            Row("Location", CatalogUtils.URIToString(location)) ::
-            Row("Properties", "((a,a), (b,b), (c,c), (d,d))") :: Nil)
-      } finally {
-        catalog.reset()
+    withTempDir { tmpDir =>
+      val path = tmpDir.getCanonicalPath
+      withSQLConf(SQLConf.WAREHOUSE_PATH.key -> path) {
+        val catalog = spark.sessionState.catalog
+        val databaseNames = Seq("db1", "`database`")
+
+        databaseNames.foreach { dbName =>
+          try {
+            val dbNameWithoutBackTicks = cleanIdentifier(dbName)
+            val location = makeQualifiedPath(s"$path/$dbNameWithoutBackTicks.db")
+
+            sql(s"CREATE DATABASE $dbName")
+
+            checkAnswer(
+              sql(s"DESCRIBE DATABASE EXTENDED $dbName"),
+              Row("Database Name", dbNameWithoutBackTicks) ::
+                Row("Description", "") ::
+                Row("Location", location) ::
+                Row("Properties", "") :: Nil)
+
+            sql(s"ALTER DATABASE $dbName SET DBPROPERTIES ('a'='a', 'b'='b', 'c'='c')")
+
+            checkAnswer(
+              sql(s"DESCRIBE DATABASE EXTENDED $dbName"),
+              Row("Database Name", dbNameWithoutBackTicks) ::
+                Row("Description", "") ::
+                Row("Location", location) ::
+                Row("Properties", "((a,a), (b,b), (c,c))") :: Nil)
+
+            sql(s"ALTER DATABASE $dbName SET DBPROPERTIES ('d'='d')")
+
+            checkAnswer(
+              sql(s"DESCRIBE DATABASE EXTENDED $dbName"),
+              Row("Database Name", dbNameWithoutBackTicks) ::
+                Row("Description", "") ::
+                Row("Location", location) ::
+                Row("Properties", "((a,a), (b,b), (c,c), (d,d))") :: Nil)
+          } finally {
+            catalog.reset()
+          }
+        }
       }
     }
   }
@@ -579,12 +528,7 @@
       var message = intercept[AnalysisException] {
         sql(s"DROP DATABASE $dbName")
       }.getMessage
-      // TODO: Unify the exception.
-      if (isUsingHiveMetastore) {
-        assert(message.contains(s"NoSuchObjectException: $dbNameWithoutBackTicks"))
-      } else {
-        assert(message.contains(s"Database '$dbNameWithoutBackTicks' not found"))
-      }
+      assert(message.contains(s"Database '$dbNameWithoutBackTicks' not found"))
 
       message = intercept[AnalysisException] {
         sql(s"ALTER DATABASE $dbName SET DBPROPERTIES ('d'='d')")
@@ -613,8 +557,7 @@
     val message = intercept[AnalysisException] {
       sql(s"DROP DATABASE $dbName RESTRICT")
     }.getMessage
-    assert(message.contains(s"Database $dbName is not empty. One or more tables exist"))
-
+    assert(message.contains(s"Database '$dbName' is not empty. One or more tables exist"))
 
     catalog.dropTable(tableIdent1, ignoreIfNotExists = false, purge = false)
 
@@ -645,7 +588,7 @@
     createTable(catalog, tableIdent1)
     val expectedTableIdent = tableIdent1.copy(database = Some("default"))
     val expectedTable = generateTable(catalog, expectedTableIdent)
-    checkCatalogTables(expectedTable, catalog.getTableMetadata(tableIdent1))
+    assert(catalog.getTableMetadata(tableIdent1) === expectedTable)
   }
 
   test("create table in a specific db") {
@@ -654,7 +597,7 @@
     val tableIdent1 = TableIdentifier("tab1", Some("dbx"))
     createTable(catalog, tableIdent1)
     val expectedTable = generateTable(catalog, tableIdent1)
-    checkCatalogTables(expectedTable, catalog.getTableMetadata(tableIdent1))
+    assert(catalog.getTableMetadata(tableIdent1) === expectedTable)
   }
 
   test("create table using") {
@@ -675,8 +618,7 @@
       val table = catalog.getTableMetadata(TableIdentifier("tbl"))
       assert(table.tableType == CatalogTableType.MANAGED)
       assert(table.provider == Some("parquet"))
-      // a is ordered last since it is a user-specified partitioning column
-      assert(table.schema == new StructType().add("b", IntegerType).add("a", IntegerType))
+      assert(table.schema == new StructType().add("a", IntegerType).add("b", IntegerType))
       assert(table.partitionColumnNames == Seq("a"))
     }
   }
@@ -695,28 +637,21 @@
   }
 
   test("create temporary view using") {
-    // when we test the HiveCatalogedDDLSuite, it will failed because the csvFile path above
-    // starts with 'jar:', and it is an illegal parameter for Path, so here we copy it
-    // to a temp file by withResourceTempPath
-    withResourceTempPath("test-data/cars.csv") { tmpFile =>
-      withView("testview") {
-        sql(s"CREATE OR REPLACE TEMPORARY VIEW testview (c1 String, c2 String)  USING " +
-          "org.apache.spark.sql.execution.datasources.csv.CSVFileFormat  " +
-          s"OPTIONS (PATH '${tmpFile.toURI}')")
-
-        checkAnswer(
-          sql("select c1, c2 from testview order by c1 limit 1"),
+    val csvFile =
+      Thread.currentThread().getContextClassLoader.getResource("test-data/cars.csv").toString
+    withView("testview") {
+      sql(s"CREATE OR REPLACE TEMPORARY VIEW testview (c1 String, c2 String)  USING " +
+        "org.apache.spark.sql.execution.datasources.csv.CSVFileFormat  " +
+        s"OPTIONS (PATH '$csvFile')")
+
+      checkAnswer(
+        sql("select c1, c2 from testview order by c1 limit 1"),
           Row("1997", "Ford") :: Nil)
 
-        // Fails if creating a new view with the same name
-        intercept[TempTableAlreadyExistsException] {
-          sql(
-            s"""
-               |CREATE TEMPORARY VIEW testview
-               |USING org.apache.spark.sql.execution.datasources.csv.CSVFileFormat
-               |OPTIONS (PATH '${tmpFile.toURI}')
-             """.stripMargin)
-        }
+      // Fails if creating a new view with the same name
+      intercept[TempTableAlreadyExistsException] {
+        sql(s"CREATE TEMPORARY VIEW testview USING " +
+          s"org.apache.spark.sql.execution.datasources.csv.CSVFileFormat OPTIONS (PATH '$csvFile')")
       }
     }
   }
@@ -842,6 +777,46 @@
     }
   }
 
+  test("alter table: set location") {
+    testSetLocation(isDatasourceTable = false)
+  }
+
+  test("alter table: set location (datasource table)") {
+    testSetLocation(isDatasourceTable = true)
+  }
+
+  test("alter table: set properties") {
+    testSetProperties(isDatasourceTable = false)
+  }
+
+  test("alter table: set properties (datasource table)") {
+    testSetProperties(isDatasourceTable = true)
+  }
+
+  test("alter table: unset properties") {
+    testUnsetProperties(isDatasourceTable = false)
+  }
+
+  test("alter table: unset properties (datasource table)") {
+    testUnsetProperties(isDatasourceTable = true)
+  }
+
+  test("alter table: set serde") {
+    testSetSerde(isDatasourceTable = false)
+  }
+
+  test("alter table: set serde (datasource table)") {
+    testSetSerde(isDatasourceTable = true)
+  }
+
+  test("alter table: set serde partition") {
+    testSetSerdePartition(isDatasourceTable = false)
+  }
+
+  test("alter table: set serde partition (datasource table)") {
+    testSetSerdePartition(isDatasourceTable = true)
+  }
+
   test("alter table: bucketing is not supported") {
     val catalog = spark.sessionState.catalog
     val tableIdent = TableIdentifier("tab1", Some("dbx"))
@@ -866,6 +841,14 @@
     assertUnsupported("ALTER TABLE dbx.tab1 NOT STORED AS DIRECTORIES")
   }
 
+  test("alter table: add partition") {
+    testAddPartitions(isDatasourceTable = false)
+  }
+
+  test("alter table: add partition (datasource table)") {
+    testAddPartitions(isDatasourceTable = true)
+  }
+
   test("alter table: recover partitions (sequential)") {
     withSQLConf("spark.rdd.parallelListingThreshold" -> "10") {
       testRecoverPartitions()
@@ -878,7 +861,7 @@
     }
   }
 
-  protected def testRecoverPartitions() {
+  private def testRecoverPartitions() {
     val catalog = spark.sessionState.catalog
     // table to alter does not exist
     intercept[AnalysisException] {
@@ -892,7 +875,7 @@
     assert(catalog.listPartitions(tableIdent).map(_.spec).toSet == Set(part1))
 
     val part2 = Map("a" -> "2", "b" -> "6")
-    val root = new Path(catalog.getTableMetadata(tableIdent).location)
+    val root = new Path(catalog.getTableMetadata(tableIdent).storage.locationUri.get)
     val fs = root.getFileSystem(spark.sparkContext.hadoopConfiguration)
     // valid
     fs.mkdirs(new Path(new Path(root, "a=1"), "b=5"))
@@ -917,14 +900,8 @@
       sql("ALTER TABLE tab1 RECOVER PARTITIONS")
       assert(catalog.listPartitions(tableIdent).map(_.spec).toSet ==
         Set(part1, part2))
-      if (!isUsingHiveMetastore) {
-        assert(catalog.getPartition(tableIdent, part1).parameters("numFiles") == "1")
-        assert(catalog.getPartition(tableIdent, part2).parameters("numFiles") == "2")
-      } else {
-        // After ALTER TABLE, the statistics of the first partition is removed by Hive megastore
-        assert(catalog.getPartition(tableIdent, part1).parameters.get("numFiles").isEmpty)
-        assert(catalog.getPartition(tableIdent, part2).parameters("numFiles") == "2")
-      }
+      assert(catalog.getPartition(tableIdent, part1).parameters("numFiles") == "1")
+      assert(catalog.getPartition(tableIdent, part2).parameters("numFiles") == "2")
     } finally {
       fs.delete(root, true)
     }
@@ -934,10 +911,69 @@
     assertUnsupported("ALTER VIEW dbx.tab1 ADD IF NOT EXISTS PARTITION (b='2')")
   }
 
+  test("alter table: drop partition") {
+    testDropPartitions(isDatasourceTable = false)
+  }
+
+  test("alter table: drop partition (datasource table)") {
+    testDropPartitions(isDatasourceTable = true)
+  }
+
   test("alter table: drop partition is not supported for views") {
     assertUnsupported("ALTER VIEW dbx.tab1 DROP IF EXISTS PARTITION (b='2')")
   }
 
+  test("alter table: rename partition") {
+    testRenamePartitions(isDatasourceTable = false)
+  }
+
+  test("alter table: rename partition (datasource table)") {
+    testRenamePartitions(isDatasourceTable = true)
+  }
+
+  test("show tables") {
+    withTempView("show1a", "show2b") {
+      sql(
+        """
+          |CREATE TEMPORARY TABLE show1a
+          |USING org.apache.spark.sql.sources.DDLScanSource
+          |OPTIONS (
+          |  From '1',
+          |  To '10',
+          |  Table 'test1'
+          |
+          |)
+        """.stripMargin)
+      sql(
+        """
+          |CREATE TEMPORARY TABLE show2b
+          |USING org.apache.spark.sql.sources.DDLScanSource
+          |OPTIONS (
+          |  From '1',
+          |  To '10',
+          |  Table 'test1'
+          |)
+        """.stripMargin)
+      checkAnswer(
+        sql("SHOW TABLES IN default 'show1*'"),
+        Row("", "show1a", true) :: Nil)
+
+      checkAnswer(
+        sql("SHOW TABLES IN default 'show1*|show2*'"),
+        Row("", "show1a", true) ::
+          Row("", "show2b", true) :: Nil)
+
+      checkAnswer(
+        sql("SHOW TABLES 'show1*|show2*'"),
+        Row("", "show1a", true) ::
+          Row("", "show2b", true) :: Nil)
+
+      assert(
+        sql("SHOW TABLES").count() >= 2)
+      assert(
+        sql("SHOW TABLES IN default").count() >= 2)
+    }
+  }
 
   test("show databases") {
     sql("CREATE DATABASE showdb2B")
@@ -964,31 +1000,39 @@
       Nil)
   }
 
-  test("drop view - temporary view") {
+  test("drop table - temporary table") {
     val catalog = spark.sessionState.catalog
     sql(
       """
-       |CREATE TEMPORARY VIEW tab1
-       |USING org.apache.spark.sql.sources.DDLScanSource
-       |OPTIONS (
-       |  From '1',
-       |  To '10',
-       |  Table 'test1'
-       |)
+        |CREATE TEMPORARY TABLE tab1
+        |USING org.apache.spark.sql.sources.DDLScanSource
+        |OPTIONS (
+        |  From '1',
+        |  To '10',
+        |  Table 'test1'
+        |)
       """.stripMargin)
     assert(catalog.listTables("default") == Seq(TableIdentifier("tab1")))
-    sql("DROP VIEW tab1")
+    sql("DROP TABLE tab1")
     assert(catalog.listTables("default") == Nil)
   }
 
-  protected def testDropTable(isDatasourceTable: Boolean): Unit = {
-    if (!isUsingHiveMetastore) {
-      assert(isDatasourceTable, "InMemoryCatalog only supports data source tables")
-    }
+  test("drop table") {
+    testDropTable(isDatasourceTable = false)
+  }
+
+  test("drop table - data source table") {
+    testDropTable(isDatasourceTable = true)
+  }
+
+  private def testDropTable(isDatasourceTable: Boolean): Unit = {
     val catalog = spark.sessionState.catalog
     val tableIdent = TableIdentifier("tab1", Some("dbx"))
     createDatabase(catalog, "dbx")
-    createTable(catalog, tableIdent, isDatasourceTable)
+    createTable(catalog, tableIdent)
+    if (isDatasourceTable) {
+      convertToDatasourceTable(catalog, tableIdent)
+    }
     assert(catalog.listTables("dbx") == Seq(tableIdent))
     sql("DROP TABLE dbx.tab1")
     assert(catalog.listTables("dbx") == Nil)
@@ -1012,20 +1056,23 @@
       e.getMessage.contains("Cannot drop a table with DROP VIEW. Please use DROP TABLE instead"))
   }
 
-  protected def testSetProperties(isDatasourceTable: Boolean): Unit = {
-    if (!isUsingHiveMetastore) {
-      assert(isDatasourceTable, "InMemoryCatalog only supports data source tables")
-    }
+  private def convertToDatasourceTable(
+      catalog: SessionCatalog,
+      tableIdent: TableIdentifier): Unit = {
+    catalog.alterTable(catalog.getTableMetadata(tableIdent).copy(
+      provider = Some("csv")))
+  }
+
+  private def testSetProperties(isDatasourceTable: Boolean): Unit = {
     val catalog = spark.sessionState.catalog
     val tableIdent = TableIdentifier("tab1", Some("dbx"))
     createDatabase(catalog, "dbx")
-    createTable(catalog, tableIdent, isDatasourceTable)
+    createTable(catalog, tableIdent)
+    if (isDatasourceTable) {
+      convertToDatasourceTable(catalog, tableIdent)
+    }
     def getProps: Map[String, String] = {
-      if (isUsingHiveMetastore) {
-        normalizeCatalogTable(catalog.getTableMetadata(tableIdent)).properties
-      } else {
-        catalog.getTableMetadata(tableIdent).properties
-      }
+      catalog.getTableMetadata(tableIdent).properties
     }
     assert(getProps.isEmpty)
     // set table properties
@@ -1041,20 +1088,16 @@
     }
   }
 
-  protected def testUnsetProperties(isDatasourceTable: Boolean): Unit = {
-    if (!isUsingHiveMetastore) {
-      assert(isDatasourceTable, "InMemoryCatalog only supports data source tables")
-    }
+  private def testUnsetProperties(isDatasourceTable: Boolean): Unit = {
     val catalog = spark.sessionState.catalog
     val tableIdent = TableIdentifier("tab1", Some("dbx"))
     createDatabase(catalog, "dbx")
-    createTable(catalog, tableIdent, isDatasourceTable)
+    createTable(catalog, tableIdent)
+    if (isDatasourceTable) {
+      convertToDatasourceTable(catalog, tableIdent)
+    }
     def getProps: Map[String, String] = {
-      if (isUsingHiveMetastore) {
-        normalizeCatalogTable(catalog.getTableMetadata(tableIdent)).properties
-      } else {
-        catalog.getTableMetadata(tableIdent).properties
-      }
+      catalog.getTableMetadata(tableIdent).properties
     }
     // unset table properties
     sql("ALTER TABLE dbx.tab1 SET TBLPROPERTIES ('j' = 'am', 'p' = 'an', 'c' = 'lan', 'x' = 'y')")
@@ -1078,46 +1121,49 @@
     assert(getProps == Map("x" -> "y"))
   }
 
-  protected def testSetLocation(isDatasourceTable: Boolean): Unit = {
-    if (!isUsingHiveMetastore) {
-      assert(isDatasourceTable, "InMemoryCatalog only supports data source tables")
-    }
+  private def testSetLocation(isDatasourceTable: Boolean): Unit = {
     val catalog = spark.sessionState.catalog
     val tableIdent = TableIdentifier("tab1", Some("dbx"))
     val partSpec = Map("a" -> "1", "b" -> "2")
     createDatabase(catalog, "dbx")
-    createTable(catalog, tableIdent, isDatasourceTable)
+    createTable(catalog, tableIdent)
     createTablePartition(catalog, partSpec, tableIdent)
+    if (isDatasourceTable) {
+      convertToDatasourceTable(catalog, tableIdent)
+    }
     assert(catalog.getTableMetadata(tableIdent).storage.locationUri.isDefined)
-    assert(normalizeSerdeProp(catalog.getTableMetadata(tableIdent).storage.properties).isEmpty)
-    assert(catalog.getPartition(tableIdent, partSpec).storage.locationUri.isDefined)
-    assert(
-      normalizeSerdeProp(catalog.getPartition(tableIdent, partSpec).storage.properties).isEmpty)
-
+    assert(catalog.getTableMetadata(tableIdent).storage.properties.isEmpty)
+    assert(catalog.getPartition(tableIdent, partSpec).storage.locationUri.isEmpty)
+    assert(catalog.getPartition(tableIdent, partSpec).storage.properties.isEmpty)
     // Verify that the location is set to the expected string
-    def verifyLocation(expected: URI, spec: Option[TablePartitionSpec] = None): Unit = {
+    def verifyLocation(expected: String, spec: Option[TablePartitionSpec] = None): Unit = {
       val storageFormat = spec
         .map { s => catalog.getPartition(tableIdent, s).storage }
         .getOrElse { catalog.getTableMetadata(tableIdent).storage }
-      // TODO(gatorsmile): fix the bug in alter table set location.
-      // if (isUsingHiveMetastore) {
-      //  assert(storageFormat.properties.get("path") === expected)
-      // }
-      assert(storageFormat.locationUri === Some(expected))
+      if (isDatasourceTable) {
+        if (spec.isDefined) {
+          assert(storageFormat.properties.isEmpty)
+          assert(storageFormat.locationUri === Some(expected))
+        } else {
+          assert(storageFormat.locationUri === Some(expected))
+        }
+      } else {
+        assert(storageFormat.locationUri === Some(expected))
+      }
     }
     // set table location
     sql("ALTER TABLE dbx.tab1 SET LOCATION '/path/to/your/lovely/heart'")
-    verifyLocation(new URI("/path/to/your/lovely/heart"))
+    verifyLocation("/path/to/your/lovely/heart")
     // set table partition location
     sql("ALTER TABLE dbx.tab1 PARTITION (a='1', b='2') SET LOCATION '/path/to/part/ways'")
-    verifyLocation(new URI("/path/to/part/ways"), Some(partSpec))
+    verifyLocation("/path/to/part/ways", Some(partSpec))
     // set table location without explicitly specifying database
     catalog.setCurrentDatabase("dbx")
     sql("ALTER TABLE tab1 SET LOCATION '/swanky/steak/place'")
-    verifyLocation(new URI("/swanky/steak/place"))
+    verifyLocation("/swanky/steak/place")
     // set table partition location without explicitly specifying database
     sql("ALTER TABLE tab1 PARTITION (a='1', b='2') SET LOCATION 'vienna'")
-    verifyLocation(new URI("vienna"), Some(partSpec))
+    verifyLocation("vienna", Some(partSpec))
     // table to alter does not exist
     intercept[AnalysisException] {
       sql("ALTER TABLE dbx.does_not_exist SET LOCATION '/mister/spark'")
@@ -1128,33 +1174,16 @@
     }
   }
 
-  protected def testSetSerde(isDatasourceTable: Boolean): Unit = {
-    if (!isUsingHiveMetastore) {
-      assert(isDatasourceTable, "InMemoryCatalog only supports data source tables")
-    }
+  private def testSetSerde(isDatasourceTable: Boolean): Unit = {
     val catalog = spark.sessionState.catalog
     val tableIdent = TableIdentifier("tab1", Some("dbx"))
     createDatabase(catalog, "dbx")
-    createTable(catalog, tableIdent, isDatasourceTable)
-    def checkSerdeProps(expectedSerdeProps: Map[String, String]): Unit = {
-      val serdeProp = catalog.getTableMetadata(tableIdent).storage.properties
-      if (isUsingHiveMetastore) {
-        assert(normalizeSerdeProp(serdeProp) == expectedSerdeProps)
-      } else {
-        assert(serdeProp == expectedSerdeProps)
-      }
-    }
-    if (isUsingHiveMetastore) {
-      val expectedSerde = if (isDatasourceTable) {
-        "org.apache.hadoop.hive.ql.io.parquet.serde.ParquetHiveSerDe"
-      } else {
-        "org.apache.hadoop.hive.serde2.lazy.LazySimpleSerDe"
-      }
-      assert(catalog.getTableMetadata(tableIdent).storage.serde == Some(expectedSerde))
-    } else {
-      assert(catalog.getTableMetadata(tableIdent).storage.serde.isEmpty)
-    }
-    checkSerdeProps(Map.empty[String, String])
+    createTable(catalog, tableIdent)
+    if (isDatasourceTable) {
+      convertToDatasourceTable(catalog, tableIdent)
+    }
+    assert(catalog.getTableMetadata(tableIdent).storage.serde.isEmpty)
+    assert(catalog.getTableMetadata(tableIdent).storage.properties.isEmpty)
     // set table serde and/or properties (should fail on datasource tables)
     if (isDatasourceTable) {
       val e1 = intercept[AnalysisException] {
@@ -1167,61 +1196,45 @@
       assert(e1.getMessage.contains("datasource"))
       assert(e2.getMessage.contains("datasource"))
     } else {
-      val newSerde = "org.apache.hadoop.hive.ql.io.parquet.serde.ParquetHiveSerDe"
-      sql(s"ALTER TABLE dbx.tab1 SET SERDE '$newSerde'")
-      assert(catalog.getTableMetadata(tableIdent).storage.serde == Some(newSerde))
-      checkSerdeProps(Map.empty[String, String])
-      val serde2 = "org.apache.hadoop.hive.serde2.columnar.LazyBinaryColumnarSerDe"
-      sql(s"ALTER TABLE dbx.tab1 SET SERDE '$serde2' " +
+      sql("ALTER TABLE dbx.tab1 SET SERDE 'org.apache.jadoop'")
+      assert(catalog.getTableMetadata(tableIdent).storage.serde == Some("org.apache.jadoop"))
+      assert(catalog.getTableMetadata(tableIdent).storage.properties.isEmpty)
+      sql("ALTER TABLE dbx.tab1 SET SERDE 'org.apache.madoop' " +
         "WITH SERDEPROPERTIES ('k' = 'v', 'kay' = 'vee')")
-      assert(catalog.getTableMetadata(tableIdent).storage.serde == Some(serde2))
-      checkSerdeProps(Map("k" -> "v", "kay" -> "vee"))
+      assert(catalog.getTableMetadata(tableIdent).storage.serde == Some("org.apache.madoop"))
+      assert(catalog.getTableMetadata(tableIdent).storage.properties ==
+        Map("k" -> "v", "kay" -> "vee"))
     }
     // set serde properties only
     sql("ALTER TABLE dbx.tab1 SET SERDEPROPERTIES ('k' = 'vvv', 'kay' = 'vee')")
-    checkSerdeProps(Map("k" -> "vvv", "kay" -> "vee"))
+    assert(catalog.getTableMetadata(tableIdent).storage.properties ==
+      Map("k" -> "vvv", "kay" -> "vee"))
     // set things without explicitly specifying database
     catalog.setCurrentDatabase("dbx")
     sql("ALTER TABLE tab1 SET SERDEPROPERTIES ('kay' = 'veee')")
-    checkSerdeProps(Map("k" -> "vvv", "kay" -> "veee"))
+    assert(catalog.getTableMetadata(tableIdent).storage.properties ==
+      Map("k" -> "vvv", "kay" -> "veee"))
     // table to alter does not exist
     intercept[AnalysisException] {
       sql("ALTER TABLE does_not_exist SET SERDEPROPERTIES ('x' = 'y')")
     }
   }
 
-  protected def testSetSerdePartition(isDatasourceTable: Boolean): Unit = {
-    if (!isUsingHiveMetastore) {
-      assert(isDatasourceTable, "InMemoryCatalog only supports data source tables")
-    }
+  private def testSetSerdePartition(isDatasourceTable: Boolean): Unit = {
     val catalog = spark.sessionState.catalog
     val tableIdent = TableIdentifier("tab1", Some("dbx"))
     val spec = Map("a" -> "1", "b" -> "2")
     createDatabase(catalog, "dbx")
-    createTable(catalog, tableIdent, isDatasourceTable)
+    createTable(catalog, tableIdent)
     createTablePartition(catalog, spec, tableIdent)
     createTablePartition(catalog, Map("a" -> "1", "b" -> "3"), tableIdent)
     createTablePartition(catalog, Map("a" -> "2", "b" -> "2"), tableIdent)
     createTablePartition(catalog, Map("a" -> "2", "b" -> "3"), tableIdent)
-    def checkPartitionSerdeProps(expectedSerdeProps: Map[String, String]): Unit = {
-      val serdeProp = catalog.getPartition(tableIdent, spec).storage.properties
-      if (isUsingHiveMetastore) {
-        assert(normalizeSerdeProp(serdeProp) == expectedSerdeProps)
-      } else {
-        assert(serdeProp == expectedSerdeProps)
-      }
-    }
-    if (isUsingHiveMetastore) {
-      val expectedSerde = if (isDatasourceTable) {
-        "org.apache.hadoop.hive.ql.io.parquet.serde.ParquetHiveSerDe"
-      } else {
-        "org.apache.hadoop.hive.serde2.lazy.LazySimpleSerDe"
-      }
-      assert(catalog.getPartition(tableIdent, spec).storage.serde == Some(expectedSerde))
-    } else {
-      assert(catalog.getPartition(tableIdent, spec).storage.serde.isEmpty)
-    }
-    checkPartitionSerdeProps(Map.empty[String, String])
+    if (isDatasourceTable) {
+      convertToDatasourceTable(catalog, tableIdent)
+    }
+    assert(catalog.getPartition(tableIdent, spec).storage.serde.isEmpty)
+    assert(catalog.getPartition(tableIdent, spec).storage.properties.isEmpty)
     // set table serde and/or properties (should fail on datasource tables)
     if (isDatasourceTable) {
       val e1 = intercept[AnalysisException] {
@@ -1236,23 +1249,26 @@
     } else {
       sql("ALTER TABLE dbx.tab1 PARTITION (a=1, b=2) SET SERDE 'org.apache.jadoop'")
       assert(catalog.getPartition(tableIdent, spec).storage.serde == Some("org.apache.jadoop"))
-      checkPartitionSerdeProps(Map.empty[String, String])
+      assert(catalog.getPartition(tableIdent, spec).storage.properties.isEmpty)
       sql("ALTER TABLE dbx.tab1 PARTITION (a=1, b=2) SET SERDE 'org.apache.madoop' " +
         "WITH SERDEPROPERTIES ('k' = 'v', 'kay' = 'vee')")
       assert(catalog.getPartition(tableIdent, spec).storage.serde == Some("org.apache.madoop"))
-      checkPartitionSerdeProps(Map("k" -> "v", "kay" -> "vee"))
+      assert(catalog.getPartition(tableIdent, spec).storage.properties ==
+        Map("k" -> "v", "kay" -> "vee"))
     }
     // set serde properties only
     maybeWrapException(isDatasourceTable) {
       sql("ALTER TABLE dbx.tab1 PARTITION (a=1, b=2) " +
         "SET SERDEPROPERTIES ('k' = 'vvv', 'kay' = 'vee')")
-      checkPartitionSerdeProps(Map("k" -> "vvv", "kay" -> "vee"))
+      assert(catalog.getPartition(tableIdent, spec).storage.properties ==
+        Map("k" -> "vvv", "kay" -> "vee"))
     }
     // set things without explicitly specifying database
     catalog.setCurrentDatabase("dbx")
     maybeWrapException(isDatasourceTable) {
       sql("ALTER TABLE tab1 PARTITION (a=1, b=2) SET SERDEPROPERTIES ('kay' = 'veee')")
-      checkPartitionSerdeProps(Map("k" -> "vvv", "kay" -> "veee"))
+      assert(catalog.getPartition(tableIdent, spec).storage.properties ==
+        Map("k" -> "vvv", "kay" -> "veee"))
     }
     // table to alter does not exist
     intercept[AnalysisException] {
@@ -1260,10 +1276,7 @@
     }
   }
 
-  protected def testAddPartitions(isDatasourceTable: Boolean): Unit = {
-    if (!isUsingHiveMetastore) {
-      assert(isDatasourceTable, "InMemoryCatalog only supports data source tables")
-    }
+  private def testAddPartitions(isDatasourceTable: Boolean): Unit = {
     val catalog = spark.sessionState.catalog
     val tableIdent = TableIdentifier("tab1", Some("dbx"))
     val part1 = Map("a" -> "1", "b" -> "5")
@@ -1272,25 +1285,20 @@
     val part4 = Map("a" -> "4", "b" -> "8")
     val part5 = Map("a" -> "9", "b" -> "9")
     createDatabase(catalog, "dbx")
-    createTable(catalog, tableIdent, isDatasourceTable)
+    createTable(catalog, tableIdent)
     createTablePartition(catalog, part1, tableIdent)
+    if (isDatasourceTable) {
+      convertToDatasourceTable(catalog, tableIdent)
+    }
     assert(catalog.listPartitions(tableIdent).map(_.spec).toSet == Set(part1))
 
     // basic add partition
     sql("ALTER TABLE dbx.tab1 ADD IF NOT EXISTS " +
       "PARTITION (a='2', b='6') LOCATION 'paris' PARTITION (a='3', b='7')")
     assert(catalog.listPartitions(tableIdent).map(_.spec).toSet == Set(part1, part2, part3))
-    assert(catalog.getPartition(tableIdent, part1).storage.locationUri.isDefined)
-    val partitionLocation = if (isUsingHiveMetastore) {
-      val tableLocation = catalog.getTableMetadata(tableIdent).storage.locationUri
-      assert(tableLocation.isDefined)
-      makeQualifiedPath(new Path(tableLocation.get.toString, "paris").toString)
-    } else {
-      new URI("paris")
-    }
-
-    assert(catalog.getPartition(tableIdent, part2).storage.locationUri == Option(partitionLocation))
-    assert(catalog.getPartition(tableIdent, part3).storage.locationUri.isDefined)
+    assert(catalog.getPartition(tableIdent, part1).storage.locationUri.isEmpty)
+    assert(catalog.getPartition(tableIdent, part2).storage.locationUri == Option("paris"))
+    assert(catalog.getPartition(tableIdent, part3).storage.locationUri.isEmpty)
 
     // add partitions without explicitly specifying database
     catalog.setCurrentDatabase("dbx")
@@ -1319,35 +1327,33 @@
       Set(part1, part2, part3, part4, part5))
   }
 
-  protected def testDropPartitions(isDatasourceTable: Boolean): Unit = {
-    if (!isUsingHiveMetastore) {
-      assert(isDatasourceTable, "InMemoryCatalog only supports data source tables")
-    }
+  private def testDropPartitions(isDatasourceTable: Boolean): Unit = {
     val catalog = spark.sessionState.catalog
     val tableIdent = TableIdentifier("tab1", Some("dbx"))
     val part1 = Map("a" -> "1", "b" -> "5")
     val part2 = Map("a" -> "2", "b" -> "6")
     val part3 = Map("a" -> "3", "b" -> "7")
     val part4 = Map("a" -> "4", "b" -> "8")
-    val part5 = Map("a" -> "9", "b" -> "9")
     createDatabase(catalog, "dbx")
-    createTable(catalog, tableIdent, isDatasourceTable)
+    createTable(catalog, tableIdent)
     createTablePartition(catalog, part1, tableIdent)
     createTablePartition(catalog, part2, tableIdent)
     createTablePartition(catalog, part3, tableIdent)
     createTablePartition(catalog, part4, tableIdent)
-    createTablePartition(catalog, part5, tableIdent)
     assert(catalog.listPartitions(tableIdent).map(_.spec).toSet ==
-      Set(part1, part2, part3, part4, part5))
+      Set(part1, part2, part3, part4))
+    if (isDatasourceTable) {
+      convertToDatasourceTable(catalog, tableIdent)
+    }
 
     // basic drop partition
     sql("ALTER TABLE dbx.tab1 DROP IF EXISTS PARTITION (a='4', b='8'), PARTITION (a='3', b='7')")
-    assert(catalog.listPartitions(tableIdent).map(_.spec).toSet == Set(part1, part2, part5))
+    assert(catalog.listPartitions(tableIdent).map(_.spec).toSet == Set(part1, part2))
 
     // drop partitions without explicitly specifying database
     catalog.setCurrentDatabase("dbx")
     sql("ALTER TABLE tab1 DROP IF EXISTS PARTITION (a='2', b ='6')")
-    assert(catalog.listPartitions(tableIdent).map(_.spec).toSet == Set(part1, part5))
+    assert(catalog.listPartitions(tableIdent).map(_.spec).toSet == Set(part1))
 
     // table to alter does not exist
     intercept[AnalysisException] {
@@ -1361,32 +1367,28 @@
 
     // partition to drop does not exist when using IF EXISTS
     sql("ALTER TABLE tab1 DROP IF EXISTS PARTITION (a='300')")
-    assert(catalog.listPartitions(tableIdent).map(_.spec).toSet == Set(part1, part5))
+    assert(catalog.listPartitions(tableIdent).map(_.spec).toSet == Set(part1))
 
     // partition spec in DROP PARTITION should be case insensitive by default
     sql("ALTER TABLE tab1 DROP PARTITION (A='1', B='5')")
-    assert(catalog.listPartitions(tableIdent).map(_.spec).toSet == Set(part5))
-
-    // use int literal as partition value for int type partition column
-    sql("ALTER TABLE tab1 DROP PARTITION (a=9, b=9)")
     assert(catalog.listPartitions(tableIdent).isEmpty)
   }
 
-  protected def testRenamePartitions(isDatasourceTable: Boolean): Unit = {
-    if (!isUsingHiveMetastore) {
-      assert(isDatasourceTable, "InMemoryCatalog only supports data source tables")
-    }
+  private def testRenamePartitions(isDatasourceTable: Boolean): Unit = {
     val catalog = spark.sessionState.catalog
     val tableIdent = TableIdentifier("tab1", Some("dbx"))
     val part1 = Map("a" -> "1", "b" -> "q")
     val part2 = Map("a" -> "2", "b" -> "c")
     val part3 = Map("a" -> "3", "b" -> "p")
     createDatabase(catalog, "dbx")
-    createTable(catalog, tableIdent, isDatasourceTable)
+    createTable(catalog, tableIdent)
     createTablePartition(catalog, part1, tableIdent)
     createTablePartition(catalog, part2, tableIdent)
     createTablePartition(catalog, part3, tableIdent)
     assert(catalog.listPartitions(tableIdent).map(_.spec).toSet == Set(part1, part2, part3))
+    if (isDatasourceTable) {
+      convertToDatasourceTable(catalog, tableIdent)
+    }
 
     // basic rename partition
     sql("ALTER TABLE dbx.tab1 PARTITION (a='1', b='q') RENAME TO PARTITION (a='100', b='p')")
@@ -1414,26 +1416,6 @@
     sql("ALTER TABLE tab1 PARTITION (A='10', B='p') RENAME TO PARTITION (A='1', B='p')")
     assert(catalog.listPartitions(tableIdent).map(_.spec).toSet ==
       Set(Map("a" -> "1", "b" -> "p"), Map("a" -> "20", "b" -> "c"), Map("a" -> "3", "b" -> "p")))
-  }
-
-  protected def testChangeColumn(isDatasourceTable: Boolean): Unit = {
-    if (!isUsingHiveMetastore) {
-      assert(isDatasourceTable, "InMemoryCatalog only supports data source tables")
-    }
-    val catalog = spark.sessionState.catalog
-    val resolver = spark.sessionState.conf.resolver
-    val tableIdent = TableIdentifier("tab1", Some("dbx"))
-    createDatabase(catalog, "dbx")
-    createTable(catalog, tableIdent, isDatasourceTable)
-    def getMetadata(colName: String): Metadata = {
-      val column = catalog.getTableMetadata(tableIdent).schema.fields.find { field =>
-        resolver(field.name, colName)
-      }
-      column.map(_.metadata).getOrElse(Metadata.empty)
-    }
-    // Ensure that change column will preserve other metadata fields.
-    sql("ALTER TABLE dbx.tab1 CHANGE COLUMN col1 col1 INT COMMENT 'this is col1'")
-    assert(getMetadata("col1").getString("key") == "value")
   }
 
   test("drop build-in function") {
@@ -1497,8 +1479,8 @@
       sql("DESCRIBE FUNCTION 'concat'"),
       Row("Class: org.apache.spark.sql.catalyst.expressions.Concat") ::
         Row("Function: concat") ::
-        Row("Usage: concat(str1, str2, ..., strN) - " +
-            "Returns the concatenation of str1, str2, ..., strN.") :: Nil
+        Row("Usage: concat(str1, str2, ..., strN) " +
+          "- Returns the concatenation of `str1`, `str2`, ..., `strN`.") :: Nil
     )
     // extended mode
     checkAnswer(
@@ -1538,8 +1520,6 @@
     sql("DROP TEMPORARY MACRO fixed_number")
     intercept[AnalysisException] {
       sql(s"DROP TEMPORARY MACRO abs")
-<<<<<<< HEAD
-=======
     }
     intercept[AnalysisException] {
       sql("DROP TEMPORARY MACRO SOME_MACRO")
@@ -1567,25 +1547,32 @@
         sql(s"SELECT * FROM $tabName")
       }.getMessage
       assert(message.contains("Hive support is required to select over the following tables"))
->>>>>>> e895a9c7
-    }
-    intercept[AnalysisException] {
-      sql("DROP TEMPORARY MACRO SOME_MACRO")
-    }
-    sql("DROP TEMPORARY MACRO IF EXISTS SOME_MACRO")
-  }
-
-  test("create a data source table without schema") {
-    import testImplicits._
-    withTempPath { tempDir =>
-      withTable("tab1", "tab2") {
-        (("a", "b") :: Nil).toDF().write.json(tempDir.getCanonicalPath)
-
-        val e = intercept[AnalysisException] { sql("CREATE TABLE tab1 USING json") }.getMessage
-        assert(e.contains("Unable to infer schema for JSON. It must be specified manually"))
-
-        sql(s"CREATE TABLE tab2 using json location '${tempDir.toURI}'")
-        checkAnswer(spark.table("tab2"), Row("a", "b"))
+    }
+  }
+
+  test("select/insert into external table") {
+    assume(spark.sparkContext.conf.get(CATALOG_IMPLEMENTATION) == "in-memory")
+    withTempDir { tempDir =>
+      val tabName = "tbl"
+      withTable(tabName) {
+        sql(
+          s"""
+             |CREATE EXTERNAL TABLE $tabName (i INT, j STRING)
+             |ROW FORMAT DELIMITED FIELDS TERMINATED BY ','
+             |LOCATION '$tempDir'
+           """.stripMargin)
+        val catalogTable =
+          spark.sessionState.catalog.getTableMetadata(TableIdentifier(tabName, Some("default")))
+        assert(catalogTable.tableType == CatalogTableType.EXTERNAL)
+
+        var message = intercept[AnalysisException] {
+          sql(s"INSERT OVERWRITE TABLE $tabName SELECT 1, 'a'")
+        }.getMessage
+        assert(message.contains("Hive support is required to insert into the following tables"))
+        message = intercept[AnalysisException] {
+          sql(s"SELECT * FROM $tabName")
+        }.getMessage
+        assert(message.contains("Hive support is required to select over the following tables"))
       }
     }
   }
@@ -1613,6 +1600,22 @@
     }
   }
 
+  test("Create Hive Table As Select") {
+    import testImplicits._
+    withTable("t", "t1") {
+      var e = intercept[AnalysisException] {
+        sql("CREATE TABLE t SELECT 1 as a, 1 as b")
+      }.getMessage
+      assert(e.contains("Hive support is required to use CREATE Hive TABLE AS SELECT"))
+
+      spark.range(1).select('id as 'a, 'id as 'b).write.saveAsTable("t1")
+      e = intercept[AnalysisException] {
+        sql("CREATE TABLE t SELECT a, b from t1")
+      }.getMessage
+      assert(e.contains("Hive support is required to use CREATE Hive TABLE AS SELECT"))
+    }
+  }
+
   test("Create Data Source Table As Select") {
     import testImplicits._
     withTable("t", "t1", "t2") {
@@ -1626,20 +1629,17 @@
   }
 
   test("drop current database") {
-    withDatabase("temp") {
-      sql("CREATE DATABASE temp")
-      sql("USE temp")
-      sql("DROP DATABASE temp")
-      val e = intercept[AnalysisException] {
-        sql("CREATE TABLE t (a INT, b INT) USING parquet")
+    sql("CREATE DATABASE temp")
+    sql("USE temp")
+    sql("DROP DATABASE temp")
+    val e = intercept[AnalysisException] {
+        sql("CREATE TABLE t (a INT, b INT)")
       }.getMessage
-      assert(e.contains("Database 'temp' not found"))
-    }
+    assert(e.contains("Database 'temp' not found"))
   }
 
   test("drop default database") {
-    val caseSensitiveOptions = if (isUsingHiveMetastore) Seq("false") else Seq("true", "false")
-    caseSensitiveOptions.foreach { caseSensitive =>
+    Seq("true", "false").foreach { caseSensitive =>
       withSQLConf(SQLConf.CASE_SENSITIVE.key -> caseSensitive) {
         var message = intercept[AnalysisException] {
           sql("DROP DATABASE default")
@@ -1741,39 +1741,22 @@
     }
   }
 
-  test("block creating duplicate temp table") {
-    withView("t_temp") {
-      sql("CREATE TEMPORARY VIEW t_temp AS SELECT 1, 2")
-      val e = intercept[TempTableAlreadyExistsException] {
-        sql("CREATE TEMPORARY TABLE t_temp (c3 int, c4 string) USING JSON")
-      }.getMessage
-      assert(e.contains("Temporary table 't_temp' already exists"))
-    }
-  }
-
   test("truncate table - external table, temporary table, view (not allowed)") {
     import testImplicits._
-    withTempPath { tempDir =>
-      withTable("my_ext_tab") {
-        (("a", "b") :: Nil).toDF().write.parquet(tempDir.getCanonicalPath)
-        (1 to 10).map { i => (i, i) }.toDF("a", "b").createTempView("my_temp_tab")
-        sql(s"CREATE TABLE my_ext_tab using parquet LOCATION '${tempDir.toURI}'")
-        sql(s"CREATE VIEW my_view AS SELECT 1")
-        intercept[NoSuchTableException] {
-          sql("TRUNCATE TABLE my_temp_tab")
-        }
-        assertUnsupported("TRUNCATE TABLE my_ext_tab")
-        assertUnsupported("TRUNCATE TABLE my_view")
-      }
-    }
+    val path = Utils.createTempDir().getAbsolutePath
+    (1 to 10).map { i => (i, i) }.toDF("a", "b").createTempView("my_temp_tab")
+    sql(s"CREATE EXTERNAL TABLE my_ext_tab LOCATION '$path'")
+    sql(s"CREATE VIEW my_view AS SELECT 1")
+    intercept[NoSuchTableException] {
+      sql("TRUNCATE TABLE my_temp_tab")
+    }
+    assertUnsupported("TRUNCATE TABLE my_ext_tab")
+    assertUnsupported("TRUNCATE TABLE my_view")
   }
 
   test("truncate table - non-partitioned table (not allowed)") {
-    withTable("my_tab") {
-      sql("CREATE TABLE my_tab (age INT, name STRING) using parquet")
-      sql("INSERT INTO my_tab values (10, 'a')")
-      assertUnsupported("TRUNCATE TABLE my_tab PARTITION (age=10)")
-    }
+    sql("CREATE TABLE my_tab (age INT, name STRING)")
+    assertUnsupported("TRUNCATE TABLE my_tab PARTITION (age=10)")
   }
 
   test("SPARK-16034 Partition columns should match when appending to existing data source tables") {
@@ -1841,7 +1824,7 @@
         withTable(tabName) {
           sql(s"CREATE TABLE $tabName(col1 int, col2 string) USING parquet ")
           val message = intercept[AnalysisException] {
-            sql(s"SHOW COLUMNS IN $db.showcolumn FROM ${db.toUpperCase(Locale.ROOT)}")
+            sql(s"SHOW COLUMNS IN $db.showcolumn FROM ${db.toUpperCase}")
           }.getMessage
           assert(message.contains("SHOW COLUMNS with conflicting databases"))
         }
@@ -1855,525 +1838,4 @@
     val rows: Seq[Row] = df.toLocalIterator().asScala.toSeq
     assert(rows.length > 0)
   }
-
-  test("SET LOCATION for managed table") {
-    withTable("tbl") {
-      withTempDir { dir =>
-        sql("CREATE TABLE tbl(i INT) USING parquet")
-        sql("INSERT INTO tbl SELECT 1")
-        checkAnswer(spark.table("tbl"), Row(1))
-        val defaultTablePath = spark.sessionState.catalog
-          .getTableMetadata(TableIdentifier("tbl")).storage.locationUri.get
-        try {
-          sql(s"ALTER TABLE tbl SET LOCATION '${dir.toURI}'")
-          spark.catalog.refreshTable("tbl")
-          // SET LOCATION won't move data from previous table path to new table path.
-          assert(spark.table("tbl").count() == 0)
-          // the previous table path should be still there.
-          assert(new File(defaultTablePath).exists())
-
-          sql("INSERT INTO tbl SELECT 2")
-          checkAnswer(spark.table("tbl"), Row(2))
-          // newly inserted data will go to the new table path.
-          assert(dir.listFiles().nonEmpty)
-
-          sql("DROP TABLE tbl")
-          // the new table path will be removed after DROP TABLE.
-          assert(!dir.exists())
-        } finally {
-          Utils.deleteRecursively(new File(defaultTablePath))
-        }
-      }
-    }
-  }
-
-  test("insert data to a data source table which has a non-existing location should succeed") {
-    withTable("t") {
-      withTempDir { dir =>
-        spark.sql(
-          s"""
-             |CREATE TABLE t(a string, b int)
-             |USING parquet
-             |OPTIONS(path "${dir.toURI}")
-           """.stripMargin)
-        val table = spark.sessionState.catalog.getTableMetadata(TableIdentifier("t"))
-        assert(table.location == makeQualifiedPath(dir.getAbsolutePath))
-
-        dir.delete
-        assert(!dir.exists)
-        spark.sql("INSERT INTO TABLE t SELECT 'c', 1")
-        assert(dir.exists)
-        checkAnswer(spark.table("t"), Row("c", 1) :: Nil)
-
-        Utils.deleteRecursively(dir)
-        assert(!dir.exists)
-        spark.sql("INSERT OVERWRITE TABLE t SELECT 'c', 1")
-        assert(dir.exists)
-        checkAnswer(spark.table("t"), Row("c", 1) :: Nil)
-
-        val newDirFile = new File(dir, "x")
-        val newDir = newDirFile.toURI
-        spark.sql(s"ALTER TABLE t SET LOCATION '$newDir'")
-        spark.sessionState.catalog.refreshTable(TableIdentifier("t"))
-
-        val table1 = spark.sessionState.catalog.getTableMetadata(TableIdentifier("t"))
-        assert(table1.location == newDir)
-        assert(!newDirFile.exists)
-
-        spark.sql("INSERT INTO TABLE t SELECT 'c', 1")
-        assert(newDirFile.exists)
-        checkAnswer(spark.table("t"), Row("c", 1) :: Nil)
-      }
-    }
-  }
-
-  test("insert into a data source table with a non-existing partition location should succeed") {
-    withTable("t") {
-      withTempDir { dir =>
-        spark.sql(
-          s"""
-             |CREATE TABLE t(a int, b int, c int, d int)
-             |USING parquet
-             |PARTITIONED BY(a, b)
-             |LOCATION "${dir.toURI}"
-           """.stripMargin)
-        val table = spark.sessionState.catalog.getTableMetadata(TableIdentifier("t"))
-        assert(table.location == makeQualifiedPath(dir.getAbsolutePath))
-
-        spark.sql("INSERT INTO TABLE t PARTITION(a=1, b=2) SELECT 3, 4")
-        checkAnswer(spark.table("t"), Row(3, 4, 1, 2) :: Nil)
-
-        val partLoc = new File(s"${dir.getAbsolutePath}/a=1")
-        Utils.deleteRecursively(partLoc)
-        assert(!partLoc.exists())
-        // insert overwrite into a partition which location has been deleted.
-        spark.sql("INSERT OVERWRITE TABLE t PARTITION(a=1, b=2) SELECT 7, 8")
-        assert(partLoc.exists())
-        checkAnswer(spark.table("t"), Row(7, 8, 1, 2) :: Nil)
-      }
-    }
-  }
-
-  test("read data from a data source table which has a non-existing location should succeed") {
-    withTable("t") {
-      withTempDir { dir =>
-        spark.sql(
-          s"""
-             |CREATE TABLE t(a string, b int)
-             |USING parquet
-             |OPTIONS(path "${dir.toURI}")
-           """.stripMargin)
-        val table = spark.sessionState.catalog.getTableMetadata(TableIdentifier("t"))
-
-        assert(table.location == makeQualifiedPath(dir.getAbsolutePath))
-
-        dir.delete()
-        checkAnswer(spark.table("t"), Nil)
-
-        val newDirFile = new File(dir, "x")
-        val newDir = newDirFile.toURI
-        spark.sql(s"ALTER TABLE t SET LOCATION '$newDir'")
-
-        val table1 = spark.sessionState.catalog.getTableMetadata(TableIdentifier("t"))
-        assert(table1.location == newDir)
-        assert(!newDirFile.exists())
-        checkAnswer(spark.table("t"), Nil)
-      }
-    }
-  }
-
-  test("read data from a data source table with non-existing partition location should succeed") {
-    withTable("t") {
-      withTempDir { dir =>
-        spark.sql(
-          s"""
-             |CREATE TABLE t(a int, b int, c int, d int)
-             |USING parquet
-             |PARTITIONED BY(a, b)
-             |LOCATION "${dir.toURI}"
-           """.stripMargin)
-        spark.sql("INSERT INTO TABLE t PARTITION(a=1, b=2) SELECT 3, 4")
-        checkAnswer(spark.table("t"), Row(3, 4, 1, 2) :: Nil)
-
-        // select from a partition which location has been deleted.
-        Utils.deleteRecursively(dir)
-        assert(!dir.exists())
-        spark.sql("REFRESH TABLE t")
-        checkAnswer(spark.sql("select * from t where a=1 and b=2"), Nil)
-      }
-    }
-  }
-
-  test("create datasource table with a non-existing location") {
-    withTable("t", "t1") {
-      withTempPath { dir =>
-        spark.sql(s"CREATE TABLE t(a int, b int) USING parquet LOCATION '${dir.toURI}'")
-
-        val table = spark.sessionState.catalog.getTableMetadata(TableIdentifier("t"))
-        assert(table.location == makeQualifiedPath(dir.getAbsolutePath))
-
-        spark.sql("INSERT INTO TABLE t SELECT 1, 2")
-        assert(dir.exists())
-
-        checkAnswer(spark.table("t"), Row(1, 2))
-      }
-      // partition table
-      withTempPath { dir =>
-        spark.sql(
-          s"CREATE TABLE t1(a int, b int) USING parquet PARTITIONED BY(a) LOCATION '${dir.toURI}'")
-
-        val table = spark.sessionState.catalog.getTableMetadata(TableIdentifier("t1"))
-        assert(table.location == makeQualifiedPath(dir.getAbsolutePath))
-
-        spark.sql("INSERT INTO TABLE t1 PARTITION(a=1) SELECT 2")
-
-        val partDir = new File(dir, "a=1")
-        assert(partDir.exists())
-
-        checkAnswer(spark.table("t1"), Row(2, 1))
-      }
-    }
-  }
-
-  Seq(true, false).foreach { shouldDelete =>
-    val tcName = if (shouldDelete) "non-existing" else "existed"
-    test(s"CTAS for external data source table with a $tcName location") {
-      withTable("t", "t1") {
-        withTempDir { dir =>
-          if (shouldDelete) dir.delete()
-          spark.sql(
-            s"""
-               |CREATE TABLE t
-               |USING parquet
-               |LOCATION '${dir.toURI}'
-               |AS SELECT 3 as a, 4 as b, 1 as c, 2 as d
-             """.stripMargin)
-          val table = spark.sessionState.catalog.getTableMetadata(TableIdentifier("t"))
-          assert(table.location == makeQualifiedPath(dir.getAbsolutePath))
-
-          checkAnswer(spark.table("t"), Row(3, 4, 1, 2))
-        }
-        // partition table
-        withTempDir { dir =>
-          if (shouldDelete) dir.delete()
-          spark.sql(
-            s"""
-               |CREATE TABLE t1
-               |USING parquet
-               |PARTITIONED BY(a, b)
-               |LOCATION '${dir.toURI}'
-               |AS SELECT 3 as a, 4 as b, 1 as c, 2 as d
-             """.stripMargin)
-          val table = spark.sessionState.catalog.getTableMetadata(TableIdentifier("t1"))
-          assert(table.location == makeQualifiedPath(dir.getAbsolutePath))
-
-          val partDir = new File(dir, "a=3")
-          assert(partDir.exists())
-
-          checkAnswer(spark.table("t1"), Row(1, 2, 3, 4))
-        }
-      }
-    }
-  }
-
-  Seq("a b", "a:b", "a%b", "a,b").foreach { specialChars =>
-    test(s"data source table:partition column name containing $specialChars") {
-      // On Windows, it looks colon in the file name is illegal by default. See
-      // https://support.microsoft.com/en-us/help/289627
-      assume(!Utils.isWindows || specialChars != "a:b")
-
-      withTable("t") {
-        withTempDir { dir =>
-          spark.sql(
-            s"""
-               |CREATE TABLE t(a string, `$specialChars` string)
-               |USING parquet
-               |PARTITIONED BY(`$specialChars`)
-               |LOCATION '${dir.toURI}'
-             """.stripMargin)
-
-          assert(dir.listFiles().isEmpty)
-          spark.sql(s"INSERT INTO TABLE t PARTITION(`$specialChars`=2) SELECT 1")
-          val partEscaped = s"${ExternalCatalogUtils.escapePathName(specialChars)}=2"
-          val partFile = new File(dir, partEscaped)
-          assert(partFile.listFiles().nonEmpty)
-          checkAnswer(spark.table("t"), Row("1", "2") :: Nil)
-        }
-      }
-    }
-  }
-
-  Seq("a b", "a:b", "a%b").foreach { specialChars =>
-    test(s"location uri contains $specialChars for datasource table") {
-      // On Windows, it looks colon in the file name is illegal by default. See
-      // https://support.microsoft.com/en-us/help/289627
-      assume(!Utils.isWindows || specialChars != "a:b")
-
-      withTable("t", "t1") {
-        withTempDir { dir =>
-          val loc = new File(dir, specialChars)
-          loc.mkdir()
-          // The parser does not recognize the backslashes on Windows as they are.
-          // These currently should be escaped.
-          val escapedLoc = loc.getAbsolutePath.replace("\\", "\\\\")
-          spark.sql(
-            s"""
-               |CREATE TABLE t(a string)
-               |USING parquet
-               |LOCATION '$escapedLoc'
-             """.stripMargin)
-
-          val table = spark.sessionState.catalog.getTableMetadata(TableIdentifier("t"))
-          assert(table.location == makeQualifiedPath(loc.getAbsolutePath))
-          assert(new Path(table.location).toString.contains(specialChars))
-
-          assert(loc.listFiles().isEmpty)
-          spark.sql("INSERT INTO TABLE t SELECT 1")
-          assert(loc.listFiles().nonEmpty)
-          checkAnswer(spark.table("t"), Row("1") :: Nil)
-        }
-
-        withTempDir { dir =>
-          val loc = new File(dir, specialChars)
-          loc.mkdir()
-          // The parser does not recognize the backslashes on Windows as they are.
-          // These currently should be escaped.
-          val escapedLoc = loc.getAbsolutePath.replace("\\", "\\\\")
-          spark.sql(
-            s"""
-               |CREATE TABLE t1(a string, b string)
-               |USING parquet
-               |PARTITIONED BY(b)
-               |LOCATION '$escapedLoc'
-             """.stripMargin)
-
-          val table = spark.sessionState.catalog.getTableMetadata(TableIdentifier("t1"))
-          assert(table.location == makeQualifiedPath(loc.getAbsolutePath))
-          assert(new Path(table.location).toString.contains(specialChars))
-
-          assert(loc.listFiles().isEmpty)
-          spark.sql("INSERT INTO TABLE t1 PARTITION(b=2) SELECT 1")
-          val partFile = new File(loc, "b=2")
-          assert(partFile.listFiles().nonEmpty)
-          checkAnswer(spark.table("t1"), Row("1", "2") :: Nil)
-
-          spark.sql("INSERT INTO TABLE t1 PARTITION(b='2017-03-03 12:13%3A14') SELECT 1")
-          val partFile1 = new File(loc, "b=2017-03-03 12:13%3A14")
-          assert(!partFile1.exists())
-
-          if (!Utils.isWindows) {
-            // Actual path becomes "b=2017-03-03%2012%3A13%253A14" on Windows.
-            val partFile2 = new File(loc, "b=2017-03-03 12%3A13%253A14")
-            assert(partFile2.listFiles().nonEmpty)
-            checkAnswer(
-              spark.table("t1"), Row("1", "2") :: Row("1", "2017-03-03 12:13%3A14") :: Nil)
-          }
-        }
-      }
-    }
-  }
-
-  Seq("a b", "a:b", "a%b").foreach { specialChars =>
-    test(s"location uri contains $specialChars for database") {
-      // On Windows, it looks colon in the file name is illegal by default. See
-      // https://support.microsoft.com/en-us/help/289627
-      assume(!Utils.isWindows || specialChars != "a:b")
-
-      withDatabase ("tmpdb") {
-        withTable("t") {
-          withTempDir { dir =>
-            val loc = new File(dir, specialChars)
-            // The parser does not recognize the backslashes on Windows as they are.
-            // These currently should be escaped.
-            val escapedLoc = loc.getAbsolutePath.replace("\\", "\\\\")
-            spark.sql(s"CREATE DATABASE tmpdb LOCATION '$escapedLoc'")
-            spark.sql("USE tmpdb")
-
-            import testImplicits._
-            Seq(1).toDF("a").write.saveAsTable("t")
-            val tblloc = new File(loc, "t")
-            val table = spark.sessionState.catalog.getTableMetadata(TableIdentifier("t"))
-            assert(table.location == makeQualifiedPath(tblloc.getAbsolutePath))
-            assert(tblloc.listFiles().nonEmpty)
-          }
-        }
-      }
-    }
-  }
-
-  test("the qualified path of a datasource table is stored in the catalog") {
-    withTable("t", "t1") {
-      withTempDir { dir =>
-        assert(!dir.getAbsolutePath.startsWith("file:/"))
-        // The parser does not recognize the backslashes on Windows as they are.
-        // These currently should be escaped.
-        val escapedDir = dir.getAbsolutePath.replace("\\", "\\\\")
-        spark.sql(
-          s"""
-             |CREATE TABLE t(a string)
-             |USING parquet
-             |LOCATION '$escapedDir'
-           """.stripMargin)
-        val table = spark.sessionState.catalog.getTableMetadata(TableIdentifier("t"))
-        assert(table.location.toString.startsWith("file:/"))
-      }
-
-      withTempDir { dir =>
-        assert(!dir.getAbsolutePath.startsWith("file:/"))
-        // The parser does not recognize the backslashes on Windows as they are.
-        // These currently should be escaped.
-        val escapedDir = dir.getAbsolutePath.replace("\\", "\\\\")
-        spark.sql(
-          s"""
-             |CREATE TABLE t1(a string, b string)
-             |USING parquet
-             |PARTITIONED BY(b)
-             |LOCATION '$escapedDir'
-           """.stripMargin)
-        val table = spark.sessionState.catalog.getTableMetadata(TableIdentifier("t1"))
-        assert(table.location.toString.startsWith("file:/"))
-      }
-    }
-  }
-
-  val supportedNativeFileFormatsForAlterTableAddColumns = Seq("parquet", "json", "csv")
-
-  supportedNativeFileFormatsForAlterTableAddColumns.foreach { provider =>
-    test(s"alter datasource table add columns - $provider") {
-      withTable("t1") {
-        sql(s"CREATE TABLE t1 (c1 int) USING $provider")
-        sql("INSERT INTO t1 VALUES (1)")
-        sql("ALTER TABLE t1 ADD COLUMNS (c2 int)")
-        checkAnswer(
-          spark.table("t1"),
-          Seq(Row(1, null))
-        )
-        checkAnswer(
-          sql("SELECT * FROM t1 WHERE c2 is null"),
-          Seq(Row(1, null))
-        )
-
-        sql("INSERT INTO t1 VALUES (3, 2)")
-        checkAnswer(
-          sql("SELECT * FROM t1 WHERE c2 = 2"),
-          Seq(Row(3, 2))
-        )
-      }
-    }
-  }
-
-  supportedNativeFileFormatsForAlterTableAddColumns.foreach { provider =>
-    test(s"alter datasource table add columns - partitioned - $provider") {
-      withTable("t1") {
-        sql(s"CREATE TABLE t1 (c1 int, c2 int) USING $provider PARTITIONED BY (c2)")
-        sql("INSERT INTO t1 PARTITION(c2 = 2) VALUES (1)")
-        sql("ALTER TABLE t1 ADD COLUMNS (c3 int)")
-        checkAnswer(
-          spark.table("t1"),
-          Seq(Row(1, null, 2))
-        )
-        checkAnswer(
-          sql("SELECT * FROM t1 WHERE c3 is null"),
-          Seq(Row(1, null, 2))
-        )
-        sql("INSERT INTO t1 PARTITION(c2 =1) VALUES (2, 3)")
-        checkAnswer(
-          sql("SELECT * FROM t1 WHERE c3 = 3"),
-          Seq(Row(2, 3, 1))
-        )
-        checkAnswer(
-          sql("SELECT * FROM t1 WHERE c2 = 1"),
-          Seq(Row(2, 3, 1))
-        )
-      }
-    }
-  }
-
-  test("alter datasource table add columns - text format not supported") {
-    withTable("t1") {
-      sql("CREATE TABLE t1 (c1 int) USING text")
-      val e = intercept[AnalysisException] {
-        sql("ALTER TABLE t1 ADD COLUMNS (c2 int)")
-      }.getMessage
-      assert(e.contains("ALTER ADD COLUMNS does not support datasource table with type"))
-    }
-  }
-
-  test("alter table add columns -- not support temp view") {
-    withTempView("tmp_v") {
-      sql("CREATE TEMPORARY VIEW tmp_v AS SELECT 1 AS c1, 2 AS c2")
-      val e = intercept[AnalysisException] {
-        sql("ALTER TABLE tmp_v ADD COLUMNS (c3 INT)")
-      }
-      assert(e.message.contains("ALTER ADD COLUMNS does not support views"))
-    }
-  }
-
-  test("alter table add columns -- not support view") {
-    withView("v1") {
-      sql("CREATE VIEW v1 AS SELECT 1 AS c1, 2 AS c2")
-      val e = intercept[AnalysisException] {
-        sql("ALTER TABLE v1 ADD COLUMNS (c3 INT)")
-      }
-      assert(e.message.contains("ALTER ADD COLUMNS does not support views"))
-    }
-  }
-
-  test("alter table add columns with existing column name") {
-    withTable("t1") {
-      sql("CREATE TABLE t1 (c1 int) USING PARQUET")
-      val e = intercept[AnalysisException] {
-        sql("ALTER TABLE t1 ADD COLUMNS (c1 string)")
-      }.getMessage
-      assert(e.contains("Found duplicate column(s)"))
-    }
-  }
-
-  Seq(true, false).foreach { caseSensitive =>
-    test(s"alter table add columns with existing column name - caseSensitive $caseSensitive") {
-      withSQLConf(SQLConf.CASE_SENSITIVE.key -> s"$caseSensitive") {
-        withTable("t1") {
-          sql("CREATE TABLE t1 (c1 int) USING PARQUET")
-          if (!caseSensitive) {
-            val e = intercept[AnalysisException] {
-              sql("ALTER TABLE t1 ADD COLUMNS (C1 string)")
-            }.getMessage
-            assert(e.contains("Found duplicate column(s)"))
-          } else {
-            if (isUsingHiveMetastore) {
-              // hive catalog will still complains that c1 is duplicate column name because hive
-              // identifiers are case insensitive.
-              val e = intercept[AnalysisException] {
-                sql("ALTER TABLE t1 ADD COLUMNS (C1 string)")
-              }.getMessage
-              assert(e.contains("HiveException"))
-            } else {
-              sql("ALTER TABLE t1 ADD COLUMNS (C1 string)")
-              assert(spark.table("t1").schema
-                .equals(new StructType().add("c1", IntegerType).add("C1", StringType)))
-            }
-          }
-        }
-      }
-    }
-
-    test(s"basic DDL using locale tr - caseSensitive $caseSensitive") {
-      withSQLConf(SQLConf.CASE_SENSITIVE.key -> s"$caseSensitive") {
-        withLocale("tr") {
-          val dbName = "DaTaBaSe_I"
-          withDatabase(dbName) {
-            sql(s"CREATE DATABASE $dbName")
-            sql(s"USE $dbName")
-
-            val tabName = "tAb_I"
-            withTable(tabName) {
-              sql(s"CREATE TABLE $tabName(col_I int) USING PARQUET")
-              sql(s"INSERT OVERWRITE TABLE $tabName SELECT 1")
-              checkAnswer(sql(s"SELECT col_I FROM $tabName"), Row(1) :: Nil)
-            }
-          }
-        }
-      }
-    }
-  }
 }