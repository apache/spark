/*
 * Licensed to the Apache Software Foundation (ASF) under one or more
 * contributor license agreements.  See the NOTICE file distributed with
 * this work for additional information regarding copyright ownership.
 * The ASF licenses this file to You under the Apache License, Version 2.0
 * (the "License"); you may not use this file except in compliance with
 * the License.  You may obtain a copy of the License at
 *
 *    http://www.apache.org/licenses/LICENSE-2.0
 *
 * Unless required by applicable law or agreed to in writing, software
 * distributed under the License is distributed on an "AS IS" BASIS,
 * WITHOUT WARRANTIES OR CONDITIONS OF ANY KIND, either express or implied.
 * See the License for the specific language governing permissions and
 * limitations under the License.
 */

package org.apache.spark.sql.execution.command

import java.io.{File, PrintWriter}
import java.net.URI
import java.util.Locale

import org.apache.hadoop.fs.{Path, RawLocalFileSystem}
import org.apache.hadoop.fs.permission.{AclEntry, AclStatus}

import org.apache.spark.{SparkClassNotFoundException, SparkException, SparkFiles, SparkRuntimeException}
import org.apache.spark.internal.config
import org.apache.spark.sql.{AnalysisException, QueryTest, Row, SaveMode}
import org.apache.spark.sql.catalyst.{FunctionIdentifier, QualifiedTableName, TableIdentifier}
import org.apache.spark.sql.catalyst.analysis.TempTableAlreadyExistsException
import org.apache.spark.sql.catalyst.catalog._
import org.apache.spark.sql.catalyst.catalog.CatalogTypes.TablePartitionSpec
import org.apache.spark.sql.catalyst.parser.ParseException
import org.apache.spark.sql.connector.catalog.CatalogManager
import org.apache.spark.sql.connector.catalog.CatalogManager.SESSION_CATALOG_NAME
import org.apache.spark.sql.connector.catalog.SupportsNamespaces.PROP_OWNER
import org.apache.spark.sql.internal.SQLConf
import org.apache.spark.sql.internal.StaticSQLConf.CATALOG_IMPLEMENTATION
import org.apache.spark.sql.test.{SharedSparkSession, SQLTestUtils}
import org.apache.spark.sql.types._
import org.apache.spark.util.Utils

class InMemoryCatalogedDDLSuite extends DDLSuite with SharedSparkSession {
  import testImplicits._

  override def afterEach(): Unit = {
    try {
      // drop all databases, tables and functions after each test
      spark.sessionState.catalog.reset()
    } finally {
      Utils.deleteRecursively(new File(spark.sessionState.conf.warehousePath))
      super.afterEach()
    }
  }

  protected override def generateTable(
      catalog: SessionCatalog,
      name: TableIdentifier,
      isDataSource: Boolean = true,
      partitionCols: Seq[String] = Seq("a", "b")): CatalogTable = {
    val storage =
      CatalogStorageFormat.empty.copy(locationUri = Some(catalog.defaultTablePath(name)))
    val metadata = new MetadataBuilder()
      .putString("key", "value")
      .build()
    val schema = new StructType()
      .add("col1", "int", nullable = true, metadata = metadata)
      .add("col2", "string")
    CatalogTable(
      identifier = name,
      tableType = CatalogTableType.EXTERNAL,
      storage = storage,
      schema = schema.copy(
        fields = schema.fields ++ partitionCols.map(StructField(_, IntegerType))),
      provider = Some("parquet"),
      partitionColumnNames = partitionCols,
      createTime = 0L,
      createVersion = org.apache.spark.SPARK_VERSION,
      tracksPartitionsInCatalog = true)
  }

  test("create a managed Hive source table") {
    assume(spark.sparkContext.conf.get(CATALOG_IMPLEMENTATION) == "in-memory")
    val tabName = "tbl"
    withTable(tabName) {
      checkError(
        exception = intercept[AnalysisException] {
          sql(s"CREATE TABLE $tabName (i INT, j STRING) STORED AS parquet")
        },
        condition = "NOT_SUPPORTED_COMMAND_WITHOUT_HIVE_SUPPORT",
        parameters = Map("cmd" -> "CREATE Hive TABLE (AS SELECT)")
      )
    }
  }

  test("create an external Hive source table") {
    assume(spark.sparkContext.conf.get(CATALOG_IMPLEMENTATION) == "in-memory")
    withTempDir { tempDir =>
      val tabName = "tbl"
      withTable(tabName) {
        checkError(
          exception = intercept[AnalysisException] {
            sql(
              s"""
                 |CREATE EXTERNAL TABLE $tabName (i INT, j STRING)
                 |ROW FORMAT DELIMITED FIELDS TERMINATED BY ','
                 |LOCATION '${tempDir.toURI}'
               """.stripMargin)
          },
          condition = "NOT_SUPPORTED_COMMAND_WITHOUT_HIVE_SUPPORT",
          parameters = Map("cmd" -> "CREATE Hive TABLE (AS SELECT)")
        )
      }
    }
  }

  test("Create Hive Table As Select") {
    import testImplicits._
    withTable("t", "t1") {
      checkError(
        exception = intercept[AnalysisException] {
          sql("CREATE TABLE t STORED AS parquet SELECT 1 as a, 1 as b")
        },
        condition = "NOT_SUPPORTED_COMMAND_WITHOUT_HIVE_SUPPORT",
        parameters = Map("cmd" -> "CREATE Hive TABLE (AS SELECT)")
      )

      spark.range(1).select($"id" as Symbol("a"), $"id" as Symbol("b")).write.saveAsTable("t1")
      checkError(
        exception = intercept[AnalysisException] {
          sql("CREATE TABLE t STORED AS parquet SELECT a, b from t1")
        },
        condition = "NOT_SUPPORTED_COMMAND_WITHOUT_HIVE_SUPPORT",
        parameters = Map("cmd" -> "CREATE Hive TABLE (AS SELECT)")
      )
    }
  }

  test("SPARK-22431: table with nested type col with special char") {
    withTable("t") {
      spark.sql("CREATE TABLE t(q STRUCT<`$a`:INT, col2:STRING>, i1 INT) USING PARQUET")
      checkAnswer(spark.table("t"), Nil)
    }
  }

  test("SPARK-22431: view with nested type") {
    withView("t", "v") {
      spark.sql("CREATE VIEW t AS SELECT STRUCT('a' AS `$a`, 1 AS b) q")
      checkAnswer(spark.table("t"), Row(Row("a", 1)) :: Nil)
      spark.sql("CREATE VIEW v AS SELECT STRUCT('a' AS `a`, 1 AS b) q")
      checkAnswer(spark.table("t"), Row(Row("a", 1)) :: Nil)
    }
  }

  // TODO: This test is copied from HiveDDLSuite, unify it later.
  test("SPARK-23348: append data to data source table with saveAsTable") {
    withTable("t", "t1") {
      Seq(1 -> "a").toDF("i", "j").write.saveAsTable("t")
      checkAnswer(spark.table("t"), Row(1, "a"))

      sql("INSERT INTO t SELECT 2, 'b'")
      checkAnswer(spark.table("t"), Row(1, "a") :: Row(2, "b") :: Nil)

      Seq(3 -> "c").toDF("i", "j").write.mode("append").saveAsTable("t")
      checkAnswer(spark.table("t"), Row(1, "a") :: Row(2, "b") :: Row(3, "c") :: Nil)

      Seq(3.5 -> 3).toDF("i", "j").write.mode("append").saveAsTable("t")
      checkAnswer(spark.table("t"), Row(1, "a") :: Row(2, "b") :: Row(3, "c")
        :: Row(3, "3") :: Nil)

      Seq(4 -> "d").toDF("i", "j").write.saveAsTable("t1")

      val e = intercept[AnalysisException] {
        val format = if (spark.sessionState.conf.defaultDataSourceName.equalsIgnoreCase("json")) {
          "orc"
        } else {
          "json"
        }
        Seq(5 -> "e").toDF("i", "j").write.mode("append").format(format).saveAsTable("t1")
      }
      assert(e.message.contains(
        s"The format of the existing table $SESSION_CATALOG_NAME.default.t1 is "))
      assert(e.message.contains("It doesn't match the specified format"))
    }
  }

  test("throw exception if Create Table LIKE USING Hive built-in ORC in in-memory catalog") {
    val catalog = spark.sessionState.catalog
    withTable("s", "t") {
      sql("CREATE TABLE s(a INT, b INT) USING parquet")
      val source = catalog.getTableMetadata(TableIdentifier("s"))
      assert(source.provider == Some("parquet"))
      checkError(
        exception = intercept[AnalysisException] {
          sql("CREATE TABLE t LIKE s USING org.apache.spark.sql.hive.orc")
        },
        condition = "_LEGACY_ERROR_TEMP_1138",
        parameters = Map.empty
      )
    }
  }

  test("ALTER TABLE ALTER COLUMN with position is not supported") {
    withTable("t") {
      sql("CREATE TABLE t(i INT) USING parquet")
      val e = intercept[AnalysisException] {
        sql("ALTER TABLE t ALTER COLUMN i FIRST")
      }
      checkError(
        exception = e,
        condition = "UNSUPPORTED_FEATURE.TABLE_OPERATION",
        sqlState = "0A000",
        parameters = Map("tableName" -> "`spark_catalog`.`default`.`t`",
          "operation" -> "ALTER COLUMN ... FIRST | AFTER"))
    }
  }

  test("SPARK-25403 refresh the table after inserting data") {
    withTable("t") {
      val catalog = spark.sessionState.catalog
      val table = QualifiedTableName(
        CatalogManager.SESSION_CATALOG_NAME, catalog.getCurrentDatabase, "t")
      sql("CREATE TABLE t (a INT) USING parquet")
      sql("INSERT INTO TABLE t VALUES (1)")
      assert(catalog.getCachedTable(table) === null, "Table relation should be invalidated.")
      assert(spark.table("t").count() === 1)
      assert(catalog.getCachedTable(table) !== null, "Table relation should be cached.")
    }
  }

  test("SPARK-19784 refresh the table after altering the table location") {
    withTable("t") {
      withTempDir { dir =>
        val catalog = spark.sessionState.catalog
        val table = QualifiedTableName(
          CatalogManager.SESSION_CATALOG_NAME, catalog.getCurrentDatabase, "t")
        val p1 = s"${dir.getCanonicalPath}/p1"
        val p2 = s"${dir.getCanonicalPath}/p2"
        sql(s"CREATE TABLE t (a INT) USING parquet LOCATION '$p1'")
        sql("INSERT INTO TABLE t VALUES (1)")
        assert(catalog.getCachedTable(table) === null, "Table relation should be invalidated.")
        spark.range(5).toDF("a").write.parquet(p2)
        spark.sql(s"ALTER TABLE t SET LOCATION '$p2'")
        assert(catalog.getCachedTable(table) === null, "Table relation should be invalidated.")
        assert(spark.table("t").count() === 5)
        assert(catalog.getCachedTable(table) !== null, "Table relation should be cached.")
      }
    }
  }
}

trait DDLSuiteBase extends SQLTestUtils {

  protected def isUsingHiveMetastore: Boolean = {
    spark.sparkContext.conf.get(CATALOG_IMPLEMENTATION) == "hive"
  }

  protected def generateTable(
    catalog: SessionCatalog,
    name: TableIdentifier,
    isDataSource: Boolean = true,
    partitionCols: Seq[String] = Seq("a", "b")): CatalogTable

  private val escapedIdentifier = "`(.+)`".r

  protected def dataSource: String = {
    if (isUsingHiveMetastore) {
      "HIVE"
    } else {
      "PARQUET"
    }
  }
  protected def normalizeCatalogTable(table: CatalogTable): CatalogTable = table

  protected def normalizeSerdeProp(props: Map[String, String]): Map[String, String] = {
    props.filterNot(p => Seq("serialization.format", "path").contains(p._1))
  }

  protected def checkCatalogTables(expected: CatalogTable, actual: CatalogTable): Unit = {
    assert(normalizeCatalogTable(actual) == normalizeCatalogTable(expected))
  }

  /**
   * Strip backticks, if any, from the string.
   */
  protected def cleanIdentifier(ident: String): String = {
    ident match {
      case escapedIdentifier(i) => i
      case plainIdent => plainIdent
    }
  }

  protected def maybeWrapException[T](expectException: Boolean)(body: => T): Unit = {
    if (expectException) intercept[AnalysisException] { body } else body
  }

  protected def createDatabase(catalog: SessionCatalog, name: String): Unit = {
    catalog.createDatabase(
      CatalogDatabase(
        name, "", CatalogUtils.stringToURI(spark.sessionState.conf.warehousePath), Map()),
      ignoreIfExists = false)
  }

  protected def createTable(
    catalog: SessionCatalog,
    name: TableIdentifier,
    isDataSource: Boolean = true,
    partitionCols: Seq[String] = Seq("a", "b")): Unit = {
    catalog.createTable(
      generateTable(catalog, name, isDataSource, partitionCols), ignoreIfExists = false)
  }

  protected def createTablePartition(
    catalog: SessionCatalog,
    spec: TablePartitionSpec,
    tableName: TableIdentifier): Unit = {
    val part = CatalogTablePartition(
      spec, CatalogStorageFormat(None, None, None, None, false, Map()))
    catalog.createPartitions(tableName, Seq(part), ignoreIfExists = false)
  }

  protected def getDBPath(dbName: String): URI = {
    val warehousePath = makeQualifiedPath(spark.sessionState.conf.warehousePath)
    new Path(CatalogUtils.URIToString(warehousePath), s"$dbName.db").toUri
  }
}

abstract class DDLSuite extends QueryTest with DDLSuiteBase {

  protected val reversedProperties = Seq(PROP_OWNER)

  test("alter table: change column (datasource table)") {
    testChangeColumn(isDatasourceTable = true)
  }

  private def withEmptyDirInTablePath(dirName: String)(f : File => Unit): Unit = {
    val tableLoc =
      new File(spark.sessionState.catalog.defaultTablePath(TableIdentifier(dirName)))
    try {
      tableLoc.mkdir()
      f(tableLoc)
    } finally {
      waitForTasksToFinish()
      Utils.deleteRecursively(tableLoc)
    }
  }

  test("CTAS a managed table with the existing empty directory") {
    withEmptyDirInTablePath("tab1") { tableLoc =>
      withTable("tab1") {
        sql(s"CREATE TABLE tab1 USING ${dataSource} AS SELECT 1, 'a'")
        checkAnswer(spark.table("tab1"), Row(1, "a"))
      }
    }
  }

  test("create a managed table with the existing empty directory") {
    withEmptyDirInTablePath("tab1") { tableLoc =>
      withTable("tab1") {
        sql(s"CREATE TABLE tab1 (col1 int, col2 string) USING ${dataSource}")
        sql("INSERT INTO tab1 VALUES (1, 'a')")
        checkAnswer(spark.table("tab1"), Row(1, "a"))
      }
    }
  }

  test("create a managed table with the existing non-empty directory") {
    withTable("tab1") {
      withEmptyDirInTablePath("tab1") { tableLoc =>
        val hiddenGarbageFile = new File(tableLoc.getCanonicalPath, ".garbage")
        hiddenGarbageFile.createNewFile()
        val expectedLoc = s"'${hiddenGarbageFile.getParentFile.toURI.toString.stripSuffix("/")}'"
        Seq(
          s"CREATE TABLE tab1 USING $dataSource AS SELECT 1, 'a'",
          s"CREATE TABLE tab1 (col1 int, col2 string) USING $dataSource"
        ).foreach { createStmt =>
          checkError(
            exception = intercept[SparkRuntimeException] {
              sql(createStmt)
            },
            condition = "LOCATION_ALREADY_EXISTS",
            parameters = Map(
              "location" -> expectedLoc,
              "identifier" -> s"`$SESSION_CATALOG_NAME`.`default`.`tab1`"))
        }

        // Always check location of managed table, with or without (IF NOT EXISTS)
        withTable("tab2") {
          sql(s"CREATE TABLE tab2 (col1 int, col2 string) USING $dataSource")
          checkError(
            exception = intercept[SparkRuntimeException] {
              sql(s"CREATE TABLE IF NOT EXISTS tab1 LIKE tab2")
            },
            condition = "LOCATION_ALREADY_EXISTS",
            parameters = Map(
              "location" -> expectedLoc,
              "identifier" -> s"`$SESSION_CATALOG_NAME`.`default`.`tab1`"))
        }
      }
    }
  }

  private def checkSchemaInCreatedDataSourceTable(
      path: File,
      userSpecifiedSchema: Option[String],
      userSpecifiedPartitionCols: Option[String],
      expectedSchema: StructType,
      expectedPartitionCols: Seq[String]): Unit = {
    val tabName = "tab1"
    withTable(tabName) {
      val partitionClause =
        userSpecifiedPartitionCols.map(p => s"PARTITIONED BY ($p)").getOrElse("")
      val schemaClause = userSpecifiedSchema.map(s => s"($s)").getOrElse("")
      val uri = path.toURI
      val sqlCreateTable =
        s"""
           |CREATE TABLE $tabName $schemaClause
           |USING parquet
           |OPTIONS (
           |  path '$uri'
           |)
           |$partitionClause
         """.stripMargin
      if (userSpecifiedSchema.isEmpty && userSpecifiedPartitionCols.nonEmpty) {
        checkError(
          exception = intercept[AnalysisException](sql(sqlCreateTable)),
          condition = "SPECIFY_PARTITION_IS_NOT_ALLOWED",
          parameters = Map.empty
        )
      } else {
        sql(sqlCreateTable)
        val tableMetadata = spark.sessionState.catalog.getTableMetadata(TableIdentifier(tabName))

        assert(expectedSchema == tableMetadata.schema)
        assert(expectedPartitionCols == tableMetadata.partitionColumnNames)
      }
    }
  }

  test("Create partitioned data source table without user specified schema") {
    import testImplicits._
    val df = sparkContext.parallelize(1 to 10).map(i => (i, i.toString)).toDF("num", "str")

    // Case 1: with partitioning columns but no schema: Option("nonexistentColumns")
    // Case 2: without schema and partitioning columns: None
    Seq(Option("nonexistentColumns"), None).foreach { partitionCols =>
      withTempPath { pathToPartitionedTable =>
        df.write.format("parquet").partitionBy("num")
          .save(pathToPartitionedTable.getCanonicalPath)
        checkSchemaInCreatedDataSourceTable(
          pathToPartitionedTable,
          userSpecifiedSchema = None,
          userSpecifiedPartitionCols = partitionCols,
          expectedSchema = new StructType().add("str", StringType).add("num", IntegerType),
          expectedPartitionCols = Seq("num"))
      }
    }
  }

  test("Create partitioned data source table with user specified schema") {
    import testImplicits._
    val df = sparkContext.parallelize(1 to 10).map(i => (i, i.toString)).toDF("num", "str")

    // Case 1: with partitioning columns but no schema: Option("num")
    // Case 2: without schema and partitioning columns: None
    Seq(Option("num"), None).foreach { partitionCols =>
      withTempPath { pathToPartitionedTable =>
        df.write.format("parquet").partitionBy("num")
          .save(pathToPartitionedTable.getCanonicalPath)
        checkSchemaInCreatedDataSourceTable(
          pathToPartitionedTable,
          userSpecifiedSchema = Option("num int, str string"),
          userSpecifiedPartitionCols = partitionCols,
          expectedSchema = new StructType().add("str", StringType).add("num", IntegerType),
          expectedPartitionCols = partitionCols.map(Seq(_)).getOrElse(Seq.empty[String]))
      }
    }
  }

  test("Create non-partitioned data source table without user specified schema") {
    import testImplicits._
    val df = sparkContext.parallelize(1 to 10).map(i => (i, i.toString)).toDF("num", "str")

    // Case 1: with partitioning columns but no schema: Option("nonexistentColumns")
    // Case 2: without schema and partitioning columns: None
    Seq(Option("nonexistentColumns"), None).foreach { partitionCols =>
      withTempPath { pathToNonPartitionedTable =>
        df.write.format("parquet").save(pathToNonPartitionedTable.getCanonicalPath)
        checkSchemaInCreatedDataSourceTable(
          pathToNonPartitionedTable,
          userSpecifiedSchema = None,
          userSpecifiedPartitionCols = partitionCols,
          expectedSchema = new StructType().add("num", IntegerType).add("str", StringType),
          expectedPartitionCols = Seq.empty[String])
      }
    }
  }

  test("Create non-partitioned data source table with user specified schema") {
    import testImplicits._
    val df = sparkContext.parallelize(1 to 10).map(i => (i, i.toString)).toDF("num", "str")

    // Case 1: with partitioning columns but no schema: Option("nonexistentColumns")
    // Case 2: without schema and partitioning columns: None
    Seq(Option("num"), None).foreach { partitionCols =>
      withTempPath { pathToNonPartitionedTable =>
        df.write.format("parquet").save(pathToNonPartitionedTable.getCanonicalPath)
        checkSchemaInCreatedDataSourceTable(
          pathToNonPartitionedTable,
          userSpecifiedSchema = Option("num int, str string"),
          userSpecifiedPartitionCols = partitionCols,
          expectedSchema = if (partitionCols.isDefined) {
            // we skipped inference, so the partition col is ordered at the end
            new StructType().add("str", StringType).add("num", IntegerType)
          } else {
            // no inferred partitioning, so schema is in original order
            new StructType().add("num", IntegerType).add("str", StringType)
          },
          expectedPartitionCols = partitionCols.map(Seq(_)).getOrElse(Seq.empty[String]))
      }
    }
  }

  test("create table - duplicate column names in the table definition") {
    Seq((true, ("a", "a")), (false, ("aA", "Aa"))).foreach { case (caseSensitive, (c0, c1)) =>
      withSQLConf(SQLConf.CASE_SENSITIVE.key -> caseSensitive.toString) {
        checkError(
          exception = intercept[AnalysisException] {
            sql(s"CREATE TABLE t($c0 INT, $c1 INT) USING parquet")
          },
          condition = "COLUMN_ALREADY_EXISTS",
          parameters = Map("columnName" -> s"`${c1.toLowerCase(Locale.ROOT)}`"))
      }
    }
  }

  test("create table - partition column names not in table definition") {
    checkError(
      exception = intercept[AnalysisException] {
        sql("CREATE TABLE tbl(a int, b string) USING json PARTITIONED BY (c)")
      },
      condition = "COLUMN_NOT_DEFINED_IN_TABLE",
      parameters = Map(
        "colType" -> "partition",
        "colName" -> "`c`",
        "tableName" -> s"`$SESSION_CATALOG_NAME`.`default`.`tbl`",
        "tableCols" -> "`a`, `b`"))
  }

  test("create table - bucket column names not in table definition") {
    checkError(
      exception = intercept[AnalysisException] {
        sql("CREATE TABLE tbl(a int, b string) USING json CLUSTERED BY (c) INTO 4 BUCKETS")
      },
      condition = "COLUMN_NOT_DEFINED_IN_TABLE",
      parameters = Map(
        "colType" -> "bucket",
        "colName" -> "`c`",
        "tableName" -> s"`$SESSION_CATALOG_NAME`.`default`.`tbl`",
        "tableCols" -> "`a`, `b`"))
  }

  test("create table - column repeated in partition columns") {
    Seq((true, ("a", "a")), (false, ("aA", "Aa"))).foreach { case (caseSensitive, (c0, c1)) =>
      withSQLConf(SQLConf.CASE_SENSITIVE.key -> caseSensitive.toString) {
        checkError(
          exception = intercept[AnalysisException] {
            sql(s"CREATE TABLE t($c0 INT) USING parquet PARTITIONED BY ($c0, $c1)")
          },
          condition = "COLUMN_ALREADY_EXISTS",
          parameters = Map("columnName" -> s"`${c1.toLowerCase(Locale.ROOT)}`"))
      }
    }
  }

  test("create table - column repeated in bucket/sort columns") {
    Seq((true, ("a", "a")), (false, ("aA", "Aa"))).foreach { case (caseSensitive, (c0, c1)) =>
      withSQLConf(SQLConf.CASE_SENSITIVE.key -> caseSensitive.toString) {
        checkError(
          exception = intercept[AnalysisException] {
            sql(s"CREATE TABLE t($c0 INT) USING parquet CLUSTERED BY ($c0, $c1) INTO 2 BUCKETS")
          },
          condition = "COLUMN_ALREADY_EXISTS",
          parameters = Map("columnName" -> s"`${c1.toLowerCase(Locale.ROOT)}`"))

        checkError(
          exception = intercept[AnalysisException] {
            sql(s"""
                |CREATE TABLE t($c0 INT, col INT) USING parquet CLUSTERED BY (col)
                |  SORTED BY ($c0, $c1) INTO 2 BUCKETS
               """.stripMargin)
          },
          condition = "COLUMN_ALREADY_EXISTS",
          parameters = Map("columnName" -> s"`${c1.toLowerCase(Locale.ROOT)}`"))
      }
    }
  }

  test("create table - append to a non-partitioned table created with different paths") {
    import testImplicits._
    withTempDir { dir1 =>
      withTempDir { dir2 =>
        withTable("path_test") {
          Seq(1L -> "a").toDF("v1", "v2")
            .write
            .mode(SaveMode.Append)
            .format("json")
            .option("path", dir1.getCanonicalPath)
            .saveAsTable("path_test")

          checkErrorMatchPVals(
            exception = intercept[AnalysisException] {
              Seq((3L, "c")).toDF("v1", "v2")
                .write
                .mode(SaveMode.Append)
                .format("json")
                .option("path", dir2.getCanonicalPath)
                .saveAsTable("path_test")
            },
            condition = "_LEGACY_ERROR_TEMP_1160",
            parameters = Map(
              "identifier" -> s"`$SESSION_CATALOG_NAME`.`default`.`path_test`",
              "existingTableLoc" -> ".*",
              "tableDescLoc" -> ".*")
          )
          checkAnswer(
            spark.table("path_test"), Row(1L, "a") :: Nil)
        }
      }
    }
  }

  test("Refresh table after changing the data source table partitioning") {
    import testImplicits._

    val tabName = "tab1"
    val catalog = spark.sessionState.catalog
    withTempPath { dir =>
      val path = dir.getCanonicalPath
      val df = sparkContext.parallelize(1 to 10).map(i => (i, i.toString, i, i))
        .toDF("col1", "col2", "col3", "col4")
      df.write.format("json").partitionBy("col1", "col3").save(path)
      val schema = new StructType()
        .add("col2", StringType).add("col4", LongType)
        .add("col1", IntegerType).add("col3", IntegerType)
      val partitionCols = Seq("col1", "col3")
      val uri = dir.toURI

      withTable(tabName) {
        spark.sql(
          s"""
             |CREATE TABLE $tabName
             |USING json
             |OPTIONS (
             |  path '$uri'
             |)
           """.stripMargin)
        val tableMetadata = catalog.getTableMetadata(TableIdentifier(tabName))
        assert(tableMetadata.schema == schema)
        assert(tableMetadata.partitionColumnNames == partitionCols)

        // Change the schema
        val newDF = sparkContext.parallelize(1 to 10).map(i => (i, i.toString))
          .toDF("newCol1", "newCol2")
        newDF.write.format("json").partitionBy("newCol1").mode(SaveMode.Overwrite).save(path)

        // No change on the schema
        val tableMetadataBeforeRefresh = catalog.getTableMetadata(TableIdentifier(tabName))
        assert(tableMetadataBeforeRefresh.schema == schema)
        assert(tableMetadataBeforeRefresh.partitionColumnNames == partitionCols)

        // Refresh does not affect the schema
        spark.catalog.refreshTable(tabName)

        val tableMetadataAfterRefresh = catalog.getTableMetadata(TableIdentifier(tabName))
        assert(tableMetadataAfterRefresh.schema == schema)
        assert(tableMetadataAfterRefresh.partitionColumnNames == partitionCols)
      }
    }
  }

  test("create view - duplicate column names in the view definition") {
    Seq((true, ("a", "a")), (false, ("aA", "Aa"))).foreach { case (caseSensitive, (c0, c1)) =>
      withSQLConf(SQLConf.CASE_SENSITIVE.key -> caseSensitive.toString) {
        checkError(
          exception = intercept[AnalysisException] {
            sql(s"CREATE VIEW t AS SELECT * FROM VALUES (1, 1) AS t($c0, $c1)")
          },
          condition = "COLUMN_ALREADY_EXISTS",
          parameters = Map("columnName" -> s"`${c1.toLowerCase(Locale.ROOT)}`"))
      }
    }
  }

  test("Describe Database") {
    val catalog = spark.sessionState.catalog
    val databaseNames = Seq("db1", "`database`")

    databaseNames.foreach { dbName =>
      try {
        val dbNameWithoutBackTicks = cleanIdentifier(dbName)
        val location = getDBPath(dbNameWithoutBackTicks)

        sql(s"CREATE DATABASE $dbName WITH PROPERTIES ('a'='a', 'b'='b', 'c'='c')")

        checkAnswer(
          sql(s"DESCRIBE DATABASE EXTENDED $dbName").toDF("key", "value")
            .where("key not like 'Owner%'"), // filter for consistency with in-memory catalog
          Row("Catalog Name", SESSION_CATALOG_NAME) ::
            Row("Namespace Name", dbNameWithoutBackTicks) ::
            Row("Comment", "") ::
            Row("Location", CatalogUtils.URIToString(location)) ::
            Row("Properties", "((a,a), (b,b), (c,c))") :: Nil)
      } finally {
        catalog.reset()
      }
    }
  }

  test("create table in default db") {
    val catalog = spark.sessionState.catalog
    val tableIdent1 = TableIdentifier("tab1", None)
    createTable(catalog, tableIdent1)
    val expectedTableIdent = tableIdent1.copy(
      database = Some("default"), catalog = Some(SESSION_CATALOG_NAME))
    val expectedTable = generateTable(catalog, expectedTableIdent)
    checkCatalogTables(expectedTable, catalog.getTableMetadata(tableIdent1))
  }

  test("create table in a specific db") {
    val catalog = spark.sessionState.catalog
    createDatabase(catalog, "dbx")
    val tableIdent1 = TableIdentifier("tab1", Some("dbx"))
    createTable(catalog, tableIdent1)
    val expectedTable = generateTable(
      catalog, tableIdent1.copy(catalog = Some(SESSION_CATALOG_NAME)))
    checkCatalogTables(expectedTable, catalog.getTableMetadata(tableIdent1))
  }

  test("create table using") {
    val catalog = spark.sessionState.catalog
    withTable("tbl") {
      sql("CREATE TABLE tbl(a INT, b INT) USING parquet")
      val table = catalog.getTableMetadata(TableIdentifier("tbl"))
      assert(table.tableType == CatalogTableType.MANAGED)
      assert(table.schema == new StructType().add("a", "int").add("b", "int"))
      assert(table.provider == Some("parquet"))
    }
  }

  test("create table using - with partitioned by") {
    val catalog = spark.sessionState.catalog
    withTable("tbl") {
      sql("CREATE TABLE tbl(a INT, b INT) USING parquet PARTITIONED BY (a)")
      val table = catalog.getTableMetadata(TableIdentifier("tbl"))
      assert(table.tableType == CatalogTableType.MANAGED)
      assert(table.provider == Some("parquet"))
      // a is ordered last since it is a user-specified partitioning column
      assert(table.schema == new StructType().add("b", IntegerType).add("a", IntegerType))
      assert(table.partitionColumnNames == Seq("a"))
    }
  }

  test("create table using - with bucket") {
    val catalog = spark.sessionState.catalog
    withTable("tbl") {
      sql("CREATE TABLE tbl(a INT, b INT) USING parquet " +
        "CLUSTERED BY (a) SORTED BY (b) INTO 5 BUCKETS")
      val table = catalog.getTableMetadata(TableIdentifier("tbl"))
      assert(table.tableType == CatalogTableType.MANAGED)
      assert(table.provider == Some("parquet"))
      assert(table.schema == new StructType().add("a", IntegerType).add("b", IntegerType))
      assert(table.bucketSpec == Some(BucketSpec(5, Seq("a"), Seq("b"))))
    }
  }

  test("create temporary view using") {
    // when we test the HiveCatalogedDDLSuite, it will failed because the csvFile path above
    // starts with 'jar:', and it is an illegal parameter for Path, so here we copy it
    // to a temp file by withResourceTempPath
    withResourceTempPath("test-data/cars.csv") { tmpFile =>
      withTempView("testview") {
        sql(s"CREATE OR REPLACE TEMPORARY VIEW testview (c1 String, c2 String)  USING " +
          "org.apache.spark.sql.execution.datasources.csv.CSVFileFormat  " +
          s"OPTIONS (PATH '${tmpFile.toURI}')")

        checkAnswer(
          sql("select c1, c2 from testview order by c1 limit 1"),
          Row("1997", "Ford") :: Nil)

        // Fails if creating a new view with the same name
        checkError(
          exception = intercept[TempTableAlreadyExistsException] {
            sql(
              s"""
                 |CREATE TEMPORARY VIEW testview
                 |USING org.apache.spark.sql.execution.datasources.csv.CSVFileFormat
                 |OPTIONS (PATH '${tmpFile.toURI}')
               """.stripMargin)},
          condition = "TEMP_TABLE_OR_VIEW_ALREADY_EXISTS",
          parameters = Map("relationName" -> "`testview`"))
      }
    }
  }

  test("rename temporary view - destination table with database name") {
    withTempView("tab1") {
      sql(
        """
          |CREATE TEMPORARY TABLE tab1
          |USING org.apache.spark.sql.sources.DDLScanSource
          |OPTIONS (
          |  From '1',
          |  To '10',
          |  Table 'test1'
          |)
        """.stripMargin)

      checkError(
        exception = intercept[AnalysisException] {
          sql("ALTER TABLE tab1 RENAME TO default.tab2")
        },
        condition = "_LEGACY_ERROR_TEMP_1074",
        parameters = Map(
          "oldName" -> "`tab1`",
          "newName" -> "`default`.`tab2`",
          "db" -> "default")
      )

      val catalog = spark.sessionState.catalog
      assert(catalog.listTables("default") == Seq(TableIdentifier("tab1")))
    }
  }

  test("rename temporary view - destination table with database name,with:CREATE TEMPORARY view") {
    withTempView("view1") {
      sql(
        """
          |CREATE TEMPORARY VIEW view1
          |USING org.apache.spark.sql.sources.DDLScanSource
          |OPTIONS (
          |  From '1',
          |  To '10',
          |  Table 'test1'
          |)
        """.stripMargin)

      checkError(
        exception = intercept[AnalysisException] {
          sql("ALTER TABLE view1 RENAME TO default.tab2")
        },
        condition = "_LEGACY_ERROR_TEMP_1074",
        parameters = Map(
          "oldName" -> "`view1`",
          "newName" -> "`default`.`tab2`",
          "db" -> "default"))

      val catalog = spark.sessionState.catalog
      assert(catalog.listTables("default") == Seq(TableIdentifier("view1")))
    }
  }

  test("rename temporary view") {
    withTempView("tab1", "tab2") {
      spark.range(10).createOrReplaceTempView("tab1")
      sql("ALTER TABLE tab1 RENAME TO tab2")
      checkAnswer(spark.table("tab2"), spark.range(10).toDF())
      val e = intercept[AnalysisException](spark.table("tab1"))
      checkErrorTableNotFound(e, "`tab1`")
      sql("ALTER VIEW tab2 RENAME TO tab1")
      checkAnswer(spark.table("tab1"), spark.range(10).toDF())
      checkError(
        exception = intercept[AnalysisException] { spark.table("tab2") },
        condition = "TABLE_OR_VIEW_NOT_FOUND",
        parameters = Map("relationName" -> "`tab2`")
      )
    }
  }

  test("rename temporary view - destination table already exists") {
    withTempView("tab1", "tab2") {
      sql(
        """
          |CREATE TEMPORARY TABLE tab1
          |USING org.apache.spark.sql.sources.DDLScanSource
          |OPTIONS (
          |  From '1',
          |  To '10',
          |  Table 'test1'
          |)
        """.stripMargin)

      sql(
        """
          |CREATE TEMPORARY TABLE tab2
          |USING org.apache.spark.sql.sources.DDLScanSource
          |OPTIONS (
          |  From '1',
          |  To '10',
          |  Table 'test1'
          |)
        """.stripMargin)

      val e = intercept[AnalysisException] {
        sql("ALTER TABLE tab1 RENAME TO tab2")
      }
      checkError(e,
      "TABLE_OR_VIEW_ALREADY_EXISTS",
        parameters = Map("relationName" -> "`tab2`"))

      val catalog = spark.sessionState.catalog
      assert(catalog.listTables("default") == Seq(TableIdentifier("tab1"), TableIdentifier("tab2")))
    }
  }

  test("rename temporary view - destination table already exists, with: CREATE TEMPORARY view") {
    withTempView("view1", "view2") {
      sql(
        """
          |CREATE TEMPORARY VIEW view1
          |USING org.apache.spark.sql.sources.DDLScanSource
          |OPTIONS (
          |  From '1',
          |  To '10',
          |  Table 'test1'
          |)
        """.stripMargin)

      sql(
        """
          |CREATE TEMPORARY VIEW view2
          |USING org.apache.spark.sql.sources.DDLScanSource
          |OPTIONS (
          |  From '1',
          |  To '10',
          |  Table 'test1'
          |)
        """.stripMargin)

      val e = intercept[AnalysisException] {
        sql("ALTER TABLE view1 RENAME TO view2")
      }
      checkErrorTableAlreadyExists(e, "`view2`")

      val catalog = spark.sessionState.catalog
      assert(catalog.listTables("default") ==
        Seq(TableIdentifier("view1"), TableIdentifier("view2")))
    }
  }

  test("alter table: bucketing is not supported") {
    val catalog = spark.sessionState.catalog
    val tableIdent = TableIdentifier("tab1", Some("dbx"))
    createDatabase(catalog, "dbx")
    createTable(catalog, tableIdent)
    val sql1 = "ALTER TABLE dbx.tab1 CLUSTERED BY (blood, lemon, grape) INTO 11 BUCKETS"
    checkError(
      exception = intercept[ParseException] {
        sql(sql1)
      },
      condition = "INVALID_STATEMENT_OR_CLAUSE",
      parameters = Map("operation" -> "ALTER TABLE CLUSTERED BY"),
      context = ExpectedContext(fragment = sql1, start = 0, stop = 70))
    val sql2 = "ALTER TABLE dbx.tab1 CLUSTERED BY (fuji) SORTED BY (grape) INTO 5 BUCKETS"
    checkError(
      exception = intercept[ParseException] {
        sql(sql2)
      },
      condition = "INVALID_STATEMENT_OR_CLAUSE",
      parameters = Map("operation" -> "ALTER TABLE CLUSTERED BY"),
      context = ExpectedContext(fragment = sql2, start = 0, stop = 72))
    val sql3 = "ALTER TABLE dbx.tab1 NOT CLUSTERED"
    checkError(
      exception = intercept[ParseException] {
        sql(sql3)
      },
      condition = "INVALID_STATEMENT_OR_CLAUSE",
      parameters = Map("operation" -> "ALTER TABLE NOT CLUSTERED"),
      context = ExpectedContext(fragment = sql3, start = 0, stop = 33))
    val sql4 = "ALTER TABLE dbx.tab1 NOT SORTED"
    checkError(
      exception = intercept[ParseException] {
        sql(sql4)
      },
      condition = "INVALID_STATEMENT_OR_CLAUSE",
      parameters = Map("operation" -> "ALTER TABLE NOT SORTED"),
      context = ExpectedContext(fragment = sql4, start = 0, stop = 30))
  }

  test("alter table: skew is not supported") {
    val catalog = spark.sessionState.catalog
    val tableIdent = TableIdentifier("tab1", Some("dbx"))
    createDatabase(catalog, "dbx")
    createTable(catalog, tableIdent)
    val sql1 = "ALTER TABLE dbx.tab1 SKEWED BY (dt, country) ON " +
      "(('2008-08-08', 'us'), ('2009-09-09', 'uk'), ('2010-10-10', 'cn'))"
    checkError(
      exception = intercept[ParseException] {
        sql(sql1)
      },
      condition = "INVALID_STATEMENT_OR_CLAUSE",
      parameters = Map("operation" -> "ALTER TABLE SKEWED BY"),
      context = ExpectedContext(fragment = sql1, start = 0, stop = 113)
    )
    val sql2 = "ALTER TABLE dbx.tab1 SKEWED BY (dt, country) ON " +
      "(('2008-08-08', 'us'), ('2009-09-09', 'uk')) STORED AS DIRECTORIES"
    checkError(
      exception = intercept[ParseException] {
        sql(sql2)
      },
      condition = "INVALID_STATEMENT_OR_CLAUSE",
      parameters = Map("operation" -> "ALTER TABLE SKEWED BY"),
      context = ExpectedContext(fragment = sql2, start = 0, stop = 113)
    )
    val sql3 = "ALTER TABLE dbx.tab1 NOT SKEWED"
    checkError(
      exception = intercept[ParseException] {
        sql(sql3)
      },
      condition = "INVALID_STATEMENT_OR_CLAUSE",
      parameters = Map("operation" -> "ALTER TABLE NOT SKEWED"),
      context = ExpectedContext(fragment = sql3, start = 0, stop = 30)
    )
    val sql4 = "ALTER TABLE dbx.tab1 NOT STORED AS DIRECTORIES"
    checkError(
      exception = intercept[ParseException] {
        sql(sql4)
      },
      condition = "INVALID_STATEMENT_OR_CLAUSE",
      parameters = Map("operation" -> "ALTER TABLE NOT STORED AS DIRECTORIES"),
      context = ExpectedContext(fragment = sql4, start = 0, stop = 45)
    )
  }

  test("alter table: add partition is not supported for views") {
    val sql1 = "ALTER VIEW dbx.tab1 ADD IF NOT EXISTS PARTITION (b='2')"
    checkError(
      exception = intercept[ParseException] {
        sql(sql1)
      },
      condition = "INVALID_STATEMENT_OR_CLAUSE",
      parameters = Map("operation" -> "ALTER VIEW ... ADD PARTITION"),
      context = ExpectedContext(fragment = sql1, start = 0, stop = 54)
    )
  }

  test("alter table: drop partition is not supported for views") {
    val sql1 = "ALTER VIEW dbx.tab1 DROP IF EXISTS PARTITION (b='2')"
    checkError(
      exception = intercept[ParseException] {
        sql(sql1)
      },
      condition = "INVALID_STATEMENT_OR_CLAUSE",
      parameters = Map("operation" -> "ALTER VIEW ... DROP PARTITION"),
      context = ExpectedContext(fragment = sql1, start = 0, stop = 51)
    )
  }

  test("drop view - temporary view") {
    val catalog = spark.sessionState.catalog
    sql(
      """
       |CREATE TEMPORARY VIEW tab1
       |USING org.apache.spark.sql.sources.DDLScanSource
       |OPTIONS (
       |  From '1',
       |  To '10',
       |  Table 'test1'
       |)
      """.stripMargin)
    assert(catalog.listTables("default") == Seq(TableIdentifier("tab1")))
    sql("DROP VIEW tab1")
    assert(catalog.listTables("default") == Nil)
  }

  test("drop view") {
    val catalog = spark.sessionState.catalog
    val tableIdent = TableIdentifier("tab1", Some("dbx"))
    createDatabase(catalog, "dbx")
    createTable(catalog, tableIdent)
    assert(catalog.listTables("dbx") == Seq(tableIdent))
    val e = intercept[AnalysisException] {
      sql("DROP VIEW dbx.tab1")
    }
    checkError(
      exception = e,
      condition = "WRONG_COMMAND_FOR_OBJECT_TYPE",
      parameters = Map(
        "alternative" -> "DROP TABLE",
        "operation" -> "DROP VIEW",
        "foundType" -> "EXTERNAL",
        "requiredType" -> "VIEW",
        "objectName" -> "spark_catalog.dbx.tab1")
    )
  }

  protected def testChangeColumn(isDatasourceTable: Boolean): Unit = {
    if (!isUsingHiveMetastore) {
      assert(isDatasourceTable, "InMemoryCatalog only supports data source tables")
    }
    val catalog = spark.sessionState.catalog
    val resolver = spark.sessionState.conf.resolver
    val tableIdent = TableIdentifier("tab1", Some("dbx"))
    createDatabase(catalog, "dbx")
    createTable(catalog, tableIdent, isDatasourceTable)
    def getMetadata(colName: String): Metadata = {
      val column = catalog.getTableMetadata(tableIdent).schema.fields.find { field =>
        resolver(field.name, colName)
      }
      column.map(_.metadata).getOrElse(Metadata.empty)
    }
    // Ensure that change column will preserve other metadata fields.
    sql("ALTER TABLE dbx.tab1 CHANGE COLUMN col1 TYPE INT")
    sql("ALTER TABLE dbx.tab1 CHANGE COLUMN col1 COMMENT 'this is col1'")
    assert(getMetadata("col1").getString("key") == "value")
    assert(getMetadata("col1").getString("comment") == "this is col1")
  }

  test("drop built-in function") {
    Seq("true", "false").foreach { caseSensitive =>
      withSQLConf(SQLConf.CASE_SENSITIVE.key -> caseSensitive) {
        // partition to add already exists
        checkError(
          exception = intercept[AnalysisException] {
            sql("DROP TEMPORARY FUNCTION year")
          },
          condition = "_LEGACY_ERROR_TEMP_1255",
          parameters = Map("functionName" -> "year")
        )
        checkError(
          exception = intercept[AnalysisException] {
            sql("DROP TEMPORARY FUNCTION YeAr")
          },
          condition = "_LEGACY_ERROR_TEMP_1255",
          parameters = Map("functionName" -> "YeAr")
        )
        checkError(
          exception = intercept[AnalysisException] {
            sql("DROP TEMPORARY FUNCTION `YeAr`")
          },
          condition = "_LEGACY_ERROR_TEMP_1255",
          parameters = Map("functionName" -> "YeAr")
        )
      }
    }
  }

  test("describe function") {
    checkAnswer(
      sql("DESCRIBE FUNCTION log"),
      Row("Class: org.apache.spark.sql.catalyst.expressions.Logarithm") ::
        Row("Function: log") ::
        Row("Usage: log(base, expr) - Returns the logarithm of `expr` with `base`.") :: Nil
    )
    // predicate operator
    checkAnswer(
      sql("DESCRIBE FUNCTION or"),
      Row("Class: org.apache.spark.sql.catalyst.expressions.Or") ::
        Row("Function: or") ::
        Row("Usage: expr1 or expr2 - Logical OR.") :: Nil
    )
    checkAnswer(
      sql("DESCRIBE FUNCTION !"),
      Row("Class: org.apache.spark.sql.catalyst.expressions.Not") ::
        Row("Function: !") ::
        Row("Usage: ! expr - Logical not.") :: Nil
    )
    // arithmetic operators
    checkAnswer(
      sql("DESCRIBE FUNCTION +"),
      Row("Class: org.apache.spark.sql.catalyst.expressions.Add") ::
        Row("Function: +") ::
        Row("Usage: expr1 + expr2 - Returns `expr1`+`expr2`.") :: Nil
    )
    // comparison operators
    checkAnswer(
      sql("DESCRIBE FUNCTION <"),
      Row("Class: org.apache.spark.sql.catalyst.expressions.LessThan") ::
        Row("Function: <") ::
        Row("Usage: expr1 < expr2 - Returns true if `expr1` is less than `expr2`.") :: Nil
    )
    // STRING
    checkAnswer(
      sql("DESCRIBE FUNCTION 'concat'"),
      Row("Class: org.apache.spark.sql.catalyst.expressions.Concat") ::
        Row("Function: concat") ::
        Row("Usage: concat(col1, col2, ..., colN) - " +
            "Returns the concatenation of col1, col2, ..., colN.") :: Nil
    )
    // extended mode
    // scalastyle:off whitespace.end.of.line
    checkAnswer(
      sql("DESCRIBE FUNCTION EXTENDED ^"),
      Row("Class: org.apache.spark.sql.catalyst.expressions.BitwiseXor") ::
        Row(
          """Extended Usage:
            |    Examples:
            |      > SELECT 3 ^ 5;
            |       6
            |  
            |    Since: 1.4.0
            |""".stripMargin) ::
        Row("Function: ^") ::
        Row("Usage: expr1 ^ expr2 - Returns the result of " +
          "bitwise exclusive OR of `expr1` and `expr2`.") :: Nil
    )
    // scalastyle:on whitespace.end.of.line
  }

  test("create a data source table without schema") {
    import testImplicits._
    withTempPath { tempDir =>
      withTable("tab1", "tab2") {
        (("a", "b") :: Nil).toDF().write.json(tempDir.getCanonicalPath)

        checkError(
          exception = intercept[AnalysisException] { sql("CREATE TABLE tab1 USING json") },
          condition = "UNABLE_TO_INFER_SCHEMA",
          parameters = Map("format" -> "JSON")
        )

        sql(s"CREATE TABLE tab2 using json location '${tempDir.toURI}'")
        checkAnswer(spark.table("tab2"), Row("a", "b"))
      }
    }
  }

  test("create table using CLUSTERED BY without schema specification") {
    import testImplicits._
    withTempPath { tempDir =>
      withTable("jsonTable") {
        (("a", "b") :: Nil).toDF().write.json(tempDir.getCanonicalPath)

        checkError(
          exception = intercept[AnalysisException] {
            sql(
              s"""
                 |CREATE TABLE jsonTable
                 |USING org.apache.spark.sql.json
                 |OPTIONS (
                 |  path '${tempDir.getCanonicalPath}'
                 |)
                 |CLUSTERED BY (nonexistentColumnA) SORTED BY (nonexistentColumnB) INTO 2 BUCKETS
               """.stripMargin)
          },
          condition = "SPECIFY_BUCKETING_IS_NOT_ALLOWED",
          parameters = Map.empty
        )
      }
    }
  }

  test("Create Data Source Table As Select") {
    import testImplicits._
    withTable("t", "t1", "t2") {
      sql("CREATE TABLE t USING parquet SELECT 1 as a, 1 as b")
      checkAnswer(spark.table("t"), Row(1, 1) :: Nil)

      spark.range(1).select($"id" as Symbol("a"), $"id" as Symbol("b")).write.saveAsTable("t1")
      sql("CREATE TABLE t2 USING parquet SELECT a, b from t1")
      checkAnswer(spark.table("t2"), spark.table("t1"))
    }
  }

  test("create temporary view with mismatched schema") {
    withTable("tab1") {
      spark.range(10).write.saveAsTable("tab1")
      withView("view1") {
        checkError(
          exception = intercept[AnalysisException] {
            sql("CREATE TEMPORARY VIEW view1 (col1, col3) AS SELECT * FROM tab1")
          },
          condition = "CREATE_VIEW_COLUMN_ARITY_MISMATCH.NOT_ENOUGH_DATA_COLUMNS",
          parameters = Map(
            "viewName" -> "`view1`",
            "viewColumns" -> "`col1`, `col3`",
            "dataColumns" -> "`id`")
        )
      }
    }
  }

  test("create temporary view with specified schema") {
    withView("view1") {
      sql("CREATE TEMPORARY VIEW view1 (col1, col2) AS SELECT 1, 2")
      checkAnswer(
        sql("SELECT * FROM view1"),
        Row(1, 2) :: Nil
      )
    }
  }

  test("block creating duplicate temp table") {
    withTempView("t_temp") {
      sql("CREATE TEMPORARY VIEW t_temp AS SELECT 1, 2")
      val e = intercept[TempTableAlreadyExistsException] {
        sql("CREATE TEMPORARY TABLE t_temp (c3 int, c4 string) USING JSON")
      }
      checkError(e,
        condition = "TEMP_TABLE_OR_VIEW_ALREADY_EXISTS",
        parameters = Map("relationName" -> "`t_temp`"))
    }
  }

  test("block creating duplicate temp view") {
    withTempView("t_temp") {
      sql("CREATE TEMPORARY VIEW t_temp AS SELECT 1, 2")
      val e = intercept[TempTableAlreadyExistsException] {
        sql("CREATE TEMPORARY VIEW t_temp (c3 int, c4 string) USING JSON")
      }
      checkError(e,
        condition = "TEMP_TABLE_OR_VIEW_ALREADY_EXISTS",
        parameters = Map("relationName" -> "`t_temp`"))
    }
  }

  test("SPARK-16034 Partition columns should match when appending to existing data source tables") {
    import testImplicits._
    val df = Seq((1, 2, 3)).toDF("a", "b", "c")
    withTable("partitionedTable") {
      df.write.mode("overwrite").partitionBy("a", "b").saveAsTable("partitionedTable")
      // Misses some partition columns
      checkError(
        exception = intercept[AnalysisException] {
          df.write.mode("append").partitionBy("a").saveAsTable("partitionedTable")
        },
        condition = "_LEGACY_ERROR_TEMP_1163",
        parameters = Map(
          "tableName" -> "spark_catalog.default.partitionedtable",
          "specifiedPartCols" -> "a",
          "existingPartCols" -> "a, b")
      )
      // Wrong order
      checkError(
        exception = intercept[AnalysisException] {
          df.write.mode("append").partitionBy("b", "a").saveAsTable("partitionedTable")
        },
        condition = "_LEGACY_ERROR_TEMP_1163",
        parameters = Map(
          "tableName" -> "spark_catalog.default.partitionedtable",
          "specifiedPartCols" -> "b, a",
          "existingPartCols" -> "a, b")
      )
      // Partition columns not specified
      checkError(
        exception = intercept[AnalysisException] {
          df.write.mode("append").saveAsTable("partitionedTable")
        },
        condition = "_LEGACY_ERROR_TEMP_1163",
        parameters = Map(
          "tableName" -> "spark_catalog.default.partitionedtable",
          "specifiedPartCols" -> "", "existingPartCols" -> "a, b")
      )
      assert(sql("select * from partitionedTable").collect().length == 1)
      // Inserts new data successfully when partition columns are correctly specified in
      // partitionBy(...).
      // TODO: Right now, partition columns are always treated in a case-insensitive way.
      // See the write method in DataSource.scala.
      Seq((4, 5, 6)).toDF("a", "B", "c")
        .write
        .mode("append")
        .partitionBy("a", "B")
        .saveAsTable("partitionedTable")

      Seq((7, 8, 9)).toDF("a", "b", "c")
        .write
        .mode("append")
        .partitionBy("a", "b")
        .saveAsTable("partitionedTable")

      checkAnswer(
        sql("select a, b, c from partitionedTable"),
        Row(1, 2, 3) :: Row(4, 5, 6) :: Row(7, 8, 9) :: Nil
      )
    }
  }

  test("SPARK-18009 calling toLocalIterator on commands") {
    import scala.jdk.CollectionConverters._
    val df = sql("show databases")
    val rows: Seq[Row] = df.toLocalIterator().asScala.toSeq
    assert(rows.length > 0)
  }

  test("SET LOCATION for managed table") {
    withTable("tbl") {
      withTempDir { dir =>
        sql("CREATE TABLE tbl(i INT) USING parquet")
        sql("INSERT INTO tbl SELECT 1")
        checkAnswer(spark.table("tbl"), Row(1))
        val defaultTablePath = spark.sessionState.catalog
          .getTableMetadata(TableIdentifier("tbl")).storage.locationUri.get
        try {
          sql(s"ALTER TABLE tbl SET LOCATION '${dir.toURI}'")
          spark.catalog.refreshTable("tbl")
          // SET LOCATION won't move data from previous table path to new table path.
          assert(spark.table("tbl").count() == 0)
          // the previous table path should be still there.
          assert(new File(defaultTablePath).exists())

          sql("INSERT INTO tbl SELECT 2")
          checkAnswer(spark.table("tbl"), Row(2))
          // newly inserted data will go to the new table path.
          assert(dir.listFiles().nonEmpty)

          sql("DROP TABLE tbl")
          // the new table path will be removed after DROP TABLE.
          assert(!dir.exists())
        } finally {
          Utils.deleteRecursively(new File(defaultTablePath))
        }
      }
    }
  }

  test("insert data to a data source table which has a non-existing location should succeed") {
    withTable("t") {
      withTempDir { dir =>
        spark.sql(
          s"""
             |CREATE TABLE t(a string, b int)
             |USING parquet
             |OPTIONS(path "${dir.toURI}")
           """.stripMargin)
        val table = spark.sessionState.catalog.getTableMetadata(TableIdentifier("t"))
        assert(table.location == makeQualifiedPath(dir.getAbsolutePath))

        dir.delete
        assert(!dir.exists)
        spark.sql("INSERT INTO TABLE t SELECT 'c', 1")
        assert(dir.exists)
        checkAnswer(spark.table("t"), Row("c", 1) :: Nil)

        Utils.deleteRecursively(dir)
        assert(!dir.exists)
        spark.sql("INSERT OVERWRITE TABLE t SELECT 'c', 1")
        assert(dir.exists)
        checkAnswer(spark.table("t"), Row("c", 1) :: Nil)

        val newDirFile = new File(dir, "x")
        val newDir = newDirFile.toURI
        spark.sql(s"ALTER TABLE t SET LOCATION '$newDir'")
        spark.sessionState.catalog.refreshTable(TableIdentifier("t"))

        val table1 = spark.sessionState.catalog.getTableMetadata(TableIdentifier("t"))
        assert(table1.location == makeQualifiedPath(newDir.toString))
        assert(!newDirFile.exists)

        spark.sql("INSERT INTO TABLE t SELECT 'c', 1")
        assert(newDirFile.exists)
        checkAnswer(spark.table("t"), Row("c", 1) :: Nil)
      }
    }
  }

  test("insert into a data source table with a non-existing partition location should succeed") {
    withTable("t") {
      withTempDir { dir =>
        spark.sql(
          s"""
             |CREATE TABLE t(a int, b int, c int, d int)
             |USING parquet
             |PARTITIONED BY(a, b)
             |LOCATION "${dir.toURI}"
           """.stripMargin)
        val table = spark.sessionState.catalog.getTableMetadata(TableIdentifier("t"))
        assert(table.location == makeQualifiedPath(dir.getAbsolutePath))

        spark.sql("INSERT INTO TABLE t PARTITION(a=1, b=2) SELECT 3, 4")
        checkAnswer(spark.table("t"), Row(3, 4, 1, 2) :: Nil)

        val partLoc = new File(s"${dir.getAbsolutePath}/a=1")
        Utils.deleteRecursively(partLoc)
        assert(!partLoc.exists())
        // insert overwrite into a partition which location has been deleted.
        spark.sql("INSERT OVERWRITE TABLE t PARTITION(a=1, b=2) SELECT 7, 8")
        assert(partLoc.exists())
        checkAnswer(spark.table("t"), Row(7, 8, 1, 2) :: Nil)
      }
    }
  }

  test("read data from a data source table which has a non-existing location should succeed") {
    withTable("t") {
      withTempDir { dir =>
        spark.sql(
          s"""
             |CREATE TABLE t(a string, b int)
             |USING parquet
             |OPTIONS(path "${dir.toURI}")
           """.stripMargin)
        val table = spark.sessionState.catalog.getTableMetadata(TableIdentifier("t"))

        assert(table.location == makeQualifiedPath(dir.getAbsolutePath))

        dir.delete()
        checkAnswer(spark.table("t"), Nil)

        val newDirFile = new File(dir, "x")
        val newDir = newDirFile.toURI
        spark.sql(s"ALTER TABLE t SET LOCATION '$newDir'")

        val table1 = spark.sessionState.catalog.getTableMetadata(TableIdentifier("t"))
        assert(table1.location == newDir)
        assert(!newDirFile.exists())
        checkAnswer(spark.table("t"), Nil)
      }
    }
  }

  test("read data from a data source table with non-existing partition location should succeed") {
    withTable("t") {
      withTempDir { dir =>
        spark.sql(
          s"""
             |CREATE TABLE t(a int, b int, c int, d int)
             |USING parquet
             |LOCATION "${dir.toURI}"
             |PARTITIONED BY(a, b)
           """.stripMargin)
        spark.sql("INSERT INTO TABLE t PARTITION(a=1, b=2) SELECT 3, 4")
        checkAnswer(spark.table("t"), Row(3, 4, 1, 2) :: Nil)

        // select from a partition which location has been deleted.
        Utils.deleteRecursively(dir)
        assert(!dir.exists())
        spark.sql("REFRESH TABLE t")
        checkAnswer(spark.sql("select * from t where a=1 and b=2"), Nil)
      }
    }
  }

  test("create datasource table with a non-existing location") {
    withTable("t", "t1") {
      withTempPath { dir =>
        spark.sql(s"CREATE TABLE t(a int, b int) USING parquet LOCATION '${dir.toURI}'")

        val table = spark.sessionState.catalog.getTableMetadata(TableIdentifier("t"))
        assert(table.location == makeQualifiedPath(dir.getAbsolutePath))

        spark.sql("INSERT INTO TABLE t SELECT 1, 2")
        assert(dir.exists())

        checkAnswer(spark.table("t"), Row(1, 2))
      }
      // partition table
      withTempPath { dir =>
        spark.sql(
          s"CREATE TABLE t1(a int, b int) USING parquet PARTITIONED BY(a) LOCATION '${dir.toURI}'")

        val table = spark.sessionState.catalog.getTableMetadata(TableIdentifier("t1"))
        assert(table.location == makeQualifiedPath(dir.getAbsolutePath))

        spark.sql("INSERT INTO TABLE t1 PARTITION(a=1) SELECT 2")

        val partDir = new File(dir, "a=1")
        assert(partDir.exists())

        checkAnswer(spark.table("t1"), Row(2, 1))
      }
    }
  }

  test("Partition table should load empty static partitions") {
    // All static partitions
    withTable("t", "t1", "t2") {
      withTempPath { dir =>
        spark.sql("CREATE TABLE t(a int) USING parquet")
        spark.sql("CREATE TABLE t1(a int, c string, b string) " +
          s"USING parquet PARTITIONED BY(c, b) LOCATION '${dir.toURI}'")

        // datasource table
        validateStaticPartitionTable("t1")

        // hive table
        if (isUsingHiveMetastore) {
          spark.sql("CREATE TABLE t2(a int) " +
            s"PARTITIONED BY(c string, b string) LOCATION '${dir.toURI}'")
          validateStaticPartitionTable("t2")
        }

        def validateStaticPartitionTable(tableName: String): Unit = {
          val table = spark.sessionState.catalog.getTableMetadata(TableIdentifier(tableName))
          assert(table.location == makeQualifiedPath(dir.getAbsolutePath))
          assert(spark.sql(s"SHOW PARTITIONS $tableName").count() == 0)
          spark.sql(
            s"INSERT INTO TABLE $tableName PARTITION(b='b', c='c') SELECT * FROM t WHERE 1 = 0")
          assert(spark.sql(s"SHOW PARTITIONS $tableName").count() == 1)
          assert(new File(dir, "c=c/b=b").exists())
          checkAnswer(spark.table(tableName), Nil)
        }
      }
    }

    // Partial dynamic partitions
    withTable("t", "t1", "t2") {
      withTempPath { dir =>
        spark.sql("CREATE TABLE t(a int) USING parquet")
        spark.sql("CREATE TABLE t1(a int, b string, c string) " +
          s"USING parquet PARTITIONED BY(c, b) LOCATION '${dir.toURI}'")

        // datasource table
        validatePartialStaticPartitionTable("t1")

        // hive table
        if (isUsingHiveMetastore) {
          spark.sql("CREATE TABLE t2(a int) " +
            s"PARTITIONED BY(c string, b string) LOCATION '${dir.toURI}'")
          validatePartialStaticPartitionTable("t2")
        }

        def validatePartialStaticPartitionTable(tableName: String): Unit = {
          val table = spark.sessionState.catalog.getTableMetadata(TableIdentifier(tableName))
          assert(table.location == makeQualifiedPath(dir.getAbsolutePath))
          assert(spark.sql(s"SHOW PARTITIONS $tableName").count() == 0)
          spark.sql(
            s"INSERT INTO TABLE $tableName PARTITION(c='c', b) SELECT *, 'b' FROM t WHERE 1 = 0")
          assert(spark.sql(s"SHOW PARTITIONS $tableName").count() == 0)
          assert(!new File(dir, "c=c/b=b").exists())
          checkAnswer(spark.table(tableName), Nil)
        }
      }
    }
  }

  Seq(true, false).foreach { shouldDelete =>
    val tcName = if (shouldDelete) "non-existing" else "existed"
    test(s"CTAS for external data source table with a $tcName location") {
      withTable("t", "t1") {
        withTempDir { dir =>
          if (shouldDelete) dir.delete()
          spark.sql(
            s"""
               |CREATE TABLE t
               |USING parquet
               |LOCATION '${dir.toURI}'
               |AS SELECT 3 as a, 4 as b, 1 as c, 2 as d
             """.stripMargin)
          val table = spark.sessionState.catalog.getTableMetadata(TableIdentifier("t"))
          assert(table.location == makeQualifiedPath(dir.getAbsolutePath))

          checkAnswer(spark.table("t"), Row(3, 4, 1, 2))
        }
        // partition table
        withTempDir { dir =>
          if (shouldDelete) dir.delete()
          spark.sql(
            s"""
               |CREATE TABLE t1
               |USING parquet
               |PARTITIONED BY(a, b)
               |LOCATION '${dir.toURI}'
               |AS SELECT 3 as a, 4 as b, 1 as c, 2 as d
             """.stripMargin)
          val table = spark.sessionState.catalog.getTableMetadata(TableIdentifier("t1"))
          assert(table.location == makeQualifiedPath(dir.getAbsolutePath))

          val partDir = new File(dir, "a=3")
          assert(partDir.exists())

          checkAnswer(spark.table("t1"), Row(1, 2, 3, 4))
        }
      }
    }
  }

  Seq("a b", "a:b", "a%b", "a,b").foreach { specialChars =>
    test(s"data source table:partition column name containing $specialChars") {
      // On Windows, it looks colon in the file name is illegal by default. See
      // https://support.microsoft.com/en-us/help/289627
      assume(!Utils.isWindows || specialChars != "a:b")

      withTable("t") {
        withTempDir { dir =>
          spark.sql(
            s"""
               |CREATE TABLE t(a string, `$specialChars` string)
               |USING parquet
               |PARTITIONED BY(`$specialChars`)
               |LOCATION '${dir.toURI}'
             """.stripMargin)

          assert(dir.listFiles().isEmpty)
          spark.sql(s"INSERT INTO TABLE t PARTITION(`$specialChars`=2) SELECT 1")
          val partEscaped = s"${ExternalCatalogUtils.escapePathName(specialChars)}=2"
          val partFile = new File(dir, partEscaped)
          assert(partFile.listFiles().nonEmpty)
          checkAnswer(spark.table("t"), Row("1", "2") :: Nil)
        }
      }
    }
  }

  Seq("a b", "a:b", "a%b").foreach { specialChars =>
    test(s"location uri contains $specialChars for datasource table") {
      // On Windows, it looks colon in the file name is illegal by default. See
      // https://support.microsoft.com/en-us/help/289627
      assume(!Utils.isWindows || specialChars != "a:b")

      withTable("t", "t1") {
        withTempDir { dir =>
          val loc = new File(dir, specialChars)
          loc.mkdir()
          // The parser does not recognize the backslashes on Windows as they are.
          // These currently should be escaped.
          val escapedLoc = loc.getAbsolutePath.replace("\\", "\\\\")
          spark.sql(
            s"""
               |CREATE TABLE t(a string)
               |USING parquet
               |LOCATION '$escapedLoc'
             """.stripMargin)

          val table = spark.sessionState.catalog.getTableMetadata(TableIdentifier("t"))
          assert(table.location == makeQualifiedPath(loc.getAbsolutePath))
          assert(new Path(table.location).toString.contains(specialChars))

          assert(loc.listFiles().isEmpty)
          spark.sql("INSERT INTO TABLE t SELECT 1")
          assert(loc.listFiles().nonEmpty)
          checkAnswer(spark.table("t"), Row("1") :: Nil)
        }

        withTempDir { dir =>
          val loc = new File(dir, specialChars)
          loc.mkdir()
          // The parser does not recognize the backslashes on Windows as they are.
          // These currently should be escaped.
          val escapedLoc = loc.getAbsolutePath.replace("\\", "\\\\")
          spark.sql(
            s"""
               |CREATE TABLE t1(a string, b string)
               |USING parquet
               |PARTITIONED BY(b)
               |LOCATION '$escapedLoc'
             """.stripMargin)

          val table = spark.sessionState.catalog.getTableMetadata(TableIdentifier("t1"))
          assert(table.location == makeQualifiedPath(loc.getAbsolutePath))
          assert(new Path(table.location).toString.contains(specialChars))

          assert(loc.listFiles().isEmpty)
          spark.sql("INSERT INTO TABLE t1 PARTITION(b=2) SELECT 1")
          val partFile = new File(loc, "b=2")
          assert(partFile.listFiles().nonEmpty)
          checkAnswer(spark.table("t1"), Row("1", "2") :: Nil)

          spark.sql("INSERT INTO TABLE t1 PARTITION(b='2017-03-03 12:13%3A14') SELECT 1")
          val partFile1 = new File(loc, "b=2017-03-03 12:13%3A14")
          assert(!partFile1.exists())

          if (!Utils.isWindows) {
            // Actual path becomes "b=2017-03-03%2012%3A13%253A14" on Windows.
            val partFile2 = new File(loc, "b=2017-03-03 12%3A13%253A14")
            assert(partFile2.listFiles().nonEmpty)
            checkAnswer(
              spark.table("t1"), Row("1", "2") :: Row("1", "2017-03-03 12:13%3A14") :: Nil)
          }
        }
      }
    }
  }

  Seq("a b", "a:b", "a%b").foreach { specialChars =>
    test(s"location uri contains $specialChars for database") {
      // On Windows, it looks colon in the file name is illegal by default. See
      // https://support.microsoft.com/en-us/help/289627
      assume(!Utils.isWindows || specialChars != "a:b")

      withDatabase ("tmpdb") {
        withTable("t") {
          withTempDir { dir =>
            val loc = new File(dir, specialChars)
            // The parser does not recognize the backslashes on Windows as they are.
            // These currently should be escaped.
            val escapedLoc = loc.getAbsolutePath.replace("\\", "\\\\")
            spark.sql(s"CREATE DATABASE tmpdb LOCATION '$escapedLoc'")
            spark.sql("USE tmpdb")

            import testImplicits._
            Seq(1).toDF("a").write.saveAsTable("t")
            val tblloc = new File(loc, "t")
            val table = spark.sessionState.catalog.getTableMetadata(TableIdentifier("t"))
            assert(table.location == makeQualifiedPath(tblloc.getAbsolutePath))
            assert(tblloc.listFiles().nonEmpty)
          }
        }
      }
    }
  }

  test("the qualified path of a datasource table is stored in the catalog") {
    withTable("t", "t1") {
      withTempDir { dir =>
        assert(!dir.getAbsolutePath.startsWith("file:/"))
        // The parser does not recognize the backslashes on Windows as they are.
        // These currently should be escaped.
        val escapedDir = dir.getAbsolutePath.replace("\\", "\\\\")
        spark.sql(
          s"""
             |CREATE TABLE t(a string)
             |USING parquet
             |LOCATION '$escapedDir'
           """.stripMargin)
        val table = spark.sessionState.catalog.getTableMetadata(TableIdentifier("t"))
        assert(table.location.toString.startsWith("file:/"))
      }

      withTempDir { dir =>
        assert(!dir.getAbsolutePath.startsWith("file:/"))
        spark.sql(s"ALTER TABLE t SET LOCATION '$dir'")
        val table = spark.sessionState.catalog.getTableMetadata(TableIdentifier("t"))
        assert(table.location.toString.startsWith("file:/"))
      }

      withTempDir { dir =>
        assert(!dir.getAbsolutePath.startsWith("file:/"))
        // The parser does not recognize the backslashes on Windows as they are.
        // These currently should be escaped.
        val escapedDir = dir.getAbsolutePath.replace("\\", "\\\\")
        spark.sql(
          s"""
             |CREATE TABLE t1(a string, b string)
             |USING parquet
             |PARTITIONED BY(b)
             |LOCATION '$escapedDir'
           """.stripMargin)
        val table = spark.sessionState.catalog.getTableMetadata(TableIdentifier("t1"))
        assert(table.location.toString.startsWith("file:/"))
      }
    }
  }

  test("the qualified path of a partition is stored in the catalog") {
    withTable("t") {
      withTempDir { dir =>
        spark.sql(
          s"""
             |CREATE TABLE t(a STRING, b STRING)
             |USING ${dataSource} PARTITIONED BY(b) LOCATION '$dir'
           """.stripMargin)
        spark.sql("INSERT INTO TABLE t PARTITION(b=1) SELECT 2")
        val part = spark.sessionState.catalog.getPartition(TableIdentifier("t"), Map("b" -> "1"))
        assert(part.storage.locationUri.contains(
          makeQualifiedPath(new File(dir, "b=1").getAbsolutePath)))
        assert(part.storage.locationUri.get.toString.startsWith("file:/"))
      }
      withTempDir { dir =>
        spark.sql(s"ALTER TABLE t PARTITION(b=1) SET LOCATION '$dir'")

        val part = spark.sessionState.catalog.getPartition(TableIdentifier("t"), Map("b" -> "1"))
        assert(part.storage.locationUri.contains(makeQualifiedPath(dir.getAbsolutePath)))
        assert(part.storage.locationUri.get.toString.startsWith("file:/"))
      }

      withTempDir { dir =>
        spark.sql(s"ALTER TABLE t ADD PARTITION(b=2) LOCATION '$dir'")
        val part = spark.sessionState.catalog.getPartition(TableIdentifier("t"), Map("b" -> "2"))
        assert(part.storage.locationUri.contains(makeQualifiedPath(dir.getAbsolutePath)))
        assert(part.storage.locationUri.get.toString.startsWith("file:/"))
      }
    }
  }

  protected def testAddColumn(provider: String): Unit = {
    withTable("t1") {
      sql(s"CREATE TABLE t1 (c1 int) USING $provider")
      sql("INSERT INTO t1 VALUES (1)")
      sql("ALTER TABLE t1 ADD COLUMNS (c2 int)")
      checkAnswer(
        spark.table("t1"),
        Seq(Row(1, null))
      )
      checkAnswer(
        sql("SELECT * FROM t1 WHERE c2 is null"),
        Seq(Row(1, null))
      )

      sql("INSERT INTO t1 VALUES (3, 2)")
      checkAnswer(
        sql("SELECT * FROM t1 WHERE c2 = 2"),
        Seq(Row(3, 2))
      )
    }
  }

  protected def testAddColumnPartitioned(provider: String): Unit = {
    withTable("t1") {
      sql(s"CREATE TABLE t1 (c1 int, c2 int) USING $provider PARTITIONED BY (c2)")
      sql("INSERT INTO t1 PARTITION(c2 = 2) VALUES (1)")
      sql("ALTER TABLE t1 ADD COLUMNS (c3 int)")
      checkAnswer(
        spark.table("t1"),
        Seq(Row(1, null, 2))
      )
      checkAnswer(
        sql("SELECT * FROM t1 WHERE c3 is null"),
        Seq(Row(1, null, 2))
      )
      sql("INSERT INTO t1 PARTITION(c2 =1) VALUES (2, 3)")
      checkAnswer(
        sql("SELECT * FROM t1 WHERE c3 = 3"),
        Seq(Row(2, 3, 1))
      )
      checkAnswer(
        sql("SELECT * FROM t1 WHERE c2 = 1"),
        Seq(Row(2, 3, 1))
      )
    }
  }

  val supportedNativeFileFormatsForAlterTableAddColumns = Seq("csv", "json", "parquet",
    "org.apache.spark.sql.execution.datasources.csv.CSVFileFormat",
    "org.apache.spark.sql.execution.datasources.json.JsonFileFormat",
    "org.apache.spark.sql.execution.datasources.parquet.ParquetFileFormat")

  supportedNativeFileFormatsForAlterTableAddColumns.foreach { provider =>
    test(s"alter datasource table add columns - $provider") {
      testAddColumn(provider)
    }
  }

  supportedNativeFileFormatsForAlterTableAddColumns.foreach { provider =>
    test(s"alter datasource table add columns - partitioned - $provider") {
      testAddColumnPartitioned(provider)
    }
  }

  test("alter datasource table add columns - text format not supported") {
    withTable("t1") {
      sql("CREATE TABLE t1 (c1 string) USING text")
      checkErrorMatchPVals(
        exception = intercept[AnalysisException] {
          sql("ALTER TABLE t1 ADD COLUMNS (c2 int)")
        },
        condition = "_LEGACY_ERROR_TEMP_1260",
        parameters = Map(
          "tableType" -> ("org\\.apache\\.spark\\.sql\\.execution\\." +
            "datasources\\.v2\\.text\\.TextDataSourceV2.*"),
          "table" -> ".*t1.*")
      )
    }
  }

  test("alter table add columns -- not support temp view") {
    withTempView("tmp_v") {
      sql("CREATE TEMPORARY VIEW tmp_v AS SELECT 1 AS c1, 2 AS c2")
      checkError(
        exception = intercept[AnalysisException] {
          sql("ALTER TABLE tmp_v ADD COLUMNS (c3 INT)")
        },
        condition = "EXPECT_TABLE_NOT_VIEW.NO_ALTERNATIVE",
        parameters = Map(
          "viewName" -> "`tmp_v`",
          "operation" -> "ALTER TABLE ... ADD COLUMNS"),
        context = ExpectedContext(
          fragment = "tmp_v",
          start = 12,
          stop = 16)
      )
    }
  }

  test("alter table add columns -- not support view") {
    withView("v1") {
      sql("CREATE VIEW v1 AS SELECT 1 AS c1, 2 AS c2")
      checkError(
        exception = intercept[AnalysisException] {
          sql("ALTER TABLE v1 ADD COLUMNS (c3 INT)")
        },
        condition = "EXPECT_TABLE_NOT_VIEW.NO_ALTERNATIVE",
        parameters = Map(
          "viewName" -> s"`$SESSION_CATALOG_NAME`.`default`.`v1`",
          "operation" -> "ALTER TABLE ... ADD COLUMNS"),
        context = ExpectedContext(
          fragment = "v1",
          start = 12,
          stop = 13)
      )
    }
  }

  test("alter table add columns with existing column name") {
    withTable("t1") {
      sql("CREATE TABLE t1 (c1 int) USING PARQUET")
      checkError(
        exception = intercept[AnalysisException] {
          sql("ALTER TABLE t1 ADD COLUMNS (c1 string)")
        },
        condition = "COLUMN_ALREADY_EXISTS",
        parameters = Map("columnName" -> "`c1`"))
    }
  }

  Seq(true, false).foreach { caseSensitive =>
    test(s"alter table add columns with existing column name - caseSensitive $caseSensitive") {
      withSQLConf(SQLConf.CASE_SENSITIVE.key -> s"$caseSensitive") {
        withTable("t1") {
          sql("CREATE TABLE t1 (c1 int) USING PARQUET")
          if (!caseSensitive) {
            checkError(
              exception = intercept[AnalysisException] {
                sql("ALTER TABLE t1 ADD COLUMNS (C1 string)")
              },
              condition = "COLUMN_ALREADY_EXISTS",
              parameters = Map("columnName" -> "`c1`"))
          } else {
            sql("ALTER TABLE t1 ADD COLUMNS (C1 string)")
            assert(spark.table("t1").schema ==
              new StructType().add("c1", IntegerType).add("C1", StringType))
          }
        }
      }
    }

    test(s"basic DDL using locale tr - caseSensitive $caseSensitive") {
      withSQLConf(SQLConf.CASE_SENSITIVE.key -> s"$caseSensitive") {
        withLocale("tr") {
          val dbName = "DaTaBaSe_I"
          withDatabase(dbName) {
            sql(s"CREATE DATABASE $dbName")
            sql(s"USE $dbName")

            val tabName = "tAb_I"
            withTable(tabName) {
              sql(s"CREATE TABLE $tabName(col_I int) USING PARQUET")
              sql(s"INSERT OVERWRITE TABLE $tabName SELECT 1")
              checkAnswer(sql(s"SELECT col_I FROM $tabName"), Row(1) :: Nil)
            }
          }
        }
      }
    }
  }

  test(s"Support alter table command with CASE_SENSITIVE is true") {
    withSQLConf(SQLConf.CASE_SENSITIVE.key -> s"true") {
      withLocale("tr") {
        val dbName = "DaTaBaSe_I"
        withDatabase(dbName) {
          sql(s"CREATE DATABASE $dbName")
          sql(s"USE $dbName")

          val tabName = "tAb_I"
          withTable(tabName) {
            sql(s"CREATE TABLE $tabName(col_I int) USING PARQUET")
            sql(s"ALTER TABLE $tabName SET TBLPROPERTIES ('foo' = 'a')")
            checkAnswer(sql(s"SELECT col_I FROM $tabName"), Nil)
          }
        }
      }
    }
  }

  test("set command rejects SparkConf entries") {
    checkError(
      exception = intercept[AnalysisException] {
        sql(s"SET ${config.CPUS_PER_TASK.key} = 4")
      },
      condition = "CANNOT_MODIFY_CONFIG",
      parameters = Map(
        "key" -> "\"spark.task.cpus\"",
        "docroot" -> "https://spark.apache.org/docs/latest"))
  }

  test("Refresh table before drop database cascade") {
    withTempDir { tempDir =>
      val file1 = new File(s"$tempDir/first.csv")
      Utils.tryWithResource(new PrintWriter(file1)) { writer =>
        writer.write("first")
      }

      val file2 = new File(s"$tempDir/second.csv")
      Utils.tryWithResource(new PrintWriter(file2)) { writer =>
        writer.write("second")
      }

      withDatabase("foo") {
        withTable("foo.first") {
          sql("CREATE DATABASE foo")
          sql(
            s"""CREATE TABLE foo.first (id STRING)
               |USING csv OPTIONS (path='${file1.toURI}')
             """.stripMargin)
          sql("SELECT * FROM foo.first")
          checkAnswer(spark.table("foo.first"), Row("first"))

          // Dropping the database and again creating same table with different path
          sql("DROP DATABASE foo CASCADE")
          sql("CREATE DATABASE foo")
          sql(
            s"""CREATE TABLE foo.first (id STRING)
               |USING csv OPTIONS (path='${file2.toURI}')
             """.stripMargin)
          sql("SELECT * FROM foo.first")
          checkAnswer(spark.table("foo.first"), Row("second"))
        }
      }
    }
  }

  test("Create Table LIKE USING provider") {
    val catalog = spark.sessionState.catalog
    withTable("s", "t1", "t2", "t3", "t4") {
      sql("CREATE TABLE s(a INT, b INT) USING parquet")
      val source = catalog.getTableMetadata(TableIdentifier("s"))
      assert(source.provider == Some("parquet"))

      sql("CREATE TABLE t1 LIKE s USING orc")
      val table1 = catalog.getTableMetadata(TableIdentifier("t1"))
      assert(table1.provider == Some("orc"))

      sql("CREATE TABLE t2 LIKE s USING hive")
      val table2 = catalog.getTableMetadata(TableIdentifier("t2"))
      assert(table2.provider == Some("hive"))

      val e1 = intercept[SparkClassNotFoundException] {
        sql("CREATE TABLE t3 LIKE s USING unknown")
      }
      checkError(
        exception = e1,
        condition = "DATA_SOURCE_NOT_FOUND",
        parameters = Map("provider" -> "unknown")
      )

      withGlobalTempView("src") {
        val globalTempDB = spark.sharedState.globalTempDB
        sql("CREATE GLOBAL TEMP VIEW src AS SELECT 1 AS a, '2' AS b")
        sql(s"CREATE TABLE t4 LIKE $globalTempDB.src USING parquet")
        val table = catalog.getTableMetadata(TableIdentifier("t4"))
        assert(table.provider == Some("parquet"))
      }
    }
  }

  test(s"Add a directory when ${SQLConf.LEGACY_ADD_SINGLE_FILE_IN_ADD_FILE.key} set to false") {
    // SPARK-43093: Don't use `withTempDir` to clean up temp dir, it will cause test cases in
    // shared session that need to execute `Executor.updateDependencies` test fail.
    val directoryToAdd = Utils.createDirectory(
      root = Utils.createTempDir().getCanonicalPath, namePrefix = "addDirectory")
    val testFile = File.createTempFile("testFile", "1", directoryToAdd)
    spark.sql(s"ADD FILE $directoryToAdd")
    assert(new File(SparkFiles.get(s"${directoryToAdd.getName}/${testFile.getName}")).exists())
  }

  test(s"Add a directory when ${SQLConf.LEGACY_ADD_SINGLE_FILE_IN_ADD_FILE.key} set to true") {
    withTempDir { testDir =>
      withSQLConf(SQLConf.LEGACY_ADD_SINGLE_FILE_IN_ADD_FILE.key -> "true") {
        checkError(
          exception = intercept[SparkException] {
            sql(s"ADD FILE $testDir")
          },
          condition = "UNSUPPORTED_ADD_FILE.DIRECTORY",
          parameters = Map("path" -> s"file:${testDir.getCanonicalPath}/")
        )
      }
    }
  }

  test("REFRESH FUNCTION") {
    checkError(
      exception = intercept[AnalysisException] {
        sql("REFRESH FUNCTION md5")
      },
      condition = "_LEGACY_ERROR_TEMP_1017",
      parameters = Map(
        "name" -> "md5",
        "cmd" -> "REFRESH FUNCTION", "hintStr" -> ""),
      context = ExpectedContext(fragment = "md5", start = 17, stop = 19))
    checkError(
      exception = intercept[AnalysisException] {
        sql("REFRESH FUNCTION default.md5")
      },
      condition = "UNRESOLVED_ROUTINE",
      parameters = Map(
        "routineName" -> "`default`.`md5`",
        "searchPath" -> "[`system`.`builtin`, `system`.`session`, `spark_catalog`.`default`]"),
      context = ExpectedContext(
        fragment = "default.md5",
        start = 17,
        stop = 27))

    withUserDefinedFunction("func1" -> true) {
      sql("CREATE TEMPORARY FUNCTION func1 AS 'test.org.apache.spark.sql.MyDoubleAvg'")
      checkError(
        exception = intercept[AnalysisException] {
          sql("REFRESH FUNCTION func1")
        },
        condition = "_LEGACY_ERROR_TEMP_1017",
        parameters = Map("name" -> "func1", "cmd" -> "REFRESH FUNCTION", "hintStr" -> ""),
        context = ExpectedContext(
          fragment = "func1",
          start = 17,
          stop = 21)
      )
    }

    withUserDefinedFunction("func1" -> false) {
      val func = FunctionIdentifier("func1", Some("default"))
      assert(!spark.sessionState.catalog.isRegisteredFunction(func))
      checkError(
        exception = intercept[AnalysisException] {
          sql("REFRESH FUNCTION func1")
        },
        condition = "UNRESOLVED_ROUTINE",
        parameters = Map(
          "routineName" -> "`func1`",
          "searchPath" -> "[`system`.`builtin`, `system`.`session`, `spark_catalog`.`default`]"),
        context = ExpectedContext(fragment = "func1", start = 17, stop = 21)
      )
      assert(!spark.sessionState.catalog.isRegisteredFunction(func))

      sql("CREATE FUNCTION func1 AS 'test.org.apache.spark.sql.MyDoubleAvg'")
      assert(!spark.sessionState.catalog.isRegisteredFunction(func))
      sql("REFRESH FUNCTION func1")
      assert(spark.sessionState.catalog.isRegisteredFunction(func))
      checkError(
        exception = intercept[AnalysisException] {
          sql("REFRESH FUNCTION func2")
        },
        condition = "UNRESOLVED_ROUTINE",
        parameters = Map(
          "routineName" -> "`func2`",
          "searchPath" -> "[`system`.`builtin`, `system`.`session`, `spark_catalog`.`default`]"),
        context = ExpectedContext(
          fragment = "func2",
          start = 17,
          stop = 21))
      assert(spark.sessionState.catalog.isRegisteredFunction(func))

      spark.sessionState.catalog.externalCatalog.dropFunction("default", "func1")
      assert(spark.sessionState.catalog.isRegisteredFunction(func))
      checkError(
        exception = intercept[AnalysisException] {
          sql("REFRESH FUNCTION func1")
        },
        condition = "ROUTINE_NOT_FOUND",
        parameters = Map("routineName" -> "`default`.`func1`")
      )

      assert(!spark.sessionState.catalog.isRegisteredFunction(func))

      val function = CatalogFunction(func, "test.non.exists.udf", Seq.empty)
      spark.sessionState.catalog.createFunction(function, false)
      assert(!spark.sessionState.catalog.isRegisteredFunction(func))
      checkError(
        exception = intercept[AnalysisException] {
          sql("REFRESH FUNCTION func1")
        },
        condition = "CANNOT_LOAD_FUNCTION_CLASS",
        parameters = Map(
          "className" -> "test.non.exists.udf",
          "functionName" -> "`spark_catalog`.`default`.`func1`"
        )
      )
      assert(!spark.sessionState.catalog.isRegisteredFunction(func))
    }
  }

  test("REFRESH FUNCTION persistent function with the same name as the built-in function") {
    withUserDefinedFunction("default.rand" -> false) {
      val rand = FunctionIdentifier("rand", Some("default"))
      sql("CREATE FUNCTION rand AS 'test.org.apache.spark.sql.MyDoubleAvg'")
      assert(!spark.sessionState.catalog.isRegisteredFunction(rand))
      checkError(
        exception = intercept[AnalysisException] {
          sql("REFRESH FUNCTION rand")
        },
        condition = "_LEGACY_ERROR_TEMP_1017",
        parameters = Map("name" -> "rand", "cmd" -> "REFRESH FUNCTION", "hintStr" -> ""),
        context = ExpectedContext(fragment = "rand", start = 17, stop = 20)
      )
      assert(!spark.sessionState.catalog.isRegisteredFunction(rand))
      sql("REFRESH FUNCTION default.rand")
      assert(spark.sessionState.catalog.isRegisteredFunction(rand))
    }
  }

  test("SPARK-41290: No generated columns with V1") {
    checkError(
      exception = intercept[AnalysisException] {
        sql(s"create table t(a int, b int generated always as (a + 1)) using parquet")
      },
      condition = "UNSUPPORTED_FEATURE.TABLE_OPERATION",
      parameters = Map("tableName" -> "`spark_catalog`.`default`.`t`",
        "operation" -> "generated columns")
    )
  }

  test("SPARK-48824: No identity columns with V1") {
    checkError(
      exception = intercept[AnalysisException] {
        sql(s"create table t(a int, b bigint generated always as identity()) using parquet")
      },
      condition = "UNSUPPORTED_FEATURE.TABLE_OPERATION",
      parameters = Map("tableName" -> "`spark_catalog`.`default`.`t`",
        "operation" -> "identity columns")
    )
  }

  test("SPARK-44837: Error when altering partition column in non-delta table") {
    withTable("t") {
      sql("CREATE TABLE t(i INT, j INT, k INT) USING parquet PARTITIONED BY (i, j)")
      checkError(
        exception = intercept[AnalysisException] {
          sql("ALTER TABLE t ALTER COLUMN i COMMENT 'comment'")
        },
        condition = "CANNOT_ALTER_PARTITION_COLUMN",
        sqlState = "428FR",
        parameters = Map("tableName" -> "`spark_catalog`.`default`.`t`",
          "columnName" -> "`i`")
      )
    }
  }

  test("Change column collation") {
    withTable("t1", "t2", "t3", "t4") {
      // Plain `StringType`.
      sql("CREATE TABLE t1(col STRING) USING parquet")
      sql("INSERT INTO t1 VALUES ('a')")
      checkAnswer(sql("SELECT COLLATION(col) FROM t1"), Row("SYSTEM.BUILTIN.UTF8_BINARY"))
      sql("ALTER TABLE t1 ALTER COLUMN col TYPE STRING COLLATE UTF8_LCASE")
      checkAnswer(sql("SELECT COLLATION(col) FROM t1"), Row("SYSTEM.BUILTIN.UTF8_LCASE"))

      // Invalid "ALTER COLUMN" to Integer.
      val alterInt = "ALTER TABLE t1 ALTER COLUMN col TYPE INTEGER"
      checkError(
        exception = intercept[AnalysisException] {
          sql(alterInt)
        },
        condition = "NOT_SUPPORTED_CHANGE_COLUMN",
        parameters = Map(
          "originType" -> "\"STRING COLLATE UTF8_LCASE\"",
          "originName" -> "`col`",
          "table" -> "`spark_catalog`.`default`.`t1`",
          "newType" -> "\"INT\"",
          "newName" -> "`col`"
        ),
        context = ExpectedContext(fragment = alterInt, start = 0, stop = alterInt.length - 1)
      )

      // `ArrayType` with collation.
      sql("CREATE TABLE t2(col ARRAY<STRING>) USING parquet")
      sql("INSERT INTO t2 VALUES (ARRAY('a'))")
<<<<<<< HEAD
      checkAnswer(sql("SELECT COLLATION(col[0]) FROM t2"), Row("SYSTEM.BUILTIN.UTF8_BINARY"))
      sql("ALTER TABLE t2 ALTER COLUMN col TYPE ARRAY<STRING COLLATE UTF8_LCASE>")
      checkAnswer(sql("SELECT COLLATION(col[0]) FROM t2"), Row("SYSTEM.BUILTIN.UTF8_LCASE"))
=======
      checkAnswer(sql("SELECT COLLATION(col[0]) FROM t2"), Row("UTF8_BINARY"))
      assertThrows[AnalysisException] {
        sql("ALTER TABLE t2 ALTER COLUMN col TYPE ARRAY<STRING COLLATE UTF8_LCASE>")
      }
      checkAnswer(sql("SELECT COLLATION(col[0]) FROM t2"), Row("UTF8_BINARY"))
>>>>>>> 4f95a7f4

      // `MapType` with collation.
      sql("CREATE TABLE t3(col MAP<STRING, STRING>) USING parquet")
      sql("INSERT INTO t3 VALUES (MAP('k', 'v'))")
<<<<<<< HEAD
      checkAnswer(sql("SELECT COLLATION(col['k']) FROM t3"), Row("SYSTEM.BUILTIN.UTF8_BINARY"))
      sql(
        """
          |ALTER TABLE t3 ALTER COLUMN col TYPE
          |MAP<STRING, STRING COLLATE UTF8_LCASE>""".stripMargin)
      checkAnswer(sql("SELECT COLLATION(col['k']) FROM t3"), Row("SYSTEM.BUILTIN.UTF8_LCASE"))
=======
      checkAnswer(sql("SELECT COLLATION(col['k']) FROM t3"), Row("UTF8_BINARY"))
      assertThrows[AnalysisException] {
        sql(
          """
            |ALTER TABLE t3 ALTER COLUMN col TYPE
            |MAP<STRING, STRING COLLATE UTF8_LCASE>""".stripMargin)
      }
      checkAnswer(sql("SELECT COLLATION(col['k']) FROM t3"), Row("UTF8_BINARY"))
>>>>>>> 4f95a7f4

      // Invalid change of map key collation.
      val alterMap =
        "ALTER TABLE t3 ALTER COLUMN col TYPE " +
          "MAP<STRING COLLATE UTF8_LCASE, STRING>"
      checkError(
        exception = intercept[AnalysisException] {
          sql(alterMap)
        },
        condition = "NOT_SUPPORTED_CHANGE_COLUMN",
        parameters = Map(
          "originType" -> "\"MAP<STRING, STRING>\"",
          "originName" -> "`col`",
          "table" -> "`spark_catalog`.`default`.`t3`",
          "newType" -> "\"MAP<STRING COLLATE UTF8_LCASE, STRING>\"",
          "newName" -> "`col`"
        ),
        context = ExpectedContext(fragment = alterMap, start = 0, stop = alterMap.length - 1)
      )

      // `StructType` with collation.
      sql("CREATE TABLE t4(col STRUCT<a:STRING>) USING parquet")
      sql("INSERT INTO t4 VALUES (NAMED_STRUCT('a', 'value'))")
<<<<<<< HEAD
      checkAnswer(sql("SELECT COLLATION(col.a) FROM t4"), Row("SYSTEM.BUILTIN.UTF8_BINARY"))
      sql("ALTER TABLE t4 ALTER COLUMN col TYPE STRUCT<a:STRING COLLATE UTF8_LCASE>")
      checkAnswer(sql("SELECT COLLATION(col.a) FROM t4"), Row("SYSTEM.BUILTIN.UTF8_LCASE"))
=======
      checkAnswer(sql("SELECT COLLATION(col.a) FROM t4"), Row("UTF8_BINARY"))
      assertThrows[AnalysisException] {
        sql("ALTER TABLE t4 ALTER COLUMN col TYPE STRUCT<a:STRING COLLATE UTF8_LCASE>")
      }
      checkAnswer(sql("SELECT COLLATION(col.a) FROM t4"), Row("UTF8_BINARY"))
>>>>>>> 4f95a7f4
    }
  }

  test("Invalid collation change on partition and bucket columns") {
    withTable("t1", "t2") {
      sql("CREATE TABLE t1(col STRING, i INTEGER) USING parquet PARTITIONED BY (col)")
      checkError(
        exception = intercept[AnalysisException] {
          sql("ALTER TABLE t1 ALTER COLUMN col TYPE STRING COLLATE UTF8_LCASE")
        },
        condition = "CANNOT_ALTER_PARTITION_COLUMN",
        sqlState = "428FR",
        parameters = Map("tableName" -> "`spark_catalog`.`default`.`t1`", "columnName" -> "`col`")
      )
      sql("CREATE TABLE t2(col STRING) USING parquet CLUSTERED BY (col) INTO 1 BUCKETS")
      checkError(
        exception = intercept[AnalysisException] {
          sql("ALTER TABLE t2 ALTER COLUMN col TYPE STRING COLLATE UTF8_LCASE")
        },
        condition = "CANNOT_ALTER_COLLATION_BUCKET_COLUMN",
        sqlState = "428FR",
        parameters = Map("tableName" -> "`spark_catalog`.`default`.`t2`", "columnName" -> "`col`")
      )
    }
  }
}

object FakeLocalFsFileSystem {
  var aclStatus = new AclStatus.Builder().build()
}

// A fake test local filesystem used to test ACL. It keeps a ACL status. If deletes
// a path of this filesystem, it will clean up the ACL status. Note that for test purpose,
// it has only one ACL status for all paths.
class FakeLocalFsFileSystem extends RawLocalFileSystem {
  import FakeLocalFsFileSystem._

  override def delete(f: Path, recursive: Boolean): Boolean = {
    aclStatus = new AclStatus.Builder().build()
    super.delete(f, recursive)
  }

  override def getAclStatus(path: Path): AclStatus = aclStatus

  override def setAcl(path: Path, aclSpec: java.util.List[AclEntry]): Unit = {
    aclStatus = new AclStatus.Builder().addEntries(aclSpec).build()
  }
}<|MERGE_RESOLUTION|>--- conflicted
+++ resolved
@@ -2343,38 +2343,23 @@
       // `ArrayType` with collation.
       sql("CREATE TABLE t2(col ARRAY<STRING>) USING parquet")
       sql("INSERT INTO t2 VALUES (ARRAY('a'))")
-<<<<<<< HEAD
       checkAnswer(sql("SELECT COLLATION(col[0]) FROM t2"), Row("SYSTEM.BUILTIN.UTF8_BINARY"))
-      sql("ALTER TABLE t2 ALTER COLUMN col TYPE ARRAY<STRING COLLATE UTF8_LCASE>")
-      checkAnswer(sql("SELECT COLLATION(col[0]) FROM t2"), Row("SYSTEM.BUILTIN.UTF8_LCASE"))
-=======
-      checkAnswer(sql("SELECT COLLATION(col[0]) FROM t2"), Row("UTF8_BINARY"))
       assertThrows[AnalysisException] {
         sql("ALTER TABLE t2 ALTER COLUMN col TYPE ARRAY<STRING COLLATE UTF8_LCASE>")
       }
-      checkAnswer(sql("SELECT COLLATION(col[0]) FROM t2"), Row("UTF8_BINARY"))
->>>>>>> 4f95a7f4
+      checkAnswer(sql("SELECT COLLATION(col[0]) FROM t2"), Row("SYSTEM.BUILTIN.UTF8_BINARY"))
 
       // `MapType` with collation.
       sql("CREATE TABLE t3(col MAP<STRING, STRING>) USING parquet")
       sql("INSERT INTO t3 VALUES (MAP('k', 'v'))")
-<<<<<<< HEAD
       checkAnswer(sql("SELECT COLLATION(col['k']) FROM t3"), Row("SYSTEM.BUILTIN.UTF8_BINARY"))
-      sql(
-        """
-          |ALTER TABLE t3 ALTER COLUMN col TYPE
-          |MAP<STRING, STRING COLLATE UTF8_LCASE>""".stripMargin)
-      checkAnswer(sql("SELECT COLLATION(col['k']) FROM t3"), Row("SYSTEM.BUILTIN.UTF8_LCASE"))
-=======
-      checkAnswer(sql("SELECT COLLATION(col['k']) FROM t3"), Row("UTF8_BINARY"))
       assertThrows[AnalysisException] {
         sql(
           """
             |ALTER TABLE t3 ALTER COLUMN col TYPE
             |MAP<STRING, STRING COLLATE UTF8_LCASE>""".stripMargin)
       }
-      checkAnswer(sql("SELECT COLLATION(col['k']) FROM t3"), Row("UTF8_BINARY"))
->>>>>>> 4f95a7f4
+      checkAnswer(sql("SELECT COLLATION(col['k']) FROM t3"), Row("SYSTEM.BUILTIN.UTF8_BINARY"))
 
       // Invalid change of map key collation.
       val alterMap =
@@ -2398,17 +2383,11 @@
       // `StructType` with collation.
       sql("CREATE TABLE t4(col STRUCT<a:STRING>) USING parquet")
       sql("INSERT INTO t4 VALUES (NAMED_STRUCT('a', 'value'))")
-<<<<<<< HEAD
       checkAnswer(sql("SELECT COLLATION(col.a) FROM t4"), Row("SYSTEM.BUILTIN.UTF8_BINARY"))
-      sql("ALTER TABLE t4 ALTER COLUMN col TYPE STRUCT<a:STRING COLLATE UTF8_LCASE>")
-      checkAnswer(sql("SELECT COLLATION(col.a) FROM t4"), Row("SYSTEM.BUILTIN.UTF8_LCASE"))
-=======
-      checkAnswer(sql("SELECT COLLATION(col.a) FROM t4"), Row("UTF8_BINARY"))
       assertThrows[AnalysisException] {
         sql("ALTER TABLE t4 ALTER COLUMN col TYPE STRUCT<a:STRING COLLATE UTF8_LCASE>")
       }
-      checkAnswer(sql("SELECT COLLATION(col.a) FROM t4"), Row("UTF8_BINARY"))
->>>>>>> 4f95a7f4
+      checkAnswer(sql("SELECT COLLATION(col.a) FROM t4"), Row("SYSTEM.BUILTIN.UTF8_BINARY"))
     }
   }
 
