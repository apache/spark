/*
 * Licensed to the Apache Software Foundation (ASF) under one or more
 * contributor license agreements.  See the NOTICE file distributed with
 * this work for additional information regarding copyright ownership.
 * The ASF licenses this file to You under the Apache License, Version 2.0
 * (the "License"); you may not use this file except in compliance with
 * the License.  You may obtain a copy of the License at
 *
 *    http://www.apache.org/licenses/LICENSE-2.0
 *
 * Unless required by applicable law or agreed to in writing, software
 * distributed under the License is distributed on an "AS IS" BASIS,
 * WITHOUT WARRANTIES OR CONDITIONS OF ANY KIND, either express or implied.
 * See the License for the specific language governing permissions and
 * limitations under the License.
 */

package org.apache.spark.sql.execution

import scala.util.control.NonFatal
import scala.collection.mutable
import scala.util.{Try, Random}

import org.scalatest.Matchers

import org.apache.spark.sql.catalyst.expressions.UnsafeProjection
import org.apache.spark.{TaskContextImpl, TaskContext, SparkFunSuite}
import org.apache.spark.sql.catalyst.InternalRow
import org.apache.spark.sql.test.TestSQLContext
import org.apache.spark.sql.types._
import org.apache.spark.unsafe.memory.{ExecutorMemoryManager, MemoryAllocator, TaskMemoryManager}
import org.apache.spark.unsafe.types.UTF8String

/**
 * Test suite for [[UnsafeFixedWidthAggregationMap]].
 *
 * Use [[testWithMemoryLeakDetection]] rather than [[test]] to construct test cases.
 */
class UnsafeFixedWidthAggregationMapSuite extends SparkFunSuite with Matchers {

  import UnsafeFixedWidthAggregationMap._

  private val groupKeySchema = StructType(StructField("product", StringType) :: Nil)
  private val aggBufferSchema = StructType(StructField("salePrice", IntegerType) :: Nil)
  private def emptyAggregationBuffer: InternalRow = InternalRow(0)
  private val PAGE_SIZE_BYTES: Long = 1L << 26; // 64 megabytes

  private var taskMemoryManager: TaskMemoryManager = null
  private var shuffleMemoryManager: TestShuffleMemoryManager = null

  def testWithMemoryLeakDetection(name: String)(f: => Unit) {
    def cleanup(): Unit = {
      if (taskMemoryManager != null) {
        val leakedShuffleMemory = shuffleMemoryManager.getMemoryConsumptionForThisTask()
        assert(taskMemoryManager.cleanUpAllAllocatedMemory() === 0)
        assert(leakedShuffleMemory === 0)
        taskMemoryManager = null
      }
      TaskContext.unset()
    }

    test(name) {
      taskMemoryManager = new TaskMemoryManager(new ExecutorMemoryManager(MemoryAllocator.HEAP))
      shuffleMemoryManager = new TestShuffleMemoryManager

      TaskContext.setTaskContext(new TaskContextImpl(
        stageId = 0,
        partitionId = 0,
        taskAttemptId = Random.nextInt(10000),
        attemptNumber = 0,
        taskMemoryManager = taskMemoryManager,
        metricsSystem = null))

      try {
        f
      } catch {
        case NonFatal(e) =>
          Try(cleanup())
          throw e
      }
      cleanup()
    }
  }

  private def randomStrings(n: Int): Seq[String] = {
    val rand = new Random(42)
    Seq.fill(512) {
      Seq.fill(rand.nextInt(100))(rand.nextPrintableChar()).mkString
    }.distinct
  }

  testWithMemoryLeakDetection("supported schemas") {
    assert(supportsAggregationBufferSchema(
      StructType(StructField("x", DecimalType.USER_DEFAULT) :: Nil)))
    assert(!supportsAggregationBufferSchema(
      StructType(StructField("x", DecimalType.SYSTEM_DEFAULT) :: Nil)))
    assert(!supportsAggregationBufferSchema(StructType(StructField("x", StringType) :: Nil)))
    assert(
      !supportsAggregationBufferSchema(StructType(StructField("x", ArrayType(IntegerType)) :: Nil)))
  }

  testWithMemoryLeakDetection("empty map") {
    val map = new UnsafeFixedWidthAggregationMap(
      emptyAggregationBuffer,
      aggBufferSchema,
      groupKeySchema,
      taskMemoryManager,
      shuffleMemoryManager,
      1024, // initial capacity,
      PAGE_SIZE_BYTES,
      false // disable perf metrics
    )
    assert(!map.iterator().next())
    map.free()
  }

  testWithMemoryLeakDetection("updating values for a single key") {
    val map = new UnsafeFixedWidthAggregationMap(
      emptyAggregationBuffer,
      aggBufferSchema,
      groupKeySchema,
      taskMemoryManager,
      shuffleMemoryManager,
      1024, // initial capacity
      PAGE_SIZE_BYTES,
      false // disable perf metrics
    )
    val groupKey = InternalRow(UTF8String.fromString("cats"))

    // Looking up a key stores a zero-entry in the map (like Python Counters or DefaultDicts)
    assert(map.getAggregationBuffer(groupKey) != null)
    val iter = map.iterator()
    assert(iter.next())
    iter.getKey.getString(0) should be ("cats")
    iter.getValue.getInt(0) should be (0)
    assert(!iter.next())

    // Modifications to rows retrieved from the map should update the values in the map
    iter.getValue.setInt(0, 42)
    map.getAggregationBuffer(groupKey).getInt(0) should be (42)

    map.free()
  }

  testWithMemoryLeakDetection("inserting large random keys") {
    val map = new UnsafeFixedWidthAggregationMap(
      emptyAggregationBuffer,
      aggBufferSchema,
      groupKeySchema,
      taskMemoryManager,
      shuffleMemoryManager,
      128, // initial capacity
      PAGE_SIZE_BYTES,
      false // disable perf metrics
    )
    val rand = new Random(42)
    val groupKeys: Set[String] = Seq.fill(512)(rand.nextString(1024)).toSet
    groupKeys.foreach { keyString =>
      assert(map.getAggregationBuffer(InternalRow(UTF8String.fromString(keyString))) != null)
    }

    val seenKeys = new mutable.HashSet[String]
    val iter = map.iterator()
    while (iter.next()) {
      seenKeys += iter.getKey.getString(0)
    }
    assert(seenKeys.size === groupKeys.size)
    assert(seenKeys === groupKeys)
    map.free()
  }

  testWithMemoryLeakDetection("test external sorting") {
    // Calling this make sure we have block manager and everything else setup.
    TestSQLContext

<<<<<<< HEAD
    TaskContext.setTaskContext(new TaskContextImpl(
      stageId = 0,
      partitionId = 0,
      taskAttemptId = 0,
      attemptNumber = 0,
      taskMemoryManager = taskMemoryManager,
      metricsSystem = null,
      internalAccumulators = Seq.empty))

=======
>>>>>>> 9d03ad91
    // Memory consumption in the beginning of the task.
    val initialMemoryConsumption = shuffleMemoryManager.getMemoryConsumptionForThisTask()

    val map = new UnsafeFixedWidthAggregationMap(
      emptyAggregationBuffer,
      aggBufferSchema,
      groupKeySchema,
      taskMemoryManager,
      shuffleMemoryManager,
      128, // initial capacity
      PAGE_SIZE_BYTES,
      false // disable perf metrics
    )

    val keys = randomStrings(1024).take(512)
    keys.foreach { keyString =>
      val buf = map.getAggregationBuffer(InternalRow(UTF8String.fromString(keyString)))
      buf.setInt(0, keyString.length)
      assert(buf != null)
    }

    // Convert the map into a sorter
    val sorter = map.destructAndCreateExternalSorter()

    withClue(s"destructAndCreateExternalSorter should release memory used by the map") {
      // 4096 * 16 is the initial size allocated for the pointer/prefix array in the in-mem sorter.
      assert(shuffleMemoryManager.getMemoryConsumptionForThisTask() ===
        initialMemoryConsumption + 4096 * 16)
    }

    // Add more keys to the sorter and make sure the results come out sorted.
    val additionalKeys = randomStrings(1024)
    val keyConverter = UnsafeProjection.create(groupKeySchema)
    val valueConverter = UnsafeProjection.create(aggBufferSchema)

    additionalKeys.zipWithIndex.foreach { case (str, i) =>
      val k = InternalRow(UTF8String.fromString(str))
      val v = InternalRow(str.length)
      sorter.insertKV(keyConverter.apply(k), valueConverter.apply(v))

      if ((i % 100) == 0) {
        shuffleMemoryManager.markAsOutOfMemory()
        sorter.closeCurrentPage()
      }
    }

    val out = new scala.collection.mutable.ArrayBuffer[String]
    val iter = sorter.sortedIterator()
    while (iter.next()) {
      assert(iter.getKey.getString(0).length === iter.getValue.getInt(0))
      out += iter.getKey.getString(0)
    }

    assert(out === (keys ++ additionalKeys).sorted)

    map.free()
  }
}<|MERGE_RESOLUTION|>--- conflicted
+++ resolved
@@ -69,7 +69,8 @@
         taskAttemptId = Random.nextInt(10000),
         attemptNumber = 0,
         taskMemoryManager = taskMemoryManager,
-        metricsSystem = null))
+        metricsSystem = null,
+        internalAccumulators = Seq.empty))
 
       try {
         f
@@ -173,18 +174,6 @@
     // Calling this make sure we have block manager and everything else setup.
     TestSQLContext
 
-<<<<<<< HEAD
-    TaskContext.setTaskContext(new TaskContextImpl(
-      stageId = 0,
-      partitionId = 0,
-      taskAttemptId = 0,
-      attemptNumber = 0,
-      taskMemoryManager = taskMemoryManager,
-      metricsSystem = null,
-      internalAccumulators = Seq.empty))
-
-=======
->>>>>>> 9d03ad91
     // Memory consumption in the beginning of the task.
     val initialMemoryConsumption = shuffleMemoryManager.getMemoryConsumptionForThisTask()
 
