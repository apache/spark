/*
 * Licensed to the Apache Software Foundation (ASF) under one or more
 * contributor license agreements.  See the NOTICE file distributed with
 * this work for additional information regarding copyright ownership.
 * The ASF licenses this file to You under the Apache License, Version 2.0
 * (the "License"); you may not use this file except in compliance with
 * the License.  You may obtain a copy of the License at
 *
 *    http://www.apache.org/licenses/LICENSE-2.0
 *
 * Unless required by applicable law or agreed to in writing, software
 * distributed under the License is distributed on an "AS IS" BASIS,
 * WITHOUT WARRANTIES OR CONDITIONS OF ANY KIND, either express or implied.
 * See the License for the specific language governing permissions and
 * limitations under the License.
 */

package org.apache.spark.sql.execution.datasources.parquet

import org.apache.parquet.filter2.predicate.Operators._
import org.apache.parquet.filter2.predicate.{FilterPredicate, Operators}

import org.apache.spark.sql.{Column, DataFrame, QueryTest, Row, SQLConf}
import org.apache.spark.sql.catalyst.dsl.expressions._
import org.apache.spark.sql.catalyst.expressions._
import org.apache.spark.sql.catalyst.planning.PhysicalOperation
import org.apache.spark.sql.execution.datasources.{DataSourceStrategy, LogicalRelation}
import org.apache.spark.sql.test.SharedSQLContext

/**
 * A test suite that tests Parquet filter2 API based filter pushdown optimization.
 *
 * NOTE:
 *
 * 1. `!(a cmp b)` is always transformed to its negated form `a cmp' b` by the
 *    `BooleanSimplification` optimization rule whenever possible. As a result, predicate `!(a < 1)`
 *    results in a `GtEq` filter predicate rather than a `Not`.
 *
 * 2. `Tuple1(Option(x))` is used together with `AnyVal` types like `Int` to ensure the inferred
 *    data type is nullable.
 */
class ParquetFilterSuite extends QueryTest with ParquetTest with SharedSQLContext {

  private def checkFilterPredicate(
      df: DataFrame,
      predicate: Predicate,
      filterClass: Class[_ <: FilterPredicate],
      checker: (DataFrame, Seq[Row]) => Unit,
      expected: Seq[Row]): Unit = {
    val output = predicate.collect { case a: Attribute => a }.distinct

    withSQLConf(SQLConf.PARQUET_FILTER_PUSHDOWN_ENABLED.key -> "true") {
      withSQLConf(SQLConf.PARQUET_UNSAFE_ROW_RECORD_READER_ENABLED.key -> "false") {
        val query = df
          .select(output.map(e => Column(e)): _*)
          .where(Column(predicate))

        var maybeRelation: Option[ParquetRelation] = None
        val maybeAnalyzedPredicate = query.queryExecution.optimizedPlan.collect {
          case PhysicalOperation(_, filters, LogicalRelation(relation: ParquetRelation, _)) =>
            maybeRelation = Some(relation)
            filters
        }.flatten.reduceLeftOption(_ && _)
        assert(maybeAnalyzedPredicate.isDefined, "No filter is analyzed from the given query")

        val (_, selectedFilters) =
          DataSourceStrategy.selectFilters(maybeRelation.get, maybeAnalyzedPredicate.toSeq)
        assert(selectedFilters.nonEmpty, "No filter is pushed down")

        selectedFilters.foreach { pred =>
          val maybeFilter = ParquetFilters.createFilter(df.schema, pred)
          assert(maybeFilter.isDefined, s"Couldn't generate filter predicate for $pred")
          maybeFilter.foreach { f =>
            // Doesn't bother checking type parameters here (e.g. `Eq[Integer]`)
            assert(f.getClass === filterClass)
          }
        }
        checker(stripSparkFilter(query), expected)
      }
    }
  }

  private def checkFilterPredicate
      (predicate: Predicate, filterClass: Class[_ <: FilterPredicate], expected: Seq[Row])
      (implicit df: DataFrame): Unit = {
    checkFilterPredicate(df, predicate, filterClass, checkAnswer(_, _: Seq[Row]), expected)
  }

  private def checkFilterPredicate[T]
      (predicate: Predicate, filterClass: Class[_ <: FilterPredicate], expected: T)
      (implicit df: DataFrame): Unit = {
    checkFilterPredicate(predicate, filterClass, Seq(Row(expected)))(df)
  }

  private def checkBinaryFilterPredicate
      (predicate: Predicate, filterClass: Class[_ <: FilterPredicate], expected: Seq[Row])
      (implicit df: DataFrame): Unit = {
    def checkBinaryAnswer(df: DataFrame, expected: Seq[Row]) = {
      assertResult(expected.map(_.getAs[Array[Byte]](0).mkString(",")).sorted) {
        df.map(_.getAs[Array[Byte]](0).mkString(",")).collect().toSeq.sorted
      }
    }

    checkFilterPredicate(df, predicate, filterClass, checkBinaryAnswer _, expected)
  }

  private def checkBinaryFilterPredicate
      (predicate: Predicate, filterClass: Class[_ <: FilterPredicate], expected: Array[Byte])
      (implicit df: DataFrame): Unit = {
    checkBinaryFilterPredicate(predicate, filterClass, Seq(Row(expected)))(df)
  }

  test("filter pushdown - boolean") {
    withParquetDataFrame((true :: false :: Nil).map(b => Tuple1.apply(Option(b)))) { implicit df =>
      checkFilterPredicate('_1.isNull, classOf[Eq[_]], Seq.empty[Row])
      checkFilterPredicate('_1.isNotNull, classOf[NotEq[_]], Seq(Row(true), Row(false)))

      checkFilterPredicate('_1 === true, classOf[Eq[_]], true)
      checkFilterPredicate('_1 <=> true, classOf[Eq[_]], true)
      checkFilterPredicate('_1 !== true, classOf[NotEq[_]], false)
    }
  }

  test("filter pushdown - integer") {
    withParquetDataFrame((1 to 4).map(i => Tuple1(Option(i)))) { implicit df =>
      checkFilterPredicate('_1.isNull, classOf[Eq[_]], Seq.empty[Row])
      checkFilterPredicate('_1.isNotNull, classOf[NotEq[_]], (1 to 4).map(Row.apply(_)))

      checkFilterPredicate('_1 === 1, classOf[Eq[_]], 1)
      checkFilterPredicate('_1 <=> 1, classOf[Eq[_]], 1)
      checkFilterPredicate('_1 !== 1, classOf[NotEq[_]], (2 to 4).map(Row.apply(_)))

      checkFilterPredicate('_1 < 2, classOf[Lt[_]], 1)
      checkFilterPredicate('_1 > 3, classOf[Gt[_]], 4)
      checkFilterPredicate('_1 <= 1, classOf[LtEq[_]], 1)
      checkFilterPredicate('_1 >= 4, classOf[GtEq[_]], 4)

      checkFilterPredicate(Literal(1) === '_1, classOf[Eq[_]], 1)
      checkFilterPredicate(Literal(1) <=> '_1, classOf[Eq[_]], 1)
      checkFilterPredicate(Literal(2) > '_1, classOf[Lt[_]], 1)
      checkFilterPredicate(Literal(3) < '_1, classOf[Gt[_]], 4)
      checkFilterPredicate(Literal(1) >= '_1, classOf[LtEq[_]], 1)
      checkFilterPredicate(Literal(4) <= '_1, classOf[GtEq[_]], 4)

      checkFilterPredicate(!('_1 < 4), classOf[GtEq[_]], 4)
      checkFilterPredicate('_1 < 2 || '_1 > 3, classOf[Operators.Or], Seq(Row(1), Row(4)))
    }
  }

  test("filter pushdown - long") {
    withParquetDataFrame((1 to 4).map(i => Tuple1(Option(i.toLong)))) { implicit df =>
      checkFilterPredicate('_1.isNull, classOf[Eq[_]], Seq.empty[Row])
      checkFilterPredicate('_1.isNotNull, classOf[NotEq[_]], (1 to 4).map(Row.apply(_)))

      checkFilterPredicate('_1 === 1, classOf[Eq[_]], 1)
      checkFilterPredicate('_1 <=> 1, classOf[Eq[_]], 1)
      checkFilterPredicate('_1 !== 1, classOf[NotEq[_]], (2 to 4).map(Row.apply(_)))

      checkFilterPredicate('_1 < 2, classOf[Lt[_]], 1)
      checkFilterPredicate('_1 > 3, classOf[Gt[_]], 4)
      checkFilterPredicate('_1 <= 1, classOf[LtEq[_]], 1)
      checkFilterPredicate('_1 >= 4, classOf[GtEq[_]], 4)

      checkFilterPredicate(Literal(1) === '_1, classOf[Eq[_]], 1)
      checkFilterPredicate(Literal(1) <=> '_1, classOf[Eq[_]], 1)
      checkFilterPredicate(Literal(2) > '_1, classOf[Lt[_]], 1)
      checkFilterPredicate(Literal(3) < '_1, classOf[Gt[_]], 4)
      checkFilterPredicate(Literal(1) >= '_1, classOf[LtEq[_]], 1)
      checkFilterPredicate(Literal(4) <= '_1, classOf[GtEq[_]], 4)

      checkFilterPredicate(!('_1 < 4), classOf[GtEq[_]], 4)
      checkFilterPredicate('_1 < 2 || '_1 > 3, classOf[Operators.Or], Seq(Row(1), Row(4)))
    }
  }

  test("filter pushdown - float") {
    withParquetDataFrame((1 to 4).map(i => Tuple1(Option(i.toFloat)))) { implicit df =>
      checkFilterPredicate('_1.isNull, classOf[Eq[_]], Seq.empty[Row])
      checkFilterPredicate('_1.isNotNull, classOf[NotEq[_]], (1 to 4).map(Row.apply(_)))

      checkFilterPredicate('_1 === 1, classOf[Eq[_]], 1)
      checkFilterPredicate('_1 <=> 1, classOf[Eq[_]], 1)
      checkFilterPredicate('_1 !== 1, classOf[NotEq[_]], (2 to 4).map(Row.apply(_)))

      checkFilterPredicate('_1 < 2, classOf[Lt[_]], 1)
      checkFilterPredicate('_1 > 3, classOf[Gt[_]], 4)
      checkFilterPredicate('_1 <= 1, classOf[LtEq[_]], 1)
      checkFilterPredicate('_1 >= 4, classOf[GtEq[_]], 4)

      checkFilterPredicate(Literal(1) === '_1, classOf[Eq[_]], 1)
      checkFilterPredicate(Literal(1) <=> '_1, classOf[Eq[_]], 1)
      checkFilterPredicate(Literal(2) > '_1, classOf[Lt[_]], 1)
      checkFilterPredicate(Literal(3) < '_1, classOf[Gt[_]], 4)
      checkFilterPredicate(Literal(1) >= '_1, classOf[LtEq[_]], 1)
      checkFilterPredicate(Literal(4) <= '_1, classOf[GtEq[_]], 4)

      checkFilterPredicate(!('_1 < 4), classOf[GtEq[_]], 4)
      checkFilterPredicate('_1 < 2 || '_1 > 3, classOf[Operators.Or], Seq(Row(1), Row(4)))
    }
  }

  test("filter pushdown - double") {
    withParquetDataFrame((1 to 4).map(i => Tuple1(Option(i.toDouble)))) { implicit df =>
      checkFilterPredicate('_1.isNull, classOf[Eq[_]], Seq.empty[Row])
      checkFilterPredicate('_1.isNotNull, classOf[NotEq[_]], (1 to 4).map(Row.apply(_)))

      checkFilterPredicate('_1 === 1, classOf[Eq[_]], 1)
      checkFilterPredicate('_1 <=> 1, classOf[Eq[_]], 1)
      checkFilterPredicate('_1 !== 1, classOf[NotEq[_]], (2 to 4).map(Row.apply(_)))

      checkFilterPredicate('_1 < 2, classOf[Lt[_]], 1)
      checkFilterPredicate('_1 > 3, classOf[Gt[_]], 4)
      checkFilterPredicate('_1 <= 1, classOf[LtEq[_]], 1)
      checkFilterPredicate('_1 >= 4, classOf[GtEq[_]], 4)

      checkFilterPredicate(Literal(1) === '_1, classOf[Eq[_]], 1)
      checkFilterPredicate(Literal(1) <=> '_1, classOf[Eq[_]], 1)
      checkFilterPredicate(Literal(2) > '_1, classOf[Lt[_]], 1)
      checkFilterPredicate(Literal(3) < '_1, classOf[Gt[_]], 4)
      checkFilterPredicate(Literal(1) >= '_1, classOf[LtEq[_]], 1)
      checkFilterPredicate(Literal(4) <= '_1, classOf[GtEq[_]], 4)

      checkFilterPredicate(!('_1 < 4), classOf[GtEq[_]], 4)
      checkFilterPredicate('_1 < 2 || '_1 > 3, classOf[Operators.Or], Seq(Row(1), Row(4)))
    }
  }

  // See https://issues.apache.org/jira/browse/SPARK-11153
  ignore("filter pushdown - string") {
    withParquetDataFrame((1 to 4).map(i => Tuple1(i.toString))) { implicit df =>
      checkFilterPredicate('_1.isNull, classOf[Eq[_]], Seq.empty[Row])
      checkFilterPredicate(
        '_1.isNotNull, classOf[NotEq[_]], (1 to 4).map(i => Row.apply(i.toString)))

      checkFilterPredicate('_1 === "1", classOf[Eq[_]], "1")
      checkFilterPredicate('_1 <=> "1", classOf[Eq[_]], "1")
      checkFilterPredicate(
        '_1 !== "1", classOf[NotEq[_]], (2 to 4).map(i => Row.apply(i.toString)))

      checkFilterPredicate('_1 < "2", classOf[Lt[_]], "1")
      checkFilterPredicate('_1 > "3", classOf[Gt[_]], "4")
      checkFilterPredicate('_1 <= "1", classOf[LtEq[_]], "1")
      checkFilterPredicate('_1 >= "4", classOf[GtEq[_]], "4")

      checkFilterPredicate(Literal("1") === '_1, classOf[Eq[_]], "1")
      checkFilterPredicate(Literal("1") <=> '_1, classOf[Eq[_]], "1")
      checkFilterPredicate(Literal("2") > '_1, classOf[Lt[_]], "1")
      checkFilterPredicate(Literal("3") < '_1, classOf[Gt[_]], "4")
      checkFilterPredicate(Literal("1") >= '_1, classOf[LtEq[_]], "1")
      checkFilterPredicate(Literal("4") <= '_1, classOf[GtEq[_]], "4")

      checkFilterPredicate(!('_1 < "4"), classOf[GtEq[_]], "4")
      checkFilterPredicate('_1 < "2" || '_1 > "3", classOf[Operators.Or], Seq(Row("1"), Row("4")))
    }
  }

  // See https://issues.apache.org/jira/browse/SPARK-11153
  ignore("filter pushdown - binary") {
    implicit class IntToBinary(int: Int) {
      def b: Array[Byte] = int.toString.getBytes("UTF-8")
    }

    withParquetDataFrame((1 to 4).map(i => Tuple1(i.b))) { implicit df =>
      checkBinaryFilterPredicate('_1 === 1.b, classOf[Eq[_]], 1.b)
      checkBinaryFilterPredicate('_1 <=> 1.b, classOf[Eq[_]], 1.b)

      checkBinaryFilterPredicate('_1.isNull, classOf[Eq[_]], Seq.empty[Row])
      checkBinaryFilterPredicate(
        '_1.isNotNull, classOf[NotEq[_]], (1 to 4).map(i => Row.apply(i.b)).toSeq)

      checkBinaryFilterPredicate(
        '_1 !== 1.b, classOf[NotEq[_]], (2 to 4).map(i => Row.apply(i.b)).toSeq)

      checkBinaryFilterPredicate('_1 < 2.b, classOf[Lt[_]], 1.b)
      checkBinaryFilterPredicate('_1 > 3.b, classOf[Gt[_]], 4.b)
      checkBinaryFilterPredicate('_1 <= 1.b, classOf[LtEq[_]], 1.b)
      checkBinaryFilterPredicate('_1 >= 4.b, classOf[GtEq[_]], 4.b)

      checkBinaryFilterPredicate(Literal(1.b) === '_1, classOf[Eq[_]], 1.b)
      checkBinaryFilterPredicate(Literal(1.b) <=> '_1, classOf[Eq[_]], 1.b)
      checkBinaryFilterPredicate(Literal(2.b) > '_1, classOf[Lt[_]], 1.b)
      checkBinaryFilterPredicate(Literal(3.b) < '_1, classOf[Gt[_]], 4.b)
      checkBinaryFilterPredicate(Literal(1.b) >= '_1, classOf[LtEq[_]], 1.b)
      checkBinaryFilterPredicate(Literal(4.b) <= '_1, classOf[GtEq[_]], 4.b)

      checkBinaryFilterPredicate(!('_1 < 4.b), classOf[GtEq[_]], 4.b)
      checkBinaryFilterPredicate(
        '_1 < 2.b || '_1 > 3.b, classOf[Operators.Or], Seq(Row(1.b), Row(4.b)))
    }
  }

  test("SPARK-6554: don't push down predicates which reference partition columns") {
    import testImplicits._

    withSQLConf(SQLConf.PARQUET_FILTER_PUSHDOWN_ENABLED.key -> "true") {
      withTempPath { dir =>
        val path = s"${dir.getCanonicalPath}/part=1"
        (1 to 3).map(i => (i, i.toString)).toDF("a", "b").write.parquet(path)

        // If the "part = 1" filter gets pushed down, this query will throw an exception since
        // "part" is not a valid column in the actual Parquet file
        checkAnswer(
          sqlContext.read.parquet(dir.getCanonicalPath).filter("part = 1"),
          (1 to 3).map(i => Row(i, i.toString, 1)))
      }
    }
  }

  test("SPARK-10829: Filter combine partition key and attribute doesn't work in DataSource scan") {
    import testImplicits._

    withSQLConf(SQLConf.PARQUET_FILTER_PUSHDOWN_ENABLED.key -> "true") {
      withTempPath { dir =>
        val path = s"${dir.getCanonicalPath}/part=1"
        (1 to 3).map(i => (i, i.toString)).toDF("a", "b").write.parquet(path)

        // If the "part = 1" filter gets pushed down, this query will throw an exception since
        // "part" is not a valid column in the actual Parquet file
        checkAnswer(
          sqlContext.read.parquet(dir.getCanonicalPath).filter("a > 0 and (part = 0 or a > 1)"),
          (2 to 3).map(i => Row(i, i.toString, 1)))
      }
    }
  }

  test("SPARK-11103: Filter applied on merged Parquet schema with new column fails") {
    import testImplicits._

    withSQLConf(SQLConf.PARQUET_FILTER_PUSHDOWN_ENABLED.key -> "true",
      SQLConf.PARQUET_SCHEMA_MERGING_ENABLED.key -> "true") {
      withTempPath { dir =>
        val pathOne = s"${dir.getCanonicalPath}/table1"
        (1 to 3).map(i => (i, i.toString)).toDF("a", "b").write.parquet(pathOne)
        val pathTwo = s"${dir.getCanonicalPath}/table2"
        (1 to 3).map(i => (i, i.toString)).toDF("c", "b").write.parquet(pathTwo)

        // If the "c = 1" filter gets pushed down, this query will throw an exception which
        // Parquet emits. This is a Parquet issue (PARQUET-389).
        checkAnswer(
          sqlContext.read.parquet(pathOne, pathTwo).filter("c = 1").selectExpr("c", "b", "a"),
          (1 to 1).map(i => Row(i, i.toString, null)))
      }
    }
  }

  // The unsafe row RecordReader does not support row by row filtering so run it with it disabled.
  test("SPARK-11661 Still pushdown filters returned by unhandledFilters") {
    import testImplicits._
    withSQLConf(SQLConf.PARQUET_FILTER_PUSHDOWN_ENABLED.key -> "true") {
      withSQLConf(SQLConf.PARQUET_UNSAFE_ROW_RECORD_READER_ENABLED.key -> "false") {
        withTempPath { dir =>
          val path = s"${dir.getCanonicalPath}/part=1"
          (1 to 3).map(i => (i, i.toString)).toDF("a", "b").write.parquet(path)
          val df = sqlContext.read.parquet(path).filter("a = 2")

          // The result should be single row.
          // When a filter is pushed to Parquet, Parquet can apply it to every row.
          // So, we can check the number of rows returned from the Parquet
          // to make sure our filter pushdown work.
          assert(stripSparkFilter(df).count == 1)
        }
      }
    }
  }

<<<<<<< HEAD
  test("SPARK-12218: 'Not' is included in Parquet filter pushdown") {
    import testImplicits._

    withSQLConf(SQLConf.PARQUET_FILTER_PUSHDOWN_ENABLED.key -> "true") {
      withTempPath { dir =>
        val path = s"${dir.getCanonicalPath}/table1"
        (1 to 5).map(i => (i, (i % 2).toString)).toDF("a", "b").write.parquet(path)

        checkAnswer(
          sqlContext.read.parquet(path).where("not (a = 2) or not(b in ('1'))"),
          (1 to 5).map(i => Row(i, (i % 2).toString)))

        checkAnswer(
          sqlContext.read.parquet(path).where("not (a = 2 and b in ('1'))"),
          (1 to 5).map(i => Row(i, (i % 2).toString)))
=======
  test("SPARK-11164: test the parquet filter in") {
    import testImplicits._
    withSQLConf(SQLConf.PARQUET_FILTER_PUSHDOWN_ENABLED.key -> "true") {
      withSQLConf(SQLConf.PARQUET_UNSAFE_ROW_RECORD_READER_ENABLED.key -> "false") {
        withTempPath { dir =>
          val path = s"${dir.getCanonicalPath}/table1"
          (1 to 5).map(i => (i.toFloat, i%3)).toDF("a", "b").write.parquet(path)

          // When a filter is pushed to Parquet, Parquet can apply it to every row.
          // So, we can check the number of rows returned from the Parquet
          // to make sure our filter pushdown work.
          val df = sqlContext.read.parquet(path).where("b in (0,2)")
          assert(stripSparkFilter(df).count == 3)

          val df1 = sqlContext.read.parquet(path).where("not (b in (1))")
          assert(stripSparkFilter(df1).count == 3)

          val df2 = sqlContext.read.parquet(path).where("not (b in (1,3) or a <= 2)")
          assert(stripSparkFilter(df2).count == 2)

          val df3 = sqlContext.read.parquet(path).where("not (b in (1,3) and a <= 2)")
          assert(stripSparkFilter(df3).count == 4)

          val df4 = sqlContext.read.parquet(path).where("not (a <= 2)")
          assert(stripSparkFilter(df4).count == 3)
        }
>>>>>>> df3d8abd
      }
    }
  }
}<|MERGE_RESOLUTION|>--- conflicted
+++ resolved
@@ -363,7 +363,6 @@
     }
   }
 
-<<<<<<< HEAD
   test("SPARK-12218: 'Not' is included in Parquet filter pushdown") {
     import testImplicits._
 
@@ -379,7 +378,7 @@
         checkAnswer(
           sqlContext.read.parquet(path).where("not (a = 2 and b in ('1'))"),
           (1 to 5).map(i => Row(i, (i % 2).toString)))
-=======
+
   test("SPARK-11164: test the parquet filter in") {
     import testImplicits._
     withSQLConf(SQLConf.PARQUET_FILTER_PUSHDOWN_ENABLED.key -> "true") {
@@ -406,7 +405,6 @@
           val df4 = sqlContext.read.parquet(path).where("not (a <= 2)")
           assert(stripSparkFilter(df4).count == 3)
         }
->>>>>>> df3d8abd
       }
     }
   }
