/*
 * Licensed to the Apache Software Foundation (ASF) under one or more
 * contributor license agreements.  See the NOTICE file distributed with
 * this work for additional information regarding copyright ownership.
 * The ASF licenses this file to You under the Apache License, Version 2.0
 * (the "License"); you may not use this file except in compliance with
 * the License.  You may obtain a copy of the License at
 *
 *    http://www.apache.org/licenses/LICENSE-2.0
 *
 * Unless required by applicable law or agreed to in writing, software
 * distributed under the License is distributed on an "AS IS" BASIS,
 * WITHOUT WARRANTIES OR CONDITIONS OF ANY KIND, either express or implied.
 * See the License for the specific language governing permissions and
 * limitations under the License.
 */

package org.apache.spark.sql

import java.sql.{Date, Timestamp}

import org.apache.spark.SparkFunSuite
import org.apache.spark.sql.test.SharedSQLContext

case class ReflectData(
    stringField: String,
    intField: Int,
    longField: Long,
    floatField: Float,
    doubleField: Double,
    shortField: Short,
    byteField: Byte,
    booleanField: Boolean,
    decimalField: java.math.BigDecimal,
    date: Date,
    timestampField: Timestamp,
    seqInt: Seq[Int],
    javaBigInt: java.math.BigInteger,
    scalaBigInt: scala.math.BigInt)

case class NullReflectData(
    intField: java.lang.Integer,
    longField: java.lang.Long,
    floatField: java.lang.Float,
    doubleField: java.lang.Double,
    shortField: java.lang.Short,
    byteField: java.lang.Byte,
    booleanField: java.lang.Boolean)

case class OptionalReflectData(
    intField: Option[Int],
    longField: Option[Long],
    floatField: Option[Float],
    doubleField: Option[Double],
    shortField: Option[Short],
    byteField: Option[Byte],
    booleanField: Option[Boolean])

case class ReflectBinary(data: Array[Byte])

case class Nested(i: Option[Int], s: String)

case class Data(
    array: Seq[Int],
    arrayContainsNull: Seq[Option[Int]],
    map: Map[Int, Long],
    mapContainsNul: Map[Int, Option[Long]],
    nested: Nested)

case class ComplexReflectData(
    arrayField: Seq[Int],
    arrayFieldContainsNull: Seq[Option[Int]],
    mapField: Map[Int, Long],
    mapFieldContainsNull: Map[Int, Option[Long]],
    dataField: Data)

class ScalaReflectionRelationSuite extends SparkFunSuite with SharedSQLContext {
  import testImplicits._

  test("query case class RDD") {
    val data = ReflectData("a", 1, 1L, 1.toFloat, 1.toDouble, 1.toShort, 1.toByte, true,
<<<<<<< HEAD
      new java.math.BigDecimal(1), Date.valueOf("1970-01-01"), new Timestamp(12345), Seq(1, 2, 3))
    Seq(data).toDF().createOrReplaceTempView("reflectData")
=======
      new java.math.BigDecimal(1), Date.valueOf("1970-01-01"), new Timestamp(12345), Seq(1, 2, 3),
      new java.math.BigInteger("1"), scala.math.BigInt(1))
    Seq(data).toDF().registerTempTable("reflectData")
>>>>>>> 54cfc24b

    assert(sql("SELECT * FROM reflectData").collect().head ===
      Row("a", 1, 1L, 1.toFloat, 1.toDouble, 1.toShort, 1.toByte, true,
        new java.math.BigDecimal(1), Date.valueOf("1970-01-01"),
        new Timestamp(12345), Seq(1, 2, 3), new java.math.BigDecimal(1),
        new java.math.BigDecimal(1)))
  }

  test("query case class RDD with nulls") {
    val data = NullReflectData(null, null, null, null, null, null, null)
    Seq(data).toDF().createOrReplaceTempView("reflectNullData")

    assert(sql("SELECT * FROM reflectNullData").collect().head ===
      Row.fromSeq(Seq.fill(7)(null)))
  }

  test("query case class RDD with Nones") {
    val data = OptionalReflectData(None, None, None, None, None, None, None)
    Seq(data).toDF().createOrReplaceTempView("reflectOptionalData")

    assert(sql("SELECT * FROM reflectOptionalData").collect().head ===
      Row.fromSeq(Seq.fill(7)(null)))
  }

  // Equality is broken for Arrays, so we test that separately.
  test("query binary data") {
    Seq(ReflectBinary(Array[Byte](1))).toDF().createOrReplaceTempView("reflectBinary")

    val result = sql("SELECT data FROM reflectBinary")
      .collect().head(0).asInstanceOf[Array[Byte]]
    assert(result.toSeq === Seq[Byte](1))
  }

  test("query complex data") {
    val data = ComplexReflectData(
      Seq(1, 2, 3),
      Seq(Some(1), Some(2), None),
      Map(1 -> 10L, 2 -> 20L),
      Map(1 -> Some(10L), 2 -> Some(20L), 3 -> None),
      Data(
        Seq(10, 20, 30),
        Seq(Some(10), Some(20), None),
        Map(10 -> 100L, 20 -> 200L),
        Map(10 -> Some(100L), 20 -> Some(200L), 30 -> None),
        Nested(None, "abc")))

    Seq(data).toDF().createOrReplaceTempView("reflectComplexData")
    assert(sql("SELECT * FROM reflectComplexData").collect().head ===
      Row(
        Seq(1, 2, 3),
        Seq(1, 2, null),
        Map(1 -> 10L, 2 -> 20L),
        Map(1 -> 10L, 2 -> 20L, 3 -> null),
        Row(
          Seq(10, 20, 30),
          Seq(10, 20, null),
          Map(10 -> 100L, 20 -> 200L),
          Map(10 -> 100L, 20 -> 200L, 30 -> null),
          Row(null, "abc"))))
  }
}<|MERGE_RESOLUTION|>--- conflicted
+++ resolved
@@ -79,14 +79,9 @@
 
   test("query case class RDD") {
     val data = ReflectData("a", 1, 1L, 1.toFloat, 1.toDouble, 1.toShort, 1.toByte, true,
-<<<<<<< HEAD
-      new java.math.BigDecimal(1), Date.valueOf("1970-01-01"), new Timestamp(12345), Seq(1, 2, 3))
-    Seq(data).toDF().createOrReplaceTempView("reflectData")
-=======
       new java.math.BigDecimal(1), Date.valueOf("1970-01-01"), new Timestamp(12345), Seq(1, 2, 3),
       new java.math.BigInteger("1"), scala.math.BigInt(1))
-    Seq(data).toDF().registerTempTable("reflectData")
->>>>>>> 54cfc24b
+    Seq(data).toDF().createOrReplaceTempView("reflectData")
 
     assert(sql("SELECT * FROM reflectData").collect().head ===
       Row("a", 1, 1L, 1.toFloat, 1.toDouble, 1.toShort, 1.toByte, true,
