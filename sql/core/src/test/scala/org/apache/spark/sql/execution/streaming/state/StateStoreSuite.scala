/*
 * Licensed to the Apache Software Foundation (ASF) under one or more
 * contributor license agreements.  See the NOTICE file distributed with
 * this work for additional information regarding copyright ownership.
 * The ASF licenses this file to You under the Apache License, Version 2.0
 * (the "License"); you may not use this file except in compliance with
 * the License.  You may obtain a copy of the License at
 *
 *    http://www.apache.org/licenses/LICENSE-2.0
 *
 * Unless required by applicable law or agreed to in writing, software
 * distributed under the License is distributed on an "AS IS" BASIS,
 * WITHOUT WARRANTIES OR CONDITIONS OF ANY KIND, either express or implied.
 * See the License for the specific language governing permissions and
 * limitations under the License.
 */

package org.apache.spark.sql.execution.streaming.state

import java.io.{File, IOException}
import java.net.URI
import java.util
import java.util.UUID
import java.util.concurrent.{ConcurrentLinkedQueue, CountDownLatch, TimeUnit}
import java.util.concurrent.atomic.AtomicBoolean

import scala.collection.mutable
import scala.jdk.CollectionConverters._
import scala.util.Random

import org.apache.commons.io.FileUtils
import org.apache.hadoop.conf.Configuration
import org.apache.hadoop.fs._
import org.json4s.DefaultFormats
import org.json4s.jackson.JsonMethods
import org.scalatest.{BeforeAndAfter, PrivateMethodTester}
import org.scalatest.concurrent.Eventually._
import org.scalatest.time.SpanSugar._

import org.apache.spark._
import org.apache.spark.LocalSparkContext._
import org.apache.spark.internal.Logging
import org.apache.spark.sql.SparkSession
import org.apache.spark.sql.catalyst.expressions.{GenericInternalRow, UnsafeProjection, UnsafeRow}
import org.apache.spark.sql.catalyst.util.quietly
import org.apache.spark.sql.execution.streaming._
import org.apache.spark.sql.execution.streaming.state.StateStoreCoordinatorSuite.withCoordinatorRef
import org.apache.spark.sql.functions.count
import org.apache.spark.sql.internal.SQLConf
import org.apache.spark.sql.types._
import org.apache.spark.tags.ExtendedSQLTest
import org.apache.spark.unsafe.types.UTF8String
import org.apache.spark.util.Utils

/**
 * A test StateStoreProvider implementation that controls maintenance execution
 * timing using a CountDownLatch to simulate concurrent maintenance scenarios.
 *
 * This provider is used to test the scenario where a task thread attempts to
 * unload a provider via maintenance while it's already being processed by a
 * maintenance thread. This tests the awaitProcessThisPartition functionality
 * that ensures proper synchronization in StateStore's maintenance thread pool.
 */
class SignalingStateStoreProvider extends StateStoreProvider with Logging {
  import SignalingStateStoreProvider._
  private var id: StateStoreId = null

  override def init(
      stateStoreId: StateStoreId,
      keySchema: StructType,
      valueSchema: StructType,
      keyStateEncoderSpec: KeyStateEncoderSpec,
      useColumnFamilies: Boolean,
      storeConfs: StateStoreConf,
      hadoopConf: Configuration,
      useMultipleValuesPerKey: Boolean = false,
      stateSchemaProvider: Option[StateSchemaProvider] = None): Unit = {
    id = stateStoreId
  }

  override def stateStoreId: StateStoreId = id

  /**
   * Records which thread called close() to verify that only maintenance threads close providers
   */
  override def close(): Unit = {
    closeThreadName = Thread.currentThread.getName
  }

  /**
   * This test implementation doesn't need to provide an actual store
   */
  override def getStore(version: Long, uniqueId: Option[String]): StateStore = null

  /**
   * Simulates a maintenance operation that blocks until a signal is received.
   * This allows testing the scenario where a provider is already under maintenance
   * when a task thread tries to trigger another maintenance operation on it.
   */
  override def doMaintenance(): Unit = {
    maintenanceStarted = true
    logInfo(s"Maintenance started on thread: ${Thread.currentThread().getName}")

    // Block until the test signals to continue
    continueSignal.await()

    logInfo(s"Maintenance continuing after signal on thread: ${Thread.currentThread().getName}")
  }
}

/**
 * Companion object that tracks state and provides synchronization primitives
 * for testing concurrent maintenance scenarios
 */
object SignalingStateStoreProvider extends Logging {
  // For tracking state across threads
  var maintenanceStarted: Boolean = false
  var taskSubmittedMaintenance: Boolean = false
  var closeThreadName: String = ""

  // Added for queue testing
  var providerWasQueued: Boolean = false

  // For coordination between threads
  var continueSignal = new CountDownLatch(1)
  val maintenanceStartedLatch = new CountDownLatch(1)
  val taskAttemptCompletedLatch = new CountDownLatch(1)

  /**
   * Resets all test state between test runs
   */
  def reset(): Unit = {
    maintenanceStarted = false
    taskSubmittedMaintenance = false
    closeThreadName = ""

    // Reset the latch to ensure maintenance will block again
    try {
      continueSignal = new CountDownLatch(1)
    } catch {
      case e: Exception =>
        logError(s"Error resetting latch: ${e.getMessage}")
    }
  }
}

// MaintenanceErrorOnCertainPartitionsProvider is a test-only provider that throws an
// exception during maintenance for partitions 0 and 1 (these are arbitrary choices). It is
// used to test that an exception in a single provider's maintenance does not affect other
// providers that do not experience exceptions.
class MaintenanceErrorOnCertainPartitionsProvider extends HDFSBackedStateStoreProvider {
  private var id: StateStoreId = null

  override def init(
      stateStoreId: StateStoreId,
      keySchema: StructType,
      valueSchema: StructType,
      keyStateEncoderSpec: KeyStateEncoderSpec,
      useColumnFamilies: Boolean,
      storeConfs: StateStoreConf,
      hadoopConf: Configuration,
      useMultipleValuesPerKey: Boolean = false,
      stateSchemaProvider: Option[StateSchemaProvider] = None): Unit = {
    id = stateStoreId

    super.init(
      stateStoreId,
      keySchema, valueSchema, keyStateEncoderSpec, useColumnFamilies,
      storeConfs, hadoopConf, useMultipleValuesPerKey)
  }

  override def doMaintenance(): Unit = {
    if (id.partitionId == 0 || id.partitionId == 1) {
      throw new RuntimeException("Intentional maintenance failure")
    }
    super.doMaintenance()
  }
}

class FakeStateStoreProviderWithMaintenanceError extends StateStoreProvider {
  import FakeStateStoreProviderWithMaintenanceError._
  private var id: StateStoreId = null

  private val exceptionHandler = new Thread.UncaughtExceptionHandler() {
    override def uncaughtException(t: Thread, e: Throwable): Unit = {
      errorOnMaintenance.set(true)
    }
  }

  override def init(
      stateStoreId: StateStoreId,
      keySchema: StructType,
      valueSchema: StructType,
      keyStateEncoderSpec: KeyStateEncoderSpec,
      useColumnFamilies: Boolean,
      storeConfs: StateStoreConf,
      hadoopConf: Configuration,
      useMultipleValuesPerKey: Boolean = false,
      stateSchemaProvider: Option[StateSchemaProvider] = None): Unit = {
    id = stateStoreId
  }

  override def stateStoreId: StateStoreId = id

  override def close(): Unit = {}

  override def getStore(version: Long, uniqueId: Option[String]): StateStore = null

  override def doMaintenance(): Unit = {
    Thread.currentThread.setUncaughtExceptionHandler(exceptionHandler)
    throw new RuntimeException("Intentional maintenance failure")
  }
}

private object FakeStateStoreProviderWithMaintenanceError {
  val errorOnMaintenance = new AtomicBoolean(false)
}

class FakeStateStoreProviderTracksCloseThread extends StateStoreProvider {
  import FakeStateStoreProviderTracksCloseThread._
  private var id: StateStoreId = null

  override def init(
      stateStoreId: StateStoreId,
      keySchema: StructType,
      valueSchema: StructType,
      keyStateEncoderSpec: KeyStateEncoderSpec,
      useColumnFamilies: Boolean,
      storeConfs: StateStoreConf,
      hadoopConf: Configuration,
      useMultipleValuesPerKey: Boolean = false,
      stateSchemaProvider: Option[StateSchemaProvider] = None): Unit = {
    id = stateStoreId
  }

  override def stateStoreId: StateStoreId = id

  override def close(): Unit = {
    closeThreadNames = Thread.currentThread.getName :: closeThreadNames
  }

  override def getStore(version: Long, uniqueId: Option[String]): StateStore = null

  override def doMaintenance(): Unit = {}
}

private object FakeStateStoreProviderTracksCloseThread {
  var closeThreadNames: List[String] = Nil
}

@ExtendedSQLTest
class StateStoreSuite extends StateStoreSuiteBase[HDFSBackedStateStoreProvider]
  with BeforeAndAfter {
  import StateStoreTestsHelper._
  import StateStoreCoordinatorSuite._

  before {
    StateStore.stop()
    require(!StateStore.isMaintenanceRunning)
  }

  after {
    StateStore.stop()
    require(!StateStore.isMaintenanceRunning)
  }

  test("retaining only two latest versions when MAX_BATCHES_TO_RETAIN_IN_MEMORY set to 2") {
    tryWithProviderResource(
      newStoreProvider(minDeltasForSnapshot = 10, numOfVersToRetainInMemory = 2)) { provider =>

      var currentVersion = 0

      // commit the ver 1 : cache will have one element
      currentVersion = incrementVersion(provider, currentVersion)
      assert(getLatestData(provider, useColumnFamilies = false) === Set(("a", 0) -> 1))
      var loadedMaps = provider.getLoadedMaps()
      checkLoadedVersions(loadedMaps, count = 1, earliestKey = 1, latestKey = 1)
      checkVersion(loadedMaps, 1, Map(("a", 0) -> 1))

      // commit the ver 2 : cache will have two elements
      currentVersion = incrementVersion(provider, currentVersion)
      assert(getLatestData(provider, useColumnFamilies = false) === Set(("a", 0) -> 2))
      loadedMaps = provider.getLoadedMaps()
      checkLoadedVersions(loadedMaps, count = 2, earliestKey = 2, latestKey = 1)
      checkVersion(loadedMaps, 2, Map(("a", 0) -> 2))
      checkVersion(loadedMaps, 1, Map(("a", 0) -> 1))

      // commit the ver 3 : cache has already two elements and adding ver 3 incurs exceeding cache,
      // and ver 3 will be added but ver 1 will be evicted
      currentVersion = incrementVersion(provider, currentVersion)
      assert(getLatestData(provider, useColumnFamilies = false) === Set(("a", 0) -> 3))
      loadedMaps = provider.getLoadedMaps()
      checkLoadedVersions(loadedMaps, count = 2, earliestKey = 3, latestKey = 2)
      checkVersion(loadedMaps, 3, Map(("a", 0) -> 3))
      checkVersion(loadedMaps, 2, Map(("a", 0) -> 2))
    }
  }

  private def verifyStoreOperationUnsupported(operationName: String)(testFn: => Unit): Unit = {
    if (operationName != "merge") {
      val ex = intercept[SparkUnsupportedOperationException] {
        testFn
      }
      checkError(
        ex,
        condition = "UNSUPPORTED_FEATURE.STATE_STORE_MULTIPLE_COLUMN_FAMILIES",
        parameters = Map(
          "stateStoreProvider" -> "HDFSBackedStateStoreProvider"
        ),
        matchPVals = true
      )
    } else {
      val ex = intercept[SparkUnsupportedOperationException] {
        testFn
      }
      checkError(
        ex,
        condition = "STATE_STORE_UNSUPPORTED_OPERATION",
        parameters = Map(
          "operationType" -> operationName,
          "entity" -> "HDFSBackedStateStoreProvider"
        ),
        matchPVals = true
      )

    }
  }

  test("get, put, remove etc operations on non-default col family should fail") {
    tryWithProviderResource(newStoreProvider(opId = Random.nextInt(), partition = 0,
      minDeltasForSnapshot = 5)) { provider =>
      val store = provider.getStore(0)
      val keyRow = dataToKeyRow("a", 0)
      val valueRow = dataToValueRow(1)
      val colFamilyName = "test"
      verifyStoreOperationUnsupported("put") {
        store.put(keyRow, valueRow, colFamilyName)
      }

      verifyStoreOperationUnsupported("remove") {
        store.remove(keyRow, colFamilyName)
      }

      verifyStoreOperationUnsupported("get") {
        store.get(keyRow, colFamilyName)
      }

      verifyStoreOperationUnsupported("merge") {
        store.merge(keyRow, valueRow, colFamilyName)
      }

      verifyStoreOperationUnsupported("iterator") {
        store.iterator(colFamilyName)
      }

      verifyStoreOperationUnsupported("prefixScan") {
        store.prefixScan(keyRow, colFamilyName)
      }
    }
  }

  test("running with range scan encoder should fail") {
    val ex = intercept[SparkUnsupportedOperationException] {
      tryWithProviderResource(newStoreProvider(keySchemaWithRangeScan,
        keyStateEncoderSpec = RangeKeyScanStateEncoderSpec(keySchemaWithRangeScan, Seq(0)),
        useColumnFamilies = false)) { provider =>
        provider.getStore(0)
      }
    }
    checkError(
      ex,
      condition = "STATE_STORE_UNSUPPORTED_OPERATION",
      parameters = Map(
        "operationType" -> "Range scan",
        "entity" -> "HDFSBackedStateStoreProvider"
      ),
      matchPVals = true
    )
  }

  test("failure after committing with MAX_BATCHES_TO_RETAIN_IN_MEMORY set to 1") {
    tryWithProviderResource(newStoreProvider(opId = Random.nextInt(), partition = 0,
      numOfVersToRetainInMemory = 1)) { provider =>

      var currentVersion = 0

      // commit the ver 1 : cache will have one element
      currentVersion = incrementVersion(provider, currentVersion)
      assert(getLatestData(provider, useColumnFamilies = false) === Set(("a", 0) -> 1))
      var loadedMaps = provider.getLoadedMaps()
      checkLoadedVersions(loadedMaps, count = 1, earliestKey = 1, latestKey = 1)
      checkVersion(loadedMaps, 1, Map(("a", 0) -> 1))

      // commit the ver 2 : cache has already one elements and adding ver 2 incurs exceeding cache,
      // and ver 2 will be added but ver 1 will be evicted
      // this fact ensures cache miss will occur when this partition succeeds commit
      // but there's a failure afterwards so have to reprocess previous batch
      currentVersion = incrementVersion(provider, currentVersion)
      assert(getLatestData(provider, useColumnFamilies = false) === Set(("a", 0) -> 2))
      loadedMaps = provider.getLoadedMaps()
      checkLoadedVersions(loadedMaps, count = 1, earliestKey = 2, latestKey = 2)
      checkVersion(loadedMaps, 2, Map(("a", 0) -> 2))

      // suppose there has been failure after committing, and it decided to reprocess previous batch
      currentVersion = 1

      // committing to existing version which is committed partially but abandoned globally
      val store = provider.getStore(currentVersion)
      // negative value to represent reprocessing
      put(store, "a", 0, -2)
      store.commit()
      currentVersion += 1

      // make sure newly committed version is reflected to the cache (overwritten)
      assert(getLatestData(provider, useColumnFamilies = false) === Set(("a", 0) -> -2))
      loadedMaps = provider.getLoadedMaps()
      checkLoadedVersions(loadedMaps, count = 1, earliestKey = 2, latestKey = 2)
      checkVersion(loadedMaps, 2, Map(("a", 0) -> -2))
    }
  }

  test("no cache data with MAX_BATCHES_TO_RETAIN_IN_MEMORY set to 0") {
    tryWithProviderResource(newStoreProvider(opId = Random.nextInt(), partition = 0,
      numOfVersToRetainInMemory = 0)) { provider =>

      var currentVersion = 0

      // commit the ver 1 : never cached
      currentVersion = incrementVersion(provider, currentVersion)
      assert(getLatestData(provider, useColumnFamilies = false) === Set(("a", 0) -> 1))
      var loadedMaps = provider.getLoadedMaps()
      assert(loadedMaps.size() === 0)

      // commit the ver 2 : never cached
      currentVersion = incrementVersion(provider, currentVersion)
      assert(getLatestData(provider, useColumnFamilies = false) === Set(("a", 0) -> 2))
      loadedMaps = provider.getLoadedMaps()
      assert(loadedMaps.size() === 0)
    }
  }

  test("cleaning") {
    tryWithProviderResource(newStoreProvider(opId = Random.nextInt(), partition = 0,
      minDeltasForSnapshot = 5)) { provider =>

      for (i <- 1 to 20) {
        val store = provider.getStore(i - 1)
        put(store, "a", 0, i)
        store.commit()
        provider.doMaintenance() // do cleanup
      }
      require(
        rowPairsToDataSet(provider.latestIterator()) === Set(("a", 0) -> 20),
        "store not updated correctly")

      assert(!fileExists(provider, version = 1, isSnapshot = false)) // first file should be deleted

      // last couple of versions should be retrievable
      assert(getData(provider, 20, useColumnFamilies = false) === Set(("a", 0) -> 20))
      assert(getData(provider, 19, useColumnFamilies = false) === Set(("a", 0) -> 19))
    }
  }

  testQuietly("SPARK-19677: Committing a delta file atop an existing one should not fail on HDFS") {
    val conf = new Configuration()
    conf.set("fs.fake.impl", classOf[RenameLikeHDFSFileSystem].getName)
    conf.set("fs.defaultFS", "fake:///")

    tryWithProviderResource(
      newStoreProvider(opId = Random.nextInt(), partition = 0, hadoopConf = conf)) { provider =>

      provider.getStore(0).commit()
      provider.getStore(0).commit()

      // Verify we don't leak temp files
      val tempFiles = FileUtils.listFiles(new File(provider.stateStoreId.checkpointRootLocation),
        null, true).asScala.filter(_.getName.startsWith("temp-"))
      assert(tempFiles.isEmpty)
    }
  }

  test("corrupted file handling") {
    tryWithProviderResource(newStoreProvider(opId = Random.nextInt(), partition = 0,
      minDeltasForSnapshot = 5)) { provider =>

      for (i <- 1 to 6) {
        val store = provider.getStore(i - 1)
        put(store, "a", 0, i)
        store.commit()
        provider.doMaintenance() // do cleanup
      }
      val snapshotVersion = (0 to 10).find( version =>
        fileExists(provider, version, isSnapshot = true)).getOrElse(fail("snapshot file not found"))

      // Corrupt snapshot file and verify that it throws error
      assert(getData(provider, snapshotVersion,
        useColumnFamilies = false) === Set(("a", 0) -> snapshotVersion))
      corruptFile(provider, snapshotVersion, isSnapshot = true)
      var e = intercept[SparkException] {
        getData(provider, snapshotVersion, useColumnFamilies = false)
      }
      checkError(
        e,
        condition = "CANNOT_LOAD_STATE_STORE.UNCATEGORIZED",
        parameters = Map.empty
      )

      // Corrupt delta file and verify that it throws error
      assert(getData(provider, snapshotVersion - 1) === Set(("a", 0) -> (snapshotVersion - 1)))
      corruptFile(provider, snapshotVersion - 1, isSnapshot = false)
      e = intercept[SparkException] {
        getData(provider, snapshotVersion - 1)
      }
      checkError(
        e,
        condition = "CANNOT_LOAD_STATE_STORE.UNCATEGORIZED",
        parameters = Map.empty
      )

      // Delete delta file and verify that it throws error
      deleteFilesEarlierThanVersion(provider, snapshotVersion)
      e = intercept[SparkException] {
        getData(provider, snapshotVersion - 1)
      }
      checkError(
        e,
        condition = "CANNOT_LOAD_STATE_STORE.CANNOT_READ_DELTA_FILE_NOT_EXISTS",
        parameters = Map(
          "fileToRead" -> s"${provider.stateStoreId.storeCheckpointLocation()}/1.delta",
          "clazz" -> s"${provider.toString()}"
        )
      )
    }
  }

  test("reports memory usage on current version") {
    def getSizeOfStateForCurrentVersion(metrics: StateStoreMetrics): Long = {
      val metricPair = metrics.customMetrics.find(_._1.name == "stateOnCurrentVersionSizeBytes")
      assert(metricPair.isDefined)
      metricPair.get._2
    }

    tryWithProviderResource(newStoreProvider()) { provider =>
      val store = provider.getStore(0)
      val noDataMemoryUsed = getSizeOfStateForCurrentVersion(store.metrics)

      put(store, "a", 0, 1)
      store.commit()
      assert(getSizeOfStateForCurrentVersion(store.metrics) > noDataMemoryUsed)
    }
  }

  test("SPARK-48105: state store unload/close happens during the maintenance") {
    tryWithProviderResource(
      newStoreProvider(opId = Random.nextInt(), partition = 0, minDeltasForSnapshot = 1)) {
      provider =>
        val store = provider.getStore(0).asInstanceOf[provider.HDFSBackedStateStore]
        val values = (1 to 20)
        val keys = values.map(i => ("a" + i))
        keys.zip(values).map{case (k, v) => put(store, k, 0, v)}
        // commit state store with 20 keys.
        store.commit()
        // get the state store iterator: mimic the case which the iterator is hold in the
        // maintenance thread.
        val storeIterator = store.iterator()

        // the store iterator should still be valid as the maintenance thread may have already
        // hold it and is doing snapshotting even though the state store is unloaded.
        val outputKeys = new mutable.ArrayBuffer[String]
        val outputValues = new mutable.ArrayBuffer[Int]
        var cnt = 0
        while (storeIterator.hasNext) {
          if (cnt == 10) {
            // Mimic the case where the provider is loaded in another executor in the middle of
            // iteration. When this happens, the provider will be unloaded and closed in
            // current executor.
            provider.close()
          }
          val unsafeRowPair = storeIterator.next()
          val (key, _) = keyRowToData(unsafeRowPair.key)
          outputKeys.append(key)
          outputValues.append(valueRowToData(unsafeRowPair.value))

          cnt = cnt + 1
        }
        assert(keys.sorted === outputKeys.sorted)
        assert(values.sorted === outputValues.sorted)
    }
  }

  test("maintenance") {
    val conf = new SparkConf()
      .setMaster("local")
      .setAppName("test")
    val opId = 0
    val dir1 = newDir()
    val storeProviderId1 = StateStoreProviderId(StateStoreId(dir1, opId, 0), UUID.randomUUID)
    val dir2 = newDir()
    val storeProviderId2 = StateStoreProviderId(StateStoreId(dir2, opId, 1), UUID.randomUUID)
    val sqlConf = getDefaultSQLConf(SQLConf.STATE_STORE_MIN_DELTAS_FOR_SNAPSHOT.defaultValue.get,
      SQLConf.MAX_BATCHES_TO_RETAIN_IN_MEMORY.defaultValue.get)
    sqlConf.setConf(SQLConf.MIN_BATCHES_TO_RETAIN, 2)
    // Make maintenance thread do snapshots and cleanups very fast
    sqlConf.setConf(SQLConf.STREAMING_MAINTENANCE_INTERVAL, 10L)
    val storeConf = StateStoreConf(sqlConf)
    val hadoopConf = new Configuration()

    var latestStoreVersion = 0

    def generateStoreVersions(): Unit = {
      for (i <- 1 to 20) {
        val store = StateStore.get(storeProviderId1, keySchema, valueSchema,
          NoPrefixKeyStateEncoderSpec(keySchema),
          latestStoreVersion, None, None, useColumnFamilies = false, storeConf, hadoopConf)
        put(store, "a", 0, i)
        store.commit()
        latestStoreVersion += 1
      }
    }

    val timeoutDuration = 1.minute

    quietly {
      withSpark(SparkContext.getOrCreate(conf)) { sc =>
        withCoordinatorRef(sc) { coordinatorRef =>
          require(!StateStore.isMaintenanceRunning, "StateStore is unexpectedly running")

          // Generate sufficient versions of store for snapshots
          generateStoreVersions()

          eventually(timeout(timeoutDuration)) {
            // Store should have been reported to the coordinator
            assert(coordinatorRef.getLocation(storeProviderId1).nonEmpty,
              "active instance was not reported")

            // Background maintenance should clean up and generate snapshots
            assert(StateStore.isMaintenanceRunning, "Maintenance task is not running")

            // Some snapshots should have been generated
            tryWithProviderResource(newStoreProvider(storeProviderId1.storeId)) { provider =>
              val snapshotVersions = (1 to latestStoreVersion).filter { version =>
                fileExists(provider, version, isSnapshot = true)
              }
              assert(snapshotVersions.nonEmpty, "no snapshot file found")
            }
          }

          // Generate more versions such that there is another snapshot and
          // the earliest delta file will be cleaned up
          generateStoreVersions()

          // Earliest delta file should get cleaned up
          tryWithProviderResource(newStoreProvider(storeProviderId1.storeId)) { provider =>
            eventually(timeout(timeoutDuration)) {
              assert(!fileExists(provider, 1, isSnapshot = false), "earliest file not deleted")
            }
          }

          // If driver decides to deactivate all stores related to a query run,
          // then this instance should be unloaded
          coordinatorRef.deactivateInstances(storeProviderId1.queryRunId)
          eventually(timeout(timeoutDuration)) {
            assert(!StateStore.isLoaded(storeProviderId1))
          }

          // Reload the store and verify
          StateStore.get(storeProviderId1, keySchema, valueSchema,
            NoPrefixKeyStateEncoderSpec(keySchema),
            latestStoreVersion, None, None, useColumnFamilies = false, storeConf, hadoopConf)
          assert(StateStore.isLoaded(storeProviderId1))

          // If some other executor loads the store, then this instance should be unloaded
          coordinatorRef
            .reportActiveInstance(storeProviderId1, "other-host", "other-exec", Seq.empty)
          eventually(timeout(timeoutDuration)) {
            assert(!StateStore.isLoaded(storeProviderId1))
          }

          // Reload the store and verify
          StateStore.get(storeProviderId1, keySchema, valueSchema,
            NoPrefixKeyStateEncoderSpec(keySchema),
            latestStoreVersion, None, None, useColumnFamilies = false, storeConf, hadoopConf)
          assert(StateStore.isLoaded(storeProviderId1))

          // If some other executor loads the store, and when this executor loads other store,
          // then this executor should unload inactive instances immediately.
          coordinatorRef
            .reportActiveInstance(storeProviderId1, "other-host", "other-exec", Seq.empty)
          StateStore.get(storeProviderId2, keySchema, valueSchema,
            NoPrefixKeyStateEncoderSpec(keySchema),
            0, None, None, useColumnFamilies = false, storeConf, hadoopConf)
          // Close runs asynchronously, so we need to call eventually with a small timeout
          eventually(timeout(5.seconds)) {
            assert(!StateStore.isLoaded(storeProviderId1))
            assert(StateStore.isLoaded(storeProviderId2))
          }
        }
      }

      // Verify if instance is unloaded if SparkContext is stopped
      eventually(timeout(timeoutDuration)) {
        require(SparkEnv.get === null)
        assert(!StateStore.isLoaded(storeProviderId1))
        assert(!StateStore.isLoaded(storeProviderId2))
        assert(!StateStore.isMaintenanceRunning)
      }
    }
  }

  test("SPARK-40492: maintenance before unload") {
    val conf = new SparkConf()
      .setMaster("local")
      .setAppName("SPARK-40492")
    val opId = 0
    val dir1 = newDir()
    val storeProviderId1 = StateStoreProviderId(StateStoreId(dir1, opId, 0), UUID.randomUUID)
    val sqlConf = getDefaultSQLConf(SQLConf.STATE_STORE_MIN_DELTAS_FOR_SNAPSHOT.defaultValue.get,
      SQLConf.MAX_BATCHES_TO_RETAIN_IN_MEMORY.defaultValue.get)
    sqlConf.setConf(SQLConf.MIN_BATCHES_TO_RETAIN, 2)
    // Make maintenance interval large so that maintenance is called after deactivating instances.
    sqlConf.setConf(SQLConf.STREAMING_MAINTENANCE_INTERVAL, 1.minute.toMillis)
    val storeConf = StateStoreConf(sqlConf)
    val hadoopConf = new Configuration()

    var latestStoreVersion = 0

    def generateStoreVersions(): Unit = {
      for (i <- 1 to 20) {
        val store = StateStore.get(storeProviderId1, keySchema, valueSchema,
          NoPrefixKeyStateEncoderSpec(keySchema),
          latestStoreVersion, None, None, useColumnFamilies = false, storeConf, hadoopConf)
        put(store, "a", 0, i)
        store.commit()
        latestStoreVersion += 1
      }
    }

    val timeoutDuration = 1.minute

    quietly {
      withSpark(SparkContext.getOrCreate(conf)) { sc =>
        withCoordinatorRef(sc) { coordinatorRef =>
          require(!StateStore.isMaintenanceRunning, "StateStore is unexpectedly running")

          // Generate sufficient versions of store for snapshots
          generateStoreVersions()
          eventually(timeout(timeoutDuration)) {
            // Store should have been reported to the coordinator
            assert(coordinatorRef.getLocation(storeProviderId1).nonEmpty,
              "active instance was not reported")
            // Background maintenance should clean up and generate snapshots
            assert(StateStore.isMaintenanceRunning, "Maintenance task is not running")
            // Some snapshots should have been generated
            tryWithProviderResource(newStoreProvider(storeProviderId1.storeId)) { provider =>
              val snapshotVersions = (1 to latestStoreVersion).filter { version =>
                fileExists(provider, version, isSnapshot = true)
              }
              assert(snapshotVersions.nonEmpty, "no snapshot file found")
            }
          }
          // Generate more versions such that there is another snapshot.
          generateStoreVersions()

          // If driver decides to deactivate all stores related to a query run,
          // then this instance should be unloaded.
          coordinatorRef.deactivateInstances(storeProviderId1.queryRunId)
          eventually(timeout(timeoutDuration)) {
            assert(!StateStore.isLoaded(storeProviderId1))
          }

          // Earliest delta file should be scheduled a cleanup during unload.
          tryWithProviderResource(newStoreProvider(storeProviderId1.storeId)) { provider =>
            eventually(timeout(timeoutDuration)) {
              assert(!fileExists(provider, 1, isSnapshot = false), "earliest file not deleted")
            }
          }
        }
      }
    }
  }

  test("snapshotting") {
    tryWithProviderResource(
      newStoreProvider(minDeltasForSnapshot = 5, numOfVersToRetainInMemory = 2)) { provider =>

      var currentVersion = 0

      currentVersion = updateVersionTo(provider, currentVersion, 2)
      require(getLatestData(provider, useColumnFamilies = false) === Set(("a", 0) -> 2))
      provider.doMaintenance()               // should not generate snapshot files
      assert(getLatestData(provider, useColumnFamilies = false) === Set(("a", 0) -> 2))

      for (i <- 1 to currentVersion) {
        assert(fileExists(provider, i, isSnapshot = false))  // all delta files present
        assert(!fileExists(provider, i, isSnapshot = true))  // no snapshot files present
      }

      // After version 6, snapshotting should generate one snapshot file
      currentVersion = updateVersionTo(provider, currentVersion, 6)
      require(getLatestData(provider, useColumnFamilies = false)
        === Set(("a", 0) -> 6), "store not updated correctly")
      provider.doMaintenance()       // should generate snapshot files

      val snapshotVersion = (0 to 6).find { version =>
        fileExists(provider, version, isSnapshot = true)
      }
      assert(snapshotVersion.nonEmpty, "snapshot file not generated")
      deleteFilesEarlierThanVersion(provider, snapshotVersion.get)
      assert(
        getData(provider, snapshotVersion.get, useColumnFamilies = false)
          === Set(("a", 0) -> snapshotVersion.get),
        "snapshotting messed up the data of the snapshotted version")
      assert(
        getLatestData(provider, useColumnFamilies = false) === Set(("a", 0) -> 6),
        "snapshotting messed up the data of the final version")

      // After version 20, snapshotting should generate newer snapshot files
      currentVersion = updateVersionTo(provider, currentVersion, 20)
      require(getLatestData(provider, useColumnFamilies = false)
        === Set(("a", 0) -> 20), "store not updated correctly")
      provider.doMaintenance()       // do snapshot

      val latestSnapshotVersion = (0 to 20).filter(version =>
        fileExists(provider, version, isSnapshot = true)).lastOption
      assert(latestSnapshotVersion.nonEmpty, "no snapshot file found")
      assert(latestSnapshotVersion.get > snapshotVersion.get, "newer snapshot not generated")

      deleteFilesEarlierThanVersion(provider, latestSnapshotVersion.get)
      assert(getLatestData(provider, useColumnFamilies = false)
        === Set(("a", 0) -> 20), "snapshotting messed up the data")
    }
  }

  test("SPARK-18416: do not create temp delta file until the store is updated") {
    val dir = newDir()
    val storeId = StateStoreProviderId(StateStoreId(dir, 0, 0), UUID.randomUUID)
    val storeConf = StateStoreConf.empty
    val hadoopConf = new Configuration()
    val deltaFileDir = new File(s"$dir/0/0/")

    def numTempFiles: Int = {
      if (deltaFileDir.exists) {
        deltaFileDir.listFiles.map(_.getName).count(n => n.endsWith(".tmp"))
      } else 0
    }

    def numDeltaFiles: Int = {
      if (deltaFileDir.exists) {
        deltaFileDir.listFiles.map(_.getName).count(n => n.contains(".delta") && !n.startsWith("."))
      } else 0
    }

    def shouldNotCreateTempFile[T](body: => T): T = {
      val before = numTempFiles
      val result = body
      assert(numTempFiles === before)
      result
    }

    // Getting the store should not create temp file
    val store0 = shouldNotCreateTempFile {
      StateStore.get(
        storeId, keySchema, valueSchema,
        NoPrefixKeyStateEncoderSpec(keySchema),
        version = 0, None, None, useColumnFamilies = false, storeConf, hadoopConf)
    }

    // Put should create a temp file
    put(store0, "a", 0, 1)
    assert(numTempFiles === 1)
    assert(numDeltaFiles === 0)

    // Commit should remove temp file and create a delta file
    store0.commit()
    assert(numTempFiles === 0)
    assert(numDeltaFiles === 1)

    // Remove should create a temp file
    val store1 = shouldNotCreateTempFile {
      StateStore.get(
        storeId, keySchema, valueSchema,
        NoPrefixKeyStateEncoderSpec(keySchema),
        version = 1, None, None, useColumnFamilies = false, storeConf, hadoopConf)
    }
    remove(store1, _._1 == "a")
    assert(numTempFiles === 1)
    assert(numDeltaFiles === 1)

    // Commit should remove temp file and create a delta file
    store1.commit()
    assert(numTempFiles === 0)
    assert(numDeltaFiles === 2)

    // Commit without any updates should create a delta file
    val store2 = shouldNotCreateTempFile {
      StateStore.get(
        storeId, keySchema, valueSchema,
        NoPrefixKeyStateEncoderSpec(keySchema),
        version = 2, None, None, useColumnFamilies = false, storeConf, hadoopConf)
    }
    store2.commit()
    assert(numTempFiles === 0)
    assert(numDeltaFiles === 3)
  }

  test("SPARK-21145: Restarted queries create new provider instances") {
    try {
      val checkpointLocation = Utils.createTempDir().getAbsoluteFile
      val spark = SparkSession.builder().master("local[2]").getOrCreate()
      SparkSession.setActiveSession(spark)
      implicit val sqlContext = spark.sqlContext
      spark.conf.set(SQLConf.SHUFFLE_PARTITIONS.key, "1")
      import spark.implicits._
      val inputData = MemoryStream[Int]

      def runQueryAndGetLoadedProviders(): Seq[StateStoreProvider] = {
        val aggregated = inputData.toDF().groupBy("value").agg(count("*"))
        // stateful query
        val query = aggregated.writeStream
          .format("memory")
          .outputMode("complete")
          .queryName("query")
          .option("checkpointLocation", checkpointLocation.toString)
          .start()
        inputData.addData(1, 2, 3)
        query.processAllAvailable()
        require(query.lastProgress != null) // at least one batch processed after start
        val loadedProvidersMethod =
          PrivateMethod[mutable.HashMap[StateStoreProviderId, StateStoreProvider]](
            Symbol("loadedProviders"))
        val loadedProvidersMap = StateStore invokePrivate loadedProvidersMethod()
        val loadedProviders = loadedProvidersMap.synchronized { loadedProvidersMap.values.toSeq }
        query.stop()
        loadedProviders
      }

      val loadedProvidersAfterRun1 = runQueryAndGetLoadedProviders()
      require(loadedProvidersAfterRun1.length === 1)

      val loadedProvidersAfterRun2 = runQueryAndGetLoadedProviders()
      assert(loadedProvidersAfterRun2.length === 2)   // two providers loaded for 2 runs

      // Both providers should have the same StateStoreId, but the should be different objects
      assert(loadedProvidersAfterRun2(0).stateStoreId === loadedProvidersAfterRun2(1).stateStoreId)
      assert(loadedProvidersAfterRun2(0) ne loadedProvidersAfterRun2(1))

    } finally {
      SparkSession.getActiveSession.foreach { spark =>
        spark.streams.active.foreach(_.stop())
        spark.stop()
      }
    }
  }

  test("error writing [version].delta cancels the output stream") {

    val hadoopConf = new Configuration()
    hadoopConf.set(
      SQLConf.STREAMING_CHECKPOINT_FILE_MANAGER_CLASS.parent.key,
      classOf[CreateAtomicTestManager].getName)
    val remoteDir = Utils.createTempDir().getAbsolutePath

    tryWithProviderResource(newStoreProvider(opId = Random.nextInt(), partition = 0,
      dir = remoteDir, hadoopConf = hadoopConf)) { provider =>

      // Disable failure of output stream and generate versions
      CreateAtomicTestManager.shouldFailInCreateAtomic = false
      for (version <- 1 to 10) {
        val store = provider.getStore(version - 1)
        put(store, version.toString, 0, version) // update "1" -> 1, "2" -> 2, ...
        store.commit()
      }
      val version10Data = (1L to 10).map(_.toString).map(x => x -> x).toSet

      CreateAtomicTestManager.cancelCalledInCreateAtomic = false
      val store = provider.getStore(10)
      // Fail commit for next version and verify that reloading resets the files
      CreateAtomicTestManager.shouldFailInCreateAtomic = true
      put(store, "11", 0, 11)
      val e = intercept[SparkException] { quietly { store.commit() } }
      assert(e.getCause.isInstanceOf[IOException])
      assert(e.getMessage.contains("Cannot perform commit"))
      CreateAtomicTestManager.shouldFailInCreateAtomic = false

      // Abort commit for next version and verify that reloading resets the files
      CreateAtomicTestManager.cancelCalledInCreateAtomic = false
      val store2 = provider.getStore(10)
      put(store2, "11", 0, 11)
      store2.abort()
      assert(CreateAtomicTestManager.cancelCalledInCreateAtomic)
    }
  }

  test("expose metrics with custom metrics to StateStoreMetrics") {
    def getCustomMetric(metrics: StateStoreMetrics, name: String): Long = {
      val metricPair = metrics.customMetrics.find(_._1.name == name)
      assert(metricPair.isDefined)
      metricPair.get._2
    }

    def getLoadedMapSizeMetric(metrics: StateStoreMetrics): Long = {
      metrics.memoryUsedBytes
    }

    def assertCacheHitAndMiss(
        metrics: StateStoreMetrics,
        expectedCacheHitCount: Long,
        expectedCacheMissCount: Long): Unit = {
      val cacheHitCount = getCustomMetric(metrics, "loadedMapCacheHitCount")
      val cacheMissCount = getCustomMetric(metrics, "loadedMapCacheMissCount")
      assert(cacheHitCount === expectedCacheHitCount)
      assert(cacheMissCount === expectedCacheMissCount)
    }

    var store: StateStore = null
    var loadedMapSizeForVersion1: Long = -1L
    tryWithProviderResource(newStoreProvider()) { provider =>
      // Verify state before starting a new set of updates
      assert(getLatestData(provider, useColumnFamilies = false).isEmpty)

      store = provider.getStore(0)
      assert(!store.hasCommitted)

      assert(store.metrics.numKeys === 0)

      val initialLoadedMapSize = getLoadedMapSizeMetric(store.metrics)
      assert(initialLoadedMapSize >= 0)
      assertCacheHitAndMiss(store.metrics, expectedCacheHitCount = 0, expectedCacheMissCount = 0)

      put(store, "a", 0, 1)
      assert(store.metrics.numKeys === 1)

      put(store, "b", 0, 2)
      put(store, "aa", 0, 3)
      assert(store.metrics.numKeys === 3)
      remove(store, _._1.startsWith("a"))
      assert(store.metrics.numKeys === 1)
      assert(store.commit() === 1)

      assert(store.hasCommitted)

      loadedMapSizeForVersion1 = getLoadedMapSizeMetric(store.metrics)
      assert(loadedMapSizeForVersion1 > initialLoadedMapSize)
      assertCacheHitAndMiss(store.metrics, expectedCacheHitCount = 0, expectedCacheMissCount = 0)

      val storeV2 = provider.getStore(1)
      assert(!storeV2.hasCommitted)
      assert(storeV2.metrics.numKeys === 1)

      put(storeV2, "cc", 0, 4)
      assert(storeV2.metrics.numKeys === 2)
      assert(storeV2.commit() === 2)

      assert(storeV2.hasCommitted)

      val loadedMapSizeForVersion1And2 = getLoadedMapSizeMetric(storeV2.metrics)
      assert(loadedMapSizeForVersion1And2 > loadedMapSizeForVersion1)
      assertCacheHitAndMiss(storeV2.metrics, expectedCacheHitCount = 1, expectedCacheMissCount = 0)
    }

    tryWithProviderResource(newStoreProvider(store.id)) { reloadedProvider =>
      // intended to load version 2 instead of 1
      // version 2 will not be loaded to the cache in provider
      val reloadedStore = reloadedProvider.getStore(1)
      assert(reloadedStore.metrics.numKeys === 1)

      assertCacheHitAndMiss(reloadedStore.metrics, expectedCacheHitCount = 0,
        expectedCacheMissCount = 1)

      // now we are loading version 2
      val reloadedStoreV2 = reloadedProvider.getStore(2)
      assert(reloadedStoreV2.metrics.numKeys === 2)

      assert(getLoadedMapSizeMetric(reloadedStoreV2.metrics) > loadedMapSizeForVersion1)
      assertCacheHitAndMiss(reloadedStoreV2.metrics, expectedCacheHitCount = 0,
        expectedCacheMissCount = 2)
    }
  }

  override def newStoreProvider(): HDFSBackedStateStoreProvider = {
    newStoreProvider(opId = Random.nextInt(), partition = 0)
  }

  override def newStoreProvider(storeId: StateStoreId): HDFSBackedStateStoreProvider = {
    newStoreProvider(storeId.operatorId, storeId.partitionId, dir = storeId.checkpointRootLocation)
  }

  override def newStoreProvider(
      storeId: StateStoreId,
      useColumnFamilies: Boolean): HDFSBackedStateStoreProvider = {
    newStoreProvider(storeId.operatorId, storeId.partitionId, dir = storeId.checkpointRootLocation)
  }

  def newStoreProvider(
      storeId: StateStoreId,
      conf: Configuration): HDFSBackedStateStoreProvider = {
    newStoreProvider(
      storeId.operatorId,
      storeId.partitionId,
      dir = storeId.checkpointRootLocation,
      hadoopConf = conf)
  }

  override def newStoreProvider(
      minDeltasForSnapshot: Int,
      numOfVersToRetainInMemory: Int): HDFSBackedStateStoreProvider = {
    newStoreProvider(opId = Random.nextInt(), partition = 0,
      minDeltasForSnapshot = minDeltasForSnapshot,
      numOfVersToRetainInMemory = numOfVersToRetainInMemory)
  }

  override def getLatestData(
      storeProvider: HDFSBackedStateStoreProvider,
      useColumnFamilies: Boolean = false): Set[((String, Int), Int)] = {
    getData(storeProvider, -1, useColumnFamilies)
  }

  override def getData(
      provider: HDFSBackedStateStoreProvider,
      version: Int,
      useColumnFamilies: Boolean = false): Set[((String, Int), Int)] = {
    tryWithProviderResource(newStoreProvider(provider.stateStoreId,
      useColumnFamilies)) { reloadedProvider =>
      if (version < 0) {
        reloadedProvider.latestIterator().map(rowPairToDataPair).toSet
      } else {
        reloadedProvider.getStore(version).iterator().map(rowPairToDataPair).toSet
      }
    }
  }

  override def getDefaultSQLConf(
      minDeltasForSnapshot: Int,
      numOfVersToRetainInMemory: Int): SQLConf = {
    val sqlConf = new SQLConf()
    sqlConf.setConf(SQLConf.STATE_STORE_MIN_DELTAS_FOR_SNAPSHOT, minDeltasForSnapshot)
    sqlConf.setConf(SQLConf.MAX_BATCHES_TO_RETAIN_IN_MEMORY, numOfVersToRetainInMemory)
    sqlConf.setConf(SQLConf.MIN_BATCHES_TO_RETAIN, 2)
    sqlConf.setConf(SQLConf.STATE_STORE_COMPRESSION_CODEC, SQLConf.get.stateStoreCompressionCodec)
    sqlConf
  }

  def newStoreProvider(
      opId: Long,
      partition: Int,
      keyStateEncoderSpec: KeyStateEncoderSpec = NoPrefixKeyStateEncoderSpec(keySchema),
      keySchema: StructType = keySchema,
      dir: String = newDir(),
      minDeltasForSnapshot: Int = SQLConf.STATE_STORE_MIN_DELTAS_FOR_SNAPSHOT.defaultValue.get,
      numOfVersToRetainInMemory: Int = SQLConf.MAX_BATCHES_TO_RETAIN_IN_MEMORY.defaultValue.get,
      hadoopConf: Configuration = new Configuration): HDFSBackedStateStoreProvider = {
    val sqlConf = getDefaultSQLConf(minDeltasForSnapshot, numOfVersToRetainInMemory)
    val provider = new HDFSBackedStateStoreProvider()
    provider.init(
      StateStoreId(dir, opId, partition),
      keySchema,
      valueSchema,
      keyStateEncoderSpec,
      useColumnFamilies = false,
      new StateStoreConf(sqlConf),
      hadoopConf)
    provider
  }

  override def newStoreProvider(
      keySchema: StructType,
      keyStateEncoderSpec: KeyStateEncoderSpec,
      useColumnFamilies: Boolean): HDFSBackedStateStoreProvider = {
    newStoreProvider(opId = Random.nextInt(), partition = 0,
      keyStateEncoderSpec = keyStateEncoderSpec)
  }

  override def newStoreProvider(useColumnFamilies: Boolean): HDFSBackedStateStoreProvider = {
    // TODO: remove multiple col families restriction when we add support for
    // HDFSBackedStateStoreProvider
    newStoreProvider(opId = Random.nextInt(), partition = 0)
  }

  def checkLoadedVersions(
      loadedMaps: util.SortedMap[Long, HDFSBackedStateStoreMap],
      count: Int,
      earliestKey: Long,
      latestKey: Long): Unit = {
    assert(loadedMaps.size() === count)
    assert(loadedMaps.firstKey() === earliestKey)
    assert(loadedMaps.lastKey() === latestKey)
  }

  def checkVersion(
      loadedMaps: util.SortedMap[Long, HDFSBackedStateStoreMap],
      version: Long,
      expectedData: Map[(String, Int), Int]): Unit = {
    val originValueMap = loadedMaps.get(version).iterator().map { entry =>
      keyRowToData(entry.key) -> valueRowToData(entry.value)
    }.toMap

    assert(originValueMap === expectedData)
  }

  def corruptFile(
      provider: HDFSBackedStateStoreProvider,
      version: Long,
      isSnapshot: Boolean): Unit = {
    val method = PrivateMethod[Path](Symbol("baseDir"))
    val basePath = provider invokePrivate method()
    val fileName = if (isSnapshot) s"$version.snapshot" else s"$version.delta"
    val filePath = new File(basePath.toString, fileName)
    filePath.delete()
    filePath.createNewFile()
  }
}

abstract class StateStoreSuiteBase[ProviderClass <: StateStoreProvider]
  extends StateStoreCodecsTest with PrivateMethodTester with BeforeAndAfter {
  import StateStoreTestsHelper._

  type MapType = mutable.HashMap[UnsafeRow, UnsafeRow]

  protected val keySchema: StructType = StateStoreTestsHelper.keySchema
  protected val valueSchema: StructType = StateStoreTestsHelper.valueSchema

  testWithAllCodec("get, put, remove, commit, and all data iterator") { colFamiliesEnabled =>
    tryWithProviderResource(newStoreProvider(colFamiliesEnabled)) { provider =>
      // Verify state before starting a new set of updates
      val store = provider.getStore(0)
      assert(store.iterator().isEmpty)
      assert(!store.hasCommitted)
      assert(get(store, "a", 0) === None)
      assert(store.iterator().isEmpty)

      // Verify state after updating
      put(store, "a", 0, 1)
      assert(get(store, "a", 0) === Some(1))

      assert(store.iterator().nonEmpty)
      assert(getLatestData(provider, useColumnFamilies = colFamiliesEnabled).isEmpty)

      // Make updates, commit and then verify state
      put(store, "b", 0, 2)
      put(store, "aa", 0, 3)
      remove(store, _._1.startsWith("a"))
      assert(store.commit() === 1)
      assert(store.metrics.numKeys === 1)

      assert(store.hasCommitted)
      val store1 = provider.getStore(1)
      assert(rowPairsToDataSet(store1.iterator()) === Set(("b", 0) -> 2))
      store1.abort()
      assert(getLatestData(provider,
        useColumnFamilies = colFamiliesEnabled) === Set(("b", 0) -> 2))

      // Trying to get newer versions should fail
      var e = intercept[SparkException] {
        provider.getStore(2)
      }
      assert(e.getMessage.contains("does not exist"))

      e = intercept[SparkException] {
        getData(provider, 2, useColumnFamilies = colFamiliesEnabled)
      }
      assert(e.getMessage.contains("does not exist"))

      // New updates to the reloaded store with new version, and does not change old version
      tryWithProviderResource(newStoreProvider(store.id, colFamiliesEnabled)) { reloadedProvider =>
        val reloadedStore = reloadedProvider.getStore(1)
        put(reloadedStore, "c", 0, 4)
        assert(reloadedStore.commit() === 2)
        val reloadedStore2 = reloadedProvider.getStore(2)
        assert(rowPairsToDataSet(reloadedStore2.iterator()) ===
          Set(("b", 0) -> 2, ("c", 0) -> 4))
        reloadedStore2.commit()
        assert(getLatestData(provider, useColumnFamilies = colFamiliesEnabled)
          === Set(("b", 0) -> 2, ("c", 0) -> 4))
        assert(getData(provider, version = 1, useColumnFamilies = colFamiliesEnabled)
          === Set(("b", 0) -> 2))
      }
    }
  }

  testWithAllCodec("prefix scan") { colFamiliesEnabled =>
    tryWithProviderResource(newStoreProvider(keySchema, PrefixKeyScanStateEncoderSpec(keySchema, 1),
      colFamiliesEnabled)) { provider =>

      var store = provider.getStore(0)
      assert(store.iterator().isEmpty)

      def putCompositeKeys(keys: Seq[(String, Int)]): Unit = {
        val randomizedKeys = scala.util.Random.shuffle(keys.toList)
        randomizedKeys.foreach { case (key1, key2) =>
          put(store, key1, key2, key2)
        }
      }

      def verifyScan(key1: Seq[String], key2: Seq[Int]): Unit = {
        key1.foreach { k1 =>
          val keyValueSet = store.prefixScan(dataToPrefixKeyRow(k1)).map { pair =>
            rowPairToDataPair(pair.withRows(pair.key.copy(), pair.value.copy()))
          }.toSet

          assert(keyValueSet === key2.map(k2 => ((k1, k2), k2)).toSet)
        }
      }

      val key1AtVersion0 = Seq("a", "b", "c")
      val key2AtVersion0 = Seq(1, 2, 3)
      val keysAtVersion0 = for (k1 <- key1AtVersion0; k2 <- key2AtVersion0) yield (k1, k2)

      putCompositeKeys(keysAtVersion0)
      verifyScan(key1AtVersion0, key2AtVersion0)

      assert(store.prefixScan(dataToPrefixKeyRow("non-exist")).isEmpty)

      // committing and loading the version 1 (the version being committed)
      store.commit()
      store = provider.getStore(1)

      // before putting the new key-value pairs, verify prefix scan works for existing keys
      verifyScan(key1AtVersion0, key2AtVersion0)

      val key1AtVersion1 = Seq("c", "d")
      val key2AtVersion1 = Seq(4, 5, 6)
      val keysAtVersion1 = for (k1 <- key1AtVersion1; k2 <- key2AtVersion1) yield (k1, k2)

      // put a new key-value pairs, and verify that prefix scan reflects the changes
      putCompositeKeys(keysAtVersion1)
      verifyScan(Seq("c"), Seq(1, 2, 3, 4, 5, 6))
      verifyScan(Seq("d"), Seq(4, 5, 6))

      // aborting and loading the version 1 again (keysAtVersion1 should be rolled back)
      store.abort()
      store = provider.getStore(1)

      // prefix scan should not reflect the uncommitted changes
      verifyScan(key1AtVersion0, key2AtVersion0)
      verifyScan(Seq("d"), Seq.empty)
      store.abort()
    }
  }

  testWithAllCodec(s"numKeys metrics") { colFamiliesEnabled =>
    tryWithProviderResource(newStoreProvider(colFamiliesEnabled)) { provider =>

      val store = provider.getStore(0)
      assert(store.iterator().isEmpty)
      put(store, "a", 0, 1)
      put(store, "b", 0, 2)
      put(store, "c", 0, 3)
      put(store, "d", 0, 4)
      put(store, "e", 0, 5)
      assert(store.commit() === 1)
      assert(store.metrics.numKeys === 5)

      val reloadedProvider = newStoreProvider(store.id, colFamiliesEnabled)
      val reloadedStore = reloadedProvider.getStore(1)

      assert(rowPairsToDataSet(reloadedStore.iterator()) ===
        Set(("a", 0) -> 1, ("b", 0) -> 2, ("c", 0) -> 3, ("d", 0) -> 4, ("e", 0) -> 5))

      remove(reloadedStore, _._1 == "b")
      assert(reloadedStore.commit() === 2)
      assert(reloadedStore.metrics.numKeys === 4)
      val store2 = reloadedProvider.getStore(2)
      assert(rowPairsToDataSet(store2.iterator()) ===
        Set(("a", 0) -> 1, ("c", 0) -> 3, ("d", 0) -> 4, ("e", 0) -> 5))
      store2.commit()
    }
  }

  testWithAllCodec(s"removing while iterating") { colFamiliesEnabled =>
    tryWithProviderResource(newStoreProvider(colFamiliesEnabled)) { provider =>
      // Verify state before starting a new set of updates
      val store = provider.getStore(0)
      assert(store.iterator().isEmpty)
      put(store, "a", 0, 1)
      put(store, "b", 0, 2)

      // Updates should work while iterating of filtered entries
      val filtered = store.iterator().filter {
        tuple => keyRowToData(tuple.key) == ("a", 0) }
      filtered.foreach { tuple =>
        store.put(tuple.key, dataToValueRow(valueRowToData(tuple.value) + 1))
      }
      assert(get(store, "a", 0) === Some(2))

      // Removes should work while iterating of filtered entries
      val filtered2 = store.iterator().filter {
        tuple => keyRowToData(tuple.key) == ("b", 0) }
      filtered2.foreach { tuple => store.remove(tuple.key) }
      assert(get(store, "b", 0) === None)
      store.commit()
    }
  }

  testWithAllCodec(s"abort") { colFamiliesEnabled =>
    tryWithProviderResource(newStoreProvider(colFamiliesEnabled)) { provider =>
      val store = provider.getStore(0)
      put(store, "a", 0, 1)
      store.commit()
      // cancelUpdates should not change the data in the files
      val store1 = provider.getStore(1)
      assert(rowPairsToDataSet(store1.iterator()) === Set(("a", 0) -> 1))
      put(store1, "b", 0, 1)
      store1.abort()
    }
  }

  testWithAllCodec(s"getStore with invalid versions") { colFamiliesEnabled =>
    tryWithProviderResource(newStoreProvider(colFamiliesEnabled)) { provider =>
      def checkInvalidVersion(version: Int, isHDFSBackedStoreProvider: Boolean): Unit = {
        val e = intercept[SparkException] {
          provider.getStore(version)
        }
        if (version < 0) {
          checkError(
            e,
            condition = "CANNOT_LOAD_STATE_STORE.UNEXPECTED_VERSION",
            parameters = Map("version" -> version.toString)
          )
        } else {
          if (isHDFSBackedStoreProvider) {
            checkError(
              e,
              condition = "CANNOT_LOAD_STATE_STORE.CANNOT_READ_DELTA_FILE_NOT_EXISTS",
              parameters = Map("fileToRead" -> ".*", "clazz" -> ".*"),
              matchPVals = true
            )
          } else {
            checkError(
              e,
              condition = "CANNOT_LOAD_STATE_STORE.CANNOT_READ_STREAMING_STATE_FILE",
              parameters = Map("fileToRead" -> ".*"),
              matchPVals = true
            )
          }
        }
      }

      checkInvalidVersion(-1, provider.isInstanceOf[HDFSBackedStateStoreProvider])
      checkInvalidVersion(1, provider.isInstanceOf[HDFSBackedStateStoreProvider])

      val store = provider.getStore(0)
      put(store, "a", 0, 1)
      assert(store.commit() === 1)

      val store1_ = provider.getStore(1)
      assert(rowPairsToDataSet(store1_.iterator()) === Set(("a", 0) -> 1))
      store1_.abort()

      checkInvalidVersion(-1, provider.isInstanceOf[HDFSBackedStateStoreProvider])
      checkInvalidVersion(2, provider.isInstanceOf[HDFSBackedStateStoreProvider])

      // Update store version with some data
      val store1 = provider.getStore(1)
      assert(rowPairsToDataSet(store1.iterator()) === Set(("a", 0) -> 1))
      put(store1, "b", 0, 1)
      assert(store1.commit() === 2)
      val store2 = provider.getStore(2)
      assert(rowPairsToDataSet(store2.iterator()) === Set(("a", 0) -> 1, ("b", 0) -> 1))
      store2.abort()
      checkInvalidVersion(-1, provider.isInstanceOf[HDFSBackedStateStoreProvider])
      checkInvalidVersion(3, provider.isInstanceOf[HDFSBackedStateStoreProvider])
    }
  }

  testWithAllCodec("two concurrent StateStores - one for read-only and one for read-write") {
    colFamiliesEnabled =>
    // During Streaming Aggregation, we have two StateStores per task, one used as read-only in
    // `StateStoreRestoreExec`, and one read-write used in `StateStoreSaveExec`.
    // `StateStore.abort`
    // will be called for these StateStores if they haven't committed their results. We need to
    // make sure that `abort` in read-only store after a `commit` in the read-write store doesn't
    // accidentally lead to the deletion of state.
    val dir = newDir()
    val storeId = StateStoreId(dir, 0L, 1)
    val key1 = "a"
    val key2 = 0

    tryWithProviderResource(newStoreProvider(storeId, colFamiliesEnabled)) { provider0 =>
      // prime state
      val store = provider0.getStore(0)

      put(store, key1, key2, 1)
      store.commit()
      val store1 = provider0.getStore(1)
      assert(rowPairsToDataSet(store1.iterator()) === Set((key1, key2) -> 1))
      store1.commit()
    }

    // two state stores
    tryWithProviderResource(newStoreProvider(storeId, colFamiliesEnabled)) { provider1 =>
      val restoreStore = provider1.getReadStore(1)
      val saveStore = provider1.getWriteStore(restoreStore, 1)

      put(saveStore, key1, key2, get(restoreStore, key1, key2).get + 1)
      saveStore.commit()
<<<<<<< HEAD
=======
      // We don't need to call restoreStore.release() since the Write Store has been committed
>>>>>>> 55664c43
    }

    // check that state is correct for next batch
    tryWithProviderResource(newStoreProvider(storeId, colFamiliesEnabled)) { provider2 =>
      val finalStore = provider2.getStore(2)
      assert(rowPairsToDataSet(finalStore.iterator()) === Set((key1, key2) -> 2))
      finalStore.commit()
    }
  }

  testQuietly("SPARK-18342: commit fails when rename fails") {
    import RenameReturnsFalseFileSystem._

    val ROCKSDB_STATE_STORE = "RocksDBStateStore"
    val dir = scheme + "://" + newDir()
    val conf = new Configuration()
    conf.set(s"fs.$scheme.impl", classOf[RenameReturnsFalseFileSystem].getName)

    val storeId = StateStoreId(dir, operatorId = 0, partitionId = 0)
    tryWithProviderResource(newStoreProvider(storeId, conf)) { provider =>
      val store = provider.getStore(0)
      put(store, "a", 0, 0)
      val e = intercept[SparkException](quietly { store.commit() } )
      store.abort()

      assert(e.getCondition == "CANNOT_WRITE_STATE_STORE.CANNOT_COMMIT")
      if (store.getClass.getName contains ROCKSDB_STATE_STORE) {
        assert(e.getMessage contains "RocksDBStateStore[id=(op=0,part=0)")
      } else {
        assert(e.getMessage contains "HDFSStateStore[id=(op=0,part=0)")
      }
      assert(e.getMessage contains "Error writing state store files")
      assert(e.getCause.getMessage.contains("Failed to rename"))
    }
  }

  // This test illustrates state store iterator behavior differences leading to SPARK-38320.
  testWithAllCodec("SPARK-38320 - state store iterator behavior differences") {
    colFamiliesEnabled =>
    val ROCKSDB_STATE_STORE = "RocksDBStateStore"
    val dir = newDir()
    val storeId = StateStoreId(dir, 0L, 1)
    var version = 0L

    tryWithProviderResource(newStoreProvider(storeId, colFamiliesEnabled)) { provider =>
      val store = provider.getStore(version)
      logInfo(s"Running SPARK-38320 test with state store ${store.getClass.getName}")

      val itr1 = store.iterator()  // itr1 is created before any writes to the store.
      put(store, "1", 11, 100)
      put(store, "2", 22, 200)
      val itr2 = store.iterator()  // itr2 is created in the middle of the writes.
      put(store, "1", 11, 101)  // Overwrite row (1, 11)
      put(store, "3", 33, 300)
      val itr3 = store.iterator()  // itr3 is created after all writes.

      val intermediateState = Set(("1", 11) -> 100, ("2", 22) -> 200) // The intermediate state.
      val finalState = Set(("1", 11) -> 101,
        ("2", 22) -> 200, ("3", 33) -> 300) // The final state.
      // Itr1 does not see any updates - original state of the store (SPARK-38320)
      assert(rowPairsToDataSet(itr1) === Set.empty[Set[((String, Int), Int)]])
      if (store.getClass.getName contains ROCKSDB_STATE_STORE) {
        assert(rowPairsToDataSet(itr2) === intermediateState)
      } else {
        assert(rowPairsToDataSet(itr2) === finalState)
      }
      assert(rowPairsToDataSet(itr3) === finalState)

      version = store.commit()
    }

    // Reload the store from the commited version and repeat the above test.
    tryWithProviderResource(newStoreProvider(storeId, colFamiliesEnabled)) { provider =>
      assert(version > 0)
      val store = provider.getStore(version)

      val itr1 = store.iterator()  // itr1 is created before any writes to the store.
      put(store, "3", 33, 301)  // Overwrite row (3, 33)
      put(store, "4", 44, 400)
      val itr2 = store.iterator()  // itr2 is created in the middle of the writes.
      put(store, "4", 44, 401)  // Overwrite row (4, 44)
      put(store, "5", 55, 500)
      val itr3 = store.iterator()  // itr3 is created after all writes.

      // The intermediate state
      val intermediate = Set(
        ("1", 11) -> 101, ("2", 22) -> 200, ("3", 33) -> 301, ("4", 44) -> 400)
      // The final state.
      val expected = Set(
        ("1", 11) -> 101, ("2", 22) -> 200, ("3", 33) -> 301, ("4", 44) -> 401, ("5", 55) -> 500)
      if (store.getClass.getName contains ROCKSDB_STATE_STORE) {
        // RocksDB itr1 does not see any updates - original state of the store (SPARK-38320)
        assert(rowPairsToDataSet(itr1) === Set(
          ("1", 11) -> 101, ("2", 22) -> 200, ("3", 33) -> 300))
      } else {
        assert(rowPairsToDataSet(itr1) === expected)
      }

      if (store.getClass.getName contains ROCKSDB_STATE_STORE) {
        assert(rowPairsToDataSet(itr2) === intermediate)
      } else {
        assert(rowPairsToDataSet(itr2) === expected)
      }

      assert(rowPairsToDataSet(itr3) === expected)

      version = store.commit()
    }
  }

  test("StateStore.get") {
    val conf = new SparkConf()
      .setMaster("local")
      .setAppName("test")
    quietly {
      withSpark(SparkContext.getOrCreate(conf)) { sc =>
        withCoordinatorRef(sc) { coordinatorRef =>
          val dir = newDir()
          val storeId = StateStoreProviderId(StateStoreId(dir, 0, 0), UUID.randomUUID)
          val storeConf = getDefaultStoreConf()
          val hadoopConf = new Configuration()

          // Verify that trying to get incorrect versions throw errors
          var e = intercept[SparkException] {
            StateStore.get(
              storeId, keySchema, valueSchema,
                NoPrefixKeyStateEncoderSpec(keySchema), -1, None, None, useColumnFamilies = false,
                storeConf, hadoopConf)
          }
          checkError(
            e,
            condition = "CANNOT_LOAD_STATE_STORE.UNEXPECTED_VERSION",
            parameters = Map(
              "version" -> "-1"
            )
          )

          e = intercept[SparkException] {
            StateStore.get(
              storeId, keySchema, valueSchema,
              NoPrefixKeyStateEncoderSpec(keySchema),
              1, None, None, useColumnFamilies = false,
              storeConf, hadoopConf)
          }
          checkError(
            e,
            condition = "CANNOT_LOAD_STATE_STORE.CANNOT_READ_DELTA_FILE_NOT_EXISTS",
            parameters = Map(
              "fileToRead" -> s"$dir/0/0/1.delta",
              "clazz" -> "HDFSStateStoreProvider\\[.+\\]"
            ),
            matchPVals = true
          )

          // Increase version of the store and try to get again
          val store0 = StateStore.get(
            storeId, keySchema, valueSchema,
            NoPrefixKeyStateEncoderSpec(keySchema),
            0, None, None, useColumnFamilies = false,
            storeConf, hadoopConf)
          assert(store0.version === 0)
          put(store0, "a", 0, 1)
          store0.commit()

          val store1 = StateStore.get(
            storeId, keySchema, valueSchema,
            NoPrefixKeyStateEncoderSpec(keySchema),
            1, None, None, useColumnFamilies = false,
            storeConf, hadoopConf)
          assert(StateStore.isLoaded(storeId))
          assert(store1.version === 1)
          assert(rowPairsToDataSet(store1.iterator()) === Set(("a", 0) -> 1))

          // Verify that you can also load older version
          val store0reloaded = StateStore.get(
            storeId, keySchema, valueSchema,
            NoPrefixKeyStateEncoderSpec(keySchema),
            0, None, None, useColumnFamilies = false,
            storeConf, hadoopConf)
          assert(store0reloaded.version === 0)
          assert(rowPairsToDataSet(store0reloaded.iterator()) === Set.empty)

          // Verify that you can remove the store and still reload and use it
          StateStore.removeFromLoadedProvidersAndClose(storeId)
          assert(!StateStore.isLoaded(storeId))

          val store1reloaded = StateStore.get(
            storeId, keySchema, valueSchema,
            NoPrefixKeyStateEncoderSpec(keySchema),
            1, None, None, useColumnFamilies = false,
            storeConf, hadoopConf)
          assert(StateStore.isLoaded(storeId))
          assert(store1reloaded.version === 1)
          put(store1reloaded, "a", 0, 2)
          assert(store1reloaded.commit() === 2)
          assert(rowPairsToDataSet(store1reloaded.iterator()) === Set(("a", 0) -> 2))
        }
      }
    }
  }

  test("reports memory usage") {
    // RocksDB metrics is only guaranteed to update when snapshot is created, so we set
    // minDeltasForSnapshot = 1 to enable snapshot generation here.
    tryWithProviderResource(newStoreProvider(minDeltasForSnapshot = 1,
      numOfVersToRetainInMemory = 1)) { provider =>
      val store0 = provider.getStore(0)
      put(store0, "a", 0, 1)
      store0.commit()
      val store0MemoryUsed = store0.metrics.memoryUsedBytes
      val store1 = provider.getStore(1)
      put(store1, "b", 0, 1)
      store1.commit()
      assert(store1.metrics.memoryUsedBytes > store0MemoryUsed)
    }
  }

  test("SPARK-34270: StateStoreMetrics.combine should not override individual metrics") {
    val customSumMetric = StateStoreCustomSumMetric("metric1", "custom metric 1")
    val customSizeMetric = StateStoreCustomSizeMetric("metric2", "custom metric 2")
    val customTimingMetric = StateStoreCustomTimingMetric("metric3", "custom metric 3")

    val leftCustomMetrics: Map[StateStoreCustomMetric, Long] =
      Map(customSumMetric -> 10L, customSizeMetric -> 5L, customTimingMetric -> 100L)
    val leftMetrics = StateStoreMetrics(1, 10, leftCustomMetrics)

    val rightCustomMetrics: Map[StateStoreCustomMetric, Long] =
      Map(customSumMetric -> 20L, customSizeMetric -> 15L, customTimingMetric -> 300L)
    val rightMetrics = StateStoreMetrics(3, 20, rightCustomMetrics)

    val combinedMetrics = StateStoreMetrics.combine(Seq(leftMetrics, rightMetrics))
    assert(combinedMetrics.numKeys == 4)
    assert(combinedMetrics.memoryUsedBytes == 30)
    assert(combinedMetrics.customMetrics.size == 3)
    assert(combinedMetrics.customMetrics(customSumMetric) == 30L)
    assert(combinedMetrics.customMetrics(customSizeMetric) == 20L)
    assert(combinedMetrics.customMetrics(customTimingMetric) == 400L)
  }

  test("SPARK-35659: StateStore.put cannot put null value") {
    tryWithProviderResource(newStoreProvider()) { provider =>
      // Verify state before starting a new set of updates

      val store = provider.getStore(0)
      assert(store.iterator().isEmpty)
      val err = intercept[IllegalArgumentException] {
        store.put(dataToKeyRow("key", 0), null)
      }
      assert(err.getMessage.contains("Cannot put a null value"))
      store.commit()
    }
  }

  test("SPARK-35763: StateStoreCustomMetric withNewDesc and createSQLMetric") {
    val metric = StateStoreCustomSizeMetric(name = "m1", desc = "desc1")
    val metricNew = metric.withNewDesc("new desc")
    assert(metricNew.desc === "new desc", "incorrect description in copied instance")
    assert(metricNew.name === "m1", "incorrect name in copied instance")

    val conf = new SparkConf().setMaster("local").setAppName("SPARK-35763")
    withSpark(SparkContext.getOrCreate(conf)) { sc =>
      val sqlMetric = metric.createSQLMetric(sc)
      assert(sqlMetric != null)
      assert(sqlMetric.name === Some("desc1"))
    }
  }

  test("SPARK-48997: maintenance threads with exceptions unload only themselves") {
    val sqlConf = getDefaultSQLConf(
      SQLConf.STATE_STORE_MIN_DELTAS_FOR_SNAPSHOT.defaultValue.get,
      SQLConf.MAX_BATCHES_TO_RETAIN_IN_MEMORY.defaultValue.get
    )
    // Make maintenance interval small so that maintenance task is called right after scheduling.
    sqlConf.setConf(SQLConf.STREAMING_MAINTENANCE_INTERVAL, 100L)
    // Use the `MaintenanceErrorOnCertainPartitionsProvider` to run the test
    sqlConf.setConf(
      SQLConf.STATE_STORE_PROVIDER_CLASS,
      classOf[MaintenanceErrorOnCertainPartitionsProvider].getName
    )

    val conf = new SparkConf().setMaster("local").setAppName("test")

    withSpark(new SparkContext(conf)) { sc =>
      withCoordinatorRef(sc) { _ =>
        val rootLocation = s"${Utils.createTempDir().getAbsolutePath}/spark-48997"
        // 0 and 1's maintenance will fail
        val provider0Id =
          StateStoreProviderId(StateStoreId(rootLocation, 0, 0), UUID.randomUUID)
        val provider1Id =
          StateStoreProviderId(StateStoreId(rootLocation, 0, 1), UUID.randomUUID)
        val provider2Id =
          StateStoreProviderId(StateStoreId(rootLocation, 0, 2), UUID.randomUUID)

        // Create provider 2 first to start the maintenance task + pool
        StateStore.get(
          provider2Id,
          keySchema, valueSchema, NoPrefixKeyStateEncoderSpec(keySchema),
          0, None, None, useColumnFamilies = false, new StateStoreConf(sqlConf), new Configuration()
        )

        // The following 2 calls to `get` will cause the associated maintenance to fail
        StateStore.get(
          provider0Id,
          keySchema, valueSchema, NoPrefixKeyStateEncoderSpec(keySchema),
          0, None, None, useColumnFamilies = false, new StateStoreConf(sqlConf), new Configuration()
        )

        StateStore.get(
          provider1Id,
          keySchema, valueSchema, NoPrefixKeyStateEncoderSpec(keySchema),
          0, None, None, useColumnFamilies = false, new StateStoreConf(sqlConf), new Configuration()
        )

        // Wait for the maintenance task for all the providers to run: it should happen relatively
        // quickly since the maintenance interval is small.
        eventually(timeout(5.seconds)) {
          assert(!StateStore.isLoaded(provider0Id))
          assert(!StateStore.isLoaded(provider1Id))
          assert(StateStore.isLoaded(provider2Id))
        }
      }
    }
  }

  test("two concurrent StateStores - one for read-only and one for read-write with release()") {
    val dir = Utils.createTempDir().getAbsolutePath
    val storeId = StateStoreId(dir, 0L, 1)
    val storeProviderId = StateStoreProviderId(storeId, UUID.randomUUID)
    val key1 = "a"
    val key2 = 0
    val storeConf = StateStoreConf.empty
    val hadoopConf = new Configuration()

    quietly {
      withSpark(SparkContext.getOrCreate(
        new SparkConf().setMaster("local").setAppName("test"))) { sc =>
        withCoordinatorRef(sc) { _ =>
          // Prime state
          val store = StateStore.get(
            storeProviderId, keySchema, valueSchema,
            NoPrefixKeyStateEncoderSpec(keySchema),
            0, None, None, useColumnFamilies = false, storeConf, hadoopConf)

          put(store, key1, key2, 1)
          store.commit()

          // Get two state stores - one read-only and one read-write
          val restoreStore = StateStore.getReadOnly(
            storeProviderId, keySchema, valueSchema,
            NoPrefixKeyStateEncoderSpec(keySchema),
            1, None, None, useColumnFamilies = false, storeConf, hadoopConf)

          val saveStore = StateStore.get(
            storeProviderId, keySchema, valueSchema,
            NoPrefixKeyStateEncoderSpec(keySchema),
            1, None, None, useColumnFamilies = false, storeConf, hadoopConf)

          // Update the write store based on data from read store
          put(saveStore, key1, key2, get(restoreStore, key1, key2).get + 1)
          saveStore.commit()

          // Check that state is correct for next batch
          val finalStore = StateStore.get(
            storeProviderId, keySchema, valueSchema,
            NoPrefixKeyStateEncoderSpec(keySchema),
            2, None, None, useColumnFamilies = false, storeConf, hadoopConf)

          assert(get(finalStore, key1, key2) === Some(2))
        }
      }
    }
  }

  test("getWriteStore correctly uses existing read store") {
    val dir = Utils.createTempDir().getAbsolutePath
    val storeId = StateStoreId(dir, 0L, 1)
    val storeProviderId = StateStoreProviderId(storeId, UUID.randomUUID)
    val storeConf = StateStoreConf.empty
    val hadoopConf = new Configuration()

    quietly {
      withSpark(SparkContext.getOrCreate(
        new SparkConf().setMaster("local").setAppName("test"))) { sc =>
        withCoordinatorRef(sc) { _ =>
          // Prime state
          val store = StateStore.get(
            storeProviderId, keySchema, valueSchema,
            NoPrefixKeyStateEncoderSpec(keySchema),
            0, None, None, useColumnFamilies = false, storeConf, hadoopConf)

          put(store, "a", 0, 1)
          store.commit()

          // Get a read-only store
          val readStore = StateStore.getReadOnly(
            storeProviderId, keySchema, valueSchema,
            NoPrefixKeyStateEncoderSpec(keySchema),
            1, None, None, useColumnFamilies = false, storeConf, hadoopConf)

          // Convert it to a write store using the new getWriteStore method
          val writeStore = StateStore.getWriteStore(
            readStore,
            storeProviderId, keySchema, valueSchema,
            NoPrefixKeyStateEncoderSpec(keySchema),
            1, None, None, useColumnFamilies = false, storeConf, hadoopConf)

          // The write store should still have access to the data
          assert(get(writeStore, "a", 0) === Some(1))

          // Update and commit with the write store
          put(writeStore, "a", 0, 2)
          writeStore.commit()

          // Check that the state was updated correctly
          val finalStore = StateStore.get(
            storeProviderId, keySchema, valueSchema,
            NoPrefixKeyStateEncoderSpec(keySchema),
            2, None, None, useColumnFamilies = false, storeConf, hadoopConf)

          assert(get(finalStore, "a", 0) === Some(2))
        }
      }
    }
  }

  test("SPARK-42572: StateStoreProvider.validateStateRowFormat shouldn't check" +
    " value row format when SQLConf.STATE_STORE_FORMAT_VALIDATION_ENABLED is false") {
    // By default, when there is an invalid pair of value row and value schema, it should throw
    val keyRow = dataToKeyRow("key", 1)
    val valueRow = dataToValueRow(2)
    val e = intercept[StateStoreValueRowFormatValidationFailure] {
      // Here valueRow doesn't match with prefixKeySchema
      StateStoreProvider.validateStateRowFormat(
        keyRow, keySchema, valueRow, keySchema, getDefaultStoreConf())
    }
    assert(e.getMessage.contains("The streaming query failed to validate written state"))

    // When sqlConf.stateStoreFormatValidationEnabled is set to false and
    // StateStoreConf.FORMAT_VALIDATION_CHECK_VALUE_CONFIG is set to true,
    // don't check value row
    val sqlConf = getDefaultSQLConf(SQLConf.STATE_STORE_MIN_DELTAS_FOR_SNAPSHOT.defaultValue.get,
      SQLConf.MAX_BATCHES_TO_RETAIN_IN_MEMORY.defaultValue.get)
    sqlConf.setConf(SQLConf.STATE_STORE_FORMAT_VALIDATION_ENABLED, false)
    val storeConf = new StateStoreConf(sqlConf,
      Map(StateStoreConf.FORMAT_VALIDATION_CHECK_VALUE_CONFIG -> "true"))
    // Shouldn't throw
    StateStoreProvider.validateStateRowFormat(
      keyRow, keySchema, valueRow, keySchema, storeConf)
  }

  test("test serialization and deserialization of NoPrefixKeyStateEncoderSpec") {
    implicit val formats: DefaultFormats.type = DefaultFormats
    val encoderSpec = NoPrefixKeyStateEncoderSpec(keySchema)
    val jsonMap = JsonMethods.parse(encoderSpec.json).extract[Map[String, Any]]
    val deserializedEncoderSpec = KeyStateEncoderSpec.fromJson(keySchema, jsonMap)
    assert(encoderSpec == deserializedEncoderSpec)
  }

  test("test serialization and deserialization of PrefixKeyScanStateEncoderSpec") {
    implicit val formats: DefaultFormats.type = DefaultFormats
    val encoderSpec = PrefixKeyScanStateEncoderSpec(keySchema, 1)
    val jsonMap = JsonMethods.parse(encoderSpec.json).extract[Map[String, Any]]
    val deserializedEncoderSpec = KeyStateEncoderSpec.fromJson(keySchema, jsonMap)
    assert(encoderSpec == deserializedEncoderSpec)
  }

  test("test serialization and deserialization of RangeKeyScanStateEncoderSpec") {
    implicit val formats: DefaultFormats.type = DefaultFormats
    val encoderSpec = RangeKeyScanStateEncoderSpec(keySchema, Seq(1))
    val jsonMap = JsonMethods.parse(encoderSpec.json).extract[Map[String, Any]]
    val deserializedEncoderSpec = KeyStateEncoderSpec.fromJson(keySchema, jsonMap)
    assert(encoderSpec == deserializedEncoderSpec)
  }

  test("SPARK-51596: submitMaintenanceWorkForProvider from task thread adds" +
    " to queue when timeout occurs") {
    // Reset tracking variables for a clean test
    SignalingStateStoreProvider.reset()

    val sqlConf = getDefaultSQLConf(
      SQLConf.STATE_STORE_MIN_DELTAS_FOR_SNAPSHOT.defaultValue.get,
      SQLConf.MAX_BATCHES_TO_RETAIN_IN_MEMORY.defaultValue.get
    )

    // Critical: Set a very short timeout to ensure awaitProcessThisPartition fails quickly
    sqlConf.setConf(SQLConf.STATE_STORE_MAINTENANCE_PROCESSING_TIMEOUT, 1L) // 1 second

    // Maintenance interval large enough that we control timing manually
    sqlConf.setConf(SQLConf.STREAMING_MAINTENANCE_INTERVAL, 30000L)

    // Use our test provider
    sqlConf.setConf(
      SQLConf.STATE_STORE_PROVIDER_CLASS,
      classOf[SignalingStateStoreProvider].getName
    )

    val conf = new SparkConf().setMaster("local").setAppName("test")

    withSpark(SparkContext.getOrCreate(conf)) { sc =>
      withCoordinatorRef(sc) { _ =>
        val rootLocation = s"${Utils.createTempDir().getAbsolutePath}/spark-51596-timeout-queue"
        val providerId = StateStoreProviderId(StateStoreId(rootLocation, 0, 0), UUID.randomUUID)

        // Load the provider to start the maintenance system
        StateStore.get(
          providerId,
          keySchema, valueSchema, NoPrefixKeyStateEncoderSpec(keySchema),
          0, None, None, useColumnFamilies = false,
          new StateStoreConf(sqlConf), new Configuration()
        )

        // Access the queue via reflection for verification
        val queueField = PrivateMethod[ConcurrentLinkedQueue[
          (StateStoreProviderId, StateStoreProvider)]](
          Symbol("unloadedProvidersToClose"))
        val queue = StateStore invokePrivate queueField()
        assert(queue.isEmpty, "Queue should start empty")

        // Manually trigger maintenance which will block
        val maintenanceMethod = PrivateMethod[Unit](Symbol("doMaintenance"))
        StateStore invokePrivate maintenanceMethod()

        // Wait for maintenance to start
        eventually(timeout(5.seconds)) {
          assert(SignalingStateStoreProvider.maintenanceStarted)
          assert(StateStore.isLoaded(providerId))
        }

        // Now get access to the provider to simulate a task thread
        val loadedProvidersField = PrivateMethod[
          mutable.HashMap[StateStoreProviderId, StateStoreProvider]](
          Symbol("loadedProviders"))
        val loadedProviders = StateStore invokePrivate loadedProvidersField()
        val provider = loadedProviders.synchronized { loadedProviders.get(providerId).get }
        val maintenancePartitionsField = PrivateMethod[
          mutable.HashSet[StateStoreProviderId]](
          Symbol("maintenancePartitions"))
        val maintenancePartitions = StateStore invokePrivate maintenancePartitionsField()

        // Create a task thread that will attempt to submit maintenance
        val taskThread = new Thread(() => {
          try {
            // Call submitMaintenanceWorkForProvider directly since that's what we're testing
            val submitMaintenanceMethod = PrivateMethod[Unit](
              Symbol("submitMaintenanceWorkForProvider"))
            StateStore invokePrivate submitMaintenanceMethod(
              providerId, provider, new StateStoreConf(sqlConf),
              MaintenanceTaskType.FromTaskThread)

            SignalingStateStoreProvider.taskSubmittedMaintenance = true
            SignalingStateStoreProvider.taskAttemptCompletedLatch.countDown()
          } catch {
            case e: Exception =>
              logError(s"Error in task thread: ${e.getMessage}", e)
          }
        })

        // Start the task thread - it should timeout and add provider to queue
        taskThread.start()

        // Wait for task attempt to complete
        assert(SignalingStateStoreProvider
          .taskAttemptCompletedLatch.await(10, TimeUnit.SECONDS),
          "Task thread didn't complete")

        // Critical verification: After timeout, the provider should be in the queue
        eventually(timeout(5.seconds)) {
          assert(queue.size() == 1, "Provider should be queued after timeout")
        }
        val (queuedId, _) = queue.peek()
        assert(queuedId == providerId, "Queued provider has wrong ID")

        // Now allow the first maintenance to complete
        SignalingStateStoreProvider.continueSignal.countDown()

        eventually(timeout(5.seconds)) {
          assert(maintenancePartitions.isEmpty,
            "Maintenance partitions should be removed from")
        }
        // Manually trigger another maintenance to process the queue
        StateStore invokePrivate maintenanceMethod()

        // Verify the queue eventually gets processed
        eventually(timeout(5.seconds)) {
          assert(queue.isEmpty, "Queue should be emptied after maintenance")
        }
      }
    }
  }

  test("SPARK-51596: queued maintenance tasks get processed when lock is available") {
    // Reset tracking variables for a clean test
    SignalingStateStoreProvider.reset()

    val sqlConf = getDefaultSQLConf(
      SQLConf.STATE_STORE_MIN_DELTAS_FOR_SNAPSHOT.defaultValue.get,
      SQLConf.MAX_BATCHES_TO_RETAIN_IN_MEMORY.defaultValue.get
    )
    // Use a maintenance interval large enough that we control timing explicitly
    sqlConf.setConf(SQLConf.STREAMING_MAINTENANCE_INTERVAL, 30000L)
    // Set our special provider class that lets us control maintenance timing
    sqlConf.setConf(
      SQLConf.STATE_STORE_PROVIDER_CLASS,
      classOf[SignalingStateStoreProvider].getName
    )

    val conf = new SparkConf().setMaster("local").setAppName("test")

    withSpark(SparkContext.getOrCreate(conf)) { sc =>
      withCoordinatorRef(sc) { coordinatorRef =>
        val rootLocation = s"${Utils.createTempDir().getAbsolutePath}/spark-51596-queue"

        // Create two providers that we'll use for the test
        val provider1Id =
          StateStoreProviderId(StateStoreId(rootLocation, 0, 0), UUID.randomUUID)
        val provider2Id =
          StateStoreProviderId(StateStoreId(rootLocation, 0, 1), UUID.randomUUID)

        // Get the first provider to load it
        StateStore.get(
          provider1Id,
          keySchema, valueSchema, NoPrefixKeyStateEncoderSpec(keySchema),
          0, None, None, useColumnFamilies = false,
          new StateStoreConf(sqlConf), new Configuration()
        )

        // Manually trigger maintenance for provider1, which will block in doMaintenance()
        val maintenanceMethod = PrivateMethod[Unit](Symbol("doMaintenance"))
        StateStore invokePrivate maintenanceMethod()

        // Wait for maintenance to start before continuing
        eventually(timeout(5.seconds)) {
          assert(SignalingStateStoreProvider.maintenanceStarted)
          assert(StateStore.isLoaded(provider1Id))
        }

        // Now make the first provider "stale" by reporting it active on another executor
        coordinatorRef.reportActiveInstance(provider1Id, "otherhost", "otherexec", Seq.empty)

        // Get provider2 which will cause a maintenance task for provider1 to be queued
        // (since provider1 is already under maintenance and can't be processed immediately)
        StateStore.get(
          provider2Id,
          keySchema, valueSchema, NoPrefixKeyStateEncoderSpec(keySchema),
          0, None, None, useColumnFamilies = false,
          new StateStoreConf(sqlConf), new Configuration()
        )

        // Mark that task submitted maintenance
        SignalingStateStoreProvider.taskSubmittedMaintenance = true

        // Unblock the first maintenance operation
        SignalingStateStoreProvider.continueSignal.countDown()

        // Verify that provider1 is eventually unloaded by the maintenance thread
        // after the first maintenance completes and the queued maintenance runs
        eventually(timeout(5.seconds)) {
          // Provider1 should be unloaded
          assert(!StateStore.isLoaded(provider1Id))
          // Provider2 should still be loaded
          assert(StateStore.isLoaded(provider2Id))
          // Close should have been called on a maintenance thread
          assert(SignalingStateStoreProvider.closeThreadName.contains("maintenance"))
        }

        // Get the partitionsForMaintenance field to check the queue is empty
        val partitionsField = PrivateMethod[
          ConcurrentLinkedQueue[StateStoreProviderId]](Symbol("unloadedProvidersToClose"))
        val queue = StateStore invokePrivate partitionsField()
        assert(queue.isEmpty, "Maintenance queue should be empty after processing queued tasks")
      }
    }
  }

  test("SPARK-51596: unloading only occurs on maintenance thread but occurs promptly") {
    // Reset closeThreadNames
    FakeStateStoreProviderTracksCloseThread.closeThreadNames = Nil

    val sqlConf = getDefaultSQLConf(
      SQLConf.STATE_STORE_MIN_DELTAS_FOR_SNAPSHOT.defaultValue.get,
      SQLConf.MAX_BATCHES_TO_RETAIN_IN_MEMORY.defaultValue.get
    )
    // Make maintenance interval very large (30s) so that task thread runs before maintenance.
    sqlConf.setConf(SQLConf.STREAMING_MAINTENANCE_INTERVAL, 30000L)
    // Use the `FakeStateStoreProviderTracksCloseThread` to run the test
    sqlConf.setConf(
      SQLConf.STATE_STORE_PROVIDER_CLASS,
      classOf[FakeStateStoreProviderTracksCloseThread].getName
    )

    val conf = new SparkConf().setMaster("local").setAppName("test")

    withSpark(SparkContext.getOrCreate(conf)) { sc =>
      withCoordinatorRef(sc) { coordinatorRef =>
        val rootLocation = s"${Utils.createTempDir().getAbsolutePath}/spark-51596"
        val providerId =
          StateStoreProviderId(StateStoreId(rootLocation, 0, 0), UUID.randomUUID)
        val providerId2 =
          StateStoreProviderId(StateStoreId(rootLocation, 0, 1), UUID.randomUUID)

        // Create provider to start the maintenance task + pool
        StateStore.get(
          providerId,
          keySchema, valueSchema, NoPrefixKeyStateEncoderSpec(keySchema),
          0, None, None, useColumnFamilies = false, new StateStoreConf(sqlConf), new Configuration()
        )

        // Report instance active on another executor
        coordinatorRef.reportActiveInstance(providerId, "otherhost", "otherexec", Seq.empty)

        // Load another provider to trigger task unload
        StateStore.get(
          providerId2,
          keySchema, valueSchema, NoPrefixKeyStateEncoderSpec(keySchema),
          0, None, None, useColumnFamilies = false, new StateStoreConf(sqlConf), new Configuration()
        )

        // Wait for close to occur. Timeout is less than maintenance interval,
        // so should only close by task triggering.
        eventually(timeout(5.seconds)) {
          assert(FakeStateStoreProviderTracksCloseThread.closeThreadNames.size == 1)
          FakeStateStoreProviderTracksCloseThread.closeThreadNames.foreach { name =>
            assert(name.contains("state-store-maintenance-thread"))}
        }
      }
    }
  }

  /** Return a new provider with a random id */
  def newStoreProvider(): ProviderClass

  /** Return a new provider with the given id */
  def newStoreProvider(storeId: StateStoreId): ProviderClass

  /** Return a new provider with the given id and multiple column families */
  def newStoreProvider(storeId: StateStoreId, useColumnFamilies: Boolean): ProviderClass

  /** Return a new provider with the given id and configuration */
  def newStoreProvider(storeId: StateStoreId, conf: Configuration): ProviderClass

  /** Return a new provider with minimum delta and version to retain in memory */
  def newStoreProvider(minDeltasForSnapshot: Int, numOfVersToRetainInMemory: Int): ProviderClass

  /** Return a new provider with setting prefix key */
  def newStoreProvider(
      keySchema: StructType,
      keyStateEncoderSpec: KeyStateEncoderSpec,
      useColumnFamilies: Boolean): ProviderClass

  /** Return a new provider with useColumnFamilies set to true */
  def newStoreProvider(useColumnFamilies: Boolean): ProviderClass

  /** Get the latest data referred to by the given provider but not using this provider */
  def getLatestData(storeProvider: ProviderClass,
    useColumnFamilies: Boolean): Set[((String, Int), Int)]

  /**
   * Get a specific version of data referred to by the given provider but not using
   * this provider
   */
  def getData(storeProvider: ProviderClass, version: Int,
    useColumnFamilies: Boolean): Set[((String, Int), Int)]

  protected def testQuietly(name: String)(f: => Unit): Unit = {
    test(name) {
      quietly {
        f
      }
    }
  }

  protected def tryWithProviderResource[T](provider: ProviderClass)(f: ProviderClass => T): T = {
    try {
      f(provider)
    } finally {
      provider.close()
    }
  }

  /** Get the `SQLConf` by the given minimum delta and version to retain in memory */
  def getDefaultSQLConf(minDeltasForSnapshot: Int, numOfVersToRetainInMemory: Int): SQLConf

  /** Get the `StateStoreConf` used by the tests with default setting */
  def getDefaultStoreConf(): StateStoreConf = StateStoreConf.empty

  protected def fileExists(
      provider: ProviderClass,
      version: Long,
      isSnapshot: Boolean): Boolean = {
    val method = PrivateMethod[Path](Symbol("baseDir"))
    val basePath = provider invokePrivate method()
    val fileName = if (isSnapshot) s"$version.snapshot" else s"$version.delta"
    val filePath = new File(basePath.toString, fileName)
    filePath.exists
  }

  def updateVersionTo(
      provider: StateStoreProvider,
      currentVersion: Int,
      targetVersion: Int): Int = {
    var newCurrentVersion = currentVersion
    for (i <- newCurrentVersion until targetVersion) {
      newCurrentVersion = incrementVersion(provider, i)
    }
    require(newCurrentVersion === targetVersion)
    newCurrentVersion
  }

  def incrementVersion(provider: StateStoreProvider, currentVersion: Int): Int = {
    val store = provider.getStore(currentVersion)
    put(store, "a", 0, currentVersion + 1)
    store.commit()
    currentVersion + 1
  }

  def deleteFilesEarlierThanVersion(provider: ProviderClass, version: Long): Unit = {
    val method = PrivateMethod[Path](Symbol("baseDir"))
    val basePath = provider invokePrivate method()
    for (version <- 0 until version.toInt) {
      for (isSnapshot <- Seq(false, true)) {
        val fileName = if (isSnapshot) s"$version.snapshot" else s"$version.delta"
        val filePath = new File(basePath.toString, fileName)
        if (filePath.exists) filePath.delete()
      }
    }
  }
}

object StateStoreTestsHelper {

  val keySchema = StructType(
    Seq(StructField("key1", StringType, true), StructField("key2", IntegerType, true)))
  val valueSchema = StructType(Seq(StructField("value", IntegerType, true)))

  val keySchemaWithRangeScan: StructType = StructType(
    Seq(StructField("key1", LongType, false), StructField("key2", StringType, false)))

  val keyProj = UnsafeProjection.create(Array[DataType](StringType, IntegerType))
  val rangeScanProj = UnsafeProjection.create(Array[DataType](LongType, StringType))
  val prefixKeyProj = UnsafeProjection.create(Array[DataType](StringType))
  val prefixKeyProjWithRangeScan = UnsafeProjection.create(Array[DataType](LongType))
  val valueProj = UnsafeProjection.create(Array[DataType](IntegerType))

  def dataToPrefixKeyRow(s: String): UnsafeRow = {
    prefixKeyProj.apply(new GenericInternalRow(Array[Any](UTF8String.fromString(s)))).copy()
  }

  def dataToPrefixKeyRowWithRangeScan(ts: Long): UnsafeRow = {
    prefixKeyProjWithRangeScan.apply(new GenericInternalRow(Array[Any](ts))).copy()
  }

  def dataToKeyRow(s: String, i: Int): UnsafeRow = {
    keyProj.apply(new GenericInternalRow(Array[Any](UTF8String.fromString(s), i))).copy()
  }

  def dataToKeyRowWithRangeScan(ts: Long, s: String): UnsafeRow = {
    rangeScanProj.apply(new GenericInternalRow(Array[Any](ts, UTF8String.fromString(s)))).copy()
  }

  def dataToValueRow(i: Int): UnsafeRow = {
    valueProj.apply(new GenericInternalRow(Array[Any](i))).copy()
  }

  def keyRowToData(row: UnsafeRow): (String, Int) = {
    (row.getUTF8String(0).toString, row.getInt(1))
  }

  def keyRowWithRangeScanToData(row: UnsafeRow): (Long, String) = {
    (row.getLong(0), row.getUTF8String(1).toString)
  }

  def valueRowToData(row: UnsafeRow): Int = {
    row.getInt(0)
  }

  def rowPairToDataPair(row: UnsafeRowPair): ((String, Int), Int) = {
    (keyRowToData(row.key), valueRowToData(row.value))
  }

  def rowPairsToDataSet(iterator: Iterator[UnsafeRowPair]): Set[((String, Int), Int)] = {
    iterator.map(rowPairToDataPair).toSet
  }

  def remove(store: StateStore, condition: ((String, Int)) => Boolean,
    colFamilyName: String = StateStore.DEFAULT_COL_FAMILY_NAME): Unit = {
    store.iterator(colFamilyName).foreach { rowPair =>
      if (condition(keyRowToData(rowPair.key))) store.remove(rowPair.key, colFamilyName)
    }
  }

  def put(store: StateStore, key1: String, key2: Int, value: Int,
    colFamilyName: String = StateStore.DEFAULT_COL_FAMILY_NAME): Unit = {
    store.put(dataToKeyRow(key1, key2), dataToValueRow(value), colFamilyName)
  }

  def merge(store: StateStore, key1: String, key2: Int, value: Int,
    colFamilyName: String = StateStore.DEFAULT_COL_FAMILY_NAME): Unit = {
    store.merge(dataToKeyRow(key1, key2), dataToValueRow(value), colFamilyName)
  }

  def get(store: ReadStateStore, key1: String, key2: Int,
    colFamilyName: String = StateStore.DEFAULT_COL_FAMILY_NAME): Option[Int] = {
    Option(store.get(dataToKeyRow(key1, key2), colFamilyName)).map(valueRowToData)
  }

  def newDir(): String = Utils.createTempDir().toString
}

/**
 * Fake FileSystem that simulates HDFS rename semantic, i.e. renaming a file atop an existing
 * one should return false.
 * See hadoop.apache.org/docs/stable/hadoop-project-dist/hadoop-common/filesystem/filesystem.html
 */
class RenameLikeHDFSFileSystem extends RawLocalFileSystem {
  override def rename(src: Path, dst: Path): Boolean = {
    if (exists(dst)) {
      false
    } else {
      super.rename(src, dst)
    }
  }
}

/**
 * Fake FileSystem to test that the StateStore throws an exception while committing the
 * delta file, when `fs.rename` returns `false`.
 */
class RenameReturnsFalseFileSystem extends RawLocalFileSystem {
  import RenameReturnsFalseFileSystem._
  override def getUri: URI = {
    URI.create(s"$scheme:///")
  }

  override def rename(src: Path, dst: Path): Boolean = false
}

object RenameReturnsFalseFileSystem {
  val scheme = s"StateStoreSuite${math.abs(Random.nextInt())}fs"
}<|MERGE_RESOLUTION|>--- conflicted
+++ resolved
@@ -1489,14 +1489,12 @@
     // two state stores
     tryWithProviderResource(newStoreProvider(storeId, colFamiliesEnabled)) { provider1 =>
       val restoreStore = provider1.getReadStore(1)
-      val saveStore = provider1.getWriteStore(restoreStore, 1)
+      val saveStore = provider1.upgradeReadStoreToWriteStore(
+        restoreStore, 1)
 
       put(saveStore, key1, key2, get(restoreStore, key1, key2).get + 1)
       saveStore.commit()
-<<<<<<< HEAD
-=======
       // We don't need to call restoreStore.release() since the Write Store has been committed
->>>>>>> 55664c43
     }
 
     // check that state is correct for next batch
