--- conflicted
+++ resolved
@@ -32,11 +32,7 @@
   }
 
   test("ZeroArgument UDF") {
-<<<<<<< HEAD
-    registerFunction("random0", () => { Math.random()})
-=======
     udf.register("random0", () => { Math.random()})
->>>>>>> ae7c1396
     assert(sql("SELECT random0()").first().getDouble(0) >= 0.0)
   }
 
