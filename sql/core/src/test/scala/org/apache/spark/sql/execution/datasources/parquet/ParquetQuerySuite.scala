/*
 * Licensed to the Apache Software Foundation (ASF) under one or more
 * contributor license agreements.  See the NOTICE file distributed with
 * this work for additional information regarding copyright ownership.
 * The ASF licenses this file to You under the Apache License, Version 2.0
 * (the "License"); you may not use this file except in compliance with
 * the License.  You may obtain a copy of the License at
 *
 *    http://www.apache.org/licenses/LICENSE-2.0
 *
 * Unless required by applicable law or agreed to in writing, software
 * distributed under the License is distributed on an "AS IS" BASIS,
 * WITHOUT WARRANTIES OR CONDITIONS OF ANY KIND, either express or implied.
 * See the License for the specific language governing permissions and
 * limitations under the License.
 */

package org.apache.spark.sql.execution.datasources.parquet

import java.io.File
import java.util.concurrent.TimeUnit

import org.apache.hadoop.fs.{FileSystem, Path}
import org.apache.parquet.hadoop.ParquetOutputFormat

import org.apache.spark.{DebugFilesystem, SparkConf, SparkException}
import org.apache.spark.sql._
import org.apache.spark.sql.catalyst.{InternalRow, TableIdentifier}
import org.apache.spark.sql.catalyst.expressions.SpecificInternalRow
import org.apache.spark.sql.execution.FileSourceScanExec
<<<<<<< HEAD
import org.apache.spark.sql.execution.datasources.{FileMetaCacheManager, SQLHadoopMapReduceCommitProtocol}
=======
import org.apache.spark.sql.execution.datasources.{SchemaColumnConvertNotSupportedException, SQLHadoopMapReduceCommitProtocol}
>>>>>>> a9f371c2
import org.apache.spark.sql.execution.datasources.parquet.TestingUDT.{NestedStruct, NestedStructUDT, SingleElement}
import org.apache.spark.sql.execution.datasources.v2.BatchScanExec
import org.apache.spark.sql.execution.datasources.v2.parquet.ParquetScan
import org.apache.spark.sql.internal.SQLConf
import org.apache.spark.sql.test.SharedSparkSession
import org.apache.spark.sql.types._
import org.apache.spark.util.Utils

/**
 * A test suite that tests various Parquet queries.
 */
abstract class ParquetQuerySuite extends QueryTest with ParquetTest with SharedSparkSession {
  import testImplicits._

  test("simple select queries") {
    withParquetTable((0 until 10).map(i => (i, i.toString)), "t") {
      checkAnswer(sql("SELECT _1 FROM t where t._1 > 5"), (6 until 10).map(Row.apply(_)))
      checkAnswer(sql("SELECT _1 FROM t as tmp where tmp._1 < 5"), (0 until 5).map(Row.apply(_)))
    }
  }

  test("appending") {
    val data = (0 until 10).map(i => (i, i.toString))
    spark.createDataFrame(data).toDF("c1", "c2").createOrReplaceTempView("tmp")
    // Query appends, don't test with both read modes.
    withParquetTable(data, "t", false) {
      sql("INSERT INTO TABLE t SELECT * FROM tmp")
      checkAnswer(spark.table("t"), (data ++ data).map(Row.fromTuple))
    }
    spark.sessionState.catalog.dropTable(
      TableIdentifier("tmp"), ignoreIfNotExists = true, purge = false)
  }

  test("overwriting") {
    val data = (0 until 10).map(i => (i, i.toString))
    spark.createDataFrame(data).toDF("c1", "c2").createOrReplaceTempView("tmp")
    withParquetTable(data, "t") {
      sql("INSERT OVERWRITE TABLE t SELECT * FROM tmp")
      checkAnswer(spark.table("t"), data.map(Row.fromTuple))
    }
    spark.sessionState.catalog.dropTable(
      TableIdentifier("tmp"), ignoreIfNotExists = true, purge = false)
  }

  test("self-join") {
    // 4 rows, cells of column 1 of row 2 and row 4 are null
    val data = (1 to 4).map { i =>
      val maybeInt = if (i % 2 == 0) None else Some(i)
      (maybeInt, i.toString)
    }

    // TODO: vectorized doesn't work here because it requires UnsafeRows
    withParquetTable(data, "t", false) {
      val selfJoin = sql("SELECT * FROM t x JOIN t y WHERE x._1 = y._1")
      val queryOutput = selfJoin.queryExecution.analyzed.output

      assertResult(4, "Field count mismatches")(queryOutput.size)
      assertResult(2, s"Duplicated expression ID in query plan:\n $selfJoin") {
        queryOutput.filter(_.name == "_1").map(_.exprId).size
      }

      checkAnswer(selfJoin, List(Row(1, "1", 1, "1"), Row(3, "3", 3, "3")))
    }
  }

  test("nested data - struct with array field") {
    val data = (1 to 10).map(i => Tuple1((i, Seq(s"val_$i"))))
    withParquetTable(data, "t") {
      checkAnswer(sql("SELECT _1._2[0] FROM t"), data.map {
        case Tuple1((_, Seq(string))) => Row(string)
      })
    }
  }

  test("nested data - array of struct") {
    val data = (1 to 10).map(i => Tuple1(Seq(i -> s"val_$i")))
    withParquetTable(data, "t") {
      checkAnswer(sql("SELECT _1[0]._2 FROM t"), data.map {
        case Tuple1(Seq((_, string))) => Row(string)
      })
    }
  }

  test("SPARK-1913 regression: columns only referenced by pushed down filters should remain") {
    withParquetTable((1 to 10).map(Tuple1.apply), "t") {
      checkAnswer(sql("SELECT _1 FROM t WHERE _1 < 10"), (1 to 9).map(Row.apply(_)))
    }
  }

  test("SPARK-5309 strings stored using dictionary compression in parquet") {
    withParquetTable((0 until 1000).map(i => ("same", "run_" + i /100, 1)), "t") {

      checkAnswer(sql("SELECT _1, _2, SUM(_3) FROM t GROUP BY _1, _2"),
        (0 until 10).map(i => Row("same", "run_" + i, 100)))

      checkAnswer(sql("SELECT _1, _2, SUM(_3) FROM t WHERE _2 = 'run_5' GROUP BY _1, _2"),
        List(Row("same", "run_5", 100)))
    }
  }

  test("SPARK-6917 DecimalType should work with non-native types") {
    val data = (1 to 10).map(i => Row(Decimal(i, 18, 0), new java.sql.Timestamp(i)))
    val schema = StructType(List(StructField("d", DecimalType(18, 0), false),
      StructField("time", TimestampType, false)).toArray)
    withTempPath { file =>
      val df = spark.createDataFrame(sparkContext.parallelize(data), schema)
      df.write.parquet(file.getCanonicalPath)
      val df2 = spark.read.parquet(file.getCanonicalPath)
      checkAnswer(df2, df.collect().toSeq)
    }
  }

  test("SPARK-10634 timestamp written and read as INT64 - truncation") {
    withTable("ts") {
      sql("create table ts (c1 int, c2 timestamp) using parquet")
      sql("insert into ts values (1, timestamp'2016-01-01 10:11:12.123456')")
      sql("insert into ts values (2, null)")
      sql("insert into ts values (3, timestamp'1965-01-01 10:11:12.123456')")
      val expected = Seq(
        (1, "2016-01-01 10:11:12.123456"),
        (2, null),
        (3, "1965-01-01 10:11:12.123456"))
        .toDS().select('_1, $"_2".cast("timestamp"))
      checkAnswer(sql("select * from ts"), expected)
    }
  }

  test("SPARK-10365 timestamp written and read as INT64 - TIMESTAMP_MICROS") {
    val data = (1 to 10).map { i =>
      val ts = new java.sql.Timestamp(i)
      ts.setNanos(2000)
      Row(i, ts)
    }
    val schema = StructType(List(StructField("d", IntegerType, false),
      StructField("time", TimestampType, false)).toArray)
    withSQLConf(SQLConf.PARQUET_OUTPUT_TIMESTAMP_TYPE.key -> "TIMESTAMP_MICROS") {
      withTempPath { file =>
        val df = spark.createDataFrame(sparkContext.parallelize(data), schema)
        df.write.parquet(file.getCanonicalPath)
        withAllParquetReaders {
          val df2 = spark.read.parquet(file.getCanonicalPath)
          checkAnswer(df2, df.collect().toSeq)
        }
      }
    }
  }

  test("Enabling/disabling merging partfiles when merging parquet schema") {
    def testSchemaMerging(expectedColumnNumber: Int): Unit = {
      withTempDir { dir =>
        val basePath = dir.getCanonicalPath
        spark.range(0, 10).toDF("a").write.parquet(new Path(basePath, "foo=1").toString)
        spark.range(0, 10).toDF("b").write.parquet(new Path(basePath, "foo=2").toString)
        // delete summary files, so if we don't merge part-files, one column will not be included.
        Utils.deleteRecursively(new File(basePath + "/foo=1/_metadata"))
        Utils.deleteRecursively(new File(basePath + "/foo=1/_common_metadata"))
        assert(spark.read.parquet(basePath).columns.length === expectedColumnNumber)
      }
    }

    withSQLConf(
      SQLConf.FILE_COMMIT_PROTOCOL_CLASS.key ->
        classOf[SQLHadoopMapReduceCommitProtocol].getCanonicalName,
      SQLConf.PARQUET_SCHEMA_MERGING_ENABLED.key -> "true",
      SQLConf.PARQUET_SCHEMA_RESPECT_SUMMARIES.key -> "true",
      ParquetOutputFormat.JOB_SUMMARY_LEVEL -> "ALL"
    ) {
      testSchemaMerging(2)
    }

    withSQLConf(
      SQLConf.FILE_COMMIT_PROTOCOL_CLASS.key ->
        classOf[SQLHadoopMapReduceCommitProtocol].getCanonicalName,
      SQLConf.PARQUET_SCHEMA_MERGING_ENABLED.key -> "true",
      SQLConf.PARQUET_SCHEMA_RESPECT_SUMMARIES.key -> "false"
    ) {
      testSchemaMerging(3)
    }
  }

  test("Enabling/disabling schema merging") {
    def testSchemaMerging(expectedColumnNumber: Int): Unit = {
      withTempDir { dir =>
        val basePath = dir.getCanonicalPath
        spark.range(0, 10).toDF("a").write.parquet(new Path(basePath, "foo=1").toString)
        spark.range(0, 10).toDF("b").write.parquet(new Path(basePath, "foo=2").toString)
        assert(spark.read.parquet(basePath).columns.length === expectedColumnNumber)
      }
    }

    withSQLConf(SQLConf.PARQUET_SCHEMA_MERGING_ENABLED.key -> "true") {
      testSchemaMerging(3)
    }

    withSQLConf(SQLConf.PARQUET_SCHEMA_MERGING_ENABLED.key -> "false") {
      testSchemaMerging(2)
    }
  }

  test("Enabling/disabling ignoreCorruptFiles") {
    def testIgnoreCorruptFiles(): Unit = {
      withTempDir { dir =>
        val basePath = dir.getCanonicalPath
        spark.range(1).toDF("a").write.parquet(new Path(basePath, "first").toString)
        spark.range(1, 2).toDF("a").write.parquet(new Path(basePath, "second").toString)
        spark.range(2, 3).toDF("a").write.json(new Path(basePath, "third").toString)
        val df = spark.read.parquet(
          new Path(basePath, "first").toString,
          new Path(basePath, "second").toString,
          new Path(basePath, "third").toString)
        checkAnswer(df, Seq(Row(0), Row(1)))
      }
    }

    def testIgnoreCorruptFilesWithoutSchemaInfer(): Unit = {
      withTempDir { dir =>
        val basePath = dir.getCanonicalPath
        spark.range(1).toDF("a").write.parquet(new Path(basePath, "first").toString)
        spark.range(1, 2).toDF("a").write.parquet(new Path(basePath, "second").toString)
        spark.range(2, 3).toDF("a").write.json(new Path(basePath, "third").toString)
        val df = spark.read.schema("a long").parquet(
          new Path(basePath, "first").toString,
          new Path(basePath, "second").toString,
          new Path(basePath, "third").toString)
        checkAnswer(df, Seq(Row(0), Row(1)))
      }
    }

    withSQLConf(SQLConf.IGNORE_CORRUPT_FILES.key -> "true") {
      testIgnoreCorruptFiles()
      testIgnoreCorruptFilesWithoutSchemaInfer()
    }

    withSQLConf(SQLConf.IGNORE_CORRUPT_FILES.key -> "false") {
      val exception = intercept[SparkException] {
        testIgnoreCorruptFiles()
      }
      assert(exception.getMessage().contains("is not a Parquet file"))
      val exception2 = intercept[SparkException] {
        testIgnoreCorruptFilesWithoutSchemaInfer()
      }
      assert(exception2.getMessage().contains("is not a Parquet file"))
    }
  }

  /**
   * this is part of test 'Enabling/disabling ignoreCorruptFiles' but run in a loop
   * to increase the chance of failure
    */
  ignore("SPARK-20407 ParquetQuerySuite 'Enabling/disabling ignoreCorruptFiles' flaky test") {
    def testIgnoreCorruptFiles(): Unit = {
      withTempDir { dir =>
        val basePath = dir.getCanonicalPath
        spark.range(1).toDF("a").write.parquet(new Path(basePath, "first").toString)
        spark.range(1, 2).toDF("a").write.parquet(new Path(basePath, "second").toString)
        spark.range(2, 3).toDF("a").write.json(new Path(basePath, "third").toString)
        val df = spark.read.parquet(
          new Path(basePath, "first").toString,
          new Path(basePath, "second").toString,
          new Path(basePath, "third").toString)
        checkAnswer(
          df,
          Seq(Row(0), Row(1)))
      }
    }

    for (i <- 1 to 100) {
      DebugFilesystem.clearOpenStreams()
      withSQLConf(SQLConf.IGNORE_CORRUPT_FILES.key -> "false") {
        val exception = intercept[SparkException] {
          testIgnoreCorruptFiles()
        }
        assert(exception.getMessage().contains("is not a Parquet file"))
      }
      DebugFilesystem.assertNoOpenStreams()
    }
  }

  test("SPARK-8990 DataFrameReader.parquet() should respect user specified options") {
    withTempPath { dir =>
      val basePath = dir.getCanonicalPath
      spark.range(0, 10).toDF("a").write.parquet(new Path(basePath, "foo=1").toString)
      spark.range(0, 10).toDF("b").write.parquet(new Path(basePath, "foo=a").toString)

      // Disables the global SQL option for schema merging
      withSQLConf(SQLConf.PARQUET_SCHEMA_MERGING_ENABLED.key -> "false") {
        assertResult(2) {
          // Disables schema merging via data source option
          spark.read.option("mergeSchema", "false").parquet(basePath).columns.length
        }

        assertResult(3) {
          // Enables schema merging via data source option
          spark.read.option("mergeSchema", "true").parquet(basePath).columns.length
        }
      }
    }
  }

  test("SPARK-9119 Decimal should be correctly written into parquet") {
    withTempPath { dir =>
      val basePath = dir.getCanonicalPath
      val schema = StructType(Array(StructField("name", DecimalType(10, 5), false)))
      val rowRDD = sparkContext.parallelize(Seq(Row(Decimal("67123.45"))))
      val df = spark.createDataFrame(rowRDD, schema)
      df.write.parquet(basePath)

      val decimal = spark.read.parquet(basePath).first().getDecimal(0)
      assert(Decimal("67123.45") === Decimal(decimal))
    }
  }

  test("SPARK-10005 Schema merging for nested struct") {
    withTempPath { dir =>
      val path = dir.getCanonicalPath

      def append(df: DataFrame): Unit = {
        df.write.mode(SaveMode.Append).parquet(path)
      }

      // Note that both the following two DataFrames contain a single struct column with multiple
      // nested fields.
      append((1 to 2).map(i => Tuple1((i, i))).toDF())
      append((1 to 2).map(i => Tuple1((i, i, i))).toDF())

      withSQLConf(SQLConf.PARQUET_BINARY_AS_STRING.key -> "true") {
        checkAnswer(
          spark.read.option("mergeSchema", "true").parquet(path),
          Seq(
            Row(Row(1, 1, null)),
            Row(Row(2, 2, null)),
            Row(Row(1, 1, 1)),
            Row(Row(2, 2, 2))))
      }
    }
  }

  test("SPARK-10301 requested schema clipping - same schema") {
    withTempPath { dir =>
      val path = dir.getCanonicalPath
      val df = spark.range(1).selectExpr("NAMED_STRUCT('a', id, 'b', id + 1) AS s").coalesce(1)
      df.write.parquet(path)

      val userDefinedSchema =
        new StructType()
          .add(
            "s",
            new StructType()
              .add("a", LongType, nullable = true)
              .add("b", LongType, nullable = true),
            nullable = true)

      checkAnswer(
        spark.read.schema(userDefinedSchema).parquet(path),
        Row(Row(0L, 1L)))
    }
  }

  test("SPARK-11997 parquet with null partition values") {
    withTempPath { dir =>
      val path = dir.getCanonicalPath
      spark.range(1, 3)
        .selectExpr("if(id % 2 = 0, null, id) AS n", "id")
        .write.partitionBy("n").parquet(path)

      checkAnswer(
        spark.read.parquet(path).filter("n is null"),
        Row(2, null))
    }
  }

  // This test case is ignored because of parquet-mr bug PARQUET-370
  ignore("SPARK-10301 requested schema clipping - schemas with disjoint sets of fields") {
    withTempPath { dir =>
      val path = dir.getCanonicalPath
      val df = spark.range(1).selectExpr("NAMED_STRUCT('a', id, 'b', id + 1) AS s").coalesce(1)
      df.write.parquet(path)

      val userDefinedSchema =
        new StructType()
          .add(
            "s",
            new StructType()
              .add("c", LongType, nullable = true)
              .add("d", LongType, nullable = true),
            nullable = true)

      checkAnswer(
        spark.read.schema(userDefinedSchema).parquet(path),
        Row(Row(null, null)))
    }
  }

  test("SPARK-10301 requested schema clipping - requested schema contains physical schema") {
    withTempPath { dir =>
      val path = dir.getCanonicalPath
      val df = spark.range(1).selectExpr("NAMED_STRUCT('a', id, 'b', id + 1) AS s").coalesce(1)
      df.write.parquet(path)

      val userDefinedSchema =
        new StructType()
          .add(
            "s",
            new StructType()
              .add("a", LongType, nullable = true)
              .add("b", LongType, nullable = true)
              .add("c", LongType, nullable = true)
              .add("d", LongType, nullable = true),
            nullable = true)

      checkAnswer(
        spark.read.schema(userDefinedSchema).parquet(path),
        Row(Row(0L, 1L, null, null)))
    }

    withTempPath { dir =>
      val path = dir.getCanonicalPath
      val df = spark.range(1).selectExpr("NAMED_STRUCT('a', id, 'd', id + 3) AS s").coalesce(1)
      df.write.parquet(path)

      val userDefinedSchema =
        new StructType()
          .add(
            "s",
            new StructType()
              .add("a", LongType, nullable = true)
              .add("b", LongType, nullable = true)
              .add("c", LongType, nullable = true)
              .add("d", LongType, nullable = true),
            nullable = true)

      checkAnswer(
        spark.read.schema(userDefinedSchema).parquet(path),
        Row(Row(0L, null, null, 3L)))
    }
  }

  test("SPARK-10301 requested schema clipping - physical schema contains requested schema") {
    withTempPath { dir =>
      val path = dir.getCanonicalPath
      val df = spark
        .range(1)
        .selectExpr("NAMED_STRUCT('a', id, 'b', id + 1, 'c', id + 2, 'd', id + 3) AS s")
        .coalesce(1)

      df.write.parquet(path)

      val userDefinedSchema =
        new StructType()
          .add(
            "s",
            new StructType()
              .add("a", LongType, nullable = true)
              .add("b", LongType, nullable = true),
            nullable = true)

      checkAnswer(
        spark.read.schema(userDefinedSchema).parquet(path),
        Row(Row(0L, 1L)))
    }

    withTempPath { dir =>
      val path = dir.getCanonicalPath
      val df = spark
        .range(1)
        .selectExpr("NAMED_STRUCT('a', id, 'b', id + 1, 'c', id + 2, 'd', id + 3) AS s")
        .coalesce(1)

      df.write.parquet(path)

      val userDefinedSchema =
        new StructType()
          .add(
            "s",
            new StructType()
              .add("a", LongType, nullable = true)
              .add("d", LongType, nullable = true),
            nullable = true)

      checkAnswer(
        spark.read.schema(userDefinedSchema).parquet(path),
        Row(Row(0L, 3L)))
    }
  }

  test("SPARK-10301 requested schema clipping - schemas overlap but don't contain each other") {
    withTempPath { dir =>
      val path = dir.getCanonicalPath
      val df = spark
        .range(1)
        .selectExpr("NAMED_STRUCT('a', id, 'b', id + 1, 'c', id + 2) AS s")
        .coalesce(1)

      df.write.parquet(path)

      val userDefinedSchema =
        new StructType()
          .add(
            "s",
            new StructType()
              .add("b", LongType, nullable = true)
              .add("c", LongType, nullable = true)
              .add("d", LongType, nullable = true),
            nullable = true)

      checkAnswer(
        spark.read.schema(userDefinedSchema).parquet(path),
        Row(Row(1L, 2L, null)))
    }
  }

  test("SPARK-10301 requested schema clipping - deeply nested struct") {
    withTempPath { dir =>
      val path = dir.getCanonicalPath

      val df = spark
        .range(1)
        .selectExpr("NAMED_STRUCT('a', ARRAY(NAMED_STRUCT('b', id, 'c', id))) AS s")
        .coalesce(1)

      df.write.parquet(path)

      val userDefinedSchema = new StructType()
        .add("s",
          new StructType()
            .add(
              "a",
              ArrayType(
                new StructType()
                  .add("b", LongType, nullable = true)
                  .add("d", StringType, nullable = true),
                containsNull = true),
              nullable = true),
          nullable = true)

      checkAnswer(
        spark.read.schema(userDefinedSchema).parquet(path),
        Row(Row(Seq(Row(0, null)))))
    }
  }

  test("SPARK-10301 requested schema clipping - out of order") {
    withTempPath { dir =>
      val path = dir.getCanonicalPath

      val df1 = spark
        .range(1)
        .selectExpr("NAMED_STRUCT('a', id, 'b', id + 1, 'c', id + 2) AS s")
        .coalesce(1)

      val df2 = spark
        .range(1, 2)
        .selectExpr("NAMED_STRUCT('c', id + 2, 'b', id + 1, 'd', id + 3) AS s")
        .coalesce(1)

      df1.write.parquet(path)
      df2.write.mode(SaveMode.Append).parquet(path)

      val userDefinedSchema = new StructType()
        .add("s",
          new StructType()
            .add("a", LongType, nullable = true)
            .add("b", LongType, nullable = true)
            .add("d", LongType, nullable = true),
          nullable = true)

      checkAnswer(
        spark.read.schema(userDefinedSchema).parquet(path),
        Seq(
          Row(Row(0, 1, null)),
          Row(Row(null, 2, 4))))
    }
  }

  test("SPARK-10301 requested schema clipping - schema merging") {
    withTempPath { dir =>
      val path = dir.getCanonicalPath

      val df1 = spark
        .range(1)
        .selectExpr("NAMED_STRUCT('a', id, 'c', id + 2) AS s")
        .coalesce(1)

      val df2 = spark
        .range(1, 2)
        .selectExpr("NAMED_STRUCT('a', id, 'b', id + 1, 'c', id + 2) AS s")
        .coalesce(1)

      df1.write.mode(SaveMode.Append).parquet(path)
      df2.write.mode(SaveMode.Append).parquet(path)

      checkAnswer(
        spark
          .read
          .option("mergeSchema", "true")
          .parquet(path)
          .selectExpr("s.a", "s.b", "s.c"),
        Seq(
          Row(0, null, 2),
          Row(1, 2, 3)))
    }
  }

  testStandardAndLegacyModes("SPARK-10301 requested schema clipping - UDT") {
    withTempPath { dir =>
      val path = dir.getCanonicalPath

      val df = spark
        .range(1)
        .selectExpr(
          """NAMED_STRUCT(
            |  'f0', CAST(id AS STRING),
            |  'f1', NAMED_STRUCT(
            |    'a', CAST(id + 1 AS INT),
            |    'b', CAST(id + 2 AS LONG),
            |    'c', CAST(id + 3.5 AS DOUBLE)
            |  )
            |) AS s
          """.stripMargin)
        .coalesce(1)

      df.write.mode(SaveMode.Append).parquet(path)

      val userDefinedSchema =
        new StructType()
          .add(
            "s",
            new StructType()
              .add("f1", new NestedStructUDT, nullable = true),
            nullable = true)

      checkAnswer(
        spark.read.schema(userDefinedSchema).parquet(path),
        Row(Row(NestedStruct(1, 2L, 3.5D))))
    }
  }

  test("expand UDT in StructType") {
    val schema = new StructType().add("n", new NestedStructUDT, nullable = true)
    val expected = new StructType().add("n", new NestedStructUDT().sqlType, nullable = true)
    assert(ParquetReadSupport.expandUDT(schema) === expected)
  }

  test("expand UDT in ArrayType") {
    val schema = new StructType().add(
      "n",
      ArrayType(
        elementType = new NestedStructUDT,
        containsNull = false),
      nullable = true)

    val expected = new StructType().add(
      "n",
      ArrayType(
        elementType = new NestedStructUDT().sqlType,
        containsNull = false),
      nullable = true)

    assert(ParquetReadSupport.expandUDT(schema) === expected)
  }

  test("expand UDT in MapType") {
    val schema = new StructType().add(
      "n",
      MapType(
        keyType = IntegerType,
        valueType = new NestedStructUDT,
        valueContainsNull = false),
      nullable = true)

    val expected = new StructType().add(
      "n",
      MapType(
        keyType = IntegerType,
        valueType = new NestedStructUDT().sqlType,
        valueContainsNull = false),
      nullable = true)

    assert(ParquetReadSupport.expandUDT(schema) === expected)
  }

  test("SPARK-15719: disable writing summary files by default") {
    withTempPath { dir =>
      val path = dir.getCanonicalPath
      spark.range(3).write.parquet(path)

      val fs = FileSystem.get(spark.sessionState.newHadoopConf())
      val files = fs.listFiles(new Path(path), true)

      while (files.hasNext) {
        val file = files.next
        assert(!file.getPath.getName.contains("_metadata"))
      }
    }
  }

  test("SPARK-15804: write out the metadata to parquet file") {
    val df = Seq((1, "abc"), (2, "hello")).toDF("a", "b")
    val md = new MetadataBuilder().putString("key", "value").build()
    val dfWithmeta = df.select('a, 'b.as("b", md))

    withTempPath { dir =>
      val path = dir.getCanonicalPath
      dfWithmeta.write.parquet(path)

      readParquetFile(path) { df =>
        assert(df.schema.last.metadata.getString("key") == "value")
      }
    }
  }

  test("SPARK-16344: array of struct with a single field named 'element'") {
    withTempPath { dir =>
      val path = dir.getCanonicalPath
      Seq(Tuple1(Array(SingleElement(42)))).toDF("f").write.parquet(path)

      checkAnswer(
        sqlContext.read.parquet(path),
        Row(Array(Row(42)))
      )
    }
  }

  test("SPARK-16632: read Parquet int32 as ByteType and ShortType") {
    withSQLConf(SQLConf.PARQUET_VECTORIZED_READER_ENABLED.key -> "true") {
      withTempPath { dir =>
        val path = dir.getCanonicalPath

        // When being written to Parquet, `TINYINT` and `SMALLINT` should be converted into
        // `int32 (INT_8)` and `int32 (INT_16)` respectively. However, Hive doesn't add the `INT_8`
        // and `INT_16` annotation properly (HIVE-14294). Thus, when reading files written by Hive
        // using Spark with the vectorized Parquet reader enabled, we may hit error due to type
        // mismatch.
        //
        // Here we are simulating Hive's behavior by writing a single `INT` field and then read it
        // back as `TINYINT` and `SMALLINT` in Spark to verify this issue.
        Seq(1).toDF("f").write.parquet(path)

        val withByteField = new StructType().add("f", ByteType)
        checkAnswer(spark.read.schema(withByteField).parquet(path), Row(1: Byte))

        val withShortField = new StructType().add("f", ShortType)
        checkAnswer(spark.read.schema(withShortField).parquet(path), Row(1: Short))
      }
    }
  }

  test("SPARK-24230: filter row group using dictionary") {
    withSQLConf(("parquet.filter.dictionary.enabled", "true")) {
      // create a table with values from 0, 2, ..., 18 that will be dictionary-encoded
      withParquetTable((0 until 100).map(i => ((i * 2) % 20, s"data-$i")), "t") {
        // search for a key that is not present so the dictionary filter eliminates all row groups
        // Fails without SPARK-24230:
        //   java.io.IOException: expecting more rows but reached last block. Read 0 out of 50
        checkAnswer(sql("SELECT _2 FROM t WHERE t._1 = 5"), Seq.empty)
      }
    }
  }

  test("SPARK-26677: negated null-safe equality comparison should not filter matched row groups") {
    withAllParquetReaders {
      withTempPath { path =>
        // Repeated values for dictionary encoding.
        Seq(Some("A"), Some("A"), None).toDF.repartition(1)
          .write.parquet(path.getAbsolutePath)
        val df = spark.read.parquet(path.getAbsolutePath)
        checkAnswer(stripSparkFilter(df.where("NOT (value <=> 'A')")), df)
      }
    }
  }

  test("Migration from INT96 to TIMESTAMP_MICROS timestamp type") {
    def testMigration(fromTsType: String, toTsType: String): Unit = {
      def checkAppend(write: DataFrameWriter[_] => Unit, readback: => DataFrame): Unit = {
        def data(start: Int, end: Int): Seq[Row] = (start to end).map { i =>
          val ts = new java.sql.Timestamp(TimeUnit.SECONDS.toMillis(i))
          ts.setNanos(123456000)
          Row(ts)
        }
        val schema = new StructType().add("time", TimestampType)
        val df1 = spark.createDataFrame(sparkContext.parallelize(data(0, 1)), schema)
        withSQLConf(SQLConf.PARQUET_OUTPUT_TIMESTAMP_TYPE.key -> fromTsType) {
          write(df1.write)
        }
        val df2 = spark.createDataFrame(sparkContext.parallelize(data(2, 10)), schema)
        withSQLConf(SQLConf.PARQUET_OUTPUT_TIMESTAMP_TYPE.key -> toTsType) {
          write(df2.write.mode(SaveMode.Append))
        }
        withAllParquetReaders {
          checkAnswer(readback, df1.unionAll(df2))
        }
      }

      Seq(false, true).foreach { mergeSchema =>
        withTempPath { file =>
          checkAppend(_.parquet(file.getCanonicalPath),
            spark.read.option("mergeSchema", mergeSchema).parquet(file.getCanonicalPath))
        }

        withSQLConf(SQLConf.PARQUET_SCHEMA_MERGING_ENABLED.key -> mergeSchema.toString) {
          val tableName = "parquet_timestamp_migration"
          withTable(tableName) {
            checkAppend(_.saveAsTable(tableName), spark.table(tableName))
          }
        }
      }
    }

    testMigration(fromTsType = "INT96", toTsType = "TIMESTAMP_MICROS")
    testMigration(fromTsType = "TIMESTAMP_MICROS", toTsType = "INT96")
  }

<<<<<<< HEAD
  test("SPARK-33449: simple select queries with file meta cache") {
    withSQLConf(SQLConf.FILE_META_CACHE_PARQUET_ENABLED.key -> "true") {
      val tableName = "parquet_use_meta_cache"
      withTable(tableName) {
        (0 until 10).map(i => (i, i.toString)).toDF("id", "value")
          .write.saveAsTable(tableName)
        try {
          val statsBeforeQuery = FileMetaCacheManager.cacheStats
          checkAnswer(sql(s"SELECT id FROM  $tableName where id > 5"),
            (6 until 10).map(Row.apply(_)))
          val statsAfterQuery1 = FileMetaCacheManager.cacheStats
          // The 1st query triggers 4 times file meta read: 2 times related to
          // push down filter and 2 times related to file read. The 1st query
          // run twice: df.collect() and df.rdd.count(), so it triggers 8 times
          // file meta read in total. missCount is 2 because cache is empty and
          // 2 meta files need load, other 6 times will read meta from cache.
          assert(statsAfterQuery1.missCount() - statsBeforeQuery.missCount() == 2)
          assert(statsAfterQuery1.hitCount() - statsBeforeQuery.hitCount() == 6)
          checkAnswer(sql(s"SELECT id FROM $tableName where id < 5"),
            (0 until 5).map(Row.apply(_)))
          val statsAfterQuery2 = FileMetaCacheManager.cacheStats
          // The 2nd query also triggers 8 times file meta read in total and
          // all read from meta cache, so missCount no growth and hitCount
          // increase 8 times.
          assert(statsAfterQuery2.missCount() - statsAfterQuery1.missCount() == 0)
          assert(statsAfterQuery2.hitCount() - statsAfterQuery1.hitCount() == 8)
        } finally {
          FileMetaCacheManager.cleanUp()
=======
  test("SPARK-34212 Parquet should read decimals correctly") {
    def readParquet(schema: String, path: File): DataFrame = {
      spark.read.schema(schema).parquet(path.toString)
    }

    withTempPath { path =>
      // a is int-decimal (4 bytes), b is long-decimal (8 bytes), c is binary-decimal (16 bytes)
      val df = sql("SELECT 1.0 a, CAST(1.23 AS DECIMAL(17, 2)) b, CAST(1.23 AS DECIMAL(36, 2)) c")
      df.write.parquet(path.toString)

      withAllParquetReaders {
        // We can read the decimal parquet field with a larger precision, if scale is the same.
        val schema = "a DECIMAL(9, 1), b DECIMAL(18, 2), c DECIMAL(38, 2)"
        checkAnswer(readParquet(schema, path), df)
      }

      withSQLConf(SQLConf.PARQUET_VECTORIZED_READER_ENABLED.key -> "false") {
        val schema1 = "a DECIMAL(3, 2), b DECIMAL(18, 3), c DECIMAL(37, 3)"
        checkAnswer(readParquet(schema1, path), df)
        val schema2 = "a DECIMAL(3, 0), b DECIMAL(18, 1), c DECIMAL(37, 1)"
        checkAnswer(readParquet(schema2, path), Row(1, 1.2, 1.2))
      }

      withSQLConf(SQLConf.PARQUET_VECTORIZED_READER_ENABLED.key -> "true") {
        Seq("a DECIMAL(3, 2)", "b DECIMAL(18, 1)", "c DECIMAL(37, 1)").foreach { schema =>
          val e = intercept[SparkException] {
            readParquet(schema, path).collect()
          }.getCause.getCause
          assert(e.isInstanceOf[SchemaColumnConvertNotSupportedException])
        }
      }
    }

    // tests for parquet types without decimal metadata.
    withTempPath { path =>
      val df = sql(s"SELECT 1 a, 123456 b, ${Int.MaxValue.toLong * 10} c, CAST('1.2' AS BINARY) d")
      df.write.parquet(path.toString)

      withSQLConf(SQLConf.PARQUET_VECTORIZED_READER_ENABLED.key -> "false") {
        checkAnswer(readParquet("a DECIMAL(3, 2)", path), sql("SELECT 1.00"))
        checkAnswer(readParquet("b DECIMAL(3, 2)", path), Row(null))
        checkAnswer(readParquet("b DECIMAL(11, 1)", path), sql("SELECT 123456.0"))
        checkAnswer(readParquet("c DECIMAL(11, 1)", path), Row(null))
        checkAnswer(readParquet("c DECIMAL(13, 0)", path), df.select("c"))
        val e = intercept[SparkException] {
          readParquet("d DECIMAL(3, 2)", path).collect()
        }.getCause
        assert(e.getMessage.contains("Please read this column/field as Spark BINARY type"))
      }

      withSQLConf(SQLConf.PARQUET_VECTORIZED_READER_ENABLED.key -> "true") {
        Seq("a DECIMAL(3, 2)", "c DECIMAL(18, 1)", "d DECIMAL(37, 1)").foreach { schema =>
          val e = intercept[SparkException] {
            readParquet(schema, path).collect()
          }.getCause.getCause
          assert(e.isInstanceOf[SchemaColumnConvertNotSupportedException])
>>>>>>> a9f371c2
        }
      }
    }
  }
}

class ParquetV1QuerySuite extends ParquetQuerySuite {
  import testImplicits._

  override protected def sparkConf: SparkConf =
    super
      .sparkConf
      .set(SQLConf.USE_V1_SOURCE_LIST, "parquet")

  test("returning batch for wide table") {
    withSQLConf(SQLConf.WHOLESTAGE_MAX_NUM_FIELDS.key -> "10") {
      withTempPath { dir =>
        val path = dir.getCanonicalPath
        val df = spark.range(10).select(Seq.tabulate(11) {i => ('id + i).as(s"c$i")} : _*)
        df.write.mode(SaveMode.Overwrite).parquet(path)

        // do not return batch - whole stage codegen is disabled for wide table (>200 columns)
        val df2 = spark.read.parquet(path)
        val fileScan2 = df2.queryExecution.sparkPlan.find(_.isInstanceOf[FileSourceScanExec]).get
        assert(!fileScan2.asInstanceOf[FileSourceScanExec].supportsColumnar)
        checkAnswer(df2, df)

        // return batch
        val columns = Seq.tabulate(9) {i => s"c$i"}
        val df3 = df2.selectExpr(columns : _*)
        val fileScan3 = df3.queryExecution.sparkPlan.find(_.isInstanceOf[FileSourceScanExec]).get
        assert(fileScan3.asInstanceOf[FileSourceScanExec].supportsColumnar)
        checkAnswer(df3, df.selectExpr(columns : _*))
      }
    }
  }
}

class ParquetV2QuerySuite extends ParquetQuerySuite {
  import testImplicits._

  // TODO: enable Parquet V2 write path after file source V2 writers are workable.
  override protected def sparkConf: SparkConf =
    super
      .sparkConf
      .set(SQLConf.USE_V1_SOURCE_LIST, "")

  test("returning batch for wide table") {
    withSQLConf(SQLConf.WHOLESTAGE_MAX_NUM_FIELDS.key -> "10") {
      withTempPath { dir =>
        val path = dir.getCanonicalPath
        val df = spark.range(10).select(Seq.tabulate(11) {i => ('id + i).as(s"c$i")} : _*)
        df.write.mode(SaveMode.Overwrite).parquet(path)

        // do not return batch - whole stage codegen is disabled for wide table (>200 columns)
        val df2 = spark.read.parquet(path)
        val fileScan2 = df2.queryExecution.sparkPlan.find(_.isInstanceOf[BatchScanExec]).get
        val parquetScan2 = fileScan2.asInstanceOf[BatchScanExec].scan.asInstanceOf[ParquetScan]
        // The method `supportColumnarReads` in Parquet doesn't depends on the input partition.
        // Here we can pass null input partition to the method for testing propose.
        assert(!parquetScan2.createReaderFactory().supportColumnarReads(null))
        checkAnswer(df2, df)

        // return batch
        val columns = Seq.tabulate(9) {i => s"c$i"}
        val df3 = df2.selectExpr(columns : _*)
        val fileScan3 = df3.queryExecution.sparkPlan.find(_.isInstanceOf[BatchScanExec]).get
        val parquetScan3 = fileScan3.asInstanceOf[BatchScanExec].scan.asInstanceOf[ParquetScan]
        assert(parquetScan3.createReaderFactory().supportColumnarReads(null))
        checkAnswer(df3, df.selectExpr(columns : _*))
      }
    }
  }
}

object TestingUDT {
  case class SingleElement(element: Long)

  @SQLUserDefinedType(udt = classOf[NestedStructUDT])
  case class NestedStruct(a: Integer, b: Long, c: Double)

  class NestedStructUDT extends UserDefinedType[NestedStruct] {
    override def sqlType: DataType =
      new StructType()
        .add("a", IntegerType, nullable = true)
        .add("b", LongType, nullable = false)
        .add("c", DoubleType, nullable = false)

    override def serialize(n: NestedStruct): Any = {
      val row = new SpecificInternalRow(sqlType.asInstanceOf[StructType].map(_.dataType))
      row.setInt(0, n.a)
      row.setLong(1, n.b)
      row.setDouble(2, n.c)
    }

    override def userClass: Class[NestedStruct] = classOf[NestedStruct]

    override def deserialize(datum: Any): NestedStruct = {
      datum match {
        case row: InternalRow =>
          NestedStruct(row.getInt(0), row.getLong(1), row.getDouble(2))
      }
    }
  }
}<|MERGE_RESOLUTION|>--- conflicted
+++ resolved
@@ -28,11 +28,7 @@
 import org.apache.spark.sql.catalyst.{InternalRow, TableIdentifier}
 import org.apache.spark.sql.catalyst.expressions.SpecificInternalRow
 import org.apache.spark.sql.execution.FileSourceScanExec
-<<<<<<< HEAD
-import org.apache.spark.sql.execution.datasources.{FileMetaCacheManager, SQLHadoopMapReduceCommitProtocol}
-=======
 import org.apache.spark.sql.execution.datasources.{SchemaColumnConvertNotSupportedException, SQLHadoopMapReduceCommitProtocol}
->>>>>>> a9f371c2
 import org.apache.spark.sql.execution.datasources.parquet.TestingUDT.{NestedStruct, NestedStructUDT, SingleElement}
 import org.apache.spark.sql.execution.datasources.v2.BatchScanExec
 import org.apache.spark.sql.execution.datasources.v2.parquet.ParquetScan
@@ -845,36 +841,6 @@
     testMigration(fromTsType = "TIMESTAMP_MICROS", toTsType = "INT96")
   }
 
-<<<<<<< HEAD
-  test("SPARK-33449: simple select queries with file meta cache") {
-    withSQLConf(SQLConf.FILE_META_CACHE_PARQUET_ENABLED.key -> "true") {
-      val tableName = "parquet_use_meta_cache"
-      withTable(tableName) {
-        (0 until 10).map(i => (i, i.toString)).toDF("id", "value")
-          .write.saveAsTable(tableName)
-        try {
-          val statsBeforeQuery = FileMetaCacheManager.cacheStats
-          checkAnswer(sql(s"SELECT id FROM  $tableName where id > 5"),
-            (6 until 10).map(Row.apply(_)))
-          val statsAfterQuery1 = FileMetaCacheManager.cacheStats
-          // The 1st query triggers 4 times file meta read: 2 times related to
-          // push down filter and 2 times related to file read. The 1st query
-          // run twice: df.collect() and df.rdd.count(), so it triggers 8 times
-          // file meta read in total. missCount is 2 because cache is empty and
-          // 2 meta files need load, other 6 times will read meta from cache.
-          assert(statsAfterQuery1.missCount() - statsBeforeQuery.missCount() == 2)
-          assert(statsAfterQuery1.hitCount() - statsBeforeQuery.hitCount() == 6)
-          checkAnswer(sql(s"SELECT id FROM $tableName where id < 5"),
-            (0 until 5).map(Row.apply(_)))
-          val statsAfterQuery2 = FileMetaCacheManager.cacheStats
-          // The 2nd query also triggers 8 times file meta read in total and
-          // all read from meta cache, so missCount no growth and hitCount
-          // increase 8 times.
-          assert(statsAfterQuery2.missCount() - statsAfterQuery1.missCount() == 0)
-          assert(statsAfterQuery2.hitCount() - statsAfterQuery1.hitCount() == 8)
-        } finally {
-          FileMetaCacheManager.cleanUp()
-=======
   test("SPARK-34212 Parquet should read decimals correctly") {
     def readParquet(schema: String, path: File): DataFrame = {
       spark.read.schema(schema).parquet(path.toString)
@@ -931,7 +897,6 @@
             readParquet(schema, path).collect()
           }.getCause.getCause
           assert(e.isInstanceOf[SchemaColumnConvertNotSupportedException])
->>>>>>> a9f371c2
         }
       }
     }
