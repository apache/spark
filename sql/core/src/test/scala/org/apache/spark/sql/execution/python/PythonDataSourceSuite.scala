/*
 * Licensed to the Apache Software Foundation (ASF) under one or more
 * contributor license agreements.  See the NOTICE file distributed with
 * this work for additional information regarding copyright ownership.
 * The ASF licenses this file to You under the Apache License, Version 2.0
 * (the "License"); you may not use this file except in compliance with
 * the License.  You may obtain a copy of the License at
 *
 *    http://www.apache.org/licenses/LICENSE-2.0
 *
 * Unless required by applicable law or agreed to in writing, software
 * distributed under the License is distributed on an "AS IS" BASIS,
 * WITHOUT WARRANTIES OR CONDITIONS OF ANY KIND, either express or implied.
 * See the License for the specific language governing permissions and
 * limitations under the License.
 */

package org.apache.spark.sql.execution.python

import java.io.{File, FileWriter}

import org.apache.spark.SparkException
import org.apache.spark.api.python.PythonUtils
import org.apache.spark.sql.{AnalysisException, IntegratedUDFTestUtils, QueryTest, Row}
import org.apache.spark.sql.execution.datasources.DataSourceManager
import org.apache.spark.sql.execution.datasources.v2.{BatchScanExec, DataSourceV2ScanRelation}
import org.apache.spark.sql.test.SharedSparkSession
import org.apache.spark.sql.types.StructType
import org.apache.spark.util.Utils

<<<<<<< HEAD
class PythonDataSourceSuiteBase extends QueryTest with SharedSparkSession {
=======
abstract class PythonDataSourceSuiteBase extends QueryTest with SharedSparkSession {
>>>>>>> b75325cc

  protected val simpleDataSourceReaderScript: String =
    """
      |from pyspark.sql.datasource import DataSourceReader, InputPartition
      |class SimpleDataSourceReader(DataSourceReader):
      |    def partitions(self):
      |        return [InputPartition(i) for i in range(2)]
      |    def read(self, partition):
      |        yield (0, partition.value)
      |        yield (1, partition.value)
      |        yield (2, partition.value)
      |""".stripMargin
  protected val staticSourceName = "custom_source"
  protected var tempDir: File = _
<<<<<<< HEAD

  override def beforeAll(): Unit = {
    // Create a Python Data Source package before starting up the Spark Session
    // that triggers automatic registration of the Python Data Source.
    val dataSourceScript =
    s"""
       |from pyspark.sql.datasource import DataSource, DataSourceReader
       |$simpleDataSourceReaderScript
       |
       |class DefaultSource(DataSource):
       |    def schema(self) -> str:
       |        return "id INT, partition INT"
       |
       |    def reader(self, schema):
       |        return SimpleDataSourceReader()
       |
       |    @classmethod
       |    def name(cls):
       |        return "$staticSourceName"
       |""".stripMargin
    tempDir = Utils.createTempDir()
    // Write a temporary package to test.
    // tmp/my_source
    // tmp/my_source/__init__.py
    val packageDir = new File(tempDir, "pyspark_mysource")
    assert(packageDir.mkdir())
    Utils.tryWithResource(
      new FileWriter(new File(packageDir, "__init__.py")))(_.write(dataSourceScript))
    // So Spark Session initialization can lookup this temporary directory.
    DataSourceManager.dataSourceBuilders = None
    PythonUtils.additionalTestingPath = Some(tempDir.toString)
    super.beforeAll()
  }

  override def afterAll(): Unit = {
    try {
      Utils.deleteRecursively(tempDir)
      PythonUtils.additionalTestingPath = None
    } finally {
      super.afterAll()
    }
  }

  setupTestData()

  protected def dataSourceName = "SimpleDataSource"
}


class PythonDataSourceSuite extends PythonDataSourceSuiteBase {
  import IntegratedUDFTestUtils._

  setupTestData()
=======
>>>>>>> b75325cc

  override def beforeAll(): Unit = {
    // Create a Python Data Source package before starting up the Spark Session
    // that triggers automatic registration of the Python Data Source.
    val dataSourceScript =
    s"""
       |from pyspark.sql.datasource import DataSource, DataSourceReader
       |$simpleDataSourceReaderScript
       |
       |class DefaultSource(DataSource):
       |    def schema(self) -> str:
       |        return "id INT, partition INT"
       |
       |    def reader(self, schema):
       |        return SimpleDataSourceReader()
       |
       |    @classmethod
       |    def name(cls):
       |        return "$staticSourceName"
       |""".stripMargin
    tempDir = Utils.createTempDir()
    // Write a temporary package to test.
    // tmp/my_source
    // tmp/my_source/__init__.py
    val packageDir = new File(tempDir, "pyspark_mysource")
    assert(packageDir.mkdir())
    Utils.tryWithResource(
      new FileWriter(new File(packageDir, "__init__.py")))(_.write(dataSourceScript))
    // So Spark Session initialization can lookup this temporary directory.
    DataSourceManager.dataSourceBuilders = None
    PythonUtils.additionalTestingPath = Some(tempDir.toString)
    super.beforeAll()
  }

  override def afterAll(): Unit = {
    try {
      Utils.deleteRecursively(tempDir)
      PythonUtils.additionalTestingPath = None
    } finally {
      super.afterAll()
    }
  }

  setupTestData()

  protected def dataSourceName = "SimpleDataSource"
}

class PythonDataSourceSuite extends PythonDataSourceSuiteBase {
  import IntegratedUDFTestUtils._

  test("SPARK-45917: automatic registration of Python Data Source") {
    assume(shouldTestPandasUDFs)
    val df = spark.read.format(staticSourceName).load()
    checkAnswer(df, Seq(Row(0, 0), Row(0, 1), Row(1, 0), Row(1, 1), Row(2, 0), Row(2, 1)))
  }

  test("simple data source") {
    assume(shouldTestPandasUDFs)
    val dataSourceScript =
      s"""
        |from pyspark.sql.datasource import DataSource
        |$simpleDataSourceReaderScript
        |
        |class $dataSourceName(DataSource):
        |    def reader(self, schema):
        |        return SimpleDataSourceReader()
        |""".stripMargin
    val schema = StructType.fromDDL("id INT, partition INT")
    val dataSource = createUserDefinedPythonDataSource(
      name = dataSourceName, pythonScript = dataSourceScript)
    spark.dataSource.registerPython(dataSourceName, dataSource)
    val df = spark.read.format(dataSourceName).schema(schema).load()
    assert(df.rdd.getNumPartitions == 2)
    val plan = df.queryExecution.optimizedPlan
    plan match {
      case s: DataSourceV2ScanRelation
        if s.relation.table.getClass.toString.contains("PythonTable") =>
      case _ => fail(s"Plan did not match the expected pattern. Actual plan:\n$plan")
    }
    checkAnswer(df, Seq(Row(0, 0), Row(0, 1), Row(1, 0), Row(1, 1), Row(2, 0), Row(2, 1)))
  }

  test("simple data source with string schema") {
    assume(shouldTestPandasUDFs)
    val dataSourceScript =
      s"""
         |from pyspark.sql.datasource import DataSource, DataSourceReader
         |$simpleDataSourceReaderScript
         |
         |class $dataSourceName(DataSource):
         |    def schema(self) -> str:
         |        return "id INT, partition INT"
         |
         |    def reader(self, schema):
         |        return SimpleDataSourceReader()
         |""".stripMargin
    val dataSource = createUserDefinedPythonDataSource(dataSourceName, dataSourceScript)
    spark.dataSource.registerPython(dataSourceName, dataSource)
    val df = spark.read.format(dataSourceName).load()
    checkAnswer(df, Seq(Row(0, 0), Row(0, 1), Row(1, 0), Row(1, 1), Row(2, 0), Row(2, 1)))
  }

  test("simple data source with StructType schema") {
    assume(shouldTestPandasUDFs)
    val dataSourceScript =
      s"""
         |from pyspark.sql.datasource import DataSource, DataSourceReader
         |from pyspark.sql.types import IntegerType, StructType, StructField
         |$simpleDataSourceReaderScript
         |
         |class $dataSourceName(DataSource):
         |    def schema(self) -> str:
         |        return StructType([
         |            StructField("id", IntegerType()),
         |            StructField("partition", IntegerType())
         |        ])
         |
         |    def reader(self, schema):
         |        return SimpleDataSourceReader()
         |""".stripMargin
    val dataSource = createUserDefinedPythonDataSource(dataSourceName, dataSourceScript)
    spark.dataSource.registerPython(dataSourceName, dataSource)
    val df = spark.read.format(dataSourceName).load()
    checkAnswer(df, Seq(Row(0, 0), Row(0, 1), Row(1, 0), Row(1, 1), Row(2, 0), Row(2, 1)))
  }

  test("data source with invalid schema") {
    assume(shouldTestPandasUDFs)
    val dataSourceScript =
      s"""
         |from pyspark.sql.datasource import DataSource, DataSourceReader
         |$simpleDataSourceReaderScript
         |
         |class $dataSourceName(DataSource):
         |    def schema(self) -> str:
         |        return "INT"
         |
         |    def reader(self, schema):
         |        return SimpleDataSourceReader()
         |""".stripMargin
    val dataSource = createUserDefinedPythonDataSource(dataSourceName, dataSourceScript)
    spark.dataSource.registerPython(dataSourceName, dataSource)
    checkError(
      exception = intercept[AnalysisException](spark.read.format(dataSourceName).load()),
      errorClass = "INVALID_SCHEMA.NON_STRUCT_TYPE",
      parameters = Map("inputSchema" -> "INT", "dataType" -> "\"INT\""))
  }

  test("register data source") {
    assume(shouldTestPandasUDFs)
    val dataSourceScript =
      s"""
         |from pyspark.sql.datasource import DataSource, DataSourceReader
         |$simpleDataSourceReaderScript
         |
         |class $dataSourceName(DataSource):
         |    def schema(self) -> str:
         |        return "id INT, partition INT"
         |
         |    def reader(self, schema):
         |        return SimpleDataSourceReader()
         |""".stripMargin

    val dataSource = createUserDefinedPythonDataSource(dataSourceName, dataSourceScript)
    spark.dataSource.registerPython(dataSourceName, dataSource)
    assert(spark.sessionState.dataSourceManager.dataSourceExists(dataSourceName))
    checkAnswer(
      spark.read.format(dataSourceName).load(),
      Seq(Row(0, 0), Row(0, 1), Row(1, 0), Row(1, 1), Row(2, 0), Row(2, 1)))

    // Should be able to override an already registered data source.
    val newScript =
      s"""
         |from pyspark.sql.datasource import DataSource, DataSourceReader
         |class SimpleDataSourceReader(DataSourceReader):
         |    def read(self, partition):
         |        yield (0, )
         |
         |class $dataSourceName(DataSource):
         |    def schema(self) -> str:
         |        return "id INT"
         |
         |    def reader(self, schema):
         |        return SimpleDataSourceReader()
         |""".stripMargin
    val newDataSource = createUserDefinedPythonDataSource(dataSourceName, newScript)
    spark.dataSource.registerPython(dataSourceName, newDataSource)
    assert(spark.sessionState.dataSourceManager.dataSourceExists(dataSourceName))
    checkAnswer(
      spark.read.format(dataSourceName).load(),
      Seq(Row(0)))
  }

  test("load data source") {
    assume(shouldTestPandasUDFs)
    val dataSourceScript =
      s"""
         |from pyspark.sql.datasource import DataSource, DataSourceReader, InputPartition
         |import json
         |
         |class SimpleDataSourceReader(DataSourceReader):
         |    def __init__(self, options):
         |        self.options = options
         |
         |    def partitions(self):
         |        if "paths" in self.options:
         |            paths = json.loads(self.options["paths"])
         |        elif "path" in self.options:
         |            paths = [self.options["path"]]
         |        else:
         |            paths = []
         |        return [InputPartition(p) for p in paths]
         |
         |    def read(self, part):
         |        if part is not None:
         |            assert isinstance(part, InputPartition)
         |            yield (part.value, 1)
         |        else:
         |            yield (part, 1)
         |
         |class $dataSourceName(DataSource):
         |    @classmethod
         |    def name(cls) -> str:
         |        return "test"
         |
         |    def schema(self) -> str:
         |        return "id STRING, value INT"
         |
         |    def reader(self, schema):
         |        return SimpleDataSourceReader(self.options)
         |""".stripMargin
    val dataSource = createUserDefinedPythonDataSource(dataSourceName, dataSourceScript)
    spark.dataSource.registerPython("test", dataSource)
    checkAnswer(spark.read.format("test").load(), Seq(Row(null, 1)))
    checkAnswer(spark.read.format("test").load("1"), Seq(Row("1", 1)))
    checkAnswer(spark.read.format("test").load("1", "2"), Seq(Row("1", 1), Row("2", 1)))

    withTable("tblA") {
      sql("CREATE TABLE tblA USING test")
      // The path will be the actual temp path.
      checkAnswer(spark.table("tblA").selectExpr("value"), Seq(Row(1)))
    }
  }

  test("SPARK-46522: data source name conflicts") {
    assume(shouldTestPandasUDFs)
    val dataSourceScript =
      s"""
         |from pyspark.sql.datasource import DataSource
         |
         |class $dataSourceName(DataSource):
         |    ...
         |""".stripMargin
    val dataSource = createUserDefinedPythonDataSource(dataSourceName, dataSourceScript)
    Seq(
      "text", "json", "csv", "avro", "orc", "parquet", "jdbc",
      "binaryFile", "xml", "kafka", "noop",
      "org.apache.spark.sql.test",
      "org.apache.spark.sql.hive.orc"
    ).foreach { provider =>
      withClue(s"Data source: $provider") {
        checkError(
          exception = intercept[AnalysisException] {
            spark.dataSource.registerPython(provider, dataSource)
          },
          errorClass = "DATA_SOURCE_ALREADY_EXISTS",
          parameters = Map("provider" -> provider))
      }
    }
  }

  test("reader not implemented") {
    assume(shouldTestPandasUDFs)
    val dataSourceScript =
       s"""
        |from pyspark.sql.datasource import DataSource, DataSourceReader
        |class $dataSourceName(DataSource):
        |    pass
        |""".stripMargin
    val schema = StructType.fromDDL("id INT, partition INT")
    val dataSource = createUserDefinedPythonDataSource(
      name = dataSourceName, pythonScript = dataSourceScript)
    spark.dataSource.registerPython(dataSourceName, dataSource)
    val err = intercept[AnalysisException] {
      spark.read.format(dataSourceName).schema(schema).load().collect()
    }
    assert(err.getErrorClass == "PYTHON_DATA_SOURCE_ERROR")
    assert(err.getMessage.contains("PySparkNotImplementedError"))
  }

  test("error creating reader") {
    assume(shouldTestPandasUDFs)
    val dataSourceScript =
      s"""
        |from pyspark.sql.datasource import DataSource
        |class $dataSourceName(DataSource):
        |    def reader(self, schema):
        |        raise Exception("error creating reader")
        |""".stripMargin
    val schema = StructType.fromDDL("id INT, partition INT")
    val dataSource = createUserDefinedPythonDataSource(
      name = dataSourceName, pythonScript = dataSourceScript)
    spark.dataSource.registerPython(dataSourceName, dataSource)
    val err = intercept[AnalysisException] {
      spark.read.format(dataSourceName).schema(schema).load().collect()
    }
    assert(err.getErrorClass == "PYTHON_DATA_SOURCE_ERROR")
    assert(err.getMessage.contains("error creating reader"))
  }

  test("data source assertion error") {
    assume(shouldTestPandasUDFs)
    val dataSourceScript =
      s"""
        |class $dataSourceName:
        |   def __init__(self, options):
        |       ...
        |""".stripMargin
    val schema = StructType.fromDDL("id INT, partition INT")
    val dataSource = createUserDefinedPythonDataSource(
      name = dataSourceName, pythonScript = dataSourceScript)
    spark.dataSource.registerPython(dataSourceName, dataSource)
    val err = intercept[AnalysisException] {
      spark.read.format(dataSourceName).schema(schema).load().collect()
    }
    assert(err.getErrorClass == "PYTHON_DATA_SOURCE_ERROR")
    assert(err.getMessage.contains("DATA_SOURCE_TYPE_MISMATCH"))
    assert(err.getMessage.contains("PySparkAssertionError"))
  }

  test("data source read with custom partitions") {
    assume(shouldTestPandasUDFs)
    val dataSourceScript =
      s"""
         |from pyspark.sql.datasource import DataSource, DataSourceReader, InputPartition
         |class RangePartition(InputPartition):
         |    def __init__(self, start, end):
         |        self.start = start
         |        self.end = end
         |
         |class SimpleDataSourceReader(DataSourceReader):
         |    def partitions(self):
         |        return [RangePartition(1, 2), RangePartition(3, 4)]
         |
         |    def read(self, partition: RangePartition):
         |        start, end = partition.start, partition.end
         |        for i in range(start, end):
         |            yield (i, )
         |
         |class $dataSourceName(DataSource):
         |    def schema(self) -> str:
         |        return "id INT"
         |
         |    def reader(self, schema):
         |        return SimpleDataSourceReader()
         |""".stripMargin
    val dataSource = createUserDefinedPythonDataSource(dataSourceName, dataSourceScript)
    spark.dataSource.registerPython(dataSourceName, dataSource)
    val df = spark.read.format(dataSourceName).load()
    checkAnswer(df, Seq(Row(1), Row(3)))
  }

  test("data source read with empty partitions") {
    assume(shouldTestPandasUDFs)
    val dataSourceScript =
      s"""
         |from pyspark.sql.datasource import DataSource, DataSourceReader
         |class SimpleDataSourceReader(DataSourceReader):
         |    def partitions(self):
         |        return []
         |
         |    def read(self, partition):
         |        if partition is None:
         |            yield ("success", )
         |        else:
         |            yield ("failed", )
         |
         |class $dataSourceName(DataSource):
         |    def schema(self) -> str:
         |        return "status STRING"
         |
         |    def reader(self, schema):
         |        return SimpleDataSourceReader()
         |""".stripMargin
    val dataSource = createUserDefinedPythonDataSource(dataSourceName, dataSourceScript)
    spark.dataSource.registerPython(dataSourceName, dataSource)
    val df = spark.read.format(dataSourceName).load()
    checkAnswer(df, Row("success"))
  }

  test("data source read with invalid partitions") {
    assume(shouldTestPandasUDFs)
    val reader1 =
      s"""
         |class SimpleDataSourceReader(DataSourceReader):
         |    def partitions(self):
         |        return 1
         |    def read(self, partition):
         |        ...
         |""".stripMargin

    val reader2 =
      s"""
         |class SimpleDataSourceReader(DataSourceReader):
         |    def partitions(self):
         |        return [1, 2]
         |    def read(self, partition):
         |        ...
         |""".stripMargin

    val reader3 =
      s"""
         |class SimpleDataSourceReader(DataSourceReader):
         |    def partitions(self):
         |        raise Exception("error")
         |    def read(self, partition):
         |        ...
         |""".stripMargin

    Seq(reader1, reader2, reader3).foreach { readerScript =>
      val dataSourceScript =
        s"""
           |from pyspark.sql.datasource import DataSource, DataSourceReader
           |$readerScript
           |
           |class $dataSourceName(DataSource):
           |    def schema(self) -> str:
           |        return "id INT"
           |
           |    def reader(self, schema):
           |        return SimpleDataSourceReader()
           |""".stripMargin
      val dataSource = createUserDefinedPythonDataSource(dataSourceName, dataSourceScript)
      spark.dataSource.registerPython(dataSourceName, dataSource)
      val err = intercept[AnalysisException](
        spark.read.format(dataSourceName).load().collect())
      assert(err.getErrorClass == "PYTHON_DATA_SOURCE_ERROR")
      assert(err.getMessage.contains("partitions"))
    }
  }

  test("SPARK-46540: data source read output named rows") {
    assume(shouldTestPandasUDFs)
    val dataSourceScript =
      s"""
         |from pyspark.sql.datasource import DataSource, DataSourceReader
         |class SimpleDataSourceReader(DataSourceReader):
         |    def read(self, partition):
         |        from pyspark.sql import Row
         |        yield Row(x = 0, y = 1)
         |        yield Row(y = 2, x = 1)
         |        yield Row(2, 3)
         |        yield (3, 4)
         |
         |class $dataSourceName(DataSource):
         |    def schema(self) -> str:
         |        return "x int, y int"
         |
         |    def reader(self, schema):
         |        return SimpleDataSourceReader()
         |""".stripMargin
    val dataSource = createUserDefinedPythonDataSource(dataSourceName, dataSourceScript)
    spark.dataSource.registerPython(dataSourceName, dataSource)
    val df = spark.read.format(dataSourceName).load()
    checkAnswer(df, Seq(Row(0, 1), Row(1, 2), Row(2, 3), Row(3, 4)))
  }

  test("SPARK-46424: Support Python metrics") {
    assume(shouldTestPandasUDFs)
    val dataSourceScript =
      s"""
         |from pyspark.sql.datasource import DataSource, DataSourceReader
         |class SimpleDataSourceReader(DataSourceReader):
         |    def partitions(self):
         |        return []
         |
         |    def read(self, partition):
         |        if partition is None:
         |            yield ("success", )
         |        else:
         |            yield ("failed", )
         |
         |class $dataSourceName(DataSource):
         |    def schema(self) -> str:
         |        return "status STRING"
         |
         |    def reader(self, schema):
         |        return SimpleDataSourceReader()
         |""".stripMargin
    val dataSource = createUserDefinedPythonDataSource(dataSourceName, dataSourceScript)
    spark.dataSource.registerPython(dataSourceName, dataSource)
    val df = spark.read.format(dataSourceName).load()

    val statusStore = spark.sharedState.statusStore
    val oldCount = statusStore.executionsList().size

    df.collect()

    // Wait until the new execution is started and being tracked.
    while (statusStore.executionsCount() < oldCount) {
      Thread.sleep(100)
    }

    // Wait for listener to finish computing the metrics for the execution.
    while (statusStore.executionsList().isEmpty ||
      statusStore.executionsList().last.metricValues == null) {
      Thread.sleep(100)
    }

    val executedPlan = df.queryExecution.executedPlan.collectFirst {
      case p: BatchScanExec => p
    }
    assert(executedPlan.isDefined)

    val execId = statusStore.executionsList().last.executionId
    val metrics = statusStore.executionMetrics(execId)
    val pythonDataSent = executedPlan.get.metrics("pythonDataSent")
    val pythonDataReceived = executedPlan.get.metrics("pythonDataReceived")
    assert(metrics.contains(pythonDataSent.id))
    assert(metrics(pythonDataSent.id).asInstanceOf[String].endsWith("B"))
    assert(metrics.contains(pythonDataReceived.id))
    assert(metrics(pythonDataReceived.id).asInstanceOf[String].endsWith("B"))
  }

  test("simple data source write") {
    assume(shouldTestPandasUDFs)
    val dataSourceScript =
      s"""
         |import json
         |import os
         |from pyspark import TaskContext
         |from pyspark.sql.datasource import DataSource, DataSourceWriter, WriterCommitMessage
         |
         |class SimpleDataSourceWriter(DataSourceWriter):
         |    def __init__(self, options):
         |        self.options = options
         |
         |    def write(self, iterator):
         |        context = TaskContext.get()
         |        partition_id = context.partitionId()
         |        path = self.options.get("path")
         |        assert path is not None
         |        output_path = os.path.join(path, f"{partition_id}.json")
         |        cnt = 0
         |        with open(output_path, "w") as file:
         |            for row in iterator:
         |                file.write(json.dumps(row.asDict()) + "\\n")
         |                cnt += 1
         |        return WriterCommitMessage()
         |
         |class SimpleDataSource(DataSource):
         |    def writer(self, schema, overwrite):
         |        return SimpleDataSourceWriter(self.options)
         |""".stripMargin
    val dataSource = createUserDefinedPythonDataSource(dataSourceName, dataSourceScript)
    spark.dataSource.registerPython(dataSourceName, dataSource)
    Seq(
      "SELECT * FROM range(0, 5, 1, 3)",
      "SELECT * FROM testData LIMIT 5",
      "SELECT * FROM testData3",
      "SELECT * FROM arrayData"
    ).foreach { query =>
      withTempDir { dir =>
        val df = sql(query)
        val path = dir.getAbsolutePath
        df.write.format(dataSourceName).mode("append").save(path)
        val df2 = spark.read.json(path)
        checkAnswer(df, df2)
      }
    }
  }

  test("data source write - error cases") {
    assume(shouldTestPandasUDFs)
    val dataSourceScript =
      s"""
         |from pyspark.sql.datasource import DataSource, DataSourceWriter
         |
         |class SimpleDataSourceWriter(DataSourceWriter):
         |    def write(self, iterator):
         |        num_rows = 0
         |        for row in iterator:
         |            num_rows += 1
         |            if num_rows > 2:
         |                raise Exception("something is wrong")
         |
         |class SimpleDataSource(DataSource):
         |    def writer(self, schema, saveMode):
         |        return SimpleDataSourceWriter()
         |""".stripMargin
    spark.dataSource.registerPython(dataSourceName,
      createUserDefinedPythonDataSource(dataSourceName, dataSourceScript))

    withClue("user error") {
      val error = intercept[SparkException] {
        spark.range(10).write.format(dataSourceName).mode("append").save()
      }
      assert(error.getMessage.contains("something is wrong"))
    }

    withClue("no commit message") {
      val error = intercept[SparkException] {
        spark.range(1).write.format(dataSourceName).mode("append").save()
      }
      assert(error.getMessage.contains("DATA_SOURCE_TYPE_MISMATCH"))
      assert(error.getMessage.contains("WriterCommitMessage"))
    }

    withClue("without mode") {
      checkError(
        exception = intercept[AnalysisException] {
          spark.range(1).write.format(dataSourceName).save()
        },
        errorClass = "UNSUPPORTED_DATA_SOURCE_SAVE_MODE",
        parameters = Map("source" -> "SimpleDataSource", "createMode" -> "\"ErrorIfExists\""))
    }

    withClue("with unsupported mode") {
      checkError(
        exception = intercept[AnalysisException] {
          spark.range(1).write.format(dataSourceName).mode("ignore").save()
        },
        errorClass = "UNSUPPORTED_DATA_SOURCE_SAVE_MODE",
        parameters = Map("source" -> "SimpleDataSource", "createMode" -> "\"Ignore\""))
    }

    withClue("invalid mode") {
      checkError(
        exception = intercept[AnalysisException] {
          spark.range(1).write.format(dataSourceName).mode("foo").save()
        },
        errorClass = "INVALID_SAVE_MODE",
        parameters = Map("mode" -> "\"foo\""))
    }
  }

  test("data source write - overwrite mode") {
    assume(shouldTestPandasUDFs)
    val dataSourceScript =
      s"""
         |import json
         |import os
         |from pyspark import TaskContext
         |from pyspark.sql.datasource import DataSource, DataSourceWriter, WriterCommitMessage
         |
         |class SimpleDataSourceWriter(DataSourceWriter):
         |    def __init__(self, options, overwrite):
         |        self.options = options
         |        self.overwrite = overwrite
         |
         |    def write(self, iterator):
         |        context = TaskContext.get()
         |        partition_id = context.partitionId()
         |        path = self.options.get("path")
         |        assert path is not None
         |        output_path = os.path.join(path, f"{partition_id}.json")
         |        cnt = 0
         |        mode = "w" if self.overwrite else "a"
         |        with open(output_path, mode) as file:
         |            for row in iterator:
         |                file.write(json.dumps(row.asDict()) + "\\n")
         |                cnt += 1
         |        return WriterCommitMessage()
         |
         |class SimpleDataSource(DataSource):
         |    def writer(self, schema, overwrite):
         |        return SimpleDataSourceWriter(self.options, overwrite)
         |""".stripMargin
    val dataSource = createUserDefinedPythonDataSource(dataSourceName, dataSourceScript)
    spark.dataSource.registerPython(dataSourceName, dataSource)
    withTempDir { dir =>
      val path = dir.getAbsolutePath
      spark.range(1).write.format(dataSourceName).mode("append").save(path)
      checkAnswer(
        spark.read.json(path),
        Seq(Row(0)))
      spark.range(1).write.format(dataSourceName).mode("append").save(path)
      checkAnswer(
        spark.read.json(path),
        Seq(Row(0), Row(0)))
      spark.range(2, 3).write.format(dataSourceName).mode("overwrite").save(path)
      checkAnswer(
        spark.read.json(path),
        Seq(Row(2)))
    }
  }

  test("data source write commit and abort") {
    assume(shouldTestPandasUDFs)
    val dataSourceScript =
      s"""
         |import json
         |import os
         |from dataclasses import dataclass
         |from pyspark import TaskContext
         |from pyspark.sql.datasource import DataSource, DataSourceWriter, WriterCommitMessage
         |
         |@dataclass
         |class SimpleCommitMessage(WriterCommitMessage):
         |    partition_id: int
         |    count: int
         |
         |class SimpleDataSourceWriter(DataSourceWriter):
         |    def __init__(self, options):
         |        self.options = options
         |        self.path = self.options.get("path")
         |        assert self.path is not None
         |
         |    def write(self, iterator):
         |        context = TaskContext.get()
         |        partition_id = context.partitionId()
         |        output_path = os.path.join(self.path, f"{partition_id}.json")
         |        cnt = 0
         |        with open(output_path, "w") as file:
         |            for row in iterator:
         |                if row.id >= 10:
         |                    raise Exception("invalid value")
         |                file.write(json.dumps(row.asDict()) + "\\n")
         |                cnt += 1
         |        return SimpleCommitMessage(partition_id=partition_id, count=cnt)
         |
         |    def commit(self, messages) -> None:
         |        status = dict(num_files=len(messages), count=sum(m.count for m in messages))
         |
         |        with open(os.path.join(self.path, "success.json"), "a") as file:
         |            file.write(json.dumps(status) + "\\n")
         |
         |    def abort(self, messages) -> None:
         |        with open(os.path.join(self.path, "failed.txt"), "a") as file:
         |            file.write("failed")
         |
         |class SimpleDataSource(DataSource):
         |    def writer(self, schema, saveMode):
         |        return SimpleDataSourceWriter(self.options)
         |""".stripMargin
    val dataSource = createUserDefinedPythonDataSource(dataSourceName, dataSourceScript)
    spark.dataSource.registerPython(dataSourceName, dataSource)
    withTempDir { dir =>
      val path = dir.getAbsolutePath

      withClue("commit") {
        sql("SELECT * FROM range(0, 5, 1, 3)")
          .write.format(dataSourceName)
          .mode("append")
          .save(path)
        checkAnswer(
          spark.read.format("json")
            .schema("num_files bigint, count bigint")
            .load(path + "/success.json"),
          Seq(Row(3, 5)))
      }

      withClue("commit again") {
        sql("SELECT * FROM range(5, 7, 1, 1)")
          .write.format(dataSourceName)
          .mode("append")
          .save(path)
        checkAnswer(
          spark.read.format("json")
            .schema("num_files bigint, count bigint")
            .load(path + "/success.json"),
          Seq(Row(3, 5), Row(1, 2)))
      }

      withClue("abort") {
        intercept[SparkException] {
          sql("SELECT * FROM range(8, 12, 1, 4)")
            .write.format(dataSourceName)
            .mode("append")
            .save(path)
        }
        checkAnswer(
          spark.read.text(path + "/failed.txt"),
          Seq(Row("failed")))
      }
    }
  }

  test("SPARK-46568: case insensitive options") {
    assume(shouldTestPandasUDFs)
    val dataSourceScript =
      s"""
         |from pyspark.sql.datasource import (
         |    DataSource, DataSourceReader, DataSourceWriter, WriterCommitMessage)
         |class SimpleDataSourceReader(DataSourceReader):
         |    def __init__(self, options):
         |        self.options = options
         |
         |    def read(self, partition):
         |        foo = self.options.get("Foo")
         |        bar = self.options.get("BAR")
         |        baz = "BaZ" in self.options
         |        yield (foo, bar, baz)
         |
         |class SimpleDataSourceWriter(DataSourceWriter):
         |    def __init__(self, options):
         |        self.options = options
         |
         |    def write(self, row):
         |        if "FOO" not in self.options or "BAR" not in self.options:
         |            raise Exception("FOO or BAR not found")
         |        return WriterCommitMessage()
         |
         |class $dataSourceName(DataSource):
         |    def schema(self) -> str:
         |        return "a string, b string, c string"
         |
         |    def reader(self, schema):
         |        return SimpleDataSourceReader(self.options)
         |
         |    def writer(self, schema, overwrite):
         |        return SimpleDataSourceWriter(self.options)
         |""".stripMargin
    val dataSource = createUserDefinedPythonDataSource(dataSourceName, dataSourceScript)
    spark.dataSource.registerPython(dataSourceName, dataSource)
    val df = spark.read.option("foo", 1).option("bar", 2).option("BAZ", 3)
      .format(dataSourceName).load()
    checkAnswer(df, Row("1", "2", "true"))
    df.write.option("foo", 1).option("bar", 2).format(dataSourceName).mode("append").save()
  }
}<|MERGE_RESOLUTION|>--- conflicted
+++ resolved
@@ -28,11 +28,7 @@
 import org.apache.spark.sql.types.StructType
 import org.apache.spark.util.Utils
 
-<<<<<<< HEAD
-class PythonDataSourceSuiteBase extends QueryTest with SharedSparkSession {
-=======
 abstract class PythonDataSourceSuiteBase extends QueryTest with SharedSparkSession {
->>>>>>> b75325cc
 
   protected val simpleDataSourceReaderScript: String =
     """
@@ -47,7 +43,6 @@
       |""".stripMargin
   protected val staticSourceName = "custom_source"
   protected var tempDir: File = _
-<<<<<<< HEAD
 
   override def beforeAll(): Unit = {
     // Create a Python Data Source package before starting up the Spark Session
@@ -96,61 +91,6 @@
   protected def dataSourceName = "SimpleDataSource"
 }
 
-
-class PythonDataSourceSuite extends PythonDataSourceSuiteBase {
-  import IntegratedUDFTestUtils._
-
-  setupTestData()
-=======
->>>>>>> b75325cc
-
-  override def beforeAll(): Unit = {
-    // Create a Python Data Source package before starting up the Spark Session
-    // that triggers automatic registration of the Python Data Source.
-    val dataSourceScript =
-    s"""
-       |from pyspark.sql.datasource import DataSource, DataSourceReader
-       |$simpleDataSourceReaderScript
-       |
-       |class DefaultSource(DataSource):
-       |    def schema(self) -> str:
-       |        return "id INT, partition INT"
-       |
-       |    def reader(self, schema):
-       |        return SimpleDataSourceReader()
-       |
-       |    @classmethod
-       |    def name(cls):
-       |        return "$staticSourceName"
-       |""".stripMargin
-    tempDir = Utils.createTempDir()
-    // Write a temporary package to test.
-    // tmp/my_source
-    // tmp/my_source/__init__.py
-    val packageDir = new File(tempDir, "pyspark_mysource")
-    assert(packageDir.mkdir())
-    Utils.tryWithResource(
-      new FileWriter(new File(packageDir, "__init__.py")))(_.write(dataSourceScript))
-    // So Spark Session initialization can lookup this temporary directory.
-    DataSourceManager.dataSourceBuilders = None
-    PythonUtils.additionalTestingPath = Some(tempDir.toString)
-    super.beforeAll()
-  }
-
-  override def afterAll(): Unit = {
-    try {
-      Utils.deleteRecursively(tempDir)
-      PythonUtils.additionalTestingPath = None
-    } finally {
-      super.afterAll()
-    }
-  }
-
-  setupTestData()
-
-  protected def dataSourceName = "SimpleDataSource"
-}
-
 class PythonDataSourceSuite extends PythonDataSourceSuiteBase {
   import IntegratedUDFTestUtils._
 
