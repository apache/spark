/*
 * Licensed to the Apache Software Foundation (ASF) under one or more
 * contributor license agreements.  See the NOTICE file distributed with
 * this work for additional information regarding copyright ownership.
 * The ASF licenses this file to You under the Apache License, Version 2.0
 * (the "License"); you may not use this file except in compliance with
 * the License.  You may obtain a copy of the License at
 *
 *    http://www.apache.org/licenses/LICENSE-2.0
 *
 * Unless required by applicable law or agreed to in writing, software
 * distributed under the License is distributed on an "AS IS" BASIS,
 * WITHOUT WARRANTIES OR CONDITIONS OF ANY KIND, either express or implied.
 * See the License for the specific language governing permissions and
 * limitations under the License.
 */

package org.apache.spark.sql.execution.datasources.csv

import java.io.File
import java.nio.charset.{Charset, UnsupportedCharsetException}
import java.nio.file.Files
import java.sql.{Date, Timestamp}
import java.text.SimpleDateFormat
import java.util.Locale

import scala.collection.JavaConverters._
import scala.util.Properties

import org.apache.commons.lang3.time.FastDateFormat
import org.apache.hadoop.io.SequenceFile.CompressionType
import org.apache.hadoop.io.compress.GzipCodec
import org.apache.log4j.{AppenderSkeleton, LogManager}
import org.apache.log4j.spi.LoggingEvent

import org.apache.spark.SparkException
import org.apache.spark.sql.{AnalysisException, DataFrame, QueryTest, Row}
import org.apache.spark.sql.catalyst.util.DateTimeUtils
import org.apache.spark.sql.internal.SQLConf
import org.apache.spark.sql.test.{SharedSQLContext, SQLTestUtils}
import org.apache.spark.sql.types._

class CSVSuite extends QueryTest with SharedSQLContext with SQLTestUtils with TestCsvData {
  import testImplicits._

  private val carsFile = "test-data/cars.csv"
  private val carsMalformedFile = "test-data/cars-malformed.csv"
  private val carsFile8859 = "test-data/cars_iso-8859-1.csv"
  private val carsTsvFile = "test-data/cars.tsv"
  private val carsAltFile = "test-data/cars-alternative.csv"
  private val carsUnbalancedQuotesFile = "test-data/cars-unbalanced-quotes.csv"
  private val carsNullFile = "test-data/cars-null.csv"
  private val carsEmptyValueFile = "test-data/cars-empty-value.csv"
  private val carsBlankColName = "test-data/cars-blank-column-name.csv"
  private val emptyFile = "test-data/empty.csv"
  private val commentsFile = "test-data/comments.csv"
  private val disableCommentsFile = "test-data/disable_comments.csv"
  private val boolFile = "test-data/bool.csv"
  private val decimalFile = "test-data/decimal.csv"
  private val simpleSparseFile = "test-data/simple_sparse.csv"
  private val numbersFile = "test-data/numbers.csv"
  private val datesFile = "test-data/dates.csv"
  private val unescapedQuotesFile = "test-data/unescaped-quotes.csv"
  private val valueMalformedFile = "test-data/value-malformed.csv"

  /** Verifies data and schema. */
  private def verifyCars(
      df: DataFrame,
      withHeader: Boolean,
      numCars: Int = 3,
      numFields: Int = 5,
      checkHeader: Boolean = true,
      checkValues: Boolean = true,
      checkTypes: Boolean = false): Unit = {

    val numColumns = numFields
    val numRows = if (withHeader) numCars else numCars + 1
    // schema
    assert(df.schema.fieldNames.length === numColumns)
    assert(df.count === numRows)

    if (checkHeader) {
      if (withHeader) {
        assert(df.schema.fieldNames === Array("year", "make", "model", "comment", "blank"))
      } else {
        assert(df.schema.fieldNames === Array("_c0", "_c1", "_c2", "_c3", "_c4"))
      }
    }

    if (checkValues) {
      val yearValues = List("2012", "1997", "2015")
      val actualYears = if (!withHeader) "year" :: yearValues else yearValues
      val years = if (withHeader) df.select("year").collect() else df.select("_c0").collect()

      years.zipWithIndex.foreach { case (year, index) =>
        if (checkTypes) {
          assert(year === Row(actualYears(index).toInt))
        } else {
          assert(year === Row(actualYears(index)))
        }
      }
    }
  }

  test("simple csv test") {
    val cars = spark
      .read
      .format("csv")
      .option("header", "false")
      .load(testFile(carsFile))

    verifyCars(cars, withHeader = false, checkTypes = false)
  }

  test("simple csv test with calling another function to load") {
    val cars = spark
      .read
      .option("header", "false")
      .csv(testFile(carsFile))

    verifyCars(cars, withHeader = false, checkTypes = false)
  }

  test("simple csv test with type inference") {
    val cars = spark
      .read
      .format("csv")
      .option("header", "true")
      .option("inferSchema", "true")
      .load(testFile(carsFile))

    verifyCars(cars, withHeader = true, checkTypes = true)
  }

  test("simple csv test with string dataset") {
    val csvDataset = spark.read.text(testFile(carsFile)).as[String]
    val cars = spark.read
      .option("header", "true")
      .option("inferSchema", "true")
      .csv(csvDataset)

    verifyCars(cars, withHeader = true, checkTypes = true)

    val carsWithoutHeader = spark.read
      .option("header", "false")
      .csv(csvDataset)

    verifyCars(carsWithoutHeader, withHeader = false, checkTypes = false)
  }

  test("test inferring booleans") {
    val result = spark.read
      .format("csv")
      .option("header", "true")
      .option("inferSchema", "true")
      .load(testFile(boolFile))

    val expectedSchema = StructType(List(
      StructField("bool", BooleanType, nullable = true)))
    assert(result.schema === expectedSchema)
  }

  test("test inferring decimals") {
    val result = spark.read
      .format("csv")
      .option("comment", "~")
      .option("header", "true")
      .option("inferSchema", "true")
      .load(testFile(decimalFile))
    val expectedSchema = StructType(List(
      StructField("decimal", DecimalType(20, 0), nullable = true),
      StructField("long", LongType, nullable = true),
      StructField("double", DoubleType, nullable = true)))
    assert(result.schema === expectedSchema)
  }

  test("test with alternative delimiter and quote") {
    val cars = spark.read
      .format("csv")
      .options(Map("quote" -> "\'", "delimiter" -> "|", "header" -> "true"))
      .load(testFile(carsAltFile))

    verifyCars(cars, withHeader = true)
  }

  test("parse unescaped quotes with maxCharsPerColumn") {
    val rows = spark.read
      .format("csv")
      .option("maxCharsPerColumn", "4")
      .load(testFile(unescapedQuotesFile))

    val expectedRows = Seq(Row("\"a\"b", "ccc", "ddd"), Row("ab", "cc\"c", "ddd\""))

    checkAnswer(rows, expectedRows)
  }

  test("bad encoding name") {
    val exception = intercept[UnsupportedCharsetException] {
      spark
        .read
        .format("csv")
        .option("charset", "1-9588-osi")
        .load(testFile(carsFile8859))
    }

    assert(exception.getMessage.contains("1-9588-osi"))
  }

  test("test different encoding") {
    withView("carsTable") {
      // scalastyle:off
      spark.sql(
        s"""
          |CREATE TEMPORARY VIEW carsTable USING csv
          |OPTIONS (path "${testFile(carsFile8859)}", header "true",
          |charset "iso-8859-1", delimiter "þ")
         """.stripMargin.replaceAll("\n", " "))
      // scalastyle:on
      verifyCars(spark.table("carsTable"), withHeader = true)
    }
  }

  test("test aliases sep and encoding for delimiter and charset") {
    // scalastyle:off
    val cars = spark
      .read
      .format("csv")
      .option("header", "true")
      .option("encoding", "iso-8859-1")
      .option("sep", "þ")
      .load(testFile(carsFile8859))
    // scalastyle:on

    verifyCars(cars, withHeader = true)
  }

  test("DDL test with tab separated file") {
    withView("carsTable") {
      spark.sql(
        s"""
          |CREATE TEMPORARY VIEW carsTable USING csv
          |OPTIONS (path "${testFile(carsTsvFile)}", header "true", delimiter "\t")
         """.stripMargin.replaceAll("\n", " "))

      verifyCars(spark.table("carsTable"), numFields = 6, withHeader = true, checkHeader = false)
    }
  }

  test("DDL test parsing decimal type") {
    withView("carsTable") {
      spark.sql(
        s"""
          |CREATE TEMPORARY VIEW carsTable
          |(yearMade double, makeName string, modelName string, priceTag decimal,
          | comments string, grp string)
          |USING csv
          |OPTIONS (path "${testFile(carsTsvFile)}", header "true", delimiter "\t")
         """.stripMargin.replaceAll("\n", " "))

      assert(
        spark.sql("SELECT makeName FROM carsTable where priceTag > 60000").collect().size === 1)
    }
  }

  test("test for DROPMALFORMED parsing mode") {
    withSQLConf(SQLConf.CSV_PARSER_COLUMN_PRUNING.key -> "false") {
      Seq(false, true).foreach { multiLine =>
        val cars = spark.read
          .format("csv")
          .option("multiLine", multiLine)
          .options(Map("header" -> "true", "mode" -> "dropmalformed"))
          .load(testFile(carsFile))

        assert(cars.select("year").collect().size === 2)
      }
    }
  }

  test("test for blank column names on read and select columns") {
    val cars = spark.read
      .format("csv")
      .options(Map("header" -> "true", "inferSchema" -> "true"))
      .load(testFile(carsBlankColName))

    assert(cars.select("customer").collect().size == 2)
    assert(cars.select("_c0").collect().size == 2)
    assert(cars.select("_c1").collect().size == 2)
  }

  test("test for FAILFAST parsing mode") {
    Seq(false, true).foreach { multiLine =>
      val exception = intercept[SparkException] {
        spark.read
          .format("csv")
          .option("multiLine", multiLine)
          .options(Map("header" -> "true", "mode" -> "failfast"))
          .load(testFile(carsFile)).collect()
      }

      assert(exception.getMessage.contains("Malformed CSV record"))
    }
  }

  test("test for tokens more than the fields in the schema") {
    val cars = spark
      .read
      .format("csv")
      .option("header", "false")
      .option("comment", "~")
      .load(testFile(carsMalformedFile))

    verifyCars(cars, withHeader = false, checkTypes = false)
  }

  test("test with null quote character") {
    val cars = spark.read
      .format("csv")
      .option("header", "true")
      .option("quote", "")
      .load(testFile(carsUnbalancedQuotesFile))

    verifyCars(cars, withHeader = true, checkValues = false)

  }

  test("test with empty file and known schema") {
    val result = spark.read
      .format("csv")
      .schema(StructType(List(StructField("column", StringType, false))))
      .load(testFile(emptyFile))

    assert(result.collect.size === 0)
    assert(result.schema.fieldNames.size === 1)
  }

  test("DDL test with empty file") {
    withView("carsTable") {
      spark.sql(
        s"""
          |CREATE TEMPORARY VIEW carsTable
          |(yearMade double, makeName string, modelName string, comments string, grp string)
          |USING csv
          |OPTIONS (path "${testFile(emptyFile)}", header "false")
         """.stripMargin.replaceAll("\n", " "))

      assert(spark.sql("SELECT count(*) FROM carsTable").collect().head(0) === 0)
    }
  }

  test("DDL test with schema") {
    withView("carsTable") {
      spark.sql(
        s"""
          |CREATE TEMPORARY VIEW carsTable
          |(yearMade double, makeName string, modelName string, comments string, blank string)
          |USING csv
          |OPTIONS (path "${testFile(carsFile)}", header "true")
         """.stripMargin.replaceAll("\n", " "))

      val cars = spark.table("carsTable")
      verifyCars(cars, withHeader = true, checkHeader = false, checkValues = false)
      assert(
        cars.schema.fieldNames === Array("yearMade", "makeName", "modelName", "comments", "blank"))
    }
  }

  test("save csv") {
    withTempDir { dir =>
      val csvDir = new File(dir, "csv").getCanonicalPath
      val cars = spark.read
        .format("csv")
        .option("header", "true")
        .load(testFile(carsFile))

      cars.coalesce(1).write
        .option("header", "true")
        .csv(csvDir)

      val carsCopy = spark.read
        .format("csv")
        .option("header", "true")
        .load(csvDir)

      verifyCars(carsCopy, withHeader = true)
    }
  }

  test("save csv with quote") {
    withTempDir { dir =>
      val csvDir = new File(dir, "csv").getCanonicalPath
      val cars = spark.read
        .format("csv")
        .option("header", "true")
        .load(testFile(carsFile))

      cars.coalesce(1).write
        .format("csv")
        .option("header", "true")
        .option("quote", "\"")
        .save(csvDir)

      val carsCopy = spark.read
        .format("csv")
        .option("header", "true")
        .option("quote", "\"")
        .load(csvDir)

      verifyCars(carsCopy, withHeader = true)
    }
  }

  test("save csv with quoteAll enabled") {
    withTempDir { dir =>
      val csvDir = new File(dir, "csv").getCanonicalPath

      val data = Seq(("test \"quote\"", 123, "it \"works\"!", "\"very\" well"))
      val df = spark.createDataFrame(data)

      // escapeQuotes should be true by default
      df.coalesce(1).write
        .format("csv")
        .option("quote", "\"")
        .option("escape", "\"")
        .option("quoteAll", "true")
        .save(csvDir)

      val results = spark.read
        .format("text")
        .load(csvDir)
        .collect()

      val expected = "\"test \"\"quote\"\"\",\"123\",\"it \"\"works\"\"!\",\"\"\"very\"\" well\""

      assert(results.toSeq.map(_.toSeq) === Seq(Seq(expected)))
    }
  }

  test("save csv with quote escaping enabled") {
    withTempDir { dir =>
      val csvDir = new File(dir, "csv").getCanonicalPath

      val data = Seq(("test \"quote\"", 123, "it \"works\"!", "\"very\" well"))
      val df = spark.createDataFrame(data)

      // escapeQuotes should be true by default
      df.coalesce(1).write
        .format("csv")
        .option("quote", "\"")
        .option("escape", "\"")
        .save(csvDir)

      val results = spark.read
        .format("text")
        .load(csvDir)
        .collect()

      val expected = "\"test \"\"quote\"\"\",123,\"it \"\"works\"\"!\",\"\"\"very\"\" well\""

      assert(results.toSeq.map(_.toSeq) === Seq(Seq(expected)))
    }
  }

  test("save csv with quote escaping disabled") {
    withTempDir { dir =>
      val csvDir = new File(dir, "csv").getCanonicalPath

      val data = Seq(("test \"quote\"", 123, "it \"works\"!", "\"very\" well"))
      val df = spark.createDataFrame(data)

      // escapeQuotes should be true by default
      df.coalesce(1).write
        .format("csv")
        .option("quote", "\"")
        .option("escapeQuotes", "false")
        .option("escape", "\"")
        .save(csvDir)

      val results = spark.read
        .format("text")
        .load(csvDir)
        .collect()

      val expected = "test \"quote\",123,it \"works\"!,\"\"\"very\"\" well\""

      assert(results.toSeq.map(_.toSeq) === Seq(Seq(expected)))
    }
  }

  test("save csv with quote escaping, using charToEscapeQuoteEscaping option") {
    withTempPath { path =>

      // original text
      val df1 = Seq(
        """You are "beautiful"""",
        """Yes, \"in the inside"\"""
      ).toDF()

      // text written in CSV with following options:
      // quote character: "
      // escape character: \
      // character to escape quote escaping: #
      val df2 = Seq(
        """"You are \"beautiful\""""",
        """"Yes, #\\"in the inside\"#\""""
      ).toDF()

      df2.coalesce(1).write.text(path.getAbsolutePath)

      val df3 = spark.read
        .format("csv")
        .option("quote", "\"")
        .option("escape", "\\")
        .option("charToEscapeQuoteEscaping", "#")
        .load(path.getAbsolutePath)

      checkAnswer(df1, df3)
    }
  }

  test("SPARK-19018: Save csv with custom charset") {

    // scalastyle:off nonascii
    val content = "µß áâä ÁÂÄ"
    // scalastyle:on nonascii

    Seq("iso-8859-1", "utf-8", "utf-16", "utf-32", "windows-1250").foreach { encoding =>
      withTempPath { path =>
        val csvDir = new File(path, "csv")
        Seq(content).toDF().write
          .option("encoding", encoding)
          .csv(csvDir.getCanonicalPath)

        csvDir.listFiles().filter(_.getName.endsWith("csv")).foreach({ csvFile =>
          val readback = Files.readAllBytes(csvFile.toPath)
          val expected = (content + Properties.lineSeparator).getBytes(Charset.forName(encoding))
          assert(readback === expected)
        })
      }
    }
  }

  test("SPARK-19018: error handling for unsupported charsets") {
    val exception = intercept[SparkException] {
      withTempPath { path =>
        val csvDir = new File(path, "csv").getCanonicalPath
        Seq("a,A,c,A,b,B").toDF().write
          .option("encoding", "1-9588-osi")
          .csv(csvDir)
      }
    }

    assert(exception.getCause.getMessage.contains("1-9588-osi"))
  }

  test("commented lines in CSV data") {
    Seq("false", "true").foreach { multiLine =>

      val results = spark.read
        .format("csv")
        .options(Map("comment" -> "~", "header" -> "false", "multiLine" -> multiLine))
        .load(testFile(commentsFile))
        .collect()

      val expected =
        Seq(Seq("1", "2", "3", "4", "5.01", "2015-08-20 15:57:00"),
          Seq("6", "7", "8", "9", "0", "2015-08-21 16:58:01"),
          Seq("1", "2", "3", "4", "5", "2015-08-23 18:00:42"))

      assert(results.toSeq.map(_.toSeq) === expected)
    }
  }

  test("inferring schema with commented lines in CSV data") {
    val results = spark.read
      .format("csv")
      .options(Map("comment" -> "~", "header" -> "false", "inferSchema" -> "true"))
      .load(testFile(commentsFile))
      .collect()

    val expected =
      Seq(Seq(1, 2, 3, 4, 5.01D, Timestamp.valueOf("2015-08-20 15:57:00")),
          Seq(6, 7, 8, 9, 0, Timestamp.valueOf("2015-08-21 16:58:01")),
          Seq(1, 2, 3, 4, 5, Timestamp.valueOf("2015-08-23 18:00:42")))

    assert(results.toSeq.map(_.toSeq) === expected)
  }

  test("inferring timestamp types via custom date format") {
    val options = Map(
      "header" -> "true",
      "inferSchema" -> "true",
      "timestampFormat" -> "dd/MM/yyyy HH:mm")
    val results = spark.read
      .format("csv")
      .options(options)
      .load(testFile(datesFile))
      .select("date")
      .collect()

    val dateFormat = new SimpleDateFormat("dd/MM/yyyy HH:mm", Locale.US)
    val expected =
      Seq(Seq(new Timestamp(dateFormat.parse("26/08/2015 18:00").getTime)),
        Seq(new Timestamp(dateFormat.parse("27/10/2014 18:30").getTime)),
        Seq(new Timestamp(dateFormat.parse("28/01/2016 20:00").getTime)))
    assert(results.toSeq.map(_.toSeq) === expected)
  }

  test("load date types via custom date format") {
    val customSchema = new StructType(Array(StructField("date", DateType, true)))
    val options = Map(
      "header" -> "true",
      "inferSchema" -> "false",
      "dateFormat" -> "dd/MM/yyyy hh:mm")
    val results = spark.read
      .format("csv")
      .options(options)
      .schema(customSchema)
      .load(testFile(datesFile))
      .select("date")
      .collect()

    val dateFormat = new SimpleDateFormat("dd/MM/yyyy hh:mm", Locale.US)
    val expected = Seq(
      new Date(dateFormat.parse("26/08/2015 18:00").getTime),
      new Date(dateFormat.parse("27/10/2014 18:30").getTime),
      new Date(dateFormat.parse("28/01/2016 20:00").getTime))
    val dates = results.toSeq.map(_.toSeq.head)
    expected.zip(dates).foreach {
      case (expectedDate, date) =>
        // As it truncates the hours, minutes and etc., we only check
        // if the dates (days, months and years) are the same via `toString()`.
        assert(expectedDate.toString === date.toString)
    }
  }

  test("setting comment to null disables comment support") {
    val results = spark.read
      .format("csv")
      .options(Map("comment" -> "", "header" -> "false"))
      .load(testFile(disableCommentsFile))
      .collect()

    val expected =
      Seq(
        Seq("#1", "2", "3"),
        Seq("4", "5", "6"))

    assert(results.toSeq.map(_.toSeq) === expected)
  }

  test("nullable fields with user defined null value of \"null\"") {

    // year,make,model,comment,blank
    val dataSchema = StructType(List(
      StructField("year", IntegerType, nullable = true),
      StructField("make", StringType, nullable = false),
      StructField("model", StringType, nullable = false),
      StructField("comment", StringType, nullable = true),
      StructField("blank", StringType, nullable = true)))
    val cars = spark.read
      .format("csv")
      .schema(dataSchema)
      .options(Map("header" -> "true", "nullValue" -> "null"))
      .load(testFile(carsNullFile))

    verifyCars(cars, withHeader = true, checkValues = false)
    val results = cars.collect()
    assert(results(0).toSeq === Array(2012, "Tesla", "S", null, null))
    assert(results(2).toSeq === Array(null, "Chevy", "Volt", null, null))
  }

  test("empty fields with user defined empty values") {

    // year,make,model,comment,blank
    val dataSchema = StructType(List(
      StructField("year", IntegerType, nullable = true),
      StructField("make", StringType, nullable = false),
      StructField("model", StringType, nullable = false),
      StructField("comment", StringType, nullable = true),
      StructField("blank", StringType, nullable = true)))
    val cars = spark.read
      .format("csv")
      .schema(dataSchema)
      .option("header", "true")
      .option("emptyValue", "empty")
      .load(testFile(carsEmptyValueFile))

    verifyCars(cars, withHeader = true, checkValues = false)
    val results = cars.collect()
    assert(results(0).toSeq === Array(2012, "Tesla", "S", "empty", "empty"))
    assert(results(1).toSeq ===
      Array(1997, "Ford", "E350", "Go get one now they are going fast", null))
    assert(results(2).toSeq === Array(2015, "Chevy", "Volt", null, "empty"))
  }

  test("save csv with empty fields with user defined empty values") {
    withTempDir { dir =>
      val csvDir = new File(dir, "csv").getCanonicalPath

      // year,make,model,comment,blank
      val dataSchema = StructType(List(
        StructField("year", IntegerType, nullable = true),
        StructField("make", StringType, nullable = false),
        StructField("model", StringType, nullable = false),
        StructField("comment", StringType, nullable = true),
        StructField("blank", StringType, nullable = true)))
      val cars = spark.read
        .format("csv")
        .schema(dataSchema)
        .option("header", "true")
        .option("nullValue", "NULL")
        .load(testFile(carsEmptyValueFile))

      cars.coalesce(1).write
        .format("csv")
        .option("header", "true")
        .option("emptyValue", "empty")
        .option("nullValue", null)
        .save(csvDir)

      val carsCopy = spark.read
        .format("csv")
        .schema(dataSchema)
        .option("header", "true")
        .load(csvDir)

      verifyCars(carsCopy, withHeader = true, checkValues = false)
      val results = carsCopy.collect()
      assert(results(0).toSeq === Array(2012, "Tesla", "S", "empty", "empty"))
      assert(results(1).toSeq ===
        Array(1997, "Ford", "E350", "Go get one now they are going fast", null))
      assert(results(2).toSeq === Array(2015, "Chevy", "Volt", null, "empty"))
    }
  }

  test("save csv with compression codec option") {
    withTempDir { dir =>
      val csvDir = new File(dir, "csv").getCanonicalPath
      val cars = spark.read
        .format("csv")
        .option("header", "true")
        .load(testFile(carsFile))

      cars.coalesce(1).write
        .format("csv")
        .option("header", "true")
        .option("compression", "gZiP")
        .save(csvDir)

      val compressedFiles = new File(csvDir).listFiles()
      assert(compressedFiles.exists(_.getName.endsWith(".csv.gz")))

      val carsCopy = spark.read
        .format("csv")
        .option("header", "true")
        .load(csvDir)

      verifyCars(carsCopy, withHeader = true)
    }
  }

  test("SPARK-13543 Write the output as uncompressed via option()") {
    val extraOptions = Map(
      "mapreduce.output.fileoutputformat.compress" -> "true",
      "mapreduce.output.fileoutputformat.compress.type" -> CompressionType.BLOCK.toString,
      "mapreduce.map.output.compress" -> "true",
      "mapreduce.map.output.compress.codec" -> classOf[GzipCodec].getName
    )
    withTempDir { dir =>
      val csvDir = new File(dir, "csv").getCanonicalPath
      val cars = spark.read
        .format("csv")
        .option("header", "true")
        .options(extraOptions)
        .load(testFile(carsFile))

      cars.coalesce(1).write
        .format("csv")
        .option("header", "true")
        .option("compression", "none")
        .options(extraOptions)
        .save(csvDir)

      val compressedFiles = new File(csvDir).listFiles()
      assert(compressedFiles.exists(!_.getName.endsWith(".csv.gz")))

      val carsCopy = spark.read
        .format("csv")
        .option("header", "true")
        .options(extraOptions)
        .load(csvDir)

      verifyCars(carsCopy, withHeader = true)
    }
  }

  test("Schema inference correctly identifies the datatype when data is sparse.") {
    val df = spark.read
      .format("csv")
      .option("header", "true")
      .option("inferSchema", "true")
      .load(testFile(simpleSparseFile))

    assert(
      df.schema.fields.map(field => field.dataType).deep ==
      Array(IntegerType, IntegerType, IntegerType, IntegerType).deep)
  }

  test("old csv data source name works") {
    val cars = spark
      .read
      .format("com.databricks.spark.csv")
      .option("header", "false")
      .load(testFile(carsFile))

    verifyCars(cars, withHeader = false, checkTypes = false)
  }

  test("nulls, NaNs and Infinity values can be parsed") {
    val numbers = spark
      .read
      .format("csv")
      .schema(StructType(List(
        StructField("int", IntegerType, true),
        StructField("long", LongType, true),
        StructField("float", FloatType, true),
        StructField("double", DoubleType, true)
      )))
      .options(Map(
        "header" -> "true",
        "mode" -> "DROPMALFORMED",
        "nullValue" -> "--",
        "nanValue" -> "NAN",
        "negativeInf" -> "-INF",
        "positiveInf" -> "INF"))
      .load(testFile(numbersFile))

    assert(numbers.count() == 8)
  }

  test("SPARK-15585 turn off quotations") {
    val cars = spark.read
      .format("csv")
      .option("header", "true")
      .option("quote", "")
      .load(testFile(carsUnbalancedQuotesFile))

    verifyCars(cars, withHeader = true, checkValues = false)
  }

  test("Write timestamps correctly in ISO8601 format by default") {
    withTempDir { dir =>
      val iso8601timestampsPath = s"${dir.getCanonicalPath}/iso8601timestamps.csv"
      val timestamps = spark.read
        .format("csv")
        .option("inferSchema", "true")
        .option("header", "true")
        .option("timestampFormat", "dd/MM/yyyy HH:mm")
        .load(testFile(datesFile))
      timestamps.write
        .format("csv")
        .option("header", "true")
        .save(iso8601timestampsPath)

      // This will load back the timestamps as string.
      val stringSchema = StructType(StructField("date", StringType, true) :: Nil)
      val iso8601Timestamps = spark.read
        .format("csv")
        .schema(stringSchema)
        .option("header", "true")
        .load(iso8601timestampsPath)

      val iso8501 = FastDateFormat.getInstance("yyyy-MM-dd'T'HH:mm:ss.SSSXXX", Locale.US)
      val expectedTimestamps = timestamps.collect().map { r =>
        // This should be ISO8601 formatted string.
        Row(iso8501.format(r.toSeq.head))
      }

      checkAnswer(iso8601Timestamps, expectedTimestamps)
    }
  }

  test("Write dates correctly in ISO8601 format by default") {
    withTempDir { dir =>
      val customSchema = new StructType(Array(StructField("date", DateType, true)))
      val iso8601datesPath = s"${dir.getCanonicalPath}/iso8601dates.csv"
      val dates = spark.read
        .format("csv")
        .schema(customSchema)
        .option("header", "true")
        .option("inferSchema", "false")
        .option("dateFormat", "dd/MM/yyyy HH:mm")
        .load(testFile(datesFile))
      dates.write
        .format("csv")
        .option("header", "true")
        .save(iso8601datesPath)

      // This will load back the dates as string.
      val stringSchema = StructType(StructField("date", StringType, true) :: Nil)
      val iso8601dates = spark.read
        .format("csv")
        .schema(stringSchema)
        .option("header", "true")
        .load(iso8601datesPath)

      val iso8501 = FastDateFormat.getInstance("yyyy-MM-dd", Locale.US)
      val expectedDates = dates.collect().map { r =>
        // This should be ISO8601 formatted string.
        Row(iso8501.format(r.toSeq.head))
      }

      checkAnswer(iso8601dates, expectedDates)
    }
  }

  test("Roundtrip in reading and writing timestamps") {
    withTempDir { dir =>
      val iso8601timestampsPath = s"${dir.getCanonicalPath}/iso8601timestamps.csv"
      val timestamps = spark.read
        .format("csv")
        .option("header", "true")
        .option("inferSchema", "true")
        .load(testFile(datesFile))

      timestamps.write
        .format("csv")
        .option("header", "true")
        .save(iso8601timestampsPath)

      val iso8601timestamps = spark.read
        .format("csv")
        .option("header", "true")
        .option("inferSchema", "true")
        .load(iso8601timestampsPath)

      checkAnswer(iso8601timestamps, timestamps)
    }
  }

  test("Write dates correctly with dateFormat option") {
    val customSchema = new StructType(Array(StructField("date", DateType, true)))
    withTempDir { dir =>
      // With dateFormat option.
      val datesWithFormatPath = s"${dir.getCanonicalPath}/datesWithFormat.csv"
      val datesWithFormat = spark.read
        .format("csv")
        .schema(customSchema)
        .option("header", "true")
        .option("dateFormat", "dd/MM/yyyy HH:mm")
        .load(testFile(datesFile))
      datesWithFormat.write
        .format("csv")
        .option("header", "true")
        .option("dateFormat", "yyyy/MM/dd")
        .save(datesWithFormatPath)

      // This will load back the dates as string.
      val stringSchema = StructType(StructField("date", StringType, true) :: Nil)
      val stringDatesWithFormat = spark.read
        .format("csv")
        .schema(stringSchema)
        .option("header", "true")
        .load(datesWithFormatPath)
      val expectedStringDatesWithFormat = Seq(
        Row("2015/08/26"),
        Row("2014/10/27"),
        Row("2016/01/28"))

      checkAnswer(stringDatesWithFormat, expectedStringDatesWithFormat)
    }
  }

  test("Write timestamps correctly with timestampFormat option") {
    withTempDir { dir =>
      // With dateFormat option.
      val timestampsWithFormatPath = s"${dir.getCanonicalPath}/timestampsWithFormat.csv"
      val timestampsWithFormat = spark.read
        .format("csv")
        .option("header", "true")
        .option("inferSchema", "true")
        .option("timestampFormat", "dd/MM/yyyy HH:mm")
        .load(testFile(datesFile))
      timestampsWithFormat.write
        .format("csv")
        .option("header", "true")
        .option("timestampFormat", "yyyy/MM/dd HH:mm")
        .save(timestampsWithFormatPath)

      // This will load back the timestamps as string.
      val stringSchema = StructType(StructField("date", StringType, true) :: Nil)
      val stringTimestampsWithFormat = spark.read
        .format("csv")
        .schema(stringSchema)
        .option("header", "true")
        .load(timestampsWithFormatPath)
      val expectedStringTimestampsWithFormat = Seq(
        Row("2015/08/26 18:00"),
        Row("2014/10/27 18:30"),
        Row("2016/01/28 20:00"))

      checkAnswer(stringTimestampsWithFormat, expectedStringTimestampsWithFormat)
    }
  }

  test("Write timestamps correctly with timestampFormat option and timeZone option") {
    withTempDir { dir =>
      // With dateFormat option and timeZone option.
      val timestampsWithFormatPath = s"${dir.getCanonicalPath}/timestampsWithFormat.csv"
      val timestampsWithFormat = spark.read
        .format("csv")
        .option("header", "true")
        .option("inferSchema", "true")
        .option("timestampFormat", "dd/MM/yyyy HH:mm")
        .load(testFile(datesFile))
      timestampsWithFormat.write
        .format("csv")
        .option("header", "true")
        .option("timestampFormat", "yyyy/MM/dd HH:mm")
        .option(DateTimeUtils.TIMEZONE_OPTION, "GMT")
        .save(timestampsWithFormatPath)

      // This will load back the timestamps as string.
      val stringSchema = StructType(StructField("date", StringType, true) :: Nil)
      val stringTimestampsWithFormat = spark.read
        .format("csv")
        .schema(stringSchema)
        .option("header", "true")
        .load(timestampsWithFormatPath)
      val expectedStringTimestampsWithFormat = Seq(
        Row("2015/08/27 01:00"),
        Row("2014/10/28 01:30"),
        Row("2016/01/29 04:00"))

      checkAnswer(stringTimestampsWithFormat, expectedStringTimestampsWithFormat)

      val readBack = spark.read
        .format("csv")
        .option("header", "true")
        .option("inferSchema", "true")
        .option("timestampFormat", "yyyy/MM/dd HH:mm")
        .option(DateTimeUtils.TIMEZONE_OPTION, "GMT")
        .load(timestampsWithFormatPath)

      checkAnswer(readBack, timestampsWithFormat)
    }
  }

  test("load duplicated field names consistently with null or empty strings - case sensitive") {
    withSQLConf(SQLConf.CASE_SENSITIVE.key -> "true") {
      withTempPath { path =>
        Seq("a,a,c,A,b,B").toDF().write.text(path.getAbsolutePath)
        val actualSchema = spark.read
          .format("csv")
          .option("header", true)
          .load(path.getAbsolutePath)
          .schema
        val fields = Seq("a0", "a1", "c", "A", "b", "B").map(StructField(_, StringType, true))
        val expectedSchema = StructType(fields)
        assert(actualSchema == expectedSchema)
      }
    }
  }

  test("load duplicated field names consistently with null or empty strings - case insensitive") {
    withSQLConf(SQLConf.CASE_SENSITIVE.key -> "false") {
      withTempPath { path =>
        Seq("a,A,c,A,b,B").toDF().write.text(path.getAbsolutePath)
        val actualSchema = spark.read
          .format("csv")
          .option("header", true)
          .load(path.getAbsolutePath)
          .schema
        val fields = Seq("a0", "A1", "c", "A3", "b4", "B5").map(StructField(_, StringType, true))
        val expectedSchema = StructType(fields)
        assert(actualSchema == expectedSchema)
      }
    }
  }

  test("load null when the schema is larger than parsed tokens ") {
    withTempPath { path =>
      Seq("1").toDF().write.text(path.getAbsolutePath)
      val schema = StructType(
        StructField("a", IntegerType, true) ::
        StructField("b", IntegerType, true) :: Nil)
      val df = spark.read
        .schema(schema)
        .option("header", "false")
        .csv(path.getAbsolutePath)

      checkAnswer(df, Row(1, null))
    }
  }

  test("SPARK-18699 put malformed records in a `columnNameOfCorruptRecord` field") {
    Seq(false, true).foreach { multiLine =>
      val schema = new StructType().add("a", IntegerType).add("b", TimestampType)
      // We use `PERMISSIVE` mode by default if invalid string is given.
      val df1 = spark
        .read
        .option("mode", "abcd")
        .option("multiLine", multiLine)
        .schema(schema)
        .csv(testFile(valueMalformedFile))
      checkAnswer(df1,
        Row(null, null) ::
        Row(1, java.sql.Date.valueOf("1983-08-04")) ::
        Nil)

      // If `schema` has `columnNameOfCorruptRecord`, it should handle corrupt records
      val columnNameOfCorruptRecord = "_unparsed"
      val schemaWithCorrField1 = schema.add(columnNameOfCorruptRecord, StringType)
      val df2 = spark
        .read
        .option("mode", "Permissive")
        .option("columnNameOfCorruptRecord", columnNameOfCorruptRecord)
        .option("multiLine", multiLine)
        .schema(schemaWithCorrField1)
        .csv(testFile(valueMalformedFile))
      checkAnswer(df2,
        Row(null, null, "0,2013-111-11 12:13:14") ::
        Row(1, java.sql.Date.valueOf("1983-08-04"), null) ::
        Nil)

      // We put a `columnNameOfCorruptRecord` field in the middle of a schema
      val schemaWithCorrField2 = new StructType()
        .add("a", IntegerType)
        .add(columnNameOfCorruptRecord, StringType)
        .add("b", TimestampType)
      val df3 = spark
        .read
        .option("mode", "permissive")
        .option("columnNameOfCorruptRecord", columnNameOfCorruptRecord)
        .option("multiLine", multiLine)
        .schema(schemaWithCorrField2)
        .csv(testFile(valueMalformedFile))
      checkAnswer(df3,
        Row(null, "0,2013-111-11 12:13:14", null) ::
        Row(1, null, java.sql.Date.valueOf("1983-08-04")) ::
        Nil)

      val errMsg = intercept[AnalysisException] {
        spark
          .read
          .option("mode", "PERMISSIVE")
          .option("columnNameOfCorruptRecord", columnNameOfCorruptRecord)
          .option("multiLine", multiLine)
          .schema(schema.add(columnNameOfCorruptRecord, IntegerType))
          .csv(testFile(valueMalformedFile))
          .collect
      }.getMessage
      assert(errMsg.startsWith("The field for corrupt records must be string type and nullable"))
    }
  }

  test("SPARK-19610: Parse normal multi-line CSV files") {
    val primitiveFieldAndType = Seq(
      """"
        |string","integer
        |
        |
        |","long
        |
        |","bigInteger",double,boolean,null""".stripMargin,
      """"this is a
        |simple
        |string.","
        |
        |10","
        |21474836470","92233720368547758070","
        |
        |1.7976931348623157E308",true,""".stripMargin)

    withTempPath { path =>
      primitiveFieldAndType.toDF("value").coalesce(1).write.text(path.getAbsolutePath)

      val df = spark.read
        .option("header", true)
        .option("multiLine", true)
        .csv(path.getAbsolutePath)

      // Check if headers have new lines in the names.
      val actualFields = df.schema.fieldNames.toSeq
      val expectedFields =
        Seq("\nstring", "integer\n\n\n", "long\n\n", "bigInteger", "double", "boolean", "null")
      assert(actualFields === expectedFields)

      // Check if the rows have new lines in the values.
      val expected = Row(
        "this is a\nsimple\nstring.",
        "\n\n10",
        "\n21474836470",
        "92233720368547758070",
        "\n\n1.7976931348623157E308",
        "true",
         null)
      checkAnswer(df, expected)
    }
  }

  test("Empty file produces empty dataframe with empty schema") {
    Seq(false, true).foreach { multiLine =>
      val df = spark.read.format("csv")
        .option("header", true)
        .option("multiLine", multiLine)
        .load(testFile(emptyFile))

      assert(df.schema === spark.emptyDataFrame.schema)
      checkAnswer(df, spark.emptyDataFrame)
    }
  }

  test("Empty string dataset produces empty dataframe and keep user-defined schema") {
    val df1 = spark.read.csv(spark.emptyDataset[String])
    assert(df1.schema === spark.emptyDataFrame.schema)
    checkAnswer(df1, spark.emptyDataFrame)

    val schema = StructType(StructField("a", StringType) :: Nil)
    val df2 = spark.read.schema(schema).csv(spark.emptyDataset[String])
    assert(df2.schema === schema)
  }

  test("ignoreLeadingWhiteSpace and ignoreTrailingWhiteSpace options - read") {
    val input = " a,b  , c "

    // For reading, default of both `ignoreLeadingWhiteSpace` and`ignoreTrailingWhiteSpace`
    // are `false`. So, these are excluded.
    val combinations = Seq(
      (true, true),
      (false, true),
      (true, false))

    // Check if read rows ignore whitespaces as configured.
    val expectedRows = Seq(
      Row("a", "b", "c"),
      Row(" a", "b", " c"),
      Row("a", "b  ", "c "))

    combinations.zip(expectedRows)
      .foreach { case ((ignoreLeadingWhiteSpace, ignoreTrailingWhiteSpace), expected) =>
        val df = spark.read
          .option("ignoreLeadingWhiteSpace", ignoreLeadingWhiteSpace)
          .option("ignoreTrailingWhiteSpace", ignoreTrailingWhiteSpace)
          .csv(Seq(input).toDS())

        checkAnswer(df, expected)
      }
  }

  test("SPARK-18579: ignoreLeadingWhiteSpace and ignoreTrailingWhiteSpace options - write") {
    val df = Seq((" a", "b  ", " c ")).toDF()

    // For writing, default of both `ignoreLeadingWhiteSpace` and `ignoreTrailingWhiteSpace`
    // are `true`. So, these are excluded.
    val combinations = Seq(
      (false, false),
      (false, true),
      (true, false))

    // Check if written lines ignore each whitespaces as configured.
    val expectedLines = Seq(
      " a,b  , c ",
      " a,b, c",
      "a,b  ,c ")

    combinations.zip(expectedLines)
      .foreach { case ((ignoreLeadingWhiteSpace, ignoreTrailingWhiteSpace), expected) =>
        withTempPath { path =>
          df.write
            .option("ignoreLeadingWhiteSpace", ignoreLeadingWhiteSpace)
            .option("ignoreTrailingWhiteSpace", ignoreTrailingWhiteSpace)
            .csv(path.getAbsolutePath)

          // Read back the written lines.
          val readBack = spark.read.text(path.getAbsolutePath)
          checkAnswer(readBack, Row(expected))
        }
      }
  }

  test("SPARK-21263: Invalid float and double are handled correctly in different modes") {
    val exception = intercept[SparkException] {
      spark.read.schema("a DOUBLE")
        .option("mode", "FAILFAST")
        .csv(Seq("10u12").toDS())
        .collect()
    }
    assert(exception.getMessage.contains("""input string: "10u12""""))

    val count = spark.read.schema("a FLOAT")
      .option("mode", "DROPMALFORMED")
      .csv(Seq("10u12").toDS())
      .count()
    assert(count == 0)

    val results = spark.read.schema("a FLOAT")
      .option("mode", "PERMISSIVE")
      .csv(Seq("10u12").toDS())
    checkAnswer(results, Row(null))
  }

  test("SPARK-20978: Fill the malformed column when the number of tokens is less than schema") {
    val df = spark.read
      .schema("a string, b string, unparsed string")
      .option("columnNameOfCorruptRecord", "unparsed")
      .csv(Seq("a").toDS())
    checkAnswer(df, Row("a", null, "a"))
  }

  test("SPARK-21610: Corrupt records are not handled properly when creating a dataframe " +
    "from a file") {
    val columnNameOfCorruptRecord = "_corrupt_record"
    val schema = new StructType()
      .add("a", IntegerType)
      .add("b", TimestampType)
      .add(columnNameOfCorruptRecord, StringType)
    // negative cases
    val msg = intercept[AnalysisException] {
      spark
        .read
        .option("columnNameOfCorruptRecord", columnNameOfCorruptRecord)
        .schema(schema)
        .csv(testFile(valueMalformedFile))
        .select(columnNameOfCorruptRecord)
        .collect()
    }.getMessage
    assert(msg.contains("only include the internal corrupt record column"))
    intercept[org.apache.spark.sql.catalyst.errors.TreeNodeException[_]] {
      spark
        .read
        .option("columnNameOfCorruptRecord", columnNameOfCorruptRecord)
        .schema(schema)
        .csv(testFile(valueMalformedFile))
        .filter($"_corrupt_record".isNotNull)
        .count()
    }
    // workaround
    val df = spark
      .read
      .option("columnNameOfCorruptRecord", columnNameOfCorruptRecord)
      .schema(schema)
      .csv(testFile(valueMalformedFile))
      .cache()
    assert(df.filter($"_corrupt_record".isNotNull).count() == 1)
    assert(df.filter($"_corrupt_record".isNull).count() == 1)
    checkAnswer(
      df.select(columnNameOfCorruptRecord),
      Row("0,2013-111-11 12:13:14") :: Row(null) :: Nil
    )
  }

  test("SPARK-23846: schema inferring touches less data if samplingRatio < 1.0") {
    // Set default values for the DataSource parameters to make sure
    // that whole test file is mapped to only one partition. This will guarantee
    // reliable sampling of the input file.
    withSQLConf(
      "spark.sql.files.maxPartitionBytes" -> (128 * 1024 * 1024).toString,
      "spark.sql.files.openCostInBytes" -> (4 * 1024 * 1024).toString
    )(withTempPath { path =>
      val ds = sampledTestData.coalesce(1)
      ds.write.text(path.getAbsolutePath)

      val readback = spark.read
        .option("inferSchema", true).option("samplingRatio", 0.1)
        .csv(path.getCanonicalPath)
      assert(readback.schema == new StructType().add("_c0", IntegerType))
    })
  }

  test("SPARK-23846: usage of samplingRatio while parsing a dataset of strings") {
    val ds = sampledTestData.coalesce(1)
    val readback = spark.read
      .option("inferSchema", true).option("samplingRatio", 0.1)
      .csv(ds)

    assert(readback.schema == new StructType().add("_c0", IntegerType))
  }

  test("SPARK-23846: samplingRatio is out of the range (0, 1.0]") {
    val ds = spark.range(0, 100, 1, 1).map(_.toString)

    val errorMsg0 = intercept[IllegalArgumentException] {
      spark.read.option("inferSchema", true).option("samplingRatio", -1).csv(ds)
    }.getMessage
    assert(errorMsg0.contains("samplingRatio (-1.0) should be greater than 0"))

    val errorMsg1 = intercept[IllegalArgumentException] {
      spark.read.option("inferSchema", true).option("samplingRatio", 0).csv(ds)
    }.getMessage
    assert(errorMsg1.contains("samplingRatio (0.0) should be greater than 0"))

    val sampled = spark.read.option("inferSchema", true).option("samplingRatio", 1.0).csv(ds)
    assert(sampled.count() == ds.count())
  }

  test("SPARK-17916: An empty string should not be coerced to null when nullValue is passed.") {
    val litNull: String = null
    val df = Seq(
      (1, "John Doe"),
      (2, ""),
      (3, "-"),
      (4, litNull)
    ).toDF("id", "name")

    // Checks for new behavior where an empty string is not coerced to null when `nullValue` is
    // set to anything but an empty string literal.
    withTempPath { path =>
      df.write
        .option("nullValue", "-")
        .csv(path.getAbsolutePath)
      val computed = spark.read
        .option("nullValue", "-")
        .schema(df.schema)
        .csv(path.getAbsolutePath)
      val expected = Seq(
        (1, "John Doe"),
        (2, ""),
        (3, litNull),
        (4, litNull)
      ).toDF("id", "name")

      checkAnswer(computed, expected)
    }
    // Keeps the old behavior where empty string us coerced to nullValue is not passed.
    withTempPath { path =>
      df.write
        .csv(path.getAbsolutePath)
      val computed = spark.read
        .schema(df.schema)
        .csv(path.getAbsolutePath)
      val expected = Seq(
        (1, "John Doe"),
        (2, litNull),
        (3, "-"),
        (4, litNull)
      ).toDF("id", "name")

      checkAnswer(computed, expected)
    }
  }

  test("SPARK-25241: An empty string should not be coerced to null when emptyValue is passed.") {
    val litNull: String = null
    val df = Seq(
      (1, "John Doe"),
      (2, ""),
      (3, "-"),
      (4, litNull)
    ).toDF("id", "name")

    // Checks for new behavior where a null is not coerced to an empty string when `emptyValue` is
    // set to anything but an empty string literal.
    withTempPath { path =>
      df.write
        .option("emptyValue", "-")
        .csv(path.getAbsolutePath)
      val computed = spark.read
        .option("emptyValue", "-")
        .schema(df.schema)
        .csv(path.getAbsolutePath)
      val expected = Seq(
        (1, "John Doe"),
        (2, "-"),
        (3, "-"),
        (4, "-")
      ).toDF("id", "name")

      checkAnswer(computed, expected)
    }
    // Keeps the old behavior where empty string us coerced to emptyValue is not passed.
    withTempPath { path =>
      df.write
        .csv(path.getAbsolutePath)
      val computed = spark.read
        .schema(df.schema)
        .csv(path.getAbsolutePath)
      val expected = Seq(
        (1, "John Doe"),
        (2, litNull),
        (3, "-"),
        (4, litNull)
      ).toDF("id", "name")

      checkAnswer(computed, expected)
    }
  }

  test("SPARK-24329: skip lines with comments, and one or multiple whitespaces") {
    val schema = new StructType().add("colA", StringType)
    val ds = spark
      .read
      .schema(schema)
      .option("multiLine", false)
      .option("header", true)
      .option("comment", "#")
      .option("ignoreLeadingWhiteSpace", false)
      .option("ignoreTrailingWhiteSpace", false)
      .csv(testFile("test-data/comments-whitespaces.csv"))

    checkAnswer(ds, Seq(Row(""" "a" """)))
  }

  test("SPARK-24244: Select a subset of all columns") {
    withTempPath { path =>
      import collection.JavaConverters._
      val schema = new StructType()
        .add("f1", IntegerType).add("f2", IntegerType).add("f3", IntegerType)
        .add("f4", IntegerType).add("f5", IntegerType).add("f6", IntegerType)
        .add("f7", IntegerType).add("f8", IntegerType).add("f9", IntegerType)
        .add("f10", IntegerType).add("f11", IntegerType).add("f12", IntegerType)
        .add("f13", IntegerType).add("f14", IntegerType).add("f15", IntegerType)

      val odf = spark.createDataFrame(List(
        Row(1, 2, 3, 4, 5, 6, 7, 8, 9, 10, 11, 12, 13, 14, 15),
        Row(-1, -2, -3, -4, -5, -6, -7, -8, -9, -10, -11, -12, -13, -14, -15)
      ).asJava, schema)
      odf.write.csv(path.getCanonicalPath)
      val idf = spark.read
        .schema(schema)
        .csv(path.getCanonicalPath)
        .select('f15, 'f10, 'f5)

      assert(idf.count() == 2)
      checkAnswer(idf, List(Row(15, 10, 5), Row(-15, -10, -5)))
    }
  }

  def checkHeader(multiLine: Boolean): Unit = {
    withSQLConf(SQLConf.CASE_SENSITIVE.key -> "true") {
      withTempPath { path =>
        val oschema = new StructType().add("f1", DoubleType).add("f2", DoubleType)
        val odf = spark.createDataFrame(List(Row(1.0, 1234.5)).asJava, oschema)
        odf.write.option("header", true).csv(path.getCanonicalPath)
        val ischema = new StructType().add("f2", DoubleType).add("f1", DoubleType)
        val exception = intercept[SparkException] {
          spark.read
            .schema(ischema)
            .option("multiLine", multiLine)
            .option("header", true)
            .option("enforceSchema", false)
            .csv(path.getCanonicalPath)
            .collect()
        }
        assert(exception.getMessage.contains("CSV header does not conform to the schema"))

        val shortSchema = new StructType().add("f1", DoubleType)
        val exceptionForShortSchema = intercept[SparkException] {
          spark.read
            .schema(shortSchema)
            .option("multiLine", multiLine)
            .option("header", true)
            .option("enforceSchema", false)
            .csv(path.getCanonicalPath)
            .collect()
        }
        assert(exceptionForShortSchema.getMessage.contains(
          "Number of column in CSV header is not equal to number of fields in the schema"))

        val longSchema = new StructType()
          .add("f1", DoubleType)
          .add("f2", DoubleType)
          .add("f3", DoubleType)

        val exceptionForLongSchema = intercept[SparkException] {
          spark.read
            .schema(longSchema)
            .option("multiLine", multiLine)
            .option("header", true)
            .option("enforceSchema", false)
            .csv(path.getCanonicalPath)
            .collect()
        }
        assert(exceptionForLongSchema.getMessage.contains("Header length: 2, schema size: 3"))

        val caseSensitiveSchema = new StructType().add("F1", DoubleType).add("f2", DoubleType)
        val caseSensitiveException = intercept[SparkException] {
          spark.read
            .schema(caseSensitiveSchema)
            .option("multiLine", multiLine)
            .option("header", true)
            .option("enforceSchema", false)
            .csv(path.getCanonicalPath)
            .collect()
        }
        assert(caseSensitiveException.getMessage.contains(
          "CSV header does not conform to the schema"))
      }
    }
  }

  test(s"SPARK-23786: Checking column names against schema in the multiline mode") {
    checkHeader(multiLine = true)
  }

  test(s"SPARK-23786: Checking column names against schema in the per-line mode") {
    checkHeader(multiLine = false)
  }

  test("SPARK-23786: CSV header must not be checked if it doesn't exist") {
    withTempPath { path =>
      val oschema = new StructType().add("f1", DoubleType).add("f2", DoubleType)
      val odf = spark.createDataFrame(List(Row(1.0, 1234.5)).asJava, oschema)
      odf.write.option("header", false).csv(path.getCanonicalPath)
      val ischema = new StructType().add("f2", DoubleType).add("f1", DoubleType)
      val idf = spark.read
          .schema(ischema)
          .option("header", false)
          .option("enforceSchema", false)
          .csv(path.getCanonicalPath)

      checkAnswer(idf, odf)
    }
  }

  test("SPARK-23786: Ignore column name case if spark.sql.caseSensitive is false") {
    withSQLConf(SQLConf.CASE_SENSITIVE.key -> "false") {
      withTempPath { path =>
        val oschema = new StructType().add("A", StringType)
        val odf = spark.createDataFrame(List(Row("0")).asJava, oschema)
        odf.write.option("header", true).csv(path.getCanonicalPath)
        val ischema = new StructType().add("a", StringType)
        val idf = spark.read.schema(ischema)
          .option("header", true)
          .option("enforceSchema", false)
          .csv(path.getCanonicalPath)
        checkAnswer(idf, odf)
      }
    }
  }

  test("SPARK-23786: check header on parsing of dataset of strings") {
    val ds = Seq("columnA,columnB", "1.0,1000.0").toDS()
    val ischema = new StructType().add("columnB", DoubleType).add("columnA", DoubleType)
    val exception = intercept[IllegalArgumentException] {
      spark.read.schema(ischema).option("header", true).option("enforceSchema", false).csv(ds)
    }

    assert(exception.getMessage.contains("CSV header does not conform to the schema"))
  }

  test("SPARK-23786: enforce inferred schema") {
    val expectedSchema = new StructType().add("_c0", DoubleType).add("_c1", StringType)
    val withHeader = spark.read
      .option("inferSchema", true)
      .option("enforceSchema", false)
      .option("header", true)
      .csv(Seq("_c0,_c1", "1.0,a").toDS())
    assert(withHeader.schema == expectedSchema)
    checkAnswer(withHeader, Seq(Row(1.0, "a")))

    // Ignore the inferSchema flag if an user sets a schema
    val schema = new StructType().add("colA", DoubleType).add("colB", StringType)
    val ds = spark.read
      .option("inferSchema", true)
      .option("enforceSchema", false)
      .option("header", true)
      .schema(schema)
      .csv(Seq("colA,colB", "1.0,a").toDS())
    assert(ds.schema == schema)
    checkAnswer(ds, Seq(Row(1.0, "a")))

    val exception = intercept[IllegalArgumentException] {
      spark.read
        .option("inferSchema", true)
        .option("enforceSchema", false)
        .option("header", true)
        .schema(schema)
        .csv(Seq("col1,col2", "1.0,a").toDS())
    }
    assert(exception.getMessage.contains("CSV header does not conform to the schema"))
  }

  test("SPARK-23786: warning should be printed if CSV header doesn't conform to schema") {
    class TestAppender extends AppenderSkeleton {
      var events = new java.util.ArrayList[LoggingEvent]
      override def close(): Unit = {}
      override def requiresLayout: Boolean = false
      protected def append(event: LoggingEvent): Unit = events.add(event)
    }

    val testAppender1 = new TestAppender
    LogManager.getRootLogger.addAppender(testAppender1)
    try {
      val ds = Seq("columnA,columnB", "1.0,1000.0").toDS()
      val ischema = new StructType().add("columnB", DoubleType).add("columnA", DoubleType)

      spark.read.schema(ischema).option("header", true).option("enforceSchema", true).csv(ds)
    } finally {
      LogManager.getRootLogger.removeAppender(testAppender1)
    }
    assert(testAppender1.events.asScala
      .exists(msg => msg.getRenderedMessage.contains("CSV header does not conform to the schema")))

    val testAppender2 = new TestAppender
    LogManager.getRootLogger.addAppender(testAppender2)
    try {
      withTempPath { path =>
        val oschema = new StructType().add("f1", DoubleType).add("f2", DoubleType)
        val odf = spark.createDataFrame(List(Row(1.0, 1234.5)).asJava, oschema)
        odf.write.option("header", true).csv(path.getCanonicalPath)
        val ischema = new StructType().add("f2", DoubleType).add("f1", DoubleType)
        spark.read
          .schema(ischema)
          .option("header", true)
          .option("enforceSchema", true)
          .csv(path.getCanonicalPath)
          .collect()
      }
    } finally {
      LogManager.getRootLogger.removeAppender(testAppender2)
    }
    assert(testAppender2.events.asScala
      .exists(msg => msg.getRenderedMessage.contains("CSV header does not conform to the schema")))
  }

  test("SPARK-25134: check header on parsing of dataset with projection and column pruning") {
    withSQLConf(SQLConf.CSV_PARSER_COLUMN_PRUNING.key -> "true") {
      Seq(false, true).foreach { multiLine =>
        withTempPath { path =>
          val dir = path.getAbsolutePath
          Seq(("a", "b")).toDF("columnA", "columnB").write
            .format("csv")
            .option("header", true)
            .save(dir)

          // schema with one column
          checkAnswer(spark.read
            .format("csv")
            .option("header", true)
            .option("enforceSchema", false)
            .option("multiLine", multiLine)
            .load(dir)
            .select("columnA"),
            Row("a"))

          // empty schema
          assert(spark.read
            .format("csv")
            .option("header", true)
            .option("enforceSchema", false)
            .option("multiLine", multiLine)
            .load(dir)
            .count() === 1L)
        }
      }
    }
  }

  test("SPARK-24645 skip parsing when columnPruning enabled and partitions scanned only") {
    withSQLConf(SQLConf.CSV_PARSER_COLUMN_PRUNING.key -> "true") {
      withTempPath { path =>
        val dir = path.getAbsolutePath
        spark.range(10).selectExpr("id % 2 AS p", "id").write.partitionBy("p").csv(dir)
        checkAnswer(spark.read.csv(dir).selectExpr("sum(p)"), Row(5))
      }
    }
  }

  test("SPARK-24676 project required data from parsed data when columnPruning disabled") {
    withSQLConf(SQLConf.CSV_PARSER_COLUMN_PRUNING.key -> "false") {
      withTempPath { path =>
        val dir = path.getAbsolutePath
        spark.range(10).selectExpr("id % 2 AS p", "id AS c0", "id AS c1").write.partitionBy("p")
          .option("header", "true").csv(dir)
        val df1 = spark.read.option("header", true).csv(dir).selectExpr("sum(p)", "count(c0)")
        checkAnswer(df1, Row(5, 10))

        // empty required column case
        val df2 = spark.read.option("header", true).csv(dir).selectExpr("sum(p)")
        checkAnswer(df2, Row(5))
      }

      // the case where tokens length != parsedSchema length
      withTempPath { path =>
        val dir = path.getAbsolutePath
        Seq("1,2").toDF().write.text(dir)
        // more tokens
        val df1 = spark.read.schema("c0 int").format("csv").option("mode", "permissive").load(dir)
        checkAnswer(df1, Row(1))
        // less tokens
        val df2 = spark.read.schema("c0 int, c1 int, c2 int").format("csv")
          .option("mode", "permissive").load(dir)
        checkAnswer(df2, Row(1, 2, null))
      }
    }
  }

  test("count() for malformed input") {
    def countForMalformedCSV(expected: Long, input: Seq[String]): Unit = {
      val schema = new StructType().add("a", IntegerType)
      val strings = spark.createDataset(input)
      val df = spark.read.schema(schema).option("header", false).csv(strings)

      assert(df.count() == expected)
    }
    def checkCount(expected: Long): Unit = {
      val validRec = "1"
      val inputs = Seq(
        Seq("{-}", validRec),
        Seq(validRec, "?"),
        Seq("0xAC", validRec),
        Seq(validRec, "0.314"),
        Seq("\\\\\\", validRec)
      )
      inputs.foreach { input =>
        countForMalformedCSV(expected, input)
      }
    }

    checkCount(2)
    countForMalformedCSV(0, Seq(""))
  }

  test("SPARK-25387: bad input should not cause NPE") {
    val schema = StructType(StructField("a", IntegerType) :: Nil)
    val input = spark.createDataset(Seq("\u0000\u0000\u0001234"))

    checkAnswer(spark.read.schema(schema).csv(input), Row(null))
    checkAnswer(spark.read.option("multiLine", true).schema(schema).csv(input), Row(null))
    assert(spark.read.csv(input).collect().toSet == Set(Row()))
  }

<<<<<<< HEAD
  test("using the backward slash as the delimiter") {
    val input = Seq("""abc\1""").toDS()
    checkAnswer(spark.read.option("delimiter", "\\").csv(input), Row("abc", "1"))
    checkAnswer(spark.read.option("inferSchema", true).option("delimiter", "\\").csv(input),
      Row("abc", 1))
    val schema = new StructType().add("a", StringType).add("b", IntegerType)
    checkAnswer(spark.read.schema(schema).option("delimiter", "\\").csv(input), Row("abc", 1))
=======
  test("field names of inferred schema shouldn't compare to the first row") {
    val input = Seq("1,2").toDS()
    val df = spark.read.option("enforceSchema", false).csv(input)
    checkAnswer(df, Row("1", "2"))
>>>>>>> e3133f4a
  }
}<|MERGE_RESOLUTION|>--- conflicted
+++ resolved
@@ -1821,7 +1821,12 @@
     assert(spark.read.csv(input).collect().toSet == Set(Row()))
   }
 
-<<<<<<< HEAD
+  test("field names of inferred schema shouldn't compare to the first row") {
+    val input = Seq("1,2").toDS()
+    val df = spark.read.option("enforceSchema", false).csv(input)
+    checkAnswer(df, Row("1", "2"))
+  }
+
   test("using the backward slash as the delimiter") {
     val input = Seq("""abc\1""").toDS()
     checkAnswer(spark.read.option("delimiter", "\\").csv(input), Row("abc", "1"))
@@ -1829,11 +1834,5 @@
       Row("abc", 1))
     val schema = new StructType().add("a", StringType).add("b", IntegerType)
     checkAnswer(spark.read.schema(schema).option("delimiter", "\\").csv(input), Row("abc", 1))
-=======
-  test("field names of inferred schema shouldn't compare to the first row") {
-    val input = Seq("1,2").toDS()
-    val df = spark.read.option("enforceSchema", false).csv(input)
-    checkAnswer(df, Row("1", "2"))
->>>>>>> e3133f4a
   }
 }