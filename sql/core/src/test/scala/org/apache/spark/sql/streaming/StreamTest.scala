/*
 * Licensed to the Apache Software Foundation (ASF) under one or more
 * contributor license agreements.  See the NOTICE file distributed with
 * this work for additional information regarding copyright ownership.
 * The ASF licenses this file to You under the Apache License, Version 2.0
 * (the "License"); you may not use this file except in compliance with
 * the License.  You may obtain a copy of the License at
 *
 *    http://www.apache.org/licenses/LICENSE-2.0
 *
 * Unless required by applicable law or agreed to in writing, software
 * distributed under the License is distributed on an "AS IS" BASIS,
 * WITHOUT WARRANTIES OR CONDITIONS OF ANY KIND, either express or implied.
 * See the License for the specific language governing permissions and
 * limitations under the License.
 */

package org.apache.spark.sql.streaming

import java.lang.Thread.UncaughtExceptionHandler

import scala.collection.mutable
import scala.collection.mutable.ArrayBuffer
import scala.language.experimental.macros
import scala.reflect.ClassTag
import scala.util.Random
import scala.util.control.NonFatal

import org.scalatest.Assertions
import org.scalatest.concurrent.{Eventually, Timeouts}
import org.scalatest.concurrent.AsyncAssertions.Waiter
import org.scalatest.concurrent.Eventually._
import org.scalatest.concurrent.PatienceConfiguration.Timeout
import org.scalatest.exceptions.TestFailedDueToTimeoutException
import org.scalatest.time.Span
import org.scalatest.time.SpanSugar._

import org.apache.spark.sql.{Dataset, Encoder, QueryTest, Row}
import org.apache.spark.sql.catalyst.encoders.{encoderFor, ExpressionEncoder, RowEncoder}
import org.apache.spark.sql.catalyst.plans.logical.LogicalPlan
import org.apache.spark.sql.catalyst.util._
import org.apache.spark.sql.execution.streaming._
import org.apache.spark.sql.streaming.StreamingQueryListener._
import org.apache.spark.sql.test.SharedSQLContext
import org.apache.spark.util.{Clock, ManualClock, SystemClock, Utils}

/**
 * A framework for implementing tests for streaming queries and sources.
 *
 * A test consists of a set of steps (expressed as a `StreamAction`) that are executed in order,
 * blocking as necessary to let the stream catch up.  For example, the following adds some data to
 * a stream, blocking until it can verify that the correct values are eventually produced.
 *
 * {{{
 *  val inputData = MemoryStream[Int]
 *  val mapped = inputData.toDS().map(_ + 1)
 *
 *  testStream(mapped)(
 *    AddData(inputData, 1, 2, 3),
 *    CheckAnswer(2, 3, 4))
 * }}}
 *
 * Note that while we do sleep to allow the other thread to progress without spinning,
 * `StreamAction` checks should not depend on the amount of time spent sleeping.  Instead they
 * should check the actual progress of the stream before verifying the required test condition.
 *
 * Currently it is assumed that all streaming queries will eventually complete in 10 seconds to
 * avoid hanging forever in the case of failures. However, individual suites can change this
 * by overriding `streamingTimeout`.
 */
trait StreamTest extends QueryTest with SharedSQLContext with Timeouts {

  /** How long to wait for an active stream to catch up when checking a result. */
  val streamingTimeout = 10.seconds

  /** A trait for actions that can be performed while testing a streaming DataFrame. */
  trait StreamAction

  /** A trait to mark actions that require the stream to be actively running. */
  trait StreamMustBeRunning

  /**
   * Adds the given data to the stream. Subsequent check answers will block until this data has
   * been processed.
   */
  object AddData {
    def apply[A](source: MemoryStream[A], data: A*): AddDataMemory[A] =
      AddDataMemory(source, data)
  }

  /** A trait that can be extended when testing a source. */
  trait AddData extends StreamAction {
    /**
     * Called to adding the data to a source. It should find the source to add data to from
     * the active query, and then return the source object the data was added, as well as the
     * offset of added data.
     */
    def addData(query: Option[StreamExecution]): (Source, Offset)
  }

  /** A trait that can be extended when testing a source. */
  trait ExternalAction extends StreamAction {
    def runAction(): Unit
  }

  case class AddDataMemory[A](source: MemoryStream[A], data: Seq[A]) extends AddData {
    override def toString: String = s"AddData to $source: ${data.mkString(",")}"

    override def addData(query: Option[StreamExecution]): (Source, Offset) = {
      (source, source.addData(data))
    }
  }

  /**
   * Checks to make sure that the current data stored in the sink matches the `expectedAnswer`.
   * This operation automatically blocks until all added data has been processed.
   */
  object CheckAnswer {
    def apply[A : Encoder](data: A*): CheckAnswerRows = {
      val encoder = encoderFor[A]
      val toExternalRow = RowEncoder(encoder.schema).resolveAndBind()
      CheckAnswerRows(
        data.map(d => toExternalRow.fromRow(encoder.toRow(d))),
        lastOnly = false,
        isSorted = false)
    }

    def apply(rows: Row*): CheckAnswerRows = CheckAnswerRows(rows, false, false)
  }

  /**
   * Checks to make sure that the current data stored in the sink matches the `expectedAnswer`.
   * This operation automatically blocks until all added data has been processed.
   */
  object CheckLastBatch {
    def apply[A : Encoder](data: A*): CheckAnswerRows = {
      apply(isSorted = false, data: _*)
    }

    def apply[A: Encoder](isSorted: Boolean, data: A*): CheckAnswerRows = {
      val encoder = encoderFor[A]
      val toExternalRow = RowEncoder(encoder.schema).resolveAndBind()
      CheckAnswerRows(
        data.map(d => toExternalRow.fromRow(encoder.toRow(d))),
        lastOnly = true,
        isSorted = isSorted)
    }

    def apply(rows: Row*): CheckAnswerRows = CheckAnswerRows(rows, true, false)
  }

  case class CheckAnswerRows(expectedAnswer: Seq[Row], lastOnly: Boolean, isSorted: Boolean)
      extends StreamAction with StreamMustBeRunning {
    override def toString: String = s"$operatorName: ${expectedAnswer.mkString(",")}"
    private def operatorName = if (lastOnly) "CheckLastBatch" else "CheckAnswer"
  }

  /** Stops the stream. It must currently be running. */
  case object StopStream extends StreamAction with StreamMustBeRunning

  /** Starts the stream, resuming if data has already been processed. It must not be running. */
  case class StartStream(
      trigger: Trigger = ProcessingTime(0),
      triggerClock: Clock = new SystemClock)
    extends StreamAction

  /** Advance the trigger clock's time manually. */
  case class AdvanceManualClock(timeToAdd: Long) extends StreamAction

  /** Signals that a failure is expected and should not kill the test. */
  case class ExpectFailure[T <: Throwable : ClassTag]() extends StreamAction {
    val causeClass: Class[T] = implicitly[ClassTag[T]].runtimeClass.asInstanceOf[Class[T]]
    override def toString(): String = s"ExpectFailure[${causeClass.getName}]"
  }

  /** Assert that a body is true */
  class Assert(condition: => Boolean, val message: String = "") extends StreamAction {
    def run(): Unit = { Assertions.assert(condition) }
    override def toString: String = s"Assert(<condition>, $message)"
  }

  object Assert {
    def apply(condition: => Boolean, message: String = ""): Assert = new Assert(condition, message)
    def apply(message: String)(body: => Unit): Assert = new Assert( { body; true }, message)
    def apply(body: => Unit): Assert = new Assert( { body; true }, "")
  }

  /** Assert that a condition on the active query is true */
  class AssertOnQuery(val condition: StreamExecution => Boolean, val message: String)
    extends StreamAction {
    override def toString: String = s"AssertOnQuery(<condition>, $message)"
  }

  object AssertOnQuery {
    def apply(condition: StreamExecution => Boolean, message: String = ""): AssertOnQuery = {
      new AssertOnQuery(condition, message)
    }

    def apply(message: String)(condition: StreamExecution => Boolean): AssertOnQuery = {
      new AssertOnQuery(condition, message)
<<<<<<< HEAD
=======
    }
  }

  case class AssertOnLastQueryStatus(condition: StreamingQueryStatus => Unit)
    extends StreamAction

  class StreamManualClock(time: Long = 0L) extends ManualClock(time) {
    private var waitStartTime: Option[Long] = None

    override def waitTillTime(targetTime: Long): Long = synchronized {
      try {
        waitStartTime = Some(getTimeMillis())
        super.waitTillTime(targetTime)
      } finally {
        waitStartTime = None
      }
    }

    def isStreamWaitingAt(time: Long): Boolean = synchronized {
      waitStartTime == Some(time)
>>>>>>> 5e47a805
    }
  }


  /**
   * Executes the specified actions on the given streaming DataFrame and provides helpful
   * error messages in the case of failures or incorrect answers.
   *
   * Note that if the stream is not explicitly started before an action that requires it to be
   * running then it will be automatically started before performing any other actions.
   */
  def testStream(
      _stream: Dataset[_],
      outputMode: OutputMode = OutputMode.Append)(actions: StreamAction*): Unit = {

    val stream = _stream.toDF()
    var pos = 0
    var currentPlan: LogicalPlan = stream.logicalPlan
    var currentStream: StreamExecution = null
    var lastStream: StreamExecution = null
    val awaiting = new mutable.HashMap[Int, Offset]() // source index -> offset to wait for
    val sink = new MemorySink(stream.schema, outputMode)

    @volatile
    var streamDeathCause: Throwable = null

    // If the test doesn't manually start the stream, we do it automatically at the beginning.
    val startedManually =
      actions.takeWhile(!_.isInstanceOf[StreamMustBeRunning]).exists(_.isInstanceOf[StartStream])
    val startedTest = if (startedManually) actions else StartStream() +: actions

    def testActions = actions.zipWithIndex.map {
      case (a, i) =>
        if ((pos == i && startedManually) || (pos == (i + 1) && !startedManually)) {
          "=> " + a.toString
        } else {
          "   " + a.toString
        }
    }.mkString("\n")

    def currentOffsets =
      if (currentStream != null) currentStream.committedOffsets.toString else "not started"

    def threadState =
      if (currentStream != null && currentStream.microBatchThread.isAlive) "alive" else "dead"

    def testState =
      s"""
         |== Progress ==
         |$testActions
         |
         |== Stream ==
         |Output Mode: $outputMode
         |Stream state: $currentOffsets
         |Thread state: $threadState
         |${if (streamDeathCause != null) stackTraceToString(streamDeathCause) else ""}
         |
         |== Sink ==
         |${sink.toDebugString}
         |
         |
         |== Plan ==
         |${if (currentStream != null) currentStream.lastExecution else ""}
         """.stripMargin

    def verify(condition: => Boolean, message: String): Unit = {
      if (!condition) {
        failTest(message)
      }
    }

    def eventually[T](message: String)(func: => T): T = {
      try {
        Eventually.eventually(Timeout(streamingTimeout)) {
          func
        }
      } catch {
        case NonFatal(e) =>
          failTest(message, e)
      }
    }

    def failTest(message: String, cause: Throwable = null) = {

      // Recursively pretty print a exception with truncated stacktrace and internal cause
      def exceptionToString(e: Throwable, prefix: String = ""): String = {
        val base = s"$prefix${e.getMessage}" +
          e.getStackTrace.take(10).mkString(s"\n$prefix", s"\n$prefix\t", "\n")
        if (e.getCause != null) {
          base + s"\n$prefix\tCaused by: " + exceptionToString(e.getCause, s"$prefix\t")
        } else {
          base
        }
      }
      val c = Option(cause).map(exceptionToString(_))
      val m = if (message != null && message.size > 0) Some(message) else None
      fail(
        s"""
           |${(m ++ c).mkString(": ")}
           |$testState
         """.stripMargin)
    }

    val testThread = Thread.currentThread()
    val metadataRoot = Utils.createTempDir(namePrefix = "streaming.metadata").getCanonicalPath
    val statusCollector = new QueryStatusCollector
    var manualClockExpectedTime = -1L
    try {
      spark.streams.addListener(statusCollector)
      startedTest.foreach { action =>
        logInfo(s"Processing test stream action: $action")
        action match {
          case StartStream(trigger, triggerClock) =>
            verify(currentStream == null, "stream already running")
            verify(triggerClock.isInstanceOf[SystemClock]
              || triggerClock.isInstanceOf[StreamManualClock],
              "Use either SystemClock or StreamManualClock to start the stream")
            if (triggerClock.isInstanceOf[StreamManualClock]) {
              manualClockExpectedTime = triggerClock.asInstanceOf[StreamManualClock].getTimeMillis()
            }
            lastStream = currentStream
            currentStream =
              spark
                .streams
                .startQuery(
                  None,
                  Some(metadataRoot),
                  stream,
                  sink,
                  outputMode,
                  trigger = trigger,
                  triggerClock = triggerClock)
                .asInstanceOf[StreamExecution]
            currentStream.microBatchThread.setUncaughtExceptionHandler(
              new UncaughtExceptionHandler {
                override def uncaughtException(t: Thread, e: Throwable): Unit = {
                  streamDeathCause = e
                }
              })

          case AdvanceManualClock(timeToAdd) =>
            verify(currentStream != null,
                   "can not advance manual clock when a stream is not running")
            verify(currentStream.triggerClock.isInstanceOf[StreamManualClock],
                   s"can not advance clock of type ${currentStream.triggerClock.getClass}")
            val clock = currentStream.triggerClock.asInstanceOf[StreamManualClock]
            assert(manualClockExpectedTime >= 0)
            // Make sure we don't advance ManualClock too early. See SPARK-16002.
            eventually("StreamManualClock has not yet entered the waiting state") {
              assert(clock.isStreamWaitingAt(manualClockExpectedTime))
            }
            clock.advance(timeToAdd)
            manualClockExpectedTime += timeToAdd
            verify(clock.getTimeMillis() === manualClockExpectedTime,
              s"Unexpected clock time after updating: " +
                s"expecting $manualClockExpectedTime, current ${clock.getTimeMillis()}")

          case StopStream =>
            verify(currentStream != null, "can not stop a stream that is not running")
            try failAfter(streamingTimeout) {
              currentStream.stop()
              verify(!currentStream.microBatchThread.isAlive,
                s"microbatch thread not stopped")
              verify(!currentStream.isActive,
                "query.isActive() is false even after stopping")
              verify(currentStream.exception.isEmpty,
                s"query.exception() is not empty after clean stop: " +
                  currentStream.exception.map(_.toString()).getOrElse(""))
            } catch {
              case _: InterruptedException =>
              case _: org.scalatest.exceptions.TestFailedDueToTimeoutException =>
                failTest("Timed out while stopping and waiting for microbatchthread to terminate.")
              case t: Throwable =>
                failTest("Error while stopping stream", t)
            } finally {
              lastStream = currentStream
              currentStream = null
            }

          case ef: ExpectFailure[_] =>
            verify(currentStream != null, "can not expect failure when stream is not running")
            try failAfter(streamingTimeout) {
              val thrownException = intercept[StreamingQueryException] {
                currentStream.awaitTermination()
              }
              eventually("microbatch thread not stopped after termination with failure") {
                assert(!currentStream.microBatchThread.isAlive)
              }
              verify(thrownException.query.eq(currentStream),
                s"incorrect query reference in exception")
              verify(currentStream.exception === Some(thrownException),
                s"incorrect exception returned by query.exception()")

              val exception = currentStream.exception.get
              verify(exception.cause.getClass === ef.causeClass,
                "incorrect cause in exception returned by query.exception()\n" +
                  s"\tExpected: ${ef.causeClass}\n\tReturned: ${exception.cause.getClass}")
            } catch {
              case _: InterruptedException =>
              case _: org.scalatest.exceptions.TestFailedDueToTimeoutException =>
                failTest("Timed out while waiting for failure")
              case t: Throwable =>
                failTest("Error while checking stream failure", t)
            } finally {
              lastStream = currentStream
              currentStream = null
              streamDeathCause = null
            }

          case a: AssertOnQuery =>
            verify(currentStream != null || lastStream != null,
              "cannot assert when not stream has been started")
            val streamToAssert = Option(currentStream).getOrElse(lastStream)
            verify(a.condition(streamToAssert), s"Assert on query failed: ${a.message}")

          case a: Assert =>
            val streamToAssert = Option(currentStream).getOrElse(lastStream)
            verify({ a.run(); true }, s"Assert failed: ${a.message}")

          case a: AssertOnLastQueryStatus =>
            Eventually.eventually(timeout(streamingTimeout)) {
              require(statusCollector.lastTriggerStatus.nonEmpty)
            }
            val status = statusCollector.lastTriggerStatus.get
            verify({ a.condition(status); true }, "Assert on last query status failed")

          case a: AddData =>
            try {
              // Add data and get the source where it was added, and the expected offset of the
              // added data.
              val queryToUse = Option(currentStream).orElse(Option(lastStream))
              val (source, offset) = a.addData(queryToUse)

              def findSourceIndex(plan: LogicalPlan): Option[Int] = {
                plan
                  .collect { case StreamingExecutionRelation(s, _) => s }
                  .zipWithIndex
                  .find(_._1 == source)
                  .map(_._2)
              }

              // Try to find the index of the source to which data was added. Either get the index
              // from the current active query or the original input logical plan.
              val sourceIndex =
                queryToUse.flatMap { query =>
                  findSourceIndex(query.logicalPlan)
                }.orElse {
                  findSourceIndex(stream.logicalPlan)
                }.getOrElse {
                  throw new IllegalArgumentException(
                    "Could find index of the source to which data was added")
                }

              // Store the expected offset of added data to wait for it later
              awaiting.put(sourceIndex, offset)
            } catch {
              case NonFatal(e) =>
                failTest("Error adding data", e)
            }

          case e: ExternalAction =>
            e.runAction()

          case CheckAnswerRows(expectedAnswer, lastOnly, isSorted) =>
            verify(currentStream != null, "stream not running")
            // Get the map of source index to the current source objects
            val indexToSource = currentStream
              .logicalPlan
              .collect { case StreamingExecutionRelation(s, _) => s }
              .zipWithIndex
              .map(_.swap)
              .toMap

            // Block until all data added has been processed for all the source
            awaiting.foreach { case (sourceIndex, offset) =>
              failAfter(streamingTimeout) {
                currentStream.awaitOffset(indexToSource(sourceIndex), offset)
              }
            }

            val sparkAnswer = try if (lastOnly) sink.latestBatchData else sink.allData catch {
              case e: Exception =>
                failTest("Exception while getting data from sink", e)
            }

            QueryTest.sameRows(expectedAnswer, sparkAnswer, isSorted).foreach {
              error => failTest(error)
            }
        }
        pos += 1
      }
    } catch {
      case _: InterruptedException if streamDeathCause != null =>
        failTest("Stream Thread Died")
      case _: org.scalatest.exceptions.TestFailedDueToTimeoutException =>
        failTest("Timed out waiting for stream")
    } finally {
      if (currentStream != null && currentStream.microBatchThread.isAlive) {
        currentStream.stop()
      }
      spark.streams.removeListener(statusCollector)
    }
  }


  /**
   * Creates a stress test that randomly starts/stops/adds data/checks the result.
   *
   * @param ds a dataframe that executes + 1 on a stream of integers, returning the result
   * @param addData an add data action that adds the given numbers to the stream, encoding them
   *                as needed
   * @param iterations the iteration number
   */
  def runStressTest(
    ds: Dataset[Int],
    addData: Seq[Int] => StreamAction,
    iterations: Int = 100): Unit = {
    runStressTest(ds, Seq.empty, (data, running) => addData(data), iterations)
  }

  /**
   * Creates a stress test that randomly starts/stops/adds data/checks the result.
   *
   * @param ds a dataframe that executes + 1 on a stream of integers, returning the result
   * @param prepareActions actions need to run before starting the stress test.
   * @param addData an add data action that adds the given numbers to the stream, encoding them
   *                as needed
   * @param iterations the iteration number
   */
  def runStressTest(
      ds: Dataset[Int],
      prepareActions: Seq[StreamAction],
      addData: (Seq[Int], Boolean) => StreamAction,
      iterations: Int): Unit = {
    implicit val intEncoder = ExpressionEncoder[Int]()
    var dataPos = 0
    var running = true
    val actions = new ArrayBuffer[StreamAction]()
    actions ++= prepareActions

    def addCheck() = { actions += CheckAnswer(1 to dataPos: _*) }

    def addRandomData() = {
      val numItems = Random.nextInt(10)
      val data = dataPos until (dataPos + numItems)
      dataPos += numItems
      actions += addData(data, running)
    }

    (1 to iterations).foreach { i =>
      val rand = Random.nextDouble()
      if(!running) {
        rand match {
          case r if r < 0.7 => // AddData
            addRandomData()

          case _ => // StartStream
            actions += StartStream()
            running = true
        }
      } else {
        rand match {
          case r if r < 0.1 =>
            addCheck()

          case r if r < 0.7 => // AddData
            addRandomData()

          case _ => // StopStream
            addCheck()
            actions += StopStream
            running = false
        }
      }
    }
    if(!running) { actions += StartStream() }
    addCheck()
    testStream(ds)(actions: _*)
  }


  object AwaitTerminationTester {

    trait ExpectedBehavior

    /** Expect awaitTermination to not be blocked */
    case object ExpectNotBlocked extends ExpectedBehavior

    /** Expect awaitTermination to get blocked */
    case object ExpectBlocked extends ExpectedBehavior

    /** Expect awaitTermination to throw an exception */
    case class ExpectException[E <: Exception]()(implicit val t: ClassTag[E])
      extends ExpectedBehavior

    private val DEFAULT_TEST_TIMEOUT = 1.second

    def test(
        expectedBehavior: ExpectedBehavior,
        awaitTermFunc: () => Unit,
        testTimeout: Span = DEFAULT_TEST_TIMEOUT
      ): Unit = {

      expectedBehavior match {
        case ExpectNotBlocked =>
          withClue("Got blocked when expected non-blocking.") {
            failAfter(testTimeout) {
              awaitTermFunc()
            }
          }

        case ExpectBlocked =>
          withClue("Was not blocked when expected.") {
            intercept[TestFailedDueToTimeoutException] {
              failAfter(testTimeout) {
                awaitTermFunc()
              }
            }
          }

        case e: ExpectException[_] =>
          val thrownException =
            withClue(s"Did not throw ${e.t.runtimeClass.getSimpleName} when expected.") {
              intercept[StreamingQueryException] {
                failAfter(testTimeout) {
                  awaitTermFunc()
                }
              }
            }
          assert(thrownException.cause.getClass === e.t.runtimeClass,
            "exception of incorrect type was throw")
      }
    }
  }


  class QueryStatusCollector extends StreamingQueryListener {
    // to catch errors in the async listener events
    @volatile private var asyncTestWaiter = new Waiter

    @volatile var startStatus: StreamingQueryStatus = null
    @volatile var terminationStatus: StreamingQueryStatus = null
    @volatile var terminationException: Option[String] = null

    private val progressStatuses = new mutable.ArrayBuffer[StreamingQueryStatus]

    /** Get the info of the last trigger that processed data */
    def lastTriggerStatus: Option[StreamingQueryStatus] = synchronized {
      progressStatuses.filter { i =>
        i.triggerDetails.get("isTriggerActive").toBoolean == false &&
          i.triggerDetails.get("isDataPresentInTrigger").toBoolean == true
      }.lastOption
    }

    def reset(): Unit = {
      startStatus = null
      terminationStatus = null
      progressStatuses.clear()
      asyncTestWaiter = new Waiter
    }

    def checkAsyncErrors(): Unit = {
      asyncTestWaiter.await(timeout(10 seconds))
    }


    override def onQueryStarted(queryStarted: QueryStartedEvent): Unit = {
      asyncTestWaiter {
        startStatus = queryStarted.queryStatus
      }
    }

    override def onQueryProgress(queryProgress: QueryProgressEvent): Unit = {
      asyncTestWaiter {
        assert(startStatus != null, "onQueryProgress called before onQueryStarted")
        synchronized { progressStatuses += queryProgress.queryStatus }
      }
    }

    override def onQueryTerminated(queryTerminated: QueryTerminatedEvent): Unit = {
      asyncTestWaiter {
        assert(startStatus != null, "onQueryTerminated called before onQueryStarted")
        terminationStatus = queryTerminated.queryStatus
        terminationException = queryTerminated.exception
      }
      asyncTestWaiter.dismiss()
    }
  }
}<|MERGE_RESOLUTION|>--- conflicted
+++ resolved
@@ -198,8 +198,6 @@
 
     def apply(message: String)(condition: StreamExecution => Boolean): AssertOnQuery = {
       new AssertOnQuery(condition, message)
-<<<<<<< HEAD
-=======
     }
   }
 
@@ -220,7 +218,6 @@
 
     def isStreamWaitingAt(time: Long): Boolean = synchronized {
       waitStartTime == Some(time)
->>>>>>> 5e47a805
     }
   }
 
