/*
 * Licensed to the Apache Software Foundation (ASF) under one or more
 * contributor license agreements.  See the NOTICE file distributed with
 * this work for additional information regarding copyright ownership.
 * The ASF licenses this file to You under the Apache License, Version 2.0
 * (the "License"); you may not use this file except in compliance with
 * the License.  You may obtain a copy of the License at
 *
 *    http://www.apache.org/licenses/LICENSE-2.0
 *
 * Unless required by applicable law or agreed to in writing, software
 * distributed under the License is distributed on an "AS IS" BASIS,
 * WITHOUT WARRANTIES OR CONDITIONS OF ANY KIND, either express or implied.
 * See the License for the specific language governing permissions and
 * limitations under the License.
 */

package org.apache.spark.sql.sources

import java.io.{File, IOException}
import java.sql.Date
import java.time.{Duration, Period}

import org.apache.hadoop.fs.{FileAlreadyExistsException, FSDataOutputStream, Path, RawLocalFileSystem}

import org.apache.spark.SparkException
import org.apache.spark.sql._
import org.apache.spark.sql.catalyst.TableIdentifier
import org.apache.spark.sql.catalyst.catalog.{CatalogStorageFormat, CatalogTable, CatalogTableType}
import org.apache.spark.sql.catalyst.parser.ParseException
import org.apache.spark.sql.catalyst.util.ResolveDefaultColumns
import org.apache.spark.sql.execution.datasources.DataSourceUtils
import org.apache.spark.sql.internal.SQLConf
import org.apache.spark.sql.internal.SQLConf.PartitionOverwriteMode
import org.apache.spark.sql.test.SharedSparkSession
import org.apache.spark.sql.types._
import org.apache.spark.util.Utils

class SimpleInsertSource extends SchemaRelationProvider {
  override def createRelation(
      sqlContext: SQLContext,
      parameters: Map[String, String],
      schema: StructType): BaseRelation = {
    SimpleInsert(schema)(sqlContext.sparkSession)
  }
}

case class SimpleInsert(userSpecifiedSchema: StructType)(@transient val sparkSession: SparkSession)
  extends BaseRelation with InsertableRelation {

  override def sqlContext: SQLContext = sparkSession.sqlContext

  override def schema: StructType = userSpecifiedSchema

  override def insert(input: DataFrame, overwrite: Boolean): Unit = {
    input.collect
  }
}

class InsertSuite extends DataSourceTest with SharedSparkSession {
  import testImplicits._

  protected override lazy val sql = spark.sql _
  private var path: File = null

  override def beforeAll(): Unit = {
    super.beforeAll()
    path = Utils.createTempDir()
    val ds = (1 to 10).map(i => s"""{"a":$i, "b":"str$i"}""").toDS()
    spark.read.json(ds).createOrReplaceTempView("jt")
    sql(
      s"""
        |CREATE TEMPORARY VIEW jsonTable (a int, b string)
        |USING org.apache.spark.sql.json.DefaultSource
        |OPTIONS (
        |  path '${path.toURI.toString}'
        |)
      """.stripMargin)
  }

  override def afterAll(): Unit = {
    try {
      spark.catalog.dropTempView("jsonTable")
      spark.catalog.dropTempView("jt")
      Utils.deleteRecursively(path)
    } finally {
      super.afterAll()
    }
  }

  test("Simple INSERT OVERWRITE a JSONRelation") {
    sql(
      s"""
        |INSERT OVERWRITE TABLE jsonTable SELECT a, b FROM jt
      """.stripMargin)

    checkAnswer(
      sql("SELECT a, b FROM jsonTable"),
      (1 to 10).map(i => Row(i, s"str$i"))
    )
  }

  test("insert into a temp view that does not point to an insertable data source") {
    import testImplicits._
    withTempView("t1", "t2") {
      sql(
        """
          |CREATE TEMPORARY VIEW t1
          |USING org.apache.spark.sql.sources.SimpleScanSource
          |OPTIONS (
          |  From '1',
          |  To '10')
        """.stripMargin)
      sparkContext.parallelize(1 to 10).toDF("a").createOrReplaceTempView("t2")

      val message = intercept[AnalysisException] {
        sql("INSERT INTO TABLE t1 SELECT a FROM t2")
      }.getMessage
      assert(message.contains("does not allow insertion"))
    }
  }

  test("PreInsert casting and renaming") {
    sql(
      s"""
        |INSERT OVERWRITE TABLE jsonTable SELECT a * 2, a * 4 FROM jt
      """.stripMargin)

    checkAnswer(
      sql("SELECT a, b FROM jsonTable"),
      (1 to 10).map(i => Row(i * 2, s"${i * 4}"))
    )

    sql(
      s"""
        |INSERT OVERWRITE TABLE jsonTable SELECT a * 4 AS A, a * 6 as c FROM jt
      """.stripMargin)

    checkAnswer(
      sql("SELECT a, b FROM jsonTable"),
      (1 to 10).map(i => Row(i * 4, s"${i * 6}"))
    )
  }

  test("SELECT clause generating a different number of columns: negative test.") {
    withSQLConf(SQLConf.USE_NULLS_FOR_MISSING_DEFAULT_COLUMN_VALUES.key -> "false") {
      val message = intercept[AnalysisException] {
        sql(
          s"""
             |INSERT OVERWRITE TABLE jsonTable SELECT a FROM jt
          """.stripMargin)
      }.getMessage
      assert(message.contains("target table has 2 column(s) but the inserted data has 1 column(s)")
      )
    }
  }

  test("SELECT clause generating a different number of columns: positive test.") {
    withSQLConf(SQLConf.USE_NULLS_FOR_MISSING_DEFAULT_COLUMN_VALUES.key -> "true") {
      sql(
        s"""
           |INSERT OVERWRITE TABLE jsonTable SELECT a FROM jt
        """.stripMargin)
      checkAnswer(
        sql("SELECT a, b FROM jsonTable"),
        (1 to 10).map(i => Row(i, null))
      )
    }
  }

  test("INSERT OVERWRITE a JSONRelation multiple times") {
    sql(
      s"""
         |INSERT OVERWRITE TABLE jsonTable SELECT a, b FROM jt
    """.stripMargin)
    checkAnswer(
      sql("SELECT a, b FROM jsonTable"),
      (1 to 10).map(i => Row(i, s"str$i"))
    )

    // Writing the table to less part files.
    val rdd1 = sparkContext.parallelize((1 to 10).map(i => s"""{"a":$i, "b":"str$i"}"""), 5)
    spark.read.json(rdd1.toDS()).createOrReplaceTempView("jt1")
    sql(
      s"""
         |INSERT OVERWRITE TABLE jsonTable SELECT a, b FROM jt1
    """.stripMargin)
    checkAnswer(
      sql("SELECT a, b FROM jsonTable"),
      (1 to 10).map(i => Row(i, s"str$i"))
    )

    // Writing the table to more part files.
    val rdd2 = sparkContext.parallelize((1 to 10).map(i => s"""{"a":$i, "b":"str$i"}"""), 10)
    spark.read.json(rdd2.toDS()).createOrReplaceTempView("jt2")
    sql(
      s"""
         |INSERT OVERWRITE TABLE jsonTable SELECT a, b FROM jt2
    """.stripMargin)
    checkAnswer(
      sql("SELECT a, b FROM jsonTable"),
      (1 to 10).map(i => Row(i, s"str$i"))
    )

    sql(
      s"""
         |INSERT OVERWRITE TABLE jsonTable SELECT a * 10, b FROM jt1
    """.stripMargin)
    checkAnswer(
      sql("SELECT a, b FROM jsonTable"),
      (1 to 10).map(i => Row(i * 10, s"str$i"))
    )

    spark.catalog.dropTempView("jt1")
    spark.catalog.dropTempView("jt2")
  }

  test("INSERT INTO JSONRelation for now") {
    sql(
      s"""
      |INSERT OVERWRITE TABLE jsonTable SELECT a, b FROM jt
    """.stripMargin)
    checkAnswer(
      sql("SELECT a, b FROM jsonTable"),
      sql("SELECT a, b FROM jt").collect()
    )

    sql(
      s"""
         |INSERT INTO TABLE jsonTable SELECT a, b FROM jt
    """.stripMargin)
    checkAnswer(
      sql("SELECT a, b FROM jsonTable"),
      sql("SELECT a, b FROM jt UNION ALL SELECT a, b FROM jt").collect()
    )
  }

  test("INSERT INTO TABLE with Comment in columns") {
    val tabName = "tab1"
    withTable(tabName) {
      sql(
        s"""
           |CREATE TABLE $tabName(col1 int COMMENT 'a', col2 int)
           |USING parquet
         """.stripMargin)
      sql(s"INSERT INTO TABLE $tabName SELECT 1, 2")

      checkAnswer(
        sql(s"SELECT col1, col2 FROM $tabName"),
        Row(1, 2) :: Nil
      )
    }
  }

  test("INSERT INTO TABLE - complex type but different names") {
    val tab1 = "tab1"
    val tab2 = "tab2"
    withTable(tab1, tab2) {
      sql(
        s"""
           |CREATE TABLE $tab1 (s struct<a: string, b: string>)
           |USING parquet
         """.stripMargin)
      sql(s"INSERT INTO TABLE $tab1 SELECT named_struct('col1','1','col2','2')")

      sql(
        s"""
           |CREATE TABLE $tab2 (p struct<c: string, d: string>)
           |USING parquet
         """.stripMargin)
      sql(s"INSERT INTO TABLE $tab2 SELECT * FROM $tab1")

      checkAnswer(
        spark.table(tab1),
        spark.table(tab2)
      )
    }
  }

  test("it is not allowed to write to a table while querying it.") {
    val message = intercept[AnalysisException] {
      sql(
        s"""
        |INSERT OVERWRITE TABLE jsonTable SELECT a, b FROM jsonTable
      """.stripMargin)
    }.getMessage
    assert(
      message.contains("Cannot overwrite a path that is also being read from."),
      "INSERT OVERWRITE to a table while querying it should not be allowed.")
  }

  test("SPARK-30112: it is allowed to write to a table while querying it for " +
    "dynamic partition overwrite.") {
    Seq(PartitionOverwriteMode.DYNAMIC.toString,
        PartitionOverwriteMode.STATIC.toString).foreach { mode =>
      withSQLConf(SQLConf.PARTITION_OVERWRITE_MODE.key -> mode) {
        withTable("insertTable") {
          sql(
            """
              |CREATE TABLE insertTable(i int, part1 int, part2 int) USING PARQUET
              |PARTITIONED BY (part1, part2)
            """.stripMargin)

          sql("INSERT INTO TABLE insertTable PARTITION(part1=1, part2=1) SELECT 1")
          checkAnswer(spark.table("insertTable"), Row(1, 1, 1))
          sql("INSERT OVERWRITE TABLE insertTable PARTITION(part1=1, part2=2) SELECT 2")
          checkAnswer(spark.table("insertTable"), Row(1, 1, 1) :: Row(2, 1, 2) :: Nil)

          if (mode == PartitionOverwriteMode.DYNAMIC.toString) {
            sql(
              """
                |INSERT OVERWRITE TABLE insertTable PARTITION(part1=1, part2)
                |SELECT i + 1, part2 FROM insertTable
              """.stripMargin)
            checkAnswer(spark.table("insertTable"), Row(2, 1, 1) :: Row(3, 1, 2) :: Nil)

            sql(
              """
                |INSERT OVERWRITE TABLE insertTable PARTITION(part1=1, part2)
                |SELECT i + 1, part2 + 1 FROM insertTable
              """.stripMargin)
            checkAnswer(spark.table("insertTable"),
              Row(2, 1, 1) :: Row(3, 1, 2) :: Row(4, 1, 3) :: Nil)
          } else {
            val message = intercept[AnalysisException] {
              sql(
                """
                  |INSERT OVERWRITE TABLE insertTable PARTITION(part1=1, part2)
                  |SELECT i + 1, part2 FROM insertTable
                """.stripMargin)
            }.getMessage
            assert(
              message.contains("Cannot overwrite a path that is also being read from."),
              "INSERT OVERWRITE to a table while querying it should not be allowed.")
          }
        }
      }
    }
  }

  test("Caching")  {
    // write something to the jsonTable
    sql(
      s"""
         |INSERT OVERWRITE TABLE jsonTable SELECT a, b FROM jt
      """.stripMargin)
    // Cached Query Execution
    spark.catalog.cacheTable("jsonTable")
    assertCached(sql("SELECT * FROM jsonTable"))
    checkAnswer(
      sql("SELECT * FROM jsonTable"),
      (1 to 10).map(i => Row(i, s"str$i")))

    assertCached(sql("SELECT a FROM jsonTable"))
    checkAnswer(
      sql("SELECT a FROM jsonTable"),
      (1 to 10).map(Row(_)).toSeq)

    assertCached(sql("SELECT a FROM jsonTable WHERE a < 5"))
    checkAnswer(
      sql("SELECT a FROM jsonTable WHERE a < 5"),
      (1 to 4).map(Row(_)).toSeq)

    assertCached(sql("SELECT a * 2 FROM jsonTable"))
    checkAnswer(
      sql("SELECT a * 2 FROM jsonTable"),
      (1 to 10).map(i => Row(i * 2)).toSeq)

    assertCached(sql(
      "SELECT x.a, y.a FROM jsonTable x JOIN jsonTable y ON x.a = y.a + 1"), 2)
    checkAnswer(sql(
      "SELECT x.a, y.a FROM jsonTable x JOIN jsonTable y ON x.a = y.a + 1"),
      (2 to 10).map(i => Row(i, i - 1)).toSeq)

    // Insert overwrite and keep the same schema.
    sql(
      s"""
        |INSERT OVERWRITE TABLE jsonTable SELECT a * 2, b FROM jt
      """.stripMargin)
    // jsonTable should be recached.
    assertCached(sql("SELECT * FROM jsonTable"))

    // The cached data is the new data.
    checkAnswer(
      sql("SELECT a, b FROM jsonTable"),
      sql("SELECT a * 2, b FROM jt").collect())

    // Verify uncaching
    spark.catalog.uncacheTable("jsonTable")
    assertCached(sql("SELECT * FROM jsonTable"), 0)
  }

  test("it's not allowed to insert into a relation that is not an InsertableRelation") {
    sql(
      """
        |CREATE TEMPORARY VIEW oneToTen
        |USING org.apache.spark.sql.sources.SimpleScanSource
        |OPTIONS (
        |  From '1',
        |  To '10'
        |)
      """.stripMargin)

    checkAnswer(
      sql("SELECT * FROM oneToTen"),
      (1 to 10).map(Row(_)).toSeq
    )

    val message = intercept[AnalysisException] {
      sql(
        s"""
        |INSERT OVERWRITE TABLE oneToTen SELECT CAST(a AS INT) FROM jt
        """.stripMargin)
    }.getMessage
    assert(
      message.contains("does not allow insertion."),
      "It is not allowed to insert into a table that is not an InsertableRelation."
    )

    spark.catalog.dropTempView("oneToTen")
  }

  test("SPARK-15824 - Execute an INSERT wrapped in a WITH statement immediately") {
    def test: Unit = withTable("target", "target2") {
      sql(s"CREATE TABLE target(a INT, b STRING) USING JSON")
      sql("WITH tbl AS (SELECT * FROM jt) INSERT OVERWRITE TABLE target SELECT a, b FROM tbl")
      checkAnswer(
        sql("SELECT a, b FROM target"),
        sql("SELECT a, b FROM jt")
      )

      sql(s"CREATE TABLE target2(a INT, b STRING) USING JSON")
      val e = sql(
        """
          |WITH tbl AS (SELECT * FROM jt)
          |FROM tbl
          |INSERT INTO target2 SELECT a, b WHERE a <= 5
          |INSERT INTO target2 SELECT a, b WHERE a > 5
        """.stripMargin)
      checkAnswer(
        sql("SELECT a, b FROM target2"),
        sql("SELECT a, b FROM jt")
      )
    }
    withSQLConf(SQLConf.ENABLE_DEFAULT_COLUMNS.key -> "true") {
      test
    }
    withSQLConf(SQLConf.ENABLE_DEFAULT_COLUMNS.key -> "false") {
      test
    }
  }

  test("SPARK-21203 wrong results of insertion of Array of Struct") {
    val tabName = "tab1"
    withTable(tabName) {
      spark.sql(
        """
          |CREATE TABLE `tab1`
          |(`custom_fields` ARRAY<STRUCT<`id`: BIGINT, `value`: STRING>>)
          |USING parquet
        """.stripMargin)
      spark.sql(
        """
          |INSERT INTO `tab1`
          |SELECT ARRAY(named_struct('id', 1, 'value', 'a'), named_struct('id', 2, 'value', 'b'))
        """.stripMargin)

      checkAnswer(
        spark.sql("SELECT custom_fields.id, custom_fields.value FROM tab1"),
        Row(Array(1, 2), Array("a", "b")))
    }
  }

  test("insert overwrite directory") {
    withTempDir { dir =>
      val path = dir.toURI.getPath

      val v1 =
        s"""
           | INSERT OVERWRITE DIRECTORY '${path}'
           | USING json
           | OPTIONS (a 1, b 0.1, c TRUE)
           | SELECT 1 as a, 'c' as b
         """.stripMargin

      spark.sql(v1)

      checkAnswer(
        spark.read.json(dir.getCanonicalPath),
        sql("SELECT 1 as a, 'c' as b"))
    }
  }

  test("insert overwrite directory with path in options") {
    withTempDir { dir =>
      val path = dir.toURI.getPath

      val v1 =
        s"""
           | INSERT OVERWRITE DIRECTORY
           | USING json
           | OPTIONS ('path' '${path}')
           | SELECT 1 as a, 'c' as b
         """.stripMargin

      spark.sql(v1)

      checkAnswer(
        spark.read.json(dir.getCanonicalPath),
        sql("SELECT 1 as a, 'c' as b"))
    }
  }

  test("Insert overwrite directory using Hive serde without turning on Hive support") {
    withTempDir { dir =>
      val path = dir.toURI.getPath
      val e = intercept[AnalysisException] {
        sql(
          s"""
             |INSERT OVERWRITE LOCAL DIRECTORY '$path'
             |STORED AS orc
             |SELECT 1, 2
           """.stripMargin)
      }.getMessage
      assert(e.contains(
        "Hive support is required to INSERT OVERWRITE DIRECTORY with the Hive format"))
    }
  }

  test("insert overwrite directory to data source not providing FileFormat") {
    withTempDir { dir =>
      val path = dir.toURI.getPath

      val v1 =
        s"""
           | INSERT OVERWRITE DIRECTORY '${path}'
           | USING JDBC
           | OPTIONS (a 1, b 0.1, c TRUE)
           | SELECT 1 as a, 'c' as b
         """.stripMargin
      val e = intercept[SparkException] {
        spark.sql(v1)
      }.getMessage

      assert(e.contains("Only Data Sources providing FileFormat are supported"))
    }
  }

  test("new partitions should be added to catalog after writing to catalog table") {
    val table = "partitioned_catalog_table"
    val tempTable = "partitioned_catalog_temp_table"
    val numParts = 210
    withTable(table) {
      withTempView(tempTable) {
        val df = (1 to numParts).map(i => (i, i)).toDF("part", "col1")
        df.createOrReplaceTempView(tempTable)
        sql(s"CREATE TABLE $table (part Int, col1 Int) USING parquet PARTITIONED BY (part)")
        sql(s"INSERT INTO TABLE $table SELECT * from $tempTable")
        val partitions = spark.sessionState.catalog.listPartitionNames(TableIdentifier(table))
        assert(partitions.size == numParts)
      }
    }
  }

  test("SPARK-20236: dynamic partition overwrite without catalog table") {
    withSQLConf(SQLConf.PARTITION_OVERWRITE_MODE.key -> PartitionOverwriteMode.DYNAMIC.toString) {
      withTempPath { path =>
        Seq((1, 1, 1)).toDF("i", "part1", "part2")
          .write.partitionBy("part1", "part2").parquet(path.getAbsolutePath)
        checkAnswer(spark.read.parquet(path.getAbsolutePath), Row(1, 1, 1))

        Seq((2, 1, 1)).toDF("i", "part1", "part2")
          .write.partitionBy("part1", "part2").mode("overwrite").parquet(path.getAbsolutePath)
        checkAnswer(spark.read.parquet(path.getAbsolutePath), Row(2, 1, 1))

        Seq((2, 2, 2)).toDF("i", "part1", "part2")
          .write.partitionBy("part1", "part2").mode("overwrite").parquet(path.getAbsolutePath)
        checkAnswer(spark.read.parquet(path.getAbsolutePath), Row(2, 1, 1) :: Row(2, 2, 2) :: Nil)
      }
    }
  }

  test("SPARK-20236: dynamic partition overwrite") {
    withSQLConf(SQLConf.PARTITION_OVERWRITE_MODE.key -> PartitionOverwriteMode.DYNAMIC.toString) {
      withTable("t") {
        sql(
          """
            |create table t(i int, part1 int, part2 int) using parquet
            |partitioned by (part1, part2)
          """.stripMargin)

        sql("insert into t partition(part1=1, part2=1) select 1")
        checkAnswer(spark.table("t"), Row(1, 1, 1))

        sql("insert overwrite table t partition(part1=1, part2=1) select 2")
        checkAnswer(spark.table("t"), Row(2, 1, 1))

        sql("insert overwrite table t partition(part1=2, part2) select 2, 2")
        checkAnswer(spark.table("t"), Row(2, 1, 1) :: Row(2, 2, 2) :: Nil)

        sql("insert overwrite table t partition(part1=1, part2=2) select 3")
        checkAnswer(spark.table("t"), Row(2, 1, 1) :: Row(2, 2, 2) :: Row(3, 1, 2) :: Nil)

        sql("insert overwrite table t partition(part1=1, part2) select 4, 1")
        checkAnswer(spark.table("t"), Row(4, 1, 1) :: Row(2, 2, 2) :: Row(3, 1, 2) :: Nil)
      }
    }
  }

  test("SPARK-20236: dynamic partition overwrite with customer partition path") {
    withSQLConf(SQLConf.PARTITION_OVERWRITE_MODE.key -> PartitionOverwriteMode.DYNAMIC.toString) {
      withTable("t") {
        sql(
          """
            |create table t(i int, part1 int, part2 int) using parquet
            |partitioned by (part1, part2)
          """.stripMargin)

        val path1 = Utils.createTempDir()
        sql(s"alter table t add partition(part1=1, part2=1) location '$path1'")
        sql(s"insert into t partition(part1=1, part2=1) select 1")
        checkAnswer(spark.table("t"), Row(1, 1, 1))

        sql("insert overwrite table t partition(part1=1, part2=1) select 2")
        checkAnswer(spark.table("t"), Row(2, 1, 1))

        sql("insert overwrite table t partition(part1=2, part2) select 2, 2")
        checkAnswer(spark.table("t"), Row(2, 1, 1) :: Row(2, 2, 2) :: Nil)

        val path2 = Utils.createTempDir()
        sql(s"alter table t add partition(part1=1, part2=2) location '$path2'")
        sql("insert overwrite table t partition(part1=1, part2=2) select 3")
        checkAnswer(spark.table("t"), Row(2, 1, 1) :: Row(2, 2, 2) :: Row(3, 1, 2) :: Nil)

        sql("insert overwrite table t partition(part1=1, part2) select 4, 1")
        checkAnswer(spark.table("t"), Row(4, 1, 1) :: Row(2, 2, 2) :: Row(3, 1, 2) :: Nil)
      }
    }
  }

  test("Throw exception on unsafe cast with strict casting policy") {
    withSQLConf(
      SQLConf.USE_V1_SOURCE_LIST.key -> "parquet",
      SQLConf.STORE_ASSIGNMENT_POLICY.key -> SQLConf.StoreAssignmentPolicy.STRICT.toString) {
      withTable("t") {
        sql("create table t(i int, d double) using parquet")
        var msg = intercept[AnalysisException] {
          sql("insert into t select 1L, 2")
        }.getMessage
        assert(msg.contains("Cannot safely cast 'i': bigint to int"))

        msg = intercept[AnalysisException] {
          sql("insert into t select 1, 2.0")
        }.getMessage
        assert(msg.contains("Cannot safely cast 'd': decimal(2,1) to double"))

        msg = intercept[AnalysisException] {
          sql("insert into t select 1, 2.0D, 3")
        }.getMessage
        assert(msg.contains("`t` requires that the data to be inserted have the same number of " +
          "columns as the target table: target table has 2 column(s)" +
          " but the inserted data has 3 column(s)"))

        msg = intercept[AnalysisException] {
          sql("insert into t select 1")
        }.getMessage
        assert(msg.contains("Cannot write incompatible data to table"))

        // Insert into table successfully.
        sql("insert into t select 1, 2.0D")
        checkAnswer(sql("select * from t"), Row(1, 2.0D))
      }
    }
  }

  test("Throw exception on unsafe cast with ANSI casting policy") {
    withSQLConf(
      SQLConf.USE_V1_SOURCE_LIST.key -> "parquet",
      SQLConf.STORE_ASSIGNMENT_POLICY.key -> SQLConf.StoreAssignmentPolicy.ANSI.toString) {
      withTable("t") {
        sql("create table t(i int, d double) using parquet")
        var msg = intercept[AnalysisException] {
          sql("insert into t values('a', 'b')")
        }.getMessage
        assert(msg.contains("Cannot safely cast 'i': string to int") &&
          msg.contains("Cannot safely cast 'd': string to double"))
        msg = intercept[AnalysisException] {
          sql("insert into t values(now(), now())")
        }.getMessage
        assert(msg.contains("Cannot safely cast 'i': timestamp to int") &&
          msg.contains("Cannot safely cast 'd': timestamp to double"))
        msg = intercept[AnalysisException] {
          sql("insert into t values(true, false)")
        }.getMessage
        assert(msg.contains("Cannot safely cast 'i': boolean to int") &&
          msg.contains("Cannot safely cast 'd': boolean to double"))
      }
    }
  }

  test("Allow on writing any numeric value to numeric type with ANSI policy") {
    withSQLConf(
      SQLConf.USE_V1_SOURCE_LIST.key -> "parquet",
      SQLConf.STORE_ASSIGNMENT_POLICY.key -> SQLConf.StoreAssignmentPolicy.ANSI.toString) {
      withTable("t") {
        sql("create table t(i int, d float) using parquet")
        sql("insert into t values(1L, 2.0)")
        sql("insert into t values(3.0, 4)")
        sql("insert into t values(5.0, 6L)")
        checkAnswer(sql("select * from t"), Seq(Row(1, 2.0F), Row(3, 4.0F), Row(5, 6.0F)))
      }
    }
  }

  test("Allow on writing timestamp value to date type with ANSI policy") {
    withSQLConf(
      SQLConf.USE_V1_SOURCE_LIST.key -> "parquet",
      SQLConf.STORE_ASSIGNMENT_POLICY.key -> SQLConf.StoreAssignmentPolicy.ANSI.toString) {
      withTable("t") {
        sql("create table t(i date) using parquet")
        sql("insert into t values(TIMESTAMP('2010-09-02 14:10:10'))")
        checkAnswer(sql("select * from t"), Seq(Row(Date.valueOf("2010-09-02"))))
      }
    }
  }

  test("Throw exceptions on inserting out-of-range int value with ANSI casting policy") {
    withSQLConf(
      SQLConf.STORE_ASSIGNMENT_POLICY.key -> SQLConf.StoreAssignmentPolicy.ANSI.toString) {
      withTable("t") {
        sql("create table t(b int) using parquet")
        val outOfRangeValue1 = (Int.MaxValue + 1L).toString
        var msg = intercept[SparkException] {
          sql(s"insert into t values($outOfRangeValue1)")
        }.getCause.getMessage
        assert(msg.contains(s"Casting ${outOfRangeValue1}L to INT causes overflow"))

        val outOfRangeValue2 = (Int.MinValue - 1L).toString
        msg = intercept[SparkException] {
          sql(s"insert into t values($outOfRangeValue2)")
        }.getCause.getMessage
        assert(msg.contains(s"Casting ${outOfRangeValue2}L to INT causes overflow"))
      }
    }
  }

  test("Throw exceptions on inserting out-of-range long value with ANSI casting policy") {
    withSQLConf(
      SQLConf.STORE_ASSIGNMENT_POLICY.key -> SQLConf.StoreAssignmentPolicy.ANSI.toString) {
      withTable("t") {
        sql("create table t(b long) using parquet")
        val outOfRangeValue1 = Math.nextUp(Long.MaxValue)
        var msg = intercept[SparkException] {
          sql(s"insert into t values(${outOfRangeValue1}D)")
        }.getCause.getMessage
        assert(msg.contains(s"Casting ${outOfRangeValue1}D to BIGINT causes overflow"))

        val outOfRangeValue2 = Math.nextDown(Long.MinValue)
        msg = intercept[SparkException] {
          sql(s"insert into t values(${outOfRangeValue2}D)")
        }.getCause.getMessage
        assert(msg.contains(s"Casting ${outOfRangeValue2}D to BIGINT causes overflow"))
      }
    }
  }

  test("Throw exceptions on inserting out-of-range decimal value with ANSI casting policy") {
    withSQLConf(
      SQLConf.STORE_ASSIGNMENT_POLICY.key -> SQLConf.StoreAssignmentPolicy.ANSI.toString) {
      withTable("t") {
        sql("create table t(b decimal(3,2)) using parquet")
        val outOfRangeValue = "123.45"
        val msg = intercept[SparkException] {
          sql(s"insert into t values(${outOfRangeValue})")
        }.getCause.getMessage
        assert(msg.contains("cannot be represented as Decimal(3, 2)"))
      }
    }
  }

  test("SPARK-33354: Throw exceptions on inserting invalid cast with ANSI casting policy") {
    withSQLConf(
      SQLConf.STORE_ASSIGNMENT_POLICY.key -> SQLConf.StoreAssignmentPolicy.ANSI.toString) {
      withTable("t") {
        sql("CREATE TABLE t(i int, t timestamp) USING parquet")
        val msg = intercept[AnalysisException] {
          sql("INSERT INTO t VALUES (TIMESTAMP('2010-09-02 14:10:10'), 1)")
        }.getMessage
        assert(msg.contains("Cannot safely cast 'i': timestamp to int"))
        assert(msg.contains("Cannot safely cast 't': int to timestamp"))
      }

      withTable("t") {
        sql("CREATE TABLE t(i int, d date) USING parquet")
        val msg = intercept[AnalysisException] {
          sql("INSERT INTO t VALUES (date('2010-09-02'), 1)")
        }.getMessage
        assert(msg.contains("Cannot safely cast 'i': date to int"))
        assert(msg.contains("Cannot safely cast 'd': int to date"))
      }

      withTable("t") {
        sql("CREATE TABLE t(b boolean, t timestamp) USING parquet")
        val msg = intercept[AnalysisException] {
          sql("INSERT INTO t VALUES (TIMESTAMP('2010-09-02 14:10:10'), true)")
        }.getMessage
        assert(msg.contains("Cannot safely cast 'b': timestamp to boolean"))
        assert(msg.contains("Cannot safely cast 't': boolean to timestamp"))
      }

      withTable("t") {
        sql("CREATE TABLE t(b boolean, d date) USING parquet")
        val msg = intercept[AnalysisException] {
          sql("INSERT INTO t VALUES (date('2010-09-02'), true)")
        }.getMessage
        assert(msg.contains("Cannot safely cast 'b': date to boolean"))
        assert(msg.contains("Cannot safely cast 'd': boolean to date"))
      }
    }
  }

  test("SPARK-24860: dynamic partition overwrite specified per source without catalog table") {
    withTempPath { path =>
      Seq((1, 1), (2, 2)).toDF("i", "part")
        .write.partitionBy("part")
        .parquet(path.getAbsolutePath)
      checkAnswer(spark.read.parquet(path.getAbsolutePath), Row(1, 1) :: Row(2, 2) :: Nil)

      Seq((1, 2), (1, 3)).toDF("i", "part")
        .write.partitionBy("part").mode("overwrite")
        .option(DataSourceUtils.PARTITION_OVERWRITE_MODE, PartitionOverwriteMode.DYNAMIC.toString)
        .parquet(path.getAbsolutePath)
      checkAnswer(spark.read.parquet(path.getAbsolutePath),
        Row(1, 1) :: Row(1, 2) :: Row(1, 3) :: Nil)

      Seq((1, 2), (1, 3)).toDF("i", "part")
        .write.partitionBy("part").mode("overwrite")
        .option(DataSourceUtils.PARTITION_OVERWRITE_MODE, PartitionOverwriteMode.STATIC.toString)
        .parquet(path.getAbsolutePath)
      checkAnswer(spark.read.parquet(path.getAbsolutePath), Row(1, 2) :: Row(1, 3) :: Nil)
    }
  }

  test("SPARK-24583 Wrong schema type in InsertIntoDataSourceCommand") {
    withTable("test_table") {
      val schema = new StructType()
        .add("i", LongType, false)
        .add("s", StringType, false)
      val newTable = CatalogTable(
        identifier = TableIdentifier("test_table", None),
        tableType = CatalogTableType.MANAGED,
        storage = CatalogStorageFormat(
          locationUri = None,
          inputFormat = None,
          outputFormat = None,
          serde = None,
          compressed = false,
          properties = Map.empty),
        schema = schema,
        provider = Some(classOf[SimpleInsertSource].getName))

      spark.sessionState.catalog.createTable(newTable, false)

      sql("INSERT INTO TABLE test_table SELECT 1, 'a'")
      val msg = intercept[AnalysisException] {
        sql("INSERT INTO TABLE test_table SELECT 2, null")
      }.getMessage
      assert(msg.contains("Cannot write nullable values to non-null column 's'"))
    }
  }

<<<<<<< HEAD
  test("Allow user to insert specified columns into insertable view") {
    withSQLConf(SQLConf.USE_NULLS_FOR_MISSING_DEFAULT_COLUMN_VALUES.key -> "true") {
      sql("INSERT OVERWRITE TABLE jsonTable(a) SELECT a FROM jt")
      checkAnswer(
        sql("SELECT a, b FROM jsonTable"),
        (1 to 10).map(i => Row(i, null))
      )

      sql("INSERT OVERWRITE TABLE jsonTable(b) SELECT b FROM jt")
      checkAnswer(
        sql("SELECT a, b FROM jsonTable"),
        (1 to 10).map(i => Row(null, s"str$i"))
      )
    }

    withSQLConf(SQLConf.USE_NULLS_FOR_MISSING_DEFAULT_COLUMN_VALUES.key -> "false") {
      val message = intercept[AnalysisException] {
        sql("INSERT OVERWRITE TABLE jsonTable(a) SELECT a FROM jt")
      }.getMessage
      assert(message.contains("target table has 2 column(s) but the inserted data has 1 column(s)"))
    }
  }

  test("INSERT INTO statements with tables with default columns: positive tests") {
=======
  test("SPARK-38336 INSERT INTO statements with tables with default columns: positive tests") {
>>>>>>> 639301a9
    // When the USE_NULLS_FOR_MISSING_DEFAULT_COLUMN_VALUES configuration is enabled, and no
    // explicit DEFAULT value is available when the INSERT INTO statement provides fewer
    // values than expected, NULL values are appended in their place.
    withSQLConf(SQLConf.USE_NULLS_FOR_MISSING_DEFAULT_COLUMN_VALUES.key -> "true") {
      withTable("t") {
        sql("create table t(i boolean, s bigint) using parquet")
        sql("insert into t values(true)")
        checkAnswer(spark.table("t"), Row(true, null))
      }
    }
    // The default value for the DEFAULT keyword is the NULL literal.
    withTable("t") {
      sql("create table t(i boolean, s bigint) using parquet")
      sql("insert into t values(true, default)")
      checkAnswer(spark.table("t"), Row(true, null))
    }
    // There is a complex expression in the default value.
    withTable("t") {
      sql("create table t(i boolean, s string default concat('abc', 'def')) using parquet")
      sql("insert into t values(true, default)")
      checkAnswer(spark.table("t"), Row(true, "abcdef"))
    }
    // The default value parses correctly and the provided value type is different but coercible.
    withTable("t") {
      sql("create table t(i boolean, s bigint default 42) using parquet")
      sql("insert into t values(false)")
      checkAnswer(spark.table("t"), Row(false, 42L))
    }
    // There are two trailing default values referenced implicitly by the INSERT INTO statement.
    withTable("t") {
      sql("create table t(i int, s bigint default 42, x bigint default 43) using parquet")
      sql("insert into t values(1)")
      checkAnswer(sql("select s + x from t where i = 1"), Seq(85L).map(i => Row(i)))
    }
    // The table has a partitioning column and a default value is injected.
    withTable("t") {
      sql("create table t(i boolean, s bigint, q int default 42) using parquet partitioned by (i)")
      sql("insert into t partition(i='true') values(5, default)")
      checkAnswer(spark.table("t"), Row(5, 42, true))
    }
    // The table has a partitioning column and a default value is added per an explicit reference.
    withTable("t") {
      sql("create table t(i boolean, s bigint default 42) using parquet partitioned by (i)")
      sql("insert into t partition(i='true') values(default)")
      checkAnswer(spark.table("t"), Row(42L, true))
    }
    // The default value parses correctly as a constant but non-literal expression.
    withTable("t") {
      sql("create table t(i boolean, s bigint default 41 + 1) using parquet")
      sql("insert into t values(false, default)")
      checkAnswer(spark.table("t"), Row(false, 42L))
    }
    // Explicit defaults may appear in different positions within the inline table provided as input
    // to the INSERT INTO statement.
    withTable("t") {
      sql("create table t(i boolean default false, s bigint default 42) using parquet")
      sql("insert into t values(false, default), (default, 42)")
      checkAnswer(spark.table("t"), Seq(Row(false, 42L), Row(false, 42L)))
    }
    // There is an explicit default value provided in the INSERT INTO statement in the VALUES,
    // with an alias over the VALUES.
    withTable("t") {
      sql("create table t(i boolean, s bigint default 42) using parquet")
      sql("insert into t select * from values (false, default) as tab(col, other)")
      checkAnswer(spark.table("t"), Row(false, 42L))
    }
    // The explicit default value arrives first before the other value.
    withTable("t") {
      sql("create table t(i boolean default false, s bigint) using parquet")
      sql("insert into t values (default, 43)")
      checkAnswer(spark.table("t"), Row(false, 43L))
    }
    // The 'create table' statement provides the default parameter first.
    withTable("t") {
      sql("create table t(i boolean default false, s bigint) using parquet")
      sql("insert into t values (default, 43)")
      checkAnswer(spark.table("t"), Row(false, 43L))
    }
    // The explicit default value is provided in the wrong order (first instead of second), but
    // this is OK because the provided default value evaluates to literal NULL.
    withTable("t") {
      sql("create table t(i boolean, s bigint default 42) using parquet")
      sql("insert into t values (default, 43)")
      checkAnswer(spark.table("t"), Row(null, 43L))
    }
    // There is an explicit default value provided in the INSERT INTO statement as a SELECT.
    // This is supported.
    withTable("t") {
      sql("create table t(i boolean, s bigint default 42) using parquet")
      sql("insert into t select false, default")
      checkAnswer(spark.table("t"), Row(false, 42L))
    }
    // There is a complex query plan in the SELECT query in the INSERT INTO statement.
    withTable("t") {
      sql("create table t(i boolean default false, s bigint default 42) using parquet")
      sql("insert into t select col, count(*) from values (default, default) " +
        "as tab(col, other) group by 1")
      checkAnswer(spark.table("t"), Row(false, 1))
    }
    // The explicit default reference resolves successfully with nested table subqueries.
    withTable("t") {
      sql("create table t(i boolean default false, s bigint) using parquet")
      sql("insert into t select * from (select * from values(default, 42))")
      checkAnswer(spark.table("t"), Row(false, 42L))
    }
    // There are three column types exercising various combinations of implicit and explicit
    // default column value references in the 'insert into' statements. Note these tests depend on
    // enabling the configuration to use NULLs for missing DEFAULT column values.
    withSQLConf(SQLConf.USE_NULLS_FOR_MISSING_DEFAULT_COLUMN_VALUES.key -> "true") {
      withTable("t1", "t2") {
        sql("create table t1(j int, s bigint default 42, x bigint default 43) using parquet")
        sql("insert into t1 values(1)")
        sql("insert into t1 values(2, default)")
        sql("insert into t1 values(3, default, default)")
        sql("insert into t1 values(4, 44)")
        sql("insert into t1 values(5, 44, 45)")
        sql("create table t2(j int, s bigint default 42, x bigint default 43) using parquet")
        sql("insert into t2 select j from t1 where j = 1")
        sql("insert into t2 select j, default from t1 where j = 2")
        sql("insert into t2 select j, default, default from t1 where j = 3")
        sql("insert into t2 select j, s from t1 where j = 4")
        sql("insert into t2 select j, s, default from t1 where j = 5")
        checkAnswer(
          spark.table("t2"),
          Row(1, 42L, 43L) ::
          Row(2, 42L, 43L) ::
          Row(3, 42L, 43L) ::
          Row(4, 44L, 43L) ::
          Row(5, 44L, 43L) :: Nil)
      }
    }
  }

  test("SPARK-38336 INSERT INTO statements with tables with default columns: negative tests") {
    object Errors {
      val COMMON_SUBSTRING = " has a DEFAULT value"
      val COLUMN_DEFAULT_NOT_FOUND = "Column 'default' does not exist"
      val BAD_SUBQUERY = "cannot evaluate expression scalarsubquery() in inline table definition"
    }
    // The default value fails to analyze.
    withTable("t") {
      sql("create table t(i boolean, s bigint default badvalue) using parquet")
      assert(intercept[AnalysisException] {
        sql("insert into t values (default, default)")
      }.getMessage.contains(Errors.COMMON_SUBSTRING))
    }
    // The default value analyzes to a table not in the catalog.
    withTable("t") {
      sql("create table t(i boolean, s bigint default (select min(x) from badtable)) using parquet")
      assert(intercept[AnalysisException] {
        sql("insert into t values (default, default)")
      }.getMessage.contains(Errors.COMMON_SUBSTRING))
    }
    // The default value parses but refers to a table from the catalog.
    withTable("t", "other") {
      sql("create table other(x string) using parquet")
      sql("create table t(i boolean, s bigint default (select min(x) from other)) using parquet")
      assert(intercept[AnalysisException] {
        sql("insert into t values (default, default)")
      }.getMessage.contains(Errors.COMMON_SUBSTRING))
    }
    // The default value has an explicit alias. It fails to evaluate when inlined into the VALUES
    // list at the INSERT INTO time.
    withTable("t") {
      sql("create table t(i boolean default (select false as alias), s bigint) using parquet")
      assert(intercept[AnalysisException] {
        sql("insert into t values (default, default)")
      }.getMessage.contains(Errors.BAD_SUBQUERY))
    }
    // Explicit default values may not participate in complex expressions in the VALUES list.
    withTable("t") {
      sql("create table t(i boolean, s bigint default 42) using parquet")
      assert(intercept[AnalysisException] {
        sql("insert into t values(false, default + 1)")
      }.getMessage.contains(ResolveDefaultColumns.DEFAULTS_IN_EXPRESSIONS_ERROR))
    }
    // Explicit default values may not participate in complex expressions in the SELECT query.
    withTable("t") {
      sql("create table t(i boolean, s bigint default 42) using parquet")
      assert(intercept[AnalysisException] {
        sql("insert into t select false, default + 1")
      }.getMessage.contains(ResolveDefaultColumns.DEFAULTS_IN_EXPRESSIONS_ERROR))
    }
    // Explicit default values have a reasonable error path if the table is not found.
    withTable("t") {
      assert(intercept[AnalysisException] {
        sql("insert into t values(false, default)")
      }.getMessage.contains(Errors.COLUMN_DEFAULT_NOT_FOUND))
    }
    // The default value parses but the type is not coercible.
    withTable("t") {
      sql("create table t(i boolean, s bigint default false) using parquet")
      assert(intercept[AnalysisException] {
        sql("insert into t values (default, default)")
      }.getMessage.contains("provided a value of incompatible type"))
    }
    // The number of columns in the INSERT INTO statement is greater than the number of columns in
    // the table.
    withTable("t") {
      sql("create table num_data(id int, val decimal(38,10)) using parquet")
      sql("create table t(id1 int, int2 int, result decimal(38,10)) using parquet")
      assert(intercept[AnalysisException] {
        sql("insert into t select t1.id, t2.id, t1.val, t2.val, t1.val * t2.val " +
          "from num_data t1, num_data t2")
      }.getMessage.contains(
        "requires that the data to be inserted have the same number of columns as the target"))
    }
    // The default value is disabled per configuration.
    withTable("t") {
      withSQLConf(SQLConf.ENABLE_DEFAULT_COLUMNS.key -> "false") {
        assert(intercept[AnalysisException] {
          sql("create table t(i boolean, s bigint default 42L) using parquet")
        }.getMessage.contains("Support for DEFAULT column values is not allowed"))
      }
    }
    // There is one trailing default value referenced implicitly by the INSERT INTO statement.
    withSQLConf(SQLConf.USE_NULLS_FOR_MISSING_DEFAULT_COLUMN_VALUES.key -> "false") {
      withTable("t") {
        sql("create table t(i int, s bigint default 42, x bigint) using parquet")
        assert(intercept[AnalysisException] {
          sql("insert into t values(1)")
        }.getMessage.contains("expected 3 columns but found"))
      }
    }
    // The table has a partitioning column with a default value; this is not allowed.
    withTable("t") {
      sql("create table t(i boolean default true, s bigint, q int default 42) " +
        "using parquet partitioned by (i)")
      assert(intercept[ParseException] {
        sql("insert into t partition(i=default) values(5, default)")
      }.getMessage.contains(
        "References to DEFAULT column values are not allowed within the PARTITION clause"))
    }
    // The configuration option to append missing NULL values to the end of the INSERT INTO
    // statement is not enabled.
    withSQLConf(SQLConf.USE_NULLS_FOR_MISSING_DEFAULT_COLUMN_VALUES.key -> "false") {
      withTable("t") {
        sql("create table t(i boolean, s bigint) using parquet")
        assert(intercept[AnalysisException] {
          sql("insert into t values(true)")
        }.getMessage.contains("target table has 2 column(s) but the inserted data has 1 column(s)"))
      }
    }
  }

  test("SPARK-38795 INSERT INTO with user specified columns and defaults: positive tests") {
    Seq(
      "insert into t (i, s) values (true, default)",
      "insert into t (s, i) values (default, true)",
      "insert into t (i) values (true)",
      "insert into t (i) values (default)",
      "insert into t (s) values (default)",
      "insert into t (s) select default from (select 1)",
      "insert into t (i) select true from (select 1)"
    ).foreach { insert =>
      withTable("t") {
        sql("create table t(i boolean default true, s bigint default 42) using parquet")
        sql(insert)
        checkAnswer(spark.table("t"), Row(true, 42L))
      }
    }
    // The table is partitioned and we insert default values with explicit column names.
    withTable("t") {
      sql("create table t(i boolean, s bigint default 4, q int default 42) using parquet " +
        "partitioned by (i)")
      sql("insert into t partition(i='true') (s) values(5)")
      sql("insert into t partition(i='false') (q) select 43")
      sql("insert into t partition(i='false') (q) select default")
      checkAnswer(spark.table("t"),
        Seq(Row(5, 42, true),
            Row(4, 43, false),
            Row(4, 42, false)))
    }
    // When the CASE_SENSITIVE configuration is disabled, then using different cases for the
    // required and provided column names is successful.
    withSQLConf(SQLConf.USE_NULLS_FOR_MISSING_DEFAULT_COLUMN_VALUES.key -> "false") {
      withSQLConf(SQLConf.CASE_SENSITIVE.key -> "false") {
        withTable("t") {
          sql("create table t(i boolean, s bigint default 42, q int default 43) using parquet")
          sql("insert into t (I, Q) select true from (select 1)")
          checkAnswer(spark.table("t"), Row(true, 42L, 43))
        }
      }
    }
    // When the USE_NULLS_FOR_MISSING_DEFAULT_COLUMN_VALUES configuration is enabled, and no
    // explicit DEFAULT value is available when the INSERT INTO statement provides fewer
    // values than expected, NULL values are appended in their place.
    withSQLConf(SQLConf.USE_NULLS_FOR_MISSING_DEFAULT_COLUMN_VALUES.key -> "true") {
      withTable("t") {
        sql("create table t(i boolean, s bigint) using parquet")
        sql("insert into t (i) values (true)")
        checkAnswer(spark.table("t"), Row(true, null))
      }
      withTable("t") {
        sql("create table t(i boolean default true, s bigint) using parquet")
        sql("insert into t (i) values (default)")
        checkAnswer(spark.table("t"), Row(true, null))
      }
      withTable("t") {
        sql("create table t(i boolean, s bigint default 42) using parquet")
        sql("insert into t (s) values (default)")
        checkAnswer(spark.table("t"), Row(null, 42L))
      }
      withTable("t") {
        sql("create table t(i boolean, s bigint, q int) using parquet partitioned by (i)")
        sql("insert into t partition(i='true') (s) values(5)")
        sql("insert into t partition(i='false') (q) select 43")
        sql("insert into t partition(i='false') (q) select default")
        checkAnswer(spark.table("t"),
          Seq(Row(5, null, true),
            Row(null, 43, false),
            Row(null, null, false)))
      }
    }
  }

  test("SPARK- 38795 INSERT INTO with user specified columns and defaults: negative tests") {
    val addOneColButExpectedTwo = "target table has 2 column(s) but the inserted data has 1 col"
    val addTwoColButExpectedThree = "target table has 3 column(s) but the inserted data has 2 col"
    // The missing columns in these INSERT INTO commands do not have explicit default values.
    withSQLConf(SQLConf.USE_NULLS_FOR_MISSING_DEFAULT_COLUMN_VALUES.key -> "false") {
      withTable("t") {
        sql("create table t(i boolean, s bigint) using parquet")
        assert(intercept[AnalysisException] {
          sql("insert into t (i) values (true)")
        }.getMessage.contains(addOneColButExpectedTwo))
      }
      withTable("t") {
        sql("create table t(i boolean default true, s bigint) using parquet")
        assert(intercept[AnalysisException] {
          sql("insert into t (i) values (default)")
        }.getMessage.contains(addOneColButExpectedTwo))
      }
      withTable("t") {
        sql("create table t(i boolean, s bigint default 42) using parquet")
        assert(intercept[AnalysisException] {
          sql("insert into t (s) values (default)")
        }.getMessage.contains(addOneColButExpectedTwo))
      }
      withTable("t") {
        sql("create table t(i boolean, s bigint, q int default 43) using parquet")
        assert(intercept[AnalysisException] {
          sql("insert into t (i, q) select true from (select 1)")
        }.getMessage.contains(addTwoColButExpectedThree))
      }
      // When the USE_NULLS_FOR_MISSING_DEFAULT_COLUMN_VALUES configuration is disabled, and no
      // explicit DEFAULT value is available when the INSERT INTO statement provides fewer
      // values than expected, the INSERT INTO command fails to execute.
      withTable("t") {
        sql("create table t(i boolean, s bigint) using parquet")
        assert(intercept[AnalysisException] {
          sql("insert into t (i) values (true)")
        }.getMessage.contains(addOneColButExpectedTwo))
      }
      withTable("t") {
        sql("create table t(i boolean default true, s bigint) using parquet")
        assert(intercept[AnalysisException] {
          sql("insert into t (i) values (default)")
        }.getMessage.contains(addOneColButExpectedTwo))
      }
      withTable("t") {
        sql("create table t(i boolean, s bigint default 42) using parquet")
        assert(intercept[AnalysisException] {
          sql("insert into t (s) values (default)")
        }.getMessage.contains(addOneColButExpectedTwo))
      }
      withTable("t") {
        sql("create table t(i boolean, s bigint, q int) using parquet partitioned by (i)")
        assert(intercept[AnalysisException] {
          sql("insert into t partition(i='true') (s) values(5)")
        }.getMessage.contains(addTwoColButExpectedThree))
      }
      withTable("t") {
        sql("create table t(i boolean, s bigint, q int) using parquet partitioned by (i)")
        assert(intercept[AnalysisException] {
          sql("insert into t partition(i='false') (q) select 43")
        }.getMessage.contains(addTwoColButExpectedThree))
      }
      withTable("t") {
        sql("create table t(i boolean, s bigint, q int) using parquet partitioned by (i)")
        assert(intercept[AnalysisException] {
          sql("insert into t partition(i='false') (q) select default")
        }.getMessage.contains(addTwoColButExpectedThree))
      }
    }
    // When the CASE_SENSITIVE configuration is enabled, then using different cases for the required
    // and provided column names results in an analysis error.
    withSQLConf(SQLConf.CASE_SENSITIVE.key -> "true") {
      withTable("t") {
        sql("create table t(i boolean default true, s bigint default 42) using parquet")
        assert(intercept[AnalysisException] {
          sql("insert into t (I) select true from (select 1)")
        }.getMessage.contains("Cannot resolve column name I"))
      }
    }
  }

  test("SPARK-38811 INSERT INTO on columns added with ALTER TABLE ADD COLUMNS: Positive tests") {
    // There is a complex expression in the default value.
    val createTableBooleanCol = "create table t(i boolean) using parquet"
    val createTableIntCol = "create table t(i int) using parquet"
    withTable("t") {
      sql(createTableBooleanCol)
      sql("alter table t add column s string default concat('abc', 'def')")
      sql("insert into t values(true, default)")
      checkAnswer(spark.table("t"), Row(true, "abcdef"))
    }
    // There are two trailing default values referenced implicitly by the INSERT INTO statement.
    withTable("t") {
      sql(createTableIntCol)
      sql("alter table t add column s bigint default 42")
      sql("alter table t add column x bigint default 43")
      sql("insert into t values(1)")
      checkAnswer(spark.table("t"), Row(1, 42, 43))
    }
    // There are two trailing default values referenced implicitly by the INSERT INTO statement.
    withTable("t") {
      sql(createTableIntCol)
      sql("alter table t add columns s bigint default 42, x bigint default 43")
      sql("insert into t values(1)")
      checkAnswer(spark.table("t"), Row(1, 42, 43))
    }
    // The table has a partitioning column and a default value is injected.
    withTable("t") {
      sql("create table t(i boolean, s bigint) using parquet partitioned by (i)")
      sql("alter table t add column q int default 42")
      sql("insert into t partition(i='true') values(5, default)")
      checkAnswer(spark.table("t"), Row(5, 42, true))
    }
    // The default value parses correctly as a constant but non-literal expression.
    withTable("t") {
      sql(createTableBooleanCol)
      sql("alter table t add column s bigint default 41 + 1")
      sql("insert into t values(false, default)")
      checkAnswer(spark.table("t"), Row(false, 42))
    }
    // Explicit defaults may appear in different positions within the inline table provided as input
    // to the INSERT INTO statement.
    withTable("t") {
      sql("create table t(i boolean default false) using parquet")
      sql("alter table t add column s bigint default 42")
      sql("insert into t values(false, default), (default, 42)")
      checkAnswer(spark.table("t"), Seq(Row(false, 42), Row(false, 42)))
    }
    // There is an explicit default value provided in the INSERT INTO statement in the VALUES,
    // with an alias over the VALUES.
    withTable("t") {
      sql(createTableBooleanCol)
      sql("alter table t add column s bigint default 42")
      sql("insert into t select * from values (false, default) as tab(col, other)")
      checkAnswer(spark.table("t"), Row(false, 42))
    }
    // The explicit default value is provided in the wrong order (first instead of second), but
    // this is OK because the provided default value evaluates to literal NULL.
    withTable("t") {
      sql(createTableBooleanCol)
      sql("alter table t add column s bigint default 42")
      sql("insert into t values (default, 43)")
      checkAnswer(spark.table("t"), Row(null, 43))
    }
    // There is an explicit default value provided in the INSERT INTO statement as a SELECT.
    // This is supported.
    withTable("t") {
      sql(createTableBooleanCol)
      sql("alter table t add column s bigint default 42")
      sql("insert into t select false, default")
      checkAnswer(spark.table("t"), Row(false, 42))
    }
    // There is a complex query plan in the SELECT query in the INSERT INTO statement.
    withTable("t") {
      sql("create table t(i boolean default false) using parquet")
      sql("alter table t add column s bigint default 42")
      sql("insert into t select col, count(*) from values (default, default) " +
        "as tab(col, other) group by 1")
      checkAnswer(spark.table("t"), Row(false, 1))
    }
    // There are three column types exercising various combinations of implicit and explicit
    // default column value references in the 'insert into' statements. Note these tests depend on
    // enabling the configuration to use NULLs for missing DEFAULT column values.
    withSQLConf(SQLConf.USE_NULLS_FOR_MISSING_DEFAULT_COLUMN_VALUES.key -> "true") {
      withTable("t1", "t2") {
        sql("create table t1(j int) using parquet")
        sql("alter table t1 add column s bigint default 42")
        sql("alter table t1 add column x bigint default 43")
        sql("insert into t1 values(1)")
        sql("insert into t1 values(2, default)")
        sql("insert into t1 values(3, default, default)")
        sql("insert into t1 values(4, 44)")
        sql("insert into t1 values(5, 44, 45)")
        sql("create table t2(j int) using parquet")
        sql("alter table t2 add columns s bigint default 42, x bigint default 43")
        sql("insert into t2 select j from t1 where j = 1")
        sql("insert into t2 select j, default from t1 where j = 2")
        sql("insert into t2 select j, default, default from t1 where j = 3")
        sql("insert into t2 select j, s from t1 where j = 4")
        sql("insert into t2 select j, s, default from t1 where j = 5")
        checkAnswer(
          spark.table("t2"),
          Row(1, 42L, 43L) ::
          Row(2, 42L, 43L) ::
          Row(3, 42L, 43L) ::
          Row(4, 44L, 43L) ::
          Row(5, 44L, 43L) :: Nil)
      }
    }
  }

  test("SPARK-38811 INSERT INTO on columns added with ALTER TABLE ADD COLUMNS: Negative tests") {
    object Errors {
      val COMMON_SUBSTRING = " has a DEFAULT value"
    }
    // The default value fails to analyze.
    withTable("t") {
      sql("create table t(i boolean) using parquet")
      assert(intercept[AnalysisException] {
        sql("alter table t add column s bigint default badvalue")
      }.getMessage.contains(Errors.COMMON_SUBSTRING))
    }
    // The default value analyzes to a table not in the catalog.
    withTable("t") {
      sql("create table t(i boolean) using parquet")
      assert(intercept[AnalysisException] {
        sql("alter table t add column s bigint default (select min(x) from badtable)")
      }.getMessage.contains(Errors.COMMON_SUBSTRING))
    }
    // The default value parses but refers to a table from the catalog.
    withTable("t", "other") {
      sql("create table other(x string) using parquet")
      sql("create table t(i boolean) using parquet")
      assert(intercept[AnalysisException] {
        sql("alter table t add column s bigint default (select min(x) from other)")
      }.getMessage.contains(Errors.COMMON_SUBSTRING))
    }
    // The default value parses but the type is not coercible.
    withTable("t") {
      sql("create table t(i boolean) using parquet")
      assert(intercept[AnalysisException] {
        sql("alter table t add column s bigint default false")
      }.getMessage.contains("provided a value of incompatible type"))
    }
    // The default value is disabled per configuration.
    withTable("t") {
      withSQLConf(SQLConf.ENABLE_DEFAULT_COLUMNS.key -> "false") {
        sql("create table t(i boolean) using parquet")
        assert(intercept[AnalysisException] {
          sql("alter table t add column s bigint default 42L")
        }.getMessage.contains("Support for DEFAULT column values is not allowed"))
      }
    }
    // There is one trailing default value referenced implicitly by the INSERT INTO statement.
    withTable("t") {
      sql("create table t(i int) using parquet")
      sql("alter table t add column s bigint default 42")
      sql("alter table t add column x bigint")
      assert(intercept[AnalysisException] {
        sql("insert into t values(1)")
      }.getMessage.contains("expected 3 columns but found"))
    }
  }

  test("Stop task set if FileAlreadyExistsException was thrown") {
    Seq(true, false).foreach { fastFail =>
      withSQLConf("fs.file.impl" -> classOf[FileExistingTestFileSystem].getName,
        "fs.file.impl.disable.cache" -> "true",
        SQLConf.FASTFAIL_ON_FILEFORMAT_OUTPUT.key -> fastFail.toString) {
        withTable("t") {
          sql(
            """
              |CREATE TABLE t(i INT, part1 INT) USING PARQUET
              |PARTITIONED BY (part1)
          """.stripMargin)

          val df = Seq((1, 1)).toDF("i", "part1")
          val err = intercept[SparkException] {
            df.write.mode("overwrite").format("parquet").insertInto("t")
          }

          if (fastFail) {
            assert(err.getCause.getMessage.contains("can not write to output file: " +
              "org.apache.hadoop.fs.FileAlreadyExistsException"))
          } else {
            assert(err.getCause.getMessage.contains("Task failed while writing rows"))
          }
        }
      }
    }
  }

  test("SPARK-29174 Support LOCAL in INSERT OVERWRITE DIRECTORY to data source") {
    withTempPath { dir =>
      val path = dir.toURI.getPath
      sql(s"""create table tab1 ( a int) using parquet location '$path'""")
      sql("insert into tab1 values(1)")
      checkAnswer(sql("select * from tab1"), Seq(1).map(i => Row(i)))
      sql("create table tab2 ( a int) using parquet")
      sql("insert into tab2 values(2)")
      checkAnswer(sql("select * from tab2"), Seq(2).map(i => Row(i)))
      sql(s"""insert overwrite local directory '$path' using parquet select * from tab2""")
      sql("refresh table tab1")
      checkAnswer(sql("select * from tab1"), Seq(2).map(i => Row(i)))
    }
  }

  test("SPARK-29174 fail LOCAL in INSERT OVERWRITE DIRECT remote path") {
    val message = intercept[ParseException] {
      sql("insert overwrite local directory 'hdfs:/abcd' using parquet select 1")
    }.getMessage
    assert(message.contains("LOCAL is supported only with file: scheme"))
  }

  test("SPARK-32508 " +
    "Disallow empty part col values in partition spec before static partition writing") {
    withTable("insertTable") {
      sql(
        """
          |CREATE TABLE insertTable(i int, part1 string, part2 string) USING PARQUET
          |PARTITIONED BY (part1, part2)
            """.stripMargin)
      val msg = "Partition spec is invalid"
      assert(intercept[AnalysisException] {
        sql("INSERT INTO TABLE insertTable PARTITION(part1=1, part2='') SELECT 1")
      }.getMessage.contains(msg))
      assert(intercept[AnalysisException] {
        sql("INSERT INTO TABLE insertTable PARTITION(part1='', part2) SELECT 1 ,'' AS part2")
      }.getMessage.contains(msg))

      sql("INSERT INTO TABLE insertTable PARTITION(part1='1', part2='2') SELECT 1")
      sql("INSERT INTO TABLE insertTable PARTITION(part1='1', part2) SELECT 1 ,'2' AS part2")
      sql("INSERT INTO TABLE insertTable PARTITION(part1='1', part2) SELECT 1 ,'' AS part2")
    }
  }

  test("SPARK-33294: Add query resolved check before analyze InsertIntoDir") {
    withTempPath { path =>
      val ex = intercept[AnalysisException] {
        sql(
          s"""
            |INSERT OVERWRITE DIRECTORY '${path.getAbsolutePath}' USING PARQUET
            |SELECT * FROM (
            | SELECT c3 FROM (
            |  SELECT c1, c2 from values(1,2) t(c1, c2)
            |  )
            |)
          """.stripMargin)
      }
      assert(ex.getErrorClass == "MISSING_COLUMN")
      assert(ex.messageParameters.head == "c3")
    }
  }

  test("SPARK-34926: PartitioningUtils.getPathFragment() should respect partition value is null") {
    withTable("t1", "t2") {
      sql("CREATE TABLE t1(id INT) USING PARQUET")
      sql(
        """
          |CREATE TABLE t2 (c1 INT, part STRING)
          |  USING parquet
          |PARTITIONED BY (part)
          |""".stripMargin)
      sql(
        """
          |INSERT INTO TABLE t2 PARTITION (part = null)
          |SELECT * FROM t1 where 1=0""".stripMargin)
      checkAnswer(spark.table("t2"), Nil)
    }
  }

  test("SPARK-35106: insert overwrite with custom partition path") {
    withTempPath { path =>
      withTable("t") {
      sql(
        """
          |create table t(i int, part1 int, part2 int) using parquet
          |partitioned by (part1, part2)
        """.stripMargin)

        sql(s"alter table t add partition(part1=1, part2=1) location '${path.getAbsolutePath}'")
        sql(s"insert into t partition(part1=1, part2=1) select 1")
        checkAnswer(spark.table("t"), Row(1, 1, 1))

        sql("insert overwrite table t partition(part1=1, part2=1) select 2")
        checkAnswer(spark.table("t"), Row(2, 1, 1))

        sql("insert overwrite table t partition(part1=2, part2) select 2, 2")
        checkAnswer(spark.table("t"), Row(2, 1, 1) :: Row(2, 2, 2) :: Nil)

        sql("insert overwrite table t partition(part1=1, part2=2) select 3")
        checkAnswer(spark.table("t"), Row(2, 1, 1) :: Row(2, 2, 2) :: Row(3, 1, 2) :: Nil)

        sql("insert overwrite table t partition(part1=1, part2) select 4, 1")
        checkAnswer(spark.table("t"), Row(4, 1, 1) :: Row(2, 2, 2) :: Nil)
      }
    }
  }

  test("SPARK-35106: dynamic partition overwrite with custom partition path") {
    withSQLConf(SQLConf.PARTITION_OVERWRITE_MODE.key -> PartitionOverwriteMode.DYNAMIC.toString) {
      withTempPath { path =>
        withTable("t") {
          sql(
            """
              |create table t(i int, part1 int, part2 int) using parquet
              |partitioned by (part1, part2)
            """.stripMargin)

          sql(s"insert into t partition(part1=1, part2=1) select 1")
          checkAnswer(spark.table("t"), Row(1, 1, 1))

          sql(s"alter table t add partition(part1=1, part2=2) location '${path.getAbsolutePath}'")

          // dynamic partition overwrite to empty custom partition
          sql(s"insert overwrite table t partition(part1=1, part2=2) select 1")
          checkAnswer(spark.table("t"), Row(1, 1, 1) :: Row(1, 1, 2) :: Nil)

          // dynamic partition overwrite to non-empty custom partition
          sql("insert overwrite table t partition(part1=1, part2=2) select 2")
          checkAnswer(spark.table("t"), Row(1, 1, 1) :: Row(2, 1, 2) :: Nil)
        }
      }
    }
  }

  test("SPARK-35106: Throw exception when rename custom partition paths returns false") {
    withSQLConf(
      "fs.file.impl" -> classOf[RenameFromSparkStagingToFinalDirAlwaysTurnsFalseFilesystem].getName,
      "fs.file.impl.disable.cache" -> "true") {
      withTempPath { path =>
        withTable("t") {
          sql(
            """
              |create table t(i int, part1 int, part2 int) using parquet
              |partitioned by (part1, part2)
            """.stripMargin)

          sql(s"alter table t add partition(part1=1, part2=1) location '${path.getAbsolutePath}'")

          val e = intercept[SparkException] {
            sql(s"insert into t partition(part1=1, part2=1) select 1")
          }.getCause
          assert(e.isInstanceOf[IOException])
          assert(e.getMessage.contains("Failed to rename"))
          assert(e.getMessage.contains("when committing files staged for absolute location"))
        }
      }
    }
  }

  test("SPARK-35106: Throw exception when rename dynamic partition paths returns false") {
    withSQLConf(
      "fs.file.impl" -> classOf[RenameFromSparkStagingToFinalDirAlwaysTurnsFalseFilesystem].getName,
      "fs.file.impl.disable.cache" -> "true",
      SQLConf.PARTITION_OVERWRITE_MODE.key -> PartitionOverwriteMode.DYNAMIC.toString) {

      withTable("t") {
        sql(
          """
            |create table t(i int, part1 int, part2 int) using parquet
            |partitioned by (part1, part2)
          """.stripMargin)

        val e = intercept[SparkException] {
          sql(s"insert overwrite table t partition(part1, part2) values (1, 1, 1)")
        }.getCause
        assert(e.isInstanceOf[IOException])
        assert(e.getMessage.contains("Failed to rename"))
        assert(e.getMessage.contains(
          "when committing files staged for overwriting dynamic partitions"))
      }
    }
  }

  test("SPARK-36980: Insert support query with CTE") {
    withSQLConf(SQLConf.USE_NULLS_FOR_MISSING_DEFAULT_COLUMN_VALUES.key -> "false") {
      withTable("t") {
        sql("CREATE TABLE t(i int, part1 int, part2 int) using parquet")
        sql("INSERT INTO t WITH v1(c1) as (values (1)) select 1, 2, 3 from v1")
        checkAnswer(spark.table("t"), Row(1, 2, 3))
      }
    }
  }

  test("SELECT clause with star wildcard") {
    withSQLConf(SQLConf.USE_NULLS_FOR_MISSING_DEFAULT_COLUMN_VALUES.key -> "true") {
      withTable("t1") {
        sql("CREATE TABLE t1(c1 int, c2 string) using parquet")
        sql("INSERT INTO TABLE t1 select * from jt where a=1")
        checkAnswer(spark.table("t1"), Row(1, "str1"))
      }

      withTable("t1") {
        sql("CREATE TABLE t1(c1 int, c2 string, c3 int) using parquet")
        sql("INSERT INTO TABLE t1 select * from jt where a=1")
        checkAnswer(spark.table("t1"), Row(1, "str1", null))
        sql("INSERT INTO TABLE t1 select *, 2 from jt where a=2")
        checkAnswer(spark.table("t1"), Seq(Row(1, "str1", null), Row(2, "str2", 2)))
      }
    }
  }

  test("SPARK-37294: insert ANSI intervals into a table partitioned by the interval columns") {
    val tbl = "interval_table"
    Seq(PartitionOverwriteMode.DYNAMIC, PartitionOverwriteMode.STATIC).foreach { mode =>
      withSQLConf(SQLConf.PARTITION_OVERWRITE_MODE.key -> mode.toString) {
        withTable(tbl) {
          sql(
            s"""
              |CREATE TABLE $tbl (i INT, part1 INTERVAL YEAR, part2 INTERVAL DAY) USING PARQUET
              |PARTITIONED BY (part1, part2)
              """.stripMargin)

          sql(
            s"""ALTER TABLE $tbl ADD PARTITION (
               |part1 = INTERVAL '2' YEAR,
               |part2 = INTERVAL '3' DAY)""".stripMargin)
          sql(s"INSERT OVERWRITE TABLE $tbl SELECT 1, INTERVAL '2' YEAR, INTERVAL '3' DAY")
          sql(s"INSERT INTO TABLE $tbl SELECT 4, INTERVAL '5' YEAR, INTERVAL '6' DAY")
          sql(
            s"""
               |INSERT INTO $tbl
               | PARTITION (part1 = INTERVAL '8' YEAR, part2 = INTERVAL '9' DAY)
               |SELECT 7""".stripMargin)

          checkAnswer(
            spark.table(tbl),
            Seq(Row(1, Period.ofYears(2), Duration.ofDays(3)),
              Row(4, Period.ofYears(5), Duration.ofDays(6)),
              Row(7, Period.ofYears(8), Duration.ofDays(9))))
        }
      }
    }
  }
}

class FileExistingTestFileSystem extends RawLocalFileSystem {
  override def create(
      f: Path,
      overwrite: Boolean,
      bufferSize: Int,
      replication: Short,
      blockSize: Long): FSDataOutputStream = {
    throw new FileAlreadyExistsException(s"${f.toString} already exists")
  }
}

class RenameFromSparkStagingToFinalDirAlwaysTurnsFalseFilesystem extends RawLocalFileSystem {
  override def rename(src: Path, dst: Path): Boolean = {
    (!isSparkStagingDir(src) || isSparkStagingDir(dst)) && super.rename(src, dst)
  }

  private def isSparkStagingDir(path: Path): Boolean = {
    path.toString.contains(".spark-staging-")
  }
}<|MERGE_RESOLUTION|>--- conflicted
+++ resolved
@@ -869,7 +869,6 @@
     }
   }
 
-<<<<<<< HEAD
   test("Allow user to insert specified columns into insertable view") {
     withSQLConf(SQLConf.USE_NULLS_FOR_MISSING_DEFAULT_COLUMN_VALUES.key -> "true") {
       sql("INSERT OVERWRITE TABLE jsonTable(a) SELECT a FROM jt")
@@ -893,10 +892,7 @@
     }
   }
 
-  test("INSERT INTO statements with tables with default columns: positive tests") {
-=======
   test("SPARK-38336 INSERT INTO statements with tables with default columns: positive tests") {
->>>>>>> 639301a9
     // When the USE_NULLS_FOR_MISSING_DEFAULT_COLUMN_VALUES configuration is enabled, and no
     // explicit DEFAULT value is available when the INSERT INTO statement provides fewer
     // values than expected, NULL values are appended in their place.
