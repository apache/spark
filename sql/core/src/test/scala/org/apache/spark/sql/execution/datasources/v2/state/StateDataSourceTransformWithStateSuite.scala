/*
 * Licensed to the Apache Software Foundation (ASF) under one or more
 * contributor license agreements.  See the NOTICE file distributed with
 * this work for additional information regarding copyright ownership.
 * The ASF licenses this file to You under the Apache License, Version 2.0
 * (the "License"); you may not use this file except in compliance with
 * the License.  You may obtain a copy of the License at
 *
 *    http://www.apache.org/licenses/LICENSE-2.0
 *
 * Unless required by applicable law or agreed to in writing, software
 * distributed under the License is distributed on an "AS IS" BASIS,
 * WITHOUT WARRANTIES OR CONDITIONS OF ANY KIND, either express or implied.
 * See the License for the specific language governing permissions and
 * limitations under the License.
 */
package org.apache.spark.sql.execution.datasources.v2.state

import java.io.File
import java.time.Duration

import org.apache.hadoop.conf.Configuration

import org.apache.spark.io.CompressionCodec
import org.apache.spark.sql.{Encoders, Row}
import org.apache.spark.sql.execution.streaming.MemoryStream
import org.apache.spark.sql.execution.streaming.state.{AlsoTestWithEncodingTypes, AlsoTestWithRocksDBFeatures, RocksDBFileManager, RocksDBStateStoreProvider, TestClass}
import org.apache.spark.sql.functions.{col, explode, timestamp_seconds}
import org.apache.spark.sql.internal.SQLConf
import org.apache.spark.sql.streaming.{InputMapRow, ListState, MapInputEvent, MapOutputEvent, MapStateTTLProcessor, MaxEventTimeStatefulProcessor, OutputMode, RunningCountStatefulProcessor, RunningCountStatefulProcessorWithProcTimeTimerUpdates, StatefulProcessor, StateStoreMetricsTest, TestMapStateProcessor, TimeMode, TimerValues, TransformWithStateSuiteUtils, Trigger, TTLConfig, ValueState}
import org.apache.spark.sql.streaming.util.StreamManualClock
import org.apache.spark.util.Utils

/** Stateful processor of single value state var with non-primitive type */
class StatefulProcessorWithSingleValueVar extends RunningCountStatefulProcessor {
  @transient private var _valueState: ValueState[TestClass] = _

  override def init(
      outputMode: OutputMode,
      timeMode: TimeMode): Unit = {
    _valueState = getHandle.getValueState[TestClass](
      "valueState", Encoders.product[TestClass], TTLConfig.NONE)
  }

  override def handleInputRows(
      key: String,
      inputRows: Iterator[String],
      timerValues: TimerValues): Iterator[(String, String)] = {
    val count = _valueState.getOption().getOrElse(TestClass(0L, "dummyKey")).id + 1
    _valueState.update(TestClass(count, "dummyKey"))
    Iterator((key, count.toString))
  }
}

class StatefulProcessorWithTTL
  extends StatefulProcessor[String, String, (String, String)] {
  @transient protected var _countState: ValueState[Long] = _

  override def init(
      outputMode: OutputMode,
      timeMode: TimeMode): Unit = {
    _countState = getHandle.getValueState[Long]("countState",
      Encoders.scalaLong, TTLConfig(Duration.ofMillis(30000)))
  }

  override def handleInputRows(
      key: String,
      inputRows: Iterator[String],
      timerValues: TimerValues): Iterator[(String, String)] = {
    val count = _countState.getOption().getOrElse(0L) + 1
    if (count == 3) {
      _countState.clear()
      Iterator.empty
    } else {
      _countState.update(count)
      Iterator((key, count.toString))
    }
  }
}

/** Stateful processor tracking groups belonging to sessions with/without TTL */
class SessionGroupsStatefulProcessor extends
  StatefulProcessor[String, (String, String), String] {
  @transient private var _groupsList: ListState[String] = _

  override def init(
      outputMode: OutputMode,
      timeMode: TimeMode): Unit = {
    _groupsList = getHandle.getListState("groupsList", Encoders.STRING, TTLConfig.NONE)
  }

  override def handleInputRows(
      key: String,
      inputRows: Iterator[(String, String)],
      timerValues: TimerValues): Iterator[String] = {
    inputRows.foreach { inputRow =>
      _groupsList.appendValue(inputRow._2)
    }
    Iterator.empty
  }
}

class SessionGroupsStatefulProcessorWithTTL extends
  StatefulProcessor[String, (String, String), String] {
  @transient private var _groupsListWithTTL: ListState[String] = _

  override def init(
      outputMode: OutputMode,
      timeMode: TimeMode): Unit = {
    _groupsListWithTTL = getHandle.getListState("groupsListWithTTL", Encoders.STRING,
      TTLConfig(Duration.ofMillis(30000)))
  }

  override def handleInputRows(
      key: String,
      inputRows: Iterator[(String, String)],
      timerValues: TimerValues): Iterator[String] = {
    inputRows.foreach { inputRow =>
      _groupsListWithTTL.appendValue(inputRow._2)
    }
    Iterator.empty
  }
}

/**
 * Test suite to verify integration of state data source reader with the transformWithState operator
 */
class StateDataSourceTransformWithStateSuite extends StateStoreMetricsTest
<<<<<<< HEAD
  with AlsoTestWithEncodingTypes
  with AlsoTestWithChangelogCheckpointingEnabled {
=======
  with AlsoTestWithRocksDBFeatures with AlsoTestWithEncodingTypes {
>>>>>>> 3e7b614a

  import testImplicits._

  test("state data source integration - value state with single variable") {
    withTempDir { tempDir =>
      withSQLConf(SQLConf.STATE_STORE_PROVIDER_CLASS.key ->
        classOf[RocksDBStateStoreProvider].getName,
        SQLConf.SHUFFLE_PARTITIONS.key ->
          TransformWithStateSuiteUtils.NUM_SHUFFLE_PARTITIONS.toString) {
        val inputData = MemoryStream[String]
        val result = inputData.toDS()
          .groupByKey(x => x)
          .transformWithState(new StatefulProcessorWithSingleValueVar(),
            TimeMode.None(),
            OutputMode.Update())

        testStream(result, OutputMode.Update())(
          StartStream(checkpointLocation = tempDir.getAbsolutePath),
          AddData(inputData, "a"),
          CheckNewAnswer(("a", "1")),
          AddData(inputData, "b"),
          CheckNewAnswer(("b", "1")),
          StopStream
        )

        val stateReaderDf = spark.read
          .format("statestore")
          .option(StateSourceOptions.PATH, tempDir.getAbsolutePath)
          .option(StateSourceOptions.STATE_VAR_NAME, "valueState")
          .load()

        val resultDf = stateReaderDf.selectExpr(
          "key.value AS groupingKey",
          "value.id AS valueId", "value.name AS valueName",
          "partition_id")

        checkAnswer(resultDf,
          Seq(Row("a", 1L, "dummyKey", 0), Row("b", 1L, "dummyKey", 1)))

        // non existent state variable should fail
        val ex = intercept[Exception] {
          spark.read
            .format("statestore")
            .option(StateSourceOptions.PATH, tempDir.getAbsolutePath)
            .option(StateSourceOptions.STATE_VAR_NAME, "non-exist")
            .load()
        }
        assert(ex.isInstanceOf[StateDataSourceInvalidOptionValue])
        assert(ex.getMessage.contains("State variable non-exist is not defined"))

        // Verify that trying to read timers in TimeMode as None fails
        val ex1 = intercept[Exception] {
          spark.read
            .format("statestore")
            .option(StateSourceOptions.PATH, tempDir.getAbsolutePath)
            .option(StateSourceOptions.READ_REGISTERED_TIMERS, true)
            .load()
        }
        assert(ex1.isInstanceOf[StateDataSourceInvalidOptionValue])
        assert(ex1.getMessage.contains("Registered timers are not available"))
      }
    }
  }

  testWithChangelogCheckpointingEnabled("state data source cdf integration - " +
    "value state with single variable") {
    withTempDir { tempDir =>
      withSQLConf(SQLConf.STATE_STORE_PROVIDER_CLASS.key ->
        classOf[RocksDBStateStoreProvider].getName,
        SQLConf.SHUFFLE_PARTITIONS.key ->
          TransformWithStateSuiteUtils.NUM_SHUFFLE_PARTITIONS.toString) {
        val inputData = MemoryStream[String]
        val result = inputData.toDS()
          .groupByKey(x => x)
          .transformWithState(new StatefulProcessorWithSingleValueVar(),
            TimeMode.None(),
            OutputMode.Update())

        testStream(result, OutputMode.Update())(
          StartStream(checkpointLocation = tempDir.getAbsolutePath),
          AddData(inputData, "a"),
          CheckNewAnswer(("a", "1")),
          AddData(inputData, "b"),
          CheckNewAnswer(("b", "1")),
          StopStream
        )

        val changeFeedDf = spark.read
            .format("statestore")
            .option(StateSourceOptions.PATH, tempDir.getAbsolutePath)
            .option(StateSourceOptions.STATE_VAR_NAME, "valueState")
            .option(StateSourceOptions.READ_CHANGE_FEED, true)
            .option(StateSourceOptions.CHANGE_START_BATCH_ID, 0)
            .load()

        val opDf = changeFeedDf.selectExpr(
          "change_type",
          "key.value AS groupingKey",
          "value.id AS valueId", "value.name AS valueName",
          "partition_id")

        checkAnswer(opDf,
          Seq(Row("update", "a", 1L, "dummyKey", 0), Row("update", "b", 1L, "dummyKey", 1)))
      }
    }
  }

  test("state data source integration - value state with single variable and TTL") {
    withTempDir { tempDir =>
      withSQLConf(SQLConf.STATE_STORE_PROVIDER_CLASS.key ->
        classOf[RocksDBStateStoreProvider].getName,
        SQLConf.SHUFFLE_PARTITIONS.key ->
          TransformWithStateSuiteUtils.NUM_SHUFFLE_PARTITIONS.toString) {
        val inputData = MemoryStream[String]
        val result = inputData.toDS()
          .groupByKey(x => x)
          .transformWithState(new StatefulProcessorWithTTL(),
            TimeMode.ProcessingTime(),
            OutputMode.Update())

        testStream(result, OutputMode.Update())(
          StartStream(checkpointLocation = tempDir.getAbsolutePath),
          AddData(inputData, "a"),
          AddData(inputData, "b"),
          Execute { _ =>
            // wait for the batch to run since we are using processing time
            Thread.sleep(5000)
          },
          StopStream
        )

        val stateReaderDf = spark.read
          .format("statestore")
          .option(StateSourceOptions.PATH, tempDir.getAbsolutePath)
          .option(StateSourceOptions.STATE_VAR_NAME, "countState")
          .load()

        val resultDf = stateReaderDf.selectExpr(
          "key.value", "value.value", "value.ttlExpirationMs", "partition_id")

        var count = 0L
        resultDf.collect().foreach { row =>
          count = count + 1
          assert(row.getLong(2) > 0)
        }

        // verify that 2 state rows are present
        assert(count === 2)

        val answerDf = stateReaderDf.selectExpr(
          "key.value AS groupingKey",
          "value.value.value AS valueId", "partition_id")
        checkAnswer(answerDf,
          Seq(Row("a", 1L, 0), Row("b", 1L, 1)))

        // non existent state variable should fail
        val ex = intercept[Exception] {
          spark.read
            .format("statestore")
            .option(StateSourceOptions.PATH, tempDir.getAbsolutePath)
            .option(StateSourceOptions.STATE_VAR_NAME, "non-exist")
            .load()
        }
        assert(ex.isInstanceOf[StateDataSourceInvalidOptionValue])
        assert(ex.getMessage.contains("State variable non-exist is not defined"))
      }
    }
  }

  testWithChangelogCheckpointingEnabled("state data source cdf integration - " +
    "value state with single variable and TTL") {
    withTempDir { tempDir =>
      withSQLConf(SQLConf.STATE_STORE_PROVIDER_CLASS.key ->
        classOf[RocksDBStateStoreProvider].getName,
        SQLConf.SHUFFLE_PARTITIONS.key ->
          TransformWithStateSuiteUtils.NUM_SHUFFLE_PARTITIONS.toString) {
        val inputData = MemoryStream[String]
        val result = inputData.toDS()
          .groupByKey(x => x)
          .transformWithState(new StatefulProcessorWithTTL(),
            TimeMode.ProcessingTime(),
            OutputMode.Update())

        val clock = new StreamManualClock
        testStream(result)(
          StartStream(Trigger.ProcessingTime("1 second"), triggerClock = clock,
            checkpointLocation = tempDir.getCanonicalPath),
          AddData(inputData, "a"),
          AddData(inputData, "b"),
          AdvanceManualClock(5 * 1000),
          CheckNewAnswer(("a", "1"), ("b", "1")),
          AddData(inputData, "c"),
          AdvanceManualClock(30 * 1000),
          CheckNewAnswer(("c", "1")),
          AddData(inputData, "d"),
          AdvanceManualClock(30 * 1000),
          CheckNewAnswer(("d", "1")),
          StopStream
        )

        val stateReaderDf = spark.read
          .format("statestore")
          .option(StateSourceOptions.PATH, tempDir.getAbsolutePath)
          .option(StateSourceOptions.STATE_VAR_NAME, "countState")
          .option(StateSourceOptions.READ_CHANGE_FEED, true)
          .option(StateSourceOptions.CHANGE_START_BATCH_ID, 0)
          .load()

        val resultDf = stateReaderDf.selectExpr(
          "key.value", "value.value", "value.ttlExpirationMs", "partition_id")

        var count = 0L
        resultDf.collect().foreach { row =>
          if (!row.anyNull) {
            count = count + 1
            assert(row.getLong(2) > 0)
          }
        }

        // verify that 4 state rows are present
        assert(count === 4)

        val answerDf = stateReaderDf.selectExpr(
          "change_type",
          "key.value AS groupingKey",
          "value.value.value AS valueId", "partition_id")
        checkAnswer(answerDf,
          Seq(Row("update", "a", 1L, 0),
            Row("update", "b", 1L, 1),
            Row("update", "c", 1L, 2),
            Row("delete", "a", null, 0),
            Row("delete", "b", null, 1),
            Row("update", "d", 1L, 4),
            Row("delete", "c", null, 2)))
      }
    }
  }

  test("state data source integration - list state") {
    withTempDir { tempDir =>
      withSQLConf(SQLConf.STATE_STORE_PROVIDER_CLASS.key ->
        classOf[RocksDBStateStoreProvider].getName) {

        val inputData = MemoryStream[(String, String)]
        val result = inputData.toDS()
          .groupByKey(x => x._1)
          .transformWithState(new SessionGroupsStatefulProcessor(),
            TimeMode.None(),
            OutputMode.Update())

        testStream(result, OutputMode.Update())(
          StartStream(checkpointLocation = tempDir.getAbsolutePath),
          AddData(inputData, ("session1", "group2")),
          AddData(inputData, ("session1", "group1")),
          AddData(inputData, ("session2", "group1")),
          CheckNewAnswer(),
          AddData(inputData, ("session3", "group7")),
          AddData(inputData, ("session1", "group4")),
          CheckNewAnswer(),
          StopStream
        )

        // Verify that the state can be read in flattened/non-flattened modes
        val stateReaderDf = spark.read
          .format("statestore")
          .option(StateSourceOptions.PATH, tempDir.getAbsolutePath)
          .option(StateSourceOptions.STATE_VAR_NAME, "groupsList")
          .option(StateSourceOptions.FLATTEN_COLLECTION_TYPES, false)
          .load()

        val listStateDf = stateReaderDf
          .selectExpr(
      "key.value AS groupingKey",
            "list_value.value AS valueList",
            "partition_id")
          .select($"groupingKey",
            explode($"valueList"))

        checkAnswer(listStateDf,
          Seq(Row("session1", "group1"), Row("session1", "group2"), Row("session1", "group4"),
            Row("session2", "group1"), Row("session3", "group7")))

        val flattenedReaderDf = spark.read
          .format("statestore")
          .option(StateSourceOptions.PATH, tempDir.getAbsolutePath)
          .option(StateSourceOptions.STATE_VAR_NAME, "groupsList")
          .load()

        val resultDf = flattenedReaderDf.selectExpr(
          "key.value AS groupingKey",
          "list_element.value AS valueList")
        checkAnswer(resultDf,
          Seq(Row("session1", "group1"), Row("session1", "group2"), Row("session1", "group4"),
            Row("session2", "group1"), Row("session3", "group7")))
      }
    }
  }

  testWithChangelogCheckpointingEnabled("state data source cdf integration - list state") {
    withTempDir { tempDir =>
      withSQLConf(SQLConf.STATE_STORE_PROVIDER_CLASS.key ->
        classOf[RocksDBStateStoreProvider].getName) {

        val inputData = MemoryStream[(String, String)]
        val result = inputData.toDS()
          .groupByKey(x => x._1)
          .transformWithState(new SessionGroupsStatefulProcessor(),
            TimeMode.None(),
            OutputMode.Update())

        testStream(result, OutputMode.Update())(
          StartStream(checkpointLocation = tempDir.getAbsolutePath),
          AddData(inputData, ("session1", "group2")),
          AddData(inputData, ("session1", "group1")),
          AddData(inputData, ("session2", "group1")),
          CheckNewAnswer(),
          AddData(inputData, ("session3", "group7")),
          AddData(inputData, ("session1", "group4")),
          CheckNewAnswer(),
          StopStream
        )

        val flattenedReaderDf = spark.read
          .format("statestore")
          .option(StateSourceOptions.PATH, tempDir.getAbsolutePath)
          .option(StateSourceOptions.STATE_VAR_NAME, "groupsList")
          .option(StateSourceOptions.READ_CHANGE_FEED, true)
          .option(StateSourceOptions.CHANGE_START_BATCH_ID, 0)
          .load()

        val resultDf = flattenedReaderDf.selectExpr(
          "change_type",
          "key.value AS groupingKey",
          "list_element.value AS valueList",
          "partition_id")
        checkAnswer(resultDf,
          Seq(Row("append", "session1", "group1", 0),
            Row("append", "session1", "group2", 0),
            Row("append", "session1", "group4", 0),
            Row("append", "session2", "group1", 0),
            Row("append", "session3", "group7", 3)))
      }
    }
  }

  test("state data source integration - list state and TTL") {
    withTempDir { tempDir =>
      withSQLConf(SQLConf.STATE_STORE_PROVIDER_CLASS.key ->
        classOf[RocksDBStateStoreProvider].getName,
        SQLConf.SHUFFLE_PARTITIONS.key ->
          TransformWithStateSuiteUtils.NUM_SHUFFLE_PARTITIONS.toString) {
        val inputData = MemoryStream[(String, String)]
        val result = inputData.toDS()
          .groupByKey(x => x._1)
          .transformWithState(new SessionGroupsStatefulProcessorWithTTL(),
            TimeMode.ProcessingTime(),
            OutputMode.Update())

        testStream(result, OutputMode.Update())(
          StartStream(checkpointLocation = tempDir.getAbsolutePath),
          AddData(inputData, ("session1", "group2")),
          AddData(inputData, ("session1", "group1")),
          AddData(inputData, ("session2", "group1")),
          AddData(inputData, ("session3", "group7")),
          AddData(inputData, ("session1", "group4")),
          Execute { _ =>
            // wait for the batch to run since we are using processing time
            Thread.sleep(5000)
          },
          StopStream
        )

        // Verify that the state can be read in flattened/non-flattened modes
        val stateReaderDf = spark.read
          .format("statestore")
          .option(StateSourceOptions.PATH, tempDir.getAbsolutePath)
          .option(StateSourceOptions.STATE_VAR_NAME, "groupsListWithTTL")
          .option(StateSourceOptions.FLATTEN_COLLECTION_TYPES, false)
          .load()

        val listStateDf = stateReaderDf
          .selectExpr(
      "key.value AS groupingKey",
            "list_value AS valueList",
            "partition_id")
          .select($"groupingKey",
            explode($"valueList").as("valueList"))

        val resultDf = listStateDf.selectExpr("valueList.ttlExpirationMs")
        var count = 0L
        resultDf.collect().foreach { row =>
          count = count + 1
          assert(row.getLong(0) > 0)
        }

        // verify that 5 state rows are present
        assert(count === 5)

        val valuesDf = listStateDf.selectExpr("groupingKey",
          "valueList.value.value AS groupId")

        checkAnswer(valuesDf,
          Seq(Row("session1", "group1"), Row("session1", "group2"), Row("session1", "group4"),
          Row("session2", "group1"), Row("session3", "group7")))

        val flattenedStateReaderDf = spark.read
          .format("statestore")
          .option(StateSourceOptions.PATH, tempDir.getAbsolutePath)
          .option(StateSourceOptions.STATE_VAR_NAME, "groupsListWithTTL")
          .load()

        val flattenedResultDf = flattenedStateReaderDf
          .selectExpr("list_element.ttlExpirationMs AS ttlExpirationMs")
        var flattenedCount = 0L
        flattenedResultDf.collect().foreach { row =>
          flattenedCount = flattenedCount + 1
          assert(row.getLong(0) > 0)
        }

        // verify that 5 state rows are present
        assert(flattenedCount === 5)

        val outputDf = flattenedStateReaderDf
          .selectExpr("key.value AS groupingKey",
            "list_element.value.value AS groupId")

        checkAnswer(outputDf,
          Seq(Row("session1", "group1"), Row("session1", "group2"), Row("session1", "group4"),
          Row("session2", "group1"), Row("session3", "group7")))
      }
    }
  }

  testWithChangelogCheckpointingEnabled("state data source cdf integration - list state and TTL") {
    withTempDir { tempDir =>
      withSQLConf(SQLConf.STATE_STORE_PROVIDER_CLASS.key ->
        classOf[RocksDBStateStoreProvider].getName,
        SQLConf.SHUFFLE_PARTITIONS.key ->
          TransformWithStateSuiteUtils.NUM_SHUFFLE_PARTITIONS.toString) {
        val inputData = MemoryStream[(String, String)]
        val result = inputData.toDS()
          .groupByKey(x => x._1)
          .transformWithState(new SessionGroupsStatefulProcessorWithTTL(),
            TimeMode.ProcessingTime(),
            OutputMode.Update())

        val clock = new StreamManualClock
        testStream(result)(
          StartStream(Trigger.ProcessingTime("1 second"), triggerClock = clock,
            checkpointLocation = tempDir.getCanonicalPath),
          AddData(inputData, ("session1", "group2")),
          AddData(inputData, ("session1", "group1")),
          AddData(inputData, ("session2", "group1")),
          AdvanceManualClock(5 * 1000),
          CheckNewAnswer(),
          AddData(inputData, ("session3", "group7")),
          AddData(inputData, ("session1", "group4")),
          AdvanceManualClock(30 * 1000),
          CheckNewAnswer(),
          StopStream
        )

        val flattenedStateReaderDf = spark.read
          .format("statestore")
          .option(StateSourceOptions.PATH, tempDir.getAbsolutePath)
          .option(StateSourceOptions.STATE_VAR_NAME, "groupsListWithTTL")
          .option(StateSourceOptions.READ_CHANGE_FEED, true)
          .option(StateSourceOptions.CHANGE_START_BATCH_ID, 0)
          .load()

        val flattenedResultDf = flattenedStateReaderDf
          .selectExpr("list_element.ttlExpirationMs AS ttlExpirationMs")
        var flattenedCount = 0L
        flattenedResultDf.collect().foreach { row =>
          if (!row.anyNull) {
            flattenedCount = flattenedCount + 1
            assert(row.getLong(0) > 0)
          }
        }

        // verify that 6 state rows are present
        assert(flattenedCount === 6)

        val outputDf = flattenedStateReaderDf
          .selectExpr(
            "change_type",
            "key.value AS groupingKey",
            "list_element.value.value AS groupId",
            "partition_id")

        checkAnswer(outputDf,
          Seq(Row("append", "session1", "group1", 0),
            Row("append", "session1", "group2", 0),
            Row("append", "session1", "group4", 0),
            Row("append", "session2", "group1", 0),
            Row("append", "session3", "group7", 3),
            Row("delete", "session1", null, 0),
            Row("delete", "session2", null, 0),
            Row("update", "session1", "group4", 0)))
      }
    }
  }

  test("state data source integration - map state with single variable") {
    withSQLConf(SQLConf.STATE_STORE_PROVIDER_CLASS.key ->
      classOf[RocksDBStateStoreProvider].getName,
      SQLConf.SHUFFLE_PARTITIONS.key ->
        TransformWithStateSuiteUtils.NUM_SHUFFLE_PARTITIONS.toString) {
      withTempDir { tempDir =>
        val inputData = MemoryStream[InputMapRow]
        val result = inputData.toDS()
          .groupByKey(x => x.key)
          .transformWithState(new TestMapStateProcessor(),
            TimeMode.None(),
            OutputMode.Append())
        testStream(result, OutputMode.Append())(
          StartStream(checkpointLocation = tempDir.getCanonicalPath),
          AddData(inputData, InputMapRow("k1", "updateValue", ("v1", "10"))),
          AddData(inputData, InputMapRow("k1", "exists", ("", ""))),
          AddData(inputData, InputMapRow("k2", "exists", ("", ""))),
          CheckNewAnswer(("k1", "exists", "true"), ("k2", "exists", "false")),

          AddData(inputData, InputMapRow("k1", "updateValue", ("v2", "5"))),
          AddData(inputData, InputMapRow("k2", "updateValue", ("v2", "3"))),
          ProcessAllAvailable(),
          StopStream
        )

        // Verify that the state can be read in flattened/non-flattened modes
        val stateReaderDf = spark.read
          .format("statestore")
          .option(StateSourceOptions.PATH, tempDir.getAbsolutePath)
          .option(StateSourceOptions.STATE_VAR_NAME, "sessionState")
          .option(StateSourceOptions.FLATTEN_COLLECTION_TYPES, false)
          .load()

        val resultDf = stateReaderDf.selectExpr(
          "key.value AS groupingKey", "map_value AS mapValue")

        checkAnswer(resultDf,
          Seq(
            Row("k1",
              Map(Row("v1") -> Row("10"), Row("v2") -> Row("5"))),
            Row("k2",
              Map(Row("v2") -> Row("3"))))
        )

        val flattenedStateReaderDf = spark.read
          .format("statestore")
          .option(StateSourceOptions.PATH, tempDir.getAbsolutePath)
          .option(StateSourceOptions.STATE_VAR_NAME, "sessionState")
          .load()

        val outputDf = flattenedStateReaderDf
          .selectExpr("key.value AS groupingKey",
            "user_map_key.value AS mapKey",
            "user_map_value.value AS mapValue")

        checkAnswer(outputDf,
          Seq(
            Row("k1", "v1", "10"),
            Row("k1", "v2", "5"),
            Row("k2", "v2", "3"))
        )
      }
    }
  }

  testWithChangelogCheckpointingEnabled("state data source cdf integration - " +
   "map state with single variable") {
    withSQLConf(SQLConf.STATE_STORE_PROVIDER_CLASS.key ->
      classOf[RocksDBStateStoreProvider].getName,
      SQLConf.SHUFFLE_PARTITIONS.key ->
        TransformWithStateSuiteUtils.NUM_SHUFFLE_PARTITIONS.toString) {
      withTempDir { tempDir =>
        val inputData = MemoryStream[InputMapRow]
        val result = inputData.toDS()
          .groupByKey(x => x.key)
          .transformWithState(new TestMapStateProcessor(),
            TimeMode.None(),
            OutputMode.Append())
        testStream(result, OutputMode.Append())(
          StartStream(checkpointLocation = tempDir.getCanonicalPath),
          AddData(inputData, InputMapRow("k1", "updateValue", ("v1", "10"))),
          AddData(inputData, InputMapRow("k1", "exists", ("", ""))),
          AddData(inputData, InputMapRow("k2", "exists", ("", ""))),
          CheckNewAnswer(("k1", "exists", "true"), ("k2", "exists", "false")),

          AddData(inputData, InputMapRow("k1", "updateValue", ("v2", "5"))),
          AddData(inputData, InputMapRow("k2", "updateValue", ("v2", "3"))),
          ProcessAllAvailable(),
          StopStream
        )

        val flattenedStateReaderDf = spark.read
          .format("statestore")
          .option(StateSourceOptions.PATH, tempDir.getAbsolutePath)
          .option(StateSourceOptions.STATE_VAR_NAME, "sessionState")
          .option(StateSourceOptions.READ_CHANGE_FEED, true)
          .option(StateSourceOptions.CHANGE_START_BATCH_ID, 0)
          .load()

        val outputDf = flattenedStateReaderDf
          .selectExpr(
            "change_type",
            "key.value AS groupingKey",
            "user_map_key.value AS mapKey",
            "user_map_value.value AS mapValue",
            "partition_id")

        checkAnswer(outputDf,
          Seq(
            Row("update", "k1", "v1", "10", 4L),
            Row("update", "k1", "v2", "5", 4L),
            Row("update", "k2", "v2", "3", 2L))
        )
      }
    }
  }

  test("state data source integration - map state TTL with single variable") {
    withSQLConf(SQLConf.STATE_STORE_PROVIDER_CLASS.key ->
      classOf[RocksDBStateStoreProvider].getName,
      SQLConf.SHUFFLE_PARTITIONS.key ->
        TransformWithStateSuiteUtils.NUM_SHUFFLE_PARTITIONS.toString) {
      withTempDir { tempDir =>
        val inputStream = MemoryStream[MapInputEvent]
        val ttlConfig = TTLConfig(ttlDuration = Duration.ofMinutes(1))
        val result = inputStream.toDS()
          .groupByKey(x => x.key)
          .transformWithState(
            new MapStateTTLProcessor(ttlConfig),
            TimeMode.ProcessingTime(),
            OutputMode.Append())

        val clock = new StreamManualClock
        testStream(result)(
          StartStream(Trigger.ProcessingTime("1 second"), triggerClock = clock,
            checkpointLocation = tempDir.getCanonicalPath),
          AddData(inputStream,
            MapInputEvent("k1", "key1", "put", 1),
            MapInputEvent("k1", "key2", "put", 2)
          ),
          AdvanceManualClock(1 * 1000), // batch timestamp: 1000
          CheckNewAnswer(),
          AddData(inputStream,
            MapInputEvent("k1", "key1", "get", -1),
            MapInputEvent("k1", "key2", "get", -1)
          ),
          AdvanceManualClock(30 * 1000), // batch timestamp: 31000
          CheckNewAnswer(
            MapOutputEvent("k1", "key1", 1, isTTLValue = false, -1),
            MapOutputEvent("k1", "key2", 2, isTTLValue = false, -1)
          ),
          // get values from ttl state
          AddData(inputStream,
            MapInputEvent("k1", "", "get_values_in_ttl_state", -1)
          ),
          AdvanceManualClock(1 * 1000), // batch timestamp: 32000
          CheckNewAnswer(
            MapOutputEvent("k1", "key1", -1, isTTLValue = true, 61000),
            MapOutputEvent("k1", "key2", -1, isTTLValue = true, 61000)
          ),
          StopStream
        )

        // Verify that the state can be read in flattened/non-flattened modes
        val stateReaderDf = spark.read
          .format("statestore")
          .option(StateSourceOptions.PATH, tempDir.getAbsolutePath)
          .option(StateSourceOptions.STATE_VAR_NAME, "mapState")
          .option(StateSourceOptions.FLATTEN_COLLECTION_TYPES, false)
          .load()

        val resultDf = stateReaderDf.selectExpr(
          "key.value AS groupingKey", "map_value AS mapValue")

        checkAnswer(resultDf,
          Seq(
            Row("k1",
              Map(Row("key2") -> Row(Row(2), 61000L),
                Row("key1") -> Row(Row(1), 61000L))))
        )

        val flattenedStateReaderDf = spark.read
          .format("statestore")
          .option(StateSourceOptions.PATH, tempDir.getAbsolutePath)
          .option(StateSourceOptions.STATE_VAR_NAME, "mapState")
          .load()

        val outputDf = flattenedStateReaderDf
          .selectExpr("key.value AS groupingKey",
            "user_map_key.value AS mapKey",
            "user_map_value.value.value AS mapValue",
            "user_map_value.ttlExpirationMs AS ttlTimestamp")

        checkAnswer(outputDf,
          Seq(
            Row("k1", "key1", 1, 61000L),
            Row("k1", "key2", 2, 61000L))
        )
      }
    }
  }

  testWithChangelogCheckpointingEnabled("state data source cdf integration - " +
   "map state TTL with single variable") {
    withSQLConf(SQLConf.STATE_STORE_PROVIDER_CLASS.key ->
      classOf[RocksDBStateStoreProvider].getName,
      SQLConf.SHUFFLE_PARTITIONS.key ->
        TransformWithStateSuiteUtils.NUM_SHUFFLE_PARTITIONS.toString) {
      withTempDir { tempDir =>
        val inputStream = MemoryStream[MapInputEvent]
        val ttlConfig = TTLConfig(ttlDuration = Duration.ofMinutes(1))
        val result = inputStream.toDS()
          .groupByKey(x => x.key)
          .transformWithState(
            new MapStateTTLProcessor(ttlConfig),
            TimeMode.ProcessingTime(),
            OutputMode.Append())

        val clock = new StreamManualClock
        testStream(result)(
          StartStream(Trigger.ProcessingTime("1 second"), triggerClock = clock,
            checkpointLocation = tempDir.getCanonicalPath),
          AddData(inputStream,
            MapInputEvent("k1", "key1", "put", 1),
            MapInputEvent("k1", "key2", "put", 2)
          ),
          AdvanceManualClock(1 * 1000), // batch timestamp: 1000
          CheckNewAnswer(),
          AddData(inputStream,
            MapInputEvent("k1", "key1", "get", -1),
            MapInputEvent("k1", "key2", "get", -1)
          ),
          AdvanceManualClock(30 * 1000), // batch timestamp: 31000
          CheckNewAnswer(
            MapOutputEvent("k1", "key1", 1, isTTLValue = false, -1),
            MapOutputEvent("k1", "key2", 2, isTTLValue = false, -1)
          ),
          // get values from ttl state
          AddData(inputStream,
            MapInputEvent("k1", "", "get_values_in_ttl_state", -1)
          ),
          AdvanceManualClock(1 * 1000), // batch timestamp: 32000
          CheckNewAnswer(
            MapOutputEvent("k1", "key1", -1, isTTLValue = true, 61000),
            MapOutputEvent("k1", "key2", -1, isTTLValue = true, 61000)
          ),
          AddData(inputStream,
            MapInputEvent("k2", "key3", "put", 3)
          ),
          AdvanceManualClock(30 * 1000), // batch timestamp: 62000
          CheckNewAnswer(),
          StopStream
        )

        val flattenedStateReaderDf = spark.read
          .format("statestore")
          .option(StateSourceOptions.PATH, tempDir.getAbsolutePath)
          .option(StateSourceOptions.STATE_VAR_NAME, "mapState")
          .option(StateSourceOptions.READ_CHANGE_FEED, true)
          .option(StateSourceOptions.CHANGE_START_BATCH_ID, 0)
          .load()

        val outputDf = flattenedStateReaderDf
          .selectExpr(
            "change_type",
            "key.value AS groupingKey",
            "user_map_key.value AS mapKey",
            "user_map_value.value.value AS mapValue",
            "user_map_value.ttlExpirationMs AS ttlTimestamp",
            "partition_id")

        checkAnswer(outputDf,
          Seq(
            Row("update", "k1", "key1", 1, 61000L, 4L),
            Row("update", "k1", "key2", 2, 61000L, 4L),
            Row("delete", "k1", "key1", null, null, 4L),
            Row("delete", "k1", "key2", null, null, 4L),
            Row("update", "k2", "key3", 3, 122000L, 2L))
        )
      }
    }
  }

  test("state data source - processing-time timers integration") {
    withSQLConf(SQLConf.STATE_STORE_PROVIDER_CLASS.key ->
      classOf[RocksDBStateStoreProvider].getName,
      SQLConf.SHUFFLE_PARTITIONS.key ->
        TransformWithStateSuiteUtils.NUM_SHUFFLE_PARTITIONS.toString) {
      withTempDir { tempDir =>
        val clock = new StreamManualClock

        val inputData = MemoryStream[String]
        val result = inputData.toDS()
          .groupByKey(x => x)
          .transformWithState(
            new RunningCountStatefulProcessorWithProcTimeTimerUpdates(),
            TimeMode.ProcessingTime(),
            OutputMode.Update())

        testStream(result, OutputMode.Update())(
          StartStream(Trigger.ProcessingTime("1 second"), triggerClock = clock,
            checkpointLocation = tempDir.getCanonicalPath),
          AddData(inputData, "a"),
          AdvanceManualClock(1 * 1000),
          CheckNewAnswer(("a", "1")), // at batch 0, ts = 1, timer = "a" -> [6] (= 1 + 5)
          AddData(inputData, "a"),
          AdvanceManualClock(2 * 1000),
          CheckNewAnswer(("a", "2")), // at batch 1, ts = 3, timer = "a" -> [10.5] (3 + 7.5)
          StopStream)

        val stateReaderDf = spark.read
          .format("statestore")
          .option(StateSourceOptions.PATH, tempDir.getAbsolutePath)
          .option(StateSourceOptions.READ_REGISTERED_TIMERS, true)
          .load()

        val resultDf = stateReaderDf.selectExpr(
       "key.value AS groupingKey",
          "expiration_timestamp_ms AS expiryTimestamp",
          "partition_id")

        checkAnswer(resultDf,
          Seq(Row("a", 10500L, 0)))
      }
    }
  }

  test("state data source - event-time timers integration") {
    withSQLConf(SQLConf.STATE_STORE_PROVIDER_CLASS.key ->
      classOf[RocksDBStateStoreProvider].getName,
      SQLConf.SHUFFLE_PARTITIONS.key ->
        TransformWithStateSuiteUtils.NUM_SHUFFLE_PARTITIONS.toString) {
      withTempDir { tempDir =>
        val inputData = MemoryStream[(String, Int)]
        val result =
          inputData.toDS()
            .select($"_1".as("key"), timestamp_seconds($"_2").as("eventTime"))
            .withWatermark("eventTime", "10 seconds")
            .as[(String, Long)]
            .groupByKey(_._1)
            .transformWithState(
              new MaxEventTimeStatefulProcessor(),
              TimeMode.EventTime(),
              OutputMode.Update())

        testStream(result, OutputMode.Update())(
          StartStream(checkpointLocation = tempDir.getCanonicalPath),

          AddData(inputData, ("a", 11), ("a", 13), ("a", 15)),
          // Max event time = 15. Timeout timestamp for "a" = 15 + 5 = 20. Watermark = 15 - 10 = 5.
          CheckNewAnswer(("a", 15)), // Output = max event time of a

          AddData(inputData, ("a", 4)), // Add data older than watermark for "a"
          CheckNewAnswer(), // No output as data should get filtered by watermark
          StopStream)

        val stateReaderDf = spark.read
          .format("statestore")
          .option(StateSourceOptions.PATH, tempDir.getAbsolutePath)
          .option(StateSourceOptions.READ_REGISTERED_TIMERS, true)
          .load()

        val resultDf = stateReaderDf.selectExpr(
          "key.value AS groupingKey",
          "expiration_timestamp_ms AS expiryTimestamp",
          "partition_id")

        checkAnswer(resultDf,
          Seq(Row("a", 20000L, 0)))
      }
    }
  }

  /**
   * Note that we cannot use the golden files approach for transformWithState. The new schema
   * format keeps track of the schema file path as an absolute path which cannot be used with
   * the getResource model used in other similar tests. Hence, we force the snapshot creation
   * for given versions and ensure that we are loading from given start snapshot version for loading
   * the state data.
   */
  testWithChangelogCheckpointingEnabled("snapshotStartBatchId with transformWithState") {
    class AggregationStatefulProcessor extends StatefulProcessor[Int, (Int, Long), (Int, Long)] {
      @transient protected var _countState: ValueState[Long] = _

      override def init(outputMode: OutputMode, timeMode: TimeMode): Unit = {
        _countState = getHandle.getValueState[Long]("countState", Encoders.scalaLong,
          TTLConfig.NONE)
      }

      override def handleInputRows(
          key: Int,
          inputRows: Iterator[(Int, Long)],
          timerValues: TimerValues): Iterator[(Int, Long)] = {
        val count = _countState.getOption().getOrElse(0L)
        var totalSum = 0L
        inputRows.foreach { entry =>
          totalSum += entry._2
        }
        _countState.update(count + totalSum)
        Iterator((key, count + totalSum))
      }
    }

    withTempDir { tmpDir =>
      withSQLConf(
        SQLConf.STATE_STORE_PROVIDER_CLASS.key ->
        classOf[RocksDBStateStoreProvider].getName,
        SQLConf.SHUFFLE_PARTITIONS.key ->
          TransformWithStateSuiteUtils.NUM_SHUFFLE_PARTITIONS.toString,
        SQLConf.STREAMING_MAINTENANCE_INTERVAL.key -> "100",
        SQLConf.STATE_STORE_MIN_DELTAS_FOR_SNAPSHOT.key -> "1") {
        val inputData = MemoryStream[(Int, Long)]
        val query = inputData
          .toDS()
          .groupByKey(_._1)
          .transformWithState(new AggregationStatefulProcessor(),
            TimeMode.None(),
            OutputMode.Append())
        testStream(query)(
          StartStream(checkpointLocation = tmpDir.getCanonicalPath),
          AddData(inputData, (1, 1L), (2, 2L), (3, 3L), (4, 4L)),
          ProcessAllAvailable(),
          AddData(inputData, (5, 1L), (6, 2L), (7, 3L), (8, 4L)),
          ProcessAllAvailable(),
          AddData(inputData, (9, 1L), (10, 2L), (11, 3L), (12, 4L)),
          ProcessAllAvailable(),
          AddData(inputData, (13, 1L), (14, 2L), (15, 3L), (16, 4L)),
          ProcessAllAvailable(),
          AddData(inputData, (17, 1L), (18, 2L), (19, 3L), (20, 4L)),
          ProcessAllAvailable(),
          // Ensure that we get a chance to upload created snapshots
          Execute { _ => Thread.sleep(5000) },
          StopStream
        )
      }

      // Create a file manager for the state store with opId=0 and partition=4
      val dfsRootDir = new File(tmpDir.getAbsolutePath + "/state/0/4")
      val fileManager = new RocksDBFileManager(
        dfsRootDir.getAbsolutePath, Utils.createTempDir(), new Configuration,
        CompressionCodec.LZ4)

      // Read the changelog for one of the partitions at version 3 and
      // ensure that we have two entries
      // For this test - keys 9 and 12 are written at version 3 for partition 4
      val changelogReader = fileManager.getChangelogReader(3)
      val entries = changelogReader.toSeq
      assert(entries.size == 2)
      val retainEntry = entries.head

      // Retain one of the entries and delete the changelog file
      val changelogFilePath = dfsRootDir.getAbsolutePath + "/3.changelog"
      Utils.deleteRecursively(new File(changelogFilePath))

      // Write the retained entry back to the changelog
      val changelogWriter = fileManager.getChangeLogWriter(3)
      changelogWriter.put(retainEntry._2, retainEntry._3)
      changelogWriter.commit()

      // Ensure that we have only one entry in the changelog for version 3
      // For this test - key 9 is retained and key 12 is deleted
      val changelogReader1 = fileManager.getChangelogReader(3)
      val entries1 = changelogReader1.toSeq
      assert(entries1.size == 1)

      // Ensure that the state matches for the partition that is not modified and does not match for
      // the other partition
      Seq(1, 4).foreach { partition =>
        val stateSnapshotDf = spark
          .read
          .format("statestore")
          .option("snapshotPartitionId", partition)
          .option("snapshotStartBatchId", 1)
          .option("stateVarName", "countState")
          .load(tmpDir.getCanonicalPath)

        val stateDf = spark
          .read
          .format("statestore")
          .option("stateVarName", "countState")
          .load(tmpDir.getCanonicalPath)
          .filter(col("partition_id") === partition)

        if (partition == 1) {
          checkAnswer(stateSnapshotDf, stateDf)
        } else {
          // Ensure that key 12 is not present in the final state loaded from given snapshot
          val resultDfForSnapshot = stateSnapshotDf.selectExpr(
            "key.value AS groupingKey",
            "value.value AS count",
            "partition_id")
          checkAnswer(resultDfForSnapshot,
            Seq(Row(16, 4L, 4),
              Row(17, 1L, 4),
              Row(19, 3L, 4),
              Row(2, 2L, 4),
              Row(6, 2L, 4),
              Row(9, 1L, 4)))

          // Ensure that key 12 is present in the final state loaded from the latest snapshot
          val resultDf = stateDf.selectExpr(
            "key.value AS groupingKey",
            "value.value AS count",
            "partition_id")

          checkAnswer(resultDf,
            Seq(Row(16, 4L, 4),
              Row(17, 1L, 4),
              Row(19, 3L, 4),
              Row(2, 2L, 4),
              Row(6, 2L, 4),
              Row(9, 1L, 4),
              Row(12, 4L, 4)))
        }
      }
    }
  }
}<|MERGE_RESOLUTION|>--- conflicted
+++ resolved
@@ -126,12 +126,7 @@
  * Test suite to verify integration of state data source reader with the transformWithState operator
  */
 class StateDataSourceTransformWithStateSuite extends StateStoreMetricsTest
-<<<<<<< HEAD
-  with AlsoTestWithEncodingTypes
-  with AlsoTestWithChangelogCheckpointingEnabled {
-=======
   with AlsoTestWithRocksDBFeatures with AlsoTestWithEncodingTypes {
->>>>>>> 3e7b614a
 
   import testImplicits._
 
