--- conflicted
+++ resolved
@@ -474,24 +474,11 @@
       // We need to do cartesian product for all the config dimensions, to get a list of
       // config sets, and run the query once for each config set.
       val configDimLines = comments.filter(_.startsWith("--CONFIG_DIM")).map(_.substring(12))
-<<<<<<< HEAD
-      val configDims = configDimLines.groupBy(_.takeWhile(_ != ' ')).mapValues { lines =>
-        lines
-          .map(_.dropWhile(_ != ' ').substring(1))
-          .map(_.split(",")
-            .map { kv =>
-              val (conf, value) = kv.span(_ != '=')
-              conf.trim -> value.substring(1).trim
-            }
-            .toSeq)
-          .toSeq
-=======
       val configDims = configDimLines.groupBy(_.takeWhile(_ != ' ')).view.mapValues { lines =>
         lines.map(_.dropWhile(_ != ' ').substring(1)).map(_.split(",").map { kv =>
           val (conf, value) = kv.span(_ != '=')
           conf.trim -> value.substring(1).trim
         }.toSeq).toSeq
->>>>>>> 7e689c7e
       }
 
       val configSets = configDims.values.foldLeft(Seq(Seq[(String, String)]())) { (res, dim) =>
