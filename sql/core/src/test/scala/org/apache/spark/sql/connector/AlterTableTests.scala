/*
 * Licensed to the Apache Software Foundation (ASF) under one or more
 * contributor license agreements.  See the NOTICE file distributed with
 * this work for additional information regarding copyright ownership.
 * The ASF licenses this file to You under the Apache License, Version 2.0
 * (the "License"); you may not use this file except in compliance with
 * the License.  You may obtain a copy of the License at
 *
 *    http://www.apache.org/licenses/LICENSE-2.0
 *
 * Unless required by applicable law or agreed to in writing, software
 * distributed under the License is distributed on an "AS IS" BASIS,
 * WITHOUT WARRANTIES OR CONDITIONS OF ANY KIND, either express or implied.
 * See the License for the specific language governing permissions and
 * limitations under the License.
 */

package org.apache.spark.sql.connector

import scala.collection.JavaConverters._
import org.apache.spark.SparkException
import org.apache.spark.sql.AnalysisException
import org.apache.spark.sql.connector.catalog.CatalogV2Util.withDefaultOwnership
import org.apache.spark.sql.connector.catalog.Table
import org.apache.spark.sql.internal.SQLConf
import org.apache.spark.sql.test.SharedSparkSession
import org.apache.spark.sql.types._

trait AlterTableTests extends SharedSparkSession {

  protected def getTableMetadata(tableName: String): Table

  protected val catalogAndNamespace: String

  protected val v2Format: String

  private def fullTableName(tableName: String): String = {
    if (catalogAndNamespace.isEmpty) {
      s"default.$tableName"
    } else {
      s"${catalogAndNamespace}table_name"
    }
  }

  test("AlterTable: table does not exist") {
    val t2 = s"${catalogAndNamespace}fake_table"
    withTable(t2) {
      sql(s"CREATE TABLE $t2 (id int) USING $v2Format")
      val exc = intercept[AnalysisException] {
        sql(s"ALTER TABLE ${catalogAndNamespace}table_name DROP COLUMN id")
      }

      assert(exc.getMessage.contains(s"${catalogAndNamespace}table_name"))
      assert(exc.getMessage.contains("Table not found"))
    }
  }

  test("AlterTable: change rejected by implementation") {
    val t = s"${catalogAndNamespace}table_name"
    withTable(t) {
      sql(s"CREATE TABLE $t (id int) USING $v2Format")

      val exc = intercept[SparkException] {
        sql(s"ALTER TABLE $t DROP COLUMN id")
      }

      assert(exc.getMessage.contains("Unsupported table change"))
      assert(exc.getMessage.contains("Cannot drop all fields")) // from the implementation

      val tableName = fullTableName(t)
      val table = getTableMetadata(tableName)

      assert(table.name === tableName)
      assert(table.schema === new StructType().add("id", IntegerType))
    }
  }

  test("AlterTable: add top-level column") {
    val t = s"${catalogAndNamespace}table_name"
    withTable(t) {
      sql(s"CREATE TABLE $t (id int) USING $v2Format")
      sql(s"ALTER TABLE $t ADD COLUMN data string")

      val tableName = fullTableName(t)
      val table = getTableMetadata(tableName)

      assert(table.name === tableName)
      assert(table.schema === new StructType().add("id", IntegerType).add("data", StringType))
    }
  }

  test("AlterTable: add column with NOT NULL") {
    val t = s"${catalogAndNamespace}table_name"
    withTable(t) {
      sql(s"CREATE TABLE $t (id int) USING $v2Format")
      sql(s"ALTER TABLE $t ADD COLUMN data string NOT NULL")

      val tableName = fullTableName(t)
      val table = getTableMetadata(tableName)

      assert(table.name === tableName)
      assert(table.schema === StructType(Seq(
        StructField("id", IntegerType),
        StructField("data", StringType, nullable = false))))
    }
  }

  test("AlterTable: add column with comment") {
    val t = s"${catalogAndNamespace}table_name"
    withTable(t) {
      sql(s"CREATE TABLE $t (id int) USING $v2Format")
      sql(s"ALTER TABLE $t ADD COLUMN data string COMMENT 'doc'")

      val tableName = fullTableName(t)
      val table = getTableMetadata(tableName)

      assert(table.name === tableName)
      assert(table.schema === StructType(Seq(
        StructField("id", IntegerType),
        StructField("data", StringType).withComment("doc"))))
    }
  }

  test("AlterTable: add column with interval type") {
    val t = s"${catalogAndNamespace}table_name"
    withTable(t) {
      sql(s"CREATE TABLE $t (id int, point struct<x: double, y: double>) USING $v2Format")
      val e1 =
        intercept[AnalysisException](sql(s"ALTER TABLE $t ADD COLUMN data interval"))
      assert(e1.getMessage.contains("Cannot use interval type in the table schema."))
      val e2 =
        intercept[AnalysisException](sql(s"ALTER TABLE $t ADD COLUMN point.z interval"))
      assert(e2.getMessage.contains("Cannot use interval type in the table schema."))
    }
  }

  test("AlterTable: add column with position") {
    val t = s"${catalogAndNamespace}table_name"
    withTable(t) {
      sql(s"CREATE TABLE $t (point struct<x: int>) USING $v2Format")

      sql(s"ALTER TABLE $t ADD COLUMN a string FIRST")
      val tableName = fullTableName(t)
      assert(getTableMetadata(tableName).schema == new StructType()
        .add("a", StringType)
        .add("point", new StructType().add("x", IntegerType)))

      sql(s"ALTER TABLE $t ADD COLUMN b string AFTER point")
      assert(getTableMetadata(tableName).schema == new StructType()
        .add("a", StringType)
        .add("point", new StructType().add("x", IntegerType))
        .add("b", StringType))

      val e1 = intercept[AnalysisException](
        sql(s"ALTER TABLE $t ADD COLUMN c string AFTER non_exist"))
      assert(e1.getMessage().contains("Couldn't find the reference column"))

      sql(s"ALTER TABLE $t ADD COLUMN point.y int FIRST")
      assert(getTableMetadata(tableName).schema == new StructType()
        .add("a", StringType)
        .add("point", new StructType()
          .add("y", IntegerType)
          .add("x", IntegerType))
        .add("b", StringType))

      sql(s"ALTER TABLE $t ADD COLUMN point.z int AFTER x")
      assert(getTableMetadata(tableName).schema == new StructType()
        .add("a", StringType)
        .add("point", new StructType()
          .add("y", IntegerType)
          .add("x", IntegerType)
          .add("z", IntegerType))
        .add("b", StringType))

      val e2 = intercept[AnalysisException](
        sql(s"ALTER TABLE $t ADD COLUMN point.x2 int AFTER non_exist"))
      assert(e2.getMessage().contains("Couldn't find the reference column"))
    }
  }

  test("SPARK-30814: add column with position referencing new columns being added") {
    val t = s"${catalogAndNamespace}table_name"
    withTable(t) {
      sql(s"CREATE TABLE $t (a string, b int, point struct<x: double, y: double>) USING $v2Format")
      sql(s"ALTER TABLE $t ADD COLUMNS (x int AFTER a, y int AFTER x, z int AFTER y)")

      val tableName = fullTableName(t)
      assert(getTableMetadata(tableName).schema === new StructType()
        .add("a", StringType)
        .add("x", IntegerType)
        .add("y", IntegerType)
        .add("z", IntegerType)
        .add("b", IntegerType)
        .add("point", new StructType()
          .add("x", DoubleType)
          .add("y", DoubleType)))

      sql(s"ALTER TABLE $t ADD COLUMNS (point.z double AFTER x, point.zz double AFTER z)")
      assert(getTableMetadata(tableName).schema === new StructType()
        .add("a", StringType)
        .add("x", IntegerType)
        .add("y", IntegerType)
        .add("z", IntegerType)
        .add("b", IntegerType)
        .add("point", new StructType()
          .add("x", DoubleType)
          .add("z", DoubleType)
          .add("zz", DoubleType)
          .add("y", DoubleType)))

      // The new column being referenced should come before being referenced.
      val e = intercept[AnalysisException](
        sql(s"ALTER TABLE $t ADD COLUMNS (yy int AFTER xx, xx int)"))
      assert(e.getMessage().contains("Couldn't find the reference column for AFTER xx at root"))
    }
  }

  test("AlterTable: add multiple columns") {
    val t = s"${catalogAndNamespace}table_name"
    withTable(t) {
      sql(s"CREATE TABLE $t (id int) USING $v2Format")
      sql(s"ALTER TABLE $t ADD COLUMNS data string COMMENT 'doc', ts timestamp")

      val tableName = fullTableName(t)
      val table = getTableMetadata(tableName)

      assert(table.name === tableName)
      assert(table.schema === StructType(Seq(
        StructField("id", IntegerType),
        StructField("data", StringType).withComment("doc"),
        StructField("ts", TimestampType))))
    }
  }

  test("AlterTable: add nested column") {
    val t = s"${catalogAndNamespace}table_name"
    withTable(t) {
      sql(s"CREATE TABLE $t (id int, point struct<x: double, y: double>) USING $v2Format")
      sql(s"ALTER TABLE $t ADD COLUMN point.z double")

      val tableName = fullTableName(t)
      val table = getTableMetadata(tableName)

      assert(table.name === tableName)
      assert(table.schema === new StructType()
        .add("id", IntegerType)
        .add("point", StructType(Seq(
          StructField("x", DoubleType),
          StructField("y", DoubleType),
          StructField("z", DoubleType)))))
    }
  }

  test("AlterTable: add nested column to map key") {
    val t = s"${catalogAndNamespace}table_name"
    withTable(t) {
      sql(s"CREATE TABLE $t (id int, points map<struct<x: double, y: double>, bigint>) " +
        s"USING $v2Format")
      sql(s"ALTER TABLE $t ADD COLUMN points.key.z double")

      val tableName = fullTableName(t)
      val table = getTableMetadata(tableName)

      assert(table.name === tableName)
      assert(table.schema === new StructType()
        .add("id", IntegerType)
        .add("points", MapType(StructType(Seq(
          StructField("x", DoubleType),
          StructField("y", DoubleType),
          StructField("z", DoubleType))), LongType)))
    }
  }

  test("AlterTable: add nested column to map value") {
    val t = s"${catalogAndNamespace}table_name"
    withTable(t) {
      sql(s"CREATE TABLE $t (id int, points map<string, struct<x: double, y: double>>) " +
        s"USING $v2Format")
      sql(s"ALTER TABLE $t ADD COLUMN points.value.z double")

      val tableName = fullTableName(t)
      val table = getTableMetadata(tableName)

      assert(table.name === tableName)
      assert(table.schema === new StructType()
        .add("id", IntegerType)
        .add("points", MapType(StringType, StructType(Seq(
          StructField("x", DoubleType),
          StructField("y", DoubleType),
          StructField("z", DoubleType))))))
    }
  }

  test("AlterTable: add nested column to array element") {
    val t = s"${catalogAndNamespace}table_name"
    withTable(t) {
      sql(s"CREATE TABLE $t (id int, points array<struct<x: double, y: double>>) USING $v2Format")
      sql(s"ALTER TABLE $t ADD COLUMN points.element.z double")

      val tableName = fullTableName(t)
      val table = getTableMetadata(tableName)

      assert(table.name === tableName)
      assert(table.schema === new StructType()
        .add("id", IntegerType)
        .add("points", ArrayType(StructType(Seq(
          StructField("x", DoubleType),
          StructField("y", DoubleType),
          StructField("z", DoubleType))))))
    }
  }

  test("SPARK-39383 DEFAULT columns on V2 data sources with ALTER TABLE ADD COLUMN") {
<<<<<<< HEAD
    val t = s"${catalogAndNamespace}table_name"
    withTable("t") {
      sql(s"create table $t (a string) using $v2Format")
      sql(s"alter table $t add column (b int default 2 + 3)")
=======
    withSQLConf(SQLConf.DEFAULT_COLUMN_ALLOWED_PROVIDERS.key -> s"inmemory,$v2Format") {
      val t = s"${catalogAndNamespace}table_name"
      withTable("t") {
        sql(s"create table $t (a string) using $v2Format")
        sql(s"alter table $t add column (b int default 2 + 3)")
>>>>>>> 9b3cfef6

        val tableName = fullTableName(t)
        val table = getTableMetadata(tableName)

        assert(table.name === tableName)
        assert(table.schema === new StructType()
          .add("a", StringType)
          .add(StructField("b", IntegerType)
            .withCurrentDefaultValue("2 + 3")
            .withExistenceDefaultValue("5")))
      }
    }
  }

  test("SPARK-39383 DEFAULT columns on V2 data sources with ALTER TABLE ALTER COLUMN") {
    withSQLConf(SQLConf.DEFAULT_COLUMN_ALLOWED_PROVIDERS.key -> s"inmemory,$v2Format") {
      val t = s"${catalogAndNamespace}table_name"
      withTable("t") {
        sql(s"create table $t (a int) using $v2Format")
        sql(s"alter table $t alter column a set default 2 + 3")

        val tableName = fullTableName(t)
        val table = getTableMetadata(tableName)

        assert(table.name === tableName)
        assert(table.schema === new StructType()
          .add(StructField("a", IntegerType)
            .withCurrentDefaultValue("2 + 3")))
      }
    }
  }

  test("AlterTable: add complex column") {
    val t = s"${catalogAndNamespace}table_name"
    withTable(t) {
      sql(s"CREATE TABLE $t (id int) USING $v2Format")
      sql(s"ALTER TABLE $t ADD COLUMN points array<struct<x: double, y: double>>")

      val tableName = fullTableName(t)
      val table = getTableMetadata(tableName)

      assert(table.name === tableName)
      assert(table.schema === new StructType()
        .add("id", IntegerType)
        .add("points", ArrayType(StructType(Seq(
          StructField("x", DoubleType),
          StructField("y", DoubleType))))))
    }
  }

  test("AlterTable: add nested column with comment") {
    val t = s"${catalogAndNamespace}table_name"
    withTable(t) {
      sql(s"CREATE TABLE $t (id int, points array<struct<x: double, y: double>>) USING $v2Format")
      sql(s"ALTER TABLE $t ADD COLUMN points.element.z double COMMENT 'doc'")

      val tableName = fullTableName(t)
      val table = getTableMetadata(tableName)

      assert(table.name === tableName)
      assert(table.schema === new StructType()
        .add("id", IntegerType)
        .add("points", ArrayType(StructType(Seq(
          StructField("x", DoubleType),
          StructField("y", DoubleType),
          StructField("z", DoubleType).withComment("doc"))))))
    }
  }

  test("AlterTable: add nested column parent must exist") {
    val t = s"${catalogAndNamespace}table_name"
    withTable(t) {
      sql(s"CREATE TABLE $t (id int) USING $v2Format")

      val exc = intercept[AnalysisException] {
        sql(s"ALTER TABLE $t ADD COLUMN point.z double")
      }

      assert(exc.getMessage.contains("Missing field point"))
    }
  }

  test("AlterTable: add column - new column should not exist") {
    val t = s"${catalogAndNamespace}table_name"
    withTable(t) {
      sql(
        s"""CREATE TABLE $t (
           |id int,
           |point struct<x: double, y: double>,
           |arr array<struct<x: double, y: double>>,
           |mk map<struct<x: double, y: double>, string>,
           |mv map<string, struct<x: double, y: double>>
           |)
           |USING $v2Format""".stripMargin)

      Seq("id", "point.x", "arr.element.x", "mk.key.x", "mv.value.x").foreach { field =>

        val e = intercept[AnalysisException] {
          sql(s"ALTER TABLE $t ADD COLUMNS $field double")
        }
        assert(e.getMessage.contains("add"))
        assert(e.getMessage.contains(s"$field already exists"))
      }
    }
  }

  test("SPARK-36372: Adding duplicate columns should not be allowed") {
    val t = s"${catalogAndNamespace}table_name"
    withTable(t) {
      sql(s"CREATE TABLE $t (id int) USING $v2Format")
      val e = intercept[AnalysisException] {
        sql(s"ALTER TABLE $t ADD COLUMNS (data string, data1 string, data string)")
      }
      assert(e.message.contains("Found duplicate column(s) in the user specified columns: `data`"))
    }
  }

  test("SPARK-36372: Adding duplicate nested columns should not be allowed") {
    val t = s"${catalogAndNamespace}table_name"
    withTable(t) {
      sql(s"CREATE TABLE $t (id int, point struct<x: double, y: double>) USING $v2Format")
      val e = intercept[AnalysisException] {
        sql(s"ALTER TABLE $t ADD COLUMNS (point.z double, point.z double, point.xx double)")
      }
      assert(e.message.contains(
        "Found duplicate column(s) in the user specified columns: `point.z`"))
    }
  }

  test("AlterTable: update column type int -> long") {
    val t = s"${catalogAndNamespace}table_name"
    withTable(t) {
      sql(s"CREATE TABLE $t (id int) USING $v2Format")
      sql(s"ALTER TABLE $t ALTER COLUMN id TYPE bigint")

      val tableName = fullTableName(t)
      val table = getTableMetadata(tableName)

      assert(table.name === tableName)
      assert(table.schema === new StructType().add("id", LongType))
    }
  }

  test("AlterTable: update column type to interval") {
    val t = s"${catalogAndNamespace}table_name"
    withTable(t) {
      sql(s"CREATE TABLE $t (id int) USING $v2Format")
      (DataTypeTestUtils.dayTimeIntervalTypes ++ DataTypeTestUtils.yearMonthIntervalTypes)
        .foreach {
          case d: DataType => d.typeName
            val e = intercept[AnalysisException](
              sql(s"ALTER TABLE $t ALTER COLUMN id TYPE ${d.typeName}"))
            assert(e.getMessage.contains("id to interval type"))
        }
    }
  }

  test("AlterTable: SET/DROP NOT NULL") {
    val t = s"${catalogAndNamespace}table_name"
    withTable(t) {
      sql(s"CREATE TABLE $t (id bigint NOT NULL) USING $v2Format")
      sql(s"ALTER TABLE $t ALTER COLUMN id SET NOT NULL")

      val tableName = fullTableName(t)
      val table = getTableMetadata(tableName)
      assert(table.name === tableName)
      assert(table.schema === new StructType().add("id", LongType, nullable = false))

      sql(s"ALTER TABLE $t ALTER COLUMN id DROP NOT NULL")
      val table2 = getTableMetadata(tableName)
      assert(table2.name === tableName)
      assert(table2.schema === new StructType().add("id", LongType))

      val e = intercept[AnalysisException] {
        sql(s"ALTER TABLE $t ALTER COLUMN id SET NOT NULL")
      }
      assert(e.message.contains("Cannot change nullable column to non-nullable"))
    }
  }

  test("AlterTable: update nested type float -> double") {
    val t = s"${catalogAndNamespace}table_name"
    withTable(t) {
      sql(s"CREATE TABLE $t (id int, point struct<x: float, y: double>) USING $v2Format")
      sql(s"ALTER TABLE $t ALTER COLUMN point.x TYPE double")

      val tableName = fullTableName(t)
      val table = getTableMetadata(tableName)
      assert(table.name === tableName)
      assert(table.schema === new StructType()
        .add("id", IntegerType)
        .add("point", StructType(Seq(
          StructField("x", DoubleType),
          StructField("y", DoubleType)))))
    }
  }

  test("AlterTable: update column with struct type fails") {
    val t = s"${catalogAndNamespace}table_name"
    withTable(t) {
      sql(s"CREATE TABLE $t (id int, point struct<x: double, y: double>) USING $v2Format")

      val exc = intercept[AnalysisException] {
        sql(s"ALTER TABLE $t ALTER COLUMN point TYPE struct<x: double, y: double, z: double>")
      }

      assert(exc.getMessage.contains("point"))
      assert(exc.getMessage.contains("update a struct by updating its fields"))

      val tableName = fullTableName(t)
      val table = getTableMetadata(tableName)

      assert(table.name === tableName)
      assert(table.schema === new StructType()
        .add("id", IntegerType)
        .add("point", StructType(Seq(
          StructField("x", DoubleType),
          StructField("y", DoubleType)))))
    }
  }

  test("AlterTable: update column with array type fails") {
    val t = s"${catalogAndNamespace}table_name"
    withTable(t) {
      sql(s"CREATE TABLE $t (id int, points array<int>) USING $v2Format")

      val exc = intercept[AnalysisException] {
        sql(s"ALTER TABLE $t ALTER COLUMN points TYPE array<long>")
      }

      assert(exc.getMessage.contains("update the element by updating points.element"))

      val tableName = fullTableName(t)
      val table = getTableMetadata(tableName)

      assert(table.name === tableName)
      assert(table.schema === new StructType()
        .add("id", IntegerType)
        .add("points", ArrayType(IntegerType)))
    }
  }

  test("AlterTable: update column array element type") {
    val t = s"${catalogAndNamespace}table_name"
    withTable(t) {
      sql(s"CREATE TABLE $t (id int, points array<int>) USING $v2Format")
      sql(s"ALTER TABLE $t ALTER COLUMN points.element TYPE long")

      val tableName = fullTableName(t)
      val table = getTableMetadata(tableName)

      assert(table.name === tableName)
      assert(table.schema === new StructType()
        .add("id", IntegerType)
        .add("points", ArrayType(LongType)))
    }
  }

  test("AlterTable: update column with map type fails") {
    val t = s"${catalogAndNamespace}table_name"
    withTable(t) {
      sql(s"CREATE TABLE $t (id int, m map<string, int>) USING $v2Format")

      val exc = intercept[AnalysisException] {
        sql(s"ALTER TABLE $t ALTER COLUMN m TYPE map<string, long>")
      }

      assert(exc.getMessage.contains("update a map by updating m.key or m.value"))

      val tableName = fullTableName(t)
      val table = getTableMetadata(tableName)

      assert(table.name === tableName)
      assert(table.schema === new StructType()
        .add("id", IntegerType)
        .add("m", MapType(StringType, IntegerType)))
    }
  }

  test("AlterTable: update column map value type") {
    val t = s"${catalogAndNamespace}table_name"
    withTable(t) {
      sql(s"CREATE TABLE $t (id int, m map<string, int>) USING $v2Format")
      sql(s"ALTER TABLE $t ALTER COLUMN m.value TYPE long")

      val tableName = fullTableName(t)
      val table = getTableMetadata(tableName)

      assert(table.name === tableName)
      assert(table.schema === new StructType()
        .add("id", IntegerType)
        .add("m", MapType(StringType, LongType)))
    }
  }

  test("AlterTable: update nested type in map key") {
    val t = s"${catalogAndNamespace}table_name"
    withTable(t) {
      sql(s"CREATE TABLE $t (id int, points map<struct<x: float, y: double>, bigint>) " +
        s"USING $v2Format")
      sql(s"ALTER TABLE $t ALTER COLUMN points.key.x TYPE double")

      val tableName = fullTableName(t)
      val table = getTableMetadata(tableName)

      assert(table.name === tableName)
      assert(table.schema === new StructType()
        .add("id", IntegerType)
        .add("points", MapType(StructType(Seq(
          StructField("x", DoubleType),
          StructField("y", DoubleType))), LongType)))
    }
  }

  test("AlterTable: update nested type in map value") {
    val t = s"${catalogAndNamespace}table_name"
    withTable(t) {
      sql(s"CREATE TABLE $t (id int, points map<string, struct<x: float, y: double>>) " +
        s"USING $v2Format")
      sql(s"ALTER TABLE $t ALTER COLUMN points.value.x TYPE double")

      val tableName = fullTableName(t)
      val table = getTableMetadata(tableName)

      assert(table.name === tableName)
      assert(table.schema === new StructType()
        .add("id", IntegerType)
        .add("points", MapType(StringType, StructType(Seq(
          StructField("x", DoubleType),
          StructField("y", DoubleType))))))
    }
  }

  test("AlterTable: update nested type in array") {
    val t = s"${catalogAndNamespace}table_name"
    withTable(t) {
      sql(s"CREATE TABLE $t (id int, points array<struct<x: float, y: double>>) USING $v2Format")
      sql(s"ALTER TABLE $t ALTER COLUMN points.element.x TYPE double")

      val tableName = fullTableName(t)
      val table = getTableMetadata(tableName)

      assert(table.name === tableName)
      assert(table.schema === new StructType()
        .add("id", IntegerType)
        .add("points", ArrayType(StructType(Seq(
          StructField("x", DoubleType),
          StructField("y", DoubleType))))))
    }
  }

  test("AlterTable: update column must exist") {
    val t = s"${catalogAndNamespace}table_name"
    withTable(t) {
      sql(s"CREATE TABLE $t (id int) USING $v2Format")

      val exc = intercept[AnalysisException] {
        sql(s"ALTER TABLE $t ALTER COLUMN data TYPE string")
      }

      assert(exc.getMessage.contains("Missing field data"))
    }
  }

  test("AlterTable: nested update column must exist") {
    val t = s"${catalogAndNamespace}table_name"
    withTable(t) {
      sql(s"CREATE TABLE $t (id int) USING $v2Format")

      val exc = intercept[AnalysisException] {
        sql(s"ALTER TABLE $t ALTER COLUMN point.x TYPE double")
      }

      assert(exc.getMessage.contains("Missing field point.x"))
    }
  }

  test("AlterTable: update column type must be compatible") {
    val t = s"${catalogAndNamespace}table_name"
    withTable(t) {
      sql(s"CREATE TABLE $t (id int) USING $v2Format")

      val exc = intercept[AnalysisException] {
        sql(s"ALTER TABLE $t ALTER COLUMN id TYPE boolean")
      }

      assert(exc.getMessage.contains("id"))
      assert(exc.getMessage.contains("int cannot be cast to boolean"))
    }
  }

  test("AlterTable: update column comment") {
    val t = s"${catalogAndNamespace}table_name"
    withTable(t) {
      sql(s"CREATE TABLE $t (id int) USING $v2Format")
      sql(s"ALTER TABLE $t ALTER COLUMN id COMMENT 'doc'")

      val tableName = fullTableName(t)
      val table = getTableMetadata(tableName)

      assert(table.name === tableName)
      assert(table.schema === StructType(Seq(StructField("id", IntegerType).withComment("doc"))))
    }
  }

  test("AlterTable: update column position") {
    val t = s"${catalogAndNamespace}table_name"
    withTable(t) {
      sql(s"CREATE TABLE $t (a int, b int, point struct<x: int, y: int, z: int>) USING $v2Format")

      sql(s"ALTER TABLE $t ALTER COLUMN b FIRST")
      val tableName = fullTableName(t)
      assert(getTableMetadata(tableName).schema == new StructType()
        .add("b", IntegerType)
        .add("a", IntegerType)
        .add("point", new StructType()
          .add("x", IntegerType)
          .add("y", IntegerType)
          .add("z", IntegerType)))

      sql(s"ALTER TABLE $t ALTER COLUMN b AFTER point")
      assert(getTableMetadata(tableName).schema == new StructType()
        .add("a", IntegerType)
        .add("point", new StructType()
          .add("x", IntegerType)
          .add("y", IntegerType)
          .add("z", IntegerType))
        .add("b", IntegerType))

      val e1 = intercept[AnalysisException](
        sql(s"ALTER TABLE $t ALTER COLUMN b AFTER non_exist"))
      assert(e1.getMessage.contains("Missing field non_exist"))

      sql(s"ALTER TABLE $t ALTER COLUMN point.y FIRST")
      assert(getTableMetadata(tableName).schema == new StructType()
        .add("a", IntegerType)
        .add("point", new StructType()
          .add("y", IntegerType)
          .add("x", IntegerType)
          .add("z", IntegerType))
        .add("b", IntegerType))

      sql(s"ALTER TABLE $t ALTER COLUMN point.y AFTER z")
      assert(getTableMetadata(tableName).schema == new StructType()
        .add("a", IntegerType)
        .add("point", new StructType()
          .add("x", IntegerType)
          .add("z", IntegerType)
          .add("y", IntegerType))
        .add("b", IntegerType))

      val e2 = intercept[AnalysisException](
        sql(s"ALTER TABLE $t ALTER COLUMN point.y AFTER non_exist"))
      assert(e2.getMessage.contains("Missing field point.non_exist"))

      // `AlterTable.resolved` checks column existence.
      intercept[AnalysisException](
        sql(s"ALTER TABLE $t ALTER COLUMN a.y AFTER x"))
    }
  }

  test("AlterTable: update nested column comment") {
    val t = s"${catalogAndNamespace}table_name"
    withTable(t) {
      sql(s"CREATE TABLE $t (id int, point struct<x: double, y: double>) USING $v2Format")
      sql(s"ALTER TABLE $t ALTER COLUMN point.y COMMENT 'doc'")

      val tableName = fullTableName(t)
      val table = getTableMetadata(tableName)

      assert(table.name === tableName)
      assert(table.schema === new StructType()
        .add("id", IntegerType)
        .add("point", StructType(Seq(
          StructField("x", DoubleType),
          StructField("y", DoubleType).withComment("doc")))))
    }
  }

  test("AlterTable: update nested column comment in map key") {
    val t = s"${catalogAndNamespace}table_name"
    withTable(t) {
      sql(s"CREATE TABLE $t (id int, points map<struct<x: double, y: double>, bigint>) " +
        s"USING $v2Format")
      sql(s"ALTER TABLE $t ALTER COLUMN points.key.y COMMENT 'doc'")

      val tableName = fullTableName(t)
      val table = getTableMetadata(tableName)

      assert(table.name === tableName)
      assert(table.schema === new StructType()
        .add("id", IntegerType)
        .add("points", MapType(StructType(Seq(
          StructField("x", DoubleType),
          StructField("y", DoubleType).withComment("doc"))), LongType)))
    }
  }

  test("AlterTable: update nested column comment in map value") {
    val t = s"${catalogAndNamespace}table_name"
    withTable(t) {
      sql(s"CREATE TABLE $t (id int, points map<string, struct<x: double, y: double>>) " +
        s"USING $v2Format")
      sql(s"ALTER TABLE $t ALTER COLUMN points.value.y COMMENT 'doc'")

      val tableName = fullTableName(t)
      val table = getTableMetadata(tableName)

      assert(table.name === tableName)
      assert(table.schema === new StructType()
        .add("id", IntegerType)
        .add("points", MapType(StringType, StructType(Seq(
          StructField("x", DoubleType),
          StructField("y", DoubleType).withComment("doc"))))))
    }
  }

  test("AlterTable: update nested column comment in array") {
    val t = s"${catalogAndNamespace}table_name"
    withTable(t) {
      sql(s"CREATE TABLE $t (id int, points array<struct<x: double, y: double>>) USING $v2Format")
      sql(s"ALTER TABLE $t ALTER COLUMN points.element.y COMMENT 'doc'")

      val tableName = fullTableName(t)
      val table = getTableMetadata(tableName)

      assert(table.name === tableName)
      assert(table.schema === new StructType()
        .add("id", IntegerType)
        .add("points", ArrayType(StructType(Seq(
          StructField("x", DoubleType),
          StructField("y", DoubleType).withComment("doc"))))))
    }
  }

  test("AlterTable: comment update column must exist") {
    val t = s"${catalogAndNamespace}table_name"
    withTable(t) {
      sql(s"CREATE TABLE $t (id int) USING $v2Format")

      val exc = intercept[AnalysisException] {
        sql(s"ALTER TABLE $t ALTER COLUMN data COMMENT 'doc'")
      }

      assert(exc.getMessage.contains("Missing field data"))
    }
  }

  test("AlterTable: nested comment update column must exist") {
    val t = s"${catalogAndNamespace}table_name"
    withTable(t) {
      sql(s"CREATE TABLE $t (id int) USING $v2Format")

      val exc = intercept[AnalysisException] {
        sql(s"ALTER TABLE $t ALTER COLUMN point.x COMMENT 'doc'")
      }

      assert(exc.getMessage.contains("Missing field point.x"))
    }
  }

  test("AlterTable: rename column") {
    val t = s"${catalogAndNamespace}table_name"
    withTable(t) {
      sql(s"CREATE TABLE $t (id int) USING $v2Format")
      sql(s"ALTER TABLE $t RENAME COLUMN id TO user_id")

      val tableName = fullTableName(t)
      val table = getTableMetadata(tableName)

      assert(table.name === tableName)
      assert(table.schema === new StructType().add("user_id", IntegerType))
    }
  }

  test("AlterTable: rename nested column") {
    val t = s"${catalogAndNamespace}table_name"
    withTable(t) {
      sql(s"CREATE TABLE $t (id int, point struct<x: double, y: double>) USING $v2Format")
      sql(s"ALTER TABLE $t RENAME COLUMN point.y TO t")

      val tableName = fullTableName(t)
      val table = getTableMetadata(tableName)

      assert(table.name === tableName)
      assert(table.schema === new StructType()
        .add("id", IntegerType)
        .add("point", StructType(Seq(
          StructField("x", DoubleType),
          StructField("t", DoubleType)))))
    }
  }

  test("AlterTable: rename nested column in map key") {
    val t = s"${catalogAndNamespace}table_name"
    withTable(t) {
      sql(s"CREATE TABLE $t (id int, point map<struct<x: double, y: double>, bigint>) " +
        s"USING $v2Format")
      sql(s"ALTER TABLE $t RENAME COLUMN point.key.y TO t")

      val tableName = fullTableName(t)
      val table = getTableMetadata(tableName)

      assert(table.name === tableName)
      assert(table.schema === new StructType()
        .add("id", IntegerType)
        .add("point", MapType(StructType(Seq(
          StructField("x", DoubleType),
          StructField("t", DoubleType))), LongType)))
    }
  }

  test("AlterTable: rename nested column in map value") {
    val t = s"${catalogAndNamespace}table_name"
    withTable(t) {
      sql(s"CREATE TABLE $t (id int, points map<string, struct<x: double, y: double>>) " +
        s"USING $v2Format")
      sql(s"ALTER TABLE $t RENAME COLUMN points.value.y TO t")

      val tableName = fullTableName(t)
      val table = getTableMetadata(tableName)

      assert(table.name === tableName)
      assert(table.schema === new StructType()
        .add("id", IntegerType)
        .add("points", MapType(StringType, StructType(Seq(
          StructField("x", DoubleType),
          StructField("t", DoubleType))))))
    }
  }

  test("AlterTable: rename nested column in array element") {
    val t = s"${catalogAndNamespace}table_name"
    withTable(t) {
      sql(s"CREATE TABLE $t (id int, points array<struct<x: double, y: double>>) USING $v2Format")
      sql(s"ALTER TABLE $t RENAME COLUMN points.element.y TO t")

      val tableName = fullTableName(t)
      val table = getTableMetadata(tableName)

      assert(table.name === tableName)
      assert(table.schema === new StructType()
        .add("id", IntegerType)
        .add("points", ArrayType(StructType(Seq(
          StructField("x", DoubleType),
          StructField("t", DoubleType))))))
    }
  }

  test("AlterTable: rename column must exist") {
    val t = s"${catalogAndNamespace}table_name"
    withTable(t) {
      sql(s"CREATE TABLE $t (id int) USING $v2Format")

      val exc = intercept[AnalysisException] {
        sql(s"ALTER TABLE $t RENAME COLUMN data TO some_string")
      }

      assert(exc.getMessage.contains("Missing field data"))
    }
  }

  test("AlterTable: nested rename column must exist") {
    val t = s"${catalogAndNamespace}table_name"
    withTable(t) {
      sql(s"CREATE TABLE $t (id int) USING $v2Format")

      val exc = intercept[AnalysisException] {
        sql(s"ALTER TABLE $t RENAME COLUMN point.x TO z")
      }

      assert(exc.getMessage.contains("Missing field point.x"))
    }
  }

  test("AlterTable: rename column - new name should not exist") {
    val t = s"${catalogAndNamespace}table_name"
    withTable(t) {
      sql(
        s"""CREATE TABLE $t (
           |id int,
           |user_id int,
           |point struct<x: double, y: double>,
           |arr array<struct<x: double, y: double>>,
           |mk map<struct<x: double, y: double>, string>,
           |mv map<string, struct<x: double, y: double>>
           |)
           |USING $v2Format""".stripMargin)

      Seq(
        "id" -> "user_id",
        "point.x" -> "y",
        "arr.element.x" -> "y",
        "mk.key.x" -> "y",
        "mv.value.x" -> "y").foreach { case (field, newName) =>

        val e = intercept[AnalysisException] {
          sql(s"ALTER TABLE $t RENAME COLUMN $field TO $newName")
        }
        assert(e.getMessage.contains("rename"))
        assert(e.getMessage.contains((field.split("\\.").init :+ newName).mkString(".")))
        assert(e.getMessage.contains("already exists"))
      }
    }
  }

  test("AlterTable: drop column") {
    val t = s"${catalogAndNamespace}table_name"
    withTable(t) {
      sql(s"CREATE TABLE $t (id int, data string) USING $v2Format")
      sql(s"ALTER TABLE $t DROP COLUMN data")

      val tableName = fullTableName(t)
      val table = getTableMetadata(tableName)

      assert(table.name === tableName)
      assert(table.schema === new StructType().add("id", IntegerType))
    }
  }

  test("AlterTable: drop nested column") {
    val t = s"${catalogAndNamespace}table_name"
    withTable(t) {
      sql(s"CREATE TABLE $t (id int, point struct<x: double, y: double, t: double>) " +
        s"USING $v2Format")
      sql(s"ALTER TABLE $t DROP COLUMN point.t")

      val tableName = fullTableName(t)
      val table = getTableMetadata(tableName)

      assert(table.name === tableName)
      assert(table.schema === new StructType()
        .add("id", IntegerType)
        .add("point", StructType(Seq(
          StructField("x", DoubleType),
          StructField("y", DoubleType)))))
    }
  }

  test("AlterTable: drop nested column in map key") {
    val t = s"${catalogAndNamespace}table_name"
    withTable(t) {
      sql(s"CREATE TABLE $t (id int, point map<struct<x: double, y: double>, bigint>) " +
        s"USING $v2Format")
      sql(s"ALTER TABLE $t DROP COLUMN point.key.y")

      val tableName = fullTableName(t)
      val table = getTableMetadata(tableName)

      assert(table.name === tableName)
      assert(table.schema === new StructType()
        .add("id", IntegerType)
        .add("point", MapType(StructType(Seq(
          StructField("x", DoubleType))), LongType)))
    }
  }

  test("AlterTable: drop nested column in map value") {
    val t = s"${catalogAndNamespace}table_name"
    withTable(t) {
      sql(s"CREATE TABLE $t (id int, points map<string, struct<x: double, y: double>>) " +
        s"USING $v2Format")
      sql(s"ALTER TABLE $t DROP COLUMN points.value.y")

      val tableName = fullTableName(t)
      val table = getTableMetadata(tableName)

      assert(table.name === tableName)
      assert(table.schema === new StructType()
        .add("id", IntegerType)
        .add("points", MapType(StringType, StructType(Seq(
          StructField("x", DoubleType))))))
    }
  }

  test("AlterTable: drop nested column in array element") {
    val t = s"${catalogAndNamespace}table_name"
    withTable(t) {
      sql(s"CREATE TABLE $t (id int, points array<struct<x: double, y: double>>) USING $v2Format")
      sql(s"ALTER TABLE $t DROP COLUMN points.element.y")

      val tableName = fullTableName(t)
      val table = getTableMetadata(tableName)

      assert(table.name === tableName)
      assert(table.schema === new StructType()
        .add("id", IntegerType)
        .add("points", ArrayType(StructType(Seq(
          StructField("x", DoubleType))))))
    }
  }

  test("AlterTable: drop column must exist if required") {
    val t = s"${catalogAndNamespace}table_name"
    withTable(t) {
      sql(s"CREATE TABLE $t (id int) USING $v2Format")

      val exc = intercept[AnalysisException] {
        sql(s"ALTER TABLE $t DROP COLUMN data")
      }

      assert(exc.getMessage.contains("Missing field data"))

      // with if exists it should pass
      sql(s"ALTER TABLE $t DROP COLUMN IF EXISTS data")
      val table = getTableMetadata(fullTableName(t))
      assert(table.schema == new StructType().add("id", IntegerType))
    }
  }

  test("AlterTable: nested drop column must exist if required") {
    val t = s"${catalogAndNamespace}table_name"
    withTable(t) {
      sql(s"CREATE TABLE $t (id int) USING $v2Format")

      val exc = intercept[AnalysisException] {
        sql(s"ALTER TABLE $t DROP COLUMN point.x")
      }

      assert(exc.getMessage.contains("Missing field point.x"))

      // with if exists it should pass
      sql(s"ALTER TABLE $t DROP COLUMN IF EXISTS point.x")
      val table = getTableMetadata(fullTableName(t))
      assert(table.schema == new StructType().add("id", IntegerType))

    }
  }

  test("AlterTable: drop mixed existing/non-existing columns using IF EXISTS") {
    val t = s"${catalogAndNamespace}table_name"
    withTable(t) {
      sql(s"CREATE TABLE $t (id int, name string, points array<struct<x: double, y: double>>) " +
        s"USING $v2Format")

      // with if exists it should pass
      sql(s"ALTER TABLE $t DROP COLUMNS IF EXISTS " +
        s"names, name, points.element.z, id, points.element.x")
      val table = getTableMetadata(fullTableName(t))
      assert(table.schema == new StructType()
        .add("points", ArrayType(StructType(Seq(StructField("y", DoubleType))))))
    }
  }

  test("AlterTable: set location") {
    val t = s"${catalogAndNamespace}table_name"
    withTable(t) {
      sql(s"CREATE TABLE $t (id int) USING $v2Format")
      sql(s"ALTER TABLE $t SET LOCATION 's3://bucket/path'")

      val tableName = fullTableName(t)
      val table = getTableMetadata(tableName)

      assert(table.name === tableName)
      assert(table.properties ===
        withDefaultOwnership(Map("provider" -> v2Format, "location" -> "s3://bucket/path")).asJava)
    }
  }

  test("AlterTable: set partition location") {
    val t = s"${catalogAndNamespace}table_name"
    withTable(t) {
      sql(s"CREATE TABLE $t (id int) USING $v2Format")

      val exc = intercept[AnalysisException] {
        sql(s"ALTER TABLE $t PARTITION(ds='2017-06-10') SET LOCATION 's3://bucket/path'")
      }
      assert(exc.getMessage.contains(
        "ALTER TABLE SET LOCATION does not support partition for v2 tables"))
    }
  }

  test("AlterTable: set table property") {
    val t = s"${catalogAndNamespace}table_name"
    withTable(t) {
      sql(s"CREATE TABLE $t (id int) USING $v2Format")
      sql(s"ALTER TABLE $t SET TBLPROPERTIES ('test'='34')")

      val tableName = fullTableName(t)
      val table = getTableMetadata(tableName)

      assert(table.name === tableName)
      assert(table.properties ===
        withDefaultOwnership(Map("provider" -> v2Format, "test" -> "34")).asJava)
    }
  }

  test("AlterTable: remove table property") {
    val t = s"${catalogAndNamespace}table_name"
    withTable(t) {
      sql(s"CREATE TABLE $t (id int) USING $v2Format TBLPROPERTIES('test' = '34')")

      val tableName = fullTableName(t)
      val table = getTableMetadata(tableName)

      assert(table.name === tableName)
      assert(table.properties ===
        withDefaultOwnership(Map("provider" -> v2Format, "test" -> "34")).asJava)

      sql(s"ALTER TABLE $t UNSET TBLPROPERTIES ('test')")

      val updated = getTableMetadata(tableName)

      assert(updated.name === tableName)
      assert(updated.properties === withDefaultOwnership(Map("provider" -> v2Format)).asJava)
    }
  }

  test("AlterTable: replace columns") {
    val t = s"${catalogAndNamespace}table_name"
    withTable(t) {
      sql(s"CREATE TABLE $t (col1 int, col2 int COMMENT 'c2') USING $v2Format")
      sql(s"ALTER TABLE $t REPLACE COLUMNS (col2 string, col3 int COMMENT 'c3')")

      val tableName = fullTableName(t)
      val table = getTableMetadata(tableName)

      assert(table.name === tableName)
      assert(table.schema === StructType(Seq(
        StructField("col2", StringType),
        StructField("col3", IntegerType).withComment("c3"))))
    }
  }

  test("SPARK-36449: Replacing columns with duplicate name should not be allowed") {
    val t = s"${catalogAndNamespace}table_name"
    withTable(t) {
      sql(s"CREATE TABLE $t (data string) USING $v2Format")
      val e = intercept[AnalysisException] {
        sql(s"ALTER TABLE $t REPLACE COLUMNS (data string, data1 string, data string)")
      }
      assert(e.message.contains("Found duplicate column(s) in the user specified columns: `data`"))
    }
  }
}<|MERGE_RESOLUTION|>--- conflicted
+++ resolved
@@ -311,18 +311,11 @@
   }
 
   test("SPARK-39383 DEFAULT columns on V2 data sources with ALTER TABLE ADD COLUMN") {
-<<<<<<< HEAD
-    val t = s"${catalogAndNamespace}table_name"
-    withTable("t") {
-      sql(s"create table $t (a string) using $v2Format")
-      sql(s"alter table $t add column (b int default 2 + 3)")
-=======
     withSQLConf(SQLConf.DEFAULT_COLUMN_ALLOWED_PROVIDERS.key -> s"inmemory,$v2Format") {
       val t = s"${catalogAndNamespace}table_name"
       withTable("t") {
         sql(s"create table $t (a string) using $v2Format")
         sql(s"alter table $t add column (b int default 2 + 3)")
->>>>>>> 9b3cfef6
 
         val tableName = fullTableName(t)
         val table = getTableMetadata(tableName)
