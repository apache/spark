--- conflicted
+++ resolved
@@ -293,14 +293,10 @@
               val fetched3 = checkTableStats(table, hasSizeInBytes = true, expectedRowCounts = None)
               assert(fetched3.get.sizeInBytes == fetched1.get.sizeInBytes)
             } else {
-<<<<<<< HEAD
-              checkTableStats(table, hasSizeInBytes = true, expectedRowCounts = Some(100))
-=======
               checkTableStats(table, hasSizeInBytes = false, expectedRowCounts = None)
               // SPARK-19724: clean up the previous table location.
               waitForTasksToFinish()
               Utils.deleteRecursively(tableLoc)
->>>>>>> 78a403fa
             }
           }
         }
@@ -310,7 +306,7 @@
 
   test("change stats after insert command for datasource table") {
     val table = "change_stats_insert_datasource_table"
-    Seq(false).foreach { autoUpdate =>
+    Seq(false, true).foreach { autoUpdate =>
       withSQLConf(SQLConf.AUTO_SIZE_UPDATE_ENABLED.key -> autoUpdate.toString) {
         withTable(table) {
           sql(s"CREATE TABLE $table (i int, j string) USING PARQUET")
@@ -331,11 +327,11 @@
             assert(fetched2.get.sizeInBytes > 0)
             assert(fetched2.get.colStats.isEmpty)
           } else {
-            checkTableStats(table, hasSizeInBytes = true, expectedRowCounts = Some(0))
+            checkTableStats(table, hasSizeInBytes = false, expectedRowCounts = None)
           }
 
           // check that tableRelationCache inside the catalog was invalidated after insert
-          assert(isTableInCatalogCache(table))
+          assert(!isTableInCatalogCache(table))
         }
       }
     }
@@ -372,11 +368,7 @@
           val initialSizeInBytes = getTableFromCatalogCache(table).stats.sizeInBytes
           spark.range(100).write.mode(SaveMode.Append).saveAsTable(table)
           spark.table(table)
-          if (autoUpdate) {
-            assert(getTableFromCatalogCache(table).stats.sizeInBytes == 2 * initialSizeInBytes)
-          } else {
-            assert(getTableFromCatalogCache(table).stats.sizeInBytes == initialSizeInBytes)
-          }
+          assert(getTableFromCatalogCache(table).stats.sizeInBytes == 2 * initialSizeInBytes)
         }
       }
     }
