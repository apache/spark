--- conflicted
+++ resolved
@@ -55,11 +55,7 @@
           errorClass = "UNSUPPORTED_FEATURE",
           errorSubClass = Some("INSERT_PARTITION_SPEC_IF_NOT_EXISTS"),
           msg = "The feature is not supported: " +
-<<<<<<< HEAD
-            s"""IF NOT EXISTS for the table `testcat`.`ns1`.`ns2`.`tbl` by INSERT INTO.""",
-=======
             s"""INSERT INTO `testcat`.`ns1`.`ns2`.`tbl` IF NOT EXISTS in the PARTITION spec.""",
->>>>>>> 1b7c6364
           sqlState = Some("0A000"))
       }
     }
