/*
 * Licensed to the Apache Software Foundation (ASF) under one or more
 * contributor license agreements.  See the NOTICE file distributed with
 * this work for additional information regarding copyright ownership.
 * The ASF licenses this file to You under the Apache License, Version 2.0
 * (the "License"); you may not use this file except in compliance with
 * the License.  You may obtain a copy of the License at
 *
 *    http://www.apache.org/licenses/LICENSE-2.0
 *
 * Unless required by applicable law or agreed to in writing, software
 * distributed under the License is distributed on an "AS IS" BASIS,
 * WITHOUT WARRANTIES OR CONDITIONS OF ANY KIND, either express or implied.
 * See the License for the specific language governing permissions and
 * limitations under the License.
 */

package org.apache.spark.sql.execution

import org.apache.spark.sql.{Dataset, QueryTest, Row, SaveMode}
import org.apache.spark.sql.catalyst.expressions.CodegenObjectFactoryMode
import org.apache.spark.sql.catalyst.expressions.codegen.{ByteCodeStats, CodeAndComment, CodeGenerator}
import org.apache.spark.sql.execution.adaptive.DisableAdaptiveExecutionSuite
import org.apache.spark.sql.execution.aggregate.{HashAggregateExec, SortAggregateExec}
import org.apache.spark.sql.execution.columnar.InMemoryTableScanExec
import org.apache.spark.sql.execution.joins.{BroadcastHashJoinExec, BroadcastNestedLoopJoinExec, ShuffledHashJoinExec, SortMergeJoinExec}
import org.apache.spark.sql.functions._
import org.apache.spark.sql.internal.SQLConf
import org.apache.spark.sql.test.SharedSparkSession
import org.apache.spark.sql.types.{IntegerType, StringType, StructType}

// Disable AQE because the WholeStageCodegenExec is added when running QueryStageExec
class WholeStageCodegenSuite
    extends QueryTest
    with SharedSparkSession
    with DisableAdaptiveExecutionSuite {

  import testImplicits._

  test("range/filter should be combined") {
    val df = spark.range(10).filter("id = 1").selectExpr("id + 1")
    val plan = df.queryExecution.executedPlan
    assert(plan.exists(_.isInstanceOf[WholeStageCodegenExec]))
    assert(df.collect() === Array(Row(2)))
  }

  test("HashAggregate should be included in WholeStageCodegen") {
    val df = spark.range(10).agg(max(col("id")), avg(col("id")))
    val plan = df.queryExecution.executedPlan
    assert(
      plan.exists(p =>
        p.isInstanceOf[WholeStageCodegenExec] &&
          p.asInstanceOf[WholeStageCodegenExec].child.isInstanceOf[HashAggregateExec]))
    assert(df.collect() === Array(Row(9, 4.5)))
  }

  test("SortAggregate should be included in WholeStageCodegen") {
    val df = spark.range(10).agg(max(col("id")), avg(col("id")))
    withSQLConf("spark.sql.test.forceApplySortAggregate" -> "true") {
      val plan = df.queryExecution.executedPlan
      assert(
        plan.exists(p =>
          p.isInstanceOf[WholeStageCodegenExec] &&
            p.asInstanceOf[WholeStageCodegenExec].child.isInstanceOf[SortAggregateExec]))
      assert(df.collect() === Array(Row(9, 4.5)))
    }
  }

  testWithWholeStageCodegenOnAndOff(
    "GenerateExec should be" +
      " included in WholeStageCodegen") { codegenEnabled =>
    import testImplicits._
    val arrayData = Seq(("James", Seq("Java", "Scala"), Map("hair" -> "black", "eye" -> "brown")))
    val df = arrayData.toDF("name", "knownLanguages", "properties")

    // Array - explode
    var expDF = df.select($"name", explode($"knownLanguages"), $"properties")
    var plan = expDF.queryExecution.executedPlan
    assert(plan.exists {
      case stage: WholeStageCodegenExec =>
        stage.exists(_.isInstanceOf[GenerateExec])
      case _ => !codegenEnabled.toBoolean
    })
    checkAnswer(
      expDF,
      Array(
        Row("James", "Java", Map("hair" -> "black", "eye" -> "brown")),
        Row("James", "Scala", Map("hair" -> "black", "eye" -> "brown"))))

    // Map - explode
    expDF = df.select($"name", $"knownLanguages", explode($"properties"))
    plan = expDF.queryExecution.executedPlan
    assert(plan.exists {
      case stage: WholeStageCodegenExec =>
        stage.exists(_.isInstanceOf[GenerateExec])
      case _ => !codegenEnabled.toBoolean
    })
    checkAnswer(
      expDF,
      Array(
        Row("James", List("Java", "Scala"), "hair", "black"),
        Row("James", List("Java", "Scala"), "eye", "brown")))

    // Array - posexplode
    expDF = df.select($"name", posexplode($"knownLanguages"))
    plan = expDF.queryExecution.executedPlan
    assert(plan.exists {
      case stage: WholeStageCodegenExec =>
        stage.exists(_.isInstanceOf[GenerateExec])
      case _ => !codegenEnabled.toBoolean
    })
    checkAnswer(expDF, Array(Row("James", 0, "Java"), Row("James", 1, "Scala")))

    // Map - posexplode
    expDF = df.select($"name", posexplode($"properties"))
    plan = expDF.queryExecution.executedPlan
    assert(plan.exists {
      case stage: WholeStageCodegenExec =>
        stage.exists(_.isInstanceOf[GenerateExec])
      case _ => !codegenEnabled.toBoolean
    })
    checkAnswer(expDF, Array(Row("James", 0, "hair", "black"), Row("James", 1, "eye", "brown")))

    // Array - explode , selecting all columns
    expDF = df.select($"*", explode($"knownLanguages"))
    plan = expDF.queryExecution.executedPlan
    assert(plan.exists {
      case stage: WholeStageCodegenExec =>
        stage.exists(_.isInstanceOf[GenerateExec])
      case _ => !codegenEnabled.toBoolean
    })
    checkAnswer(
      expDF,
      Array(
        Row("James", Seq("Java", "Scala"), Map("hair" -> "black", "eye" -> "brown"), "Java"),
        Row("James", Seq("Java", "Scala"), Map("hair" -> "black", "eye" -> "brown"), "Scala")))

    // Map - explode, selecting all columns
    expDF = df.select($"*", explode($"properties"))
    plan = expDF.queryExecution.executedPlan
    assert(plan.exists {
      case stage: WholeStageCodegenExec =>
        stage.exists(_.isInstanceOf[GenerateExec])
      case _ => !codegenEnabled.toBoolean
    })
    checkAnswer(
      expDF,
      Array(
        Row(
          "James",
          List("Java", "Scala"),
          Map("hair" -> "black", "eye" -> "brown"),
          "hair",
          "black"),
        Row(
          "James",
          List("Java", "Scala"),
          Map("hair" -> "black", "eye" -> "brown"),
          "eye",
          "brown")))
  }

  test("HashAggregate with grouping keys should be included in WholeStageCodegen") {
    val df = spark.range(3).groupBy(col("id") * 2).count().orderBy(col("id") * 2)
    val plan = df.queryExecution.executedPlan
    assert(
      plan.exists(p =>
        p.isInstanceOf[WholeStageCodegenExec] &&
          p.asInstanceOf[WholeStageCodegenExec].child.isInstanceOf[HashAggregateExec]))
    assert(df.collect() === Array(Row(0, 1), Row(2, 1), Row(4, 1)))
  }

  test("BroadcastHashJoin should be included in WholeStageCodegen") {
    val rdd = spark.sparkContext.makeRDD(Seq(Row(1, "1"), Row(1, "1"), Row(2, "2")))
    val schema = new StructType().add("k", IntegerType).add("v", StringType)
    val smallDF = spark.createDataFrame(rdd, schema)
    val df = spark.range(10).join(broadcast(smallDF), col("k") === col("id"))
    assert(
      df.queryExecution.executedPlan.exists(p =>
        p.isInstanceOf[WholeStageCodegenExec] &&
          p.asInstanceOf[WholeStageCodegenExec].child.isInstanceOf[BroadcastHashJoinExec]))
    assert(df.collect() === Array(Row(1, 1, "1"), Row(1, 1, "1"), Row(2, 2, "2")))
  }

  test("Inner ShuffledHashJoin should be included in WholeStageCodegen") {
    val df1 = spark.range(5).select($"id".as("k1"))
    val df2 = spark.range(15).select($"id".as("k2"))
    val df3 = spark.range(6).select($"id".as("k3"))

    // test one shuffled hash join
    val oneJoinDF = df1.join(df2.hint("SHUFFLE_HASH"), $"k1" === $"k2")
    assert(oneJoinDF.queryExecution.executedPlan.collect {
      case WholeStageCodegenExec(_: ShuffledHashJoinExec) => true
    }.size === 1)
    checkAnswer(oneJoinDF, Seq(Row(0, 0), Row(1, 1), Row(2, 2), Row(3, 3), Row(4, 4)))

    // test two shuffled hash joins
    val twoJoinsDF = df1
      .join(df2.hint("SHUFFLE_HASH"), $"k1" === $"k2")
      .join(df3.hint("SHUFFLE_HASH"), $"k1" === $"k3")
    assert(twoJoinsDF.queryExecution.executedPlan.collect {
      case WholeStageCodegenExec(_: ShuffledHashJoinExec) => true
    }.size === 2)
    checkAnswer(
      twoJoinsDF,
      Seq(Row(0, 0, 0), Row(1, 1, 1), Row(2, 2, 2), Row(3, 3, 3), Row(4, 4, 4)))
  }

  test(
    "SPARK-44236: disable WholeStageCodegen when set spark.sql.codegen.factoryMode is " +
      "NO_CODEGEN") {
    withSQLConf(
      SQLConf.CODEGEN_FACTORY_MODE.key -> CodegenObjectFactoryMode.NO_CODEGEN.toString) {
      val df = spark.range(10).select($"id" + 1)
      val plan = df.queryExecution.executedPlan
      assert(!plan.exists(_.isInstanceOf[WholeStageCodegenExec]))
      checkAnswer(df, 1L to 10L map { i => Row(i) })
    }
  }

  test("Full Outer ShuffledHashJoin and SortMergeJoin should be included in WholeStageCodegen") {
    val df1 = spark.range(5).select($"id".as("k1"))
    val df2 = spark.range(10).select($"id".as("k2"))
    val df3 = spark.range(3).select($"id".as("k3"))

    Seq("SHUFFLE_HASH", "SHUFFLE_MERGE").foreach { hint =>
      // test one join with unique key from build side
      val joinUniqueDF = df1.join(df2.hint(hint), $"k1" === $"k2", "full_outer")
      assert(joinUniqueDF.queryExecution.executedPlan.collect {
        case WholeStageCodegenExec(_: ShuffledHashJoinExec) if hint == "SHUFFLE_HASH" => true
        case WholeStageCodegenExec(_: SortMergeJoinExec) if hint == "SHUFFLE_MERGE" => true
      }.size === 1)
      checkAnswer(
        joinUniqueDF,
        Seq(
          Row(0, 0),
          Row(1, 1),
          Row(2, 2),
          Row(3, 3),
          Row(4, 4),
          Row(null, 5),
          Row(null, 6),
          Row(null, 7),
          Row(null, 8),
          Row(null, 9)))
      assert(joinUniqueDF.count() === 10)

      // test one join with non-unique key from build side
      val joinNonUniqueDF = df1.join(df2.hint(hint), $"k1" === $"k2" % 3, "full_outer")
      assert(joinNonUniqueDF.queryExecution.executedPlan.collect {
        case WholeStageCodegenExec(_: ShuffledHashJoinExec) if hint == "SHUFFLE_HASH" => true
        case WholeStageCodegenExec(_: SortMergeJoinExec) if hint == "SHUFFLE_MERGE" => true
      }.size === 1)
      checkAnswer(
        joinNonUniqueDF,
        Seq(
          Row(0, 0),
          Row(0, 3),
          Row(0, 6),
          Row(0, 9),
          Row(1, 1),
          Row(1, 4),
          Row(1, 7),
          Row(2, 2),
          Row(2, 5),
          Row(2, 8),
          Row(3, null),
          Row(4, null)))

      // test one join with non-equi condition
      val joinWithNonEquiDF =
        df1.join(df2.hint(hint), $"k1" === $"k2" % 3 && $"k1" + 3 =!= $"k2", "full_outer")
      assert(joinWithNonEquiDF.queryExecution.executedPlan.collect {
        case WholeStageCodegenExec(_: ShuffledHashJoinExec) if hint == "SHUFFLE_HASH" => true
        case WholeStageCodegenExec(_: SortMergeJoinExec) if hint == "SHUFFLE_MERGE" => true
      }.size === 1)
      checkAnswer(
        joinWithNonEquiDF,
        Seq(
          Row(0, 0),
          Row(0, 6),
          Row(0, 9),
          Row(1, 1),
          Row(1, 7),
          Row(2, 2),
          Row(2, 8),
          Row(3, null),
          Row(4, null),
          Row(null, 3),
          Row(null, 4),
          Row(null, 5)))

      // test two joins
      val twoJoinsDF = df1
        .join(df2.hint(hint), $"k1" === $"k2", "full_outer")
        .join(df3.hint(hint), $"k1" === $"k3" && $"k1" + $"k3" =!= 2, "full_outer")
      assert(twoJoinsDF.queryExecution.executedPlan.collect {
        case WholeStageCodegenExec(_: ShuffledHashJoinExec) if hint == "SHUFFLE_HASH" => true
        case WholeStageCodegenExec(_: SortMergeJoinExec) if hint == "SHUFFLE_MERGE" => true
      }.size === 2)
      checkAnswer(
        twoJoinsDF,
        Seq(
          Row(0, 0, 0),
          Row(1, 1, null),
          Row(2, 2, 2),
          Row(3, 3, null),
          Row(4, 4, null),
          Row(null, 5, null),
          Row(null, 6, null),
          Row(null, 7, null),
          Row(null, 8, null),
          Row(null, 9, null),
          Row(null, null, 1)))
    }
  }

  test("SPARK-44060 Code-gen for build side outer shuffled hash join") {
    val df1 = spark.range(0, 5).select($"id".as("k1"))
    val df2 = spark.range(1, 11).select($"id".as("k2"))
    val df3 = spark.range(2, 5).select($"id".as("k3"))

    withSQLConf(SQLConf.ENABLE_BUILD_SIDE_OUTER_SHUFFLED_HASH_JOIN_CODEGEN.key -> "true") {
      Seq("SHUFFLE_HASH", "SHUFFLE_MERGE").foreach { hint =>
        // test right join with unique key from build side
        val rightJoinUniqueDf = df1.join(df2.hint(hint), $"k1" === $"k2", "right_outer")
        assert(rightJoinUniqueDf.queryExecution.executedPlan.collect {
          case WholeStageCodegenExec(_: ShuffledHashJoinExec) if hint == "SHUFFLE_HASH" => true
          case WholeStageCodegenExec(_: SortMergeJoinExec) if hint == "SHUFFLE_MERGE" => true
        }.size === 1)
        checkAnswer(
          rightJoinUniqueDf,
          Seq(
            Row(1, 1),
            Row(2, 2),
            Row(3, 3),
            Row(4, 4),
            Row(null, 5),
            Row(null, 6),
            Row(null, 7),
            Row(null, 8),
            Row(null, 9),
            Row(null, 10)))
        assert(rightJoinUniqueDf.count() === 10)

        // test left join with unique key from build side
        val leftJoinUniqueDf = df1.hint(hint).join(df2, $"k1" === $"k2", "left_outer")
        assert(leftJoinUniqueDf.queryExecution.executedPlan.collect {
          case WholeStageCodegenExec(_: ShuffledHashJoinExec) if hint == "SHUFFLE_HASH" => true
          case WholeStageCodegenExec(_: SortMergeJoinExec) if hint == "SHUFFLE_MERGE" => true
        }.size === 1)
        checkAnswer(
          leftJoinUniqueDf,
          Seq(Row(0, null), Row(1, 1), Row(2, 2), Row(3, 3), Row(4, 4)))
        assert(leftJoinUniqueDf.count() === 5)

        // test right join with non-unique key from build side
        val rightJoinNonUniqueDf = df1.join(df2.hint(hint), $"k1" === $"k2" % 3, "right_outer")
        assert(rightJoinNonUniqueDf.queryExecution.executedPlan.collect {
          case WholeStageCodegenExec(_: ShuffledHashJoinExec) if hint == "SHUFFLE_HASH" => true
          case WholeStageCodegenExec(_: SortMergeJoinExec) if hint == "SHUFFLE_MERGE" => true
        }.size === 1)
        checkAnswer(
          rightJoinNonUniqueDf,
          Seq(
            Row(0, 3),
            Row(0, 6),
            Row(0, 9),
            Row(1, 1),
            Row(1, 4),
            Row(1, 7),
            Row(1, 10),
            Row(2, 2),
            Row(2, 5),
            Row(2, 8)))

        // test left join with non-unique key from build side
        val leftJoinNonUniqueDf = df1.hint(hint).join(df2, $"k1" === $"k2" % 3, "left_outer")
        assert(leftJoinNonUniqueDf.queryExecution.executedPlan.collect {
          case WholeStageCodegenExec(_: ShuffledHashJoinExec) if hint == "SHUFFLE_HASH" => true
          case WholeStageCodegenExec(_: SortMergeJoinExec) if hint == "SHUFFLE_MERGE" => true
        }.size === 1)
        checkAnswer(
          leftJoinNonUniqueDf,
          Seq(
            Row(0, 3),
            Row(0, 6),
            Row(0, 9),
            Row(1, 1),
            Row(1, 4),
            Row(1, 7),
            Row(1, 10),
            Row(2, 2),
            Row(2, 5),
            Row(2, 8),
            Row(3, null),
            Row(4, null)))

        // test right join with non-equi condition
        val rightJoinWithNonEquiDf =
          df1.join(df2.hint(hint), $"k1" === $"k2" % 3 && $"k1" + 3 =!= $"k2", "right_outer")
        assert(rightJoinWithNonEquiDf.queryExecution.executedPlan.collect {
          case WholeStageCodegenExec(_: ShuffledHashJoinExec) if hint == "SHUFFLE_HASH" => true
          case WholeStageCodegenExec(_: SortMergeJoinExec) if hint == "SHUFFLE_MERGE" => true
        }.size === 1)
        checkAnswer(
          rightJoinWithNonEquiDf,
          Seq(
            Row(0, 6),
            Row(0, 9),
            Row(1, 1),
            Row(1, 7),
            Row(1, 10),
            Row(2, 2),
            Row(2, 8),
            Row(null, 3),
            Row(null, 4),
            Row(null, 5)))

        // test left join with non-equi condition
        val leftJoinWithNonEquiDf =
          df1.hint(hint).join(df2, $"k1" === $"k2" % 3 && $"k1" + 3 =!= $"k2", "left_outer")
        assert(leftJoinWithNonEquiDf.queryExecution.executedPlan.collect {
          case WholeStageCodegenExec(_: ShuffledHashJoinExec) if hint == "SHUFFLE_HASH" => true
          case WholeStageCodegenExec(_: SortMergeJoinExec) if hint == "SHUFFLE_MERGE" => true
        }.size === 1)
        checkAnswer(
          leftJoinWithNonEquiDf,
          Seq(
            Row(0, 6),
            Row(0, 9),
            Row(1, 1),
            Row(1, 7),
            Row(1, 10),
            Row(2, 2),
            Row(2, 8),
            Row(3, null),
            Row(4, null)))

        // test two right joins
        val twoRightJoinsDf = df1
          .join(df2.hint(hint), $"k1" === $"k2", "right_outer")
          .join(df3.hint(hint), $"k1" === $"k3" && $"k1" + $"k3" =!= 2, "right_outer")
        assert(twoRightJoinsDf.queryExecution.executedPlan.collect {
          case WholeStageCodegenExec(_: ShuffledHashJoinExec) if hint == "SHUFFLE_HASH" => true
          case WholeStageCodegenExec(_: SortMergeJoinExec) if hint == "SHUFFLE_MERGE" => true
        }.size === 2)
        checkAnswer(twoRightJoinsDf, Seq(Row(2, 2, 2), Row(3, 3, 3), Row(4, 4, 4)))

        // test two left joins
        val twoLeftJoinsDf = df1
          .hint(hint)
          .join(df2, $"k1" === $"k2", "left_outer")
          .hint(hint)
          .join(df3, $"k1" === $"k3" && $"k1" + $"k3" =!= 2, "left_outer")
        assert(twoLeftJoinsDf.queryExecution.executedPlan.collect {
          case WholeStageCodegenExec(_: ShuffledHashJoinExec) if hint == "SHUFFLE_HASH" => true
          case WholeStageCodegenExec(_: SortMergeJoinExec) if hint == "SHUFFLE_MERGE" => true
        }.size === 2)
        checkAnswer(
          twoLeftJoinsDf,
          Seq(Row(0, null, null), Row(1, 1, null), Row(2, 2, 2), Row(3, 3, 3), Row(4, 4, 4)))
      }
    }
  }

  test("Left/Right Outer SortMergeJoin should be included in WholeStageCodegen") {
    val df1 = spark.range(10).select($"id".as("k1"))
    val df2 = spark.range(4).select($"id".as("k2"))
    val df3 = spark.range(6).select($"id".as("k3"))

    // test one left outer sort merge join
    val oneLeftOuterJoinDF = df1.join(df2.hint("SHUFFLE_MERGE"), $"k1" === $"k2", "left_outer")
    assert(oneLeftOuterJoinDF.queryExecution.executedPlan.collect {
      case WholeStageCodegenExec(_: SortMergeJoinExec) => true
    }.size === 1)
    checkAnswer(
      oneLeftOuterJoinDF,
      Seq(
        Row(0, 0),
        Row(1, 1),
        Row(2, 2),
        Row(3, 3),
        Row(4, null),
        Row(5, null),
        Row(6, null),
        Row(7, null),
        Row(8, null),
        Row(9, null)))

    // test one right outer sort merge join
    val oneRightOuterJoinDF = df2.join(df3.hint("SHUFFLE_MERGE"), $"k2" === $"k3", "right_outer")
    assert(oneRightOuterJoinDF.queryExecution.executedPlan.collect {
      case WholeStageCodegenExec(_: SortMergeJoinExec) => true
    }.size === 1)
    checkAnswer(
      oneRightOuterJoinDF,
      Seq(Row(0, 0), Row(1, 1), Row(2, 2), Row(3, 3), Row(null, 4), Row(null, 5)))

    // test two sort merge joins
    val twoJoinsDF = df3
      .join(df2.hint("SHUFFLE_MERGE"), $"k3" === $"k2", "left_outer")
      .join(df1.hint("SHUFFLE_MERGE"), $"k3" === $"k1", "right_outer")
    assert(twoJoinsDF.queryExecution.executedPlan.collect {
      case WholeStageCodegenExec(_: SortMergeJoinExec) => true
    }.size === 2)
    checkAnswer(
      twoJoinsDF,
      Seq(
        Row(0, 0, 0),
        Row(1, 1, 1),
        Row(2, 2, 2),
        Row(3, 3, 3),
        Row(4, null, 4),
        Row(5, null, 5),
        Row(null, null, 6),
        Row(null, null, 7),
        Row(null, null, 8),
        Row(null, null, 9)))
  }

  test("Left Semi SortMergeJoin should be included in WholeStageCodegen") {
    val df1 = spark.range(10).select($"id".as("k1"))
    val df2 = spark.range(4).select($"id".as("k2"))
    val df3 = spark.range(6).select($"id".as("k3"))

    // test one left semi sort merge join
    val oneJoinDF = df1.join(df2.hint("SHUFFLE_MERGE"), $"k1" === $"k2", "left_semi")
    assert(oneJoinDF.queryExecution.executedPlan.collect {
      case WholeStageCodegenExec(ProjectExec(_, _: SortMergeJoinExec)) => true
    }.size === 1)
    checkAnswer(oneJoinDF, Seq(Row(0), Row(1), Row(2), Row(3)))

    // test two left semi sort merge joins
    val twoJoinsDF = df3
      .join(df2.hint("SHUFFLE_MERGE"), $"k3" === $"k2", "left_semi")
      .join(df1.hint("SHUFFLE_MERGE"), $"k3" === $"k1", "left_semi")
    assert(twoJoinsDF.queryExecution.executedPlan.collect {
      case WholeStageCodegenExec(ProjectExec(_, _: SortMergeJoinExec)) |
          WholeStageCodegenExec(_: SortMergeJoinExec) =>
        true
    }.size === 2)
    checkAnswer(twoJoinsDF, Seq(Row(0), Row(1), Row(2), Row(3)))
  }

  test("Left Anti SortMergeJoin should be included in WholeStageCodegen") {
    val df1 = spark.range(10).select($"id".as("k1"))
    val df2 = spark.range(4).select($"id".as("k2"))
    val df3 = spark.range(6).select($"id".as("k3"))

    // test one left anti sort merge join
    val oneJoinDF = df1.join(df2.hint("SHUFFLE_MERGE"), $"k1" === $"k2", "left_anti")
    assert(oneJoinDF.queryExecution.executedPlan.collect {
      case WholeStageCodegenExec(ProjectExec(_, _: SortMergeJoinExec)) => true
    }.size === 1)
    checkAnswer(oneJoinDF, Seq(Row(4), Row(5), Row(6), Row(7), Row(8), Row(9)))

    // test two left anti sort merge joins
    val twoJoinsDF = df1
      .join(df2.hint("SHUFFLE_MERGE"), $"k1" === $"k2", "left_anti")
      .join(df3.hint("SHUFFLE_MERGE"), $"k1" === $"k3", "left_anti")
    assert(twoJoinsDF.queryExecution.executedPlan.collect {
      case WholeStageCodegenExec(ProjectExec(_, _: SortMergeJoinExec)) |
          WholeStageCodegenExec(_: SortMergeJoinExec) =>
        true
    }.size === 2)
    checkAnswer(twoJoinsDF, Seq(Row(6), Row(7), Row(8), Row(9)))
  }

  test("Inner/Cross BroadcastNestedLoopJoinExec should be included in WholeStageCodegen") {
    val df1 = spark.range(4).select($"id".as("k1"))
    val df2 = spark.range(3).select($"id".as("k2"))
    val df3 = spark.range(2).select($"id".as("k3"))

    Seq(true, false).foreach { codegenEnabled =>
      withSQLConf(SQLConf.WHOLESTAGE_CODEGEN_ENABLED.key -> codegenEnabled.toString) {
        // test broadcast nested loop join without condition
        val oneJoinDF = df1.join(df2)
        var hasJoinInCodegen = oneJoinDF.queryExecution.executedPlan.collect {
          case WholeStageCodegenExec(_: BroadcastNestedLoopJoinExec) => true
        }.size === 1
        assert(hasJoinInCodegen == codegenEnabled)
        checkAnswer(
          oneJoinDF,
          Seq(
            Row(0, 0),
            Row(0, 1),
            Row(0, 2),
            Row(1, 0),
            Row(1, 1),
            Row(1, 2),
            Row(2, 0),
            Row(2, 1),
            Row(2, 2),
            Row(3, 0),
            Row(3, 1),
            Row(3, 2)))

        // test broadcast nested loop join with condition
        val oneJoinDFWithCondition = df1.join(df2, $"k1" + 1 =!= $"k2")
        hasJoinInCodegen = oneJoinDFWithCondition.queryExecution.executedPlan.collect {
          case WholeStageCodegenExec(_: BroadcastNestedLoopJoinExec) => true
        }.size === 1
        assert(hasJoinInCodegen == codegenEnabled)
        checkAnswer(
          oneJoinDFWithCondition,
          Seq(
            Row(0, 0),
            Row(0, 2),
            Row(1, 0),
            Row(1, 1),
            Row(2, 0),
            Row(2, 1),
            Row(2, 2),
            Row(3, 0),
            Row(3, 1),
            Row(3, 2)))

        // test two broadcast nested loop joins
        val twoJoinsDF = df1.join(df2, $"k1" < $"k2").crossJoin(df3)
        hasJoinInCodegen = twoJoinsDF.queryExecution.executedPlan.collect {
          case WholeStageCodegenExec(
                BroadcastNestedLoopJoinExec(_: BroadcastNestedLoopJoinExec, _, _, _, _)) =>
            true
        }.size === 1
        assert(hasJoinInCodegen == codegenEnabled)
        checkAnswer(
          twoJoinsDF,
          Seq(Row(0, 1, 0), Row(0, 2, 0), Row(1, 2, 0), Row(0, 1, 1), Row(0, 2, 1), Row(1, 2, 1)))
      }
    }
  }

  test("Left/Right outer BroadcastNestedLoopJoinExec should be included in WholeStageCodegen") {
    val df1 = spark.range(4).select($"id".as("k1"))
    val df2 = spark.range(3).select($"id".as("k2"))
    val df3 = spark.range(2).select($"id".as("k3"))
    val df4 = spark.range(0).select($"id".as("k4"))

    Seq(true, false).foreach { codegenEnabled =>
      withSQLConf(SQLConf.WHOLESTAGE_CODEGEN_ENABLED.key -> codegenEnabled.toString) {
        // test left outer join
        val leftOuterJoinDF = df1.join(df2, $"k1" > $"k2", "left_outer")
        var hasJoinInCodegen = leftOuterJoinDF.queryExecution.executedPlan.collect {
          case WholeStageCodegenExec(_: BroadcastNestedLoopJoinExec) => true
        }.size === 1
        assert(hasJoinInCodegen == codegenEnabled)
        checkAnswer(
          leftOuterJoinDF,
          Seq(Row(0, null), Row(1, 0), Row(2, 0), Row(2, 1), Row(3, 0), Row(3, 1), Row(3, 2)))

        // test right outer join
        val rightOuterJoinDF = df1.join(df2, $"k1" < $"k2", "right_outer")
        hasJoinInCodegen = rightOuterJoinDF.queryExecution.executedPlan.collect {
          case WholeStageCodegenExec(_: BroadcastNestedLoopJoinExec) => true
        }.size === 1
        assert(hasJoinInCodegen == codegenEnabled)
        checkAnswer(rightOuterJoinDF, Seq(Row(null, 0), Row(0, 1), Row(0, 2), Row(1, 2)))

        // test a combination of left outer and right outer joins
        val twoJoinsDF = df1
          .join(df2, $"k1" > $"k2" + 1, "right_outer")
          .join(df3, $"k1" <= $"k3", "left_outer")
        hasJoinInCodegen = twoJoinsDF.queryExecution.executedPlan.collect {
          case WholeStageCodegenExec(
                BroadcastNestedLoopJoinExec(_: BroadcastNestedLoopJoinExec, _, _, _, _)) =>
            true
        }.size === 1
        assert(hasJoinInCodegen == codegenEnabled)
        checkAnswer(
          twoJoinsDF,
          Seq(Row(2, 0, null), Row(3, 0, null), Row(3, 1, null), Row(null, 2, null)))

        // test build side is empty
        val buildSideIsEmptyDF = df3.join(df4, $"k3" > $"k4", "left_outer")
        hasJoinInCodegen = buildSideIsEmptyDF.queryExecution.executedPlan.collect {
          case WholeStageCodegenExec(_: BroadcastNestedLoopJoinExec) => true
        }.size === 1
        assert(hasJoinInCodegen == codegenEnabled)
        checkAnswer(buildSideIsEmptyDF, Seq(Row(0, null), Row(1, null)))
      }
    }
  }

  test("Left semi/anti BroadcastNestedLoopJoinExec should be included in WholeStageCodegen") {
    val df1 = spark.range(4).select($"id".as("k1"))
    val df2 = spark.range(3).select($"id".as("k2"))
    val df3 = spark.range(2).select($"id".as("k3"))

    Seq(true, false).foreach { codegenEnabled =>
      withSQLConf(SQLConf.WHOLESTAGE_CODEGEN_ENABLED.key -> codegenEnabled.toString) {
        // test left semi join
        val semiJoinDF = df1.join(df2, $"k1" + 1 <= $"k2", "left_semi")
        var hasJoinInCodegen = semiJoinDF.queryExecution.executedPlan.collect {
          case WholeStageCodegenExec(ProjectExec(_, _: BroadcastNestedLoopJoinExec)) => true
        }.size === 1
        assert(hasJoinInCodegen == codegenEnabled)
        checkAnswer(semiJoinDF, Seq(Row(0), Row(1)))

        // test left anti join
        val antiJoinDF = df1.join(df2, $"k1" + 1 <= $"k2", "left_anti")
        hasJoinInCodegen = antiJoinDF.queryExecution.executedPlan.collect {
          case WholeStageCodegenExec(ProjectExec(_, _: BroadcastNestedLoopJoinExec)) => true
        }.size === 1
        assert(hasJoinInCodegen == codegenEnabled)
        checkAnswer(antiJoinDF, Seq(Row(2), Row(3)))

        // test a combination of left semi and left anti joins
        val twoJoinsDF = df1
          .join(df2, $"k1" < $"k2", "left_semi")
          .join(df3, $"k1" > $"k3", "left_anti")
        hasJoinInCodegen = twoJoinsDF.queryExecution.executedPlan.collect {
          case WholeStageCodegenExec(
                ProjectExec(
                  _,
                  BroadcastNestedLoopJoinExec(_: BroadcastNestedLoopJoinExec, _, _, _, _))) =>
            true
        }.size === 1
        assert(hasJoinInCodegen == codegenEnabled)
        checkAnswer(twoJoinsDF, Seq(Row(0)))
      }
    }
  }

  test("Sort should be included in WholeStageCodegen") {
    val df = spark.range(3, 0, -1).toDF().sort(col("id"))
    val plan = df.queryExecution.executedPlan
    assert(
      plan.exists(p =>
        p.isInstanceOf[WholeStageCodegenExec] &&
          p.asInstanceOf[WholeStageCodegenExec].child.isInstanceOf[SortExec]))
    assert(df.collect() === Array(Row(1), Row(2), Row(3)))
  }

  test("MapElements should be included in WholeStageCodegen") {
    import testImplicits._

    val ds = spark.range(10).map(_.toString)
    val plan = ds.queryExecution.executedPlan
    assert(
      plan.exists(p =>
        p.isInstanceOf[WholeStageCodegenExec] &&
          p.asInstanceOf[WholeStageCodegenExec].child.isInstanceOf[SerializeFromObjectExec]))
    assert(ds.collect() === 0.until(10).map(_.toString).toArray)
  }

  test("typed filter should be included in WholeStageCodegen") {
    val ds = spark.range(10).filter(_ % 2 == 0)
    val plan = ds.queryExecution.executedPlan
    assert(
      plan.exists(p =>
        p.isInstanceOf[WholeStageCodegenExec] &&
          p.asInstanceOf[WholeStageCodegenExec].child.isInstanceOf[FilterExec]))
    assert(ds.collect() === Array(0, 2, 4, 6, 8))
  }

  test("back-to-back typed filter should be included in WholeStageCodegen") {
    val ds = spark.range(10).filter(_ % 2 == 0).filter(_ % 3 == 0)
    val plan = ds.queryExecution.executedPlan
    assert(
      plan.exists(p =>
        p.isInstanceOf[WholeStageCodegenExec] &&
          p.asInstanceOf[WholeStageCodegenExec].child.isInstanceOf[FilterExec]))
    assert(ds.collect() === Array(0, 6))
  }

  test("cache for primitive type should be in WholeStageCodegen with InMemoryTableScanExec") {
    import testImplicits._

    val dsInt = spark.range(3).cache()
    dsInt.count()
    val dsIntFilter = dsInt.filter(_ > 0)
    val planInt = dsIntFilter.queryExecution.executedPlan
    assert(planInt.collect {
      case WholeStageCodegenExec(FilterExec(_, InputAdapter(_: InMemoryTableScanExec))) => ()
    }.length == 1)
    assert(dsIntFilter.collect() === Array(1, 2))

    // cache for string type is not supported for InMemoryTableScanExec
    val dsString = spark.range(3).map(_.toString).cache()
    dsString.count()
    val dsStringFilter = dsString.filter(_ == "1")
    val planString = dsStringFilter.queryExecution.executedPlan
    assert(planString.collect { case _: ColumnarToRowExec =>
      ()
    }.isEmpty)
    assert(dsStringFilter.collect() === Array("1"))
  }

  test("SPARK-19512 codegen for comparing structs is incorrect") {
    // this would raise CompileException before the fix
    spark
      .range(10)
      .selectExpr("named_struct('a', id) as col1", "named_struct('a', id+2) as col2")
      .filter("col1 = col2")
      .count()
    // this would raise java.lang.IndexOutOfBoundsException before the fix
    spark
      .range(10)
      .selectExpr(
        "named_struct('a', id, 'b', id) as col1",
        "named_struct('a',id+2, 'b',id+2) as col2")
      .filter("col1 = col2")
      .count()
  }

  test("SPARK-21441 SortMergeJoin codegen with CodegenFallback expressions should be disabled") {
    withSQLConf(SQLConf.AUTO_BROADCASTJOIN_THRESHOLD.key -> "1") {
      import testImplicits._

      val df1 = Seq((1, 1), (2, 2), (3, 3)).toDF("key", "int")
      val df2 = Seq((1, "1"), (2, "2"), (3, "3")).toDF("key", "str")

      val df = df1
        .join(df2, df1("key") === df2("key"))
        .filter("int = 2 or reflect('java.lang.Integer', 'valueOf', str) = 1")
        .select("int")

      val plan = df.queryExecution.executedPlan
      assert(
        !plan.exists(p =>
          p.isInstanceOf[WholeStageCodegenExec] &&
            p.asInstanceOf[WholeStageCodegenExec]
              .child
              .children(0)
              .isInstanceOf[SortMergeJoinExec]))
      assert(df.collect() === Array(Row(1), Row(2)))
    }
  }

  def genGroupByCode(caseNum: Int): CodeAndComment = {
    val caseExp = (1 to caseNum).map { i =>
      s"case when id > $i and id <= ${i + 1} then 1 else 0 end as v$i"
    }.toList
    val keyExp = List(
      "id",
      "(id & 1023) as k1",
      "cast(id & 1023 as double) as k2",
      "cast(id & 1023 as int) as k3")

    val ds = spark
      .range(10)
      .selectExpr(keyExp ::: caseExp: _*)
      .groupBy("k1", "k2", "k3")
      .sum()
    val plan = ds.queryExecution.executedPlan

    val wholeStageCodeGenExec = plan.find(p =>
      p match {
        case wp: WholeStageCodegenExec =>
          wp.child match {
            case hp: HashAggregateExec if (hp.child.isInstanceOf[ProjectExec]) => true
            case _ => false
          }
        case _ => false
      })

    assert(wholeStageCodeGenExec.isDefined)
    wholeStageCodeGenExec.get.asInstanceOf[WholeStageCodegenExec].doCodeGen()._2
  }

  def genCode(ds: Dataset[_]): Seq[CodeAndComment] = {
    val plan = ds.queryExecution.executedPlan
    val wholeStageCodeGenExecs = plan.collect { case p: WholeStageCodegenExec => p }
    assert(wholeStageCodeGenExecs.nonEmpty, "WholeStageCodegenExec is expected")
    wholeStageCodeGenExecs.map(_.doCodeGen()._2)
  }

  ignore("SPARK-21871 check if we can get large code size when compiling too long functions") {
    val codeWithShortFunctions = genGroupByCode(3)
    val (_, ByteCodeStats(maxCodeSize1, _, _)) = CodeGenerator.compile(codeWithShortFunctions)
    assert(maxCodeSize1 < SQLConf.WHOLESTAGE_HUGE_METHOD_LIMIT.defaultValue.get)
    val codeWithLongFunctions = genGroupByCode(50)
    val (_, ByteCodeStats(maxCodeSize2, _, _)) = CodeGenerator.compile(codeWithLongFunctions)
    assert(maxCodeSize2 > SQLConf.WHOLESTAGE_HUGE_METHOD_LIMIT.defaultValue.get)
  }

  ignore("bytecode of batch file scan exceeds the limit of WHOLESTAGE_HUGE_METHOD_LIMIT") {
    import testImplicits._
    withTempPath { dir =>
      val path = dir.getCanonicalPath
      val df = spark.range(10).select(Seq.tabulate(201) { i => ($"id" + i).as(s"c$i") }: _*)
      df.write.mode(SaveMode.Overwrite).parquet(path)

      withSQLConf(
        SQLConf.WHOLESTAGE_MAX_NUM_FIELDS.key -> "202",
        SQLConf.WHOLESTAGE_HUGE_METHOD_LIMIT.key -> "2000") {
        // wide table batch scan causes the byte code of codegen exceeds the limit of
        // WHOLESTAGE_HUGE_METHOD_LIMIT
        val df2 = spark.read.parquet(path)
        val fileScan2 = df2.queryExecution.sparkPlan.find(_.isInstanceOf[FileSourceScanExec]).get
        assert(fileScan2.asInstanceOf[FileSourceScanExec].supportsColumnar)
        checkAnswer(df2, df)
      }
    }
  }

  test("Control splitting consume function by operators with config") {
    import testImplicits._
    val df = spark.range(10).select(Seq.tabulate(2) { i => ($"id" + i).as(s"c$i") }: _*)

    Seq(true, false).foreach { config =>
      withSQLConf(SQLConf.WHOLESTAGE_SPLIT_CONSUME_FUNC_BY_OPERATOR.key -> s"$config") {
        val plan = df.queryExecution.executedPlan
        val wholeStageCodeGenExec = plan.find(p =>
          p match {
            case wp: WholeStageCodegenExec => true
            case _ => false
          })
        assert(wholeStageCodeGenExec.isDefined)
        val code = wholeStageCodeGenExec.get.asInstanceOf[WholeStageCodegenExec].doCodeGen()._2
        assert(code.body.contains("project_doConsume") == config)
      }
    }
  }

  test("Skip splitting consume function when parameter number exceeds JVM limit") {
    // since every field is nullable we have 2 params for each input column (one for the value
    // and one for the isNull variable)
    Seq((128, false), (127, true)).foreach { case (columnNum, hasSplit) =>
      withTempPath { dir =>
        val path = dir.getCanonicalPath
        spark
          .range(10)
          .select(Seq.tabulate(columnNum) { i => lit(i).as(s"c$i") }: _*)
          .write
          .mode(SaveMode.Overwrite)
          .parquet(path)

        withSQLConf(
          SQLConf.WHOLESTAGE_MAX_NUM_FIELDS.key -> "255",
          SQLConf.WHOLESTAGE_SPLIT_CONSUME_FUNC_BY_OPERATOR.key -> "true") {
          val projection = Seq.tabulate(columnNum)(i => s"c$i + c$i as newC$i")
          val df = spark.read.parquet(path).selectExpr(projection: _*)

          val plan = df.queryExecution.executedPlan
          val wholeStageCodeGenExec = plan.find {
            case _: WholeStageCodegenExec => true
            case _ => false
          }
          assert(wholeStageCodeGenExec.isDefined)
          val code = wholeStageCodeGenExec.get.asInstanceOf[WholeStageCodegenExec].doCodeGen()._2
          assert(code.body.contains("project_doConsume") == hasSplit)
        }
      }
    }
  }

  test("codegen stage IDs should be preserved in transformations after CollapseCodegenStages") {
    // test case adapted from DataFrameSuite to trigger ReuseExchange
    withSQLConf(SQLConf.AUTO_BROADCASTJOIN_THRESHOLD.key -> "2") {
      val df = spark.range(100)
      val join = df.join(df, "id")
      val plan = join.queryExecution.executedPlan
      assert(
        !plan.exists(p =>
          p.isInstanceOf[WholeStageCodegenExec] &&
            p.asInstanceOf[WholeStageCodegenExec].codegenStageId == 0),
        "codegen stage IDs should be preserved through ReuseExchange")
      checkAnswer(join, df.toDF())
    }
  }

  test("including codegen stage ID in generated class name should not regress codegen caching") {
    import testImplicits._

    withSQLConf(SQLConf.WHOLESTAGE_CODEGEN_USE_ID_IN_CLASS_NAME.key -> "true") {
      // the same query run twice should produce identical code, which would imply a hit in
      // the generated code cache.
      val ds1 = spark.range(3).select($"id" + 2)
      val code1 = genCode(ds1)
      val ds2 = spark.range(3).select($"id" + 2)
      val code2 = genCode(ds2) // same query shape as above, deliberately
      assert(code1 == code2, "Should produce same code")
    }
  }

  ignore(
    "SPARK-23598: Codegen working for lots of aggregation operations without runtime errors") {
    withSQLConf(SQLConf.SHUFFLE_PARTITIONS.key -> "1") {
      var df = Seq((8, "bat"), (15, "mouse"), (5, "horse")).toDF("age", "name")
      for (i <- 0 until 70) {
        df = df.groupBy("name").agg(avg("age").alias("age"))
      }
      assert(df.limit(1).collect() === Array(Row("bat", 8.0)))
    }
  }

  test("SPARK-25767: Lazy evaluated stream of expressions handled correctly") {
    val a = Seq(1).toDF("key")
    val b = Seq((1, "a")).toDF("key", "value")
    val c = Seq(1).toDF("key")

    val ab = a.join(b, LazyList("key"), "left")
    val abc = ab.join(c, Seq("key"), "left")

    checkAnswer(abc, Row(1, "a"))
  }

  test("SPARK-26680: Stream in groupBy does not cause StackOverflowError") {
<<<<<<< HEAD
    val groupByCols = Stream(col("key"))
    val df = Seq((1, 2), (2, 3), (1, 3))
      .toDF("key", "value")
=======
    val groupByCols = LazyList(col("key"))
    val df = Seq((1, 2), (2, 3), (1, 3)).toDF("key", "value")
>>>>>>> 7e689c7e
      .groupBy(groupByCols: _*)
      .max("value")

    checkAnswer(df, Seq(Row(1, 3), Row(2, 3)))
  }

  test("SPARK-26572: evaluate non-deterministic expressions for aggregate results") {
    withSQLConf(
      SQLConf.AUTO_BROADCASTJOIN_THRESHOLD.key -> Long.MaxValue.toString,
      SQLConf.SHUFFLE_PARTITIONS.key -> "1") {
      val baseTable = Seq(1, 1).toDF("idx")

      // BroadcastHashJoinExec with a HashAggregateExec child containing no aggregate expressions
      val distinctWithId = baseTable
        .distinct()
        .withColumn("id", monotonically_increasing_id())
        .join(baseTable, "idx")
      assert(distinctWithId.queryExecution.executedPlan.exists {
        case WholeStageCodegenExec(
              ProjectExec(
                _,
                BroadcastHashJoinExec(_, _, _, _, _, _: HashAggregateExec, _, _, _))) =>
          true
        case _ => false
      })

      checkAnswer(distinctWithId, Seq(Row(1, 0), Row(1, 0)))

      // BroadcastHashJoinExec with a HashAggregateExec child containing a Final mode aggregate
      // expression
      val groupByWithId =
        baseTable
          .groupBy("idx")
          .sum()
          .withColumn("id", monotonically_increasing_id())
          .join(baseTable, "idx")
      assert(groupByWithId.queryExecution.executedPlan.exists {
        case WholeStageCodegenExec(
              ProjectExec(
                _,
                BroadcastHashJoinExec(_, _, _, _, _, _: HashAggregateExec, _, _, _))) =>
          true
        case _ => false
      })
      checkAnswer(groupByWithId, Seq(Row(1, 2, 0), Row(1, 2, 0)))
    }
  }

  test("SPARK-28520: WholeStageCodegen does not work properly for LocalTableScanExec") {
    // Case1: LocalTableScanExec is the root of a query plan tree.
    // In this case, WholeStageCodegenExec should not be inserted
    // as the direct parent of LocalTableScanExec.
    val df = Seq(1, 2, 3).toDF()
    val rootOfExecutedPlan = df.queryExecution.executedPlan

    // Ensure WholeStageCodegenExec is not inserted and
    // LocalTableScanExec is still the root.
    assert(
      rootOfExecutedPlan.isInstanceOf[LocalTableScanExec],
      "LocalTableScanExec should be still the root.")

    // Case2: The parent of a LocalTableScanExec supports WholeStageCodegen.
    // In this case, the LocalTableScanExec should be within a WholeStageCodegen domain
    // and no more InputAdapter is inserted as the direct parent of the LocalTableScanExec.
    val aggregatedDF = Seq(1, 2, 3).toDF().groupBy("value").sum()
    val executedPlan = aggregatedDF.queryExecution.executedPlan

    // HashAggregateExec supports WholeStageCodegen and it's the parent of
    // LocalTableScanExec so LocalTableScanExec should be within a WholeStageCodegen domain.
    assert(
      executedPlan.exists {
        case WholeStageCodegenExec(
              HashAggregateExec(_, _, _, _, _, _, _, _, _: LocalTableScanExec)) =>
          true
        case _ => false
      },
      "LocalTableScanExec should be within a WholeStageCodegen domain.")
  }

  test("Give up splitting aggregate code if a parameter length goes over the limit") {
    withSQLConf(
      SQLConf.CODEGEN_SPLIT_AGGREGATE_FUNC.key -> "true",
      SQLConf.CODEGEN_METHOD_SPLIT_THRESHOLD.key -> "1",
      "spark.sql.CodeGenerator.validParamLength" -> "0") {
      withTable("t") {
        val expectedErrMsg = "Failed to split aggregate code into small functions"
        Seq(
          // Test case without keys
          "SELECT AVG(v) FROM VALUES(1) t(v)",
          // Tet case with keys
          "SELECT k, AVG(v) FROM VALUES((1, 1)) t(k, v) GROUP BY k").foreach { query =>
          val e = intercept[IllegalStateException] {
            sql(query).collect()
          }
          assert(e.getMessage.contains(expectedErrMsg))
        }
      }
    }
  }

  test("Give up splitting subexpression code if a parameter length goes over the limit") {
    withSQLConf(
      SQLConf.CODEGEN_SPLIT_AGGREGATE_FUNC.key -> "false",
      SQLConf.CODEGEN_METHOD_SPLIT_THRESHOLD.key -> "1",
      "spark.sql.CodeGenerator.validParamLength" -> "0") {
      withTable("t") {
        val expectedErrMsg = "Failed to split subexpression code into small functions"
        Seq(
          // Test case without keys
          "SELECT AVG(a + b), SUM(a + b + c) FROM VALUES((1, 1, 1)) t(a, b, c)",
          // Tet case with keys
          "SELECT k, AVG(a + b), SUM(a + b + c) FROM VALUES((1, 1, 1, 1)) t(k, a, b, c) " +
            "GROUP BY k").foreach { query =>
          val e = intercept[IllegalStateException] {
            sql(query).collect()
          }
          assert(e.getMessage.contains(expectedErrMsg))
        }
      }
    }
  }
}<|MERGE_RESOLUTION|>--- conflicted
+++ resolved
@@ -998,14 +998,8 @@
   }
 
   test("SPARK-26680: Stream in groupBy does not cause StackOverflowError") {
-<<<<<<< HEAD
-    val groupByCols = Stream(col("key"))
-    val df = Seq((1, 2), (2, 3), (1, 3))
-      .toDF("key", "value")
-=======
     val groupByCols = LazyList(col("key"))
     val df = Seq((1, 2), (2, 3), (1, 3)).toDF("key", "value")
->>>>>>> 7e689c7e
       .groupBy(groupByCols: _*)
       .max("value")
 
