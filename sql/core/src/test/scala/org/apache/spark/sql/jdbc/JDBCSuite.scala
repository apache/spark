--- conflicted
+++ resolved
@@ -25,12 +25,9 @@
 import org.scalatest.BeforeAndAfter
 
 import org.apache.spark.SparkFunSuite
-<<<<<<< HEAD
 import org.apache.spark.sql.test.SharedSQLContext
-=======
+import org.apache.spark.sql.execution.PhysicalRDD
 import org.apache.spark.sql.execution.datasources.jdbc.JDBCRDD
-import org.apache.spark.sql.execution.PhysicalRDD
->>>>>>> 70fe5588
 import org.apache.spark.sql.types._
 import org.apache.spark.util.Utils
 
@@ -157,7 +154,7 @@
     conn.prepareStatement("insert into test.decimals values (12345.67, 1234)").executeUpdate()
     conn.prepareStatement("insert into test.decimals values (34567.89, 1428)").executeUpdate()
     conn.commit()
-    sql(
+    ctx.sql(
       s"""
          |CREATE TEMPORARY TABLE decimals
          |USING org.apache.spark.sql.jdbc
@@ -466,7 +463,7 @@
 
   test("SPARK-9182: filters are not passed through to jdbc source") {
     def checkPushedFilter(query: String, filterStr: String): Unit = {
-      val rddOpt = sql(query).queryExecution.executedPlan.collectFirst {
+      val rddOpt = ctx.sql(query).queryExecution.executedPlan.collectFirst {
         case PhysicalRDD(_, rdd: JDBCRDD, _) => rdd
       }
       assert(rddOpt.isDefined)
