/*
 * Licensed to the Apache Software Foundation (ASF) under one or more
 * contributor license agreements.  See the NOTICE file distributed with
 * this work for additional information regarding copyright ownership.
 * The ASF licenses this file to You under the Apache License, Version 2.0
 * (the "License"); you may not use this file except in compliance with
 * the License.  You may obtain a copy of the License at
 *
 *    http://www.apache.org/licenses/LICENSE-2.0
 *
 * Unless required by applicable law or agreed to in writing, software
 * distributed under the License is distributed on an "AS IS" BASIS,
 * WITHOUT WARRANTIES OR CONDITIONS OF ANY KIND, either express or implied.
 * See the License for the specific language governing permissions and
 * limitations under the License.
 */

package org.apache.spark.sql.execution

import org.apache.spark.{SparkException, SparkUnsupportedOperationException}
import org.apache.spark.rdd.RDD
import org.apache.spark.sql.{execution, DataFrame, Row}
import org.apache.spark.sql.catalyst.InternalRow
import org.apache.spark.sql.catalyst.expressions._
import org.apache.spark.sql.catalyst.plans._
import org.apache.spark.sql.catalyst.plans.logical.{LocalRelation, LogicalPlan, Range, Repartition, RepartitionOperation, Union}
import org.apache.spark.sql.catalyst.plans.physical._
import org.apache.spark.sql.execution.adaptive.{AdaptiveSparkPlanHelper, DisableAdaptiveExecution}
import org.apache.spark.sql.execution.aggregate.{HashAggregateExec, ObjectHashAggregateExec, SortAggregateExec}
import org.apache.spark.sql.execution.columnar.{InMemoryRelation, InMemoryTableScanExec}
import org.apache.spark.sql.execution.exchange.{EnsureRequirements, REPARTITION_BY_COL, ReusedExchangeExec, ShuffleExchangeExec, ShuffleExchangeLike}
import org.apache.spark.sql.execution.joins.{BroadcastHashJoinExec, SortMergeJoinExec}
import org.apache.spark.sql.execution.reuse.ReuseExchangeAndSubquery
import org.apache.spark.sql.functions._
import org.apache.spark.sql.internal.SQLConf
import org.apache.spark.sql.test.SharedSparkSession
import org.apache.spark.sql.types._

class PlannerSuite extends SharedSparkSession with AdaptiveSparkPlanHelper {
  import testImplicits._

  setupTestData()

  private val EnsureRequirements = new EnsureRequirements()

  private def testPartialAggregationPlan(query: LogicalPlan): Unit = {
    val planner = spark.sessionState.planner
    import planner._
    val plannedOption = Aggregation(query).headOption
    val planned =
      plannedOption.getOrElse(
        fail(s"Could query play aggregation query $query. Is it an aggregation query?"))
    val aggregations = planned.collect { case n if n.nodeName contains "Aggregate" => n }

    // For the new aggregation code path, there will be four aggregate operator for
    // distinct aggregations.
    assert(
      aggregations.size == 2 || aggregations.size == 4,
      s"The plan of query $query does not have partial aggregations.")
  }

  test("count is partially aggregated") {
    val query = testData.groupBy($"value").agg(count($"key")).queryExecution.analyzed
    testPartialAggregationPlan(query)
  }

  test("count distinct is partially aggregated") {
    val query = testData.groupBy($"value").agg(count_distinct($"key"))
      .queryExecution.analyzed
    testPartialAggregationPlan(query)
  }

  test("mixed aggregates are partially aggregated") {
    val query =
      testData.groupBy($"value")
        .agg(count($"value"), count_distinct($"key"))
        .queryExecution.analyzed
    testPartialAggregationPlan(query)
  }

  test("mixed aggregates with same distinct columns") {
    def assertNoExpand(plan: SparkPlan): Unit = {
      assert(plan.collect { case e: ExpandExec => e }.isEmpty)
    }

    withTempView("v") {
      Seq((1, 1.0, 1.0), (1, 2.0, 2.0)).toDF("i", "j", "k").createTempView("v")
      // one distinct column
      val query1 = sql("SELECT sum(DISTINCT j), max(DISTINCT j) FROM v GROUP BY i")
      assertNoExpand(query1.queryExecution.executedPlan)

      // 2 distinct columns
      val query2 = sql("SELECT corr(DISTINCT j, k), count(DISTINCT j, k) FROM v GROUP BY i")
      assertNoExpand(query2.queryExecution.executedPlan)

      // 2 distinct columns with different order
      val query3 = sql("SELECT corr(DISTINCT j, k), count(DISTINCT k, j) FROM v GROUP BY i")
      assertNoExpand(query3.queryExecution.executedPlan)

      // SPARK-40382: 1 distinct expression with cosmetic differences
      val query4 = sql("SELECT sum(DISTINCT j), max(DISTINCT J) FROM v GROUP BY i")
      assertNoExpand(query4.queryExecution.executedPlan)
    }
  }

  test("sizeInBytes estimation of limit operator for broadcast hash join optimization") {
    def checkPlan(fieldTypes: Seq[DataType]): Unit = {
      withTempView("testLimit") {
        val fields = fieldTypes.zipWithIndex.map {
          case (dataType, index) => StructField(s"c${index}", dataType, true)
        } :+ StructField("key", IntegerType, true)
        val schema = StructType(fields)
        val row = Row.fromSeq(Seq.fill(fields.size)(null))
        val rowRDD = sparkContext.parallelize(row :: Nil)
        spark.createDataFrame(rowRDD, schema).createOrReplaceTempView("testLimit")

        val planned = sql(
          """
            |SELECT l.a, l.b
            |FROM testData2 l JOIN (SELECT * FROM testLimit LIMIT 1) r ON (l.a = r.key)
          """.stripMargin).queryExecution.sparkPlan

        val broadcastHashJoins = planned.collect { case join: BroadcastHashJoinExec => join }
        val sortMergeJoins = planned.collect { case join: SortMergeJoinExec => join }

        assert(broadcastHashJoins.size === 1, "Should use broadcast hash join")
        assert(sortMergeJoins.isEmpty, "Should not use sort merge join")
      }
    }

    val simpleTypes =
      NullType ::
      BooleanType ::
      ByteType ::
      ShortType ::
      IntegerType ::
      LongType ::
      FloatType ::
      DoubleType ::
      DecimalType(10, 5) ::
      DecimalType.SYSTEM_DEFAULT ::
      DateType ::
      TimestampType ::
      StringType ::
      BinaryType :: Nil

    withSQLConf(SQLConf.AUTO_BROADCASTJOIN_THRESHOLD.key -> "16434") {
      checkPlan(simpleTypes)
    }

    val complexTypes =
      ArrayType(DoubleType, true) ::
      ArrayType(StringType, false) ::
      MapType(IntegerType, StringType, true) ::
      MapType(IntegerType, ArrayType(DoubleType), false) ::
      StructType(Seq(
        StructField("a", IntegerType, nullable = true),
        StructField("b", ArrayType(DoubleType), nullable = false),
        StructField("c", DoubleType, nullable = false))) :: Nil

    withSQLConf(SQLConf.AUTO_BROADCASTJOIN_THRESHOLD.key -> "901617") {
      checkPlan(complexTypes)
    }
  }

  test("InMemoryRelation statistics propagation") {
    withSQLConf(SQLConf.AUTO_BROADCASTJOIN_THRESHOLD.key -> "81920") {
      withTempView("tiny") {
        testData.limit(3).createOrReplaceTempView("tiny")
        sql("CACHE TABLE tiny")

        val a = testData.as("a")
        val b = spark.table("tiny").as("b")
        val planned = a.join(b, $"a.key" === $"b.key").queryExecution.sparkPlan

        val broadcastHashJoins = planned.collect { case join: BroadcastHashJoinExec => join }
        val sortMergeJoins = planned.collect { case join: SortMergeJoinExec => join }

        assert(broadcastHashJoins.size === 1, "Should use broadcast hash join")
        assert(sortMergeJoins.isEmpty, "Should not use shuffled hash join")

        spark.catalog.clearCache()
      }
    }
  }

  test("SPARK-11390 explain should print PushedFilters of PhysicalRDD") {
    withSQLConf(SQLConf.USE_V1_SOURCE_LIST.key -> "parquet") {
      withTempPath { file =>
        val path = file.getCanonicalPath
        testData.write.parquet(path)
        val df = spark.read.parquet(path)
        df.createOrReplaceTempView("testPushed")

        withTempView("testPushed") {
          val exp = sql("select * from testPushed where key = 15").queryExecution.sparkPlan
          assert(exp.toString.contains("PushedFilters: [IsNotNull(key), EqualTo(key,15)]"))
        }
      }
    }
  }

  test("efficient terminal limit -> sort should use TakeOrderedAndProject") {
    val query = testData.select($"key", $"value").sort($"key").limit(2)
    val planned = query.queryExecution.executedPlan
    assert(planned.isInstanceOf[execution.TakeOrderedAndProjectExec])
    assert(planned.output === testData.select($"key", $"value").logicalPlan.output)
  }

  test("terminal limit -> project -> sort should use TakeOrderedAndProject") {
    val query = testData.select($"key", $"value").sort($"key")
      .select($"value", $"key").limit(2)
    val planned = query.queryExecution.executedPlan
    assert(planned.isInstanceOf[execution.TakeOrderedAndProjectExec])
    assert(planned.output === testData.select($"value", $"key").logicalPlan.output)
  }

  test("terminal limits that are not handled by TakeOrderedAndProject should use CollectLimit") {
    val query = testData.select($"value").limit(2)
    val planned = query.queryExecution.sparkPlan
    assert(planned.isInstanceOf[CollectLimitExec])
    assert(planned.output === testData.select($"value").logicalPlan.output)
  }

  test("TakeOrderedAndProject can appear in the middle of plans") {
    val query = testData.select($"key", $"value")
      .sort($"key").limit(2).filter($"key" === 3)
    val planned = query.queryExecution.executedPlan
    assert(planned.exists(_.isInstanceOf[TakeOrderedAndProjectExec]))
  }

  test("CollectLimit can appear in the middle of a plan when caching is used") {
    val query = testData.select($"key", $"value").limit(2).cache()
    val planned = query.queryExecution.optimizedPlan.asInstanceOf[InMemoryRelation]
    assert(planned.cachedPlan.isInstanceOf[CollectLimitExec])
  }

  test("TakeOrderedAndProjectExec appears only when number of limit is below the threshold.") {
    withSQLConf(SQLConf.TOP_K_SORT_FALLBACK_THRESHOLD.key -> "1000") {
      val query0 = testData.select($"value").orderBy($"key").limit(100)
      val planned0 = query0.queryExecution.executedPlan
      assert(planned0.exists(_.isInstanceOf[TakeOrderedAndProjectExec]))

      val query1 = testData.select($"value").orderBy($"key").limit(2000)
      val planned1 = query1.queryExecution.executedPlan
      assert(!planned1.exists(_.isInstanceOf[TakeOrderedAndProjectExec]))
    }
  }

  test("TakeOrderedAndProjectExec appears only when limit + offset is below the threshold.") {
    withTempView("testLimitAndOffset") {
      testData.createOrReplaceTempView("testLimitAndOffset")
      withSQLConf(SQLConf.TOP_K_SORT_FALLBACK_THRESHOLD.key -> "1000") {
        val query0 = sql("select value from testLimitAndOffset order by key limit 100 offset 100")
        val planned0 = query0.queryExecution.executedPlan
        assert(planned0.exists(_.isInstanceOf[TakeOrderedAndProjectExec]))

        val query1 = sql("select value from testLimitAndOffset order by key limit 100 offset 1000")
        val planned1 = query1.queryExecution.executedPlan
        assert(!planned1.exists(_.isInstanceOf[TakeOrderedAndProjectExec]))
      }
    }
  }

  test("PartitioningCollection") {
    withTempView("normal", "small", "tiny") {
      testData.createOrReplaceTempView("normal")
      testData.limit(10).createOrReplaceTempView("small")
      testData.limit(3).createOrReplaceTempView("tiny")

      // Disable broadcast join
      withSQLConf(SQLConf.AUTO_BROADCASTJOIN_THRESHOLD.key -> "-1") {
        {
          val plan = sql(
            """
              |SELECT *
              |FROM
              |  normal JOIN small ON (normal.key = small.key)
              |  JOIN tiny ON (small.key = tiny.key)
            """.stripMargin
          ).queryExecution.executedPlan
          val numExchanges = collect(plan) {
            case exchange: ShuffleExchangeExec => exchange
          }.length
          assert(numExchanges === 5)
        }

        {
          val plan = sql(
            """
              |SELECT *
              |FROM
              |  normal JOIN small ON (normal.key = small.key)
              |  JOIN tiny ON (normal.key = tiny.key)
            """.stripMargin
          ).queryExecution.executedPlan
          // This second query joins on different keys:
          val numExchanges = collect(plan) {
            case exchange: ShuffleExchangeExec => exchange
          }.length
          assert(numExchanges === 5)
        }

      }
    }
  }

  test("collapse adjacent repartitions") {
    val doubleRepartitioned = testData.repartition(10).repartition(20).coalesce(5)
    def countRepartitions(plan: LogicalPlan): Int = plan.collect { case r: Repartition => r }.length
    assert(countRepartitions(doubleRepartitioned.queryExecution.analyzed) === 3)
    assert(countRepartitions(doubleRepartitioned.queryExecution.optimizedPlan) === 2)
    doubleRepartitioned.queryExecution.optimizedPlan match {
      case Repartition (numPartitions, shuffle, Repartition(_, shuffleChild, _)) =>
        assert(numPartitions === 5)
        assert(shuffle === false)
        assert(shuffleChild)
    }
  }

  ///////////////////////////////////////////////////////////////////////////
  // Unit tests of EnsureRequirements for Exchange
  ///////////////////////////////////////////////////////////////////////////

  // When it comes to testing whether EnsureRequirements properly ensures distribution requirements,
  // there two dimensions that need to be considered: are the child partitionings compatible and
  // do they satisfy the distribution requirements? As a result, we need at least four test cases.

  private def assertDistributionRequirementsAreSatisfied(outputPlan: SparkPlan): Unit = {
    if (outputPlan.children.length > 1) {
      val childPartitionings = outputPlan.children.zip(outputPlan.requiredChildDistribution)
        .filter {
          case (_, UnspecifiedDistribution) => false
          case (_, _: BroadcastDistribution) => false
          case _ => true
        }.map(_._1.outputPartitioning)

      if (childPartitionings.map(_.numPartitions).toSet.size > 1) {
        fail(s"Partitionings doesn't have same number of partitions: $childPartitionings")
      }
    }
    outputPlan.children.zip(outputPlan.requiredChildDistribution).foreach {
      case (child, requiredDist) =>
        assert(child.outputPartitioning.satisfies(requiredDist),
          s"$child output partitioning does not satisfy $requiredDist:\n$outputPlan")
    }
  }

  test("EnsureRequirements with child partitionings with different numbers of output partitions") {
    val clustering = Literal(1) :: Nil
    val distribution = ClusteredDistribution(clustering)
    val inputPlan = DummySparkPlan(
      children = Seq(
        DummySparkPlan(outputPartitioning = HashPartitioning(clustering, 1)),
        DummySparkPlan(outputPartitioning = HashPartitioning(clustering, 2))
      ),
      requiredChildDistribution = Seq(distribution, distribution),
      requiredChildOrdering = Seq(Seq.empty, Seq.empty)
    )
    val outputPlan = EnsureRequirements.apply(inputPlan)
    assertDistributionRequirementsAreSatisfied(outputPlan)
  }

  test("EnsureRequirements with compatible child partitionings that do not satisfy distribution") {
    val distribution = ClusteredDistribution(Literal(1) :: Nil)
    // The left and right inputs have compatible partitionings but they do not satisfy the
    // distribution because they are clustered on different columns. Thus, we need to shuffle.
    val childPartitioning = HashPartitioning(Literal(2) :: Nil, 1)
    assert(!childPartitioning.satisfies(distribution))
    val inputPlan = DummySparkPlan(
      children = Seq(
        DummySparkPlan(outputPartitioning = childPartitioning),
        DummySparkPlan(outputPartitioning = childPartitioning)
      ),
      requiredChildDistribution = Seq(distribution, distribution),
      requiredChildOrdering = Seq(Seq.empty, Seq.empty)
    )
    val outputPlan = EnsureRequirements.apply(inputPlan)
    assertDistributionRequirementsAreSatisfied(outputPlan)
    if (outputPlan.collect { case e: ShuffleExchangeExec => true }.isEmpty) {
      fail(s"Exchange should have been added:\n$outputPlan")
    }
  }

  test("EnsureRequirements with compatible child partitionings that satisfy distribution") {
    // In this case, all requirements are satisfied and no exchange should be added.
    val distribution = ClusteredDistribution(Literal(1) :: Nil)
    val childPartitioning = HashPartitioning(Literal(1) :: Nil, 5)
    assert(childPartitioning.satisfies(distribution))
    val inputPlan = DummySparkPlan(
      children = Seq(
        DummySparkPlan(outputPartitioning = childPartitioning),
        DummySparkPlan(outputPartitioning = childPartitioning)
      ),
      requiredChildDistribution = Seq(distribution, distribution),
      requiredChildOrdering = Seq(Seq.empty, Seq.empty)
    )
    val outputPlan = EnsureRequirements.apply(inputPlan)
    assertDistributionRequirementsAreSatisfied(outputPlan)
    if (outputPlan.collect { case e: ShuffleExchangeExec => true }.nonEmpty) {
      fail(s"Exchange should not have been added:\n$outputPlan")
    }
  }

  // This is a regression test for SPARK-9703
  test("EnsureRequirements should not repartition if only ordering requirement is unsatisfied") {
    // Consider an operator that imposes both output distribution and  ordering requirements on its
    // children, such as sort merge join. If the distribution requirements are satisfied but
    // the output ordering requirements are unsatisfied, then the planner should only add sorts and
    // should not need to add additional shuffles / exchanges.
    val outputOrdering = Seq(SortOrder(Literal(1), Ascending))
    val distribution = ClusteredDistribution(Literal(1) :: Nil)
    val inputPlan = DummySparkPlan(
      children = Seq(
        DummySparkPlan(outputPartitioning = SinglePartition),
        DummySparkPlan(outputPartitioning = SinglePartition)
      ),
      requiredChildDistribution = Seq(distribution, distribution),
      requiredChildOrdering = Seq(outputOrdering, outputOrdering)
    )
    val outputPlan = EnsureRequirements.apply(inputPlan)
    assertDistributionRequirementsAreSatisfied(outputPlan)
    if (outputPlan.collect { case e: ShuffleExchangeExec => true }.nonEmpty) {
      fail(s"No Exchanges should have been added:\n$outputPlan")
    }
  }

  test("EnsureRequirements eliminates Exchange if child has same partitioning") {
    val distribution = ClusteredDistribution(Literal(1) :: Nil)
    val partitioning = HashPartitioning(Literal(1) :: Nil, 5)
    assert(partitioning.satisfies(distribution))

    val inputPlan = ShuffleExchangeExec(
      partitioning,
      DummySparkPlan(outputPartitioning = partitioning))
    val outputPlan = EnsureRequirements.apply(inputPlan)
    assertDistributionRequirementsAreSatisfied(outputPlan)
    if (outputPlan.collect { case e: ShuffleExchangeExec => true }.size == 2) {
      fail(s"Topmost Exchange should have been eliminated:\n$outputPlan")
    }
  }

  test("EnsureRequirements does not eliminate Exchange with different partitioning") {
    val distribution = ClusteredDistribution(Literal(1) :: Nil)
    val partitioning = HashPartitioning(Literal(2) :: Nil, 5)
    assert(!partitioning.satisfies(distribution))

    val inputPlan = ShuffleExchangeExec(
      partitioning,
      DummySparkPlan(outputPartitioning = partitioning),
      REPARTITION_BY_COL)
    val outputPlan = EnsureRequirements.apply(inputPlan)
    assertDistributionRequirementsAreSatisfied(outputPlan)
    if (outputPlan.collect { case e: ShuffleExchangeExec => true }.size == 1) {
      fail(s"Topmost Exchange should not have been eliminated:\n$outputPlan")
    }
  }

  test("EnsureRequirements should respect ClusteredDistribution's num partitioning") {
    val distribution = ClusteredDistribution(Literal(1) :: Nil, requiredNumPartitions = Some(13))
    // Number of partitions differ
    val finalPartitioning = HashPartitioning(Literal(1) :: Nil, 13)
    val childPartitioning = HashPartitioning(Literal(1) :: Nil, 5)
    assert(!childPartitioning.satisfies(distribution))
    val inputPlan = DummySparkPlan(
        children = DummySparkPlan(outputPartitioning = childPartitioning) :: Nil,
        requiredChildDistribution = Seq(distribution),
        requiredChildOrdering = Seq(Seq.empty))

    val outputPlan = EnsureRequirements.apply(inputPlan)
    val shuffle = outputPlan.collect { case e: ShuffleExchangeExec => e }
    assert(shuffle.size === 1)
    assert(shuffle.head.outputPartitioning === finalPartitioning)
  }

  test("Reuse exchanges") {
    val distribution = ClusteredDistribution(Literal(1) :: Nil)
    val finalPartitioning = HashPartitioning(Literal(1) :: Nil, 5)
    val childPartitioning = HashPartitioning(Literal(2) :: Nil, 5)
    assert(!childPartitioning.satisfies(distribution))
    val shuffle = ShuffleExchangeExec(finalPartitioning,
      DummySparkPlan(
        children = DummySparkPlan(outputPartitioning = childPartitioning) :: Nil,
        requiredChildDistribution = Seq(distribution),
        requiredChildOrdering = Seq(Seq.empty)))

    val inputPlan = SortMergeJoinExec(
      Literal(1) :: Nil,
      Literal(1) :: Nil,
      Inner,
      None,
      shuffle,
      shuffle.copy())

    val outputPlan = ReuseExchangeAndSubquery.apply(inputPlan)
    if (outputPlan.collect { case e: ReusedExchangeExec => true }.size != 1) {
      fail(s"Should re-use the shuffle:\n$outputPlan")
    }
    if (outputPlan.collect { case e: ShuffleExchangeExec => true }.size != 1) {
      fail(s"Should have only one shuffle:\n$outputPlan")
    }

    // nested exchanges
    val inputPlan2 = SortMergeJoinExec(
      Literal(1) :: Nil,
      Literal(1) :: Nil,
      Inner,
      None,
      ShuffleExchangeExec(finalPartitioning, inputPlan),
      ShuffleExchangeExec(finalPartitioning, inputPlan))

    val outputPlan2 = ReuseExchangeAndSubquery.apply(inputPlan2)
    if (outputPlan2.collect { case e: ReusedExchangeExec => true }.size != 2) {
      fail(s"Should re-use the two shuffles:\n$outputPlan2")
    }
    if (outputPlan2.collect { case e: ShuffleExchangeExec => true }.size != 2) {
      fail(s"Should have only two shuffles:\n$outputPlan")
    }
  }

  ///////////////////////////////////////////////////////////////////////////
  // Unit tests of EnsureRequirements for Sort
  ///////////////////////////////////////////////////////////////////////////

  private val exprA = Literal(1)
  private val exprB = Literal(2)
  private val exprC = Literal(3)
  private val orderingA = SortOrder(exprA, Ascending)
  private val orderingB = SortOrder(exprB, Ascending)
  private val orderingC = SortOrder(exprC, Ascending)
  private val planA = DummySparkPlan(outputOrdering = Seq(orderingA),
    outputPartitioning = HashPartitioning(exprA :: Nil, 5))
  private val planB = DummySparkPlan(outputOrdering = Seq(orderingB),
    outputPartitioning = HashPartitioning(exprB :: Nil, 5))
  private val planC = DummySparkPlan(outputOrdering = Seq(orderingC),
    outputPartitioning = HashPartitioning(exprC :: Nil, 5))

  assert(orderingA != orderingB && orderingA != orderingC && orderingB != orderingC)

  private def assertSortRequirementsAreSatisfied(
      childPlan: SparkPlan,
      requiredOrdering: Seq[SortOrder],
      shouldHaveSort: Boolean): Unit = {
    val inputPlan = DummySparkPlan(
      children = childPlan :: Nil,
      requiredChildOrdering = Seq(requiredOrdering),
      requiredChildDistribution = Seq(UnspecifiedDistribution)
    )
    val outputPlan = EnsureRequirements.apply(inputPlan)
    assertDistributionRequirementsAreSatisfied(outputPlan)
    if (shouldHaveSort) {
      if (outputPlan.collect { case s: SortExec => true }.isEmpty) {
        fail(s"Sort should have been added:\n$outputPlan")
      }
    } else {
      if (outputPlan.collect { case s: SortExec => true }.nonEmpty) {
        fail(s"No sorts should have been added:\n$outputPlan")
      }
    }
  }

  test("EnsureRequirements skips sort when either side of join keys is required after inner SMJ") {
    Seq(Inner, Cross).foreach { joinType =>
      val innerSmj = SortMergeJoinExec(exprA :: Nil, exprB :: Nil, joinType, None, planA, planB)
      // Both left and right keys should be sorted after the SMJ.
      Seq(orderingA, orderingB).foreach { ordering =>
        assertSortRequirementsAreSatisfied(
          childPlan = innerSmj,
          requiredOrdering = Seq(ordering),
          shouldHaveSort = false)
      }
    }
  }

  test("EnsureRequirements skips sort when key order of a parent SMJ is propagated from its " +
    "child SMJ") {
    Seq(Inner, Cross).foreach { joinType =>
      val childSmj = SortMergeJoinExec(exprA :: Nil, exprB :: Nil, joinType, None, planA, planB)
      val parentSmj = SortMergeJoinExec(exprB :: Nil, exprC :: Nil, joinType, None, childSmj, planC)
      // After the second SMJ, exprA, exprB and exprC should all be sorted.
      Seq(orderingA, orderingB, orderingC).foreach { ordering =>
        assertSortRequirementsAreSatisfied(
          childPlan = parentSmj,
          requiredOrdering = Seq(ordering),
          shouldHaveSort = false)
      }
    }
  }

  test("EnsureRequirements for sort operator after left outer sort merge join") {
    // Only left key is sorted after left outer SMJ (thus doesn't need a sort).
    val leftSmj = SortMergeJoinExec(exprA :: Nil, exprB :: Nil, LeftOuter, None, planA, planB)
    Seq((orderingA, false), (orderingB, true)).foreach { case (ordering, needSort) =>
      assertSortRequirementsAreSatisfied(
        childPlan = leftSmj,
        requiredOrdering = Seq(ordering),
        shouldHaveSort = needSort)
    }
  }

  test("EnsureRequirements for sort operator after right outer sort merge join") {
    // Only right key is sorted after right outer SMJ (thus doesn't need a sort).
    val rightSmj = SortMergeJoinExec(exprA :: Nil, exprB :: Nil, RightOuter, None, planA, planB)
    Seq((orderingA, true), (orderingB, false)).foreach { case (ordering, needSort) =>
      assertSortRequirementsAreSatisfied(
        childPlan = rightSmj,
        requiredOrdering = Seq(ordering),
        shouldHaveSort = needSort)
    }
  }

  test("EnsureRequirements adds sort after full outer sort merge join") {
    // Neither keys is sorted after full outer SMJ, so they both need sorts.
    val fullSmj = SortMergeJoinExec(exprA :: Nil, exprB :: Nil, FullOuter, None, planA, planB)
    Seq(orderingA, orderingB).foreach { ordering =>
      assertSortRequirementsAreSatisfied(
        childPlan = fullSmj,
        requiredOrdering = Seq(ordering),
        shouldHaveSort = true)
    }
  }

  test("EnsureRequirements adds sort when there is no existing ordering") {
    assertSortRequirementsAreSatisfied(
      childPlan = DummySparkPlan(outputOrdering = Seq.empty),
      requiredOrdering = Seq(orderingB),
      shouldHaveSort = true)
  }

  test("EnsureRequirements skips sort when required ordering is prefix of existing ordering") {
    assertSortRequirementsAreSatisfied(
      childPlan = DummySparkPlan(outputOrdering = Seq(orderingA, orderingB)),
      requiredOrdering = Seq(orderingA),
      shouldHaveSort = false)
  }

  test("EnsureRequirements skips sort when required ordering is semantically equal to " +
    "existing ordering") {
    val exprId: ExprId = NamedExpression.newExprId
    val attribute1 =
      AttributeReference(
        name = "col1",
        dataType = LongType,
        nullable = false
      ) (exprId = exprId,
        qualifier = Seq("col1_qualifier")
      )

    val attribute2 =
      AttributeReference(
        name = "col1",
        dataType = LongType,
        nullable = false
      ) (exprId = exprId)

    val orderingA1 = SortOrder(attribute1, Ascending)
    val orderingA2 = SortOrder(attribute2, Ascending)

    assert(orderingA1 != orderingA2, s"$orderingA1 should NOT equal to $orderingA2")
    assert(orderingA1.semanticEquals(orderingA2),
      s"$orderingA1 should be semantically equal to $orderingA2")

    assertSortRequirementsAreSatisfied(
      childPlan = DummySparkPlan(outputOrdering = Seq(orderingA1)),
      requiredOrdering = Seq(orderingA2),
      shouldHaveSort = false)
  }

  // This is a regression test for SPARK-11135
  test("EnsureRequirements adds sort when required ordering isn't a prefix of existing ordering") {
    assertSortRequirementsAreSatisfied(
      childPlan = DummySparkPlan(outputOrdering = Seq(orderingA)),
      requiredOrdering = Seq(orderingA, orderingB),
      shouldHaveSort = true)
  }

  test("SPARK-24242: RangeExec should have correct output ordering and partitioning") {
    val df = spark.range(10)
    val rangeExec = df.queryExecution.executedPlan.collect {
      case r: RangeExec => r
    }
    val range = df.queryExecution.optimizedPlan.collect {
      case r: Range => r
    }
    assert(rangeExec.head.outputOrdering == range.head.outputOrdering)
    assert(rangeExec.head.outputPartitioning ==
      RangePartitioning(rangeExec.head.outputOrdering, df.rdd.getNumPartitions))

    val rangeInOnePartition = spark.range(1, 10, 1, 1)
    val rangeExecInOnePartition = rangeInOnePartition.queryExecution.executedPlan.collect {
      case r: RangeExec => r
    }
    assert(rangeExecInOnePartition.head.outputPartitioning == SinglePartition)

    val rangeInZeroPartition = spark.range(-10, -9, -20, 1)
    val rangeExecInZeroPartition = rangeInZeroPartition.queryExecution.executedPlan.collect {
      case r: RangeExec => r
    }
    assert(rangeExecInZeroPartition.head.outputPartitioning == UnknownPartitioning(0))
  }

  test("SPARK-24495: EnsureRequirements can return wrong plan when reusing the same key in join") {
    val plan1 = DummySparkPlan(outputOrdering = Seq(orderingA),
      outputPartitioning = HashPartitioning(exprA :: exprA :: Nil, 5))
    val plan2 = DummySparkPlan(outputOrdering = Seq(orderingB),
      outputPartitioning = HashPartitioning(exprB :: Nil, 5))
    val smjExec = SortMergeJoinExec(
      exprA :: exprA :: Nil, exprB :: exprC :: Nil, Inner, None, plan1, plan2)

    val outputPlan = EnsureRequirements.apply(smjExec)
    outputPlan match {
      case SortMergeJoinExec(leftKeys, rightKeys, _, _, _, _, _) =>
        assert(leftKeys == Seq(exprA, exprA))
        assert(rightKeys == Seq(exprB, exprC))
      case _ => fail()
    }
  }

  test("SPARK-27485: EnsureRequirements.reorder should handle duplicate expressions") {
    val plan1 = DummySparkPlan(
      outputPartitioning = HashPartitioning(exprA :: exprB :: exprA :: Nil, 5))
    val plan2 = DummySparkPlan()
    val smjExec = SortMergeJoinExec(
      leftKeys = exprA :: exprB :: exprB :: Nil,
      rightKeys = exprA :: exprC :: exprC :: Nil,
      joinType = Inner,
      condition = None,
      left = plan1,
      right = plan2)
    val outputPlan = EnsureRequirements.apply(smjExec)
    outputPlan match {
      case SortMergeJoinExec(leftKeys, rightKeys, _, _,
             SortExec(_, _,
               ShuffleExchangeExec(HashPartitioning(leftPartitioningExpressions, _), _, _, _), _),
             SortExec(_, _,
               ShuffleExchangeExec(HashPartitioning(rightPartitioningExpressions, _),
               _, _, _), _), _) =>
        assert(leftKeys === smjExec.leftKeys)
        assert(rightKeys === smjExec.rightKeys)
        assert(leftKeys === leftPartitioningExpressions)
        assert(rightKeys === rightPartitioningExpressions)
      case _ => fail(outputPlan.toString)
    }
  }

  test("SPARK-24500: create union with stream of children") {
    withSQLConf(
      SQLConf.ANALYZER_SINGLE_PASS_RESOLVER_ENABLED.key -> "false",
      SQLConf.ANALYZER_DUAL_RUN_LEGACY_AND_SINGLE_PASS_RESOLVER.key -> "false"
    ) {
      @scala.annotation.nowarn("cat=deprecation")
      val df = Union(Stream(
        Range(1, 1, 1, 1),
        Range(1, 2, 1, 1)))
      df.queryExecution.executedPlan.execute()
    }
  }

  test("SPARK-45685: create union with LazyList of children") {
    withSQLConf(
      SQLConf.ANALYZER_SINGLE_PASS_RESOLVER_ENABLED.key -> "false",
      SQLConf.ANALYZER_DUAL_RUN_LEGACY_AND_SINGLE_PASS_RESOLVER.key -> "false"
    ) {
      val df = Union(LazyList(
        Range(1, 1, 1, 1),
        Range(1, 2, 1, 1)))
      df.queryExecution.executedPlan.execute()
    }
  }

  test("SPARK-25278: physical nodes should be different instances for same logical nodes") {
    val range = Range(1, 1, 1, 1)
    val df = Union(range, range)
    val ranges = df.queryExecution.optimizedPlan.collect {
      case r: Range => r
    }
    assert(ranges.length == 2)
    val execRanges = df.queryExecution.sparkPlan.collect {
      case r: RangeExec => r
    }
    assert(execRanges.length == 2)
    // Ensure the two RangeExec instances are different instances
    assert(!execRanges.head.eq(execRanges.last))
  }

  test("SPARK-24556: always rewrite output partitioning in ReusedExchangeExec " +
    "and InMemoryTableScanExec",
    DisableAdaptiveExecution("Reuse is dynamic in AQE")) {
    def checkOutputPartitioningRewrite(
        plans: Seq[SparkPlan],
        expectedPartitioningClass: Class[_]): Unit = {
      assert(plans.size == 1)
      val plan = plans.head
      val partitioning = plan.outputPartitioning
      assert(partitioning.getClass == expectedPartitioningClass)
      val partitionedAttrs = partitioning.asInstanceOf[Expression].references
      assert(partitionedAttrs.subsetOf(plan.outputSet))
    }

    def checkReusedExchangeOutputPartitioningRewrite(
        df: DataFrame,
        expectedPartitioningClass: Class[_]): Unit = {
      val reusedExchange = collect(df.queryExecution.executedPlan) {
        case r: ReusedExchangeExec => r
      }
      checkOutputPartitioningRewrite(reusedExchange, expectedPartitioningClass)
    }

    def checkInMemoryTableScanOutputPartitioningRewrite(
        df: DataFrame,
        expectedPartitioningClass: Class[_]): Unit = {
      val inMemoryScan = collect(df.queryExecution.executedPlan) {
        case m: InMemoryTableScanExec => m
      }
      checkOutputPartitioningRewrite(inMemoryScan, expectedPartitioningClass)
    }
    // when enable AQE, the reusedExchange is inserted when executed.
    withSQLConf(SQLConf.AUTO_BROADCASTJOIN_THRESHOLD.key -> "-1") {
      // ReusedExchange is HashPartitioning
      val df1 = Seq(1 -> "a", 2 -> "b").toDF("i", "j").repartition($"i")
      val df2 = Seq(1 -> "a", 2 -> "b").toDF("i", "j").repartition($"i")
      checkReusedExchangeOutputPartitioningRewrite(df1.union(df2), classOf[HashPartitioning])

      // ReusedExchange is RangePartitioning
      val df3 = Seq(1 -> "a", 2 -> "b").toDF("i", "j").orderBy($"i")
      val df4 = Seq(1 -> "a", 2 -> "b").toDF("i", "j").orderBy($"i")
      checkReusedExchangeOutputPartitioningRewrite(df3.union(df4), classOf[RangePartitioning])

      // InMemoryTableScan is HashPartitioning
      Seq(1 -> "a", 2 -> "b").toDF("i", "j").repartition($"i").persist()
      checkInMemoryTableScanOutputPartitioningRewrite(
        Seq(1 -> "a", 2 -> "b").toDF("i", "j").repartition($"i"), classOf[HashPartitioning])

      // InMemoryTableScan is RangePartitioning
      spark.range(1, 100, 1, 10).toDF().persist()
      checkInMemoryTableScanOutputPartitioningRewrite(
        spark.range(1, 100, 1, 10).toDF(), classOf[RangePartitioning])
    }

    // InMemoryTableScan is PartitioningCollection
    withSQLConf(SQLConf.AUTO_BROADCASTJOIN_THRESHOLD.key -> "-1") {
      Seq(1 -> "a", 2 -> "b").toDF("i", "j")
        .join(Seq(1 -> "a", 2 -> "b").toDF("m", "n"), $"i" === $"m").persist()
      checkInMemoryTableScanOutputPartitioningRewrite(
        Seq(1 -> "a", 2 -> "b").toDF("i", "j")
          .join(Seq(1 -> "a", 2 -> "b").toDF("m", "n"), $"i" === $"m"),
        classOf[PartitioningCollection])
    }
  }

  test("SPARK-26812: wrong nullability for complex datatypes in union") {
    def testUnionOutputType(input1: DataType, input2: DataType, output: DataType): Unit = {
      val query = Union(
        LocalRelation(StructField("a", input1)), LocalRelation(StructField("a", input2)))
      assert(query.output.head.dataType == output)
    }

    // Map
    testUnionOutputType(
      MapType(StringType, StringType, valueContainsNull = false),
      MapType(StringType, StringType, valueContainsNull = true),
      MapType(StringType, StringType, valueContainsNull = true))
    testUnionOutputType(
      MapType(StringType, StringType, valueContainsNull = true),
      MapType(StringType, StringType, valueContainsNull = false),
      MapType(StringType, StringType, valueContainsNull = true))
    testUnionOutputType(
      MapType(StringType, StringType, valueContainsNull = false),
      MapType(StringType, StringType, valueContainsNull = false),
      MapType(StringType, StringType, valueContainsNull = false))

    // Array
    testUnionOutputType(
      ArrayType(StringType, containsNull = false),
      ArrayType(StringType, containsNull = true),
      ArrayType(StringType, containsNull = true))
    testUnionOutputType(
      ArrayType(StringType, containsNull = true),
      ArrayType(StringType, containsNull = false),
      ArrayType(StringType, containsNull = true))
    testUnionOutputType(
      ArrayType(StringType, containsNull = false),
      ArrayType(StringType, containsNull = false),
      ArrayType(StringType, containsNull = false))

    // Struct
    testUnionOutputType(
      StructType(Seq(
        StructField("f1", StringType, nullable = false),
        StructField("f2", StringType, nullable = true),
        StructField("f3", StringType, nullable = false))),
      StructType(Seq(
        StructField("f1", StringType, nullable = true),
        StructField("f2", StringType, nullable = false),
        StructField("f3", StringType, nullable = false))),
      StructType(Seq(
        StructField("f1", StringType, nullable = true),
        StructField("f2", StringType, nullable = true),
        StructField("f3", StringType, nullable = false))))
  }

  test("Do not analyze subqueries twice") {
    // Analyzing the subquery twice will result in stacked
    // CheckOverflow expressions.
    val df = sql(
      """
        |SELECT id,
        |       (SELECT 1.3000000 * AVG(CAST(id AS DECIMAL(10, 3))) FROM range(13)) AS ref
        |FROM   range(5)
        |""".stripMargin)

    val Seq(subquery) = stripAQEPlan(df.queryExecution.executedPlan).subqueriesAll
    subquery.foreach { node =>
      node.expressions.foreach { expression =>
        expression.foreach {
          case CheckOverflow(_: CheckOverflow, _, _) =>
            fail(s"$expression contains stacked CheckOverflow expressions.")
          case _ => // Ok
        }
      }
    }
  }

  test("aliases in the project should not introduce extra shuffle") {
    withSQLConf(SQLConf.AUTO_BROADCASTJOIN_THRESHOLD.key -> "-1") {
      withTempView("df1", "df2") {
        spark.range(10).selectExpr("id AS key", "0").repartition($"key").createTempView("df1")
        spark.range(20).selectExpr("id AS key", "0").repartition($"key").createTempView("df2")
        val planned = sql(
          """
            |SELECT * FROM
            |  (SELECT key AS k from df1) t1
            |INNER JOIN
            |  (SELECT key AS k from df2) t2
            |ON t1.k = t2.k
          """.stripMargin).queryExecution.executedPlan
        val exchanges = collect(planned) { case s: ShuffleExchangeExec => s }
        assert(exchanges.size == 2)
      }
    }
  }

  test("SPARK-33399: aliases should be handled properly in PartitioningCollection output" +
    " partitioning") {
    withSQLConf(SQLConf.AUTO_BROADCASTJOIN_THRESHOLD.key -> "-1") {
      withTempView("t1", "t2", "t3") {
        spark.range(10).repartition($"id").createTempView("t1")
        spark.range(20).repartition($"id").createTempView("t2")
        spark.range(30).repartition($"id").createTempView("t3")
        val planned = sql(
          """
            |SELECT t3.id as t3id
            |FROM (
            |    SELECT t1.id as t1id, t2.id as t2id
            |    FROM t1, t2
            |    WHERE t1.id = t2.id
            |) t12, t3
            |WHERE t1id = t3.id
          """.stripMargin).queryExecution.executedPlan
        val exchanges = collect(planned) { case s: ShuffleExchangeExec => s }
        assert(exchanges.size == 3)

        val projects = collect(planned) { case p: ProjectExec => p }
        assert(projects.exists(_.outputPartitioning match {
          case HashPartitioning(Seq(k1: AttributeReference), _) if k1.name == "t1id" =>
            true
          case _ =>
            false
        }))
      }
    }
  }

  test("SPARK-33399: aliases should be handled properly in HashPartitioning") {
    withSQLConf(SQLConf.AUTO_BROADCASTJOIN_THRESHOLD.key -> "-1") {
      withTempView("t1", "t2", "t3") {
        spark.range(10).repartition($"id").createTempView("t1")
        spark.range(20).repartition($"id").createTempView("t2")
        spark.range(30).repartition($"id").createTempView("t3")
        val planned = sql(
          """
            |SELECT t1id, t3.id as t3id
            |FROM (
            |    SELECT t1.id as t1id
            |    FROM t1 LEFT SEMI JOIN t2
            |    ON t1.id = t2.id
            |) t12 INNER JOIN t3
            |WHERE t1id = t3.id
          """.stripMargin).queryExecution.executedPlan
        val exchanges = collect(planned) { case s: ShuffleExchangeExec => s }
        assert(exchanges.size == 3)

        val projects = collect(planned) { case p: ProjectExec => p }
        assert(projects.exists(_.outputPartitioning match {
          case HashPartitioning(Seq(a: AttributeReference), _) => a.name == "t1id"
          case _ => false
        }))
      }
    }
  }

  test("SPARK-33399: alias handling should happen properly for RangePartitioning") {
    withSQLConf(SQLConf.AUTO_BROADCASTJOIN_THRESHOLD.key -> "-1") {
      val df = spark.range(1, 100)
        .select(col("id").as("id1")).groupBy("id1").count()
      // Plan for this will be Range -> ProjectWithAlias -> HashAggregate -> HashAggregate
      // if Project normalizes alias in its Range outputPartitioning, then no Exchange should come
      // in between HashAggregates
      val planned = df.queryExecution.executedPlan
      val exchanges = collect(planned) { case s: ShuffleExchangeExec => s }
      assert(exchanges.isEmpty)

      val projects = collect(planned) { case p: ProjectExec => p }
      assert(projects.exists(_.outputPartitioning match {
        case RangePartitioning(Seq(SortOrder(ar: AttributeReference, _, _, _)), _) =>
          ar.name == "id1"
        case _ => false
      }))
    }
  }

  test("SPARK-33399: aliased should be handled properly " +
    "for partitioning and sortorder involving complex expressions") {
    withSQLConf(SQLConf.AUTO_BROADCASTJOIN_THRESHOLD.key -> "-1") {
      withTempView("t1", "t2", "t3") {
        spark.range(10).select(col("id").as("id1")).createTempView("t1")
        spark.range(20).select(col("id").as("id2")).createTempView("t2")
        spark.range(30).select(col("id").as("id3")).createTempView("t3")
        val planned = sql(
          """
            |SELECT t3.id3 as t3id
            |FROM (
            |    SELECT t1.id1 as t1id, t2.id2 as t2id
            |    FROM t1, t2
            |    WHERE t1.id1 * 10 = t2.id2 * 10
            |) t12, t3
            |WHERE t1id * 10 = t3.id3 * 10
          """.stripMargin).queryExecution.executedPlan
        val sortNodes = collect(planned) { case s: SortExec => s }
        assert(sortNodes.size == 3)
        val exchangeNodes = collect(planned) { case e: ShuffleExchangeExec => e }
        assert(exchangeNodes.size == 3)

        val projects = collect(planned) { case p: ProjectExec => p }
        assert(projects.exists(_.outputPartitioning match {
          case HashPartitioning(Seq(Multiply(ar1: AttributeReference, _, _)), _) =>
            ar1.name == "t1id"
          case _ =>
            false
        }))
      }
    }
  }

  test("SPARK-33399: alias handling should happen properly for SinglePartition") {
    withSQLConf(SQLConf.AUTO_BROADCASTJOIN_THRESHOLD.key -> "-1") {
      val df = spark.range(1, 100, 1, 1)
        .select(col("id").as("id1")).groupBy("id1").count()
      val planned = df.queryExecution.executedPlan
      val exchanges = collect(planned) { case s: ShuffleExchangeExec => s }
      assert(exchanges.isEmpty)

      val projects = collect(planned) { case p: ProjectExec => p }
      assert(projects.exists(_.outputPartitioning match {
        case SinglePartition => true
        case _ => false
      }))
    }
  }

  test("SPARK-33399: No extra exchanges in case of" +
    " [Inner Join -> Project with aliases -> HashAggregate]") {
    withSQLConf(SQLConf.AUTO_BROADCASTJOIN_THRESHOLD.key -> "-1") {
      withTempView("t1", "t2") {
        spark.range(10).repartition($"id").createTempView("t1")
        spark.range(20).repartition($"id").createTempView("t2")
        val planned = sql(
          """
            |SELECT t1id, t2id
            |FROM (
            |  SELECT t1.id as t1id, t2.id as t2id
            |  FROM t1 INNER JOIN t2
            |  WHERE t1.id = t2.id
            |) t12
            |GROUP BY t1id, t2id
          """.stripMargin).queryExecution.executedPlan
        val exchanges = collect(planned) { case s: ShuffleExchangeExec => s }
        assert(exchanges.size == 2)

        val projects = collect(planned) { case p: ProjectExec => p }
        assert(projects.exists(_.outputPartitioning match {
          case PartitioningCollection(Seq(HashPartitioning(Seq(k1: AttributeReference), _),
          HashPartitioning(Seq(k2: AttributeReference), _))) =>
            Set(k1.name, k2.name) == Set("t1id", "t2id")
          case _ => false
        }))
      }
    }
  }

  test("SPARK-33400: Normalization of sortOrder should take care of sameOrderExprs") {
    withSQLConf(SQLConf.AUTO_BROADCASTJOIN_THRESHOLD.key -> "-1") {
      withTempView("t1", "t2", "t3") {
        spark.range(10).repartition($"id").createTempView("t1")
        spark.range(20).repartition($"id").createTempView("t2")
        spark.range(30).repartition($"id").createTempView("t3")
        val planned = sql(
          """
            |SELECT t2id, t3.id as t3id
            |FROM (
            |    SELECT t1.id as t1id, t2.id as t2id
            |    FROM t1, t2
            |    WHERE t1.id = t2.id
            |) t12, t3
            |WHERE t2id = t3.id
          """.stripMargin).queryExecution.executedPlan

        val sortNodes = collect(planned) { case s: SortExec => s }
        assert(sortNodes.size == 3)

        val projects = collect(planned) { case p: ProjectExec => p }
        assert(projects.exists(_.outputOrdering match {
          case Seq(s @ SortOrder(_, Ascending, NullsFirst, _)) =>
            s.children.map(_.asInstanceOf[AttributeReference].name).toSet == Set("t2id", "t3id")
          case _ => false
        }))
      }
    }
  }

  test("sort order doesn't have repeated expressions") {
    withSQLConf(
      SQLConf.AUTO_BROADCASTJOIN_THRESHOLD.key -> "-1",
      SQLConf.ADAPTIVE_EXECUTION_ENABLED.key -> "false") {
      withTempView("t1", "t2") {
        spark.range(10).repartition($"id").createTempView("t1")
        spark.range(20).repartition($"id").createTempView("t2")
        val planned = sql(
          """
            | SELECT t12.id, t1.id
            | FROM (SELECT t1.id FROM t1, t2 WHERE t1.id * 2 = t2.id) t12, t1
            | where 2 * t12.id = t1.id
        """.stripMargin).queryExecution.executedPlan

        // t12 is already sorted on `t1.id * 2`. and we need to sort it on `2 * t12.id`
        // for 2nd join. So sorting on t12 can be avoided
        val sortNodes = planned.collect { case s: SortExec => s }
        assert(sortNodes.size == 3)
        val outputOrdering = planned.outputOrdering
        assert(outputOrdering.size == 1)
        // Sort order should have 2 childrens, not 4. This is because t1.id*2 and 2*t1.id are same
        // and t2.id is not a valid ordering (the final plan doesn't output t2.id)
        assert(outputOrdering.head.children.size == 2)
        assert(outputOrdering.head.children.count(_.isInstanceOf[AttributeReference]) == 1)
        assert(outputOrdering.head.children.count(_.isInstanceOf[Multiply]) == 1)
      }
    }
  }

  test("aliases to expressions should not be replaced") {
    withSQLConf(SQLConf.AUTO_BROADCASTJOIN_THRESHOLD.key -> "-1") {
      withTempView("df1", "df2") {
        spark.range(10).selectExpr("id AS key", "0").repartition($"key").createTempView("df1")
        spark.range(20).selectExpr("id AS key", "0").repartition($"key").createTempView("df2")
        val planned = sql(
          """
            |SELECT * FROM
            |  (SELECT key + 1 AS k1 from df1) t1
            |INNER JOIN
            |  (SELECT key + 1 AS k2 from df2) t2
            |ON t1.k1 = t2.k2
            |""".stripMargin).queryExecution.executedPlan
        val exchanges = collect(planned) { case s: ShuffleExchangeExec => s }

        // Make sure aliases to an expression (key + 1) are not replaced.
        Seq("k1", "k2").foreach { alias =>
          assert(exchanges.exists(_.outputPartitioning match {
            case HashPartitioning(Seq(a: AttributeReference), _) => a.name == alias
            case _ => false
          }))
        }
      }
    }
  }

  test("aliases in the aggregate expressions should not introduce extra shuffle") {
    withSQLConf(SQLConf.AUTO_BROADCASTJOIN_THRESHOLD.key -> "-1") {
      val t1 = spark.range(10).selectExpr("floor(id/4) as k1")
      val t2 = spark.range(20).selectExpr("floor(id/4) as k2")

      val agg1 = t1.groupBy("k1").agg(count(lit("1")).as("cnt1"))
      val agg2 = t2.groupBy("k2").agg(count(lit("1")).as("cnt2")).withColumnRenamed("k2", "k3")

      val planned = agg1.join(agg2, $"k1" === $"k3").queryExecution.executedPlan

      assert(collect(planned) { case h: HashAggregateExec => h }.nonEmpty)

      val exchanges = collect(planned) { case s: ShuffleExchangeExec => s }
      assert(exchanges.size == 2)
    }
  }

  test("aliases in the object hash/sort aggregate expressions should not introduce extra shuffle") {
    withSQLConf(SQLConf.AUTO_BROADCASTJOIN_THRESHOLD.key -> "-1") {
      Seq(true, false).foreach { useObjectHashAgg =>
        withSQLConf(SQLConf.USE_OBJECT_HASH_AGG.key -> useObjectHashAgg.toString) {
          val t1 = spark.range(10).selectExpr("floor(id/4) as k1")
          val t2 = spark.range(20).selectExpr("floor(id/4) as k2")

          val agg1 = t1.groupBy("k1").agg(collect_list("k1"))
          val agg2 = t2.groupBy("k2").agg(collect_list("k2")).withColumnRenamed("k2", "k3")

          val planned = agg1.join(agg2, $"k1" === $"k3").queryExecution.executedPlan

          if (useObjectHashAgg) {
            assert(collect(planned) { case o: ObjectHashAggregateExec => o }.nonEmpty)
          } else {
            assert(collect(planned) { case s: SortAggregateExec => s }.nonEmpty)
          }

          val exchanges = collect(planned) { case s: ShuffleExchangeExec => s }
          assert(exchanges.size == 2)
        }
      }
    }
  }

  test("aliases in the sort aggregate expressions should not introduce extra sort") {
    withSQLConf(
      SQLConf.AUTO_BROADCASTJOIN_THRESHOLD.key -> "-1",
      SQLConf.USE_OBJECT_HASH_AGG.key -> "false") {
      val t1 = spark.range(10).selectExpr("floor(id/4) as k1")
      val t2 = spark.range(20).selectExpr("floor(id/4) as k2")

      val agg1 = t1.groupBy("k1").agg(collect_list("k1")).withColumnRenamed("k1", "k3")
      val agg2 = t2.groupBy("k2").agg(collect_list("k2"))

      val planned = agg1.join(agg2, $"k3" === $"k2").queryExecution.executedPlan
      assert(collect(planned) { case s: SortAggregateExec => s }.nonEmpty)

      // We expect two SortExec nodes on each side of join.
      val sorts = collect(planned) { case s: SortExec => s }
      assert(sorts.size == 4)
    }
  }

  testWithWholeStageCodegenOnAndOff("Change the number of partitions to zero " +
    "when a range is empty") { _ =>
    val range = spark.range(1, 1, 1, 1000)
    val numPartitions = range.rdd.getNumPartitions
    assert(numPartitions == 0)
  }

  test("SPARK-33758: Prune unnecessary output partitioning") {
    withSQLConf(
      SQLConf.AUTO_BROADCASTJOIN_THRESHOLD.key -> "-1",
      SQLConf.ADAPTIVE_EXECUTION_ENABLED.key -> "false") {
      withTempView("t1", "t2") {
        spark.range(10).repartition($"id").createTempView("t1")
        spark.range(20).repartition($"id").createTempView("t2")
        val planned = sql(
          """
            | SELECT t1.id as t1id, t2.id as t2id
            | FROM t1, t2
            | WHERE t1.id = t2.id
          """.stripMargin).queryExecution.executedPlan

        assert(planned.outputPartitioning match {
          case PartitioningCollection(Seq(HashPartitioning(Seq(k1: AttributeReference), _),
          HashPartitioning(Seq(k2: AttributeReference), _))) =>
            Set(k1.name, k2.name) == Set("t1id", "t2id")
        })

        val planned2 = sql(
          """
            | SELECT t1.id as t1id
            | FROM t1, t2
            | WHERE t1.id = t2.id
          """.stripMargin).queryExecution.executedPlan
        assert(planned2.outputPartitioning match {
          case HashPartitioning(Seq(k1: AttributeReference), _) if k1.name == "t1id" =>
            true
        })
      }
    }
  }

  test("SPARK-34919: Change partitioning to SinglePartition if partition number is 1") {
    def checkSinglePartitioning(df: DataFrame): Unit = {
      assert(
        df.queryExecution.analyzed.collect {
          case r: RepartitionOperation => r
        }.size == 1)
      assert(
        collect(df.queryExecution.executedPlan) {
          case s: ShuffleExchangeExec if s.outputPartitioning == SinglePartition => s
        }.size == 1)
    }
    checkSinglePartitioning(sql("SELECT /*+ REPARTITION(1) */ * FROM VALUES(1),(2),(3) AS t(c)"))
    checkSinglePartitioning(sql("SELECT /*+ REPARTITION(1, c) */ * FROM VALUES(1),(2),(3) AS t(c)"))
  }

  test("SPARK-39397: Relax AliasAwareOutputExpression to support alias with expression") {
    withSQLConf(SQLConf.AUTO_BROADCASTJOIN_THRESHOLD.key -> "-1") {
      val df1 = Seq("a").toDF("c1")
      val df2 = Seq("A").toDF("c2")
      val df = df1.join(df2, upper($"c1") === $"c2").groupBy(upper($"c1")).agg(max($"c1"))
      val numShuffles = collect(df.queryExecution.executedPlan) {
        case e: ShuffleExchangeExec => e
      }
      val numSorts = collect(df.queryExecution.executedPlan) {
        case e: SortExec => e
      }
      // before: numShuffles is 3, numSorts is 4
      assert(numShuffles.size == 2)
      assert(numSorts.size == 2)
    }
  }

  test("SPARK-39890: Make TakeOrderedAndProjectExec inherit AliasAwareOutputOrdering") {
    val df = spark.range(20).repartition($"id")
      .orderBy("id")
      .selectExpr("id as c")
      .limit(10)
      .orderBy("c")

    val topKs = collect(df.queryExecution.executedPlan) {
      case topK: TakeOrderedAndProjectExec => topK
    }
    val sorts = collect(df.queryExecution.executedPlan) {
      case sort: SortExec => sort
    }
    assert(topKs.size == 1)
    assert(sorts.isEmpty)
  }

  test("SPARK-40086: an attribute and its aliased version in aggregate expressions should not " +
    "introduce extra shuffle") {
    withTempView("df") {
      spark.range(5).select(col("id"), col("id").as("value")).createTempView("df")
      val df = sql("SELECT id, max(value) FROM df GROUP BY id")

      val planned = df.queryExecution.executedPlan

      assert(collect(planned) { case h: HashAggregateExec => h }.nonEmpty)

      val exchanges = collect(planned) { case s: ShuffleExchangeExec => s }
      assert(exchanges.size == 0)
    }
  }

  test("SPARK-40086: multiple aliases to the same attribute in aggregate expressions should not " +
    "introduce extra shuffle") {
    withTempView("df") {
      spark.range(5).select(col("id").as("key"), col("id").as("value")).createTempView("df")
      val df = sql("SELECT key, max(value) FROM df GROUP BY key")

      val planned = df.queryExecution.executedPlan

      assert(collect(planned) { case h: HashAggregateExec => h }.nonEmpty)

      val exchanges = collect(planned) { case s: ShuffleExchangeExec => s }
      assert(exchanges.size == 0)
    }
  }

  test("SPARK-40086: multiple aliases to the same attribute with complex required distribution " +
    "should not introduce extra shuffle") {
    withSQLConf(SQLConf.AUTO_BROADCASTJOIN_THRESHOLD.key -> "-1") {
      val df = spark.range(5)
      val df1 = df.repartition($"id" + $"id")
        .select($"id".as("key1"), $"id".as("value1"), ($"id" + $"id").as("idPlusId1"))
      val df2 = df.repartition($"id" + $"id")
        .select($"id".as("key2"), $"id".as("value2"), ($"id" + $"id").as("idPlusId2"))
      val df3 = df1.join(df2, $"key1" + $"value1" === $"idPlusId2")

      val planned = df3.queryExecution.executedPlan

      val numShuffles = collect(planned) {
        case e: ShuffleExchangeExec => e
      }
      // before SPARK-40086: numShuffles is 4
      assert(numShuffles.size == 2)
      val numOutputPartitioning = collectFirst(planned) {
        case e: SortMergeJoinExec => e.outputPartitioning match {
          case PartitioningCollection(Seq(PartitioningCollection(l), PartitioningCollection(r))) =>
            l ++ r
          case _ => Seq.empty
        }
      }.get
      assert(numOutputPartitioning.size == 8)
    }
  }

  test("Limit and offset should not drop LocalLimitExec operator") {
    val df = sql("SELECT * FROM (SELECT * FROM RANGE(100) LIMIT 25 OFFSET 3) WHERE id > 10")
    val planned = df.queryExecution.sparkPlan
    assert(planned.exists(_.isInstanceOf[GlobalLimitExec]))
    assert(planned.exists(_.isInstanceOf[LocalLimitExec]))
  }

  test("Offset and limit should not drop LocalLimitExec operator") {
    val df = sql("""SELECT * FROM (SELECT * FROM
      (SELECT * FROM RANGE(100) LIMIT 25) OFFSET 3) WHERE id > 10""".stripMargin)
    val planned = df.queryExecution.sparkPlan
    assert(planned.exists(_.isInstanceOf[GlobalLimitExec]))
    assert(planned.exists(_.isInstanceOf[LocalLimitExec]))
  }

  test("SPARK-53401: repartitionById should handle negative partition ids correctly with pmod") {
    val df = spark.range(10).toDF("id")
    val repartitioned = df.repartitionById(10, $"id" - 5)

    // With pmod, negative values should be converted to positive values
    // For example: (-5) pmod 10 = 5, (-4) pmod 10 = 6, etc.
    val result = repartitioned.withColumn("actual_p_id", spark_partition_id()).collect()

    // Verify that all rows are assigned to valid partitions (0-9)
    assert(result.forall(row => {
      val actualPartitionId = row.getAs[Int]("actual_p_id")
      actualPartitionId >= 0 && actualPartitionId < 10
    }))
  }

<<<<<<< HEAD
  test("SPARK-53401: repartitionById should throw an exception for null partition id") {
    val df = spark.range(10).toDF("id")
    val partitionExpr = when($"id" < 5, $"id").otherwise(lit(null))
    val repartitioned = df.repartitionById(10, partitionExpr)

    val e = intercept[SparkException] {
      repartitioned.collect()
    }
    // Pmod with null should result in an appropriate error
    assert(e.getMessage.contains("null") || e.getMessage.contains("division by zero") ||
           e.getMessage.contains("invalid"))
  }

=======
>>>>>>> 599a3d65
  test("SPARK-53401: repartitionById should throw an exception for partition id >= numPartitions") {
    val numPartitions = 10
    val df = spark.range(20).toDF("id")
    val repartitioned = df.repartitionById(numPartitions, $"id")

    val e = intercept[SparkException] {
      repartitioned.collect()
    }
    // ArrayIndexOutOfBoundsException for partition IDs >= numPartitions
    assert(e.getMessage.contains("out of bounds"))
  }

  /**
   * A helper function to check the number of shuffle exchanges in a physical plan.
   *
   * @param df The DataFrame whose physical plan will be examined.
   * @param expectedShuffles The expected number of shuffle exchanges.
   */
  private def checkShuffleCount(df: DataFrame, expectedShuffles: Int): Unit = {
    val plan = df.queryExecution.executedPlan
    val shuffles = collect(plan) {
      case s: ShuffleExchangeLike => s
    }
    assert(
      shuffles.size == expectedShuffles,
      s"Expected $expectedShuffles shuffle(s), but found ${shuffles.size} in the plan:\n$plan"
    )
  }

  test("SPARK-53401: groupBy on a superset of partition keys should reuse the shuffle") {
    val df = spark.range(100).select($"id" % 10 as "key1", $"id" as "value")
    val grouped = df.repartitionById(10, $"key1").groupBy($"key1", lit(1)).count()
    checkShuffleCount(grouped, 1)
  }

  test("SPARK-53401: shuffle reuse is not affected by spark.sql.shuffle.partitions") {
    withSQLConf(SQLConf.SHUFFLE_PARTITIONS.key -> "5") {
      val df = spark.range(100).select($"id" % 10 as "key", $"id" as "value")
      val grouped = df.repartitionById(10, $"key").groupBy($"key").count()

      checkShuffleCount(grouped, 1)
      // The explicit repartition number should be respected, not the config value.
      assert(grouped.rdd.getNumPartitions == 10)
    }
  }

  test("SPARK-53401: join with id pass-through and hash partitioning requires shuffle") {
    // Create one DataFrame with id pass-through partitioning
    val df1 = spark.range(100).select($"id" % 10 as "key", $"id" as "v1")
      .repartitionById(10, $"key")

    // Create another DataFrame with regular hash partitioning
    val df2 = spark.range(100).select($"id" % 10 as "key", $"id" as "v2")
      .repartition($"key")

<<<<<<< HEAD
    // Join should require shuffle on the pass-through side because
    // ShufflePartitionIdPassThrough and HashPartitioning are not compatible
    val joined = df1.join(df2, "key")

    // Should have 3 shuffles: 1 from repartitionById, 1 from repartition,
    // 1 additional shuffle for the incompatible partitioning schemes
    checkShuffleCount(joined, 3)
=======
    val joined = df1.join(df2, "key")

    val grouped = joined.groupBy("key").count()

    // Total shuffles: one for df1, one for df2. The groupBy reuses the output partitioning.
    checkShuffleCount(grouped, 2)
>>>>>>> 599a3d65
  }
}

// Used for unit-testing EnsureRequirements
private case class DummySparkPlan(
    override val children: Seq[SparkPlan] = Nil,
    override val outputOrdering: Seq[SortOrder] = Nil,
    override val outputPartitioning: Partitioning = UnknownPartitioning(0),
    override val requiredChildDistribution: Seq[Distribution] = Nil,
    override val requiredChildOrdering: Seq[Seq[SortOrder]] = Nil
  ) extends SparkPlan {
  override protected def doExecute(): RDD[InternalRow] = throw SparkUnsupportedOperationException()
  override def output: Seq[Attribute] = Seq.empty
  override protected def withNewChildrenInternal(newChildren: IndexedSeq[SparkPlan]): SparkPlan =
    copy(children = newChildren)
}<|MERGE_RESOLUTION|>--- conflicted
+++ resolved
@@ -1422,7 +1422,6 @@
     }))
   }
 
-<<<<<<< HEAD
   test("SPARK-53401: repartitionById should throw an exception for null partition id") {
     val df = spark.range(10).toDF("id")
     val partitionExpr = when($"id" < 5, $"id").otherwise(lit(null))
@@ -1436,8 +1435,6 @@
            e.getMessage.contains("invalid"))
   }
 
-=======
->>>>>>> 599a3d65
   test("SPARK-53401: repartitionById should throw an exception for partition id >= numPartitions") {
     val numPartitions = 10
     val df = spark.range(20).toDF("id")
@@ -1493,22 +1490,12 @@
     val df2 = spark.range(100).select($"id" % 10 as "key", $"id" as "v2")
       .repartition($"key")
 
-<<<<<<< HEAD
-    // Join should require shuffle on the pass-through side because
-    // ShufflePartitionIdPassThrough and HashPartitioning are not compatible
-    val joined = df1.join(df2, "key")
-
-    // Should have 3 shuffles: 1 from repartitionById, 1 from repartition,
-    // 1 additional shuffle for the incompatible partitioning schemes
-    checkShuffleCount(joined, 3)
-=======
     val joined = df1.join(df2, "key")
 
     val grouped = joined.groupBy("key").count()
 
     // Total shuffles: one for df1, one for df2. The groupBy reuses the output partitioning.
     checkShuffleCount(grouped, 2)
->>>>>>> 599a3d65
   }
 }
 
