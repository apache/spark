--- conflicted
+++ resolved
@@ -328,18 +328,6 @@
     assert(e5.getMessage === "Cannot parse decimal")
   }
 
-<<<<<<< HEAD
-  test("CAST_CAUSES_OVERFLOW: from timestamp to int") {
-    withSQLConf(SQLConf.ANSI_ENABLED.key -> "true") {
-      val e = intercept[SparkArithmeticException] {
-        sql("select CAST(TIMESTAMP '9999-12-31T12:13:14.56789Z' AS INT)").collect()
-      }
-      assert(e.getErrorClass === "CAST_CAUSES_OVERFLOW")
-      assert(e.getSqlState === "22005")
-      assert(e.getMessage === "Casting 253402258394567890L to int causes overflow. " +
-        "To return NULL instead, use 'try_cast'. " +
-        "If necessary set spark.sql.ansi.enabled to false to bypass this error.")
-=======
   test("WRITING_JOB_ABORTED: read of input data fails in the middle") {
     Seq(classOf[SimpleWritableDataSource], classOf[JavaSimpleWritableDataSource]).foreach { cls =>
       withTempPath { file =>
@@ -367,7 +355,19 @@
         // make sure we don't have partial data.
         assert(spark.read.format(cls.getName).option("path", path).load().collect().isEmpty)
       }
->>>>>>> cc7cb7a8
+    }
+  }
+
+  test("CAST_CAUSES_OVERFLOW: from timestamp to int") {
+    withSQLConf(SQLConf.ANSI_ENABLED.key -> "true") {
+      val e = intercept[SparkArithmeticException] {
+        sql("select CAST(TIMESTAMP '9999-12-31T12:13:14.56789Z' AS INT)").collect()
+      }
+      assert(e.getErrorClass === "CAST_CAUSES_OVERFLOW")
+      assert(e.getSqlState === "22005")
+      assert(e.getMessage === "Casting 253402258394567890L to int causes overflow. " +
+        "To return NULL instead, use 'try_cast'. " +
+        "If necessary set spark.sql.ansi.enabled to false to bypass this error.")
     }
   }
 }