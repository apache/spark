/*
 * Licensed to the Apache Software Foundation (ASF) under one or more
 * contributor license agreements.  See the NOTICE file distributed with
 * this work for additional information regarding copyright ownership.
 * The ASF licenses this file to You under the Apache License, Version 2.0
 * (the "License"); you may not use this file except in compliance with
 * the License.  You may obtain a copy of the License at
 *
 *    http://www.apache.org/licenses/LICENSE-2.0
 *
 * Unless required by applicable law or agreed to in writing, software
 * distributed under the License is distributed on an "AS IS" BASIS,
 * WITHOUT WARRANTIES OR CONDITIONS OF ANY KIND, either express or implied.
 * See the License for the specific language governing permissions and
 * limitations under the License.
 */

package org.apache.spark.sql

import org.apache.spark.sql.execution._
import org.apache.spark.sql.execution.adaptive.{DisableAdaptiveExecutionSuite, EnableAdaptiveExecutionSuite}
import org.apache.spark.sql.functions._
import org.apache.spark.sql.internal.SQLConf
import org.apache.spark.sql.test.SharedSparkSession
import org.apache.spark.sql.types.{IntegerType, StructField, StructType}

trait ExplainSuiteHelper extends QueryTest with SharedSparkSession {

  protected def getNormalizedExplain(df: DataFrame, mode: ExplainMode): String = {
    val output = new java.io.ByteArrayOutputStream()
    Console.withOut(output) {
      df.explain(mode.name)
    }
    output.toString.replaceAll("#\\d+", "#x")
  }

  /**
   * Get the explain from a DataFrame and run the specified action on it.
   */
  protected def withNormalizedExplain(df: DataFrame, mode: ExplainMode)(f: String => Unit) = {
    f(getNormalizedExplain(df, mode))
  }

  /**
   * Get the explain by running the sql. The explain mode should be part of the
   * sql text itself.
   */
  protected def withNormalizedExplain(queryText: String)(f: String => Unit) = {
    val output = new java.io.ByteArrayOutputStream()
    Console.withOut(output) {
      sql(queryText).show(false)
    }
    val normalizedOutput = output.toString.replaceAll("#\\d+", "#x")
    f(normalizedOutput)
  }

  /**
   * Runs the plan and makes sure the plans contains all of the keywords.
   */
  protected def checkKeywordsExistsInExplain(
      df: DataFrame, mode: ExplainMode, keywords: String*): Unit = {
    withNormalizedExplain(df, mode) { normalizedOutput =>
      for (key <- keywords) {
        assert(normalizedOutput.contains(key))
      }
    }
  }

  protected def checkKeywordsExistsInExplain(df: DataFrame, keywords: String*): Unit = {
    checkKeywordsExistsInExplain(df, ExtendedMode, keywords: _*)
  }
}

class ExplainSuite extends ExplainSuiteHelper with DisableAdaptiveExecutionSuite {
  import testImplicits._

  test("SPARK-23034 show rdd names in RDD scan nodes (Dataset)") {
    val rddWithName = spark.sparkContext.parallelize(Row(1, "abc") :: Nil).setName("testRdd")
    val df = spark.createDataFrame(rddWithName, StructType.fromDDL("c0 int, c1 string"))
    checkKeywordsExistsInExplain(df, keywords = "Scan ExistingRDD testRdd")
  }

  test("SPARK-23034 show rdd names in RDD scan nodes (DataFrame)") {
    val rddWithName = spark.sparkContext.parallelize(ExplainSingleData(1) :: Nil).setName("testRdd")
    val df = spark.createDataFrame(rddWithName)
    checkKeywordsExistsInExplain(df, keywords = "Scan testRdd")
  }

  test("SPARK-24850 InMemoryRelation string representation does not include cached plan") {
    val df = Seq(1).toDF("a").cache()
    checkKeywordsExistsInExplain(df,
      keywords = "InMemoryRelation", "StorageLevel(disk, memory, deserialized, 1 replicas)")
  }

  test("optimized plan should show the rewritten aggregate expression") {
    withTempView("test_agg") {
      sql(
        """
          |CREATE TEMPORARY VIEW test_agg AS SELECT * FROM VALUES
          |  (1, true), (1, false),
          |  (2, true),
          |  (3, false), (3, null),
          |  (4, null), (4, null),
          |  (5, null), (5, true), (5, false) AS test_agg(k, v)
        """.stripMargin)

      // simple explain of queries having every/some/any aggregates. Optimized
      // plan should show the rewritten aggregate expression.
      val df = sql("SELECT k, every(v), some(v), any(v) FROM test_agg GROUP BY k")
      checkKeywordsExistsInExplain(df,
        "Aggregate [k#x], [k#x, every(v#x) AS every(v)#x, some(v#x) AS some(v)#x, " +
          "any(v#x) AS any(v)#x]")
    }
  }

  test("explain inline tables cross-joins") {
    val df = sql(
      """
        |SELECT * FROM VALUES ('one', 1), ('three', null)
        |  CROSS JOIN VALUES ('one', 1), ('three', null)
      """.stripMargin)
    checkKeywordsExistsInExplain(df,
      "Join Cross",
      ":- LocalRelation [col1#x, col2#x]",
      "+- LocalRelation [col1#x, col2#x]")
  }

  test("explain table valued functions") {
    checkKeywordsExistsInExplain(sql("select * from RaNgE(2)"), "Range (0, 2, step=1, splits=None)")
    checkKeywordsExistsInExplain(sql("SELECT * FROM range(3) CROSS JOIN range(3)"),
      "Join Cross",
      ":- Range (0, 3, step=1, splits=None)",
      "+- Range (0, 3, step=1, splits=None)")
  }

  test("explain string functions") {
    // Check if catalyst combine nested `Concat`s
    val df1 = sql(
      """
        |SELECT (col1 || col2 || col3 || col4) col
        |  FROM (SELECT id col1, id col2, id col3, id col4 FROM range(10))
      """.stripMargin)
    checkKeywordsExistsInExplain(df1,
      "Project [concat(cast(id#xL as string), cast(id#xL as string), cast(id#xL as string)" +
        ", cast(id#xL as string)) AS col#x]")

    // Check if catalyst combine nested `Concat`s if concatBinaryAsString=false
    withSQLConf(SQLConf.CONCAT_BINARY_AS_STRING.key -> "false") {
      val df2 = sql(
        """
          |SELECT ((col1 || col2) || (col3 || col4)) col
          |FROM (
          |  SELECT
          |    string(id) col1,
          |    string(id + 1) col2,
          |    encode(string(id + 2), 'utf-8') col3,
          |    encode(string(id + 3), 'utf-8') col4
          |  FROM range(10)
          |)
        """.stripMargin)
      checkKeywordsExistsInExplain(df2,
        "Project [concat(cast(id#xL as string), cast((id#xL + 1) as string), " +
          "cast(encode(cast((id#xL + 2) as string), utf-8) as string), " +
          "cast(encode(cast((id#xL + 3) as string), utf-8) as string)) AS col#x]")

      val df3 = sql(
        """
          |SELECT (col1 || (col3 || col4)) col
          |FROM (
          |  SELECT
          |    string(id) col1,
          |    encode(string(id + 2), 'utf-8') col3,
          |    encode(string(id + 3), 'utf-8') col4
          |  FROM range(10)
          |)
        """.stripMargin)
      checkKeywordsExistsInExplain(df3,
        "Project [concat(cast(id#xL as string), " +
          "cast(encode(cast((id#xL + 2) as string), utf-8) as string), " +
          "cast(encode(cast((id#xL + 3) as string), utf-8) as string)) AS col#x]")
    }
  }

  test("check operator precedence") {
    // We follow Oracle operator precedence in the table below that lists the levels
    // of precedence among SQL operators from high to low:
    // ---------------------------------------------------------------------------------------
    // Operator                                          Operation
    // ---------------------------------------------------------------------------------------
    // +, -                                              identity, negation
    // *, /                                              multiplication, division
    // +, -, ||                                          addition, subtraction, concatenation
    // =, !=, <, >, <=, >=, IS NULL, LIKE, BETWEEN, IN   comparison
    // NOT                                               exponentiation, logical negation
    // AND                                               conjunction
    // OR                                                disjunction
    // ---------------------------------------------------------------------------------------
    checkKeywordsExistsInExplain(sql("select 'a' || 1 + 2"),
      "Project [null AS (CAST(concat(a, CAST(1 AS STRING)) AS DOUBLE) + CAST(2 AS DOUBLE))#x]")
    checkKeywordsExistsInExplain(sql("select 1 - 2 || 'b'"),
      "Project [-1b AS concat(CAST((1 - 2) AS STRING), b)#x]")
    checkKeywordsExistsInExplain(sql("select 2 * 4  + 3 || 'b'"),
      "Project [11b AS concat(CAST(((2 * 4) + 3) AS STRING), b)#x]")
    checkKeywordsExistsInExplain(sql("select 3 + 1 || 'a' || 4 / 2"),
      "Project [4a2.0 AS concat(concat(CAST((3 + 1) AS STRING), a), " +
        "CAST((CAST(4 AS DOUBLE) / CAST(2 AS DOUBLE)) AS STRING))#x]")
    checkKeywordsExistsInExplain(sql("select 1 == 1 OR 'a' || 'b' ==  'ab'"),
      "Project [true AS ((1 = 1) OR (concat(a, b) = ab))#x]")
    checkKeywordsExistsInExplain(sql("select 'a' || 'c' == 'ac' AND 2 == 3"),
      "Project [false AS ((concat(a, c) = ac) AND (2 = 3))#x]")
  }

  test("explain for these functions; use range to avoid constant folding") {
    val df = sql("select ifnull(id, 'x'), nullif(id, 'x'), nvl(id, 'x'), nvl2(id, 'x', 'y') " +
      "from range(2)")
    checkKeywordsExistsInExplain(df,
      "Project [coalesce(cast(id#xL as string), x) AS ifnull(id, x)#x, " +
        "id#xL AS nullif(id, x)#xL, coalesce(cast(id#xL as string), x) AS nvl(id, x)#x, " +
        "x AS nvl2(id, x, y)#x]")
  }

  test("SPARK-26659: explain of DataWritingCommandExec should not contain duplicate cmd.nodeName") {
    withTable("temptable") {
      val df = sql("create table temptable using parquet as select * from range(2)")
      withNormalizedExplain(df, SimpleMode) { normalizedOutput =>
        assert("Create\\w*?TableAsSelectCommand".r.findAllMatchIn(normalizedOutput).length == 1)
      }
    }
  }

  test("SPARK-33853: explain codegen - check presence of subquery") {
    withSQLConf(SQLConf.WHOLESTAGE_CODEGEN_ENABLED.key -> "true") {
      withTempView("df") {
        val df1 = spark.range(1, 100)
        df1.createTempView("df")

        val sqlText = "EXPLAIN CODEGEN SELECT (SELECT min(id) FROM df)"
        val expectedText = "Found 3 WholeStageCodegen subtrees."

        withNormalizedExplain(sqlText) { normalizedOutput =>
          assert(normalizedOutput.contains(expectedText))
        }
      }
    }
  }

  test("explain formatted - check presence of subquery in case of DPP") {
    withTable("df1", "df2") {
      withSQLConf(SQLConf.DYNAMIC_PARTITION_PRUNING_ENABLED.key -> "true",
        SQLConf.DYNAMIC_PARTITION_PRUNING_REUSE_BROADCAST_ONLY.key -> "false",
        SQLConf.EXCHANGE_REUSE_ENABLED.key -> "false") {
          spark.range(1000).select(col("id"), col("id").as("k"))
            .write
            .partitionBy("k")
            .format("parquet")
            .mode("overwrite")
            .saveAsTable("df1")

          spark.range(100)
            .select(col("id"), col("id").as("k"))
            .write
            .partitionBy("k")
            .format("parquet")
            .mode("overwrite")
            .saveAsTable("df2")

          val sqlText =
            """
              |EXPLAIN FORMATTED SELECT df1.id, df2.k
              |FROM df1 JOIN df2 ON df1.k = df2.k AND df2.id < 2
              |""".stripMargin

          val expected_pattern1 =
            "Subquery:1 Hosting operator id = 1 Hosting Expression = k#xL IN subquery#x"
          val expected_pattern2 =
            "PartitionFilters: \\[isnotnull\\(k#xL\\), dynamicpruningexpression\\(k#xL " +
              "IN subquery#x\\)\\]"
          val expected_pattern3 =
            "Location: InMemoryFileIndex \\[\\S*org.apache.spark.sql.ExplainSuite" +
              "/df2/\\S*, ... 99 entries\\]"
          val expected_pattern4 =
            "Location: InMemoryFileIndex \\[\\S*org.apache.spark.sql.ExplainSuite" +
              "/df1/\\S*, ... 999 entries\\]"
          withNormalizedExplain(sqlText) { normalizedOutput =>
            assert(expected_pattern1.r.findAllMatchIn(normalizedOutput).length == 1)
            assert(expected_pattern2.r.findAllMatchIn(normalizedOutput).length == 1)
            assert(expected_pattern3.r.findAllMatchIn(normalizedOutput).length == 2)
            assert(expected_pattern4.r.findAllMatchIn(normalizedOutput).length == 1)
          }
        }
    }
  }

  test("SPARK-33850: explain formatted - check presence of subquery in case of AQE") {
    withSQLConf(SQLConf.ADAPTIVE_EXECUTION_ENABLED.key -> "true") {
      withTempView("df") {
        val df = spark.range(1, 100)
        df.createTempView("df")

        val sqlText = "EXPLAIN FORMATTED SELECT (SELECT min(id) FROM df) as v"
        val expected_pattern =
          "Subquery:1 Hosting operator id = 2 Hosting Expression = Subquery subquery#x"

        withNormalizedExplain(sqlText) { normalizedOutput =>
          assert(expected_pattern.r.findAllMatchIn(normalizedOutput).length == 1)
        }
      }
    }
  }

  test("Support ExplainMode in Dataset.explain") {
    val df1 = Seq((1, 2), (2, 3)).toDF("k", "v1")
    val df2 = Seq((2, 3), (1, 1)).toDF("k", "v2")
    val testDf = df1.join(df2, "k").groupBy("k").agg(count("v1"), sum("v1"), avg("v2"))

    val simpleExplainOutput = getNormalizedExplain(testDf, SimpleMode)
    assert(simpleExplainOutput.startsWith("== Physical Plan =="))
    Seq("== Parsed Logical Plan ==",
        "== Analyzed Logical Plan ==",
        "== Optimized Logical Plan ==").foreach { planType =>
      assert(!simpleExplainOutput.contains(planType))
    }
    checkKeywordsExistsInExplain(
      testDf,
      ExtendedMode,
      "== Parsed Logical Plan ==" ::
        "== Analyzed Logical Plan ==" ::
        "== Optimized Logical Plan ==" ::
        "== Physical Plan ==" ::
        Nil: _*)
    checkKeywordsExistsInExplain(
      testDf,
      CostMode,
      "Statistics(sizeInBytes=" ::
        Nil: _*)
    checkKeywordsExistsInExplain(
      testDf,
      CodegenMode,
      "WholeStageCodegen subtrees" ::
        "Generated code:" ::
        Nil: _*)
    checkKeywordsExistsInExplain(
      testDf,
      FormattedMode,
      "* LocalTableScan (1)" ::
        "(1) LocalTableScan [codegen id :" ::
        Nil: _*)
  }

  test("Dataset.toExplainString has mode as string") {
    val df = spark.range(10).toDF
    def assertExplainOutput(mode: ExplainMode): Unit = {
      assert(df.queryExecution.explainString(mode).replaceAll("#\\d+", "#x").trim ===
        getNormalizedExplain(df, mode).trim)
    }
    assertExplainOutput(SimpleMode)
    assertExplainOutput(ExtendedMode)
    assertExplainOutput(CodegenMode)
    assertExplainOutput(CostMode)
    assertExplainOutput(FormattedMode)

    val errMsg = intercept[IllegalArgumentException] {
      ExplainMode.fromString("unknown")
    }.getMessage
    assert(errMsg.contains("Unknown explain mode: unknown"))
  }

  test("SPARK-31504: Output fields in formatted Explain should have determined order") {
    withTempPath { path =>
      spark.range(10).selectExpr("id as a", "id as b", "id as c", "id as d", "id as e")
        .write.mode("overwrite").parquet(path.getAbsolutePath)
      val df1 = spark.read.parquet(path.getAbsolutePath)
      val df2 = spark.read.parquet(path.getAbsolutePath)
      assert(getNormalizedExplain(df1, FormattedMode) === getNormalizedExplain(df2, FormattedMode))
    }
  }

  test("Coalesced bucket info should be a part of explain string") {
    withTable("t1", "t2") {
      withSQLConf(SQLConf.AUTO_BROADCASTJOIN_THRESHOLD.key -> "0",
        SQLConf.COALESCE_BUCKETS_IN_JOIN_ENABLED.key -> "true") {
        Seq(1, 2).toDF("i").write.bucketBy(8, "i").saveAsTable("t1")
        Seq(2, 3).toDF("i").write.bucketBy(4, "i").saveAsTable("t2")
        val df1 = spark.table("t1")
        val df2 = spark.table("t2")
        val joined = df1.join(df2, df1("i") === df2("i"))
        checkKeywordsExistsInExplain(
          joined,
          SimpleMode,
          "SelectedBucketsCount: 8 out of 8 (Coalesced to 4)" :: Nil: _*)
      }
    }
  }

  test("Explain formatted output for scan operator for datasource V2") {
    withTempDir { dir =>
      Seq("parquet", "orc", "csv", "json").foreach { fmt =>
        val basePath = dir.getCanonicalPath + "/" + fmt
        val pushFilterMaps = Map (
          "parquet" ->
<<<<<<< HEAD
            "|PushedFilers: \\[.*\\(value\\), .*\\(value,2\\)\\]",
=======
            "|PushedFilers: \\[IsNotNull\\(value\\), GreaterThan\\(value,2\\)\\]",
>>>>>>> 71d261ab
          "orc" ->
            "|PushedFilers: \\[.*\\(id\\), .*\\(value\\), .*\\(id,1\\), .*\\(value,2\\)\\]",
          "csv" ->
            "|PushedFilers: \\[IsNotNull\\(value\\), GreaterThan\\(value,2\\)\\]",
          "json" ->
            "|remove_marker"
        )
        val expected_plan_fragment1 =
          s"""
             |\\(1\\) BatchScan
             |Output \\[2\\]: \\[value#x, id#x\\]
             |DataFilters: \\[isnotnull\\(value#x\\), \\(value#x > 2\\)\\]
             |Format: $fmt
             |Location: InMemoryFileIndex\\[.*\\]
             |PartitionFilters: \\[isnotnull\\(id#x\\), \\(id#x > 1\\)\\]
             ${pushFilterMaps.get(fmt).get}
             |ReadSchema: struct\\<value:int\\>
             |""".stripMargin.replaceAll("\nremove_marker", "").trim

        spark.range(10)
          .select(col("id"), col("id").as("value"))
          .write.option("header", true)
          .partitionBy("id")
          .format(fmt)
          .save(basePath)
        val readSchema =
          StructType(Seq(StructField("id", IntegerType), StructField("value", IntegerType)))
        withSQLConf(SQLConf.USE_V1_SOURCE_LIST.key -> "") {
          val df = spark
            .read
            .schema(readSchema)
            .option("header", true)
            .format(fmt)
            .load(basePath).where($"id" > 1 && $"value" > 2)
          val normalizedOutput = getNormalizedExplain(df, FormattedMode)
          assert(expected_plan_fragment1.r.findAllMatchIn(normalizedOutput).length == 1)
        }
      }
    }
  }

  test("Explain UnresolvedRelation with CaseInsensitiveStringMap options") {
    val tableName = "test"
    withTable(tableName) {
      val df1 = Seq((1L, "a"), (2L, "b"), (3L, "c")).toDF("id", "data")
      df1.write.saveAsTable(tableName)
      val df2 = spark.read
        .option("key1", "value1")
        .option("KEY2", "VALUE2")
        .table(tableName)
      // == Parsed Logical Plan ==
      // 'UnresolvedRelation [test], [key1=value1, KEY2=VALUE2]
      checkKeywordsExistsInExplain(df2, keywords = "[key1=value1, KEY2=VALUE2]")
    }
  }
}

class ExplainSuiteAE extends ExplainSuiteHelper with EnableAdaptiveExecutionSuite {
  import testImplicits._

  test("Explain formatted") {
    val df1 = Seq((1, 2), (2, 3)).toDF("k", "v1")
    val df2 = Seq((2, 3), (1, 1)).toDF("k", "v2")
    val testDf = df1.join(df2, "k").groupBy("k").agg(count("v1"), sum("v1"), avg("v2"))
    // trigger the final plan for AQE
    testDf.collect()
    //   == Physical Plan ==
    //   AdaptiveSparkPlan (14)
    //   +- * HashAggregate (13)
    //      +- CustomShuffleReader (12)
    //         +- ShuffleQueryStage (11)
    //            +- Exchange (10)
    //               +- * HashAggregate (9)
    //                  +- * Project (8)
    //                     +- * BroadcastHashJoin Inner BuildRight (7)
    //                        :- * Project (2)
    //                        :  +- * LocalTableScan (1)
    //                        +- BroadcastQueryStage (6)
    //                           +- BroadcastExchange (5)
    //                              +- * Project (4)
    //                                 +- * LocalTableScan (3)
    checkKeywordsExistsInExplain(
      testDf,
      FormattedMode,
      s"""
         |(6) BroadcastQueryStage
         |Output [2]: [k#x, v2#x]
         |Arguments: 0
         |""".stripMargin,
      s"""
         |(11) ShuffleQueryStage
         |Output [5]: [k#x, count#xL, sum#xL, sum#x, count#xL]
         |Arguments: 1
         |""".stripMargin,
      s"""
         |(12) CustomShuffleReader
         |Input [5]: [k#x, count#xL, sum#xL, sum#x, count#xL]
         |Arguments: coalesced
         |""".stripMargin,
      s"""
         |(14) AdaptiveSparkPlan
         |Output [4]: [k#x, count(v1)#xL, sum(v1)#xL, avg(v2)#x]
         |Arguments: isFinalPlan=true
         |""".stripMargin
    )
  }
}

case class ExplainSingleData(id: Int)<|MERGE_RESOLUTION|>--- conflicted
+++ resolved
@@ -398,11 +398,7 @@
         val basePath = dir.getCanonicalPath + "/" + fmt
         val pushFilterMaps = Map (
           "parquet" ->
-<<<<<<< HEAD
-            "|PushedFilers: \\[.*\\(value\\), .*\\(value,2\\)\\]",
-=======
             "|PushedFilers: \\[IsNotNull\\(value\\), GreaterThan\\(value,2\\)\\]",
->>>>>>> 71d261ab
           "orc" ->
             "|PushedFilers: \\[.*\\(id\\), .*\\(value\\), .*\\(id,1\\), .*\\(value,2\\)\\]",
           "csv" ->
