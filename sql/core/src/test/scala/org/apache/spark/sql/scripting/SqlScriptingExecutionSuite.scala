/*
 * Licensed to the Apache Software Foundation (ASF) under one or more
 * contributor license agreements.  See the NOTICE file distributed with
 * this work for additional information regarding copyright ownership.
 * The ASF licenses this file to You under the Apache License, Version 2.0
 * (the "License"); you may not use this file except in compliance with
 * the License.  You may obtain a copy of the License at
 *
 *    http://www.apache.org/licenses/LICENSE-2.0
 *
 * Unless required by applicable law or agreed to in writing, software
 * distributed under the License is distributed on an "AS IS" BASIS,
 * WITHOUT WARRANTIES OR CONDITIONS OF ANY KIND, either express or implied.
 * See the License for the specific language governing permissions and
 * limitations under the License.
 */

package org.apache.spark.sql.scripting

import scala.collection.mutable.ListBuffer

<<<<<<< HEAD
import org.apache.spark.SparkConf
=======
import org.apache.spark.{SparkArithmeticException, SparkConf}
>>>>>>> b968ce1d
import org.apache.spark.sql.{AnalysisException, QueryTest, Row}
import org.apache.spark.sql.catalyst.expressions.Expression
import org.apache.spark.sql.catalyst.plans.logical.CompoundBody
import org.apache.spark.sql.errors.DataTypeErrors.toSQLId
<<<<<<< HEAD
=======
import org.apache.spark.sql.exceptions.SqlScriptingException
>>>>>>> b968ce1d
import org.apache.spark.sql.internal.SQLConf
import org.apache.spark.sql.test.SharedSparkSession

/**
 * SQL Scripting interpreter tests.
 * Output from the parser is provided to the interpreter.
 * Output from the interpreter (iterator over executable statements) is then checked - statements
 *   are executed and output DataFrames are compared with expected outputs.
 */
class SqlScriptingExecutionSuite extends QueryTest with SharedSparkSession {

  // Tests setup
  override protected def sparkConf: SparkConf = {
    super.sparkConf.set(SQLConf.SQL_SCRIPTING_ENABLED.key, "true")
  }

  // Helpers
  private def runSqlScript(
      sqlText: String,
      args: Map[String, Expression] = Map.empty): Seq[Array[Row]] = {
    val compoundBody = spark.sessionState.sqlParser.parsePlan(sqlText).asInstanceOf[CompoundBody]

<<<<<<< HEAD
    val sse = new SqlScriptingExecution(compoundBody, spark, args)
    sse.withLocalVariableManager {
      val result: ListBuffer[Array[Row]] = ListBuffer.empty

      var df = sse.getNextResult
      while (df.isDefined) {
        // Collect results from the current DataFrame.
        result.append(df.get.collect())
        df = sse.getNextResult
      }
      result.toSeq
=======
    var df = sse.getNextResult
    while (df.isDefined) {
      // Collect results from the current DataFrame.
      sse.withErrorHandling {
        result.append(df.get.collect())
      }
      df = sse.getNextResult
>>>>>>> b968ce1d
    }
  }

  private def verifySqlScriptResult(sqlText: String, expected: Seq[Seq[Row]]): Unit = {
    val result = runSqlScript(sqlText)
    assert(result.length == expected.length)
    result.zip(expected).foreach {
      case (actualAnswer, expectedAnswer) =>
        assert(actualAnswer.sameElements(expectedAnswer))
    }
  }

  // Handler tests
  test("duplicate handler for the same condition") {
    val sqlScript =
      """
        |BEGIN
        |  DECLARE duplicate_condition CONDITION FOR SQLSTATE '12345';
        |  DECLARE OR REPLACE flag INT = -1;
        |  DECLARE EXIT HANDLER FOR duplicate_condition
        |  BEGIN
        |    SET VAR flag = 1;
        |  END;
        |  DECLARE EXIT HANDLER FOR duplicate_condition
        |  BEGIN
        |    SET VAR flag = 2;
        |  END;
        |  SELECT 1/0;
        |  SELECT flag;
        |END
        |""".stripMargin
    checkError(
      exception = intercept[SqlScriptingException] {
        verifySqlScriptResult(sqlScript, Seq.empty)
      },
      condition = "DUPLICATE_EXCEPTION_HANDLER.CONDITION",
      parameters = Map("condition" -> "DUPLICATE_CONDITION"))
  }

  test("duplicate handler for the same sqlState") {
    val sqlScript =
      """
        |BEGIN
        |  DECLARE OR REPLACE flag INT = -1;
        |  DECLARE EXIT HANDLER FOR SQLSTATE '12345'
        |  BEGIN
        |    SET VAR flag = 1;
        |  END;
        |  DECLARE EXIT HANDLER FOR SQLSTATE '12345'
        |  BEGIN
        |    SET VAR flag = 2;
        |  END;
        |  SELECT 1/0;
        |  SELECT flag;
        |END
        |""".stripMargin
    checkError(
      exception = intercept[SqlScriptingException] {
        verifySqlScriptResult(sqlScript, Seq.empty)
      },
      condition = "DUPLICATE_EXCEPTION_HANDLER.SQLSTATE",
      parameters = Map("sqlState" -> "12345"))
  }

  test("Specific condition takes precedence over sqlState") {
    val sqlScript =
      """
        |BEGIN
        |  DECLARE OR REPLACE flag INT = -1;
        |  BEGIN
        |    DECLARE EXIT HANDLER FOR DIVIDE_BY_ZERO
        |    BEGIN
        |      SELECT flag;
        |      SET VAR flag = 1;
        |    END;
        |    DECLARE EXIT HANDLER FOR SQLSTATE '22012'
        |    BEGIN
        |      SELECT flag;
        |      SET VAR flag = 2;
        |    END;
        |    SELECT 1/0;
        |  END;
        |  SELECT flag;
        |END
        |""".stripMargin
    val expected = Seq(
      Seq(Row(-1)),   // select flag
      Seq(Row(1))     // select flag from the outer body
    )
    verifySqlScriptResult(sqlScript, expected = expected)
  }

  test("Innermost handler takes precedence over other handlers") {
    val sqlScript =
      """
        |BEGIN
        |  DECLARE OR REPLACE flag INT = -1;
        |  DECLARE EXIT HANDLER FOR DIVIDE_BY_ZERO
        |  BEGIN
        |    SELECT flag;
        |    SET VAR flag = 1;
        |  END;
        |  BEGIN
        |    DECLARE EXIT HANDLER FOR SQLSTATE '22012'
        |    BEGIN
        |      SELECT flag;
        |      SET VAR flag = 2;
        |    END;
        |    SELECT 1/0;
        |  END;
        |  SELECT flag;
        |END
        |""".stripMargin
    val expected = Seq(
      Seq(Row(-1)),   // select flag
      Seq(Row(2))     // select flag from the outer body
    )
    verifySqlScriptResult(sqlScript, expected = expected)
  }

  test("handler - exit resolve in the same block") {
    val sqlScript =
      """
        |BEGIN
        |  DECLARE OR REPLACE VARIABLE flag INT = -1;
        |  scope_to_exit: BEGIN
        |    DECLARE EXIT HANDLER FOR DIVIDE_BY_ZERO
        |    BEGIN
        |      SELECT flag;
        |      SET VAR flag = 1;
        |    END;
        |    SELECT 2;
        |    SELECT 3;
        |    SELECT 1/0;
        |    SELECT 4;
        |    SELECT 5;
        |  END;
        |  SELECT flag;
        |END
        |""".stripMargin
    val expected = Seq(
      Seq(Row(2)),    // select
      Seq(Row(3)),    // select
      Seq(Row(-1)),   // select flag
      Seq(Row(1))     // select flag from the outer body
    )
    verifySqlScriptResult(sqlScript, expected = expected)
  }

  test("handler - exit resolve in the same block when if condition fails") {
    val sqlScript =
      """
        |BEGIN
        |  DECLARE OR REPLACE VARIABLE flag INT = -1;
        |  scope_to_exit: BEGIN
        |    DECLARE EXIT HANDLER FOR SQLSTATE '22012'
        |    BEGIN
        |      SELECT flag;
        |      SET VAR flag = 1;
        |    END;
        |    SELECT 2;
        |    SELECT 3;
        |    IF 1 > 1/0 THEN
        |      SELECT 10;
        |    END IF;
        |    SELECT 4;
        |    SELECT 5;
        |  END;
        |  SELECT flag;
        |END
        |""".stripMargin
    val expected = Seq(
      Seq(Row(2)),    // select
      Seq(Row(3)),    // select
      Seq(Row(-1)),   // select flag
      Seq(Row(1))     // select flag from the outer body
    )
    verifySqlScriptResult(sqlScript, expected = expected)
  }

  test("handler - exit resolve in outer block") {
    val sqlScript =
      """
        |BEGIN
        |  DECLARE OR REPLACE VARIABLE flag INT = -1;
        |  l1: BEGIN
        |    DECLARE EXIT HANDLER FOR SQLSTATE '22012'
        |    BEGIN
        |      SELECT flag;
        |      SET VAR flag = 1;
        |    END;
        |    SELECT 2;
        |    SELECT 3;
        |    l2: BEGIN
        |      SELECT 4;
        |      SELECT 1/0;
        |      SELECT 5;
        |    END;
        |    SELECT 6;
        |  END;
        |  SELECT flag;
        |END
        |""".stripMargin
    val expected = Seq(
      Seq(Row(2)),    // select
      Seq(Row(3)),    // select
      Seq(Row(4)),    // select
      Seq(Row(-1)),   // select flag
      Seq(Row(1))     // select flag from the outer body
    )
    verifySqlScriptResult(sqlScript, expected = expected)
  }

  test("handler - chained handlers for different exceptions") {
    val sqlScript =
      """
        |BEGIN
        |  DECLARE OR REPLACE VARIABLE flag INT = -1;
        |  l1: BEGIN
        |    DECLARE EXIT HANDLER FOR UNRESOLVED_COLUMN.WITHOUT_SUGGESTION
        |    BEGIN
        |      SELECT flag;
        |      SET VAR flag = 2;
        |    END;
        |    l2: BEGIN
        |      DECLARE EXIT HANDLER FOR DIVIDE_BY_ZERO
        |      BEGIN
        |        SELECT flag;
        |        SET VAR flag = 1;
        |        select X; -- select non existing variable
        |        SELECT 2;
        |      END;
        |      SELECT 5;
        |      SELECT 1/0; -- divide by zero
        |      SELECT 6;
        |    END;
        |  END;
        |
        |  SELECT flag;
        |END
        |""".stripMargin
    val expected = Seq(
      Seq(Row(5)),    // select
      Seq(Row(-1)),   // select flag from handler in l2
      Seq(Row(1)),    // select flag from handler in l1
      Seq(Row(2))     // select flag from the outer body
    )
    verifySqlScriptResult(sqlScript, expected = expected)
  }

  test("handler - double chained handlers") {
    val sqlScript =
      """
        |BEGIN
        |  DECLARE OR REPLACE VARIABLE flag INT = -1;
        |  l1: BEGIN
        |    DECLARE EXIT HANDLER FOR SQLEXCEPTION
        |    BEGIN
        |      SELECT flag;
        |      SET VAR flag = 2;
        |    END;
        |    l2: BEGIN
        |      DECLARE EXIT HANDLER FOR SQLEXCEPTION
        |      BEGIN
        |        SELECT flag;
        |        SET VAR flag = 1;
        |        SELECT 1/0;
        |        SELECT 2;
        |      END;
        |      SELECT 5;
        |      SELECT 1/0;
        |      SELECT 6;
        |    END;
        |  END;
        |
        |  SELECT flag;
        |END
        |""".stripMargin
    val expected = Seq(
      Seq(Row(5)),    // select
      Seq(Row(-1)),   // select flag from handler in l2
      Seq(Row(1)),    // select flag from handler in l1
      Seq(Row(2))     // select flag from the outer body
    )
    verifySqlScriptResult(sqlScript, expected = expected)
  }

  test("handler - triple chained handlers") {
    val sqlScript =
      """
        |BEGIN
        |  DECLARE OR REPLACE VARIABLE flag INT = -1;
        |  l1: BEGIN
        |    DECLARE EXIT HANDLER FOR SQLEXCEPTION
        |    BEGIN
        |      SELECT flag;
        |      SET VAR flag = 3;
        |    END;
        |    l2: BEGIN
        |      DECLARE EXIT HANDLER FOR SQLEXCEPTION
        |      BEGIN
        |        SELECT flag;
        |        SET VAR flag = 2;
        |        SELECT 1/0;
        |        SELECT 2;
        |      END;
        |
        |      l3: BEGIN
        |        DECLARE EXIT HANDLER FOR SQLEXCEPTION
        |        BEGIN
        |          SELECT flag;
        |          SET VAR flag = 1;
        |          SELECT 1/0;
        |          SELECT 2;
        |        END;
        |
        |        SELECT 5;
        |        SELECT 1/0;
        |        SELECT 6;
        |      END;
        |    END;
        |  END;
        |
        |  SELECT flag;
        |END
        |""".stripMargin
    val expected = Seq(
      Seq(Row(5)),    // select
      Seq(Row(-1)),   // select flag from handler in l3
      Seq(Row(1)),    // select flag from handler in l2
      Seq(Row(2)),    // select flag from handler in l1
      Seq(Row(3))     // select flag from the outer body
    )
    verifySqlScriptResult(sqlScript, expected = expected)
  }

  test("handler in handler") {
    val sqlScript =
      """
        |BEGIN
        |  DECLARE OR REPLACE VARIABLE flag INT = -1;
        |  lbl_0: BEGIN
        |    DECLARE EXIT HANDLER FOR SQLEXCEPTION
        |      lbl_1: BEGIN
        |        DECLARE EXIT HANDLER FOR SQLEXCEPTION
        |        lbl_2: BEGIN
        |          SELECT flag;
        |          SET VAR flag = 2;
        |        END;
        |
        |        SELECT flag;
        |        SET VAR flag = 1;
        |        SELECT 1/0;
        |        SELECT 2;
        |      END;
        |
        |      SELECT 5;
        |      SELECT 1/0;
        |      SELECT 6;
        |  END;
        |  SELECT flag;
        |END
        |""".stripMargin
    val expected = Seq(
      Seq(Row(5)),    // select
      Seq(Row(-1)),   // select flag from outer handler
      Seq(Row(1)),    // select flag from inner handler
      Seq(Row(2))     // select flag from the outer body
    )
    verifySqlScriptResult(sqlScript, expected = expected)
  }

  test("triple nested handler") {
    val sqlScript =
      """
        |BEGIN
        |  DECLARE OR REPLACE VARIABLE flag INT = -1;
        |  lbl_0: BEGIN
        |    DECLARE EXIT HANDLER FOR SQLEXCEPTION
        |    lbl_1: BEGIN
        |      DECLARE EXIT HANDLER FOR SQLEXCEPTION
        |      lbl_2: BEGIN
        |        DECLARE EXIT HANDLER FOR SQLEXCEPTION
        |        lbl_3: BEGIN
        |          SELECT flag; -- third select flag (2)
        |          SET VAR flag = 3;
        |        END;
        |
        |        SELECT flag; -- second select flag (1)
        |        SET VAR flag = 2;
        |        SELECT 1/0; -- third error will be thrown here
        |        SELECT 2;
        |      END;
        |
        |      SELECT flag; -- first select flag (-1)
        |      SET VAR flag = 1;
        |      SELECT 1/0; -- second error will be thrown here
        |      SELECT 2;
        |    END;
        |
        |    SELECT 5;
        |    SELECT 1/0;  -- first error will be thrown here
        |    SELECT 6;
        |  END;
        |  SELECT flag; -- fourth select flag (3)
        |END
        |""".stripMargin
    val expected = Seq(
      Seq(Row(5)),    // select
      Seq(Row(-1)),   // select flag in handler
      Seq(Row(1)),    // select flag in handler
      Seq(Row(2)),    // select flag in handler
      Seq(Row(3))     // select flag from the outer body
    )
    verifySqlScriptResult(sqlScript, expected = expected)
  }

  test("handler - exit catch-all in the same block") {
    val sqlScript =
      """
        |BEGIN
        |  DECLARE OR REPLACE flag INT = -1;
        |  l1: BEGIN
        |    DECLARE EXIT HANDLER FOR SQLSTATE '22012'
        |    BEGIN
        |      SELECT flag;
        |      SET VAR flag = 1;
        |    END;
        |    SELECT 2;
        |    SELECT 3;
        |    l2: BEGIN
        |      DECLARE EXIT HANDLER FOR SQLEXCEPTION
        |      BEGIN
        |        SELECT flag;
        |        SET VAR flag = 2;
        |      END;
        |      SELECT 4;
        |      SELECT 1/0;
        |      SELECT 5;
        |    END;
        |    SELECT 6;
        |  END;
        |  SELECT flag;
        |END
        |""".stripMargin
    val expected = Seq(
      Seq(Row(2)),    // select
      Seq(Row(3)),    // select
      Seq(Row(4)),    // select
      Seq(Row(-1)),   // select flag
      Seq(Row(6)),    // select
      Seq(Row(2))     // select flag from the outer body
    )
    verifySqlScriptResult(sqlScript, expected = expected)
  }

  test("handler with condition and sqlState with equal string value") {
    // This test is intended to verify that the condition and sqlState are not
    // treated equally if they have the same string value. Conditions are prioritized
    // over sqlStates when choosing most appropriate Error Handler.
    val sqlScript1 =
      """
        |BEGIN
        |  DECLARE OR REPLACE flag INT = -1;
        |  DECLARE `22012` CONDITION FOR SQLSTATE '12345';
        |  DECLARE EXIT HANDLER FOR `22012`
        |  BEGIN
        |    SET VAR flag = 1;
        |  END;
        |  SELECT 1/0;
        |  SELECT flag;
        |END
        |""".stripMargin
    checkError(
      exception = intercept[SparkArithmeticException] {
        verifySqlScriptResult(sqlScript1, Seq.empty)
      },
      condition = "DIVIDE_BY_ZERO",
      parameters = Map("config" -> "\"spark.sql.ansi.enabled\""),
      queryContext = Array(ExpectedContext("", "", 174, 176, "1/0")))

    val sqlScript2 =
      """
        |BEGIN
        |  DECLARE OR REPLACE flag INT = -1;
        |  BEGIN
        |    DECLARE `22012` CONDITION FOR SQLSTATE '12345';
        |    DECLARE EXIT HANDLER FOR `22012`
        |    BEGIN
        |      SET VAR flag = 1;
        |    END;
        |
        |    DECLARE EXIT HANDLER FOR SQLSTATE '22012'
        |    BEGIN
        |      SET VAR flag = 2;
        |    END;
        |
        |    SELECT 1/0;
        |  END;
        |  SELECT flag;
        |END
        |""".stripMargin
    val expected2 = Seq(Seq(Row(2))) // select flag from the outer body
    verifySqlScriptResult(sqlScript2, expected = expected2)

    val sqlScript3 =
      """
        |BEGIN
        |  DECLARE OR REPLACE flag INT = -1;
        |  BEGIN
        |    DECLARE `22012` CONDITION FOR SQLSTATE '12345';
        |    DECLARE EXIT HANDLER FOR `22012`, SQLSTATE '22012'
        |    BEGIN
        |      SET VAR flag = 1;
        |    END;
        |
        |    SELECT 1/0;
        |  END;
        |  SELECT flag;
        |END
        |""".stripMargin
    val expected3 = Seq(Seq(Row(1))) // select flag from the outer body
    verifySqlScriptResult(sqlScript3, expected = expected3)
  }

  test("handler - no appropriate handler is defined") {
    val sqlScript =
      """
        |BEGIN
        |  DECLARE EXIT HANDLER FOR DIVIDE_BY_ZERO
        |  BEGIN
        |    SELECT 1; -- this will not execute
        |  END;
        |  SELECT flag;
        |END
        |""".stripMargin
    checkError(
      exception = intercept[AnalysisException] {
        verifySqlScriptResult(sqlScript, Seq.empty)
      },
      condition = "UNRESOLVED_COLUMN.WITHOUT_SUGGESTION",
      parameters = Map("objectName" -> toSQLId("flag")),
      queryContext = Array(ExpectedContext("", "", 112, 115, "flag")))
  }

  test("invalid sqlState in handler declaration") {
    val sqlScript =
      """
        |BEGIN
        |  DECLARE EXIT HANDLER FOR SQLSTATE 'X22012'
        |  BEGIN
        |    SELECT 1;
        |  END;
        |END
        |""".stripMargin
    checkError(
      exception = intercept[SqlScriptingException] {
        verifySqlScriptResult(sqlScript, Seq.empty)
      },
      condition = "INVALID_SQLSTATE",
      parameters = Map("sqlState" -> "X22012"))
  }

  // Tests
  test("multi statement - simple") {
    withTable("t") {
      val sqlScript =
        """
          |BEGIN
          |CREATE TABLE t (a INT, b STRING, c DOUBLE) USING parquet;
          |INSERT INTO t VALUES (1, 'a', 1.0);
          |SELECT a, b FROM t WHERE a = 12;
          |SELECT a FROM t;
          |END
          |""".stripMargin
      val expected = Seq(
        Seq.empty[Row], // select
        Seq(Row(1)) // select
      )
      verifySqlScriptResult(sqlScript, expected)
    }
  }

  test("multi statement - count") {
    withTable("t") {
      val sqlScript =
        """
          |BEGIN
          |CREATE TABLE t (a INT, b STRING, c DOUBLE) USING parquet;
          |INSERT INTO t VALUES (1, 'a', 1.0);
          |INSERT INTO t VALUES (1, 'a', 1.0);
          |SELECT
          | CASE WHEN COUNT(*) > 10 THEN true
          | ELSE false
          | END AS MoreThanTen
          |FROM t;
          |END
          |""".stripMargin
      val expected = Seq(Seq(Row(false)))
      verifySqlScriptResult(sqlScript, expected)
    }
  }

  test("session vars - set and read (SET VAR)") {
    val sqlScript =
      """
        |BEGIN
        |DECLARE var = 1;
        |SET VAR var = var + 1;
        |SELECT var;
        |END
        |""".stripMargin
    val expected = Seq(Seq(Row(2)))
    verifySqlScriptResult(sqlScript, expected)
  }

  test("session vars - set and read (SET)") {
    val sqlScript =
      """
        |BEGIN
        |DECLARE var = 1;
        |SET var = var + 1;
        |SELECT var;
        |END
        |""".stripMargin
    val expected = Seq(Seq(Row(2)))
    verifySqlScriptResult(sqlScript, expected)
  }

  test("session vars - set and read scoped") {
    val sqlScript =
      """
        |BEGIN
        | BEGIN
        |   DECLARE var = 1;
        |   SELECT var;
        | END;
        | BEGIN
        |   DECLARE var = 2;
        |   SELECT var;
        | END;
        | BEGIN
        |   DECLARE var = 3;
        |   SET VAR var = var + 1;
        |   SELECT var;
        | END;
        |END
        |""".stripMargin
    val expected = Seq(
      Seq(Row(1)), // select
      Seq(Row(2)), // select
      Seq(Row(4)) // select
    )
    verifySqlScriptResult(sqlScript, expected)
  }

  test("if") {
    val commands =
      """
        |BEGIN
        | IF 1=1 THEN
        |   SELECT 42;
        | END IF;
        |END
        |""".stripMargin
    val expected = Seq(Seq(Row(42)))
    verifySqlScriptResult(commands, expected)
  }

  test("if nested") {
    val commands =
      """
        |BEGIN
        | IF 1=1 THEN
        |   IF 2=1 THEN
        |     SELECT 41;
        |   ELSE
        |     SELECT 42;
        |   END IF;
        | END IF;
        |END
        |""".stripMargin
    val expected = Seq(Seq(Row(42)))
    verifySqlScriptResult(commands, expected)
  }

  test("if else going in if") {
    val commands =
      """
        |BEGIN
        | IF 1=1
        | THEN
        |   SELECT 42;
        | ELSE
        |   SELECT 43;
        | END IF;
        |END
        |""".stripMargin
    val expected = Seq(Seq(Row(42)))
    verifySqlScriptResult(commands, expected)
  }

  test("if elseif going in elseif") {
    val commands =
      """
        |BEGIN
        |  IF 1=2
        |  THEN
        |    SELECT 42;
        |  ELSEIF 1=1
        |  THEN
        |    SELECT 43;
        |  ELSE
        |    SELECT 44;
        |  END IF;
        |END
        |""".stripMargin
    val expected = Seq(Seq(Row(43)))
    verifySqlScriptResult(commands, expected)
  }

  test("if else going in else") {
    val commands =
      """
        |BEGIN
        | IF 1=2
        | THEN
        |   SELECT 42;
        | ELSE
        |   SELECT 43;
        | END IF;
        |END
        |""".stripMargin
    val expected = Seq(Seq(Row(43)))
    verifySqlScriptResult(commands, expected)
  }

  test("if elseif going in else") {
    val commands =
      """
        |BEGIN
        |  IF 1=2
        |  THEN
        |    SELECT 42;
        |  ELSEIF 1=3
        |  THEN
        |    SELECT 43;
        |  ELSE
        |    SELECT 44;
        |  END IF;
        |END
        |""".stripMargin
    val expected = Seq(Seq(Row(44)))
    verifySqlScriptResult(commands, expected)
  }

  test("if with count") {
    withTable("t") {
      val commands =
        """
          |BEGIN
          |CREATE TABLE t (a INT, b STRING, c DOUBLE) USING parquet;
          |INSERT INTO t VALUES (1, 'a', 1.0);
          |INSERT INTO t VALUES (1, 'a', 1.0);
          |IF (SELECT COUNT(*) > 2 FROM t) THEN
          |   SELECT 42;
          | ELSE
          |   SELECT 43;
          | END IF;
          |END
          |""".stripMargin
      val expected = Seq(Seq(Row(43)))
      verifySqlScriptResult(commands, expected)
    }
  }

  test("if elseif with count") {
    withTable("t") {
      val commands =
        """
          |BEGIN
          |  CREATE TABLE t (a INT, b STRING, c DOUBLE) USING parquet;
          |  INSERT INTO t VALUES (1, 'a', 1.0);
          |  INSERT INTO t VALUES (1, 'a', 1.0);
          |  IF (SELECT COUNT(*) > 2 FROM t) THEN
          |    SELECT 42;
          |  ELSEIF (SELECT COUNT(*) > 1 FROM t) THEN
          |    SELECT 43;
          |  ELSE
          |    SELECT 44;
          |  END IF;
          |END
          |""".stripMargin
      val expected = Seq(Seq(Row(43)))
      verifySqlScriptResult(commands, expected)
    }
  }

  test("searched case") {
    val commands =
      """
        |BEGIN
        | CASE
        |   WHEN 1 = 1 THEN
        |     SELECT 42;
        | END CASE;
        |END
        |""".stripMargin
    val expected = Seq(Seq(Row(42)))
    verifySqlScriptResult(commands, expected)
  }

  test("searched case nested") {
    val commands =
      """
        |BEGIN
        | CASE
        |   WHEN 1=1 THEN
        |   CASE
        |    WHEN 2=1 THEN
        |     SELECT 41;
        |   ELSE
        |     SELECT 42;
        |   END CASE;
        | END CASE;
        |END
        |""".stripMargin
    val expected = Seq(Seq(Row(42)))
    verifySqlScriptResult(commands, expected)
  }

  test("searched case second case") {
    val commands =
      """
        |BEGIN
        | CASE
        |   WHEN 1 = (SELECT 2) THEN
        |     SELECT 1;
        |   WHEN 2 = 2 THEN
        |     SELECT 42;
        |   WHEN (SELECT * FROM t) THEN
        |     SELECT * FROM b;
        | END CASE;
        |END
        |""".stripMargin
    val expected = Seq(Seq(Row(42)))
    verifySqlScriptResult(commands, expected)
  }

  test("searched case going in else") {
    val commands =
      """
        |BEGIN
        | CASE
        |   WHEN 2 = 1 THEN
        |     SELECT 1;
        |   WHEN 3 IN (1,2) THEN
        |     SELECT 2;
        |   ELSE
        |     SELECT 43;
        | END CASE;
        |END
        |""".stripMargin
    val expected = Seq(Seq(Row(43)))
    verifySqlScriptResult(commands, expected)
  }

  test("searched case with count") {
    withTable("t") {
      val commands =
        """
          |BEGIN
          |CREATE TABLE t (a INT, b STRING, c DOUBLE) USING parquet;
          |INSERT INTO t VALUES (1, 'a', 1.0);
          |INSERT INTO t VALUES (1, 'a', 1.0);
          |CASE
          | WHEN (SELECT COUNT(*) > 2 FROM t) THEN
          |   SELECT 42;
          | ELSE
          |   SELECT 43;
          | END CASE;
          |END
          |""".stripMargin
      val expected = Seq(Seq(Row(43)))
      verifySqlScriptResult(commands, expected)
    }
  }

  test("searched case else with count") {
    withTable("t") {
      val commands =
        """
          |BEGIN
          |  CREATE TABLE t (a INT, b STRING, c DOUBLE) USING parquet;
          |  INSERT INTO t VALUES (1, 'a', 1.0);
          |  INSERT INTO t VALUES (1, 'a', 1.0);
          |  CASE
          |  WHEN (SELECT COUNT(*) > 2 FROM t) THEN
          |   SELECT 42;
          |  WHEN (SELECT COUNT(*) > 1 FROM t) THEN
          |   SELECT 43;
          |  ELSE
          |    SELECT 44;
          |  END CASE;
          |END
          |""".stripMargin
      val expected = Seq(Seq(Row(43)))
      verifySqlScriptResult(commands, expected)
    }
  }

  test("searched case no cases matched no else") {
    val commands =
      """
        |BEGIN
        | CASE
        |   WHEN 1 = 2 THEN
        |     SELECT 42;
        |   WHEN 1 = 3 THEN
        |     SELECT 43;
        | END CASE;
        |END
        |""".stripMargin
    val expected = Seq.empty
    verifySqlScriptResult(commands, expected)
  }

  test("simple case") {
    val commands =
      """
        |BEGIN
        | CASE 1
        |   WHEN 1 THEN
        |     SELECT 42;
        | END CASE;
        |END
        |""".stripMargin
    val expected = Seq(Seq(Row(42)))
    verifySqlScriptResult(commands, expected)
  }

  test("simple case nested") {
    val commands =
      """
        |BEGIN
        | CASE 1
        |   WHEN 1 THEN
        |   CASE 2
        |    WHEN (SELECT 3) THEN
        |     SELECT 41;
        |   ELSE
        |     SELECT 42;
        |   END CASE;
        | END CASE;
        |END
        |""".stripMargin
    val expected = Seq(Seq(Row(42)))
    verifySqlScriptResult(commands, expected)
  }

  test("simple case second case") {
    val commands =
      """
        |BEGIN
        | CASE (SELECT 2)
        |   WHEN 1 THEN
        |     SELECT 1;
        |   WHEN 2 THEN
        |     SELECT 42;
        |   WHEN (SELECT * FROM t) THEN
        |     SELECT * FROM b;
        | END CASE;
        |END
        |""".stripMargin
    val expected = Seq(Seq(Row(42)))
    verifySqlScriptResult(commands, expected)
  }

  test("simple case going in else") {
    val commands =
      """
        |BEGIN
        | CASE 1
        |   WHEN 2 THEN
        |     SELECT 1;
        |   WHEN 3 THEN
        |     SELECT 2;
        |   ELSE
        |     SELECT 43;
        | END CASE;
        |END
        |""".stripMargin
    val expected = Seq(Seq(Row(43)))
    verifySqlScriptResult(commands, expected)
  }

  test("simple case with count") {
    withTable("t") {
      val commands =
        """
          |BEGIN
          |CREATE TABLE t (a INT, b STRING, c DOUBLE) USING parquet;
          |INSERT INTO t VALUES (1, 'a', 1.0);
          |INSERT INTO t VALUES (1, 'a', 1.0);
          |CASE (SELECT COUNT(*) FROM t)
          | WHEN 1 THEN
          |   SELECT 41;
          | WHEN 2 THEN
          |   SELECT 42;
          | ELSE
          |   SELECT 43;
          | END CASE;
          |END
          |""".stripMargin
      val expected = Seq(Seq(Row(42)))
      verifySqlScriptResult(commands, expected)
    }
  }

  test("simple case else with count") {
    withTable("t") {
      val commands =
        """
          |BEGIN
          |  CREATE TABLE t (a INT, b STRING, c DOUBLE) USING parquet;
          |  INSERT INTO t VALUES (1, 'a', 1.0);
          |  INSERT INTO t VALUES (2, 'b', 2.0);
          |  CASE (SELECT COUNT(*) FROM t)
          |   WHEN 1 THEN
          |     SELECT 42;
          |   WHEN 3 THEN
          |     SELECT 43;
          |   ELSE
          |     SELECT 44;
          |  END CASE;
          |END
          |""".stripMargin
      val expected = Seq(Seq(Row(44)))
      verifySqlScriptResult(commands, expected)
    }
  }

  test("simple case no cases matched no else") {
    val commands =
      """
        |BEGIN
        | CASE 1
        |   WHEN 2 THEN
        |     SELECT 42;
        |   WHEN 3 THEN
        |     SELECT 43;
        | END CASE;
        |END
        |""".stripMargin
    val expected = Seq.empty
    verifySqlScriptResult(commands, expected)
  }

  test("simple case compare with null") {
    withTable("t") {
      val commands =
        """
          |BEGIN
          |  CREATE TABLE t (a INT) USING parquet;
          |  CASE (SELECT COUNT(*) FROM t)
          |   WHEN 1 THEN
          |     SELECT 42;
          |   ELSE
          |     SELECT 43;
          |  END CASE;
          |END
          |""".stripMargin
      val expected = Seq(Seq(Row(43)))
      verifySqlScriptResult(commands, expected)
    }
  }

  test("while") {
    val commands =
      """
        |BEGIN
        | DECLARE i = 0;
        | WHILE i < 3 DO
        |   SELECT i;
        |   SET VAR i = i + 1;
        | END WHILE;
        |END
        |""".stripMargin
    val expected = Seq(
      Seq(Row(0)), // select i
      Seq(Row(1)), // select i
      Seq(Row(2)) // select i
    )
    verifySqlScriptResult(commands, expected)
  }

  test("while: not entering body") {
    val commands =
      """
        |BEGIN
        | DECLARE i = 3;
        | WHILE i < 3 DO
        |   SELECT i;
        |   SET VAR i = i + 1;
        | END WHILE;
        |END
        |""".stripMargin
    val expected = Seq.empty
    verifySqlScriptResult(commands, expected)
  }

  test("nested while") {
    val commands =
      """
        |BEGIN
        | DECLARE i = 0;
        | DECLARE j = 0;
        | WHILE i < 2 DO
        |   SET VAR j = 0;
        |   WHILE j < 2 DO
        |     SELECT i, j;
        |     SET VAR j = j + 1;
        |   END WHILE;
        |   SET VAR i = i + 1;
        | END WHILE;
        |END
        |""".stripMargin
    val expected = Seq(
      Seq(Row(0, 0)), // select i, j
      Seq(Row(0, 1)), // select i, j
      Seq(Row(1, 0)), // select i, j
      Seq(Row(1, 1)) // select i, j
    )
    verifySqlScriptResult(commands, expected)
  }

  test("while with count") {
    withTable("t") {
      val commands =
        """
          |BEGIN
          |CREATE TABLE t (a INT, b STRING, c DOUBLE) USING parquet;
          |WHILE (SELECT COUNT(*) < 2 FROM t) DO
          |  SELECT 42;
          |  INSERT INTO t VALUES (1, 'a', 1.0);
          |END WHILE;
          |END
          |""".stripMargin
      val expected = Seq(
        Seq(Row(42)), // select
        Seq(Row(42)) // select
      )
      verifySqlScriptResult(commands, expected)
    }
  }

  test("repeat") {
    val commands =
      """
        |BEGIN
        | DECLARE i = 0;
        | REPEAT
        |   SELECT i;
        |   SET VAR i = i + 1;
        | UNTIL
        |   i = 3
        | END REPEAT;
        |END
        |""".stripMargin
    val expected = Seq(
      Seq(Row(0)), // select i
      Seq(Row(1)), // select i
      Seq(Row(2)) // select i
    )
    verifySqlScriptResult(commands, expected)
  }

  test("repeat: enters body only once") {
    val commands =
      """
        |BEGIN
        | DECLARE i = 3;
        | REPEAT
        |   SELECT i;
        |   SET VAR i = i + 1;
        | UNTIL
        |   1 = 1
        | END REPEAT;
        |END
        |""".stripMargin

    val expected = Seq(Seq(Row(3)))
    verifySqlScriptResult(commands, expected)
  }

  test("nested repeat") {
    val commands =
      """
        |BEGIN
        | DECLARE i = 0;
        | DECLARE j = 0;
        | REPEAT
        |   SET VAR j = 0;
        |   REPEAT
        |     SELECT i, j;
        |     SET VAR j = j + 1;
        |   UNTIL j >= 2
        |   END REPEAT;
        |   SET VAR i = i + 1;
        | UNTIL i >= 2
        | END REPEAT;
        |END
        |""".stripMargin

    val expected = Seq(
      Seq(Row(0, 0)), // select i, j
      Seq(Row(0, 1)), // select i, j
      Seq(Row(1, 0)), // select i, j
      Seq(Row(1, 1)) // select i, j
    )
    verifySqlScriptResult(commands, expected)
  }

  test("repeat with count") {
    withTable("t") {
      val commands =
        """
          |BEGIN
          |CREATE TABLE t (a INT, b STRING, c DOUBLE) USING parquet;
          |REPEAT
          |  SELECT 42;
          |  INSERT INTO t VALUES (1, 'a', 1.0);
          |UNTIL (SELECT COUNT(*) >= 2 FROM t)
          |END REPEAT;
          |END
          |""".stripMargin

      val expected = Seq(
        Seq(Row(42)), // select
        Seq(Row(42)) // select
      )
      verifySqlScriptResult(commands, expected)
    }
  }

  test("leave compound block") {
    val sqlScriptText =
      """
        |BEGIN
        |  lbl: BEGIN
        |    SELECT 1;
        |    LEAVE lbl;
        |    SELECT 2;
        |  END;
        |END""".stripMargin
    val expected = Seq(Seq(Row(1)))
    verifySqlScriptResult(sqlScriptText, expected)
  }

  test("leave while loop") {
    val sqlScriptText =
      """
        |BEGIN
        |  lbl: WHILE 1 = 1 DO
        |    SELECT 1;
        |    LEAVE lbl;
        |  END WHILE;
        |END""".stripMargin
    val expected = Seq(Seq(Row(1)))
    verifySqlScriptResult(sqlScriptText, expected)
  }

  test("leave repeat loop") {
    val sqlScriptText =
      """
        |BEGIN
        |  lbl: REPEAT
        |    SELECT 1;
        |    LEAVE lbl;
        |  UNTIL 1 = 2
        |  END REPEAT;
        |END""".stripMargin
    val expected = Seq(Seq(Row(1)))
    verifySqlScriptResult(sqlScriptText, expected)
  }

  test("iterate while loop") {
    val sqlScriptText =
      """
        |BEGIN
        |  DECLARE x INT;
        |  SET x = 0;
        |  lbl: WHILE x < 2 DO
        |    SET x = x + 1;
        |    ITERATE lbl;
        |    SET x = x + 2;
        |  END WHILE;
        |  SELECT x;
        |END""".stripMargin
    val expected = Seq(Seq(Row(2)))
    verifySqlScriptResult(sqlScriptText, expected)
  }

  test("iterate repeat loop") {
    val sqlScriptText =
      """
        |BEGIN
        |  DECLARE x INT;
        |  SET x = 0;
        |  lbl: REPEAT
        |    SET x = x + 1;
        |    ITERATE lbl;
        |    SET x = x + 2;
        |  UNTIL x > 1
        |  END REPEAT;
        |  SELECT x;
        |END""".stripMargin
    val expected = Seq(Seq(Row(2)))
    verifySqlScriptResult(sqlScriptText, expected)
  }

  test("leave outer loop from nested repeat loop") {
    val sqlScriptText =
      """
        |BEGIN
        |  lbl: REPEAT
        |    lbl2: REPEAT
        |      SELECT 1;
        |      LEAVE lbl;
        |    UNTIL 1 = 2
        |    END REPEAT;
        |  UNTIL 1 = 2
        |  END REPEAT;
        |END""".stripMargin
    val expected = Seq(Seq(Row(1)))
    verifySqlScriptResult(sqlScriptText, expected)
  }

  test("leave outer loop from nested while loop") {
    val sqlScriptText =
      """
        |BEGIN
        |  lbl: WHILE 1 = 1 DO
        |    lbl2: WHILE 2 = 2 DO
        |      SELECT 1;
        |      LEAVE lbl;
        |    END WHILE;
        |  END WHILE;
        |END""".stripMargin
    val expected = Seq(Seq(Row(1)))
    verifySqlScriptResult(sqlScriptText, expected)
  }

  test("iterate outer loop from nested while loop") {
    val sqlScriptText =
      """
        |BEGIN
        |  DECLARE x INT;
        |  SET x = 0;
        |  lbl: WHILE x < 2 DO
        |    SET x = x + 1;
        |    lbl2: WHILE 2 = 2 DO
        |      SELECT 1;
        |      ITERATE lbl;
        |    END WHILE;
        |  END WHILE;
        |  SELECT x;
        |END""".stripMargin
    val expected = Seq(
      Seq(Row(1)), // select 1
      Seq(Row(1)), // select 1
      Seq(Row(2)) // select x
    )
    verifySqlScriptResult(sqlScriptText, expected)
  }

  test("nested compounds in loop - leave in inner compound") {
    val sqlScriptText =
      """
        |BEGIN
        |  DECLARE x INT;
        |  SET x = 0;
        |  lbl: WHILE x < 2 DO
        |    SET x = x + 1;
        |    BEGIN
        |      SELECT 1;
        |      lbl2: BEGIN
        |        SELECT 2;
        |        LEAVE lbl2;
        |        SELECT 3;
        |      END;
        |    END;
        |  END WHILE;
        |  SELECT x;
        |END""".stripMargin
    val expected = Seq(
      Seq(Row(1)), // select 1
      Seq(Row(2)), // select 2
      Seq(Row(1)), // select 1
      Seq(Row(2)), // select 2
      Seq(Row(2)) // select x
    )
    verifySqlScriptResult(sqlScriptText, expected)
  }

  test("iterate outer loop from nested repeat loop") {
    val sqlScriptText =
      """
        |BEGIN
        |  DECLARE x INT;
        |  SET x = 0;
        |  lbl: REPEAT
        |    SET x = x + 1;
        |    lbl2: REPEAT
        |      SELECT 1;
        |      ITERATE lbl;
        |    UNTIL 1 = 2
        |    END REPEAT;
        |  UNTIL x > 1
        |  END REPEAT;
        |  SELECT x;
        |END""".stripMargin
    val expected = Seq(
      Seq(Row(1)), // select 1
      Seq(Row(1)), // select 1
      Seq(Row(2)) // select x
    )
    verifySqlScriptResult(sqlScriptText, expected)
  }

  test("loop statement with leave") {
    val sqlScriptText =
      """
        |BEGIN
        |  DECLARE x INT;
        |  SET x = 0;
        |  lbl: LOOP
        |    SET x = x + 1;
        |    SELECT x;
        |    IF x > 2
        |    THEN
        |     LEAVE lbl;
        |    END IF;
        |  END LOOP;
        |  SELECT x;
        |END""".stripMargin
    val expected = Seq(
      Seq(Row(1)), // select x
      Seq(Row(2)), // select x
      Seq(Row(3)), // select x
      Seq(Row(3)) // select x
    )
    verifySqlScriptResult(sqlScriptText, expected)
  }

  test("nested loop statement with leave") {
    val commands =
      """
        |BEGIN
        | DECLARE x = 0;
        | DECLARE y = 0;
        | lbl1: LOOP
        |   SET VAR y = 0;
        |   lbl2: LOOP
        |     SELECT x, y;
        |     SET VAR y = y + 1;
        |     IF y >= 2 THEN
        |       LEAVE lbl2;
        |     END IF;
        |   END LOOP;
        |   SET VAR x = x + 1;
        |   IF x >= 2 THEN
        |     LEAVE lbl1;
        |   END IF;
        | END LOOP;
        |END
        |""".stripMargin

    val expected = Seq(
      Seq(Row(0, 0)), // select x, y
      Seq(Row(0, 1)), // select x, y
      Seq(Row(1, 0)), // select x, y
      Seq(Row(1, 1)) // select x, y
    )
    verifySqlScriptResult(commands, expected)
  }

  test("iterate loop statement") {
    val sqlScriptText =
      """
        |BEGIN
        |  DECLARE x INT;
        |  SET x = 0;
        |  lbl: LOOP
        |    SET x = x + 1;
        |    IF x > 1 THEN
        |     LEAVE lbl;
        |    END IF;
        |    ITERATE lbl;
        |    SET x = x + 2;
        |  END LOOP;
        |  SELECT x;
        |END""".stripMargin
    val expected = Seq(Seq(Row(2)))
    verifySqlScriptResult(sqlScriptText, expected)
  }

  test("leave outer loop from nested loop statement") {
    val sqlScriptText =
      """
        |BEGIN
        |  lbl: LOOP
        |    lbl2: LOOP
        |      SELECT 1;
        |      LEAVE lbl;
        |    END LOOP;
        |  END LOOP;
        |END""".stripMargin
    // Execution immediately leaves the outer loop after SELECT,
    //   so we expect only a single row in the result set.
    val expected = Seq(Seq(Row(1)))
    verifySqlScriptResult(sqlScriptText, expected)
  }

  test("iterate outer loop from nested loop statement") {
    val sqlScriptText =
      """
        |BEGIN
        |  DECLARE x INT;
        |  SET x = 0;
        |  lbl: LOOP
        |    SET x = x + 1;
        |    IF x > 2 THEN
        |     LEAVE lbl;
        |    END IF;
        |    lbl2: LOOP
        |      SELECT 1;
        |      ITERATE lbl;
        |      SET x = 10;
        |    END LOOP;
        |  END LOOP;
        |  SELECT x;
        |END""".stripMargin
    val expected = Seq(
      Seq(Row(1)), // select 1
      Seq(Row(1)), // select 1
      Seq(Row(3)) // select x
    )
    verifySqlScriptResult(sqlScriptText, expected)
  }

  test("local variable") {
    val sqlScript =
      """
        |BEGIN
        |  lbl: BEGIN
        |    DECLARE localVar = 1;
        |    SELECT localVar;
        |    SELECT lbl.localVar;
        |  END;
        |END
        |""".stripMargin

    val expected = Seq(
      Seq(Row(1)), // select localVar
      Seq(Row(1)) // select lbl.localVar
    )
    verifySqlScriptResult(sqlScript, expected)
  }

  test("local variable - nested compounds") {
    val sqlScript =
      """
        |BEGIN
        |  lbl1: BEGIN
        |    DECLARE localVar = 1;
        |    lbl2: BEGIN
        |      DECLARE localVar = 2;
        |      SELECT localVar;
        |      SELECT lbl1.localVar;
        |      SELECT lbl2.localVar;
        |    END;
        |  END;
        |END
        |""".stripMargin

    val expected = Seq(
      Seq(Row(2)), // select localVar
      Seq(Row(1)), // select lbl1.localVar
      Seq(Row(2)) // select lbl2.localVar
    )
    verifySqlScriptResult(sqlScript, expected)
  }

  test("local variable - resolved over session variable") {
    withSessionVariable("localVar") {
      spark.sql("DECLARE VARIABLE localVar = 1")

      val sqlScript =
        """
          |BEGIN
          |  lbl: BEGIN
          |    DECLARE localVar = 5;
          |    SELECT localVar;
          |  END;
          |END
          |""".stripMargin

      val expected = Seq(
        Seq(Row(5)) // select localVar
      )
      verifySqlScriptResult(sqlScript, expected)
    }
  }

  test("local variable - resolved over session variable nested") {
    withSessionVariable("localVar") {
      spark.sql("DECLARE VARIABLE localVar = 1")

      val sqlScript =
        """
          |BEGIN
          |  SELECT localVar;
          |  lbl: BEGIN
          |    DECLARE localVar = 5;
          |    SELECT localVar;
          |  END;
          |END
          |""".stripMargin

      val expected = Seq(
        Seq(Row(1)), // select localVar
        Seq(Row(5)) // select localVar
      )
      verifySqlScriptResult(sqlScript, expected)
    }
  }

  test("local variable - session variable resolved over local if fully qualified") {
    withSessionVariable("localVar") {
      spark.sql("DECLARE VARIABLE localVar = 1")

      val sqlScript =
        """
          |BEGIN
          |  lbl: BEGIN
          |    DECLARE localVar = 5;
          |    SELECT system.session.localVar;
          |    SELECT localVar;
          |  END;
          |END
          |""".stripMargin

      val expected = Seq(
        Seq(Row(1)), // select system.session.localVar
        Seq(Row(5)) // select localVar
      )
      verifySqlScriptResult(sqlScript, expected)
    }
  }

  test("local variable - session variable resolved over local if qualified with session.varname") {
    withSessionVariable("localVar") {
      spark.sql("DECLARE VARIABLE localVar = 1")

      val sqlScript =
        """
          |BEGIN
          |  lbl: BEGIN
          |    DECLARE localVar = 5;
          |    SELECT session.localVar;
          |    SELECT localVar;
          |  END;
          |END
          |""".stripMargin

      val expected = Seq(
        Seq(Row(1)), // select system.session.localVar
        Seq(Row(5)) // select localVar
      )
      verifySqlScriptResult(sqlScript, expected)
    }
  }

  test("local variable - case insensitive name") {
    val sqlScript =
      """
        |BEGIN
        |  lbl: BEGIN
        |    DECLARE localVar = 1;
        |    SELECT LOCALVAR;
        |  END;
        |END
        |""".stripMargin

    val expected = Seq(
      Seq(Row(1)) // select LOCALVAR
    )
    verifySqlScriptResult(sqlScript, expected)
  }

  test("local variable - case sensitive name") {
    val e = intercept[AnalysisException] {
      withSQLConf(SQLConf.CASE_SENSITIVE.key -> true.toString) {
        val sqlScript =
          """
            |BEGIN
            |  lbl: BEGIN
            |    DECLARE localVar = 1;
            |    SELECT LOCALVAR;
            |  END;
            |END
            |""".stripMargin

        verifySqlScriptResult(sqlScript, Seq.empty[Seq[Row]])
      }
    }
    checkError(
      exception = e,
      condition = "UNRESOLVED_COLUMN.WITHOUT_SUGGESTION",
      sqlState = "42703",
      parameters = Map("objectName" -> toSQLId("LOCALVAR")),
      context = ExpectedContext(
        fragment = "LOCALVAR",
        start = 57,
        stop = 64)
    )
  }

  test("local variable - case insensitive label") {
    val sqlScript =
      """
        |BEGIN
        |  lbl: BEGIN
        |    DECLARE localVar = 1;
        |    SELECT LBL.localVar;
        |  END;
        |END
        |""".stripMargin

    val expected = Seq(
      Seq(Row(1)) // select LBL.localVar
    )
    verifySqlScriptResult(sqlScript, expected)
  }

  test("local variable - case sensitive label") {
    val sqlScript =
      """
        |BEGIN
        |  lbl: BEGIN
        |    DECLARE localVar = 1;
        |    SELECT LBL.localVar;
        |  END;
        |END
        |""".stripMargin

    val e = intercept[AnalysisException] {
      withSQLConf(SQLConf.CASE_SENSITIVE.key -> true.toString) {
        verifySqlScriptResult(sqlScript, Seq.empty[Seq[Row]])
      }
    }

    checkError(
      exception = e,
      condition = "UNRESOLVED_COLUMN.WITHOUT_SUGGESTION",
      sqlState = "42703",
      parameters = Map("objectName" -> toSQLId("LBL.localVar")),
      context = ExpectedContext(
        fragment = "LBL.localVar",
        start = 57,
        stop = 68)
    )
  }

  test("local variable - leaves scope unqualified") {
    val sqlScript =
      """
        |BEGIN
        |  lbl: BEGIN
        |    DECLARE localVar = 1;
        |    SELECT localVar;
        |  END;
        |  SELECT localVar;
        |END
        |""".stripMargin

    val e = intercept[AnalysisException] {
      verifySqlScriptResult(sqlScript, Seq.empty[Seq[Row]])
    }

    checkError(
      exception = e,
      condition = "UNRESOLVED_COLUMN.WITHOUT_SUGGESTION",
      sqlState = "42703",
      parameters = Map("objectName" -> toSQLId("localVar")),
      context = ExpectedContext(fragment = "localVar", start = 83, stop = 90)
    )
  }

  test("local variable - leaves scope qualified") {
    val sqlScript =
      """
        |BEGIN
        |  lbl: BEGIN
        |    DECLARE localVar = 1;
        |    SELECT lbl.localVar;
        |  END;
        |  SELECT lbl.localVar;
        |END
        |""".stripMargin

    val e = intercept[AnalysisException] {
      verifySqlScriptResult(sqlScript, Seq.empty[Seq[Row]])
    }

    checkError(
      exception = e,
      condition = "UNRESOLVED_COLUMN.WITHOUT_SUGGESTION",
      sqlState = "42703",
      parameters = Map("objectName" -> toSQLId("lbl.localVar")),
      context = ExpectedContext(fragment = "lbl.localVar", start = 87, stop = 98)
    )
  }

  test("local variable - leaves inner scope") {
    val sqlScript =
      """
        |BEGIN
        |  DECLARE localVar = 1;
        |  lbl: BEGIN
        |    DECLARE localVar = 2;
        |    SELECT localVar;
        |  END;
        |  SELECT localVar;
        |END
        |""".stripMargin

    val expected = Seq(
      Seq(Row(2)), // select localVar
      Seq(Row(1)) // select localVar
    )
    verifySqlScriptResult(sqlScript, expected)
  }

  test("local variable - inner inner scope -> inner scope -> session var") {
    withSessionVariable("localVar") {
      spark.sql("DECLARE VARIABLE localVar = 0")

      val sqlScript =
        """
          |BEGIN
          |  lbl1: BEGIN
          |    DECLARE localVar = 1;
          |    lbl: BEGIN
          |       DECLARE localVar = 2;
          |       SELECT localVar;
          |    END;
          |    SELECT localVar;
          |  END;
          |  SELECT localVar;
          |END
          |""".stripMargin

      val expected = Seq(
        Seq(Row(2)), // select localVar
        Seq(Row(1)), // select localVar
        Seq(Row(0)) // select localVar
      )
      verifySqlScriptResult(sqlScript, expected)
    }
  }

  test("local variable - declare - qualified") {
      val sqlScript =
        """
          |BEGIN
          |  lbl: BEGIN
          |    DECLARE lbl.localVar = 1;
          |    SELECT lbl.localVar;
          |  END;
          |END
          |""".stripMargin

    val e = intercept[AnalysisException] {
      verifySqlScriptResult(sqlScript, Seq.empty[Seq[Row]])
    }

    checkError(
      exception = e,
      condition = "INVALID_VARIABLE_DECLARATION.QUALIFIED_LOCAL_VARIABLE",
      sqlState = "42K0M",
      parameters = Map("varName" -> toSQLId("lbl.localVar"))
    )
  }

  // TODO [SPARK-50785]: Unignore this when For Statement starts properly using local vars.
  ignore("local variable - declare - declare or replace") {
      val sqlScript =
        """
          |BEGIN
          |  lbl: BEGIN
          |    DECLARE OR REPLACE localVar = 1;
          |    SELECT localVar;
          |  END;
          |END
          |""".stripMargin

    val e = intercept[AnalysisException] {
      verifySqlScriptResult(sqlScript, Seq.empty[Seq[Row]])
    }

    checkError(
      exception = e,
      condition = "INVALID_VARIABLE_DECLARATION.REPLACE_LOCAL_VARIABLE",
      sqlState = "42K0M",
      parameters = Map("varName" -> toSQLId("localVar"))
    )
  }

  test("local variable - declare - duplicate names") {
    val sqlScript =
      """
        |BEGIN
        |  lbl: BEGIN
        |    DECLARE localVar = 1;
        |    DECLARE localVar = 2;
        |    SELECT lbl.localVar;
        |  END;
        |END
        |""".stripMargin

    val e = intercept[AnalysisException] {
      verifySqlScriptResult(sqlScript, Seq.empty[Seq[Row]])
    }

    checkError(
      exception = e,
      condition = "VARIABLE_ALREADY_EXISTS",
      sqlState = "42723",
      parameters = Map("variableName" -> toSQLId("lbl.localvar"))
    )
  }

  // Local variables cannot be dropped.
  test("local variable - drop") {
    val sqlScript =
      """
        |BEGIN
        |  DECLARE localVar = 1;
        |  SELECT localVar;
        |  DROP TEMPORARY VARIABLE localVar;
        |END
        |""".stripMargin
    val e = intercept[AnalysisException] {
      verifySqlScriptResult(sqlScript, Seq.empty[Seq[Row]])
    }
    checkError(
      exception = e,
      condition = "VARIABLE_NOT_FOUND",
      parameters = Map("variableName" -> toSQLId("system.session.localVar"))
    )
  }

  test("drop variable - drop - too many nameparts") {
    val sqlScript =
      """
        |BEGIN
        |  lbl: BEGIN
        |    DECLARE localVar = 1;
        |    SELECT localVar;
        |    DROP TEMPORARY VARIABLE a.b.c.d;
        |  END;
        |END
        |""".stripMargin
    val e = intercept[AnalysisException] {
      verifySqlScriptResult(sqlScript, Seq.empty[Seq[Row]])
    }
    checkError(
      exception = e,
      condition = "UNRESOLVED_VARIABLE",
      parameters = Map(
        "variableName" -> toSQLId("a.b.c.d"),
        "searchPath" -> toSQLId("system.session"))
    )
  }

  test("local variable - drop - session variable") {
    withSessionVariable("localVar") {
      spark.sql("DECLARE VARIABLE localVar = 0")

      val sqlScript =
      """
        |BEGIN
        |  DECLARE localVar = 1;
        |  SELECT localVar;
        |  DROP TEMPORARY VARIABLE localVar;
        |END
        |""".stripMargin
      val expected = Seq(
        Seq(Row(1)) // select localVar
      )
      verifySqlScriptResult(sqlScript, expected)
    }
  }

  test("local variable - drop session variable successfully") {
    withSessionVariable("localVar") {
      spark.sql("DECLARE VARIABLE localVar = 0")

      val sqlScript =
      """
        |BEGIN
        |  DECLARE localVar = 1;
        |  SELECT system.session.localVar;
        |  DROP TEMPORARY VARIABLE localVar;
        |  SELECT system.session.localVar;
        |END
        |""".stripMargin
      val e = intercept[AnalysisException] {
        verifySqlScriptResult(sqlScript, Seq.empty[Seq[Row]])
      }
      checkError(
        exception = e,
        condition = "UNRESOLVED_COLUMN.WITHOUT_SUGGESTION",
        sqlState = "42703",
        parameters = Map("objectName" -> toSQLId("system.session.localVar")),
        context = ExpectedContext(
          fragment = "system.session.localVar",
          start = 110,
          stop = 132)
      )
    }
  }

  test("local variable - set - qualified") {
    val sqlScript =
      """
        |BEGIN
        |  lbl: BEGIN
        |    DECLARE localVar = 1;
        |    SELECT lbl.localVar;
        |    SET lbl.localVar = 5;
        |    SELECT lbl.localVar;
        |  END;
        |END
        |""".stripMargin

    val expected = Seq(
      Seq(Row(1)), // select lbl.localVar
      Seq(Row(5)) // select lbl.localVar
    )
    verifySqlScriptResult(sqlScript, expected)
  }

  test("local variable - set - unqualified") {
    val sqlScript =
      """
        |BEGIN
        |  lbl: BEGIN
        |    DECLARE localVar = 1;
        |    SELECT localVar;
        |    SET localVar = 5;
        |    SELECT localVar;
        |  END;
        |END
        |""".stripMargin

    val expected = Seq(
      Seq(Row(1)), // select localVar
      Seq(Row(5)) // select localVar
    )
    verifySqlScriptResult(sqlScript, expected)
  }

  test("local variable - set - set unqualified select qualified") {
    val sqlScript =
      """
        |BEGIN
        |  lbl: BEGIN
        |    DECLARE localVar = 1;
        |    SELECT lbl.localVar;
        |    SET localVar = 5;
        |    SELECT lbl.localVar;
        |  END;
        |END
        |""".stripMargin

    val expected = Seq(
      Seq(Row(1)), // select lbl.localVar
      Seq(Row(5)) // select lbl.localVar
    )
    verifySqlScriptResult(sqlScript, expected)
  }

  test("local variable - set - nested") {
    val sqlScript =
      """
        |BEGIN
        | lbl1: BEGIN
        |   DECLARE localVar = 1;
        |   lbl2: BEGIN
        |     DECLARE localVar = 2;
        |     SELECT localVar;
        |     SELECT lbl1.localVar;
        |     SELECT lbl2.localVar;
        |     SET lbl1.localVar = 5;
        |     SELECT lbl1.localVar;
        |   END;
        | END;
        |END
        |""".stripMargin

    val expected = Seq(
      Seq(Row(2)), // select localVar
      Seq(Row(1)), // select lbl1.localVar
      Seq(Row(2)), // select lbl2.localVar
      Seq(Row(5)) // select lbl1.localVar
    )
    verifySqlScriptResult(sqlScript, expected)
  }

  test("local variable - set - case insensitive name") {
    val sqlScript =
      """
        |BEGIN
        |  lbl: BEGIN
        |    DECLARE localVar = 1;
        |    SET LOCALVAR = 5;
        |    SELECT localVar;
        |  END;
        |END
        |""".stripMargin

    val expected = Seq(
      Seq(Row(5)) // select localVar
    )
    verifySqlScriptResult(sqlScript, expected)
  }

  test("local variable - set - case sensitive name") {
    val e = intercept[AnalysisException] {
      withSQLConf(SQLConf.CASE_SENSITIVE.key -> true.toString) {
        val sqlScript =
          """
            |BEGIN
            |  lbl: BEGIN
            |    DECLARE localVar = 1;
            |    SET LOCALVAR = 5;
            |    SELECT localVar;
            |  END;
            |END
            |""".stripMargin

        verifySqlScriptResult(sqlScript, Seq.empty[Seq[Row]])
      }
    }

    checkError(
      exception = e,
      condition = "UNRESOLVED_VARIABLE",
      sqlState = "42883",
      parameters = Map(
        "variableName" -> toSQLId("LOCALVAR"),
        "searchPath" -> toSQLId("SYSTEM.SESSION"))
    )
  }

  test("local variable - set - session variable") {
    withSessionVariable("localVar") {
      spark.sql("DECLARE VARIABLE localVar = 0").collect()

      val sqlScript =
      """
        |BEGIN
        |  SELECT localVar;
        |  SET localVar = 1;
        |  SELECT localVar;
        |END
        |""".stripMargin
      val expected = Seq(
        Seq(Row(0)), // select localVar
        Seq(Row(1)) // select localVar
      )
      verifySqlScriptResult(sqlScript, expected)
    }
  }

  test("local variable - set - duplicate assignment") {
    val sqlScript =
      """
        |BEGIN
        |  lbl1: BEGIN
        |    DECLARE localVar = 1;
        |    lbl2: BEGIN
        |      SELECT localVar;
        |      SET (localVar, lbl1.localVar) = (select 1, 2);
        |    END;
        |  END;
        |END
        |""".stripMargin

    val e = intercept[AnalysisException] {
      verifySqlScriptResult(sqlScript, Seq.empty[Seq[Row]])
    }

    checkError(
      exception = e,
      condition = "DUPLICATE_ASSIGNMENTS",
      sqlState = "42701",
      parameters = Map("nameList" -> toSQLId("localvar"))
    )
  }

  test("local variable - set - no duplicate assignment error with session var") {
    withSessionVariable("localVar") {
      spark.sql("DECLARE localVar = 0")

      val sqlScript =
      """
        |BEGIN
        |  lbl: BEGIN
        |    DECLARE localVar = 1;
        |    SET (localVar, session.localVar) = (select 2, 3);
        |    SELECT localVar;
        |    SELECT session.localVar;
        |  END;
        |END
        |""".stripMargin
      val expected = Seq(
        Seq(Row(2)), // select localVar
        Seq(Row(3)) // select session.localVar
      )
      verifySqlScriptResult(sqlScript, expected)
    }
  }

  test("local variable - set - duplicate assignment of session vars") {
    withSessionVariable("sessionVar") {
      spark.sql("DECLARE sessionVar = 0")

      val sqlScript =
      """
        |BEGIN
        |  lbl1: BEGIN
        |    SET (sessionVar, session.sessionVar) = (select 1, 2);
        |  END;
        |END
        |""".stripMargin
      val e = intercept[AnalysisException] {
        verifySqlScriptResult(sqlScript, Seq.empty[Seq[Row]])
      }

      checkError(
        exception = e,
        condition = "DUPLICATE_ASSIGNMENTS",
        sqlState = "42701",
        parameters = Map("nameList" -> toSQLId("sessionvar"))
      )
    }
  }

  test("local variable - execute immediate using local var") {
    withSessionVariable("testVar") {
      spark.sql("DECLARE testVar = 0")
      val sqlScript =
        """
          |BEGIN
          |  DECLARE testVar = 5;
          |  EXECUTE IMMEDIATE 'SELECT ?' USING testVar;
          |END
          |""".stripMargin
      val expected = Seq(
        Seq(Row(5)) // select testVar
      )
      verifySqlScriptResult(sqlScript, expected)
    }
  }

  test("local variable - execute immediate into local var") {
    val sqlScript =
      """
        |BEGIN
        |  DECLARE localVar = 1;
        |  SELECT localVar;
        |  EXECUTE IMMEDIATE 'SELECT 5' INTO localVar;
        |  SELECT localVar;
        |END
        |""".stripMargin
    val expected = Seq(
      Seq(Row(1)), // select localVar
      Seq(Row(5)) // select localVar
    )
    verifySqlScriptResult(sqlScript, expected)
  }

  test("local variable - execute immediate can't access local var") {
    val sqlScript =
      """
        |BEGIN
        |  DECLARE localVar = 5;
        |  EXECUTE IMMEDIATE 'SELECT localVar';
        |END
        |""".stripMargin
    val e = intercept[AnalysisException] {
      verifySqlScriptResult(sqlScript, Seq.empty[Seq[Row]])
    }

    checkError(
      exception = e,
      condition = "UNRESOLVED_COLUMN.WITHOUT_SUGGESTION",
      sqlState = "42703",
      parameters = Map("objectName" -> toSQLId("localVar")),
      context = ExpectedContext(
        fragment = "localVar",
        start = 7,
        stop = 14)
    )
  }

  test("local variable - execute immediate create session var") {
    val sqlScript =
      """
        |BEGIN
        |  EXECUTE IMMEDIATE 'DECLARE sessionVar = 5';
        |  SELECT system.session.sessionVar;
        |  SELECT sessionVar;
        |END
        |""".stripMargin
    val expected = Seq(
      Seq(Row(5)), // select system.session.sessionVar
      Seq(Row(5)) // select sessionVar
    )
    verifySqlScriptResult(sqlScript, expected)
  }

  test("local variable - execute immediate create qualified session var") {
    val sqlScript =
      """
        |BEGIN
        |  EXECUTE IMMEDIATE 'DECLARE system.session.sessionVar = 5';
        |  SELECT system.session.sessionVar;
        |  SELECT sessionVar;
        |END
        |""".stripMargin
    val expected = Seq(
      Seq(Row(5)), // select system.session.sessionVar
      Seq(Row(5)) // select sessionVar
    )
    verifySqlScriptResult(sqlScript, expected)
  }

  test("local variable - execute immediate set session var") {
    withSessionVariable("testVar") {
      spark.sql("DECLARE testVar = 0")
      val sqlScript =
        """
          |BEGIN
          |  DECLARE testVar = 1;
          |  SELECT system.session.testVar;
          |  SELECT testVar;
          |  EXECUTE IMMEDIATE 'SET VARIABLE testVar = 5';
          |  SELECT system.session.testVar;
          |  SELECT testVar;
          |END
          |""".stripMargin
      val expected = Seq(
        Seq(Row(0)), // select system.session.testVar
        Seq(Row(1)), // select testVar
        Seq(Row(5)), // select system.session.testVar
        Seq(Row(1)) // select testVar
      )
      verifySqlScriptResult(sqlScript, expected)
    }
  }
}<|MERGE_RESOLUTION|>--- conflicted
+++ resolved
@@ -19,19 +19,12 @@
 
 import scala.collection.mutable.ListBuffer
 
-<<<<<<< HEAD
-import org.apache.spark.SparkConf
-=======
 import org.apache.spark.{SparkArithmeticException, SparkConf}
->>>>>>> b968ce1d
 import org.apache.spark.sql.{AnalysisException, QueryTest, Row}
 import org.apache.spark.sql.catalyst.expressions.Expression
 import org.apache.spark.sql.catalyst.plans.logical.CompoundBody
 import org.apache.spark.sql.errors.DataTypeErrors.toSQLId
-<<<<<<< HEAD
-=======
 import org.apache.spark.sql.exceptions.SqlScriptingException
->>>>>>> b968ce1d
 import org.apache.spark.sql.internal.SQLConf
 import org.apache.spark.sql.test.SharedSparkSession
 
@@ -54,7 +47,6 @@
       args: Map[String, Expression] = Map.empty): Seq[Array[Row]] = {
     val compoundBody = spark.sessionState.sqlParser.parsePlan(sqlText).asInstanceOf[CompoundBody]
 
-<<<<<<< HEAD
     val sse = new SqlScriptingExecution(compoundBody, spark, args)
     sse.withLocalVariableManager {
       val result: ListBuffer[Array[Row]] = ListBuffer.empty
@@ -62,19 +54,12 @@
       var df = sse.getNextResult
       while (df.isDefined) {
         // Collect results from the current DataFrame.
-        result.append(df.get.collect())
+        sse.withErrorHandling {
+          result.append(df.get.collect())
+        }
         df = sse.getNextResult
       }
       result.toSeq
-=======
-    var df = sse.getNextResult
-    while (df.isDefined) {
-      // Collect results from the current DataFrame.
-      sse.withErrorHandling {
-        result.append(df.get.collect())
-      }
-      df = sse.getNextResult
->>>>>>> b968ce1d
     }
   }
 
