--- conflicted
+++ resolved
@@ -73,17 +73,11 @@
 
   private def createTaskMetrics(accumulatorUpdates: Map[Long, Long]): TaskMetrics = {
     val metrics = mock(classOf[TaskMetrics])
-<<<<<<< HEAD
-    when(metrics.accumulatorUpdates()).thenReturn(accumulatorUpdates.map { case (id, update) =>
-      new AccumulableInfo(id, Some(""), Some(new LongSQLMetricValue(update)),
-        value = None, internal = true, countFailedValues = true, dataProperty = false)
-=======
     when(metrics.accumulators()).thenReturn(accumulatorUpdates.map { case (id, update) =>
       val acc = new LongAccumulator
-      acc.metadata = AccumulatorMetadata(id, Some(""), true)
+      acc.metadata = AccumulatorMetadata(id, Some(""), true, false)
       acc.setValue(update)
       acc
->>>>>>> ac115f66
     }.toSeq)
     metrics
   }
