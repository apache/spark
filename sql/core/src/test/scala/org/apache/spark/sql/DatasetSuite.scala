--- conflicted
+++ resolved
@@ -923,7 +923,6 @@
         .groupByKey(_.a).flatMapGroups { case (x, iter) => List[Int]() })
   }
 
-<<<<<<< HEAD
   test("SPARK-18125: Spark generated code causes CompileException") {
     val data = Array(
       Route("a", "b", 1),
@@ -956,7 +955,8 @@
     }
 
     checkDatasetUnorderly(grped, expected: _*)
-=======
+  }
+
   Seq(true, false).foreach { eager =>
     def testCheckpointing(testName: String)(f: => Unit): Unit = {
       test(s"Dataset.checkpoint() - $testName (eager = $eager)") {
@@ -1020,7 +1020,6 @@
 
       checkAnswer(agg, ds.groupBy('id % 2).agg(count('id)))
     }
->>>>>>> 6633b97b
   }
 }
 
