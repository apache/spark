/*
 * Licensed to the Apache Software Foundation (ASF) under one or more
 * contributor license agreements.  See the NOTICE file distributed with
 * this work for additional information regarding copyright ownership.
 * The ASF licenses this file to You under the Apache License, Version 2.0
 * (the "License"); you may not use this file except in compliance with
 * the License.  You may obtain a copy of the License at
 *
 *    http://www.apache.org/licenses/LICENSE-2.0
 *
 * Unless required by applicable law or agreed to in writing, software
 * distributed under the License is distributed on an "AS IS" BASIS,
 * WITHOUT WARRANTIES OR CONDITIONS OF ANY KIND, either express or implied.
 * See the License for the specific language governing permissions and
 * limitations under the License.
 */

package org.apache.spark.sql

import java.io.{Externalizable, ObjectInput, ObjectOutput}
import java.sql.{Date, Timestamp}

import scala.language.postfixOps

import org.apache.spark.sql.catalyst.encoders.{OuterScopes, RowEncoder}
import org.apache.spark.sql.execution.streaming.MemoryStream
import org.apache.spark.sql.functions._
import org.apache.spark.sql.test.SharedSQLContext
import org.apache.spark.sql.types.{IntegerType, StringType, StructField, StructType}

class DatasetSuite extends QueryTest with SharedSQLContext {
  import testImplicits._

  test("toDS") {
    val data = Seq(("a", 1), ("b", 2), ("c", 3))
    checkDataset(
      data.toDS(),
      data: _*)
  }

  test("toDS with RDD") {
    val ds = sparkContext.makeRDD(Seq("a", "b", "c"), 3).toDS()
    checkDataset(
      ds.mapPartitions(_ => Iterator(1)),
      1, 1, 1)
  }

  test("range") {
    assert(sqlContext.range(10).map(_ + 1).reduce(_ + _) == 55)
    assert(sqlContext.range(10).map{ case i: java.lang.Long => i + 1 }.reduce(_ + _) == 55)
    assert(sqlContext.range(0, 10).map(_ + 1).reduce(_ + _) == 55)
    assert(sqlContext.range(0, 10).map{ case i: java.lang.Long => i + 1 }.reduce(_ + _) == 55)
    assert(sqlContext.range(0, 10, 1, 2).map(_ + 1).reduce(_ + _) == 55)
    assert(sqlContext.range(0, 10, 1, 2).map{ case i: java.lang.Long => i + 1 }.reduce(_ + _) == 55)
  }

  test("SPARK-12404: Datatype Helper Serializability") {
    val ds = sparkContext.parallelize((
      new Timestamp(0),
      new Date(0),
      java.math.BigDecimal.valueOf(1),
      scala.math.BigDecimal(1)) :: Nil).toDS()

    ds.collect()
  }

  test("collect, first, and take should use encoders for serialization") {
    val item = NonSerializableCaseClass("abcd")
    val ds = Seq(item).toDS()
    assert(ds.collect().head == item)
    assert(ds.collectAsList().get(0) == item)
    assert(ds.first() == item)
    assert(ds.take(1).head == item)
    assert(ds.takeAsList(1).get(0) == item)
    assert(ds.toLocalIterator().next() === item)
  }

  test("coalesce, repartition") {
    val data = (1 to 100).map(i => ClassData(i.toString, i))
    val ds = data.toDS()

    assert(ds.repartition(10).rdd.partitions.length == 10)
    checkDataset(
      ds.repartition(10),
      data: _*)

    assert(ds.coalesce(1).rdd.partitions.length == 1)
    checkDataset(
      ds.coalesce(1),
      data: _*)
  }

  test("as tuple") {
    val data = Seq(("a", 1), ("b", 2)).toDF("a", "b")
    checkDataset(
      data.as[(String, Int)],
      ("a", 1), ("b", 2))
  }

  test("as case class / collect") {
    val ds = Seq(("a", 1), ("b", 2), ("c", 3)).toDF("a", "b").as[ClassData]
    checkDataset(
      ds,
      ClassData("a", 1), ClassData("b", 2), ClassData("c", 3))
    assert(ds.collect().head == ClassData("a", 1))
  }

  test("as case class - reordered fields by name") {
    val ds = Seq((1, "a"), (2, "b"), (3, "c")).toDF("b", "a").as[ClassData]
    assert(ds.collect() === Array(ClassData("a", 1), ClassData("b", 2), ClassData("c", 3)))
  }

  test("as case class - take") {
    val ds = Seq((1, "a"), (2, "b"), (3, "c")).toDF("b", "a").as[ClassData]
    assert(ds.take(2) === Array(ClassData("a", 1), ClassData("b", 2)))
  }

  test("map") {
    val ds = Seq(("a", 1), ("b", 2), ("c", 3)).toDS()
    checkDataset(
      ds.map(v => (v._1, v._2 + 1)),
      ("a", 2), ("b", 3), ("c", 4))
  }

  test("map with type change with the exact matched number of attributes") {
    val ds = Seq(("a", 1), ("b", 2), ("c", 3)).toDS()

    checkDataset(
      ds.map(identity[(String, Int)])
        .as[OtherTuple]
        .map(identity[OtherTuple]),
      OtherTuple("a", 1), OtherTuple("b", 2), OtherTuple("c", 3))
  }

  test("map with type change with less attributes") {
    val ds = Seq(("a", 1, 3), ("b", 2, 4), ("c", 3, 5)).toDS()

    checkDataset(
      ds.as[OtherTuple]
        .map(identity[OtherTuple]),
      OtherTuple("a", 1), OtherTuple("b", 2), OtherTuple("c", 3))
  }

  test("map and group by with class data") {
    // We inject a group by here to make sure this test case is future proof
    // when we implement better pipelining and local execution mode.
    val ds: Dataset[(ClassData, Long)] = Seq(ClassData("one", 1), ClassData("two", 2)).toDS()
        .map(c => ClassData(c.a, c.b + 1))
        .groupByKey(p => p).count()

    checkDataset(
      ds,
      (ClassData("one", 2), 1L), (ClassData("two", 3), 1L))
  }

  test("select") {
    val ds = Seq(("a", 1), ("b", 2), ("c", 3)).toDS()
    checkDataset(
      ds.select(expr("_2 + 1").as[Int]),
      2, 3, 4)
  }

  test("select 2") {
    val ds = Seq(("a", 1), ("b", 2), ("c", 3)).toDS()
    checkDataset(
      ds.select(
        expr("_1").as[String],
        expr("_2").as[Int]) : Dataset[(String, Int)],
      ("a", 1), ("b", 2), ("c", 3))
  }

  test("select 2, primitive and tuple") {
    val ds = Seq(("a", 1), ("b", 2), ("c", 3)).toDS()
    checkDataset(
      ds.select(
        expr("_1").as[String],
        expr("struct(_2, _2)").as[(Int, Int)]),
      ("a", (1, 1)), ("b", (2, 2)), ("c", (3, 3)))
  }

  test("select 2, primitive and class") {
    val ds = Seq(("a", 1), ("b", 2), ("c", 3)).toDS()
    checkDataset(
      ds.select(
        expr("_1").as[String],
        expr("named_struct('a', _1, 'b', _2)").as[ClassData]),
      ("a", ClassData("a", 1)), ("b", ClassData("b", 2)), ("c", ClassData("c", 3)))
  }

  test("select 2, primitive and class, fields reordered") {
    val ds = Seq(("a", 1), ("b", 2), ("c", 3)).toDS()
    checkDecoding(
      ds.select(
        expr("_1").as[String],
        expr("named_struct('b', _2, 'a', _1)").as[ClassData]),
      ("a", ClassData("a", 1)), ("b", ClassData("b", 2)), ("c", ClassData("c", 3)))
  }

  test("filter") {
    val ds = Seq(("a", 1), ("b", 2), ("c", 3)).toDS()
    checkDataset(
      ds.filter(_._1 == "b"),
      ("b", 2))
  }

  test("foreach") {
    val ds = Seq(("a", 1), ("b", 2), ("c", 3)).toDS()
    val acc = sparkContext.accumulator(0)
    ds.foreach(v => acc += v._2)
    assert(acc.value == 6)
  }

  test("foreachPartition") {
    val ds = Seq(("a", 1), ("b", 2), ("c", 3)).toDS()
    val acc = sparkContext.accumulator(0)
    ds.foreachPartition(_.foreach(v => acc += v._2))
    assert(acc.value == 6)
  }

  test("reduce") {
    val ds = Seq(("a", 1), ("b", 2), ("c", 3)).toDS()
    assert(ds.reduce((a, b) => ("sum", a._2 + b._2)) == ("sum", 6))
  }

  test("joinWith, flat schema") {
    val ds1 = Seq(1, 2, 3).toDS().as("a")
    val ds2 = Seq(1, 2).toDS().as("b")

    checkDataset(
      ds1.joinWith(ds2, $"a.value" === $"b.value", "inner"),
      (1, 1), (2, 2))
  }

  test("joinWith, expression condition, outer join") {
    val nullInteger = null.asInstanceOf[Integer]
    val nullString = null.asInstanceOf[String]
    val ds1 = Seq(ClassNullableData("a", 1),
      ClassNullableData("c", 3)).toDS()
    val ds2 = Seq(("a", new Integer(1)),
      ("b", new Integer(2))).toDS()

    checkDataset(
      ds1.joinWith(ds2, $"_1" === $"a", "outer"),
      (ClassNullableData("a", 1), ("a", new Integer(1))),
      (ClassNullableData("c", 3), (nullString, nullInteger)),
      (ClassNullableData(nullString, nullInteger), ("b", new Integer(2))))
  }

  test("joinWith tuple with primitive, expression") {
    val ds1 = Seq(1, 1, 2).toDS()
    val ds2 = Seq(("a", 1), ("b", 2)).toDS()

    checkDataset(
      ds1.joinWith(ds2, $"value" === $"_2"),
      (1, ("a", 1)), (1, ("a", 1)), (2, ("b", 2)))
  }

  test("joinWith class with primitive, toDF") {
    val ds1 = Seq(1, 1, 2).toDS()
    val ds2 = Seq(ClassData("a", 1), ClassData("b", 2)).toDS()

    checkAnswer(
      ds1.joinWith(ds2, $"value" === $"b").toDF().select($"_1", $"_2.a", $"_2.b"),
      Row(1, "a", 1) :: Row(1, "a", 1) :: Row(2, "b", 2) :: Nil)
  }

  test("multi-level joinWith") {
    val ds1 = Seq(("a", 1), ("b", 2)).toDS().as("a")
    val ds2 = Seq(("a", 1), ("b", 2)).toDS().as("b")
    val ds3 = Seq(("a", 1), ("b", 2)).toDS().as("c")

    checkDataset(
      ds1.joinWith(ds2, $"a._2" === $"b._2").as("ab").joinWith(ds3, $"ab._1._2" === $"c._2"),
      ((("a", 1), ("a", 1)), ("a", 1)),
      ((("b", 2), ("b", 2)), ("b", 2)))
  }

  test("groupBy function, keys") {
    val ds = Seq(("a", 1), ("b", 1)).toDS()
    val grouped = ds.groupByKey(v => (1, v._2))
    checkDataset(
      grouped.keys,
      (1, 1))
  }

  test("groupBy function, map") {
    val ds = Seq(("a", 10), ("a", 20), ("b", 1), ("b", 2), ("c", 1)).toDS()
    val grouped = ds.groupByKey(v => (v._1, "word"))
    val agged = grouped.mapGroups { case (g, iter) => (g._1, iter.map(_._2).sum) }

    checkDataset(
      agged,
      ("a", 30), ("b", 3), ("c", 1))
  }

  test("groupBy function, flatMap") {
    val ds = Seq(("a", 10), ("a", 20), ("b", 1), ("b", 2), ("c", 1)).toDS()
    val grouped = ds.groupByKey(v => (v._1, "word"))
    val agged = grouped.flatMapGroups { case (g, iter) =>
      Iterator(g._1, iter.map(_._2).sum.toString)
    }

    checkDataset(
      agged,
      "a", "30", "b", "3", "c", "1")
  }

  test("groupBy function, reduce") {
    val ds = Seq("abc", "xyz", "hello").toDS()
    val agged = ds.groupByKey(_.length).reduceGroups(_ + _)

    checkDataset(
      agged,
      3 -> "abcxyz", 5 -> "hello")
  }

  test("groupBy single field class, count") {
    val ds = Seq("abc", "xyz", "hello").toDS()
    val count = ds.groupByKey(s => Tuple1(s.length)).count()

    checkDataset(
      count,
      (Tuple1(3), 2L), (Tuple1(5), 1L)
    )
  }

  test("typed aggregation: expr") {
    val ds = Seq(("a", 10), ("a", 20), ("b", 1), ("b", 2), ("c", 1)).toDS()

    checkDataset(
      ds.groupByKey(_._1).agg(sum("_2").as[Long]),
      ("a", 30L), ("b", 3L), ("c", 1L))
  }

  test("typed aggregation: expr, expr") {
    val ds = Seq(("a", 10), ("a", 20), ("b", 1), ("b", 2), ("c", 1)).toDS()

    checkDataset(
      ds.groupByKey(_._1).agg(sum("_2").as[Long], sum($"_2" + 1).as[Long]),
      ("a", 30L, 32L), ("b", 3L, 5L), ("c", 1L, 2L))
  }

  test("typed aggregation: expr, expr, expr") {
    val ds = Seq(("a", 10), ("a", 20), ("b", 1), ("b", 2), ("c", 1)).toDS()

    checkDataset(
      ds.groupByKey(_._1).agg(sum("_2").as[Long], sum($"_2" + 1).as[Long], count("*")),
      ("a", 30L, 32L, 2L), ("b", 3L, 5L, 2L), ("c", 1L, 2L, 1L))
  }

  test("typed aggregation: expr, expr, expr, expr") {
    val ds = Seq(("a", 10), ("a", 20), ("b", 1), ("b", 2), ("c", 1)).toDS()

    checkDataset(
      ds.groupByKey(_._1).agg(
        sum("_2").as[Long],
        sum($"_2" + 1).as[Long],
        count("*").as[Long],
        avg("_2").as[Double]),
      ("a", 30L, 32L, 2L, 15.0), ("b", 3L, 5L, 2L, 1.5), ("c", 1L, 2L, 1L, 1.0))
  }

  test("cogroup") {
    val ds1 = Seq(1 -> "a", 3 -> "abc", 5 -> "hello", 3 -> "foo").toDS()
    val ds2 = Seq(2 -> "q", 3 -> "w", 5 -> "e", 5 -> "r").toDS()
    val cogrouped = ds1.groupByKey(_._1).cogroup(ds2.groupByKey(_._1)) { case (key, data1, data2) =>
      Iterator(key -> (data1.map(_._2).mkString + "#" + data2.map(_._2).mkString))
    }

    checkDataset(
      cogrouped,
      1 -> "a#", 2 -> "#q", 3 -> "abcfoo#w", 5 -> "hello#er")
  }

  test("cogroup with complex data") {
    val ds1 = Seq(1 -> ClassData("a", 1), 2 -> ClassData("b", 2)).toDS()
    val ds2 = Seq(2 -> ClassData("c", 3), 3 -> ClassData("d", 4)).toDS()
    val cogrouped = ds1.groupByKey(_._1).cogroup(ds2.groupByKey(_._1)) { case (key, data1, data2) =>
      Iterator(key -> (data1.map(_._2.a).mkString + data2.map(_._2.a).mkString))
    }

    checkDataset(
      cogrouped,
      1 -> "a", 2 -> "bc", 3 -> "d")
  }

  test("sample with replacement") {
    val n = 100
    val data = sparkContext.parallelize(1 to n, 2).toDS()
    checkDataset(
      data.sample(withReplacement = true, 0.05, seed = 13),
      5, 10, 52, 73)
  }

  test("sample without replacement") {
    val n = 100
    val data = sparkContext.parallelize(1 to n, 2).toDS()
    checkDataset(
      data.sample(withReplacement = false, 0.05, seed = 13),
      3, 17, 27, 58, 62)
  }

  test("SPARK-11436: we should rebind right encoder when join 2 datasets") {
    val ds1 = Seq("1", "2").toDS().as("a")
    val ds2 = Seq(2, 3).toDS().as("b")

    val joined = ds1.joinWith(ds2, $"a.value" === $"b.value")
    checkDataset(joined, ("2", 2))
  }

  test("self join") {
    val ds = Seq("1", "2").toDS().as("a")
    val joined = ds.joinWith(ds, lit(true))
    checkDataset(joined, ("1", "1"), ("1", "2"), ("2", "1"), ("2", "2"))
  }

  test("toString") {
    val ds = Seq((1, 2)).toDS()
    assert(ds.toString == "[_1: int, _2: int]")
  }

  test("showString: Kryo encoder") {
    implicit val kryoEncoder = Encoders.kryo[KryoData]
    val ds = Seq(KryoData(1), KryoData(2)).toDS()

    val expectedAnswer = """+-----------+
                           ||      value|
                           |+-----------+
                           ||KryoData(1)|
                           ||KryoData(2)|
                           |+-----------+
                           |""".stripMargin
    assert(ds.showString(10) === expectedAnswer)
  }

  test("Kryo encoder") {
    implicit val kryoEncoder = Encoders.kryo[KryoData]
    val ds = Seq(KryoData(1), KryoData(2)).toDS()

    assert(ds.groupByKey(p => p).count().collect().toSet ==
      Set((KryoData(1), 1L), (KryoData(2), 1L)))
  }

  test("Kryo encoder self join") {
    implicit val kryoEncoder = Encoders.kryo[KryoData]
    val ds = Seq(KryoData(1), KryoData(2)).toDS()
    assert(ds.joinWith(ds, lit(true)).collect().toSet ==
      Set(
        (KryoData(1), KryoData(1)),
        (KryoData(1), KryoData(2)),
        (KryoData(2), KryoData(1)),
        (KryoData(2), KryoData(2))))
  }

  test("Java encoder") {
    implicit val kryoEncoder = Encoders.javaSerialization[JavaData]
    val ds = Seq(JavaData(1), JavaData(2)).toDS()

    assert(ds.groupByKey(p => p).count().collect().toSet ==
      Set((JavaData(1), 1L), (JavaData(2), 1L)))
  }

  test("Java encoder self join") {
    implicit val kryoEncoder = Encoders.javaSerialization[JavaData]
    val ds = Seq(JavaData(1), JavaData(2)).toDS()
    assert(ds.joinWith(ds, lit(true)).collect().toSet ==
      Set(
        (JavaData(1), JavaData(1)),
        (JavaData(1), JavaData(2)),
        (JavaData(2), JavaData(1)),
        (JavaData(2), JavaData(2))))
  }

  test("SPARK-14696: implicit encoders for boxed types") {
    assert(sqlContext.range(1).map { i => i : java.lang.Long }.head == 0L)
  }

  test("SPARK-11894: Incorrect results are returned when using null") {
    val nullInt = null.asInstanceOf[java.lang.Integer]
    val ds1 = Seq((nullInt, "1"), (new java.lang.Integer(22), "2")).toDS()
    val ds2 = Seq((nullInt, "1"), (new java.lang.Integer(22), "2")).toDS()

    checkDataset(
      ds1.joinWith(ds2, lit(true)),
      ((nullInt, "1"), (nullInt, "1")),
      ((new java.lang.Integer(22), "2"), (nullInt, "1")),
      ((nullInt, "1"), (new java.lang.Integer(22), "2")),
      ((new java.lang.Integer(22), "2"), (new java.lang.Integer(22), "2")))
  }

  test("change encoder with compatible schema") {
    val ds = Seq(2 -> 2.toByte, 3 -> 3.toByte).toDF("a", "b").as[ClassData]
    assert(ds.collect().toSeq == Seq(ClassData("2", 2), ClassData("3", 3)))
  }

  test("verify mismatching field names fail with a good error") {
    val ds = Seq(ClassData("a", 1)).toDS()
    val e = intercept[AnalysisException] {
      ds.as[ClassData2]
    }
    assert(e.getMessage.contains("cannot resolve '`c`' given input columns: [a, b]"), e.getMessage)
  }

  test("runtime nullability check") {
    val schema = StructType(Seq(
      StructField("f", StructType(Seq(
        StructField("a", StringType, nullable = true),
        StructField("b", IntegerType, nullable = false)
      )), nullable = true)
    ))

    def buildDataset(rows: Row*): Dataset[NestedStruct] = {
      val rowRDD = sqlContext.sparkContext.parallelize(rows)
      sqlContext.createDataFrame(rowRDD, schema).as[NestedStruct]
    }

    checkDataset(
      buildDataset(Row(Row("hello", 1))),
      NestedStruct(ClassData("hello", 1))
    )

    // Shouldn't throw runtime exception when parent object (`ClassData`) is null
    assert(buildDataset(Row(null)).collect() === Array(NestedStruct(null)))

    val message = intercept[RuntimeException] {
      buildDataset(Row(Row("hello", null))).collect()
    }.getMessage

    assert(message.contains("Null value appeared in non-nullable field"))
  }

  test("SPARK-12478: top level null field") {
    val ds0 = Seq(NestedStruct(null)).toDS()
    checkDataset(ds0, NestedStruct(null))
    checkAnswer(ds0.toDF(), Row(null))

    val ds1 = Seq(DeepNestedStruct(NestedStruct(null))).toDS()
    checkDataset(ds1, DeepNestedStruct(NestedStruct(null)))
    checkAnswer(ds1.toDF(), Row(Row(null)))
  }

  test("support inner class in Dataset") {
    val outer = new OuterClass
    OuterScopes.addOuterScope(outer)
    val ds = Seq(outer.InnerClass("1"), outer.InnerClass("2")).toDS()
    checkDataset(ds.map(_.a), "1", "2")
  }

  test("grouping key and grouped value has field with same name") {
    val ds = Seq(ClassData("a", 1), ClassData("a", 2)).toDS()
    val agged = ds.groupByKey(d => ClassNullableData(d.a, null)).mapGroups {
      case (key, values) => key.a + values.map(_.b).sum
    }

    checkDataset(agged, "a3")
  }

  test("cogroup's left and right side has field with same name") {
    val left = Seq(ClassData("a", 1), ClassData("b", 2)).toDS()
    val right = Seq(ClassNullableData("a", 3), ClassNullableData("b", 4)).toDS()
    val cogrouped = left.groupByKey(_.a).cogroup(right.groupByKey(_.a)) {
      case (key, lData, rData) => Iterator(key + lData.map(_.b).sum + rData.map(_.b.toInt).sum)
    }

    checkDataset(cogrouped, "a13", "b24")
  }

  test("give nice error message when the real number of fields doesn't match encoder schema") {
    val ds = Seq(ClassData("a", 1), ClassData("b", 2)).toDS()

    val message = intercept[AnalysisException] {
      ds.as[(String, Int, Long)]
    }.message
    assert(message ==
      "Try to map struct<a:string,b:int> to Tuple3, " +
        "but failed as the number of fields does not line up.\n" +
        " - Input schema: struct<a:string,b:int>\n" +
        " - Target schema: struct<_1:string,_2:int,_3:bigint>")

    val message2 = intercept[AnalysisException] {
      ds.as[Tuple1[String]]
    }.message
    assert(message2 ==
      "Try to map struct<a:string,b:int> to Tuple1, " +
        "but failed as the number of fields does not line up.\n" +
        " - Input schema: struct<a:string,b:int>\n" +
        " - Target schema: struct<_1:string>")
  }

  test("SPARK-13440: Resolving option fields") {
    val df = Seq(1, 2, 3).toDS()
    val ds = df.as[Option[Int]]
    checkDataset(
      ds.filter(_ => true),
      Some(1), Some(2), Some(3))
  }

  test("SPARK-13540 Dataset of nested class defined in Scala object") {
    checkDataset(
      Seq(OuterObject.InnerClass("foo")).toDS(),
      OuterObject.InnerClass("foo"))
  }

  test("SPARK-14000: case class with tuple type field") {
    checkDataset(
      Seq(TupleClass((1, "a"))).toDS(),
      TupleClass(1, "a")
    )
  }

  test("isStreaming returns false for static Dataset") {
    val data = Seq(("a", 1), ("b", 2), ("c", 3)).toDS()
    assert(!data.isStreaming, "static Dataset returned true for 'isStreaming'.")
  }

  test("isStreaming returns true for streaming Dataset") {
    val data = MemoryStream[Int].toDS()
    assert(data.isStreaming, "streaming Dataset returned false for 'isStreaming'.")
  }

  test("isStreaming returns true after static and streaming Dataset join") {
    val static = Seq(("a", 1), ("b", 2), ("c", 3)).toDF("a", "b")
    val streaming = MemoryStream[Int].toDS().toDF("b")
    val df = streaming.join(static, Seq("b"))
    assert(df.isStreaming, "streaming Dataset returned false for 'isStreaming'.")
  }

  test("SPARK-14554: Dataset.map may generate wrong java code for wide table") {
    val wideDF = sqlContext.range(10).select(Seq.tabulate(1000) {i => ('id + i).as(s"c$i")} : _*)
    // Make sure the generated code for this plan can compile and execute.
    checkDataset(wideDF.map(_.getLong(0)), 0L until 10 : _*)
  }

  test("SPARK-14838: estimating sizeInBytes in operators with ObjectProducer shouldn't fail") {
    val dataset = Seq(
      (0, 3, 54f),
      (0, 4, 44f),
      (0, 5, 42f),
      (1, 3, 39f),
      (1, 5, 33f),
      (1, 4, 26f),
      (2, 3, 51f),
      (2, 5, 45f),
      (2, 4, 30f)
    ).toDF("user", "item", "rating")

    val actual = dataset
      .select("user", "item")
      .as[(Int, Int)]
      .groupByKey(_._1)
      .mapGroups { case (src, ids) => (src, ids.map(_._2).toArray) }
      .toDF("id", "actual")

    dataset.join(actual, dataset("user") === actual("id")).collect()
  }

  test("SPARK-15097: implicits on dataset's sqlContext can be imported") {
    val dataset = Seq(1, 2, 3).toDS()
    checkDataset(DatasetTransform.addOne(dataset), 2, 3, 4)
  }

<<<<<<< HEAD
  test("dataset.rdd with generic case class") {
    val ds = Seq(Generic(1, 1.0), Generic(2, 2.0)).toDS
    val ds2 = ds.map(g => Generic(g.id, g.value))
    ds.rdd.map(r => r.id).count
    ds2.rdd.map(r => r.id).count
=======
  test("runtime null check for RowEncoder") {
    val schema = new StructType().add("i", IntegerType, nullable = false)
    val df = sqlContext.range(10).map(l => {
      if (l % 5 == 0) {
        Row(null)
      } else {
        Row(l)
      }
    })(RowEncoder(schema))

    val message = intercept[Exception] {
      df.collect()
    }.getMessage
    assert(message.contains("The 0th field of input row cannot be null"))
>>>>>>> 157a49aa
  }
}

case class Generic[T](id: T, value: Double)

case class OtherTuple(_1: String, _2: Int)

case class TupleClass(data: (Int, String))

class OuterClass extends Serializable {
  case class InnerClass(a: String)
}

object OuterObject {
  case class InnerClass(a: String)
}

case class ClassData(a: String, b: Int)
case class ClassData2(c: String, d: Int)
case class ClassNullableData(a: String, b: Integer)

case class NestedStruct(f: ClassData)
case class DeepNestedStruct(f: NestedStruct)

/**
 * A class used to test serialization using encoders. This class throws exceptions when using
 * Java serialization -- so the only way it can be "serialized" is through our encoders.
 */
case class NonSerializableCaseClass(value: String) extends Externalizable {
  override def readExternal(in: ObjectInput): Unit = {
    throw new UnsupportedOperationException
  }

  override def writeExternal(out: ObjectOutput): Unit = {
    throw new UnsupportedOperationException
  }
}

/** Used to test Kryo encoder. */
class KryoData(val a: Int) {
  override def equals(other: Any): Boolean = {
    a == other.asInstanceOf[KryoData].a
  }
  override def hashCode: Int = a
  override def toString: String = s"KryoData($a)"
}

object KryoData {
  def apply(a: Int): KryoData = new KryoData(a)
}

/** Used to test Java encoder. */
class JavaData(val a: Int) extends Serializable {
  override def equals(other: Any): Boolean = {
    a == other.asInstanceOf[JavaData].a
  }
  override def hashCode: Int = a
  override def toString: String = s"JavaData($a)"
}

object JavaData {
  def apply(a: Int): JavaData = new JavaData(a)
}

/** Used to test importing dataset.sqlContext.implicits._ */
object DatasetTransform {
  def addOne(ds: Dataset[Int]): Dataset[Int] = {
    import ds.sqlContext.implicits._
    ds.map(_ + 1)
  }
}<|MERGE_RESOLUTION|>--- conflicted
+++ resolved
@@ -659,13 +659,13 @@
     checkDataset(DatasetTransform.addOne(dataset), 2, 3, 4)
   }
 
-<<<<<<< HEAD
   test("dataset.rdd with generic case class") {
     val ds = Seq(Generic(1, 1.0), Generic(2, 2.0)).toDS
     val ds2 = ds.map(g => Generic(g.id, g.value))
     ds.rdd.map(r => r.id).count
     ds2.rdd.map(r => r.id).count
-=======
+  }
+
   test("runtime null check for RowEncoder") {
     val schema = new StructType().add("i", IntegerType, nullable = false)
     val df = sqlContext.range(10).map(l => {
@@ -680,7 +680,6 @@
       df.collect()
     }.getMessage
     assert(message.contains("The 0th field of input row cannot be null"))
->>>>>>> 157a49aa
   }
 }
 
