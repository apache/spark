/*
 * Licensed to the Apache Software Foundation (ASF) under one or more
 * contributor license agreements.  See the NOTICE file distributed with
 * this work for additional information regarding copyright ownership.
 * The ASF licenses this file to You under the Apache License, Version 2.0
 * (the "License"); you may not use this file except in compliance with
 * the License.  You may obtain a copy of the License at
 *
 *    http://www.apache.org/licenses/LICENSE-2.0
 *
 * Unless required by applicable law or agreed to in writing, software
 * distributed under the License is distributed on an "AS IS" BASIS,
 * WITHOUT WARRANTIES OR CONDITIONS OF ANY KIND, either express or implied.
 * See the License for the specific language governing permissions and
 * limitations under the License.
 */

package org.apache.spark.sql

import java.io.{Externalizable, ObjectInput, ObjectOutput}
import java.sql.{Date, Timestamp}

import org.apache.spark.sql.catalyst.encoders.{OuterScopes, RowEncoder}
import org.apache.spark.sql.catalyst.util.sideBySide
import org.apache.spark.sql.execution.{LogicalRDD, RDDScanExec, SortExec}
import org.apache.spark.sql.execution.exchange.{BroadcastExchangeExec, ShuffleExchange}
import org.apache.spark.sql.execution.streaming.MemoryStream
import org.apache.spark.sql.functions._
import org.apache.spark.sql.test.SharedSQLContext
import org.apache.spark.sql.types._

case class TestDataPoint(x: Int, y: Double, s: String, t: TestDataPoint2)
case class TestDataPoint2(x: Int, s: String)

class DatasetSuite extends QueryTest with SharedSQLContext {
  import testImplicits._

  private implicit val ordering = Ordering.by((c: ClassData) => c.a -> c.b)

  test("checkAnswer should compare map correctly") {
    val data = Seq((1, "2", Map(1 -> 2, 2 -> 1)))
    checkAnswer(
      data.toDF(),
      Seq(Row(1, "2", Map(2 -> 1, 1 -> 2))))
  }

  test("toDS") {
    val data = Seq(("a", 1), ("b", 2), ("c", 3))
    checkDataset(
      data.toDS(),
      data: _*)
  }

  test("toDS with RDD") {
    val ds = sparkContext.makeRDD(Seq("a", "b", "c"), 3).toDS()
    checkDataset(
      ds.mapPartitions(_ => Iterator(1)),
      1, 1, 1)
  }

  test("emptyDataset") {
    val ds = spark.emptyDataset[Int]
    assert(ds.count() == 0L)
    assert(ds.collect() sameElements Array.empty[Int])
  }

  test("range") {
    assert(spark.range(10).map(_ + 1).reduce(_ + _) == 55)
    assert(spark.range(10).map{ case i: java.lang.Long => i + 1 }.reduce(_ + _) == 55)
    assert(spark.range(0, 10).map(_ + 1).reduce(_ + _) == 55)
    assert(spark.range(0, 10).map{ case i: java.lang.Long => i + 1 }.reduce(_ + _) == 55)
    assert(spark.range(0, 10, 1, 2).map(_ + 1).reduce(_ + _) == 55)
    assert(spark.range(0, 10, 1, 2).map{ case i: java.lang.Long => i + 1 }.reduce(_ + _) == 55)
  }

  test("SPARK-12404: Datatype Helper Serializability") {
    val ds = sparkContext.parallelize((
      new Timestamp(0),
      new Date(0),
      java.math.BigDecimal.valueOf(1),
      scala.math.BigDecimal(1)) :: Nil).toDS()

    ds.collect()
  }

  test("collect, first, and take should use encoders for serialization") {
    val item = NonSerializableCaseClass("abcd")
    val ds = Seq(item).toDS()
    assert(ds.collect().head == item)
    assert(ds.collectAsList().get(0) == item)
    assert(ds.first() == item)
    assert(ds.take(1).head == item)
    assert(ds.takeAsList(1).get(0) == item)
    assert(ds.toLocalIterator().next() === item)
  }

  test("coalesce, repartition") {
    val data = (1 to 100).map(i => ClassData(i.toString, i))
    val ds = data.toDS()

    intercept[IllegalArgumentException] {
      ds.coalesce(0)
    }

    intercept[IllegalArgumentException] {
      ds.repartition(0)
    }

    assert(ds.repartition(10).rdd.partitions.length == 10)
    checkDatasetUnorderly(
      ds.repartition(10),
      data: _*)

    assert(ds.coalesce(1).rdd.partitions.length == 1)
    checkDatasetUnorderly(
      ds.coalesce(1),
      data: _*)
  }

  test("as tuple") {
    val data = Seq(("a", 1), ("b", 2)).toDF("a", "b")
    checkDataset(
      data.as[(String, Int)],
      ("a", 1), ("b", 2))
  }

  test("as case class / collect") {
    val ds = Seq(("a", 1), ("b", 2), ("c", 3)).toDF("a", "b").as[ClassData]
    checkDataset(
      ds,
      ClassData("a", 1), ClassData("b", 2), ClassData("c", 3))
    assert(ds.collect().head == ClassData("a", 1))
  }

  test("as case class - reordered fields by name") {
    val ds = Seq((1, "a"), (2, "b"), (3, "c")).toDF("b", "a").as[ClassData]
    assert(ds.collect() === Array(ClassData("a", 1), ClassData("b", 2), ClassData("c", 3)))
  }

  test("as case class - take") {
    val ds = Seq((1, "a"), (2, "b"), (3, "c")).toDF("b", "a").as[ClassData]
    assert(ds.take(2) === Array(ClassData("a", 1), ClassData("b", 2)))
  }

  test("map") {
    val ds = Seq(("a", 1), ("b", 2), ("c", 3)).toDS()
    checkDataset(
      ds.map(v => (v._1, v._2 + 1)),
      ("a", 2), ("b", 3), ("c", 4))
  }

  test("map with type change with the exact matched number of attributes") {
    val ds = Seq(("a", 1), ("b", 2), ("c", 3)).toDS()

    checkDataset(
      ds.map(identity[(String, Int)])
        .as[OtherTuple]
        .map(identity[OtherTuple]),
      OtherTuple("a", 1), OtherTuple("b", 2), OtherTuple("c", 3))
  }

  test("map with type change with less attributes") {
    val ds = Seq(("a", 1, 3), ("b", 2, 4), ("c", 3, 5)).toDS()

    checkDataset(
      ds.as[OtherTuple]
        .map(identity[OtherTuple]),
      OtherTuple("a", 1), OtherTuple("b", 2), OtherTuple("c", 3))
  }

  test("map and group by with class data") {
    // We inject a group by here to make sure this test case is future proof
    // when we implement better pipelining and local execution mode.
    val ds: Dataset[(ClassData, Long)] = Seq(ClassData("one", 1), ClassData("two", 2)).toDS()
        .map(c => ClassData(c.a, c.b + 1))
        .groupByKey(p => p).count()

    checkDatasetUnorderly(
      ds,
      (ClassData("one", 2), 1L), (ClassData("two", 3), 1L))
  }

  test("select") {
    val ds = Seq(("a", 1), ("b", 2), ("c", 3)).toDS()
    checkDataset(
      ds.select(expr("_2 + 1").as[Int]),
      2, 3, 4)
  }

  test("SPARK-16853: select, case class and tuple") {
    val ds = Seq(("a", 1), ("b", 2), ("c", 3)).toDS()
    checkDataset(
      ds.select(expr("struct(_2, _2)").as[(Int, Int)]): Dataset[(Int, Int)],
      (1, 1), (2, 2), (3, 3))

    checkDataset(
      ds.select(expr("named_struct('a', _1, 'b', _2)").as[ClassData]): Dataset[ClassData],
      ClassData("a", 1), ClassData("b", 2), ClassData("c", 3))
  }

  test("select 2") {
    val ds = Seq(("a", 1), ("b", 2), ("c", 3)).toDS()
    checkDataset(
      ds.select(
        expr("_1").as[String],
        expr("_2").as[Int]) : Dataset[(String, Int)],
      ("a", 1), ("b", 2), ("c", 3))
  }

  test("select 2, primitive and tuple") {
    val ds = Seq(("a", 1), ("b", 2), ("c", 3)).toDS()
    checkDataset(
      ds.select(
        expr("_1").as[String],
        expr("struct(_2, _2)").as[(Int, Int)]),
      ("a", (1, 1)), ("b", (2, 2)), ("c", (3, 3)))
  }

  test("select 2, primitive and class") {
    val ds = Seq(("a", 1), ("b", 2), ("c", 3)).toDS()
    checkDataset(
      ds.select(
        expr("_1").as[String],
        expr("named_struct('a', _1, 'b', _2)").as[ClassData]),
      ("a", ClassData("a", 1)), ("b", ClassData("b", 2)), ("c", ClassData("c", 3)))
  }

  test("select 2, primitive and class, fields reordered") {
    val ds = Seq(("a", 1), ("b", 2), ("c", 3)).toDS()
    checkDataset(
      ds.select(
        expr("_1").as[String],
        expr("named_struct('b', _2, 'a', _1)").as[ClassData]),
      ("a", ClassData("a", 1)), ("b", ClassData("b", 2)), ("c", ClassData("c", 3)))
  }

  test("filter") {
    val ds = Seq(("a", 1), ("b", 2), ("c", 3)).toDS()
    checkDataset(
      ds.filter(_._1 == "b"),
      ("b", 2))
  }

  test("filter and then select") {
    val ds = Seq(("a", 1), ("b", 2), ("c", 3)).toDS()
    checkDataset(
      ds.filter(_._1 == "b").select(expr("_1").as[String]),
      "b")
  }

  test("SPARK-15632: typed filter should preserve the underlying logical schema") {
    val ds = spark.range(10)
    val ds2 = ds.filter(_ > 3)
    assert(ds.schema.equals(ds2.schema))
  }

  test("foreach") {
    val ds = Seq(("a", 1), ("b", 2), ("c", 3)).toDS()
    val acc = sparkContext.longAccumulator
    ds.foreach(v => acc.add(v._2))
    assert(acc.value == 6)
  }

  test("foreachPartition") {
    val ds = Seq(("a", 1), ("b", 2), ("c", 3)).toDS()
    val acc = sparkContext.longAccumulator
    ds.foreachPartition(_.foreach(v => acc.add(v._2)))
    assert(acc.value == 6)
  }

  test("reduce") {
    val ds = Seq(("a", 1), ("b", 2), ("c", 3)).toDS()
    assert(ds.reduce((a, b) => ("sum", a._2 + b._2)) == ("sum", 6))
  }

  test("joinWith, flat schema") {
    val ds1 = Seq(1, 2, 3).toDS().as("a")
    val ds2 = Seq(1, 2).toDS().as("b")

    checkDataset(
      ds1.joinWith(ds2, $"a.value" === $"b.value", "inner"),
      (1, 1), (2, 2))
  }

  test("joinWith tuple with primitive, expression") {
    val ds1 = Seq(1, 1, 2).toDS()
    val ds2 = Seq(("a", 1), ("b", 2)).toDS()

    checkDataset(
      ds1.joinWith(ds2, $"value" === $"_2"),
      (1, ("a", 1)), (1, ("a", 1)), (2, ("b", 2)))
  }

  test("joinWith class with primitive, toDF") {
    val ds1 = Seq(1, 1, 2).toDS()
    val ds2 = Seq(ClassData("a", 1), ClassData("b", 2)).toDS()

    checkAnswer(
      ds1.joinWith(ds2, $"value" === $"b").toDF().select($"_1", $"_2.a", $"_2.b"),
      Row(1, "a", 1) :: Row(1, "a", 1) :: Row(2, "b", 2) :: Nil)
  }

  test("multi-level joinWith") {
    val ds1 = Seq(("a", 1), ("b", 2)).toDS().as("a")
    val ds2 = Seq(("a", 1), ("b", 2)).toDS().as("b")
    val ds3 = Seq(("a", 1), ("b", 2)).toDS().as("c")

    checkDataset(
      ds1.joinWith(ds2, $"a._2" === $"b._2").as("ab").joinWith(ds3, $"ab._1._2" === $"c._2"),
      ((("a", 1), ("a", 1)), ("a", 1)),
      ((("b", 2), ("b", 2)), ("b", 2)))
  }

  test("groupBy function, keys") {
    val ds = Seq(("a", 1), ("b", 1)).toDS()
    val grouped = ds.groupByKey(v => (1, v._2))
    checkDatasetUnorderly(
      grouped.keys,
      (1, 1))
  }

  test("groupBy function, map") {
    val ds = Seq(("a", 10), ("a", 20), ("b", 1), ("b", 2), ("c", 1)).toDS()
    val grouped = ds.groupByKey(v => (v._1, "word"))
    val agged = grouped.mapGroups { case (g, iter) => (g._1, iter.map(_._2).sum) }

    checkDatasetUnorderly(
      agged,
      ("a", 30), ("b", 3), ("c", 1))
  }

  test("groupBy function, flatMap") {
    val ds = Seq(("a", 10), ("a", 20), ("b", 1), ("b", 2), ("c", 1)).toDS()
    val grouped = ds.groupByKey(v => (v._1, "word"))
    val agged = grouped.flatMapGroups { case (g, iter) =>
      Iterator(g._1, iter.map(_._2).sum.toString)
    }

    checkDatasetUnorderly(
      agged,
      "a", "30", "b", "3", "c", "1")
  }

  test("groupBy function, mapValues, flatMap") {
    val ds = Seq(("a", 10), ("a", 20), ("b", 1), ("b", 2), ("c", 1)).toDS()
    val keyValue = ds.groupByKey(_._1).mapValues(_._2)
    val agged = keyValue.mapGroups { case (g, iter) => (g, iter.sum) }
    checkDataset(agged, ("a", 30), ("b", 3), ("c", 1))

    val keyValue1 = ds.groupByKey(t => (t._1, "key")).mapValues(t => (t._2, "value"))
    val agged1 = keyValue1.mapGroups { case (g, iter) => (g._1, iter.map(_._1).sum) }
    checkDataset(agged, ("a", 30), ("b", 3), ("c", 1))
  }

  test("groupBy function, reduce") {
    val ds = Seq("abc", "xyz", "hello").toDS()
    val agged = ds.groupByKey(_.length).reduceGroups(_ + _)

    checkDatasetUnorderly(
      agged,
      3 -> "abcxyz", 5 -> "hello")
  }

  test("groupBy single field class, count") {
    val ds = Seq("abc", "xyz", "hello").toDS()
    val count = ds.groupByKey(s => Tuple1(s.length)).count()

    checkDataset(
      count,
      (Tuple1(3), 2L), (Tuple1(5), 1L)
    )
  }

  test("typed aggregation: expr") {
    val ds = Seq(("a", 10), ("a", 20), ("b", 1), ("b", 2), ("c", 1)).toDS()

    checkDatasetUnorderly(
      ds.groupByKey(_._1).agg(sum("_2").as[Long]),
      ("a", 30L), ("b", 3L), ("c", 1L))
  }

  test("typed aggregation: expr, expr") {
    val ds = Seq(("a", 10), ("a", 20), ("b", 1), ("b", 2), ("c", 1)).toDS()

    checkDatasetUnorderly(
      ds.groupByKey(_._1).agg(sum("_2").as[Long], sum($"_2" + 1).as[Long]),
      ("a", 30L, 32L), ("b", 3L, 5L), ("c", 1L, 2L))
  }

  test("typed aggregation: expr, expr, expr") {
    val ds = Seq(("a", 10), ("a", 20), ("b", 1), ("b", 2), ("c", 1)).toDS()

    checkDatasetUnorderly(
      ds.groupByKey(_._1).agg(sum("_2").as[Long], sum($"_2" + 1).as[Long], count("*")),
      ("a", 30L, 32L, 2L), ("b", 3L, 5L, 2L), ("c", 1L, 2L, 1L))
  }

  test("typed aggregation: expr, expr, expr, expr") {
    val ds = Seq(("a", 10), ("a", 20), ("b", 1), ("b", 2), ("c", 1)).toDS()

    checkDatasetUnorderly(
      ds.groupByKey(_._1).agg(
        sum("_2").as[Long],
        sum($"_2" + 1).as[Long],
        count("*").as[Long],
        avg("_2").as[Double]),
      ("a", 30L, 32L, 2L, 15.0), ("b", 3L, 5L, 2L, 1.5), ("c", 1L, 2L, 1L, 1.0))
  }

  test("cogroup") {
    val ds1 = Seq(1 -> "a", 3 -> "abc", 5 -> "hello", 3 -> "foo").toDS()
    val ds2 = Seq(2 -> "q", 3 -> "w", 5 -> "e", 5 -> "r").toDS()
    val cogrouped = ds1.groupByKey(_._1).cogroup(ds2.groupByKey(_._1)) { case (key, data1, data2) =>
      Iterator(key -> (data1.map(_._2).mkString + "#" + data2.map(_._2).mkString))
    }

    checkDatasetUnorderly(
      cogrouped,
      1 -> "a#", 2 -> "#q", 3 -> "abcfoo#w", 5 -> "hello#er")
  }

  test("cogroup with complex data") {
    val ds1 = Seq(1 -> ClassData("a", 1), 2 -> ClassData("b", 2)).toDS()
    val ds2 = Seq(2 -> ClassData("c", 3), 3 -> ClassData("d", 4)).toDS()
    val cogrouped = ds1.groupByKey(_._1).cogroup(ds2.groupByKey(_._1)) { case (key, data1, data2) =>
      Iterator(key -> (data1.map(_._2.a).mkString + data2.map(_._2.a).mkString))
    }

    checkDatasetUnorderly(
      cogrouped,
      1 -> "a", 2 -> "bc", 3 -> "d")
  }

  test("sample with replacement") {
    val n = 100
    val data = sparkContext.parallelize(1 to n, 2).toDS()
    checkDataset(
      data.sample(withReplacement = true, 0.05, seed = 13),
      5, 10, 52, 73)
  }

  test("sample without replacement") {
    val n = 100
    val data = sparkContext.parallelize(1 to n, 2).toDS()
    checkDataset(
      data.sample(withReplacement = false, 0.05, seed = 13),
      3, 17, 27, 58, 62)
  }

  test("SPARK-16686: Dataset.sample with seed results shouldn't depend on downstream usage") {
    val simpleUdf = udf((n: Int) => {
      require(n != 1, "simpleUdf shouldn't see id=1!")
      1
    })

    val df = Seq(
      (0, "string0"),
      (1, "string1"),
      (2, "string2"),
      (3, "string3"),
      (4, "string4"),
      (5, "string5"),
      (6, "string6"),
      (7, "string7"),
      (8, "string8"),
      (9, "string9")
    ).toDF("id", "stringData")
    val sampleDF = df.sample(false, 0.7, 50)
    // After sampling, sampleDF doesn't contain id=1.
    assert(!sampleDF.select("id").collect.contains(1))
    // simpleUdf should not encounter id=1.
    checkAnswer(sampleDF.select(simpleUdf($"id")), List.fill(sampleDF.count.toInt)(Row(1)))
  }

  test("SPARK-11436: we should rebind right encoder when join 2 datasets") {
    val ds1 = Seq("1", "2").toDS().as("a")
    val ds2 = Seq(2, 3).toDS().as("b")

    val joined = ds1.joinWith(ds2, $"a.value" === $"b.value")
    checkDataset(joined, ("2", 2))
  }

  test("self join") {
    val ds = Seq("1", "2").toDS().as("a")
    val joined = ds.joinWith(ds, lit(true), "cross")
    checkDataset(joined, ("1", "1"), ("1", "2"), ("2", "1"), ("2", "2"))
  }

  test("toString") {
    val ds = Seq((1, 2)).toDS()
    assert(ds.toString == "[_1: int, _2: int]")
  }

  test("Kryo encoder") {
    implicit val kryoEncoder = Encoders.kryo[KryoData]
    val ds = Seq(KryoData(1), KryoData(2)).toDS()

    assert(ds.groupByKey(p => p).count().collect().toSet ==
      Set((KryoData(1), 1L), (KryoData(2), 1L)))
  }

  test("Kryo encoder self join") {
    implicit val kryoEncoder = Encoders.kryo[KryoData]
    val ds = Seq(KryoData(1), KryoData(2)).toDS()
    assert(ds.joinWith(ds, lit(true), "cross").collect().toSet ==
      Set(
        (KryoData(1), KryoData(1)),
        (KryoData(1), KryoData(2)),
        (KryoData(2), KryoData(1)),
        (KryoData(2), KryoData(2))))
  }

  test("Kryo encoder: check the schema mismatch when converting DataFrame to Dataset") {
    implicit val kryoEncoder = Encoders.kryo[KryoData]
    val df = Seq((1)).toDF("a")
    val e = intercept[AnalysisException] {
      df.as[KryoData]
    }.message
    assert(e.contains("cannot cast IntegerType to BinaryType"))
  }

  test("Java encoder") {
    implicit val kryoEncoder = Encoders.javaSerialization[JavaData]
    val ds = Seq(JavaData(1), JavaData(2)).toDS()

    assert(ds.groupByKey(p => p).count().collect().toSet ==
      Set((JavaData(1), 1L), (JavaData(2), 1L)))
  }

  test("Java encoder self join") {
    implicit val kryoEncoder = Encoders.javaSerialization[JavaData]
    val ds = Seq(JavaData(1), JavaData(2)).toDS()
    assert(ds.joinWith(ds, lit(true), "cross").collect().toSet ==
      Set(
        (JavaData(1), JavaData(1)),
        (JavaData(1), JavaData(2)),
        (JavaData(2), JavaData(1)),
        (JavaData(2), JavaData(2))))
  }

  test("SPARK-14696: implicit encoders for boxed types") {
    assert(spark.range(1).map { i => i : java.lang.Long }.head == 0L)
  }

  test("SPARK-11894: Incorrect results are returned when using null") {
    val nullInt = null.asInstanceOf[java.lang.Integer]
    val ds1 = Seq((nullInt, "1"), (new java.lang.Integer(22), "2")).toDS()
    val ds2 = Seq((nullInt, "1"), (new java.lang.Integer(22), "2")).toDS()

    checkDataset(
      ds1.joinWith(ds2, lit(true), "cross"),
      ((nullInt, "1"), (nullInt, "1")),
      ((nullInt, "1"), (new java.lang.Integer(22), "2")),
      ((new java.lang.Integer(22), "2"), (nullInt, "1")),
      ((new java.lang.Integer(22), "2"), (new java.lang.Integer(22), "2")))
  }

  test("change encoder with compatible schema") {
    val ds = Seq(2 -> 2.toByte, 3 -> 3.toByte).toDF("a", "b").as[ClassData]
    assert(ds.collect().toSeq == Seq(ClassData("2", 2), ClassData("3", 3)))
  }

  test("verify mismatching field names fail with a good error") {
    val ds = Seq(ClassData("a", 1)).toDS()
    val e = intercept[AnalysisException] {
      ds.as[ClassData2]
    }
    assert(e.getMessage.contains("cannot resolve '`c`' given input columns: [a, b]"), e.getMessage)
  }

  test("runtime nullability check") {
    val schema = StructType(Seq(
      StructField("f", StructType(Seq(
        StructField("a", StringType, nullable = true),
        StructField("b", IntegerType, nullable = true)
      )), nullable = true)
    ))

    def buildDataset(rows: Row*): Dataset[NestedStruct] = {
      val rowRDD = spark.sparkContext.parallelize(rows)
      spark.createDataFrame(rowRDD, schema).as[NestedStruct]
    }

    checkDataset(
      buildDataset(Row(Row("hello", 1))),
      NestedStruct(ClassData("hello", 1))
    )

    // Shouldn't throw runtime exception when parent object (`ClassData`) is null
    assert(buildDataset(Row(null)).collect() === Array(NestedStruct(null)))

    val message = intercept[RuntimeException] {
      buildDataset(Row(Row("hello", null))).collect()
    }.getMessage

    assert(message.contains("Null value appeared in non-nullable field"))
  }

  test("SPARK-12478: top level null field") {
    val ds0 = Seq(NestedStruct(null)).toDS()
    checkDataset(ds0, NestedStruct(null))
    checkAnswer(ds0.toDF(), Row(null))

    val ds1 = Seq(DeepNestedStruct(NestedStruct(null))).toDS()
    checkDataset(ds1, DeepNestedStruct(NestedStruct(null)))
    checkAnswer(ds1.toDF(), Row(Row(null)))
  }

  test("support inner class in Dataset") {
    val outer = new OuterClass
    OuterScopes.addOuterScope(outer)
    val ds = Seq(outer.InnerClass("1"), outer.InnerClass("2")).toDS()
    checkDataset(ds.map(_.a), "1", "2")
  }

  test("grouping key and grouped value has field with same name") {
    val ds = Seq(ClassData("a", 1), ClassData("a", 2)).toDS()
    val agged = ds.groupByKey(d => ClassNullableData(d.a, null)).mapGroups {
      case (key, values) => key.a + values.map(_.b).sum
    }

    checkDataset(agged, "a3")
  }

  test("cogroup's left and right side has field with same name") {
    val left = Seq(ClassData("a", 1), ClassData("b", 2)).toDS()
    val right = Seq(ClassNullableData("a", 3), ClassNullableData("b", 4)).toDS()
    val cogrouped = left.groupByKey(_.a).cogroup(right.groupByKey(_.a)) {
      case (key, lData, rData) => Iterator(key + lData.map(_.b).sum + rData.map(_.b.toInt).sum)
    }

    checkDataset(cogrouped, "a13", "b24")
  }

  test("give nice error message when the real number of fields doesn't match encoder schema") {
    val ds = Seq(ClassData("a", 1), ClassData("b", 2)).toDS()

    val message = intercept[AnalysisException] {
      ds.as[(String, Int, Long)]
    }.message
    assert(message ==
      "Try to map struct<a:string,b:int> to Tuple3, " +
        "but failed as the number of fields does not line up.")

    val message2 = intercept[AnalysisException] {
      ds.as[Tuple1[String]]
    }.message
    assert(message2 ==
      "Try to map struct<a:string,b:int> to Tuple1, " +
        "but failed as the number of fields does not line up.")
  }

  test("SPARK-13440: Resolving option fields") {
    val df = Seq(1, 2, 3).toDS()
    val ds = df.as[Option[Int]]
    checkDataset(
      ds.filter(_ => true),
      Some(1), Some(2), Some(3))
  }

  test("SPARK-13540 Dataset of nested class defined in Scala object") {
    checkDataset(
      Seq(OuterObject.InnerClass("foo")).toDS(),
      OuterObject.InnerClass("foo"))
  }

  test("SPARK-14000: case class with tuple type field") {
    checkDataset(
      Seq(TupleClass((1, "a"))).toDS(),
      TupleClass(1, "a")
    )
  }

  test("isStreaming returns false for static Dataset") {
    val data = Seq(("a", 1), ("b", 2), ("c", 3)).toDS()
    assert(!data.isStreaming, "static Dataset returned true for 'isStreaming'.")
  }

  test("isStreaming returns true for streaming Dataset") {
    val data = MemoryStream[Int].toDS()
    assert(data.isStreaming, "streaming Dataset returned false for 'isStreaming'.")
  }

  test("isStreaming returns true after static and streaming Dataset join") {
    val static = Seq(("a", 1), ("b", 2), ("c", 3)).toDF("a", "b")
    val streaming = MemoryStream[Int].toDS().toDF("b")
    val df = streaming.join(static, Seq("b"))
    assert(df.isStreaming, "streaming Dataset returned false for 'isStreaming'.")
  }

  test("SPARK-14554: Dataset.map may generate wrong java code for wide table") {
    val wideDF = spark.range(10).select(Seq.tabulate(1000) {i => ('id + i).as(s"c$i")} : _*)
    // Make sure the generated code for this plan can compile and execute.
    checkDataset(wideDF.map(_.getLong(0)), 0L until 10 : _*)
  }

  test("SPARK-14838: estimating sizeInBytes in operators with ObjectProducer shouldn't fail") {
    val dataset = Seq(
      (0, 3, 54f),
      (0, 4, 44f),
      (0, 5, 42f),
      (1, 3, 39f),
      (1, 5, 33f),
      (1, 4, 26f),
      (2, 3, 51f),
      (2, 5, 45f),
      (2, 4, 30f)
    ).toDF("user", "item", "rating")

    val actual = dataset
      .select("user", "item")
      .as[(Int, Int)]
      .groupByKey(_._1)
      .mapGroups { case (src, ids) => (src, ids.map(_._2).toArray) }
      .toDF("id", "actual")

    dataset.join(actual, dataset("user") === actual("id")).collect()
  }

  test("SPARK-15097: implicits on dataset's spark can be imported") {
    val dataset = Seq(1, 2, 3).toDS()
    checkDataset(DatasetTransform.addOne(dataset), 2, 3, 4)
  }

  test("dataset.rdd with generic case class") {
    val ds = Seq(Generic(1, 1.0), Generic(2, 2.0)).toDS()
    val ds2 = ds.map(g => Generic(g.id, g.value))
    assert(ds.rdd.map(r => r.id).count === 2)
    assert(ds2.rdd.map(r => r.id).count === 2)

    val ds3 = ds.map(g => new java.lang.Long(g.id))
    assert(ds3.rdd.map(r => r).count === 2)
  }

  test("runtime null check for RowEncoder") {
    val schema = new StructType().add("i", IntegerType, nullable = false)
    val df = spark.range(10).map(l => {
      if (l % 5 == 0) {
        Row(null)
      } else {
        Row(l)
      }
    })(RowEncoder(schema))

    val message = intercept[Exception] {
      df.collect()
    }.getMessage
    assert(message.contains("The 0th field 'i' of input row cannot be null"))
  }

  test("row nullability mismatch") {
    val schema = new StructType().add("a", StringType, true).add("b", StringType, false)
    val rdd = spark.sparkContext.parallelize(Row(null, "123") :: Row("234", null) :: Nil)
    val message = intercept[Exception] {
      spark.createDataFrame(rdd, schema).collect()
    }.getMessage
    assert(message.contains("The 1th field 'b' of input row cannot be null"))
  }

  test("createTempView") {
    val dataset = Seq(1, 2, 3).toDS()
    dataset.createOrReplaceTempView("tempView")

    // Overrides the existing temporary view with same name
    // No exception should be thrown here.
    dataset.createOrReplaceTempView("tempView")

    // Throws AnalysisException if temp view with same name already exists
    val e = intercept[AnalysisException](
      dataset.createTempView("tempView"))
    intercept[AnalysisException](dataset.createTempView("tempView"))
    assert(e.message.contains("already exists"))
    dataset.sparkSession.catalog.dropTempView("tempView")
  }

  test("SPARK-15381: physical object operator should define `reference` correctly") {
    val df = Seq(1 -> 2).toDF("a", "b")
    checkAnswer(df.map(row => row)(RowEncoder(df.schema)).select("b", "a"), Row(2, 1))
  }

  private def checkShowString[T](ds: Dataset[T], expected: String): Unit = {
    val numRows = expected.split("\n").length - 4
    val actual = ds.showString(numRows, truncate = 20)

    if (expected != actual) {
      fail(
        "Dataset.showString() gives wrong result:\n\n" + sideBySide(
          "== Expected ==\n" + expected,
          "== Actual ==\n" + actual
        ).mkString("\n")
      )
    }
  }

  test("SPARK-15550 Dataset.show() should show contents of the underlying logical plan") {
    val df = Seq((1, "foo", "extra"), (2, "bar", "extra")).toDF("b", "a", "c")
    val ds = df.as[ClassData]
    val expected =
      """+---+---+-----+
        ||  b|  a|    c|
        |+---+---+-----+
        ||  1|foo|extra|
        ||  2|bar|extra|
        |+---+---+-----+
        |""".stripMargin

    checkShowString(ds, expected)
  }

  test("SPARK-15550 Dataset.show() should show inner nested products as rows") {
    val ds = Seq(
      NestedStruct(ClassData("foo", 1)),
      NestedStruct(ClassData("bar", 2))
    ).toDS()

    val expected =
      """+-------+
        ||      f|
        |+-------+
        ||[foo,1]|
        ||[bar,2]|
        |+-------+
        |""".stripMargin

    checkShowString(ds, expected)
  }

  test(
    "SPARK-15112: EmbedDeserializerInFilter should not optimize plan fragment that changes schema"
  ) {
    val ds = Seq(1 -> "foo", 2 -> "bar").toDF("b", "a").as[ClassData]

    assertResult(Seq(ClassData("foo", 1), ClassData("bar", 2))) {
      ds.collect().toSeq
    }

    assertResult(Seq(ClassData("bar", 2))) {
      ds.filter(_.b > 1).collect().toSeq
    }
  }

  test("mapped dataset should resolve duplicated attributes for self join") {
    val ds = Seq(1, 2, 3).toDS().map(_ + 1)
    val ds1 = ds.as("d1")
    val ds2 = ds.as("d2")

    checkDatasetUnorderly(ds1.joinWith(ds2, $"d1.value" === $"d2.value"), (2, 2), (3, 3), (4, 4))
    checkDatasetUnorderly(ds1.intersect(ds2), 2, 3, 4)
    checkDatasetUnorderly(ds1.except(ds1))
  }

  test("SPARK-15441: Dataset outer join") {
    val left = Seq(ClassData("a", 1), ClassData("b", 2)).toDS().as("left")
    val right = Seq(ClassData("x", 2), ClassData("y", 3)).toDS().as("right")
    val joined = left.joinWith(right, $"left.b" === $"right.b", "left")
    val result = joined.collect().toSet
    assert(result == Set(ClassData("a", 1) -> null, ClassData("b", 2) -> ClassData("x", 2)))
  }

  test("better error message when use java reserved keyword as field name") {
    val e = intercept[UnsupportedOperationException] {
      Seq(InvalidInJava(1)).toDS()
    }
    assert(e.getMessage.contains(
      "`abstract` is a reserved keyword and cannot be used as field name"))
  }

  test("Dataset should support flat input object to be null") {
    checkDataset(Seq("a", null).toDS(), "a", null)
  }

  test("Dataset should throw RuntimeException if top-level product input object is null") {
    val e = intercept[RuntimeException](Seq(ClassData("a", 1), null).toDS())
    assert(e.getMessage.contains("Null value appeared in non-nullable field"))
    assert(e.getMessage.contains("top level Product input object"))
  }

  test("dropDuplicates") {
    val ds = Seq(("a", 1), ("a", 2), ("b", 1), ("a", 1)).toDS()
    checkDataset(
      ds.dropDuplicates("_1"),
      ("a", 1), ("b", 1))
    checkDataset(
      ds.dropDuplicates("_2"),
      ("a", 1), ("a", 2))
    checkDataset(
      ds.dropDuplicates("_1", "_2"),
      ("a", 1), ("a", 2), ("b", 1))
  }

  test("dropDuplicates: columns with same column name") {
    val ds1 = Seq(("a", 1), ("a", 2), ("b", 1), ("a", 1)).toDS()
    val ds2 = Seq(("a", 1), ("a", 2), ("b", 1), ("a", 1)).toDS()
    // The dataset joined has two columns of the same name "_2".
    val joined = ds1.join(ds2, "_1").select(ds1("_2").as[Int], ds2("_2").as[Int])
    checkDataset(
      joined.dropDuplicates(),
      (1, 2), (1, 1), (2, 1), (2, 2))
  }

  test("SPARK-16097: Encoders.tuple should handle null object correctly") {
    val enc = Encoders.tuple(Encoders.tuple(Encoders.STRING, Encoders.STRING), Encoders.STRING)
    val data = Seq((("a", "b"), "c"), (null, "d"))
    val ds = spark.createDataset(data)(enc)
    checkDataset(ds, (("a", "b"), "c"), (null, "d"))
  }

  test("SPARK-16995: flat mapping on Dataset containing a column created with lit/expr") {
    val df = Seq("1").toDF("a")

    import df.sparkSession.implicits._

    checkDataset(
      df.withColumn("b", lit(0)).as[ClassData]
        .groupByKey(_.a).flatMapGroups { case (x, iter) => List[Int]() })
    checkDataset(
      df.withColumn("b", expr("0")).as[ClassData]
        .groupByKey(_.a).flatMapGroups { case (x, iter) => List[Int]() })
  }

  test("SPARK-18125: Spark generated code causes CompileException") {
    val data = Array(
      Route("a", "b", 1),
      Route("a", "b", 2),
      Route("a", "c", 2),
      Route("a", "d", 10),
      Route("b", "a", 1),
      Route("b", "a", 5),
      Route("b", "c", 6))
    val ds = sparkContext.parallelize(data).toDF.as[Route]

    val grped = ds.map(r => GroupedRoutes(r.src, r.dest, Seq(r)))
      .groupByKey(r => (r.src, r.dest))
      .reduceGroups { (g1: GroupedRoutes, g2: GroupedRoutes) =>
        GroupedRoutes(g1.src, g1.dest, g1.routes ++ g2.routes)
      }.map(_._2)

    val expected = Seq(
      GroupedRoutes("a", "d", Seq(Route("a", "d", 10))),
      GroupedRoutes("b", "c", Seq(Route("b", "c", 6))),
      GroupedRoutes("a", "b", Seq(Route("a", "b", 1), Route("a", "b", 2))),
      GroupedRoutes("b", "a", Seq(Route("b", "a", 1), Route("b", "a", 5))),
      GroupedRoutes("a", "c", Seq(Route("a", "c", 2)))
    )

    implicit def ordering[GroupedRoutes]: Ordering[GroupedRoutes] = new Ordering[GroupedRoutes] {
      override def compare(x: GroupedRoutes, y: GroupedRoutes): Int = {
        x.toString.compareTo(y.toString)
      }
    }

    checkDatasetUnorderly(grped, expected: _*)
  }

  test("SPARK-18189: Fix serialization issue in KeyValueGroupedDataset") {
    val resultValue = 12345
    val keyValueGrouped = Seq((1, 2), (3, 4)).toDS().groupByKey(_._1)
    val mapGroups = keyValueGrouped.mapGroups((k, v) => (k, 1))
    val broadcasted = spark.sparkContext.broadcast(resultValue)

    // Using broadcast triggers serialization issue in KeyValueGroupedDataset
    val dataset = mapGroups.map(_ => broadcasted.value)

    assert(dataset.collect() sameElements Array(resultValue, resultValue))
  }

  test("SPARK-18284: Serializer should have correct nullable value") {
    val df1 = Seq(1, 2, 3, 4).toDF
    assert(df1.schema(0).nullable == false)
    val df2 = Seq(Integer.valueOf(1), Integer.valueOf(2)).toDF
    assert(df2.schema(0).nullable == true)

    val df3 = Seq(Seq(1, 2), Seq(3, 4)).toDF
    assert(df3.schema(0).nullable == true)
    assert(df3.schema(0).dataType.asInstanceOf[ArrayType].containsNull == false)
    val df4 = Seq(Seq("a", "b"), Seq("c", "d")).toDF
    assert(df4.schema(0).nullable == true)
    assert(df4.schema(0).dataType.asInstanceOf[ArrayType].containsNull == true)

    val df5 = Seq((0, 1.0), (2, 2.0)).toDF("id", "v")
    assert(df5.schema(0).nullable == false)
    assert(df5.schema(1).nullable == false)
    val df6 = Seq((0, 1.0, "a"), (2, 2.0, "b")).toDF("id", "v1", "v2")
    assert(df6.schema(0).nullable == false)
    assert(df6.schema(1).nullable == false)
    assert(df6.schema(2).nullable == true)

    val df7 = (Tuple1(Array(1, 2, 3)) :: Nil).toDF("a")
    assert(df7.schema(0).nullable == true)
    assert(df7.schema(0).dataType.asInstanceOf[ArrayType].containsNull == false)

    val df8 = (Tuple1(Array((null: Integer), (null: Integer))) :: Nil).toDF("a")
    assert(df8.schema(0).nullable == true)
    assert(df8.schema(0).dataType.asInstanceOf[ArrayType].containsNull == true)

    val df9 = (Tuple1(Map(2 -> 3)) :: Nil).toDF("m")
    assert(df9.schema(0).nullable == true)
    assert(df9.schema(0).dataType.asInstanceOf[MapType].valueContainsNull == false)

    val df10 = (Tuple1(Map(1 -> (null: Integer))) :: Nil).toDF("m")
    assert(df10.schema(0).nullable == true)
    assert(df10.schema(0).dataType.asInstanceOf[MapType].valueContainsNull == true)

    val df11 = Seq(TestDataPoint(1, 2.2, "a", null),
                   TestDataPoint(3, 4.4, "null", (TestDataPoint2(33, "b")))).toDF
    assert(df11.schema(0).nullable == false)
    assert(df11.schema(1).nullable == false)
    assert(df11.schema(2).nullable == true)
    assert(df11.schema(3).nullable == true)
    assert(df11.schema(3).dataType.asInstanceOf[StructType].fields(0).nullable == false)
    assert(df11.schema(3).dataType.asInstanceOf[StructType].fields(1).nullable == true)
  }

  Seq(true, false).foreach { eager =>
    def testCheckpointing(testName: String)(f: => Unit): Unit = {
      test(s"Dataset.checkpoint() - $testName (eager = $eager)") {
        withTempDir { dir =>
          val originalCheckpointDir = spark.sparkContext.checkpointDir

          try {
            spark.sparkContext.setCheckpointDir(dir.getCanonicalPath)
            f
          } finally {
            // Since the original checkpointDir can be None, we need
            // to set the variable directly.
            spark.sparkContext.checkpointDir = originalCheckpointDir
          }
        }
      }
    }

    testCheckpointing("basic") {
      val ds = spark.range(10).repartition('id % 2).filter('id > 5).orderBy('id.desc)
      val cp = ds.checkpoint(eager)

      val logicalRDD = cp.logicalPlan match {
        case plan: LogicalRDD => plan
        case _ =>
          val treeString = cp.logicalPlan.treeString(verbose = true)
          fail(s"Expecting a LogicalRDD, but got\n$treeString")
      }

      val dsPhysicalPlan = ds.queryExecution.executedPlan
      val cpPhysicalPlan = cp.queryExecution.executedPlan

      assertResult(dsPhysicalPlan.outputPartitioning) { logicalRDD.outputPartitioning }
      assertResult(dsPhysicalPlan.outputOrdering) { logicalRDD.outputOrdering }

      assertResult(dsPhysicalPlan.outputPartitioning) { cpPhysicalPlan.outputPartitioning }
      assertResult(dsPhysicalPlan.outputOrdering) { cpPhysicalPlan.outputOrdering }

      // For a lazy checkpoint() call, the first check also materializes the checkpoint.
      checkDataset(cp, (9L to 6L by -1L).map(java.lang.Long.valueOf): _*)

      // Reads back from checkpointed data and check again.
      checkDataset(cp, (9L to 6L by -1L).map(java.lang.Long.valueOf): _*)
    }

    testCheckpointing("should preserve partitioning information") {
      val ds = spark.range(10).repartition('id % 2)
      val cp = ds.checkpoint(eager)

      val agg = cp.groupBy('id % 2).agg(count('id))

      agg.queryExecution.executedPlan.collectFirst {
        case ShuffleExchange(_, _: RDDScanExec, _) =>
        case BroadcastExchangeExec(_, _: RDDScanExec) =>
      }.foreach { _ =>
        fail(
          "No Exchange should be inserted above RDDScanExec since the checkpointed Dataset " +
            "preserves partitioning information:\n\n" + agg.queryExecution
        )
      }

      checkAnswer(agg, ds.groupBy('id % 2).agg(count('id)))
    }
  }

  test("identity map for primitive arrays") {
    val arrayByte = Array(1.toByte, 2.toByte, 3.toByte)
    val arrayInt = Array(1, 2, 3)
    val arrayLong = Array(1.toLong, 2.toLong, 3.toLong)
    val arrayDouble = Array(1.1, 2.2, 3.3)
    val arrayString = Array("a", "b", "c")
    val dsByte = sparkContext.parallelize(Seq(arrayByte), 1).toDS.map(e => e)
    val dsInt = sparkContext.parallelize(Seq(arrayInt), 1).toDS.map(e => e)
    val dsLong = sparkContext.parallelize(Seq(arrayLong), 1).toDS.map(e => e)
    val dsDouble = sparkContext.parallelize(Seq(arrayDouble), 1).toDS.map(e => e)
    val dsString = sparkContext.parallelize(Seq(arrayString), 1).toDS.map(e => e)
    checkDataset(dsByte, arrayByte)
    checkDataset(dsInt, arrayInt)
    checkDataset(dsLong, arrayLong)
    checkDataset(dsDouble, arrayDouble)
    checkDataset(dsString, arrayString)
  }

  test("SPARK-18251: the type of Dataset can't be Option of Product type") {
    checkDataset(Seq(Some(1), None).toDS(), Some(1), None)

    val e = intercept[UnsupportedOperationException] {
      Seq(Some(1 -> "a"), None).toDS()
    }
    assert(e.getMessage.contains("Cannot create encoder for Option of Product type"))
  }
<<<<<<< HEAD
=======

  test ("SPARK-17460: the sizeInBytes in Statistics shouldn't overflow to a negative number") {
    // Since the sizeInBytes in Statistics could exceed the limit of an Int, we should use BigInt
    // instead of Int for avoiding possible overflow.
    val ds = (0 to 10000).map( i =>
      (i, Seq((i, Seq((i, "This is really not that long of a string")))))).toDS()
    val sizeInBytes = ds.logicalPlan.stats(sqlConf).sizeInBytes
    // sizeInBytes is 2404280404, before the fix, it overflows to a negative number
    assert(sizeInBytes > 0)
  }

  test("SPARK-18717: code generation works for both scala.collection.Map" +
    " and scala.collection.imutable.Map") {
    val ds = Seq(WithImmutableMap("hi", Map(42L -> "foo"))).toDS
    checkDataset(ds.map(t => t), WithImmutableMap("hi", Map(42L -> "foo")))

    val ds2 = Seq(WithMap("hi", Map(42L -> "foo"))).toDS
    checkDataset(ds2.map(t => t), WithMap("hi", Map(42L -> "foo")))
  }

  test("SPARK-18746: add implicit encoder for BigDecimal, date, timestamp") {
    // For this implicit encoder, 18 is the default scale
    assert(spark.range(1).map { x => new java.math.BigDecimal(1) }.head ==
      new java.math.BigDecimal(1).setScale(18))

    assert(spark.range(1).map { x => scala.math.BigDecimal(1, 18) }.head ==
      scala.math.BigDecimal(1, 18))

    assert(spark.range(1).map { x => new java.sql.Date(2016, 12, 12) }.head ==
      new java.sql.Date(2016, 12, 12))

    assert(spark.range(1).map { x => new java.sql.Timestamp(100000) }.head ==
      new java.sql.Timestamp(100000))
  }
>>>>>>> 0ef1421a
}

case class WithImmutableMap(id: String, map_test: scala.collection.immutable.Map[Long, String])
case class WithMap(id: String, map_test: scala.collection.Map[Long, String])

case class Generic[T](id: T, value: Double)

case class OtherTuple(_1: String, _2: Int)

case class TupleClass(data: (Int, String))

class OuterClass extends Serializable {
  case class InnerClass(a: String)
}

object OuterObject {
  case class InnerClass(a: String)
}

case class ClassData(a: String, b: Int)
case class ClassData2(c: String, d: Int)
case class ClassNullableData(a: String, b: Integer)

case class NestedStruct(f: ClassData)
case class DeepNestedStruct(f: NestedStruct)

case class InvalidInJava(`abstract`: Int)

/**
 * A class used to test serialization using encoders. This class throws exceptions when using
 * Java serialization -- so the only way it can be "serialized" is through our encoders.
 */
case class NonSerializableCaseClass(value: String) extends Externalizable {
  override def readExternal(in: ObjectInput): Unit = {
    throw new UnsupportedOperationException
  }

  override def writeExternal(out: ObjectOutput): Unit = {
    throw new UnsupportedOperationException
  }
}

/** Used to test Kryo encoder. */
class KryoData(val a: Int) {
  override def equals(other: Any): Boolean = {
    a == other.asInstanceOf[KryoData].a
  }
  override def hashCode: Int = a
  override def toString: String = s"KryoData($a)"
}

object KryoData {
  def apply(a: Int): KryoData = new KryoData(a)
}

/** Used to test Java encoder. */
class JavaData(val a: Int) extends Serializable {
  override def equals(other: Any): Boolean = {
    a == other.asInstanceOf[JavaData].a
  }
  override def hashCode: Int = a
  override def toString: String = s"JavaData($a)"
}

object JavaData {
  def apply(a: Int): JavaData = new JavaData(a)
}

/** Used to test importing dataset.spark.implicits._ */
object DatasetTransform {
  def addOne(ds: Dataset[Int]): Dataset[Int] = {
    import ds.sparkSession.implicits._
    ds.map(_ + 1)
  }
}

case class Route(src: String, dest: String, cost: Int)
case class GroupedRoutes(src: String, dest: String, routes: Seq[Route])<|MERGE_RESOLUTION|>--- conflicted
+++ resolved
@@ -1102,8 +1102,6 @@
     }
     assert(e.getMessage.contains("Cannot create encoder for Option of Product type"))
   }
-<<<<<<< HEAD
-=======
 
   test ("SPARK-17460: the sizeInBytes in Statistics shouldn't overflow to a negative number") {
     // Since the sizeInBytes in Statistics could exceed the limit of an Int, we should use BigInt
@@ -1138,7 +1136,6 @@
     assert(spark.range(1).map { x => new java.sql.Timestamp(100000) }.head ==
       new java.sql.Timestamp(100000))
   }
->>>>>>> 0ef1421a
 }
 
 case class WithImmutableMap(id: String, map_test: scala.collection.immutable.Map[Long, String])
