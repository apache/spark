/*
 * Licensed to the Apache Software Foundation (ASF) under one or more
 * contributor license agreements.  See the NOTICE file distributed with
 * this work for additional information regarding copyright ownership.
 * The ASF licenses this file to You under the Apache License, Version 2.0
 * (the "License"); you may not use this file except in compliance with
 * the License.  You may obtain a copy of the License at
 *
 *    http://www.apache.org/licenses/LICENSE-2.0
 *
 * Unless required by applicable law or agreed to in writing, software
 * distributed under the License is distributed on an "AS IS" BASIS,
 * WITHOUT WARRANTIES OR CONDITIONS OF ANY KIND, either express or implied.
 * See the License for the specific language governing permissions and
 * limitations under the License.
 */

package org.apache.spark.sql.execution.aggregate

import org.apache.spark._
import org.apache.spark.sql.catalyst.expressions._
import org.apache.spark.sql.catalyst.expressions.InterpretedMutableProjection
import org.apache.spark.sql.execution.metric.SQLMetrics
import org.apache.spark.sql.test.SharedSQLContext
import org.apache.spark.unsafe.memory.TaskMemoryManager

class TungstenAggregationIteratorSuite extends SparkFunSuite with SharedSQLContext {

  test("memory acquired on construction") {
    val taskMemoryManager = new TaskMemoryManager(SparkEnv.get.executorMemoryManager)
    val taskContext = new TaskContextImpl(0, 0, 0, 0, taskMemoryManager, null, Seq.empty)
    TaskContext.setTaskContext(taskContext)

    // Assert that a page is allocated before processing starts
    var iter: TungstenAggregationIterator = null
    try {
      val newMutableProjection = (expr: Seq[Expression], schema: Seq[Attribute]) => {
        () => new InterpretedMutableProjection(expr, schema)
      }
      val dummyAccum = SQLMetrics.createLongMetric(sparkContext, "dummy")
      iter = new TungstenAggregationIterator(Seq.empty, Seq.empty, Seq.empty, Seq.empty, Seq.empty,
<<<<<<< HEAD
        Seq.empty, newMutableProjection, Seq.empty, None,
        dummyAccum, dummyAccum, dummyAccum, dummyAccum)
=======
        0, Seq.empty, newMutableProjection, Seq.empty, None, dummyAccum, dummyAccum)
>>>>>>> d45a0d3c
      val numPages = iter.getHashMap.getNumDataPages
      assert(numPages === 1)
    } finally {
      // Clean up
      if (iter != null) {
        iter.free()
      }
      TaskContext.unset()
    }
  }
}<|MERGE_RESOLUTION|>--- conflicted
+++ resolved
@@ -39,12 +39,8 @@
       }
       val dummyAccum = SQLMetrics.createLongMetric(sparkContext, "dummy")
       iter = new TungstenAggregationIterator(Seq.empty, Seq.empty, Seq.empty, Seq.empty, Seq.empty,
-<<<<<<< HEAD
-        Seq.empty, newMutableProjection, Seq.empty, None,
+        0, Seq.empty, newMutableProjection, Seq.empty, None,
         dummyAccum, dummyAccum, dummyAccum, dummyAccum)
-=======
-        0, Seq.empty, newMutableProjection, Seq.empty, None, dummyAccum, dummyAccum)
->>>>>>> d45a0d3c
       val numPages = iter.getHashMap.getNumDataPages
       assert(numPages === 1)
     } finally {
