/*
 * Licensed to the Apache Software Foundation (ASF) under one or more
 * contributor license agreements.  See the NOTICE file distributed with
 * this work for additional information regarding copyright ownership.
 * The ASF licenses this file to You under the Apache License, Version 2.0
 * (the "License"); you may not use this file except in compliance with
 * the License.  You may obtain a copy of the License at
 *
 *    http://www.apache.org/licenses/LICENSE-2.0
 *
 * Unless required by applicable law or agreed to in writing, software
 * distributed under the License is distributed on an "AS IS" BASIS,
 * WITHOUT WARRANTIES OR CONDITIONS OF ANY KIND, either express or implied.
 * See the License for the specific language governing permissions and
 * limitations under the License.
 */
package org.apache.spark.sql.execution.datasources.xml

import java.nio.charset.{StandardCharsets, UnsupportedCharsetException}
import java.nio.file.{Files, Path, Paths}
import java.sql.{Date, Timestamp}
import java.time.Instant
import java.util.TimeZone

import scala.collection.mutable
import scala.io.Source
import scala.jdk.CollectionConverters._

import org.apache.commons.lang3.exception.ExceptionUtils
import org.apache.hadoop.conf.Configuration
import org.apache.hadoop.io.{LongWritable, Text}
import org.apache.hadoop.io.compress.GzipCodec

import org.apache.spark.SparkException
import org.apache.spark.sql.{AnalysisException, Dataset, Encoders, QueryTest, Row, SaveMode}
import org.apache.spark.sql.catalyst.util._
import org.apache.spark.sql.catalyst.xml.XmlOptions
import org.apache.spark.sql.catalyst.xml.XmlOptions._
import org.apache.spark.sql.execution.datasources.xml.TestUtils._
import org.apache.spark.sql.functions._
import org.apache.spark.sql.test.SharedSparkSession
import org.apache.spark.sql.types._
import org.apache.spark.unsafe.types.UTF8String

class XmlSuite extends QueryTest with SharedSparkSession {
  import testImplicits._

  private val resDir = "test-data/xml-resources/"

  private var tempDir: Path = _

  override protected def beforeAll(): Unit = {
    super.beforeAll()
    tempDir = Files.createTempDirectory("XmlSuite")
    tempDir.toFile.deleteOnExit()
  }

  private def getEmptyTempDir(): Path = {
    Files.createTempDirectory(tempDir, "test")
  }

  // Tests

  test("DSL test") {
    val results = spark.read.format("xml")
      .option("rowTag", "ROW")
      .option("multiLine", "true")
      .load(getTestResourcePath(resDir + "cars.xml"))
      .select("year")
      .collect()

    assert(results.length === 3)
  }

  test("DSL test with xml having unbalanced datatypes") {
    val results = spark.read
      .option("rowTag", "ROW")
      .option("treatEmptyValuesAsNulls", "true")
      .option("multiLine", "true")
      .xml(getTestResourcePath(resDir + "gps-empty-field.xml"))

    assert(results.collect().length === 2)
  }

  test("DSL test with mixed elements (attributes, no child)") {
    val results = spark.read
      .option("rowTag", "ROW")
      .xml(getTestResourcePath(resDir + "cars-mixed-attr-no-child.xml"))
      .select("date")
      .collect()

    val attrValOne = results(0).getStruct(0).getString(1)
    val attrValTwo = results(1).getStruct(0).getString(1)
    assert(attrValOne == "string")
    assert(attrValTwo == "struct")
    assert(results.length === 3)
  }

  test("DSL test for inconsistent element attributes as fields") {
    val results = spark.read
      .option("rowTag", "book")
      .xml(getTestResourcePath(resDir + "books-attributes-in-no-child.xml"))
      .select("price")

    // This should not throw an exception `java.lang.ArrayIndexOutOfBoundsException`
    // as non-existing values are represented as `null`s.
    val res = results.collect();
    assert(res(0).getStruct(0).get(1) === null)
  }

  test("DSL test with mixed elements (struct, string)") {
    val results = spark.read
      .option("rowTag", "person")
      .xml(getTestResourcePath(resDir + "ages-mixed-types.xml"))
      .collect()
    assert(results.length === 3)
  }

  test("DSL test with elements in array having attributes") {
    val results = spark.read
      .option("rowTag", "person")
      .xml(getTestResourcePath(resDir + "ages.xml"))
      .collect()
    val attrValOne = results(0).getStruct(0).getAs[Date](1)
    val attrValTwo = results(1).getStruct(0).getAs[Date](1)
    assert(attrValOne.toString === "1990-02-24")
    assert(attrValTwo.toString === "1985-01-01")
    assert(results.length === 3)
  }

  test("DSL test for iso-8859-1 encoded file") {
    val dataFrame = spark.read
      .option("rowTag", "ROW")
      .option("charset", StandardCharsets.ISO_8859_1.name)
      .xml(getTestResourcePath(resDir + "cars-iso-8859-1.xml"))
    assert(dataFrame.select("year").collect().length === 3)

    val results = dataFrame
      .select("comment", "year")
      .where(dataFrame("year") === 2012)

    assert(results.head() === Row("No comment", 2012))
  }

  test("DSL test compressed file") {
    val results = spark.read
      .option("rowTag", "ROW")
      .xml(getTestResourcePath(resDir + "cars.xml.gz"))
      .select("year")
      .collect()

    assert(results.length === 3)
  }

  test("DSL test splittable compressed file") {
    val results = spark.read
      .option("rowTag", "ROW")
      .xml(getTestResourcePath(resDir + "cars.xml.bz2"))
      .select("year")
      .collect()

    assert(results.length === 3)
  }

  test("DSL test bad charset name") {
    // val exception = intercept[UnsupportedCharsetException] {
    val exception = intercept[SparkException] {
      spark.read
        .option("rowTag", "ROW")
        .option("charset", "1-9588-osi")
        .xml(getTestResourcePath(resDir + "cars.xml"))
        .select("year")
        .collect()
    }
    ExceptionUtils.getRootCause(exception).isInstanceOf[UnsupportedCharsetException]
    assert(exception.getMessage.contains("1-9588-osi"))
  }

  test("DDL test") {
    spark.sql(s"""
         |CREATE TEMPORARY VIEW carsTable1
         |USING org.apache.spark.sql.execution.datasources.xml
         |OPTIONS (rowTag "ROW", path "${getTestResourcePath(resDir + "cars.xml")}")
      """.stripMargin.replaceAll("\n", " "))

    assert(spark.sql("SELECT year FROM carsTable1").collect().length === 3)
  }

  test("DDL test with alias name") {
    spark.sql(s"""
         |CREATE TEMPORARY VIEW carsTable2
         |USING xml
         |OPTIONS (rowTag "ROW", path "${getTestResourcePath(resDir + "cars.xml")}")
      """.stripMargin.replaceAll("\n", " "))

    assert(spark.sql("SELECT year FROM carsTable2").collect().length === 3)
  }

  test("DSL test for parsing a malformed XML file") {
    val results = spark.read
      .option("rowTag", "ROW")
      .option("mode", DropMalformedMode.name)
      .xml(getTestResourcePath(resDir + "cars-malformed.xml"))

    assert(results.count() === 1)
  }

  test("DSL test for dropping malformed rows") {
    val cars = spark.read
      .option("rowTag", "ROW")
      .option("mode", DropMalformedMode.name)
      .xml(getTestResourcePath(resDir + "cars-malformed.xml"))

    assert(cars.count() == 1)
    assert(cars.head() === Row("Chevy", "Volt", 2015))
  }

  test("DSL test for failing fast") {
    val exceptionInParse = intercept[SparkException] {
      spark.read
        .option("rowTag", "ROW")
        .option("mode", FailFastMode.name)
        .xml(getTestResourcePath(resDir + "cars-malformed.xml"))
        .collect()
    }
    checkError(
      // TODO: Exception was nested two level deep as opposed to just one like json/csv
      exception = exceptionInParse.getCause.getCause.asInstanceOf[SparkException],
      errorClass = "MALFORMED_RECORD_IN_PARSING.WITHOUT_SUGGESTION",
      parameters = Map(
        "badRecord" -> "[null,null,null]",
        "failFastMode" -> FailFastMode.name)
    )
  }

  test("test FAILFAST with unclosed tag") {
    val exceptionInParse = intercept[SparkException] {
      spark.read
        .option("rowTag", "book")
        .option("mode", FailFastMode.name)
        .xml(getTestResourcePath(resDir + "unclosed_tag.xml"))
        .show()
    }
    checkError(
      // TODO: Exception was nested two level deep as opposed to just one like json/csv
      exception = exceptionInParse.getCause.getCause.asInstanceOf[SparkException],
      errorClass = "MALFORMED_RECORD_IN_PARSING.WITHOUT_SUGGESTION",
      parameters = Map(
        "badRecord" -> "[empty row]",
        "failFastMode" -> FailFastMode.name)
    )
  }

  test("DSL test for permissive mode for corrupt records") {
    val carsDf = spark.read
      .option("rowTag", "ROW")
      .option("mode", PermissiveMode.name)
      .option("columnNameOfCorruptRecord", "_malformed_records")
      .xml(getTestResourcePath(resDir + "cars-malformed.xml"))
    val cars = carsDf.collect()
    assert(cars.length === 3)

    val malformedRowOne = carsDf.cache().select("_malformed_records").first().get(0).toString
    val malformedRowTwo = carsDf.cache().select("_malformed_records").take(2).last.get(0).toString
    val expectedMalformedRowOne = "<ROW><year>2012</year><make>Tesla</make><model>>S" +
      "<comment>No comment</comment></ROW>"
    val expectedMalformedRowTwo = "<ROW></year><make>Ford</make><model>E350</model>model></model>" +
      "<comment>Go get one now they are going fast</comment></ROW>"

    assert(malformedRowOne.replaceAll("\\s", "") === expectedMalformedRowOne.replaceAll("\\s", ""))
    assert(malformedRowTwo.replaceAll("\\s", "") === expectedMalformedRowTwo.replaceAll("\\s", ""))
    assert(cars(2)(0) === null)
    assert(cars(0).toSeq.takeRight(3) === Seq(null, null, null))
    assert(cars(1).toSeq.takeRight(3) === Seq(null, null, null))
    assert(cars(2).toSeq.takeRight(3) === Seq("Chevy", "Volt", 2015))
  }

  test("DSL test with empty file and known schema") {
    val results = spark.read
      .option("rowTag", "ROW")
      .schema(buildSchema(field("column", StringType, false)))
      .xml(getTestResourcePath(resDir + "empty.xml"))
      .count()

    assert(results === 0)
  }

  test("DSL test with poorly formatted file and string schema") {
    val schema = buildSchema(
      field("color"),
      field("year"),
      field("make"),
      field("model"),
      field("comment"))
    val results = spark.read.schema(schema)
      .option("rowTag", "ROW")
      .xml(getTestResourcePath(resDir + "cars-unbalanced-elements.xml"))
      .count()

    assert(results === 3)
  }

  test("DDL test with empty file") {
    spark.sql(s"""
           |CREATE TEMPORARY VIEW carsTable3
           |(year double, make string, model string, comments string, grp string)
           |USING xml
           |OPTIONS (rowTag "ROW", path "${getTestResourcePath(resDir + "empty.xml")}")
      """.stripMargin.replaceAll("\n", " "))

    assert(spark.sql("SELECT count(*) FROM carsTable3").collect().head(0) === 0)
  }

  test("SQL test insert overwrite") {
    val tempPath = getEmptyTempDir()
    spark.sql(s"""
         |CREATE TEMPORARY VIEW booksTableIO
         |USING xml
         |OPTIONS (path "${getTestResourcePath(resDir + "books.xml")}", rowTag "book")
      """.stripMargin.replaceAll("\n", " "))
    spark.sql(s"""
         |CREATE TEMPORARY VIEW booksTableEmpty
         |(author string, description string, genre string,
         |id string, price double, publish_date string, title string)
         |USING xml
         |OPTIONS (rowTag "ROW", path "$tempPath")
      """.stripMargin.replaceAll("\n", " "))

    assert(spark.sql("SELECT * FROM booksTableIO").collect().length === 12)
    assert(spark.sql("SELECT * FROM booksTableEmpty").collect().isEmpty)

    spark.sql(
      s"""
         |INSERT OVERWRITE TABLE booksTableEmpty
         |SELECT * FROM booksTableIO
      """.stripMargin.replaceAll("\n", " "))
    assert(spark.sql("SELECT * FROM booksTableEmpty").collect().length == 12)
  }

  test("DSL save with gzip compression codec") {
    val copyFilePath = getEmptyTempDir().resolve("cars-copy.xml")

    val cars = spark.read
      .option("rowTag", "ROW")
      .xml(getTestResourcePath(resDir + "cars.xml"))
    cars.write
      .mode(SaveMode.Overwrite)
      .options(Map("rowTag" -> "ROW", "compression" -> classOf[GzipCodec].getName))
      .xml(copyFilePath.toString)
    // Check that the part file has a .gz extension
    assert(Files.list(copyFilePath).iterator().asScala
      .count(_.getFileName.toString().endsWith(".xml.gz")) === 1)

    val carsCopy = spark.read.option("rowTag", "ROW").xml(copyFilePath.toString)

    assert(carsCopy.count() === cars.count())
    assert(carsCopy.collect().map(_.toString).toSet === cars.collect().map(_.toString).toSet)
  }

  test("DSL save with gzip compression codec by shorten name") {
    val copyFilePath = getEmptyTempDir().resolve("cars-copy.xml")

    val cars = spark.read
      .option("rowTag", "ROW")
      .xml(getTestResourcePath(resDir + "cars.xml"))
    cars.write
      .mode(SaveMode.Overwrite)
      .options(Map("rowTag" -> "ROW", "compression" -> "gZiP"))
      .xml(copyFilePath.toString)

    // Check that the part file has a .gz extension
    assert(Files.list(copyFilePath).iterator().asScala
      .count(_.getFileName.toString().endsWith(".xml.gz")) === 1)

    val carsCopy = spark.read.option("rowTag", "ROW").xml(copyFilePath.toString)

    assert(carsCopy.count() === cars.count())
    assert(carsCopy.collect().map(_.toString).toSet === cars.collect().map(_.toString).toSet)
  }

  test("DSL save") {
    val copyFilePath = getEmptyTempDir().resolve("books-copy.xml")

    val books = spark.read
      .option("rowTag", "book")
      .xml(getTestResourcePath(resDir + "books-complicated.xml"))
    books.write
      .options(Map("rootTag" -> "books", "rowTag" -> "book"))
      .xml(copyFilePath.toString)

    val booksCopy = spark.read
      .option("rowTag", "book")
      .xml(copyFilePath.toString)
    assert(booksCopy.count() === books.count())
    assert(booksCopy.collect().map(_.toString).toSet === books.collect().map(_.toString).toSet)
  }

  test("DSL save with declaration") {
    val copyFilePath1 = getEmptyTempDir().resolve("books-copy.xml")

    val books = spark.read
      .option("rowTag", "book")
      .xml(getTestResourcePath(resDir + "books-complicated.xml"))

    books.write
      .options(Map("rootTag" -> "books", "rowTag" -> "book", "declaration" -> ""))
      .xml(copyFilePath1.toString)

    val xmlFile1 =
      Files.list(copyFilePath1).iterator.asScala
        .filter(_.getFileName.toString.startsWith("part-")).next()
    val firstLine = getLines(xmlFile1).head
    assert(firstLine === "<books>")

    val copyFilePath2 = getEmptyTempDir().resolve("books-copy.xml")

    books.write
      .options(Map("rootTag" -> "books", "rowTag" -> "book"))
      .xml(copyFilePath2.toString)

    val xmlFile2 =
      Files.list(copyFilePath2).iterator.asScala
        .filter(_.getFileName.toString.startsWith("part-")).next()
    assert(getLines(xmlFile2).head ===
      "<?xml version=\"1.0\" encoding=\"UTF-8\" standalone=\"yes\"?>")
  }

  test("DSL save with item") {
    val tempPath = getEmptyTempDir().resolve("items-temp.xml")
    val items = spark.createDataFrame(Seq(Tuple1(Array(Array(3, 4))))).toDF("thing").repartition(1)
    items.write
      .option("rowTag", "ROW")
      .option("arrayElementName", "foo").xml(tempPath.toString)

    val xmlFile =
      Files.list(tempPath).iterator.asScala
        .filter(_.getFileName.toString.startsWith("part-")).next()
    assert(getLines(xmlFile).count(_.contains("<foo>")) === 2)
  }

  test("DSL save with nullValue and treatEmptyValuesAsNulls") {
    val copyFilePath = getEmptyTempDir().resolve("books-copy.xml")

    val books = spark.read
      .option("rowTag", "book")
      .xml(getTestResourcePath(resDir + "books-complicated.xml"))
    books.write
      .options(Map("rootTag" -> "books", "rowTag" -> "book", "nullValue" -> ""))
      .xml(copyFilePath.toString)

    val booksCopy = spark.read
      .option("rowTag", "book")
      .option("treatEmptyValuesAsNulls", "true")
      .xml(copyFilePath.toString)

    assert(booksCopy.count() === books.count())
    assert(booksCopy.collect().map(_.toString).toSet === books.collect().map(_.toString).toSet)
  }

  test("Write values properly as given to valueTag even if it starts with attributePrefix") {
    val copyFilePath = getEmptyTempDir().resolve("books-copy.xml")

    val rootTag = "catalog"
    val books = spark.read
      .option("valueTag", "#VALUE")
      .option("attributePrefix", "#")
      .option("rowTag", "book")
      .xml(getTestResourcePath(resDir + "books-attributes-in-no-child.xml"))

    books.write
      .option("valueTag", "#VALUE")
      .option("attributePrefix", "#")
      .option("rootTag", rootTag)
      .option("rowTag", "book")
      .xml(copyFilePath.toString)

    val booksCopy = spark.read
      .option("valueTag", "#VALUE")
      .option("attributePrefix", "_")
      .option("rowTag", "book")
      .xml(copyFilePath.toString)

    assert(booksCopy.count() === books.count())
    assert(booksCopy.collect().map(_.toString).toSet === books.collect().map(_.toString).toSet)
  }

  test("DSL save dataframe not read from a XML file") {
    val copyFilePath = getEmptyTempDir().resolve("data-copy.xml")

    val schema = buildSchema(arrayField("a", ArrayType(StringType)))
    val data = spark.sparkContext.parallelize(
      List(List(List("aa", "bb"), List("aa", "bb"))).map(Row(_)))
    val df = spark.createDataFrame(data, schema)
    df.write.option("rowTag", "ROW").xml(copyFilePath.toString)

    // When [[ArrayType]] has [[ArrayType]] as elements, it is confusing what is the element
    // name for XML file. Now, it is "item" by default. So, "item" field is additionally added
    // to wrap the element.
    val schemaCopy = buildSchema(
      structArray("a",
        field(XmlOptions.DEFAULT_ARRAY_ELEMENT_NAME, ArrayType(StringType))))
    val dfCopy = spark.read.option("rowTag", "ROW").xml(copyFilePath.toString)

    assert(dfCopy.count() === df.count())
    assert(dfCopy.schema === schemaCopy)
  }

  test("DSL save dataframe with data types correctly") {
    val copyFilePath = getEmptyTempDir().resolve("data-copy.xml")

    // Create the schema.
    val dataTypes = Array(
        StringType, NullType, BooleanType,
        ByteType, ShortType, IntegerType, LongType,
        FloatType, DoubleType, DecimalType(25, 3), DecimalType(6, 5),
        DateType, TimestampType, MapType(StringType, StringType))
    val fields = dataTypes.zipWithIndex.map { case (dataType, index) =>
      field(s"col$index", dataType)
    }
    val schema = StructType(fields)

    val currentTZ = TimeZone.getDefault
    try {
      // Tests will depend on default timezone, so set it to UTC temporarily
      TimeZone.setDefault(TimeZone.getTimeZone("UTC"))
      // Create the data
      val timestamp = "2015-01-01 00:00:00"
      val date = "2015-01-01"
      val row =
        Row(
          "aa", null, true,
          1.toByte, 1.toShort, 1, 1.toLong,
          1.toFloat, 1.toDouble, Decimal(1, 25, 3), Decimal(1, 6, 5),
          Date.valueOf(date), Timestamp.valueOf(timestamp), Map("a" -> "b"))
      val data = spark.sparkContext.parallelize(Seq(row))

      val df = spark.createDataFrame(data, schema)
      df.write.option("rowTag", "ROW").xml(copyFilePath.toString)

      val dfCopy = spark.read.option("rowTag", "ROW").schema(schema)
        .xml(copyFilePath.toString)

      assert(dfCopy.collect() === df.collect())
      assert(dfCopy.schema === df.schema)
    } finally {
      TimeZone.setDefault(currentTZ)
    }
  }

  test("DSL test schema inferred correctly") {
    val results = spark.read.option("rowTag", "book").xml(getTestResourcePath(resDir + "books.xml"))

    assert(results.schema === buildSchema(
      field(s"${DEFAULT_ATTRIBUTE_PREFIX}id"),
      field("author"),
      field("description"),
      field("genre"),
      field("price", DoubleType),
      field("publish_date", DateType),
      field("title")))

    assert(results.collect().length === 12)
  }

  test("DSL test schema inferred correctly with sampling ratio") {
    val results = spark.read
      .option("rowTag", "book")
      .option("samplingRatio", 0.5)
      .xml(getTestResourcePath(resDir + "books.xml"))

    assert(results.schema === buildSchema(
      field(s"${DEFAULT_ATTRIBUTE_PREFIX}id"),
      field("author"),
      field("description"),
      field("genre"),
      field("price", DoubleType),
      field("publish_date", DateType),
      field("title")))

    assert(results.collect().length === 12)
  }

  test("DSL test schema (object) inferred correctly") {
    val results = spark.read
      .option("rowTag", "book")
      .xml(getTestResourcePath(resDir + "books-nested-object.xml"))

    assert(results.schema === buildSchema(
      field(s"${DEFAULT_ATTRIBUTE_PREFIX}id"),
      field("author"),
      field("description"),
      field("genre"),
      field("price", DoubleType),
      structField("publish_dates",
        field("publish_date", DateType)),
      field("title")))

    assert(results.collect().length === 12)
  }

  test("DSL test schema (array) inferred correctly") {
    val results = spark.read
      .option("rowTag", "book")
      .xml(getTestResourcePath(resDir + "books-nested-array.xml"))

    assert(results.schema === buildSchema(
      field(s"${DEFAULT_ATTRIBUTE_PREFIX}id"),
      field("author"),
      field("description"),
      field("genre"),
      field("price", DoubleType),
      arrayField("publish_date", DateType),
      field("title")))

    assert(results.collect().length === 12)
  }

  test("DSL test schema (complicated) inferred correctly") {
    val results = spark.read
      .option("rowTag", "book")
      .xml(getTestResourcePath(resDir + "books-complicated.xml"))

    assert(results.schema == buildSchema(
      field(s"${DEFAULT_ATTRIBUTE_PREFIX}id"),
      field("author"),
      structField("genre",
        field("genreid", LongType),
        field("name")),
      field("price", DoubleType),
      structField("publish_dates",
        arrayField("publish_date",
          structField(
            field(s"${DEFAULT_ATTRIBUTE_PREFIX}tag"),
            field("day", LongType),
            field("month", LongType),
            field("year", LongType)))),
      field("title")))

    assert(results.collect().length === 3)
  }

  test("DSL test parsing and inferring attribute in elements having no child element") {
    // Default value.
    val resultsOne = spark.read.option("rowTag", "book")
      .xml(getTestResourcePath(resDir + "books-attributes-in-no-child.xml"))

    val schemaOne = buildSchema(
      field("_id"),
      field("author"),
      structField("price",
        field("_VALUE"),
        field(s"_unit")),
      field("publish_date", DateType),
      field("title"))

    assert(resultsOne.schema === schemaOne)
    assert(resultsOne.count() === 12)

    // Explicitly set
    val attributePrefix = "@#"
    val valueTag = "#@@value"
    val resultsTwo = spark.read
      .option("rowTag", "book")
      .option("attributePrefix", attributePrefix)
      .option("valueTag", valueTag)
      .xml(getTestResourcePath(resDir + "books-attributes-in-no-child.xml"))

    val schemaTwo = buildSchema(
      field(s"${attributePrefix}id"),
      field("author"),
      structField("price",
        field(valueTag),
        field(s"${attributePrefix}unit")),
      field("publish_date", DateType),
      field("title"))

    assert(resultsTwo.schema === schemaTwo)
    assert(resultsTwo.count() === 12)
  }

  test("DSL test schema (excluding tags) inferred correctly") {
    val results = spark.read
      .option("excludeAttribute", true)
      .option("rowTag", "book")
      .xml(getTestResourcePath(resDir + "books.xml"))

    val schema = buildSchema(
      field("author"),
      field("description"),
      field("genre"),
      field("price", DoubleType),
      field("publish_date", DateType),
      field("title"))

    assert(results.schema === schema)
  }

  test("DSL test with custom schema") {
    val schema = buildSchema(
      field("make"),
      field("model"),
      field("comment"),
      field("color"),
      field("year", IntegerType))
    val results = spark.read.option("rowTag", "ROW").schema(schema)
      .xml(getTestResourcePath(resDir + "cars-unbalanced-elements.xml"))
      .count()

    assert(results === 3)
  }

  test("DSL test inferred schema passed through") {
    val dataFrame = spark.read.option("rowTag", "ROW").xml(getTestResourcePath(resDir + "cars.xml"))

    val results = dataFrame
      .select("comment", "year")
      .where(dataFrame("year") === 2012)

    assert(results.head() === Row("No comment", 2012))
  }

  test("DSL test nullable fields") {
    val schema = buildSchema(
      field("name", StringType, false),
      field("age"))
    val results = spark.read.option("rowTag", "ROW").schema(schema)
      .xml(getTestResourcePath(resDir + "null-numbers.xml"))
      .select("name", "age")
      .collect()

    assert(results(0) === Row("alice", "35"))
    assert(results(1) === Row("bob", "    "))
    assert(results(2) === Row("coc", "24"))
  }

  test("DSL test for treating empty string as null value") {
    val schema = buildSchema(
      field("name", StringType, false),
      field("age", IntegerType))
    val results = spark.read.schema(schema)
      .option("rowTag", "ROW")
      .option("treatEmptyValuesAsNulls", true)
      .xml(getTestResourcePath(resDir + "null-numbers.xml"))
      .select("name", "age")
      .collect()

    assert(results(1) === Row("bob", null))
  }

  test("DSL test with namespaces ignored") {
    val results = spark.read
      .option("rowTag", "Topic")
      .xml(getTestResourcePath(resDir + "topics-namespaces.xml"))
      .collect()

    assert(results.length === 1)
  }

  test("xs_any array matches single element") {
    val schema = buildSchema(
      field(s"${DEFAULT_ATTRIBUTE_PREFIX}id"),
      field("author"),
      field("description"),
      field("genre"),
      field("price", DoubleType),
      field("publish_date"),
      field("xs_any"))
    val results = spark.read.schema(schema).option("rowTag", "book")
      .xml(getTestResourcePath(resDir + "books.xml"))
      // .select("xs_any")
      .collect()
    results.foreach { r =>
      assert(r.getString(0) != null)
    }
  }

  test("xs_any array matches multiple elements") {
    val schema = buildSchema(
      field(s"${DEFAULT_ATTRIBUTE_PREFIX}id"),
      field("author"),
      field("description"),
      field("genre"),
      arrayField("xs_any", StringType))
    val results = spark.read.schema(schema).option("rowTag", "book")
      .xml(getTestResourcePath(resDir + "books.xml"))
      .collect()
    results.foreach { r =>
      assert(r.getAs[Seq[String]]("xs_any").size === 3)
    }
  }

  test("Missing nested struct represented as Row of nulls instead of null") {
    val result = spark.read
      .option("rowTag", "item")
      .xml(getTestResourcePath(resDir + "null-nested-struct.xml"))
      .select("b.es")
      .collect()

    assert(result(1).getStruct(0) !== null)
    assert(result(1).getStruct(0)(0) === null)
  }

  test("Produces correct result for empty vs non-existent rows") {
    val schema = buildSchema(
      structField("b",
        structField("es",
          field("e"),
          field("f"))))
    val result = spark.read
      .option("rowTag", "item")
      .schema(schema)
      .xml(getTestResourcePath(resDir + "null-nested-struct-2.xml"))
      .collect()

    assert(result(0) === Row(Row(null)))
    assert(result(1) === Row(Row(Row(null, null))))
    assert(result(2) === Row(Row(Row("E", null))))
    assert(result(3) === Row(Row(Row("E", " "))))
    assert(result(4) === Row(Row(Row("E", ""))))
  }

  test("Produces correct order of columns for nested rows when user specifies a schema") {
    val schema = buildSchema(
      structField("c",
        field("b", IntegerType),
        field("a", IntegerType)))

    val result = spark.read.schema(schema)
      .option("rowTag", "ROW")
      .xml(getTestResourcePath(resDir + "simple-nested-objects.xml"))
      .select("c.a", "c.b")
      .collect()

    assert(result(0) === Row(111, 222))
  }

  private[this] def testNextedElementFromFile(xmlFile: String): Unit = {
    val lines = getLines(Paths.get(xmlFile.replace("file:/", "/"))).toList
    val firstExpected = lines(2).trim
    val lastExpected = lines(3).trim
    val config = new Configuration(spark.sessionState.newHadoopConf())
    config.set(XmlInputFormat.START_TAG_KEY, "<parent>")
    config.set(XmlInputFormat.END_TAG_KEY, "</parent>")
    val records = spark.sparkContext.newAPIHadoopFile(
      xmlFile,
      classOf[XmlInputFormat],
      classOf[LongWritable],
      classOf[Text],
      config)
    val list = records.values.map(_.toString).collect().toList
    assert(list.length === 2)
    val firstActual = list.head
    val lastActual = list.last
    assert(firstActual === firstExpected)
    assert(lastActual === lastExpected)
  }

  test("Nested element with same name as parent delineation") {
    testNextedElementFromFile(getTestResourcePath(resDir +
      "nested-element-with-name-of-parent.xml"))
  }

  test("Nested element including attribute with same name as parent delineation") {
    testNextedElementFromFile(getTestResourcePath(resDir +
      "nested-element-with-attributes-and-name-of-parent.xml"))
  }

  test("Nested element with same name as parent schema inference") {
    val df = spark.read.option("rowTag", "parent")
      .xml(getTestResourcePath(resDir + "nested-element-with-name-of-parent.xml"))

    val schema = buildSchema(
      field("child"),
      structField("parent",
        field("child")))
    assert(df.schema === schema)
  }

  test("Skip and project currently XML files without indentation") {
    val df = spark.read
      .option("rowTag", "ROW")
      .xml(getTestResourcePath(resDir + "cars-no-indentation.xml"))
    val results = df.select("model").collect()
    val years = results.map(_(0)).toSet
    assert(years === Set("S", "E350", "Volt"))
  }

  test("Select correctly all child fields regardless of pushed down projection") {
    val results = spark.read
      .option("rowTag", "book")
      .xml(getTestResourcePath(resDir + "books-complicated.xml"))
      .selectExpr("publish_dates")
      .collect()
    results.foreach { row =>
      // All nested fields should not have nulls but arrays.
      assert(!row.anyNull)
    }
  }

  test("Empty string not allowed for rowTag, attributePrefix and valueTag.") {
    val messageOne = intercept[IllegalArgumentException] {
      spark.read.option("rowTag", "").xml(getTestResourcePath(resDir + "cars.xml"))
    }.getMessage
    assert(messageOne === "requirement failed: 'rowTag' option should not be an empty string.")

    val messageThree = intercept[IllegalArgumentException] {
      spark.read.option("rowTag", "ROW")
        .option("valueTag", "").xml(getTestResourcePath(resDir + "cars.xml"))
    }.getMessage
    assert(messageThree === "requirement failed: 'valueTag' option should not be empty string.")
  }

  test("'rowTag' and 'rootTag' should not include angle brackets") {
    val messageOne = intercept[IllegalArgumentException] {
      spark.read.option("rowTag", "ROW>").xml(getTestResourcePath(resDir + "cars.xml"))
    }.getMessage
    assert(messageOne === "requirement failed: 'rowTag' should not include angle brackets")

    val messageTwo = intercept[IllegalArgumentException] {
            spark.read.option("rowTag", "ROW")
              .option("rowTag", "<ROW").xml(getTestResourcePath(resDir + "cars.xml"))
    }.getMessage
    assert(
      messageTwo === "requirement failed: 'rowTag' should not include angle brackets")

    val messageThree = intercept[IllegalArgumentException] {
      spark.read.option("rowTag", "ROW")
        .option("rootTag", "ROWSET>").xml(getTestResourcePath(resDir + "cars.xml"))
    }.getMessage
    assert(messageThree === "requirement failed: 'rootTag' should not include angle brackets")

    val messageFour = intercept[IllegalArgumentException] {
      spark.read.option("rowTag", "ROW")
        .option("rootTag", "<ROWSET").xml(getTestResourcePath(resDir + "cars.xml"))
    }.getMessage
    assert(messageFour === "requirement failed: 'rootTag' should not include angle brackets")
  }

  test("valueTag and attributePrefix should not be the same.") {
    val messageOne = intercept[IllegalArgumentException] {
      spark.read
        .option("rowTag", "ROW")
        .option("valueTag", "#abc")
        .option("attributePrefix", "#abc")
        .xml(getTestResourcePath(resDir + "cars.xml"))
    }.getMessage
    assert(messageOne ===
      "requirement failed: 'valueTag' and 'attributePrefix' options should not be the same.")
  }

  test("nullValue and treatEmptyValuesAsNulls test") {
    val resultsOne = spark.read
      .option("rowTag", "ROW")
      .option("treatEmptyValuesAsNulls", "true")
      .xml(getTestResourcePath(resDir + "gps-empty-field.xml"))
    assert(resultsOne.selectExpr("extensions.TrackPointExtension").head().getStruct(0) !== null)
    assert(resultsOne.selectExpr("extensions.TrackPointExtension")
      .head().getStruct(0)(0) === null)
    // Is the behavior below consistent? see line above.
    assert(resultsOne.selectExpr("extensions.TrackPointExtension.hr").head().getStruct(0) === null)
    assert(resultsOne.collect().length === 2)

    val resultsTwo = spark.read
      .option("rowTag", "ROW")
      .option("nullValue", "2013-01-24T06:18:43Z")
      .xml(getTestResourcePath(resDir + "gps-empty-field.xml"))
    assert(resultsTwo.selectExpr("time").head().getStruct(0) === null)
    assert(resultsTwo.collect().length === 2)
  }

  test("ignoreSurroundingSpace with string types") {
    val df = spark.read
      .option("inferSchema", true)
      .option("rowTag", "entry")
      .option("ignoreSurroundingSpaces", true)
      .xml(getTestResourcePath(resDir + "feed-with-spaces.xml"))
    val results = df.collect().map(_.getString(0))
    assert(results === Array("A", "B", "C", "D"))
  }

  test("ignoreSurroundingSpaces with non-string types") {
    val results = spark.read
      .option("ignoreSurroundingSpaces", true)
      .option("rowTag", "person")
      .xml(getTestResourcePath(resDir + "ages-with-spaces.xml"))
      .collect()
    val attrValOne = results(0).getStruct(0)(1)
    val attrValTwo = results(1).getStruct(0)(0)
    assert(attrValOne.toString === "1990-02-24")
    assert(attrValTwo === 30)
    assert(results.length === 3)
  }

  test("DSL test with malformed attributes") {
    val results = spark.read
      .option("mode", DropMalformedMode.name)
      .option("rowTag", "book")
      .xml(getTestResourcePath(resDir + "books-malformed-attributes.xml"))
      .collect()

    assert(results.length === 2)
    assert(results(0)(0) === "bk111")
    assert(results(1)(0) === "bk112")
  }

  test("read utf-8 encoded file with empty tag") {
    val df = spark.read
      .option("excludeAttribute", "false")
      .option("rowTag", "House")
      .xml(getTestResourcePath(resDir + "fias_house.xml"))

    assert(df.collect().length === 37)
    assert(df.select().where("_HOUSEID is null").count() == 0)
  }

  test("attributes start with new line") {
    val schema = buildSchema(
      field("_schemaLocation"),
      field("_xmlns"),
      field("_xsi"),
      field("body"),
      field("from"),
      field("heading"),
      field("to"))

    val rowsCount = 1

    Seq("attributesStartWithNewLine.xml",
        "attributesStartWithNewLineCR.xml",
        "attributesStartWithNewLineLF.xml").foreach { file =>
      val df = spark.read
        .option("ignoreNamespace", "true")
        .option("excludeAttribute", "false")
        .option("rowTag", "note")
        .xml(getTestResourcePath(resDir + file))
      assert(df.schema === schema)
      assert(df.count() === rowsCount)
    }
  }

  test("Produces correct result for a row with a self closing tag inside") {
    val schema = buildSchema(
      field("non-empty-tag", IntegerType),
      field("self-closing-tag", IntegerType))

    val result = spark.read.option("rowTag", "ROW").schema(schema)
      .xml(getTestResourcePath(resDir + "self-closing-tag.xml"))
      .collect()

    assert(result(0) === Row(1, null))
  }

  test("DSL save with null attributes") {
    val copyFilePath = getEmptyTempDir().resolve("books-copy.xml")

    val books = spark.read
      .option("rowTag", "book")
      .xml(getTestResourcePath(resDir + "books-complicated-null-attribute.xml"))
    books.write
      .options(Map("rootTag" -> "books", "rowTag" -> "book"))
      .xml(copyFilePath.toString)

    val booksCopy = spark.read
      .option("rowTag", "book")
      .xml(copyFilePath.toString)
    assert(booksCopy.count() === books.count())
    assert(booksCopy.collect().map(_.toString).toSet === books.collect().map(_.toString).toSet)
  }

  test("DSL test nulls out invalid values when set to permissive and given explicit schema") {
    val schema = buildSchema(
      structField("integer_value",
        field("_VALUE", IntegerType),
        field("_int", IntegerType)),
      structField("long_value",
        field("_VALUE", LongType),
        field("_int", StringType)),
      field("float_value", FloatType),
      field("double_value", DoubleType),
      field("boolean_value", BooleanType),
      field("string_value"), arrayField("integer_array", IntegerType),
      field("integer_map", MapType(StringType, IntegerType)),
      field("_malformed_records", StringType))
    val results = spark.read
      .option("rowTag", "ROW")
      .option("mode", "PERMISSIVE")
      .option("columnNameOfCorruptRecord", "_malformed_records")
      .schema(schema)
      .xml(getTestResourcePath(resDir + "datatypes-valid-and-invalid.xml"))

    assert(results.schema === schema)

    val Array(valid, invalid) = results.take(2)

    assert(valid.toSeq.toArray.take(schema.length - 1) ===
      Array(Row(10, 10), Row(10, "Ten"), 10.0, 10.0, true,
        "Ten", Array(1, 2), Map("a" -> 123, "b" -> 345)))
    assert(invalid.toSeq.toArray.take(schema.length - 1) ===
      Array(null, null, null, null, null,
        "Ten", Array(2), null))

    assert(valid.toSeq.toArray.last === null)
    assert(invalid.toSeq.toArray.last.toString.contains(
      <integer_value int="Ten">Ten</integer_value>.toString))
  }

  test("empty string to null and back") {
    val fruit = spark.read
      .option("rowTag", "row")
      .option("nullValue", "")
      .xml(getTestResourcePath(resDir + "null-empty-string.xml"))
    assert(fruit.head().getAs[String]("color") === null)
  }

  test("test all string data type infer strategy") {
    val text = spark.read
      .option("rowTag", "ROW")
      .option("inferSchema", "false")
      .xml(getTestResourcePath(resDir + "textColumn.xml"))
    assert(text.head().getAs[String]("col1") === "00010")

  }

  test("test default data type infer strategy") {
    val default = spark.read
      .option("rowTag", "ROW")
      .option("inferSchema", "true")
      .xml(getTestResourcePath(resDir + "textColumn.xml"))
    assert(default.head().getAs[Int]("col1") === 10)
  }

  test("test XML with processing instruction") {
    val processingDF = spark.read
      .option("rowTag", "foo")
      .option("inferSchema", "true")
      .xml(getTestResourcePath(resDir + "processing.xml"))
    assert(processingDF.count() === 1)
  }

  test("test mixed text and element children") {
    val mixedDF = spark.read
      .option("rowTag", "root")
      .option("inferSchema", true)
      .xml(getTestResourcePath(resDir + "mixed_children.xml"))
    val mixedRow = mixedDF.head()
    assert(mixedRow.getAs[Row](0).toSeq === Seq(" lorem "))
    assert(mixedRow.getString(1) === " ipsum ")
  }

  test("test mixed text and complex element children") {
    val mixedDF = spark.read
      .option("rowTag", "root")
      .option("inferSchema", true)
      .xml(getTestResourcePath(resDir + "mixed_children_2.xml"))
    assert(mixedDF.select("foo.bar").head().getString(0) === " lorem ")
    assert(mixedDF.select("foo.baz.bing").head().getLong(0) === 2)
    assert(mixedDF.select("missing").head().getString(0) === " ipsum ")
  }

  test("test XSD validation") {
    val basketDF = spark.read
      .option("rowTag", "basket")
      .option("inferSchema", true)
      .option("rowValidationXSDPath", getTestResourcePath(resDir + "basket.xsd")
        .replace("file:/", "/"))
      .xml(getTestResourcePath(resDir + "basket.xml"))
    // Mostly checking it doesn't fail
    assert(basketDF.selectExpr("entry[0].key").head().getLong(0) === 9027)
  }

  test("test XSD validation with validation error") {
    val basketDF = spark.read
      .option("rowTag", "basket")
      .option("inferSchema", true)
      .option("rowValidationXSDPath", getTestResourcePath(resDir + "basket.xsd")
        .replace("file:/", "/"))
      .option("mode", "PERMISSIVE")
      .option("columnNameOfCorruptRecord", "_malformed_records")
      .xml(getTestResourcePath(resDir + "basket_invalid.xml")).cache()
    assert(basketDF.filter($"_malformed_records".isNotNull).count() == 1)
    assert(basketDF.filter($"_malformed_records".isNull).count() == 1)
    val rec = basketDF.select("_malformed_records").collect()(1).getString(0)
    assert(rec.startsWith("<basket>") && rec.indexOf("<extra>123</extra>") != -1 &&
      rec.endsWith("</basket>"))
  }

  test("test XSD validation with addFile() with validation error") {
    spark.sparkContext.addFile(getTestResourcePath(resDir + "basket.xsd"))
    val basketDF = spark.read
      .option("rowTag", "basket")
      .option("inferSchema", true)
      .option("rowValidationXSDPath", "basket.xsd")
      .option("mode", "PERMISSIVE")
      .option("columnNameOfCorruptRecord", "_malformed_records")
      .xml(getTestResourcePath(resDir + "basket_invalid.xml")).cache()
    assert(basketDF.filter($"_malformed_records".isNotNull).count() == 1)
    assert(basketDF.filter($"_malformed_records".isNull).count() == 1)
    val rec = basketDF.select("_malformed_records").collect()(1).getString(0)
    assert(rec.startsWith("<basket>") && rec.indexOf("<extra>123</extra>") != -1 &&
      rec.endsWith("</basket>"))
  }

  test("test xmlDataset") {
    val data = Seq(
      "<ROW><year>2012</year><make>Tesla</make><model>S</model><comment>No comment</comment></ROW>",
      "<ROW><year>1997</year><make>Ford</make><model>E350</model><comment>Get one</comment></ROW>",
      "<ROW><year>2015</year><make>Chevy</make><model>Volt</model><comment>No</comment></ROW>")
    val xmlRDD = spark.sparkContext.parallelize(data)
    val ds = spark.createDataset(xmlRDD)(Encoders.STRING)
    assert(spark.read.xml(ds).collect().length === 3)
  }

  test("from_xml basic test") {
    val xmlData =
      """<parent foo="bar"><pid>14ft3</pid>
        |  <name>dave guy</name>
        |</parent>
       """.stripMargin
    val df = Seq((8, xmlData)).toDF("number", "payload")
    val xmlSchema = schema_of_xml(xmlData)
    val schema = buildSchema(
      field("_foo", StringType),
      field("name", StringType),
      field("pid", StringType))
    val expectedSchema = df.schema.add("decoded", schema)
    val result = df.withColumn("decoded",
      from_xml(df.col("payload"), xmlSchema, Map[String, String]().asJava))

    assert(expectedSchema === result.schema)
    assert(result.select("decoded.pid").head().getString(0) === "14ft3")
    assert(result.select("decoded._foo").head().getString(0) === "bar")
  }

  /*
  test("from_xml array basic test") {
    val xmlData =
      """<parent><pid>12345</pid><name>dave guy</name></parent>
        |<parent><pid>67890</pid><name>other guy</name></parent>""".stripMargin
    val df = Seq((8, xmlData)).toDF("number", "payload")
    val xmlSchema = ArrayType(
      StructType(
        StructField("pid", IntegerType) ::
          StructField("name", StringType) :: Nil))
    val expectedSchema = df.schema.add("decoded", xmlSchema)
    val result = df.withColumn("decoded",
      from_xml(df.col("payload"), xmlSchema))
    assert(expectedSchema === result.schema)
    // TODO: ArrayType and MapType support in from_xml
    // assert(result.selectExpr("decoded[0].pid").head().getInt(0) === 12345)
    // assert(result.selectExpr("decoded[1].pid").head().getInt(1) === 67890)
  }
  */

  test("from_xml error test") {
    // XML contains error
    val xmlData =
      """<parent foo="bar"><pid>14ft3
        |  <name>dave guy</name>
        |</parent>
       """.stripMargin
    val df = spark.createDataFrame(Seq((8, xmlData))).toDF("number", "payload")
    val xmlSchema = schema_of_xml(xmlData)
    val result = df.withColumn("decoded",
      from_xml(df.col("payload"), xmlSchema, Map[String, String]().asJava))
    assert(result.select("decoded._corrupt_record").head().getString(0).nonEmpty)
  }

  test("from_xml with PERMISSIVE parse mode with no corrupt col schema") {
    // XML contains error
    val xmlData =
      """<parent foo="bar"><pid>14ft3
        |  <name>dave guy</name>
        |</parent>
       """.stripMargin
    val xmlDataNoError =
      """<parent foo="bar">
        |  <name>dave guy</name>
        |</parent>
       """.stripMargin
    val dfNoError = spark.createDataFrame(Seq((8, xmlDataNoError))).toDF("number", "payload")
    val xmlSchema = schema_of_xml(xmlDataNoError)
    val df = spark.createDataFrame(Seq((8, xmlData))).toDF("number", "payload")
    val result = df.withColumn("decoded",
      from_xml(df.col("payload"), xmlSchema, Map[String, String]().asJava))
    assert(result.select("decoded").head().get(0) === Row(null, null))
  }

  test("from_xml to to_xml round trip") {
    val xmlData = Seq(
      "<person><age>100</age><name>Alice</name></person>",
      "<person><age>100</age><name>Alice</name></person>",
      "<person><age>100</age><name>Alice</name></person>")
    val df = xmlData.toDF("xmlString")
    val xmlSchema = schema_of_xml(xmlData.head)

    val df2 = df.withColumn("parsed",
      from_xml(df.col("xmlString"), xmlSchema))
    val df3 = df2.select(to_xml($"parsed", Map("rowTag" -> "person").asJava))
    val xmlResult = df3.collect().map(_.getString(0).replaceAll("\\s+", ""))
    assert(xmlData.sortBy(_.toString) === xmlResult.sortBy(_.toString))
  }

  test("to_xml to from_xml round trip") {
    val df = spark.read.option("rowTag", "ROW").xml(getTestResourcePath(resDir + "cars.xml"))
    val df1 = df.select(to_xml(struct("*")).as("xmlString"))
    val schema = schema_of_xml(df1.select("xmlString").head().getString(0))
    val df2 = df1.select(from_xml($"xmlString", schema).as("fromXML"))
    val df3 = df2.select(col("fromXML.*"))
    assert(df3.collect().length === 3)
    checkAnswer(df3, df)
  }

  test("decimals with scale greater than precision") {
    val spark = this.spark;
    import spark.implicits._
    val schema = buildSchema(field("Number", DecimalType(7, 4)))
    val outputDF = Seq("0.0000", "0.01")
      .map { n => s"<Row> <Number>$n</Number> </Row>" }
      .toDF("xml")
      .withColumn("parsed", from_xml($"xml", schema, Map("rowTag" -> "Row").asJava))
      .select("parsed.Number")

    val results = outputDF.collect()
    assert(results(0).getAs[java.math.BigDecimal](0).toString === "0.0000")
    assert(results(1).getAs[java.math.BigDecimal](0).toString === "0.0100")
  }

  test("double field encounters whitespace-only value") {
    val schema = buildSchema(structField("Book", field("Price", DoubleType)),
      field("_corrupt_record"))
    val whitespaceDF = spark.read
      .option("rowTag", "Books")
      .schema(schema)
      .xml(getTestResourcePath(resDir + "whitespace_error.xml"))

    assert(whitespaceDF.count() === 1)
    assert(whitespaceDF.take(1).head.getAs[String]("_corrupt_record") !== null)
  }

  test("struct with only attributes and no value tag does not crash") {
    val schema = buildSchema(structField("book", field("_id", StringType)),
      field("_corrupt_record"))
    val booksDF = spark.read
      .option("rowTag", "book")
      .schema(schema)
      .xml(getTestResourcePath(resDir + "books.xml"))

    assert(booksDF.count() === 12)
  }

  test("XML in String field preserves attributes") {
    val schema = buildSchema(field("ROW"))
    val result = spark.read
      .option("rowTag", "ROWSET")
      .schema(schema)
      .xml(getTestResourcePath(resDir + "cars-attribute.xml"))
      .collect()
    assert(result.head.getString(0).contains("<comment foo=\"bar\">No</comment>"))
  }

  test("rootTag with simple attributes") {
    val xmlPath = getEmptyTempDir().resolve("simple_attributes")
    val df = spark.createDataFrame(Seq((42, "foo"))).toDF("number", "value").repartition(1)
    df.write
      .option("rowTag", "ROW")
      .option("rootTag", "root foo='bar' bing=\"baz\"")
      .option("declaration", "")
      .xml(xmlPath.toString)

    val xmlFile =
      Files.list(xmlPath).iterator.asScala.filter(_.getFileName.toString.startsWith("part-")).next()
    val firstLine = getLines(xmlFile).head
    assert(firstLine === "<root foo=\"bar\" bing=\"baz\">")
  }

  test("test ignoreNamespace") {
    val results = spark.read
      .option("rowTag", "book")
      .option("ignoreNamespace", true)
      .xml(getTestResourcePath(resDir + "books-namespaces.xml"))
    assert(results.filter("author IS NOT NULL").count() === 3)
    assert(results.filter("_id IS NOT NULL").count() === 3)
  }

  test("MapType field with attributes") {
    val schema = buildSchema(
      field("_startTime"),
      field("_interval"),
      field("PMTarget", MapType(StringType, StringType)))
    val df = spark.read.option("rowTag", "PMSetup").
      schema(schema).
      xml(getTestResourcePath(resDir + "map-attribute.xml")).
      select("PMTarget")
    val map = df.collect().head.getAs[Map[String, String]](0)
    assert(map.contains("_measurementType"))
    assert(map.contains("M1"))
    assert(map.contains("M2"))
  }

  test("StructType with missing optional StructType child") {
    val df = spark.read.option("rowTag", "Foo")
      .xml(getTestResourcePath(resDir + "struct_with_optional_child.xml"))
    val res = df.collect()
    assert(res.length == 1)
    assert(df.selectExpr("SIZE(Bar)").collect().head.getInt(0) === 2)
  }

  test("Manual schema with corrupt record field works on permissive mode failure") {
    // See issue #517
    val schema = StructType(List(
      StructField("_id", StringType),
      StructField("_space", StringType),
      StructField("c2", DoubleType),
      StructField("c3", StringType),
      StructField("c4", StringType),
      StructField("c5", StringType),
      StructField("c6", StringType),
      StructField("c7", StringType),
      StructField("c8", StringType),
      StructField("c9", DoubleType),
      StructField("c11", DoubleType),
      StructField("c20", ArrayType(StructType(List(
        StructField("_VALUE", StringType),
        StructField("_m", IntegerType)))
      )),
      StructField("c46", StringType),
      StructField("c76", StringType),
      StructField("c78", StringType),
      StructField("c85", DoubleType),
      StructField("c93", StringType),
      StructField("c95", StringType),
      StructField("c99", ArrayType(StructType(List(
        StructField("_VALUE", StringType),
        StructField("_m", IntegerType)))
      )),
      StructField("c100", ArrayType(StructType(List(
        StructField("_VALUE", StringType),
        StructField("_m", IntegerType)))
      )),
      StructField("c108", StringType),
      StructField("c192", DoubleType),
      StructField("c193", StringType),
      StructField("c194", StringType),
      StructField("c195", StringType),
      StructField("c196", StringType),
      StructField("c197", DoubleType),
      StructField("_corrupt_record", StringType)))

    val df = spark.read
      .option("inferSchema", false)
      .option("rowTag", "row")
      .schema(schema)
      .xml(getTestResourcePath(resDir + "manual_schema_corrupt_record.xml"))

    // Assert it works at all
    assert(df.collect().head.getAs[String]("_corrupt_record") !== null)
  }

  test("Test date parsing") {
    val schema = buildSchema(field("author"), field("date", DateType), field("date2", StringType))
    val df = spark.read
      .option("rowTag", "book")
      .schema(schema)
      .xml(getTestResourcePath(resDir + "date.xml"))
    assert(df.collect().head.getAs[Date](1).toString === "2021-02-01")
  }

  test("Test date type inference") {
    val df = spark.read
      .option("rowTag", "book")
      .xml(getTestResourcePath(resDir + "date.xml"))
    val expectedSchema =
      buildSchema(field("author"), field("date", DateType), field("date2", StringType))
    assert(df.schema === expectedSchema)
    assert(df.collect().head.getAs[Date](1).toString === "2021-02-01")
  }

  test("Test timestamp parsing") {
    val schema =
      buildSchema(field("author"), field("time", TimestampType), field("time2", StringType))
    val df = spark.read
      .option("rowTag", "book")
      .schema(schema)
      .xml(getTestResourcePath(resDir + "time.xml"))
    assert(df.collect().head.getAs[Timestamp](1).getTime === 1322907330000L)
  }

  test("Test timestamp type inference") {
    val df = spark.read
      .option("rowTag", "book")
      .xml(getTestResourcePath(resDir + "time.xml"))
    val expectedSchema =
      buildSchema(
        field("author"),
        field("time", TimestampType),
        field("time2", StringType),
        field("time3", StringType),
        field("time4", StringType)
      )
    assert(df.schema === expectedSchema)
    assert(df.collect().head.getAs[Timestamp](1).getTime === 1322907330000L)
  }

  test("Test dateFormat") {
    val df = spark.read
      .option("rowTag", "book")
      .option("dateFormat", "MM-dd-yyyy")
      .xml(getTestResourcePath(resDir + "date.xml"))
    val expectedSchema =
      buildSchema(field("author"), field("date", TimestampType), field("date2", DateType))
    assert(df.schema === expectedSchema)
    assert(df.collect().head.getAs[Timestamp](1) === Timestamp.valueOf("2021-02-01 00:00:00"))
    assert(df.collect().head.getAs[Date](2).toString === "2021-02-01")
  }

  test("Test timestampFormat") {
    val df = spark.read
      .option("rowTag", "book")
      .option("timestampFormat", "MM-dd-yyyy HH:mm:ss z")
      .xml(getTestResourcePath(resDir + "time.xml"))
    val expectedSchema =
      buildSchema(
        field("author"),
        field("time", StringType),
        field("time2", TimestampType),
        field("time3", StringType),
        field("time4", StringType)
      )
    assert(df.schema === expectedSchema)
    assert(df.collect().head.get(1) === "2011-12-03T10:15:30Z")
    assert(df.collect().head.getAs[Timestamp](2).getTime === 1322936130000L)
  }

  test("Test custom timestampFormat without timezone") {
    val xml = s"""<book>
                 |    <author>John Smith</author>
                 |    <time>2011-12-03T10:15:30Z</time>
                 |    <time2>12-03-2011 10:15:30 PST</time2>
                 |    <time3>2011/12/03 06:15:30</time3>
                 |</book>""".stripMargin
    val input = spark.createDataset(Seq(xml))
    val df = spark.read
      .option("rowTag", "book")
      .option("timestampFormat", "yyyy/MM/dd HH:mm:ss")
      .xml(input)
    val expectedSchema =
      buildSchema(
        field("author"),
        field("time", StringType),
        field("time2", StringType),
        field("time3", TimestampType)
      )
    assert(df.schema === expectedSchema)
    val res = df.collect()
    assert(res.head.get(1) === "2011-12-03T10:15:30Z")
    assert(res.head.get(2) === "12-03-2011 10:15:30 PST")
    assert(res.head.getAs[Timestamp](3) === Timestamp.valueOf("2011-12-03 06:15:30"))
  }

  test("Test custom timestampFormat with offset") {
    val df = spark.read
      .option("rowTag", "book")
      .option("timestampFormat", "yyyy/MM/dd HH:mm:ss xx")
      .xml(getTestResourcePath(resDir + "time.xml"))
    val expectedSchema =
      buildSchema(
        field("author"),
        field("time", StringType),
        field("time2", StringType),
        field("time3", StringType),
        field("time4", TimestampType)
      )
    assert(df.schema === expectedSchema)
    assert(df.collect().head.get(1) === "2011-12-03T10:15:30Z")
    assert(df.collect().head.getAs[Timestamp](4).getTime === 1322892930000L)
  }

  test("Test null number type is null not 0.0") {
    val schema = buildSchema(
      structField("Header",
        field("_Name"), field("_SequenceNumber", LongType)),
      structArray("T",
        field("_Number", LongType), field("_VALUE", DoubleType), field("_Volume", DoubleType)))

    val df = spark.read.option("rowTag", "TEST")
      .option("nullValue", "")
      .schema(schema)
      .xml(getTestResourcePath(resDir + "null-numbers-2.xml"))
      .select(explode(column("T")))

    assert(df.collect()(1).getStruct(0).get(2) === null)
  }

  test("read multiple xml files in parallel") {
    val failedAgesSet = mutable.Set[Long]()
    val threads_ages = (1 to 10).map { i =>
      new Thread {
        override def run(): Unit = {
          val df = spark.read.option("rowTag", "person").format("xml")
            .load(getTestResourcePath(resDir + "ages.xml"))
          if (df.schema.fields.isEmpty) {
            failedAgesSet.add(i)
          }
        }
      }
    }

    val failedBooksSet = mutable.Set[Long]()
    val threads_books = (11 to 20).map { i =>
      new Thread {
        override def run(): Unit = {
          val df = spark.read.option("rowTag", "book").format("xml")
            .load(getTestResourcePath(resDir + "books.xml"))
          if (df.schema.fields.isEmpty) {
            failedBooksSet.add(i)
          }
        }
      }
    }

    threads_ages.foreach(_.start())
    threads_books.foreach(_.start())
    threads_ages.foreach(_.join())
    threads_books.foreach(_.join())
    assert(failedBooksSet.isEmpty)
    assert(failedAgesSet.isEmpty)
  }

  test("Issue 588: Ensure fails when data is not present, with or without schema") {
    val exception1 = intercept[AnalysisException] {
      spark.read.xml("/this/file/does/not/exist")
    }
    checkError(
      exception = exception1,
      errorClass = "PATH_NOT_FOUND",
      parameters = Map("path" -> "file:/this/file/does/not/exist")
    )
    val exception2 = intercept[AnalysisException] {
      spark.read.schema(buildSchema(field("dummy"))).xml("/this/file/does/not/exist")
    }
    checkError(
      exception = exception2,
      errorClass = "PATH_NOT_FOUND",
      parameters = Map("path" -> "file:/this/file/does/not/exist")
    )
  }

  test("Issue 614: mixed content element parsed as string in schema") {
    val textResults = spark.read
      .schema(buildSchema(field("text")))
      .option("rowTag", "book")
      .xml(getTestResourcePath(resDir + "mixed_children_as_string.xml"))
    val textHead = textResults.select("text").head().getString(0)
    assert(textHead.contains(
      "Lorem ipsum dolor sit amet. Ut <i>voluptas</i> distinctio et impedit deserunt"))
    assert(textHead.contains(
      "<i>numquam</i> incidunt cum autem temporibus."))

    val bookResults = spark.read
      .schema(buildSchema(field("book")))
      .option("rowTag", "books")
      .xml(getTestResourcePath(resDir + "mixed_children_as_string.xml"))
    val bookHead = bookResults.select("book").head().getString(0)
    assert(bookHead.contains(
      "Lorem ipsum dolor sit amet. Ut <i>voluptas</i> distinctio et impedit deserunt"))
    assert(bookHead.contains(
      "<i>numquam</i> incidunt cum autem temporibus."))
  }

  private def getLines(path: Path): Seq[String] = {
    val source = Source.fromFile(path.toFile)
    try {
      source.getLines().toList
    } finally {
      source.close()
    }
  }

  test("read utf-8 encoded file") {
    val df = spark.read
      .option("charset", StandardCharsets.UTF_8.name)
      .option("rowTag", "book")
      .xml(getTestResourcePath(resDir + "books.xml"))
    assert(df.collect().length === 12)
  }

  test("read file with unicode chars in row tag name") {
    val df = spark.read
      .option("charset", StandardCharsets.UTF_8.name)
      .option("rowTag", "\u66F8") // scalastyle:ignore
      .xml(getTestResourcePath(resDir + "books-unicode-in-tag-name.xml"))
    assert(df.collect().length === 3)
  }

  test("read utf-8 encoded file with empty tag 2") {
    val df = spark.read
      .option("charset", StandardCharsets.UTF_8.name)
      .option("rowTag", "House")
      .xml(getTestResourcePath(resDir + "fias_house.xml"))
    assert(df.collect().length === 37)
  }

  test("SPARK-45488: root-level value tag for attributes-only object") {
    val schema = buildSchema(field("_attr"), field("_VALUE"))
    val results = Seq(
      // user specified schema
      spark.read
        .option("rowTag", "ROW")
        .schema(schema)
        .xml(getTestResourcePath(resDir + "root-level-value.xml")).collect(),
      // schema inference
      spark.read
        .option("rowTag", "ROW")
        .xml(getTestResourcePath(resDir + "root-level-value.xml")).collect())
    results.foreach { result =>
      assert(result.length === 3)
      assert(result(0).getAs[String]("_VALUE") == "value1")
      assert(result(1).getAs[String]("_attr") == "attr1"
        && result(1).getAs[String]("_VALUE") == "value2")
      // comments aren't included in valueTag
      assert(result(2).getAs[String]("_VALUE") == "\n        value3\n        ")
    }
  }

  test("SPARK-45488: root-level value tag for not attributes-only object") {
    val ATTRIBUTE_NAME = "_attr"
    val TAG_NAME = "tag"
    val VALUETAG_NAME = "_VALUE"
    val schema = buildSchema(
      field(ATTRIBUTE_NAME),
      field(TAG_NAME, LongType),
      field(VALUETAG_NAME))
    val dfs = Seq(
      // user specified schema
      spark.read
        .option("rowTag", "ROW")
        .schema(schema)
        .xml(getTestResourcePath(resDir + "root-level-value-none.xml")),
      // schema inference
      spark.read
        .option("rowTag", "ROW")
        .xml(getTestResourcePath(resDir + "root-level-value-none.xml"))
    )
    dfs.foreach { df =>
      val result = df.collect()
      assert(result.length === 5)
      assert(result(0).get(0) == null && result(0).get(1) == null)
      assert(
        result(1).getAs[String](ATTRIBUTE_NAME) == "attr1"
          && result(1).getAs[Any](TAG_NAME) == null
      )
      assert(
        result(2).getAs[Long](TAG_NAME) == 5L
          && result(2).getAs[Any](ATTRIBUTE_NAME) == null
      )
      assert(
        result(3).getAs[Long](TAG_NAME) == 6L
          && result(3).getAs[Any](ATTRIBUTE_NAME) == null
      )
      assert(
        result(4).getAs[String](ATTRIBUTE_NAME) == "8"
          && result(4).getAs[Any](TAG_NAME) == null
      )
    }
  }

  test("SPARK-45488: root-level value tag for attributes-only object - from xml") {
    val xmlData = """<ROW attr="attr1">123456</ROW>"""
    val df = Seq((1, xmlData)).toDF("number", "payload")
    val xmlSchema = schema_of_xml(xmlData)
    val schema = buildSchema(
      field("_VALUE", LongType),
      field("_attr"))
    val expectedSchema = df.schema.add("decoded", schema)
    val result = df.withColumn("decoded",
      from_xml(df.col("payload"), xmlSchema, Map[String, String]().asJava))
    assert(expectedSchema == result.schema)
    assert(result.select("decoded._VALUE").head().getLong(0) === 123456L)
    assert(result.select("decoded._attr").head().getString(0) === "attr1")
  }

  test("Test XML Options Error Messages") {
    def checkXmlOptionErrorMessage(
      parameters: Map[String, String] = Map.empty,
      msg: String): Unit = {
      val e = intercept[IllegalArgumentException] {
        spark.read
          .options(parameters)
          .xml(getTestResourcePath(resDir + "ages.xml"))
          .collect()
      }
      assert(e.getMessage.contains(msg))
    }

    checkXmlOptionErrorMessage(Map.empty, "'rowTag' option is required.")
    checkXmlOptionErrorMessage(Map("rowTag" -> ""),
      "'rowTag' option should not be an empty string.")
    checkXmlOptionErrorMessage(Map("rowTag" -> " "),
      "'rowTag' option should not be an empty string.")
    checkXmlOptionErrorMessage(Map("rowTag" -> "person",
      "declaration" -> s"<${XmlOptions.DEFAULT_DECLARATION}>"),
      "'declaration' should not include angle brackets")
  }

<<<<<<< HEAD
  test("case sensitivity test - attributes-only object") {
    val schemaCaseSensitive = new StructType()
      .add("array", ArrayType(
        new StructType()
          .add("_VALUE", LongType)
          .add("_attr2", LongType)
          .add("_Attr2", LongType)
          .add("_aTTr2", LongType)))
      .add("struct", new StructType()
        .add("_VALUE", LongType)
        .add("_attr1", LongType)
        .add("_Attr1", LongType))
    val dfCaseSensitive = Seq(
      Row(
        Array(
          Row(2, 2, null, null),
          Row(3, null, 3, null),
          Row(4, null, null, 4)),
        Row(1, 1, null)
      ),
      Row(
        null,
        Row(5, null, 5)
      )
    )
    val schemaCaseInSensitive = new StructType()
      .add("array", ArrayType(new StructType().add("_VALUE", LongType).add("_attr2", LongType)))
      .add("struct", new StructType().add("_VALUE", LongType).add("_attr1", LongType))
    val dfCaseInsensitive =
      Seq(
        Row(
          Array(Row(2, 2), Row(3, 3), Row(4, 4)),
          Row(1, 1)),
        Row(null, Row(5, 5)))
    Seq(true, false).foreach { caseSensitive =>
      withSQLConf(SQLConf.CASE_SENSITIVE.key -> caseSensitive.toString) {
        val df = spark.read
          .option("rowTag", "ROW")
          .xml(getTestResourcePath(resDir + "attributes-case-sensitive.xml"))
        assert(df.schema == (if (caseSensitive) schemaCaseSensitive else schemaCaseInSensitive))
        checkAnswer(
          df,
          if (caseSensitive) dfCaseSensitive else dfCaseInsensitive)
      }
    }
  }

  testCaseSensitivity(
    "basic",
    writeData = Seq(Row(1L, null), Row(null, 2L)),
    writeSchema = new StructType()
      .add("a1", LongType)
      .add("A1", LongType),
    expectedSchema = new StructType()
      .add("a1", LongType),
    readDataCaseInsensitive = Seq(Row(1L), Row(2L)))

  testCaseSensitivity(
    "nested struct",
    writeData = Seq(Row(Row(1L), null), Row(null, Row(2L))),
    writeSchema = new StructType()
      .add("a1", new StructType().add("b1", LongType))
      .add("A1", new StructType().add("B1", LongType)),
    expectedSchema = new StructType()
      .add("a1", new StructType().add("b1", LongType)),
    readDataCaseInsensitive = Seq(Row(Row(1L)), Row(Row(2L)))
  )

  testCaseSensitivity(
    "convert fields into array",
    writeData = Seq(Row(1L, 2L)),
    writeSchema = new StructType()
      .add("A1", LongType)
      .add("a1", LongType),
    expectedSchema = new StructType()
      .add("A1", ArrayType(LongType)),
    readDataCaseInsensitive = Seq(Row(Array(1L, 2L))))

  testCaseSensitivity(
    "basic array",
    writeData = Seq(Row(Array(1L, 2L), Array(3L, 4L))),
    writeSchema = new StructType()
      .add("A1", ArrayType(LongType))
      .add("a1", ArrayType(LongType)),
    expectedSchema = new StructType()
      .add("A1", ArrayType(LongType)),
    readDataCaseInsensitive = Seq(Row(Array(1L, 2L, 3L, 4L))))

  testCaseSensitivity(
    "nested array",
    writeData =
      Seq(Row(Array(Row(1L, 2L), Row(3L, 4L)), null), Row(null, Array(Row(5L, 6L), Row(7L, 8L)))),
    writeSchema = new StructType()
      .add("A1", ArrayType(new StructType().add("B1", LongType).add("d", LongType)))
      .add("a1", ArrayType(new StructType().add("b1", LongType).add("c", LongType))),
    expectedSchema = new StructType()
      .add(
        "A1",
        ArrayType(
          new StructType()
            .add("B1", LongType)
            .add("d", LongType)
            .add("c", LongType))),
    readDataCaseInsensitive = Seq(
      Row(Array(Row(1L, 2L, null), Row(3L, 4L, null))),
      Row(Array(Row(5L, null, 6L), Row(7L, null, 8L)))))

  def testCaseSensitivity(
      name: String,
      writeData: Seq[Row],
      writeSchema: StructType,
      expectedSchema: StructType,
      readDataCaseInsensitive: Seq[Row]): Unit = {
    test(s"case sensitivity test - $name") {
      withTempDir { dir =>
        withSQLConf(SQLConf.CASE_SENSITIVE.key -> "true") {
          spark
            .createDataFrame(writeData.asJava, writeSchema)
            .repartition(1)
            .write
            .option("rowTag", "ROW")
            .format("xml")
            .mode("overwrite")
            .save(dir.getCanonicalPath)
        }

        Seq(true, false).foreach { caseSensitive =>
          withSQLConf(SQLConf.CASE_SENSITIVE.key -> caseSensitive.toString) {
            val df = spark.read.option("rowTag", "ROW").xml(dir.getCanonicalPath)
            assert(df.schema == (if (caseSensitive) writeSchema else expectedSchema))
            checkAnswer(df, if (caseSensitive) writeData else readDataCaseInsensitive)
          }
        }
      }
    }
  }
=======
  def dataTypeTest(data: String,
                   dt: DataType): Unit = {
    val xmlString = s"""<ROW>$data</ROW>"""
    val schema = new StructType().add(XmlOptions.VALUE_TAG, dt)
    val df = spark.read
      .option("rowTag", "ROW")
      .schema(schema)
      .xml(spark.createDataset(Seq(xmlString)))
  }

  test("Primitive field casting") {
    val ts = Seq("2002-05-30 21:46:54", "2002-05-30T21:46:54", "2002-05-30T21:46:54.1234",
      "2002-05-30T21:46:54Z", "2002-05-30T21:46:54.1234Z", "2002-05-30T21:46:54-06:00",
      "2002-05-30T21:46:54+06:00", "2002-05-30T21:46:54.1234-06:00",
      "2002-05-30T21:46:54.1234+06:00", "2002-05-30T21:46:54+00:00", "2002-05-30T21:46:54.0000Z")

    val tsXMLStr = ts.map(t => s"<TimestampType>$t</TimestampType>").mkString("\n")
    val tsResult = ts.map(t =>
      Timestamp.from(Instant.ofEpochSecond(0, DateTimeUtils.stringToTimestamp(
        UTF8String.fromString(t), DateTimeUtils.getZoneId(conf.sessionLocalTimeZone)).get * 1000))
    )

    val primitiveFieldAndType: Dataset[String] =
      spark.createDataset(spark.sparkContext.parallelize(
        s"""<ROW>
          <decimal>10.05</decimal>
          <decimal>1,000.01</decimal>
          <decimal>158,058,049.001</decimal>
          <emptyString></emptyString>
          <ByteType>10</ByteType>
          <ShortType>10</ShortType>
          <ShortType>+10</ShortType>
          <ShortType>-10</ShortType>
          <IntegerType>10</IntegerType>
          <IntegerType>+10</IntegerType>
          <IntegerType>-10</IntegerType>
          <LongType>10</LongType>
          <LongType>+10</LongType>
          <LongType>-10</LongType>
          <FloatType>1.00</FloatType>
          <FloatType>+1.00</FloatType>
          <FloatType>-1.00</FloatType>
          <DoubleType>1.00</DoubleType>
          <DoubleType>+1.00</DoubleType>
          <DoubleType>-1.00</DoubleType>
          <BooleanType>true</BooleanType>
          <BooleanType>1</BooleanType>
          <BooleanType>false</BooleanType>
          <BooleanType>0</BooleanType>
          $tsXMLStr
          <DateType>2002-09-24</DateType>
        </ROW>""".stripMargin :: Nil))(Encoders.STRING)

    val decimalType = DecimalType(20, 3)

    val schema = StructType(
      StructField("decimal", ArrayType(decimalType), true) ::
        StructField("emptyString", StringType, true) ::
        StructField("ByteType", ByteType, true) ::
        StructField("ShortType", ArrayType(ShortType), true) ::
        StructField("IntegerType", ArrayType(IntegerType), true) ::
        StructField("LongType", ArrayType(LongType), true) ::
        StructField("FloatType", ArrayType(FloatType), true) ::
        StructField("DoubleType", ArrayType(DoubleType), true) ::
        StructField("BooleanType", ArrayType(BooleanType), true) ::
        StructField("TimestampType", ArrayType(TimestampType), true) ::
        StructField("DateType", DateType, true) :: Nil)

    val df = spark.read.schema(schema).xml(primitiveFieldAndType)

    checkAnswer(
      df,
      Seq(Row(Array(
        Decimal(BigDecimal("10.05"), decimalType.precision, decimalType.scale).toJavaBigDecimal,
        Decimal(BigDecimal("1000.01"), decimalType.precision, decimalType.scale).toJavaBigDecimal,
        Decimal(BigDecimal("158058049.001"), decimalType.precision, decimalType.scale)
          .toJavaBigDecimal),
        "",
        10.toByte,
        Array(10.toShort, 10.toShort, -10.toShort),
        Array(10, 10, -10),
        Array(10L, 10L, -10L),
        Array(1.0.toFloat, 1.0.toFloat, -1.0.toFloat),
        Array(1.0, 1.0, -1.0),
        Array(true, true, false, false),
        tsResult,
        Date.valueOf("2002-09-24")
      ))
    )
  }

  test("Nullable types are handled") {
    val dataTypes = Seq(ByteType, ShortType, IntegerType, LongType, FloatType, DoubleType,
      BooleanType, TimestampType, DateType, StringType)

    val dataXMLString = dataTypes.map { dt =>
      s"""<${dt.toString}>-</${dt.toString}>"""
    }.mkString("\n")

    val fields = dataTypes.map { dt =>
      StructField(dt.toString, dt, true)
    }
    val schema = StructType(fields)

    val res = dataTypes.map { dt => null }

    val nullDataset: Dataset[String] =
      spark.createDataset(spark.sparkContext.parallelize(
        s"""<ROW>
          $dataXMLString
        </ROW>""".stripMargin :: Nil))(Encoders.STRING)

    val df = spark.read.option("nullValue", "-").schema(schema).xml(nullDataset)
    checkAnswer(df, Row.fromSeq(res))

    val df2 = spark.read.xml(nullDataset)
    checkAnswer(df2, Row.fromSeq(dataTypes.map { dt => "-" }))
  }

  test("Custom timestamp format is used to parse correctly") {
    val schema = StructType(
      StructField("ts", TimestampType, true) :: Nil)

    Seq(
      ("12-03-2011 10:15:30", "2011-12-03 10:15:30", "MM-dd-yyyy HH:mm:ss", "UTC"),
      ("2011/12/03 10:15:30", "2011-12-03 10:15:30", "yyyy/MM/dd HH:mm:ss", "UTC"),
      ("2011/12/03 10:15:30", "2011-12-03 10:15:30", "yyyy/MM/dd HH:mm:ss", "Asia/Shanghai")
    ).foreach { case (ts, resTS, fmt, zone) =>
      val tsDataset: Dataset[String] =
        spark.createDataset(spark.sparkContext.parallelize(
          s"""<ROW>
          <ts>$ts</ts>
        </ROW>""".stripMargin :: Nil))(Encoders.STRING)
      val timestampResult = Timestamp.from(Instant.ofEpochSecond(0,
        DateTimeUtils.stringToTimestamp(UTF8String.fromString(resTS),
          DateTimeUtils.getZoneId(zone)).get * 1000))

      val df = spark.read.option("timestampFormat", fmt).option("timezone", zone)
        .schema(schema).xml(tsDataset)
      checkAnswer(df, Row(timestampResult))
    }
  }

  test("Schema Inference for primitive types") {
    val dataset: Dataset[String] =
      spark.createDataset(spark.sparkContext.parallelize(
        s"""<ROW>
          <bool1>true</bool1>
          <double1>+10.1</double1>
          <long1>-10</long1>
          <long2>10</long2>
          <string1>8E9D</string1>
          <string2>8E9F</string2>
          <ts1>2015-01-01 00:00:00</ts1>
        </ROW>""".stripMargin :: Nil))(Encoders.STRING)

    val expectedSchema = StructType(StructField("bool1", BooleanType, true) ::
      StructField("double1", DoubleType, true) ::
      StructField("long1", LongType, true) ::
      StructField("long2", LongType, true) ::
      StructField("string1", StringType, true) ::
      StructField("string2", StringType, true) ::
      StructField("ts1", TimestampType, true) :: Nil)

    val df = spark.read.xml(dataset)
    assert(df.schema.toSet === expectedSchema.toSet)
    checkAnswer(df, Row(true, 10.1, -10, 10, "8E9D", "8E9F",
      Timestamp.valueOf("2015-01-01 00:00:00")))
  }
>>>>>>> 9d93b711
}<|MERGE_RESOLUTION|>--- conflicted
+++ resolved
@@ -1802,144 +1802,6 @@
       "'declaration' should not include angle brackets")
   }
 
-<<<<<<< HEAD
-  test("case sensitivity test - attributes-only object") {
-    val schemaCaseSensitive = new StructType()
-      .add("array", ArrayType(
-        new StructType()
-          .add("_VALUE", LongType)
-          .add("_attr2", LongType)
-          .add("_Attr2", LongType)
-          .add("_aTTr2", LongType)))
-      .add("struct", new StructType()
-        .add("_VALUE", LongType)
-        .add("_attr1", LongType)
-        .add("_Attr1", LongType))
-    val dfCaseSensitive = Seq(
-      Row(
-        Array(
-          Row(2, 2, null, null),
-          Row(3, null, 3, null),
-          Row(4, null, null, 4)),
-        Row(1, 1, null)
-      ),
-      Row(
-        null,
-        Row(5, null, 5)
-      )
-    )
-    val schemaCaseInSensitive = new StructType()
-      .add("array", ArrayType(new StructType().add("_VALUE", LongType).add("_attr2", LongType)))
-      .add("struct", new StructType().add("_VALUE", LongType).add("_attr1", LongType))
-    val dfCaseInsensitive =
-      Seq(
-        Row(
-          Array(Row(2, 2), Row(3, 3), Row(4, 4)),
-          Row(1, 1)),
-        Row(null, Row(5, 5)))
-    Seq(true, false).foreach { caseSensitive =>
-      withSQLConf(SQLConf.CASE_SENSITIVE.key -> caseSensitive.toString) {
-        val df = spark.read
-          .option("rowTag", "ROW")
-          .xml(getTestResourcePath(resDir + "attributes-case-sensitive.xml"))
-        assert(df.schema == (if (caseSensitive) schemaCaseSensitive else schemaCaseInSensitive))
-        checkAnswer(
-          df,
-          if (caseSensitive) dfCaseSensitive else dfCaseInsensitive)
-      }
-    }
-  }
-
-  testCaseSensitivity(
-    "basic",
-    writeData = Seq(Row(1L, null), Row(null, 2L)),
-    writeSchema = new StructType()
-      .add("a1", LongType)
-      .add("A1", LongType),
-    expectedSchema = new StructType()
-      .add("a1", LongType),
-    readDataCaseInsensitive = Seq(Row(1L), Row(2L)))
-
-  testCaseSensitivity(
-    "nested struct",
-    writeData = Seq(Row(Row(1L), null), Row(null, Row(2L))),
-    writeSchema = new StructType()
-      .add("a1", new StructType().add("b1", LongType))
-      .add("A1", new StructType().add("B1", LongType)),
-    expectedSchema = new StructType()
-      .add("a1", new StructType().add("b1", LongType)),
-    readDataCaseInsensitive = Seq(Row(Row(1L)), Row(Row(2L)))
-  )
-
-  testCaseSensitivity(
-    "convert fields into array",
-    writeData = Seq(Row(1L, 2L)),
-    writeSchema = new StructType()
-      .add("A1", LongType)
-      .add("a1", LongType),
-    expectedSchema = new StructType()
-      .add("A1", ArrayType(LongType)),
-    readDataCaseInsensitive = Seq(Row(Array(1L, 2L))))
-
-  testCaseSensitivity(
-    "basic array",
-    writeData = Seq(Row(Array(1L, 2L), Array(3L, 4L))),
-    writeSchema = new StructType()
-      .add("A1", ArrayType(LongType))
-      .add("a1", ArrayType(LongType)),
-    expectedSchema = new StructType()
-      .add("A1", ArrayType(LongType)),
-    readDataCaseInsensitive = Seq(Row(Array(1L, 2L, 3L, 4L))))
-
-  testCaseSensitivity(
-    "nested array",
-    writeData =
-      Seq(Row(Array(Row(1L, 2L), Row(3L, 4L)), null), Row(null, Array(Row(5L, 6L), Row(7L, 8L)))),
-    writeSchema = new StructType()
-      .add("A1", ArrayType(new StructType().add("B1", LongType).add("d", LongType)))
-      .add("a1", ArrayType(new StructType().add("b1", LongType).add("c", LongType))),
-    expectedSchema = new StructType()
-      .add(
-        "A1",
-        ArrayType(
-          new StructType()
-            .add("B1", LongType)
-            .add("d", LongType)
-            .add("c", LongType))),
-    readDataCaseInsensitive = Seq(
-      Row(Array(Row(1L, 2L, null), Row(3L, 4L, null))),
-      Row(Array(Row(5L, null, 6L), Row(7L, null, 8L)))))
-
-  def testCaseSensitivity(
-      name: String,
-      writeData: Seq[Row],
-      writeSchema: StructType,
-      expectedSchema: StructType,
-      readDataCaseInsensitive: Seq[Row]): Unit = {
-    test(s"case sensitivity test - $name") {
-      withTempDir { dir =>
-        withSQLConf(SQLConf.CASE_SENSITIVE.key -> "true") {
-          spark
-            .createDataFrame(writeData.asJava, writeSchema)
-            .repartition(1)
-            .write
-            .option("rowTag", "ROW")
-            .format("xml")
-            .mode("overwrite")
-            .save(dir.getCanonicalPath)
-        }
-
-        Seq(true, false).foreach { caseSensitive =>
-          withSQLConf(SQLConf.CASE_SENSITIVE.key -> caseSensitive.toString) {
-            val df = spark.read.option("rowTag", "ROW").xml(dir.getCanonicalPath)
-            assert(df.schema == (if (caseSensitive) writeSchema else expectedSchema))
-            checkAnswer(df, if (caseSensitive) writeData else readDataCaseInsensitive)
-          }
-        }
-      }
-    }
-  }
-=======
   def dataTypeTest(data: String,
                    dt: DataType): Unit = {
     val xmlString = s"""<ROW>$data</ROW>"""
@@ -2109,5 +1971,4 @@
     checkAnswer(df, Row(true, 10.1, -10, 10, "8E9D", "8E9F",
       Timestamp.valueOf("2015-01-01 00:00:00")))
   }
->>>>>>> 9d93b711
 }