/*
 * Licensed to the Apache Software Foundation (ASF) under one or more
 * contributor license agreements.  See the NOTICE file distributed with
 * this work for additional information regarding copyright ownership.
 * The ASF licenses this file to You under the Apache License, Version 2.0
 * (the "License"); you may not use this file except in compliance with
 * the License.  You may obtain a copy of the License at
 *
 *    http://www.apache.org/licenses/LICENSE-2.0
 *
 * Unless required by applicable law or agreed to in writing, software
 * distributed under the License is distributed on an "AS IS" BASIS,
 * WITHOUT WARRANTIES OR CONDITIONS OF ANY KIND, either express or implied.
 * See the License for the specific language governing permissions and
 * limitations under the License.
 */
package org.apache.spark.sql.execution.datasources.xml

import java.nio.charset.{StandardCharsets, UnsupportedCharsetException}
import java.nio.file.{Files, Path, Paths}
import java.sql.{Date, Timestamp}
import java.time.Instant
import java.util.TimeZone

import scala.collection.mutable
import scala.io.Source
import scala.jdk.CollectionConverters._

import org.apache.commons.lang3.exception.ExceptionUtils
import org.apache.hadoop.conf.Configuration
import org.apache.hadoop.io.{LongWritable, Text}
import org.apache.hadoop.io.compress.GzipCodec

import org.apache.spark.SparkException
import org.apache.spark.sql.{AnalysisException, Dataset, Encoders, QueryTest, Row, SaveMode}
import org.apache.spark.sql.catalyst.util._
import org.apache.spark.sql.catalyst.xml.XmlOptions
import org.apache.spark.sql.catalyst.xml.XmlOptions._
import org.apache.spark.sql.errors.QueryCompilationErrors
import org.apache.spark.sql.execution.datasources.xml.TestUtils._
import org.apache.spark.sql.functions._
import org.apache.spark.sql.internal.SQLConf
import org.apache.spark.sql.test.SharedSparkSession
import org.apache.spark.sql.types._
import org.apache.spark.unsafe.types.UTF8String

class XmlSuite extends QueryTest with SharedSparkSession {
  import testImplicits._

  private val resDir = "test-data/xml-resources/"

  private var tempDir: Path = _

  override protected def beforeAll(): Unit = {
    super.beforeAll()
    tempDir = Files.createTempDirectory("XmlSuite")
    tempDir.toFile.deleteOnExit()
  }

  private def getEmptyTempDir(): Path = {
    Files.createTempDirectory(tempDir, "test")
  }

  // Tests

  test("DSL test") {
    val results = spark.read.format("xml")
      .option("rowTag", "ROW")
      .option("multiLine", "true")
      .load(getTestResourcePath(resDir + "cars.xml"))
      .select("year")
      .collect()

    assert(results.length === 3)
  }

  test("DSL test with xml having unbalanced datatypes") {
    val results = spark.read
<<<<<<< HEAD
      .option("nullValue", "")
=======
      .option("rowTag", "ROW")
      .option("treatEmptyValuesAsNulls", "true")
>>>>>>> bbe95cfc
      .option("multiLine", "true")
      .xml(getTestResourcePath(resDir + "gps-empty-field.xml"))

    assert(results.collect().length === 2)
  }

  test("DSL test with mixed elements (attributes, no child)") {
    val results = spark.read
      .option("rowTag", "ROW")
      .xml(getTestResourcePath(resDir + "cars-mixed-attr-no-child.xml"))
      .select("date")
      .collect()

    val attrValOne = results(0).getStruct(0).getString(1)
    val attrValTwo = results(1).getStruct(0).getString(1)
    assert(attrValOne == "string")
    assert(attrValTwo == "struct")
    assert(results.length === 3)
  }

  test("DSL test for inconsistent element attributes as fields") {
    val results = spark.read
      .option("rowTag", "book")
      .xml(getTestResourcePath(resDir + "books-attributes-in-no-child.xml"))
      .select("price")

    // This should not throw an exception `java.lang.ArrayIndexOutOfBoundsException`
    // as non-existing values are represented as `null`s.
    val res = results.collect();
    assert(res(0).getStruct(0).get(1) === null)
  }

  test("DSL test with mixed elements (struct, string)") {
    val results = spark.read
      .option("rowTag", "person")
      .xml(getTestResourcePath(resDir + "ages-mixed-types.xml"))
      .collect()
    assert(results.length === 3)
  }

  test("DSL test with elements in array having attributes") {
    val results = spark.read
      .option("rowTag", "person")
      .xml(getTestResourcePath(resDir + "ages.xml"))
      .collect()
    val attrValOne = results(0).getStruct(0).getAs[Date](1)
    val attrValTwo = results(1).getStruct(0).getAs[Date](1)
    assert(attrValOne.toString === "1990-02-24")
    assert(attrValTwo.toString === "1985-01-01")
    assert(results.length === 3)
  }

  test("DSL test for iso-8859-1 encoded file") {
    val dataFrame = spark.read
      .option("rowTag", "ROW")
      .option("charset", StandardCharsets.ISO_8859_1.name)
      .xml(getTestResourcePath(resDir + "cars-iso-8859-1.xml"))
    assert(dataFrame.select("year").collect().length === 3)

    val results = dataFrame
      .select("comment", "year")
      .where(dataFrame("year") === 2012)

    assert(results.head() === Row("No comment", 2012))
  }

  test("DSL test compressed file") {
    val results = spark.read
      .option("rowTag", "ROW")
      .xml(getTestResourcePath(resDir + "cars.xml.gz"))
      .select("year")
      .collect()

    assert(results.length === 3)
  }

  test("DSL test splittable compressed file") {
    val results = spark.read
      .option("rowTag", "ROW")
      .xml(getTestResourcePath(resDir + "cars.xml.bz2"))
      .select("year")
      .collect()

    assert(results.length === 3)
  }

  test("DSL test bad charset name") {
    // val exception = intercept[UnsupportedCharsetException] {
    val exception = intercept[SparkException] {
      spark.read
        .option("rowTag", "ROW")
        .option("charset", "1-9588-osi")
        .xml(getTestResourcePath(resDir + "cars.xml"))
        .select("year")
        .collect()
    }
    ExceptionUtils.getRootCause(exception).isInstanceOf[UnsupportedCharsetException]
    assert(exception.getMessage.contains("1-9588-osi"))
  }

  test("DDL test") {
    spark.sql(s"""
         |CREATE TEMPORARY VIEW carsTable1
         |USING org.apache.spark.sql.execution.datasources.xml
         |OPTIONS (rowTag "ROW", path "${getTestResourcePath(resDir + "cars.xml")}")
      """.stripMargin.replaceAll("\n", " "))

    assert(spark.sql("SELECT year FROM carsTable1").collect().length === 3)
  }

  test("DDL test with alias name") {
    spark.sql(s"""
         |CREATE TEMPORARY VIEW carsTable2
         |USING xml
         |OPTIONS (rowTag "ROW", path "${getTestResourcePath(resDir + "cars.xml")}")
      """.stripMargin.replaceAll("\n", " "))

    assert(spark.sql("SELECT year FROM carsTable2").collect().length === 3)
  }

  test("DSL test for parsing a malformed XML file") {
    val results = spark.read
      .option("rowTag", "ROW")
      .option("mode", DropMalformedMode.name)
      .xml(getTestResourcePath(resDir + "cars-malformed.xml"))

    assert(results.count() === 1)
  }

  test("DSL test for dropping malformed rows") {
    val cars = spark.read
      .option("rowTag", "ROW")
      .option("mode", DropMalformedMode.name)
      .xml(getTestResourcePath(resDir + "cars-malformed.xml"))

    assert(cars.count() == 1)
    assert(cars.head() === Row("Chevy", "Volt", 2015))
  }

  test("DSL test for failing fast") {
    val exceptionInParse = intercept[SparkException] {
      spark.read
        .option("rowTag", "ROW")
        .option("mode", FailFastMode.name)
        .xml(getTestResourcePath(resDir + "cars-malformed.xml"))
        .collect()
    }
    checkError(
      // TODO: Exception was nested two level deep as opposed to just one like json/csv
      exception = exceptionInParse.getCause.getCause.asInstanceOf[SparkException],
      errorClass = "MALFORMED_RECORD_IN_PARSING.WITHOUT_SUGGESTION",
      parameters = Map(
        "badRecord" -> "[null,null,null]",
        "failFastMode" -> FailFastMode.name)
    )
  }

  test("test FAILFAST with unclosed tag") {
    val exceptionInParse = intercept[SparkException] {
      spark.read
        .option("rowTag", "book")
        .option("mode", FailFastMode.name)
        .xml(getTestResourcePath(resDir + "unclosed_tag.xml"))
        .show()
    }
    checkError(
      // TODO: Exception was nested two level deep as opposed to just one like json/csv
      exception = exceptionInParse.getCause.getCause.asInstanceOf[SparkException],
      errorClass = "MALFORMED_RECORD_IN_PARSING.WITHOUT_SUGGESTION",
      parameters = Map(
        "badRecord" -> "[empty row]",
        "failFastMode" -> FailFastMode.name)
    )
  }

  test("DSL test for permissive mode for corrupt records") {
    val carsDf = spark.read
      .option("rowTag", "ROW")
      .option("mode", PermissiveMode.name)
      .option("columnNameOfCorruptRecord", "_malformed_records")
      .xml(getTestResourcePath(resDir + "cars-malformed.xml"))
    val cars = carsDf.collect()
    assert(cars.length === 3)

    val malformedRowOne = carsDf.cache().select("_malformed_records").first().get(0).toString
    val malformedRowTwo = carsDf.cache().select("_malformed_records").take(2).last.get(0).toString
    val expectedMalformedRowOne = "<ROW><year>2012</year><make>Tesla</make><model>>S" +
      "<comment>No comment</comment></ROW>"
    val expectedMalformedRowTwo = "<ROW></year><make>Ford</make><model>E350</model>model></model>" +
      "<comment>Go get one now they are going fast</comment></ROW>"

    assert(malformedRowOne.replaceAll("\\s", "") === expectedMalformedRowOne.replaceAll("\\s", ""))
    assert(malformedRowTwo.replaceAll("\\s", "") === expectedMalformedRowTwo.replaceAll("\\s", ""))
    assert(cars(2)(0) === null)
    assert(cars(0).toSeq.takeRight(3) === Seq(null, null, null))
    assert(cars(1).toSeq.takeRight(3) === Seq(null, null, null))
    assert(cars(2).toSeq.takeRight(3) === Seq("Chevy", "Volt", 2015))
  }

  test("DSL test with empty file and known schema") {
    val results = spark.read
      .option("rowTag", "ROW")
      .schema(buildSchema(field("column", StringType, false)))
      .xml(getTestResourcePath(resDir + "empty.xml"))
      .count()

    assert(results === 0)
  }

  test("DSL test with poorly formatted file and string schema") {
    val schema = buildSchema(
      field("color"),
      field("year"),
      field("make"),
      field("model"),
      field("comment"))
    val results = spark.read.schema(schema)
      .option("rowTag", "ROW")
      .xml(getTestResourcePath(resDir + "cars-unbalanced-elements.xml"))
      .count()

    assert(results === 3)
  }

  test("DDL test with empty file") {
    spark.sql(s"""
           |CREATE TEMPORARY VIEW carsTable3
           |(year double, make string, model string, comments string, grp string)
           |USING xml
           |OPTIONS (rowTag "ROW", path "${getTestResourcePath(resDir + "empty.xml")}")
      """.stripMargin.replaceAll("\n", " "))

    assert(spark.sql("SELECT count(*) FROM carsTable3").collect().head(0) === 0)
  }

  test("SQL test insert overwrite") {
    val tempPath = getEmptyTempDir()
    spark.sql(s"""
         |CREATE TEMPORARY VIEW booksTableIO
         |USING xml
         |OPTIONS (path "${getTestResourcePath(resDir + "books.xml")}", rowTag "book")
      """.stripMargin.replaceAll("\n", " "))
    spark.sql(s"""
         |CREATE TEMPORARY VIEW booksTableEmpty
         |(author string, description string, genre string,
         |id string, price double, publish_date string, title string)
         |USING xml
         |OPTIONS (rowTag "ROW", path "$tempPath")
      """.stripMargin.replaceAll("\n", " "))

    assert(spark.sql("SELECT * FROM booksTableIO").collect().length === 12)
    assert(spark.sql("SELECT * FROM booksTableEmpty").collect().isEmpty)

    spark.sql(
      s"""
         |INSERT OVERWRITE TABLE booksTableEmpty
         |SELECT * FROM booksTableIO
      """.stripMargin.replaceAll("\n", " "))
    assert(spark.sql("SELECT * FROM booksTableEmpty").collect().length == 12)
  }

  test("DSL save with gzip compression codec") {
    val copyFilePath = getEmptyTempDir().resolve("cars-copy.xml")

    val cars = spark.read
      .option("rowTag", "ROW")
      .xml(getTestResourcePath(resDir + "cars.xml"))
    cars.write
      .mode(SaveMode.Overwrite)
      .options(Map("rowTag" -> "ROW", "compression" -> classOf[GzipCodec].getName))
      .xml(copyFilePath.toString)
    // Check that the part file has a .gz extension
    assert(Files.list(copyFilePath).iterator().asScala
      .count(_.getFileName.toString().endsWith(".xml.gz")) === 1)

    val carsCopy = spark.read.option("rowTag", "ROW").xml(copyFilePath.toString)

    assert(carsCopy.count() === cars.count())
    assert(carsCopy.collect().map(_.toString).toSet === cars.collect().map(_.toString).toSet)
  }

  test("DSL save with gzip compression codec by shorten name") {
    val copyFilePath = getEmptyTempDir().resolve("cars-copy.xml")

    val cars = spark.read
      .option("rowTag", "ROW")
      .xml(getTestResourcePath(resDir + "cars.xml"))
    cars.write
      .mode(SaveMode.Overwrite)
      .options(Map("rowTag" -> "ROW", "compression" -> "gZiP"))
      .xml(copyFilePath.toString)

    // Check that the part file has a .gz extension
    assert(Files.list(copyFilePath).iterator().asScala
      .count(_.getFileName.toString().endsWith(".xml.gz")) === 1)

    val carsCopy = spark.read.option("rowTag", "ROW").xml(copyFilePath.toString)

    assert(carsCopy.count() === cars.count())
    assert(carsCopy.collect().map(_.toString).toSet === cars.collect().map(_.toString).toSet)
  }

  test("DSL save") {
    val copyFilePath = getEmptyTempDir().resolve("books-copy.xml")

    val books = spark.read
      .option("rowTag", "book")
      .xml(getTestResourcePath(resDir + "books-complicated.xml"))
    books.write
      .options(Map("rootTag" -> "books", "rowTag" -> "book"))
      .xml(copyFilePath.toString)

    val booksCopy = spark.read
      .option("rowTag", "book")
      .xml(copyFilePath.toString)
    assert(booksCopy.count() === books.count())
    assert(booksCopy.collect().map(_.toString).toSet === books.collect().map(_.toString).toSet)
  }

  test("DSL save with declaration") {
    val copyFilePath1 = getEmptyTempDir().resolve("books-copy.xml")

    val books = spark.read
      .option("rowTag", "book")
      .xml(getTestResourcePath(resDir + "books-complicated.xml"))

    books.write
      .options(Map("rootTag" -> "books", "rowTag" -> "book", "declaration" -> ""))
      .xml(copyFilePath1.toString)

    val xmlFile1 =
      Files.list(copyFilePath1).iterator.asScala
        .filter(_.getFileName.toString.startsWith("part-")).next()
    val firstLine = getLines(xmlFile1).head
    assert(firstLine === "<books>")

    val copyFilePath2 = getEmptyTempDir().resolve("books-copy.xml")

    books.write
      .options(Map("rootTag" -> "books", "rowTag" -> "book"))
      .xml(copyFilePath2.toString)

    val xmlFile2 =
      Files.list(copyFilePath2).iterator.asScala
        .filter(_.getFileName.toString.startsWith("part-")).next()
    assert(getLines(xmlFile2).head ===
      "<?xml version=\"1.0\" encoding=\"UTF-8\" standalone=\"yes\"?>")
  }

  test("DSL save with item") {
    val tempPath = getEmptyTempDir().resolve("items-temp.xml")
    val items = spark.createDataFrame(Seq(Tuple1(Array(Array(3, 4))))).toDF("thing").repartition(1)
    items.write
      .option("rowTag", "ROW")
      .option("arrayElementName", "foo").xml(tempPath.toString)

    val xmlFile =
      Files.list(tempPath).iterator.asScala
        .filter(_.getFileName.toString.startsWith("part-")).next()
    assert(getLines(xmlFile).count(_.contains("<foo>")) === 2)
  }

  test("DSL save with nullValue") {
    val copyFilePath = getEmptyTempDir().resolve("books-copy.xml")

    val books = spark.read
      .option("rowTag", "book")
      .xml(getTestResourcePath(resDir + "books-complicated.xml"))
    books.write
      .options(Map("rootTag" -> "books", "rowTag" -> "book", "nullValue" -> ""))
      .xml(copyFilePath.toString)

    val booksCopy = spark.read
      .option("rowTag", "book")
      .option("nullValue", "")
      .xml(copyFilePath.toString)

    assert(booksCopy.count() === books.count())
    assert(booksCopy.collect().map(_.toString).toSet === books.collect().map(_.toString).toSet)
  }

  test("Write values properly as given to valueTag even if it starts with attributePrefix") {
    val copyFilePath = getEmptyTempDir().resolve("books-copy.xml")

    val rootTag = "catalog"
    val books = spark.read
      .option("valueTag", "#VALUE")
      .option("attributePrefix", "#")
      .option("rowTag", "book")
      .xml(getTestResourcePath(resDir + "books-attributes-in-no-child.xml"))

    books.write
      .option("valueTag", "#VALUE")
      .option("attributePrefix", "#")
      .option("rootTag", rootTag)
      .option("rowTag", "book")
      .xml(copyFilePath.toString)

    val booksCopy = spark.read
      .option("valueTag", "#VALUE")
      .option("attributePrefix", "_")
      .option("rowTag", "book")
      .xml(copyFilePath.toString)

    assert(booksCopy.count() === books.count())
    assert(booksCopy.collect().map(_.toString).toSet === books.collect().map(_.toString).toSet)
  }

  test("DSL save dataframe not read from a XML file") {
    val copyFilePath = getEmptyTempDir().resolve("data-copy.xml")

    val schema = buildSchema(arrayField("a", ArrayType(StringType)))
    val data = spark.sparkContext.parallelize(
      List(List(List("aa", "bb"), List("aa", "bb"))).map(Row(_)))
    val df = spark.createDataFrame(data, schema)
    df.write.option("rowTag", "ROW").xml(copyFilePath.toString)

    // When [[ArrayType]] has [[ArrayType]] as elements, it is confusing what is the element
    // name for XML file. Now, it is "item" by default. So, "item" field is additionally added
    // to wrap the element.
    val schemaCopy = buildSchema(
      structArray("a",
        field(XmlOptions.DEFAULT_ARRAY_ELEMENT_NAME, ArrayType(StringType))))
    val dfCopy = spark.read.option("rowTag", "ROW").xml(copyFilePath.toString)

    assert(dfCopy.count() === df.count())
    assert(dfCopy.schema === schemaCopy)
  }

  test("DSL save dataframe with data types correctly") {
    val copyFilePath = getEmptyTempDir().resolve("data-copy.xml")

    // Create the schema.
    val dataTypes = Array(
        StringType, NullType, BooleanType,
        ByteType, ShortType, IntegerType, LongType,
        FloatType, DoubleType, DecimalType(25, 3), DecimalType(6, 5),
        DateType, TimestampType, MapType(StringType, StringType))
    val fields = dataTypes.zipWithIndex.map { case (dataType, index) =>
      field(s"col$index", dataType)
    }
    val schema = StructType(fields)

    val currentTZ = TimeZone.getDefault
    try {
      // Tests will depend on default timezone, so set it to UTC temporarily
      TimeZone.setDefault(TimeZone.getTimeZone("UTC"))
      // Create the data
      val timestamp = "2015-01-01 00:00:00"
      val date = "2015-01-01"
      val row =
        Row(
          "aa", null, true,
          1.toByte, 1.toShort, 1, 1.toLong,
          1.toFloat, 1.toDouble, Decimal(1, 25, 3), Decimal(1, 6, 5),
          Date.valueOf(date), Timestamp.valueOf(timestamp), Map("a" -> "b"))
      val data = spark.sparkContext.parallelize(Seq(row))

      val df = spark.createDataFrame(data, schema)
      df.write.option("rowTag", "ROW").xml(copyFilePath.toString)

      val dfCopy = spark.read.option("rowTag", "ROW").schema(schema)
        .xml(copyFilePath.toString)

      assert(dfCopy.collect() === df.collect())
      assert(dfCopy.schema === df.schema)
    } finally {
      TimeZone.setDefault(currentTZ)
    }
  }

  test("DSL test schema inferred correctly") {
    val results = spark.read.option("rowTag", "book").xml(getTestResourcePath(resDir + "books.xml"))

    assert(results.schema === buildSchema(
      field(s"${DEFAULT_ATTRIBUTE_PREFIX}id"),
      field("author"),
      field("description"),
      field("genre"),
      field("price", DoubleType),
      field("publish_date", DateType),
      field("title")))

    assert(results.collect().length === 12)
  }

  test("DSL test schema inferred correctly with sampling ratio") {
    val results = spark.read
      .option("rowTag", "book")
      .option("samplingRatio", 0.5)
      .xml(getTestResourcePath(resDir + "books.xml"))

    assert(results.schema === buildSchema(
      field(s"${DEFAULT_ATTRIBUTE_PREFIX}id"),
      field("author"),
      field("description"),
      field("genre"),
      field("price", DoubleType),
      field("publish_date", DateType),
      field("title")))

    assert(results.collect().length === 12)
  }

  test("DSL test schema (object) inferred correctly") {
    val results = spark.read
      .option("rowTag", "book")
      .xml(getTestResourcePath(resDir + "books-nested-object.xml"))

    assert(results.schema === buildSchema(
      field(s"${DEFAULT_ATTRIBUTE_PREFIX}id"),
      field("author"),
      field("description"),
      field("genre"),
      field("price", DoubleType),
      structField("publish_dates",
        field("publish_date", DateType)),
      field("title")))

    assert(results.collect().length === 12)
  }

  test("DSL test schema (array) inferred correctly") {
    val results = spark.read
      .option("rowTag", "book")
      .xml(getTestResourcePath(resDir + "books-nested-array.xml"))

    assert(results.schema === buildSchema(
      field(s"${DEFAULT_ATTRIBUTE_PREFIX}id"),
      field("author"),
      field("description"),
      field("genre"),
      field("price", DoubleType),
      arrayField("publish_date", DateType),
      field("title")))

    assert(results.collect().length === 12)
  }

  test("DSL test schema (complicated) inferred correctly") {
    val results = spark.read
      .option("rowTag", "book")
      .xml(getTestResourcePath(resDir + "books-complicated.xml"))

    assert(results.schema == buildSchema(
      field(s"${DEFAULT_ATTRIBUTE_PREFIX}id"),
      field("author"),
      structField("genre",
        field("genreid", LongType),
        field("name")),
      field("price", DoubleType),
      structField("publish_dates",
        arrayField("publish_date",
          structField(
            field(s"${DEFAULT_ATTRIBUTE_PREFIX}tag"),
            field("day", LongType),
            field("month", LongType),
            field("year", LongType)))),
      field("title")))

    assert(results.collect().length === 3)
  }

  test("DSL test parsing and inferring attribute in elements having no child element") {
    // Default value.
    val resultsOne = spark.read.option("rowTag", "book")
      .xml(getTestResourcePath(resDir + "books-attributes-in-no-child.xml"))

    val schemaOne = buildSchema(
      field("_id"),
      field("author"),
      structField("price",
        field("_VALUE"),
        field(s"_unit")),
      field("publish_date", DateType),
      field("title"))

    assert(resultsOne.schema === schemaOne)
    assert(resultsOne.count() === 12)

    // Explicitly set
    val attributePrefix = "@#"
    val valueTag = "#@@value"
    val resultsTwo = spark.read
      .option("rowTag", "book")
      .option("attributePrefix", attributePrefix)
      .option("valueTag", valueTag)
      .xml(getTestResourcePath(resDir + "books-attributes-in-no-child.xml"))

    val schemaTwo = buildSchema(
      field(s"${attributePrefix}id"),
      field("author"),
      structField("price",
        field(valueTag),
        field(s"${attributePrefix}unit")),
      field("publish_date", DateType),
      field("title"))

    assert(resultsTwo.schema === schemaTwo)
    assert(resultsTwo.count() === 12)
  }

  test("DSL test schema (excluding tags) inferred correctly") {
    val results = spark.read
      .option("excludeAttribute", true)
      .option("rowTag", "book")
      .xml(getTestResourcePath(resDir + "books.xml"))

    val schema = buildSchema(
      field("author"),
      field("description"),
      field("genre"),
      field("price", DoubleType),
      field("publish_date", DateType),
      field("title"))

    assert(results.schema === schema)
  }

  test("DSL test with custom schema") {
    val schema = buildSchema(
      field("make"),
      field("model"),
      field("comment"),
      field("color"),
      field("year", IntegerType))
    val results = spark.read.option("rowTag", "ROW").schema(schema)
      .xml(getTestResourcePath(resDir + "cars-unbalanced-elements.xml"))
      .count()

    assert(results === 3)
  }

  test("DSL test inferred schema passed through") {
    val dataFrame = spark.read.option("rowTag", "ROW").xml(getTestResourcePath(resDir + "cars.xml"))

    val results = dataFrame
      .select("comment", "year")
      .where(dataFrame("year") === 2012)

    assert(results.head() === Row("No comment", 2012))
  }

  test("DSL test nullable fields") {
    val schema = buildSchema(
      field("name", StringType, false),
      field("age"))
    val results = spark.read.option("rowTag", "ROW").schema(schema)
      .xml(getTestResourcePath(resDir + "null-numbers.xml"))
      .select("name", "age")
      .collect()

    assert(results(0) === Row("alice", "35"))
    assert(results(1) === Row("bob", "    "))
    assert(results(2) === Row("coc", "24"))
  }

  test("DSL test for treating empty string as null value") {
    val schema = buildSchema(
      field("name", StringType, false),
      field("age", IntegerType))
    val results = spark.read.schema(schema)
<<<<<<< HEAD
      .option("nullValue", "")
=======
      .option("rowTag", "ROW")
      .option("treatEmptyValuesAsNulls", true)
>>>>>>> bbe95cfc
      .xml(getTestResourcePath(resDir + "null-numbers.xml"))
      .select("name", "age")
      .collect()

    assert(results(1) === Row("bob", null))
  }

  test("DSL test with namespaces ignored") {
    val results = spark.read
      .option("rowTag", "Topic")
      .xml(getTestResourcePath(resDir + "topics-namespaces.xml"))
      .collect()

    assert(results.length === 1)
  }

  test("xs_any array matches single element") {
    val schema = buildSchema(
      field(s"${DEFAULT_ATTRIBUTE_PREFIX}id"),
      field("author"),
      field("description"),
      field("genre"),
      field("price", DoubleType),
      field("publish_date"),
      field("xs_any"))
    val results = spark.read.schema(schema).option("rowTag", "book")
      .xml(getTestResourcePath(resDir + "books.xml"))
      // .select("xs_any")
      .collect()
    results.foreach { r =>
      assert(r.getString(0) != null)
    }
  }

  test("xs_any array matches multiple elements") {
    val schema = buildSchema(
      field(s"${DEFAULT_ATTRIBUTE_PREFIX}id"),
      field("author"),
      field("description"),
      field("genre"),
      arrayField("xs_any", StringType))
    val results = spark.read.schema(schema).option("rowTag", "book")
      .xml(getTestResourcePath(resDir + "books.xml"))
      .collect()
    results.foreach { r =>
      assert(r.getAs[Seq[String]]("xs_any").size === 3)
    }
  }

  test("Missing nested struct represented as Row of nulls instead of null") {
    val result = spark.read
      .option("rowTag", "item")
      .xml(getTestResourcePath(resDir + "null-nested-struct.xml"))
      .select("b.es")
      .collect()

    assert(result(1).getStruct(0) !== null)
    assert(result(1).getStruct(0)(0) === null)
  }

  test("Produces correct result for empty vs non-existent rows") {
    val schema = buildSchema(
      structField("b",
        structField("es",
          field("e"),
          field("f"))))
    val result = spark.read
      .option("rowTag", "item")
      .schema(schema)
      .xml(getTestResourcePath(resDir + "null-nested-struct-2.xml"))
      .collect()

    assert(result(0) === Row(Row(null)))
    assert(result(1) === Row(Row(Row(null, null))))
    assert(result(2) === Row(Row(Row("E", null))))
    assert(result(3) === Row(Row(Row("E", " "))))
    assert(result(4) === Row(Row(Row("E", ""))))
  }

  test("Produces correct order of columns for nested rows when user specifies a schema") {
    val schema = buildSchema(
      structField("c",
        field("b", IntegerType),
        field("a", IntegerType)))

    val result = spark.read.schema(schema)
      .option("rowTag", "ROW")
      .xml(getTestResourcePath(resDir + "simple-nested-objects.xml"))
      .select("c.a", "c.b")
      .collect()

    assert(result(0) === Row(111, 222))
  }

  private[this] def testNextedElementFromFile(xmlFile: String): Unit = {
    val lines = getLines(Paths.get(xmlFile.replace("file:/", "/"))).toList
    val firstExpected = lines(2).trim
    val lastExpected = lines(3).trim
    val config = new Configuration(spark.sessionState.newHadoopConf())
    config.set(XmlInputFormat.START_TAG_KEY, "<parent>")
    config.set(XmlInputFormat.END_TAG_KEY, "</parent>")
    val records = spark.sparkContext.newAPIHadoopFile(
      xmlFile,
      classOf[XmlInputFormat],
      classOf[LongWritable],
      classOf[Text],
      config)
    val list = records.values.map(_.toString).collect().toList
    assert(list.length === 2)
    val firstActual = list.head
    val lastActual = list.last
    assert(firstActual === firstExpected)
    assert(lastActual === lastExpected)
  }

  test("Nested element with same name as parent delineation") {
    testNextedElementFromFile(getTestResourcePath(resDir +
      "nested-element-with-name-of-parent.xml"))
  }

  test("Nested element including attribute with same name as parent delineation") {
    testNextedElementFromFile(getTestResourcePath(resDir +
      "nested-element-with-attributes-and-name-of-parent.xml"))
  }

  test("Nested element with same name as parent schema inference") {
    val df = spark.read.option("rowTag", "parent")
      .xml(getTestResourcePath(resDir + "nested-element-with-name-of-parent.xml"))

    val schema = buildSchema(
      field("child"),
      structField("parent",
        field("child")))
    assert(df.schema === schema)
  }

  test("Skip and project currently XML files without indentation") {
    val df = spark.read
      .option("rowTag", "ROW")
      .xml(getTestResourcePath(resDir + "cars-no-indentation.xml"))
    val results = df.select("model").collect()
    val years = results.map(_(0)).toSet
    assert(years === Set("S", "E350", "Volt"))
  }

  test("Select correctly all child fields regardless of pushed down projection") {
    val results = spark.read
      .option("rowTag", "book")
      .xml(getTestResourcePath(resDir + "books-complicated.xml"))
      .selectExpr("publish_dates")
      .collect()
    results.foreach { row =>
      // All nested fields should not have nulls but arrays.
      assert(!row.anyNull)
    }
  }

  test("Empty string not allowed for rowTag, attributePrefix and valueTag.") {
    val messageOne = intercept[IllegalArgumentException] {
      spark.read.option("rowTag", "").xml(getTestResourcePath(resDir + "cars.xml"))
    }.getMessage
    assert(messageOne === "requirement failed: 'rowTag' option should not be an empty string.")

    val messageThree = intercept[IllegalArgumentException] {
      spark.read.option("rowTag", "ROW")
        .option("valueTag", "").xml(getTestResourcePath(resDir + "cars.xml"))
    }.getMessage
    assert(messageThree === "requirement failed: 'valueTag' option should not be empty string.")
  }

  test("'rowTag' and 'rootTag' should not include angle brackets") {
    val messageOne = intercept[IllegalArgumentException] {
      spark.read.option("rowTag", "ROW>").xml(getTestResourcePath(resDir + "cars.xml"))
    }.getMessage
    assert(messageOne === "requirement failed: 'rowTag' should not include angle brackets")

    val messageTwo = intercept[IllegalArgumentException] {
            spark.read.option("rowTag", "ROW")
              .option("rowTag", "<ROW").xml(getTestResourcePath(resDir + "cars.xml"))
    }.getMessage
    assert(
      messageTwo === "requirement failed: 'rowTag' should not include angle brackets")

    val messageThree = intercept[IllegalArgumentException] {
      spark.read.option("rowTag", "ROW")
        .option("rootTag", "ROWSET>").xml(getTestResourcePath(resDir + "cars.xml"))
    }.getMessage
    assert(messageThree === "requirement failed: 'rootTag' should not include angle brackets")

    val messageFour = intercept[IllegalArgumentException] {
      spark.read.option("rowTag", "ROW")
        .option("rootTag", "<ROWSET").xml(getTestResourcePath(resDir + "cars.xml"))
    }.getMessage
    assert(messageFour === "requirement failed: 'rootTag' should not include angle brackets")
  }

  test("valueTag and attributePrefix should not be the same.") {
    val messageOne = intercept[IllegalArgumentException] {
      spark.read
        .option("rowTag", "ROW")
        .option("valueTag", "#abc")
        .option("attributePrefix", "#abc")
        .xml(getTestResourcePath(resDir + "cars.xml"))
    }.getMessage
    assert(messageOne ===
      "requirement failed: 'valueTag' and 'attributePrefix' options should not be the same.")
  }

  test("nullValue test") {
    val resultsOne = spark.read
<<<<<<< HEAD
      .option("nullValue", "")
=======
      .option("rowTag", "ROW")
      .option("treatEmptyValuesAsNulls", "true")
>>>>>>> bbe95cfc
      .xml(getTestResourcePath(resDir + "gps-empty-field.xml"))
    assert(resultsOne.selectExpr("extensions.TrackPointExtension").head().getStruct(0) !== null)
    assert(resultsOne.selectExpr("extensions.TrackPointExtension")
      .head().getStruct(0)(0) === null)
    // Is the behavior below consistent? see line above.
    assert(resultsOne.selectExpr("extensions.TrackPointExtension.hr").head().getStruct(0) === null)
    assert(resultsOne.collect().length === 2)

    val resultsTwo = spark.read
      .option("rowTag", "ROW")
      .option("nullValue", "2013-01-24T06:18:43Z")
      .xml(getTestResourcePath(resDir + "gps-empty-field.xml"))
    assert(resultsTwo.selectExpr("time").head().getStruct(0) === null)
    assert(resultsTwo.collect().length === 2)
  }

  test("ignoreSurroundingSpace with string types") {
    val df = spark.read
      .option("inferSchema", true)
      .option("rowTag", "entry")
      .option("ignoreSurroundingSpaces", true)
      .xml(getTestResourcePath(resDir + "feed-with-spaces.xml"))
    val results = df.collect().map(_.getString(0))
    assert(results === Array("A", "B", "C", "D"))
  }

  test("ignoreSurroundingSpaces with non-string types") {
    val results = spark.read
      .option("ignoreSurroundingSpaces", true)
      .option("rowTag", "person")
      .xml(getTestResourcePath(resDir + "ages-with-spaces.xml"))
      .collect()
    val attrValOne = results(0).getStruct(0)(1)
    val attrValTwo = results(1).getStruct(0)(0)
    assert(attrValOne.toString === "1990-02-24")
    assert(attrValTwo === 30)
    assert(results.length === 3)
  }

  test("DSL test with malformed attributes") {
    val results = spark.read
      .option("mode", DropMalformedMode.name)
      .option("rowTag", "book")
      .xml(getTestResourcePath(resDir + "books-malformed-attributes.xml"))
      .collect()

    assert(results.length === 2)
    assert(results(0)(0) === "bk111")
    assert(results(1)(0) === "bk112")
  }

  test("read utf-8 encoded file with empty tag") {
    val df = spark.read
      .option("excludeAttribute", "false")
      .option("rowTag", "House")
      .xml(getTestResourcePath(resDir + "fias_house.xml"))

    assert(df.collect().length === 37)
    assert(df.select().where("_HOUSEID is null").count() == 0)
  }

  test("attributes start with new line") {
    val schema = buildSchema(
      field("_schemaLocation"),
      field("_xmlns"),
      field("_xsi"),
      field("body"),
      field("from"),
      field("heading"),
      field("to"))

    val rowsCount = 1

    Seq("attributesStartWithNewLine.xml",
        "attributesStartWithNewLineCR.xml",
        "attributesStartWithNewLineLF.xml").foreach { file =>
      val df = spark.read
        .option("ignoreNamespace", "true")
        .option("excludeAttribute", "false")
        .option("rowTag", "note")
        .xml(getTestResourcePath(resDir + file))
      assert(df.schema === schema)
      assert(df.count() === rowsCount)
    }
  }

  test("Produces correct result for a row with a self closing tag inside") {
    val schema = buildSchema(
      field("non-empty-tag", IntegerType),
      field("self-closing-tag", IntegerType))

    val result = spark.read.option("rowTag", "ROW").schema(schema)
      .xml(getTestResourcePath(resDir + "self-closing-tag.xml"))
      .collect()

    assert(result(0) === Row(1, null))
  }

  test("DSL save with null attributes") {
    val copyFilePath = getEmptyTempDir().resolve("books-copy.xml")

    val books = spark.read
      .option("rowTag", "book")
      .xml(getTestResourcePath(resDir + "books-complicated-null-attribute.xml"))
    books.write
      .options(Map("rootTag" -> "books", "rowTag" -> "book"))
      .xml(copyFilePath.toString)

    val booksCopy = spark.read
      .option("rowTag", "book")
      .xml(copyFilePath.toString)
    assert(booksCopy.count() === books.count())
    assert(booksCopy.collect().map(_.toString).toSet === books.collect().map(_.toString).toSet)
  }

  test("DSL test nulls out invalid values when set to permissive and given explicit schema") {
    val schema = buildSchema(
      structField("integer_value",
        field("_VALUE", IntegerType),
        field("_int", IntegerType)),
      structField("long_value",
        field("_VALUE", LongType),
        field("_int", StringType)),
      field("float_value", FloatType),
      field("double_value", DoubleType),
      field("boolean_value", BooleanType),
      field("string_value"), arrayField("integer_array", IntegerType),
      field("integer_map", MapType(StringType, IntegerType)),
      field("_malformed_records", StringType))
    val results = spark.read
      .option("rowTag", "ROW")
      .option("mode", "PERMISSIVE")
      .option("columnNameOfCorruptRecord", "_malformed_records")
      .schema(schema)
      .xml(getTestResourcePath(resDir + "datatypes-valid-and-invalid.xml"))

    assert(results.schema === schema)

    val Array(valid, invalid) = results.take(2)

    assert(valid.toSeq.toArray.take(schema.length - 1) ===
      Array(Row(10, 10), Row(10, "Ten"), 10.0, 10.0, true,
        "Ten", Array(1, 2), Map("a" -> 123, "b" -> 345)))
    assert(invalid.toSeq.toArray.take(schema.length - 1) ===
      Array(null, null, null, null, null,
        "Ten", Array(2), null))

    assert(valid.toSeq.toArray.last === null)
    assert(invalid.toSeq.toArray.last.toString.contains(
      <integer_value int="Ten">Ten</integer_value>.toString))
  }

  test("empty string to null and back") {
    val fruit = spark.read
      .option("rowTag", "row")
      .option("nullValue", "")
      .xml(getTestResourcePath(resDir + "null-empty-string.xml"))
    assert(fruit.head().getAs[String]("color") === null)
  }

  test("test all string data type infer strategy") {
    val text = spark.read
      .option("rowTag", "ROW")
      .option("inferSchema", "false")
      .xml(getTestResourcePath(resDir + "textColumn.xml"))
    assert(text.head().getAs[String]("col1") === "00010")

  }

  test("test default data type infer strategy") {
    val default = spark.read
      .option("rowTag", "ROW")
      .option("inferSchema", "true")
      .xml(getTestResourcePath(resDir + "textColumn.xml"))
    assert(default.head().getAs[Int]("col1") === 10)
  }

  test("test XML with processing instruction") {
    val processingDF = spark.read
      .option("rowTag", "foo")
      .option("inferSchema", "true")
      .xml(getTestResourcePath(resDir + "processing.xml"))
    assert(processingDF.count() === 1)
  }

  test("test mixed text and element children") {
    val mixedDF = spark.read
      .option("rowTag", "root")
      .option("inferSchema", true)
      .xml(getTestResourcePath(resDir + "mixed_children.xml"))
    val mixedRow = mixedDF.head()
    assert(mixedRow.getAs[Row](0).toSeq === Seq(" lorem "))
    assert(mixedRow.getString(1) === " ipsum ")
  }

  test("test mixed text and complex element children") {
    val mixedDF = spark.read
      .option("rowTag", "root")
      .option("inferSchema", true)
      .xml(getTestResourcePath(resDir + "mixed_children_2.xml"))
    assert(mixedDF.select("foo.bar").head().getString(0) === " lorem ")
    assert(mixedDF.select("foo.baz.bing").head().getLong(0) === 2)
    assert(mixedDF.select("missing").head().getString(0) === " ipsum ")
  }

  test("test XSD validation") {
    val basketDF = spark.read
      .option("rowTag", "basket")
      .option("inferSchema", true)
      .option("rowValidationXSDPath", getTestResourcePath(resDir + "basket.xsd")
        .replace("file:/", "/"))
      .xml(getTestResourcePath(resDir + "basket.xml"))
    // Mostly checking it doesn't fail
    assert(basketDF.selectExpr("entry[0].key").head().getLong(0) === 9027)
  }

  test("test XSD validation with validation error") {
    val basketDF = spark.read
      .option("rowTag", "basket")
      .option("inferSchema", true)
      .option("rowValidationXSDPath", getTestResourcePath(resDir + "basket.xsd")
        .replace("file:/", "/"))
      .option("mode", "PERMISSIVE")
      .option("columnNameOfCorruptRecord", "_malformed_records")
      .xml(getTestResourcePath(resDir + "basket_invalid.xml")).cache()
    assert(basketDF.filter($"_malformed_records".isNotNull).count() == 1)
    assert(basketDF.filter($"_malformed_records".isNull).count() == 1)
    val rec = basketDF.select("_malformed_records").collect()(1).getString(0)
    assert(rec.startsWith("<basket>") && rec.indexOf("<extra>123</extra>") != -1 &&
      rec.endsWith("</basket>"))
  }

  test("test XSD validation with addFile() with validation error") {
    spark.sparkContext.addFile(getTestResourcePath(resDir + "basket.xsd"))
    val basketDF = spark.read
      .option("rowTag", "basket")
      .option("inferSchema", true)
      .option("rowValidationXSDPath", "basket.xsd")
      .option("mode", "PERMISSIVE")
      .option("columnNameOfCorruptRecord", "_malformed_records")
      .xml(getTestResourcePath(resDir + "basket_invalid.xml")).cache()
    assert(basketDF.filter($"_malformed_records".isNotNull).count() == 1)
    assert(basketDF.filter($"_malformed_records".isNull).count() == 1)
    val rec = basketDF.select("_malformed_records").collect()(1).getString(0)
    assert(rec.startsWith("<basket>") && rec.indexOf("<extra>123</extra>") != -1 &&
      rec.endsWith("</basket>"))
  }

  test("test xmlDataset") {
    val data = Seq(
      "<ROW><year>2012</year><make>Tesla</make><model>S</model><comment>No comment</comment></ROW>",
      "<ROW><year>1997</year><make>Ford</make><model>E350</model><comment>Get one</comment></ROW>",
      "<ROW><year>2015</year><make>Chevy</make><model>Volt</model><comment>No</comment></ROW>")
    val xmlRDD = spark.sparkContext.parallelize(data)
    val ds = spark.createDataset(xmlRDD)(Encoders.STRING)
    assert(spark.read.xml(ds).collect().length === 3)
  }

  test("from_xml basic test") {
    val xmlData =
      """<parent foo="bar"><pid>14ft3</pid>
        |  <name>dave guy</name>
        |</parent>
       """.stripMargin
    val df = Seq((8, xmlData)).toDF("number", "payload")
    val xmlSchema = schema_of_xml(xmlData)
    val schema = buildSchema(
      field("_foo", StringType),
      field("name", StringType),
      field("pid", StringType))
    val expectedSchema = df.schema.add("decoded", schema)
    val result = df.withColumn("decoded",
      from_xml(df.col("payload"), xmlSchema, Map[String, String]().asJava))

    assert(expectedSchema === result.schema)
    assert(result.select("decoded.pid").head().getString(0) === "14ft3")
    assert(result.select("decoded._foo").head().getString(0) === "bar")
  }

  /*
  test("from_xml array basic test") {
    val xmlData =
      """<parent><pid>12345</pid><name>dave guy</name></parent>
        |<parent><pid>67890</pid><name>other guy</name></parent>""".stripMargin
    val df = Seq((8, xmlData)).toDF("number", "payload")
    val xmlSchema = ArrayType(
      StructType(
        StructField("pid", IntegerType) ::
          StructField("name", StringType) :: Nil))
    val expectedSchema = df.schema.add("decoded", xmlSchema)
    val result = df.withColumn("decoded",
      from_xml(df.col("payload"), xmlSchema))
    assert(expectedSchema === result.schema)
    // TODO: ArrayType and MapType support in from_xml
    // assert(result.selectExpr("decoded[0].pid").head().getInt(0) === 12345)
    // assert(result.selectExpr("decoded[1].pid").head().getInt(1) === 67890)
  }
  */

  test("from_xml error test") {
    // XML contains error
    val xmlData =
      """<parent foo="bar"><pid>14ft3
        |  <name>dave guy</name>
        |</parent>
       """.stripMargin
    val df = spark.createDataFrame(Seq((8, xmlData))).toDF("number", "payload")
    val xmlSchema = schema_of_xml(xmlData)
    val result = df.withColumn("decoded",
      from_xml(df.col("payload"), xmlSchema, Map[String, String]().asJava))
    assert(result.select("decoded._corrupt_record").head().getString(0).nonEmpty)
  }

  test("from_xml with PERMISSIVE parse mode with no corrupt col schema") {
    // XML contains error
    val xmlData =
      """<parent foo="bar"><pid>14ft3
        |  <name>dave guy</name>
        |</parent>
       """.stripMargin
    val xmlDataNoError =
      """<parent foo="bar">
        |  <name>dave guy</name>
        |</parent>
       """.stripMargin
    val dfNoError = spark.createDataFrame(Seq((8, xmlDataNoError))).toDF("number", "payload")
    val xmlSchema = schema_of_xml(xmlDataNoError)
    val df = spark.createDataFrame(Seq((8, xmlData))).toDF("number", "payload")
    val result = df.withColumn("decoded",
      from_xml(df.col("payload"), xmlSchema, Map[String, String]().asJava))
    assert(result.select("decoded").head().get(0) === Row(null, null))
  }

  test("from_xml to to_xml round trip") {
    val xmlData = Seq(
      "<person><age>100</age><name>Alice</name></person>",
      "<person><age>100</age><name>Alice</name></person>",
      "<person><age>100</age><name>Alice</name></person>")
    val df = xmlData.toDF("xmlString")
    val xmlSchema = schema_of_xml(xmlData.head)

    val df2 = df.withColumn("parsed",
      from_xml(df.col("xmlString"), xmlSchema))
    val df3 = df2.select(to_xml($"parsed", Map("rowTag" -> "person").asJava))
    val xmlResult = df3.collect().map(_.getString(0).replaceAll("\\s+", ""))
    assert(xmlData.sortBy(_.toString) === xmlResult.sortBy(_.toString))
  }

  test("to_xml to from_xml round trip") {
    val df = spark.read.option("rowTag", "ROW").xml(getTestResourcePath(resDir + "cars.xml"))
    val df1 = df.select(to_xml(struct("*")).as("xmlString"))
    val schema = schema_of_xml(df1.select("xmlString").head().getString(0))
    val df2 = df1.select(from_xml($"xmlString", schema).as("fromXML"))
    val df3 = df2.select(col("fromXML.*"))
    assert(df3.collect().length === 3)
    checkAnswer(df3, df)
  }

  test("decimals with scale greater than precision") {
    val spark = this.spark;
    import spark.implicits._
    val schema = buildSchema(field("Number", DecimalType(7, 4)))
    val outputDF = Seq("0.0000", "0.01")
      .map { n => s"<Row> <Number>$n</Number> </Row>" }
      .toDF("xml")
      .withColumn("parsed", from_xml($"xml", schema, Map("rowTag" -> "Row").asJava))
      .select("parsed.Number")

    val results = outputDF.collect()
    assert(results(0).getAs[java.math.BigDecimal](0).toString === "0.0000")
    assert(results(1).getAs[java.math.BigDecimal](0).toString === "0.0100")
  }

  test("double field encounters whitespace-only value") {
    val schema = buildSchema(structField("Book", field("Price", DoubleType)),
      field("_corrupt_record"))
    val whitespaceDF = spark.read
      .option("rowTag", "Books")
      .schema(schema)
      .xml(getTestResourcePath(resDir + "whitespace_error.xml"))

    assert(whitespaceDF.count() === 1)
    assert(whitespaceDF.take(1).head.getAs[String]("_corrupt_record") !== null)
  }

  test("struct with only attributes and no value tag does not crash") {
    val schema = buildSchema(structField("book", field("_id", StringType)),
      field("_corrupt_record"))
    val booksDF = spark.read
      .option("rowTag", "book")
      .schema(schema)
      .xml(getTestResourcePath(resDir + "books.xml"))

    assert(booksDF.count() === 12)
  }

  test("XML in String field preserves attributes") {
    val schema = buildSchema(field("ROW"))
    val result = spark.read
      .option("rowTag", "ROWSET")
      .schema(schema)
      .xml(getTestResourcePath(resDir + "cars-attribute.xml"))
      .collect()
    assert(result.head.getString(0).contains("<comment foo=\"bar\">No</comment>"))
  }

  test("rootTag with simple attributes") {
    val xmlPath = getEmptyTempDir().resolve("simple_attributes")
    val df = spark.createDataFrame(Seq((42, "foo"))).toDF("number", "value").repartition(1)
    df.write
      .option("rowTag", "ROW")
      .option("rootTag", "root foo='bar' bing=\"baz\"")
      .option("declaration", "")
      .xml(xmlPath.toString)

    val xmlFile =
      Files.list(xmlPath).iterator.asScala.filter(_.getFileName.toString.startsWith("part-")).next()
    val firstLine = getLines(xmlFile).head
    assert(firstLine === "<root foo=\"bar\" bing=\"baz\">")
  }

  test("test ignoreNamespace") {
    val results = spark.read
      .option("rowTag", "book")
      .option("ignoreNamespace", true)
      .xml(getTestResourcePath(resDir + "books-namespaces.xml"))
    assert(results.filter("author IS NOT NULL").count() === 3)
    assert(results.filter("_id IS NOT NULL").count() === 3)
  }

  test("MapType field with attributes") {
    val schema = buildSchema(
      field("_startTime"),
      field("_interval"),
      field("PMTarget", MapType(StringType, StringType)))
    val df = spark.read.option("rowTag", "PMSetup").
      schema(schema).
      xml(getTestResourcePath(resDir + "map-attribute.xml")).
      select("PMTarget")
    val map = df.collect().head.getAs[Map[String, String]](0)
    assert(map.contains("_measurementType"))
    assert(map.contains("M1"))
    assert(map.contains("M2"))
  }

  test("StructType with missing optional StructType child") {
    val df = spark.read.option("rowTag", "Foo")
      .xml(getTestResourcePath(resDir + "struct_with_optional_child.xml"))
    val res = df.collect()
    assert(res.length == 1)
    assert(df.selectExpr("SIZE(Bar)").collect().head.getInt(0) === 2)
  }

  test("Manual schema with corrupt record field works on permissive mode failure") {
    // See issue #517
    val schema = StructType(List(
      StructField("_id", StringType),
      StructField("_space", StringType),
      StructField("c2", DoubleType),
      StructField("c3", StringType),
      StructField("c4", StringType),
      StructField("c5", StringType),
      StructField("c6", StringType),
      StructField("c7", StringType),
      StructField("c8", StringType),
      StructField("c9", DoubleType),
      StructField("c11", DoubleType),
      StructField("c20", ArrayType(StructType(List(
        StructField("_VALUE", StringType),
        StructField("_m", IntegerType)))
      )),
      StructField("c46", StringType),
      StructField("c76", StringType),
      StructField("c78", StringType),
      StructField("c85", DoubleType),
      StructField("c93", StringType),
      StructField("c95", StringType),
      StructField("c99", ArrayType(StructType(List(
        StructField("_VALUE", StringType),
        StructField("_m", IntegerType)))
      )),
      StructField("c100", ArrayType(StructType(List(
        StructField("_VALUE", StringType),
        StructField("_m", IntegerType)))
      )),
      StructField("c108", StringType),
      StructField("c192", DoubleType),
      StructField("c193", StringType),
      StructField("c194", StringType),
      StructField("c195", StringType),
      StructField("c196", StringType),
      StructField("c197", DoubleType),
      StructField("_corrupt_record", StringType)))

    val df = spark.read
      .option("inferSchema", false)
      .option("rowTag", "row")
      .schema(schema)
      .xml(getTestResourcePath(resDir + "manual_schema_corrupt_record.xml"))

    // Assert it works at all
    assert(df.collect().head.getAs[String]("_corrupt_record") !== null)
  }

  test("Test date parsing") {
    val schema = buildSchema(field("author"), field("date", DateType), field("date2", StringType))
    val df = spark.read
      .option("rowTag", "book")
      .schema(schema)
      .xml(getTestResourcePath(resDir + "date.xml"))
    assert(df.collect().head.getAs[Date](1).toString === "2021-02-01")
  }

  test("Test date type inference") {
    val df = spark.read
      .option("rowTag", "book")
      .xml(getTestResourcePath(resDir + "date.xml"))
    val expectedSchema =
      buildSchema(field("author"), field("date", DateType), field("date2", StringType))
    assert(df.schema === expectedSchema)
    assert(df.collect().head.getAs[Date](1).toString === "2021-02-01")
  }

  test("Test timestamp parsing") {
    val schema =
      buildSchema(field("author"), field("time", TimestampType), field("time2", StringType))
    val df = spark.read
      .option("rowTag", "book")
      .schema(schema)
      .xml(getTestResourcePath(resDir + "time.xml"))
    assert(df.collect().head.getAs[Timestamp](1).getTime === 1322907330000L)
  }

  test("Test timestamp type inference") {
    val df = spark.read
      .option("rowTag", "book")
      .xml(getTestResourcePath(resDir + "time.xml"))
    val expectedSchema =
      buildSchema(
        field("author"),
        field("time", TimestampType),
        field("time2", StringType),
        field("time3", StringType),
        field("time4", StringType)
      )
    assert(df.schema === expectedSchema)
    assert(df.collect().head.getAs[Timestamp](1).getTime === 1322907330000L)
  }

  test("Test dateFormat") {
    val df = spark.read
      .option("rowTag", "book")
      .option("dateFormat", "MM-dd-yyyy")
      .xml(getTestResourcePath(resDir + "date.xml"))
    val expectedSchema =
      buildSchema(field("author"), field("date", TimestampType), field("date2", DateType))
    assert(df.schema === expectedSchema)
    assert(df.collect().head.getAs[Timestamp](1) === Timestamp.valueOf("2021-02-01 00:00:00"))
    assert(df.collect().head.getAs[Date](2).toString === "2021-02-01")
  }

  test("Test timestampFormat") {
    val df = spark.read
      .option("rowTag", "book")
      .option("timestampFormat", "MM-dd-yyyy HH:mm:ss z")
      .xml(getTestResourcePath(resDir + "time.xml"))
    val expectedSchema =
      buildSchema(
        field("author"),
        field("time", StringType),
        field("time2", TimestampType),
        field("time3", StringType),
        field("time4", StringType)
      )
    assert(df.schema === expectedSchema)
    assert(df.collect().head.get(1) === "2011-12-03T10:15:30Z")
    assert(df.collect().head.getAs[Timestamp](2).getTime === 1322936130000L)
  }

  test("Test custom timestampFormat without timezone") {
    val xml = s"""<book>
                 |    <author>John Smith</author>
                 |    <time>2011-12-03T10:15:30Z</time>
                 |    <time2>12-03-2011 10:15:30 PST</time2>
                 |    <time3>2011/12/03 06:15:30</time3>
                 |</book>""".stripMargin
    val input = spark.createDataset(Seq(xml))
    val df = spark.read
      .option("rowTag", "book")
      .option("timestampFormat", "yyyy/MM/dd HH:mm:ss")
      .xml(input)
    val expectedSchema =
      buildSchema(
        field("author"),
        field("time", StringType),
        field("time2", StringType),
        field("time3", TimestampType)
      )
    assert(df.schema === expectedSchema)
    val res = df.collect()
    assert(res.head.get(1) === "2011-12-03T10:15:30Z")
    assert(res.head.get(2) === "12-03-2011 10:15:30 PST")
    assert(res.head.getAs[Timestamp](3) === Timestamp.valueOf("2011-12-03 06:15:30"))
  }

  test("Test custom timestampFormat with offset") {
    val df = spark.read
      .option("rowTag", "book")
      .option("timestampFormat", "yyyy/MM/dd HH:mm:ss xx")
      .xml(getTestResourcePath(resDir + "time.xml"))
    val expectedSchema =
      buildSchema(
        field("author"),
        field("time", StringType),
        field("time2", StringType),
        field("time3", StringType),
        field("time4", TimestampType)
      )
    assert(df.schema === expectedSchema)
    assert(df.collect().head.get(1) === "2011-12-03T10:15:30Z")
    assert(df.collect().head.getAs[Timestamp](4).getTime === 1322892930000L)
  }

  test("Test null number type is null not 0.0") {
    val schema = buildSchema(
      structField("Header",
        field("_Name"), field("_SequenceNumber", LongType)),
      structArray("T",
        field("_Number", LongType), field("_VALUE", DoubleType), field("_Volume", DoubleType)))

    val df = spark.read.option("rowTag", "TEST")
      .option("nullValue", "")
      .schema(schema)
      .xml(getTestResourcePath(resDir + "null-numbers-2.xml"))
      .select(explode(column("T")))

    assert(df.collect()(1).getStruct(0).get(2) === null)
  }

  test("read multiple xml files in parallel") {
    val failedAgesSet = mutable.Set[Long]()
    val threads_ages = (1 to 10).map { i =>
      new Thread {
        override def run(): Unit = {
          val df = spark.read.option("rowTag", "person").format("xml")
            .load(getTestResourcePath(resDir + "ages.xml"))
          if (df.schema.fields.isEmpty) {
            failedAgesSet.add(i)
          }
        }
      }
    }

    val failedBooksSet = mutable.Set[Long]()
    val threads_books = (11 to 20).map { i =>
      new Thread {
        override def run(): Unit = {
          val df = spark.read.option("rowTag", "book").format("xml")
            .load(getTestResourcePath(resDir + "books.xml"))
          if (df.schema.fields.isEmpty) {
            failedBooksSet.add(i)
          }
        }
      }
    }

    threads_ages.foreach(_.start())
    threads_books.foreach(_.start())
    threads_ages.foreach(_.join())
    threads_books.foreach(_.join())
    assert(failedBooksSet.isEmpty)
    assert(failedAgesSet.isEmpty)
  }

  test("Issue 588: Ensure fails when data is not present, with or without schema") {
    val exception1 = intercept[AnalysisException] {
      spark.read.xml("/this/file/does/not/exist")
    }
    checkError(
      exception = exception1,
      errorClass = "PATH_NOT_FOUND",
      parameters = Map("path" -> "file:/this/file/does/not/exist")
    )
    val exception2 = intercept[AnalysisException] {
      spark.read.schema(buildSchema(field("dummy"))).xml("/this/file/does/not/exist")
    }
    checkError(
      exception = exception2,
      errorClass = "PATH_NOT_FOUND",
      parameters = Map("path" -> "file:/this/file/does/not/exist")
    )
  }

  test("Issue 614: mixed content element parsed as string in schema") {
    val textResults = spark.read
      .schema(buildSchema(field("text")))
      .option("rowTag", "book")
      .xml(getTestResourcePath(resDir + "mixed_children_as_string.xml"))
    val textHead = textResults.select("text").head().getString(0)
    assert(textHead.contains(
      "Lorem ipsum dolor sit amet. Ut <i>voluptas</i> distinctio et impedit deserunt"))
    assert(textHead.contains(
      "<i>numquam</i> incidunt cum autem temporibus."))

    val bookResults = spark.read
      .schema(buildSchema(field("book")))
      .option("rowTag", "books")
      .xml(getTestResourcePath(resDir + "mixed_children_as_string.xml"))
    val bookHead = bookResults.select("book").head().getString(0)
    assert(bookHead.contains(
      "Lorem ipsum dolor sit amet. Ut <i>voluptas</i> distinctio et impedit deserunt"))
    assert(bookHead.contains(
      "<i>numquam</i> incidunt cum autem temporibus."))
  }

  private def getLines(path: Path): Seq[String] = {
    val source = Source.fromFile(path.toFile)
    try {
      source.getLines().toList
    } finally {
      source.close()
    }
  }

  test("read utf-8 encoded file") {
    val df = spark.read
      .option("charset", StandardCharsets.UTF_8.name)
      .option("rowTag", "book")
      .xml(getTestResourcePath(resDir + "books.xml"))
    assert(df.collect().length === 12)
  }

  test("read file with unicode chars in row tag name") {
    val df = spark.read
      .option("charset", StandardCharsets.UTF_8.name)
      .option("rowTag", "\u66F8") // scalastyle:ignore
      .xml(getTestResourcePath(resDir + "books-unicode-in-tag-name.xml"))
    assert(df.collect().length === 3)
  }

  test("read utf-8 encoded file with empty tag 2") {
    val df = spark.read
      .option("charset", StandardCharsets.UTF_8.name)
      .option("rowTag", "House")
      .xml(getTestResourcePath(resDir + "fias_house.xml"))
    assert(df.collect().length === 37)
  }

<<<<<<< HEAD
  test("root-level value tag for attributes-only object") {

=======
  test("SPARK-45488: root-level value tag for attributes-only object") {
>>>>>>> bbe95cfc
    val schema = buildSchema(field("_attr"), field("_VALUE"))
    val results = Seq(
      // user specified schema
      spark.read
<<<<<<< HEAD
=======
        .option("rowTag", "ROW")
>>>>>>> bbe95cfc
        .schema(schema)
        .xml(getTestResourcePath(resDir + "root-level-value.xml")).collect(),
      // schema inference
      spark.read
<<<<<<< HEAD
=======
        .option("rowTag", "ROW")
>>>>>>> bbe95cfc
        .xml(getTestResourcePath(resDir + "root-level-value.xml")).collect())
    results.foreach { result =>
      assert(result.length === 3)
      assert(result(0).getAs[String]("_VALUE") == "value1")
      assert(result(1).getAs[String]("_attr") == "attr1"
        && result(1).getAs[String]("_VALUE") == "value2")
      // comments aren't included in valueTag
      assert(result(2).getAs[String]("_VALUE") == "\n        value3\n        ")
    }
  }

<<<<<<< HEAD
  test("root-level value tag for attributes-only object - from xml") {
    val xmlData =
      s"""
         |<ROW attr="attr1">123456</ROW>
         |""".stripMargin
=======
  test("SPARK-45488: root-level value tag for not attributes-only object") {
    val ATTRIBUTE_NAME = "_attr"
    val TAG_NAME = "tag"
    val VALUETAG_NAME = "_VALUE"
    val schema = buildSchema(
      field(ATTRIBUTE_NAME),
      field(TAG_NAME, LongType),
      field(VALUETAG_NAME))
    val dfs = Seq(
      // user specified schema
      spark.read
        .option("rowTag", "ROW")
        .schema(schema)
        .xml(getTestResourcePath(resDir + "root-level-value-none.xml")),
      // schema inference
      spark.read
        .option("rowTag", "ROW")
        .xml(getTestResourcePath(resDir + "root-level-value-none.xml"))
    )
    dfs.foreach { df =>
      val result = df.collect()
      assert(result.length === 5)
      assert(result(0).get(0) == null && result(0).get(1) == null)
      assert(
        result(1).getAs[String](ATTRIBUTE_NAME) == "attr1"
          && result(1).getAs[Any](TAG_NAME) == null
      )
      assert(
        result(2).getAs[Long](TAG_NAME) == 5L
          && result(2).getAs[Any](ATTRIBUTE_NAME) == null
      )
      assert(
        result(3).getAs[Long](TAG_NAME) == 6L
          && result(3).getAs[Any](ATTRIBUTE_NAME) == null
      )
      assert(
        result(4).getAs[String](ATTRIBUTE_NAME) == "8"
          && result(4).getAs[Any](TAG_NAME) == null
      )
    }
  }

  test("SPARK-45488: root-level value tag for attributes-only object - from xml") {
    val xmlData = """<ROW attr="attr1">123456</ROW>"""
>>>>>>> bbe95cfc
    val df = Seq((1, xmlData)).toDF("number", "payload")
    val xmlSchema = schema_of_xml(xmlData)
    val schema = buildSchema(
      field("_VALUE", LongType),
      field("_attr"))
    val expectedSchema = df.schema.add("decoded", schema)
    val result = df.withColumn("decoded",
      from_xml(df.col("payload"), xmlSchema, Map[String, String]().asJava))
    assert(expectedSchema == result.schema)
    assert(result.select("decoded._VALUE").head().getLong(0) === 123456L)
    assert(result.select("decoded._attr").head().getString(0) === "attr1")
  }
<<<<<<< HEAD
=======

  test("Test XML Options Error Messages") {
    def checkXmlOptionErrorMessage(
      parameters: Map[String, String] = Map.empty,
      msg: String,
      exception: Throwable = new IllegalArgumentException().getCause): Unit = {
      val e = intercept[Exception] {
        spark.read
          .options(parameters)
          .xml(getTestResourcePath(resDir + "ages.xml"))
          .collect()
      }
      assert(e.getCause === exception)
      assert(e.getMessage.contains(msg))
    }

    checkXmlOptionErrorMessage(Map.empty,
      "[XML_ROW_TAG_MISSING] `rowTag` option is required for reading files in XML format.",
      QueryCompilationErrors.xmlRowTagRequiredError(XmlOptions.ROW_TAG).getCause)
    checkXmlOptionErrorMessage(Map("rowTag" -> ""),
      "'rowTag' option should not be an empty string.")
    checkXmlOptionErrorMessage(Map("rowTag" -> " "),
      "'rowTag' option should not be an empty string.")
    checkXmlOptionErrorMessage(Map("rowTag" -> "person",
      "declaration" -> s"<${XmlOptions.DEFAULT_DECLARATION}>"),
      "'declaration' should not include angle brackets")
  }

  def dataTypeTest(data: String,
                   dt: DataType): Unit = {
    val xmlString = s"""<ROW>$data</ROW>"""
    val schema = new StructType().add(XmlOptions.VALUE_TAG, dt)
    val df = spark.read
      .option("rowTag", "ROW")
      .schema(schema)
      .xml(spark.createDataset(Seq(xmlString)))
  }

  test("Primitive field casting") {
    val ts = Seq("2002-05-30 21:46:54", "2002-05-30T21:46:54", "2002-05-30T21:46:54.1234",
      "2002-05-30T21:46:54Z", "2002-05-30T21:46:54.1234Z", "2002-05-30T21:46:54-06:00",
      "2002-05-30T21:46:54+06:00", "2002-05-30T21:46:54.1234-06:00",
      "2002-05-30T21:46:54.1234+06:00", "2002-05-30T21:46:54+00:00", "2002-05-30T21:46:54.0000Z")

    val tsXMLStr = ts.map(t => s"<TimestampType>$t</TimestampType>").mkString("\n")
    val tsResult = ts.map(t =>
      Timestamp.from(Instant.ofEpochSecond(0, DateTimeUtils.stringToTimestamp(
        UTF8String.fromString(t), DateTimeUtils.getZoneId(conf.sessionLocalTimeZone)).get * 1000))
    )

    val primitiveFieldAndType: Dataset[String] =
      spark.createDataset(spark.sparkContext.parallelize(
        s"""<ROW>
          <decimal>10.05</decimal>
          <decimal>1,000.01</decimal>
          <decimal>158,058,049.001</decimal>
          <emptyString></emptyString>
          <ByteType>10</ByteType>
          <ShortType>10</ShortType>
          <ShortType>+10</ShortType>
          <ShortType>-10</ShortType>
          <IntegerType>10</IntegerType>
          <IntegerType>+10</IntegerType>
          <IntegerType>-10</IntegerType>
          <LongType>10</LongType>
          <LongType>+10</LongType>
          <LongType>-10</LongType>
          <FloatType>1.00</FloatType>
          <FloatType>+1.00</FloatType>
          <FloatType>-1.00</FloatType>
          <DoubleType>1.00</DoubleType>
          <DoubleType>+1.00</DoubleType>
          <DoubleType>-1.00</DoubleType>
          <BooleanType>true</BooleanType>
          <BooleanType>1</BooleanType>
          <BooleanType>false</BooleanType>
          <BooleanType>0</BooleanType>
          $tsXMLStr
          <DateType>2002-09-24</DateType>
        </ROW>""".stripMargin :: Nil))(Encoders.STRING)

    val decimalType = DecimalType(20, 3)

    val schema = StructType(
      StructField("decimal", ArrayType(decimalType), true) ::
        StructField("emptyString", StringType, true) ::
        StructField("ByteType", ByteType, true) ::
        StructField("ShortType", ArrayType(ShortType), true) ::
        StructField("IntegerType", ArrayType(IntegerType), true) ::
        StructField("LongType", ArrayType(LongType), true) ::
        StructField("FloatType", ArrayType(FloatType), true) ::
        StructField("DoubleType", ArrayType(DoubleType), true) ::
        StructField("BooleanType", ArrayType(BooleanType), true) ::
        StructField("TimestampType", ArrayType(TimestampType), true) ::
        StructField("DateType", DateType, true) :: Nil)

    val df = spark.read.schema(schema).xml(primitiveFieldAndType)

    checkAnswer(
      df,
      Seq(Row(Array(
        Decimal(BigDecimal("10.05"), decimalType.precision, decimalType.scale).toJavaBigDecimal,
        Decimal(BigDecimal("1000.01"), decimalType.precision, decimalType.scale).toJavaBigDecimal,
        Decimal(BigDecimal("158058049.001"), decimalType.precision, decimalType.scale)
          .toJavaBigDecimal),
        "",
        10.toByte,
        Array(10.toShort, 10.toShort, -10.toShort),
        Array(10, 10, -10),
        Array(10L, 10L, -10L),
        Array(1.0.toFloat, 1.0.toFloat, -1.0.toFloat),
        Array(1.0, 1.0, -1.0),
        Array(true, true, false, false),
        tsResult,
        Date.valueOf("2002-09-24")
      ))
    )
  }

  test("Nullable types are handled") {
    val dataTypes = Seq(ByteType, ShortType, IntegerType, LongType, FloatType, DoubleType,
      BooleanType, TimestampType, DateType, StringType)

    val dataXMLString = dataTypes.map { dt =>
      s"""<${dt.toString}>-</${dt.toString}>"""
    }.mkString("\n")

    val fields = dataTypes.map { dt =>
      StructField(dt.toString, dt, true)
    }
    val schema = StructType(fields)

    val res = dataTypes.map { dt => null }

    val nullDataset: Dataset[String] =
      spark.createDataset(spark.sparkContext.parallelize(
        s"""<ROW>
          $dataXMLString
        </ROW>""".stripMargin :: Nil))(Encoders.STRING)

    val df = spark.read.option("nullValue", "-").schema(schema).xml(nullDataset)
    checkAnswer(df, Row.fromSeq(res))

    val df2 = spark.read.xml(nullDataset)
    checkAnswer(df2, Row.fromSeq(dataTypes.map { dt => "-" }))
  }

  test("Custom timestamp format is used to parse correctly") {
    val schema = StructType(
      StructField("ts", TimestampType, true) :: Nil)

    Seq(
      ("12-03-2011 10:15:30", "2011-12-03 10:15:30", "MM-dd-yyyy HH:mm:ss", "UTC"),
      ("2011/12/03 10:15:30", "2011-12-03 10:15:30", "yyyy/MM/dd HH:mm:ss", "UTC"),
      ("2011/12/03 10:15:30", "2011-12-03 10:15:30", "yyyy/MM/dd HH:mm:ss", "Asia/Shanghai")
    ).foreach { case (ts, resTS, fmt, zone) =>
      val tsDataset: Dataset[String] =
        spark.createDataset(spark.sparkContext.parallelize(
          s"""<ROW>
          <ts>$ts</ts>
        </ROW>""".stripMargin :: Nil))(Encoders.STRING)
      val timestampResult = Timestamp.from(Instant.ofEpochSecond(0,
        DateTimeUtils.stringToTimestamp(UTF8String.fromString(resTS),
          DateTimeUtils.getZoneId(zone)).get * 1000))

      val df = spark.read.option("timestampFormat", fmt).option("timezone", zone)
        .schema(schema).xml(tsDataset)
      checkAnswer(df, Row(timestampResult))
    }
  }

  test("Schema Inference for primitive types") {
    val dataset: Dataset[String] =
      spark.createDataset(spark.sparkContext.parallelize(
        s"""<ROW>
          <bool1>true</bool1>
          <double1>+10.1</double1>
          <long1>-10</long1>
          <long2>10</long2>
          <string1>8E9D</string1>
          <string2>8E9F</string2>
          <ts1>2015-01-01 00:00:00</ts1>
        </ROW>""".stripMargin :: Nil))(Encoders.STRING)

    val expectedSchema = StructType(StructField("bool1", BooleanType, true) ::
      StructField("double1", DoubleType, true) ::
      StructField("long1", LongType, true) ::
      StructField("long2", LongType, true) ::
      StructField("string1", StringType, true) ::
      StructField("string2", StringType, true) ::
      StructField("ts1", TimestampType, true) :: Nil)

    val df = spark.read.xml(dataset)
    assert(df.schema.toSet === expectedSchema.toSet)
    checkAnswer(df, Row(true, 10.1, -10, 10, "8E9D", "8E9F",
      Timestamp.valueOf("2015-01-01 00:00:00")))
  }

  test("case sensitivity test - attributes-only object") {
    val schemaCaseSensitive = new StructType()
      .add("array", ArrayType(
        new StructType()
          .add("_Attr2", LongType)
          .add("_VALUE", LongType)
          .add("_aTTr2", LongType)
          .add("_attr2", LongType)))
      .add("struct", new StructType()
        .add("_Attr1", LongType)
        .add("_VALUE", LongType)
        .add("_attr1", LongType))

    val dfCaseSensitive = Seq(
      Row(
        Array(
          Row(null, 2, null, 2),
          Row(3, 3, null, null),
          Row(null, 4, 4, null)),
        Row(null, 1, 1)
      ),
      Row(
        null,
        Row(5, 5, null)
      )
    )
    val schemaCaseInSensitive = new StructType()
      .add("array", ArrayType(new StructType().add("_VALUE", LongType).add("_attr2", LongType)))
      .add("struct", new StructType().add("_VALUE", LongType).add("_attr1", LongType))
    val dfCaseInsensitive =
      Seq(
        Row(
          Array(Row(2, 2), Row(3, 3), Row(4, 4)),
          Row(1, 1)),
        Row(null, Row(5, 5)))
    Seq(true, false).foreach { caseSensitive =>
      withSQLConf(SQLConf.CASE_SENSITIVE.key -> caseSensitive.toString) {
        val df = spark.read
          .option("rowTag", "ROW")
          .xml(getTestResourcePath(resDir + "attributes-case-sensitive.xml"))
        assert(df.schema == (if (caseSensitive) schemaCaseSensitive else schemaCaseInSensitive))
        checkAnswer(
          df,
          if (caseSensitive) dfCaseSensitive else dfCaseInsensitive)
      }
    }
  }

  testCaseSensitivity(
    "basic",
    writeData = Seq(Row(1L, null), Row(null, 2L)),
    writeSchema = new StructType()
      .add("A1", LongType)
      .add("a1", LongType),
    expectedSchema = new StructType()
      .add("A1", LongType),
    readDataCaseInsensitive = Seq(Row(1L), Row(2L)))

  testCaseSensitivity(
    "nested struct",
    writeData = Seq(Row(Row(1L), null), Row(null, Row(2L))),
    writeSchema = new StructType()
      .add("A1", new StructType().add("B1", LongType))
      .add("a1", new StructType().add("b1", LongType)),
    expectedSchema = new StructType()
      .add("A1", new StructType().add("B1", LongType)),
    readDataCaseInsensitive = Seq(Row(Row(1L)), Row(Row(2L)))
  )

  testCaseSensitivity(
    "convert fields into array",
    writeData = Seq(Row(1L, 2L)),
    writeSchema = new StructType()
      .add("A1", LongType)
      .add("a1", LongType),
    expectedSchema = new StructType()
      .add("A1", ArrayType(LongType)),
    readDataCaseInsensitive = Seq(Row(Array(1L, 2L))))

  testCaseSensitivity(
    "basic array",
    writeData = Seq(Row(Array(1L, 2L), Array(3L, 4L))),
    writeSchema = new StructType()
      .add("A1", ArrayType(LongType))
      .add("a1", ArrayType(LongType)),
    expectedSchema = new StructType()
      .add("A1", ArrayType(LongType)),
    readDataCaseInsensitive = Seq(Row(Array(1L, 2L, 3L, 4L))))

  testCaseSensitivity(
    "nested array",
    writeData =
      Seq(Row(Array(Row(1L, 2L), Row(3L, 4L)), null), Row(null, Array(Row(5L, 6L), Row(7L, 8L)))),
    writeSchema = new StructType()
      .add("A1", ArrayType(new StructType().add("B1", LongType).add("d", LongType)))
      .add("a1", ArrayType(new StructType().add("b1", LongType).add("c", LongType))),
    expectedSchema = new StructType()
      .add(
        "A1",
        ArrayType(
          new StructType()
            .add("B1", LongType)
            .add("c", LongType)
            .add("d", LongType))),
    readDataCaseInsensitive = Seq(
      Row(Array(Row(1L, null, 2L), Row(3L, null, 4L))),
      Row(Array(Row(5L, 6L, null), Row(7L, 8L, null)))))

  def testCaseSensitivity(
      name: String,
      writeData: Seq[Row],
      writeSchema: StructType,
      expectedSchema: StructType,
      readDataCaseInsensitive: Seq[Row]): Unit = {
    test(s"case sensitivity test - $name") {
      withTempDir { dir =>
        withSQLConf(SQLConf.CASE_SENSITIVE.key -> "true") {
          spark
            .createDataFrame(writeData.asJava, writeSchema)
            .repartition(1)
            .write
            .option("rowTag", "ROW")
            .format("xml")
            .mode("overwrite")
            .save(dir.getCanonicalPath)
        }

        Seq(true, false).foreach { caseSensitive =>
          withSQLConf(SQLConf.CASE_SENSITIVE.key -> caseSensitive.toString) {
            val df = spark.read.option("rowTag", "ROW").xml(dir.getCanonicalPath)
            assert(df.schema == (if (caseSensitive) writeSchema else expectedSchema))
            checkAnswer(df, if (caseSensitive) writeData else readDataCaseInsensitive)
          }
        }
      }
    }
  }
>>>>>>> bbe95cfc
}<|MERGE_RESOLUTION|>--- conflicted
+++ resolved
@@ -76,12 +76,8 @@
 
   test("DSL test with xml having unbalanced datatypes") {
     val results = spark.read
-<<<<<<< HEAD
-      .option("nullValue", "")
-=======
       .option("rowTag", "ROW")
       .option("treatEmptyValuesAsNulls", "true")
->>>>>>> bbe95cfc
       .option("multiLine", "true")
       .xml(getTestResourcePath(resDir + "gps-empty-field.xml"))
 
@@ -444,7 +440,7 @@
     assert(getLines(xmlFile).count(_.contains("<foo>")) === 2)
   }
 
-  test("DSL save with nullValue") {
+  test("DSL save with nullValue and treatEmptyValuesAsNulls") {
     val copyFilePath = getEmptyTempDir().resolve("books-copy.xml")
 
     val books = spark.read
@@ -456,7 +452,7 @@
 
     val booksCopy = spark.read
       .option("rowTag", "book")
-      .option("nullValue", "")
+      .option("treatEmptyValuesAsNulls", "true")
       .xml(copyFilePath.toString)
 
     assert(booksCopy.count() === books.count())
@@ -744,12 +740,8 @@
       field("name", StringType, false),
       field("age", IntegerType))
     val results = spark.read.schema(schema)
-<<<<<<< HEAD
-      .option("nullValue", "")
-=======
       .option("rowTag", "ROW")
       .option("treatEmptyValuesAsNulls", true)
->>>>>>> bbe95cfc
       .xml(getTestResourcePath(resDir + "null-numbers.xml"))
       .select("name", "age")
       .collect()
@@ -958,14 +950,10 @@
       "requirement failed: 'valueTag' and 'attributePrefix' options should not be the same.")
   }
 
-  test("nullValue test") {
+  test("nullValue and treatEmptyValuesAsNulls test") {
     val resultsOne = spark.read
-<<<<<<< HEAD
-      .option("nullValue", "")
-=======
       .option("rowTag", "ROW")
       .option("treatEmptyValuesAsNulls", "true")
->>>>>>> bbe95cfc
       .xml(getTestResourcePath(resDir + "gps-empty-field.xml"))
     assert(resultsOne.selectExpr("extensions.TrackPointExtension").head().getStruct(0) !== null)
     assert(resultsOne.selectExpr("extensions.TrackPointExtension")
@@ -1714,28 +1702,17 @@
     assert(df.collect().length === 37)
   }
 
-<<<<<<< HEAD
-  test("root-level value tag for attributes-only object") {
-
-=======
   test("SPARK-45488: root-level value tag for attributes-only object") {
->>>>>>> bbe95cfc
     val schema = buildSchema(field("_attr"), field("_VALUE"))
     val results = Seq(
       // user specified schema
       spark.read
-<<<<<<< HEAD
-=======
         .option("rowTag", "ROW")
->>>>>>> bbe95cfc
         .schema(schema)
         .xml(getTestResourcePath(resDir + "root-level-value.xml")).collect(),
       // schema inference
       spark.read
-<<<<<<< HEAD
-=======
         .option("rowTag", "ROW")
->>>>>>> bbe95cfc
         .xml(getTestResourcePath(resDir + "root-level-value.xml")).collect())
     results.foreach { result =>
       assert(result.length === 3)
@@ -1747,13 +1724,6 @@
     }
   }
 
-<<<<<<< HEAD
-  test("root-level value tag for attributes-only object - from xml") {
-    val xmlData =
-      s"""
-         |<ROW attr="attr1">123456</ROW>
-         |""".stripMargin
-=======
   test("SPARK-45488: root-level value tag for not attributes-only object") {
     val ATTRIBUTE_NAME = "_attr"
     val TAG_NAME = "tag"
@@ -1798,7 +1768,6 @@
 
   test("SPARK-45488: root-level value tag for attributes-only object - from xml") {
     val xmlData = """<ROW attr="attr1">123456</ROW>"""
->>>>>>> bbe95cfc
     val df = Seq((1, xmlData)).toDF("number", "payload")
     val xmlSchema = schema_of_xml(xmlData)
     val schema = buildSchema(
@@ -1811,8 +1780,6 @@
     assert(result.select("decoded._VALUE").head().getLong(0) === 123456L)
     assert(result.select("decoded._attr").head().getString(0) === "attr1")
   }
-<<<<<<< HEAD
-=======
 
   test("Test XML Options Error Messages") {
     def checkXmlOptionErrorMessage(
@@ -2148,5 +2115,4 @@
       }
     }
   }
->>>>>>> bbe95cfc
 }