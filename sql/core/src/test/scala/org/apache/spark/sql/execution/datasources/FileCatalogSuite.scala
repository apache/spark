/*
 * Licensed to the Apache Software Foundation (ASF) under one or more
 * contributor license agreements.  See the NOTICE file distributed with
 * this work for additional information regarding copyright ownership.
 * The ASF licenses this file to You under the Apache License, Version 2.0
 * (the "License"); you may not use this file except in compliance with
 * the License.  You may obtain a copy of the License at
 *
 *    http://www.apache.org/licenses/LICENSE-2.0
 *
 * Unless required by applicable law or agreed to in writing, software
 * distributed under the License is distributed on an "AS IS" BASIS,
 * WITHOUT WARRANTIES OR CONDITIONS OF ANY KIND, either express or implied.
 * See the License for the specific language governing permissions and
 * limitations under the License.
 */

package org.apache.spark.sql.execution.datasources

import java.io.File
import java.net.URI

import scala.collection.mutable
import scala.language.reflectiveCalls

import org.apache.hadoop.fs.{FileStatus, Path, RawLocalFileSystem}

import org.apache.spark.sql.catalyst.util._
import org.apache.spark.sql.test.SharedSQLContext

class FileCatalogSuite extends SharedSQLContext {

  test("ListingFileCatalog: leaf files are qualified paths") {
    withTempDir { dir =>
      val file = new File(dir, "text.txt")
      stringToFile(file, "text")

      val path = new Path(file.getCanonicalPath)
      val catalog = new ListingFileCatalog(spark, Seq(path), Map.empty, None) {
        def leafFilePaths: Seq[Path] = leafFiles.keys.toSeq
        def leafDirPaths: Seq[Path] = leafDirToChildrenFiles.keys.toSeq
      }
      assert(catalog.leafFilePaths.forall(p => p.toString.startsWith("file:/")))
      assert(catalog.leafDirPaths.forall(p => p.toString.startsWith("file:/")))
    }
  }

  test("ListingFileCatalog: input paths are converted to qualified paths") {
    withTempDir { dir =>
      val file = new File(dir, "text.txt")
      stringToFile(file, "text")

      val unqualifiedDirPath = new Path(dir.getCanonicalPath)
      val unqualifiedFilePath = new Path(file.getCanonicalPath)
      require(!unqualifiedDirPath.toString.contains("file:"))
      require(!unqualifiedFilePath.toString.contains("file:"))

      val fs = unqualifiedDirPath.getFileSystem(sparkContext.hadoopConfiguration)
      val qualifiedFilePath = fs.makeQualified(new Path(file.getCanonicalPath))
      require(qualifiedFilePath.toString.startsWith("file:"))

      val catalog1 = new ListingFileCatalog(
        spark, Seq(unqualifiedDirPath), Map.empty, None)
      assert(catalog1.allFiles.map(_.getPath) === Seq(qualifiedFilePath))

      val catalog2 = new ListingFileCatalog(
        spark, Seq(unqualifiedFilePath), Map.empty, None)
      assert(catalog2.allFiles.map(_.getPath) === Seq(qualifiedFilePath))

    }
  }

<<<<<<< HEAD
  test("SPARK-17613 - PartitioningAwareFileCatalog: base path w/o '/' at end") {
    class MockCatalog(
      override val paths: Seq[Path]) extends PartitioningAwareFileCatalog(spark, Map.empty, None) {

      override def refresh(): Unit = {}

      override def leafFiles: mutable.LinkedHashMap[Path, FileStatus] = mutable.LinkedHashMap(
        new Path("mockFs://some-bucket/file1.json") -> new FileStatus()
      )

      override def leafDirToChildrenFiles: Map[Path, Array[FileStatus]] = Map(
        new Path("mockFs://some-bucket/") -> Array(new FileStatus())
      )

      override def partitionSpec(): PartitionSpec = {
        PartitionSpec.emptySpec
      }
    }

    withSQLConf(
        "fs.mockFs.impl" -> classOf[FakeParentPathFileSystem].getName,
        "fs.mockFs.impl.disable.cache" -> "true") {
      val pathWithSlash = new Path("mockFs://some-bucket/")
      assert(pathWithSlash.getParent === null)
      val pathWithoutSlash = new Path("mockFs://some-bucket")
      assert(pathWithoutSlash.getParent === null)
      val catalog1 = new MockCatalog(Seq(pathWithSlash))
      val catalog2 = new MockCatalog(Seq(pathWithoutSlash))
      assert(catalog1.allFiles().nonEmpty)
      assert(catalog2.allFiles().nonEmpty)
    }
  }
}

class FakeParentPathFileSystem extends RawLocalFileSystem {
  override def getScheme: String = "mockFs"

  override def getUri: URI = {
    URI.create("mockFs://some-bucket")
=======
  test("ListingFileCatalog: folders that don't exist don't throw exceptions") {
    withTempDir { dir =>
      val deletedFolder = new File(dir, "deleted")
      assert(!deletedFolder.exists())
      val catalog1 = new ListingFileCatalog(
        spark, Seq(new Path(deletedFolder.getCanonicalPath)), Map.empty, None)
      // doesn't throw an exception
      assert(catalog1.listLeafFiles(catalog1.paths).isEmpty)
    }
>>>>>>> b4a4421b
  }
}<|MERGE_RESOLUTION|>--- conflicted
+++ resolved
@@ -70,7 +70,17 @@
     }
   }
 
-<<<<<<< HEAD
+  test("ListingFileCatalog: folders that don't exist don't throw exceptions") {
+    withTempDir { dir =>
+      val deletedFolder = new File(dir, "deleted")
+      assert(!deletedFolder.exists())
+      val catalog1 = new ListingFileCatalog(
+        spark, Seq(new Path(deletedFolder.getCanonicalPath)), Map.empty, None)
+      // doesn't throw an exception
+      assert(catalog1.listLeafFiles(catalog1.paths).isEmpty)
+    }
+  }
+
   test("SPARK-17613 - PartitioningAwareFileCatalog: base path w/o '/' at end") {
     class MockCatalog(
       override val paths: Seq[Path]) extends PartitioningAwareFileCatalog(spark, Map.empty, None) {
@@ -110,16 +120,5 @@
 
   override def getUri: URI = {
     URI.create("mockFs://some-bucket")
-=======
-  test("ListingFileCatalog: folders that don't exist don't throw exceptions") {
-    withTempDir { dir =>
-      val deletedFolder = new File(dir, "deleted")
-      assert(!deletedFolder.exists())
-      val catalog1 = new ListingFileCatalog(
-        spark, Seq(new Path(deletedFolder.getCanonicalPath)), Map.empty, None)
-      // doesn't throw an exception
-      assert(catalog1.listLeafFiles(catalog1.paths).isEmpty)
-    }
->>>>>>> b4a4421b
   }
 }