--- conflicted
+++ resolved
@@ -74,7 +74,6 @@
     spark.sparkContext.addSparkListener(listener)
 
     val dfAdaptive = sql(query)
-    dfAdaptive.explain(true)
     val planBefore = dfAdaptive.queryExecution.executedPlan
     assert(planBefore.toString.startsWith("AdaptiveSparkPlan isFinalPlan=false"))
     val result = dfAdaptive.collect()
@@ -2128,13 +2127,8 @@
         withSQLConf(SQLConf.ADVISORY_PARTITION_SIZE_IN_BYTES.key -> "150") {
           // partition size [0,258,72,72,72]
           checkPartitionNumber("SELECT /*+ REBALANCE(c1) */ * FROM v", 2, 4)
-<<<<<<< HEAD
           // partition size [144,72,144,216,144]
           checkPartitionNumber("SELECT /*+ REBALANCE */ * FROM v", 2, 6)
-=======
-          // partition size [216,216,72,0,216]
-          checkPartitionNumber("SELECT /*+ REBALANCE */ * FROM v", 6, 7)
->>>>>>> 2c3c4b46
         }
 
         // no skewed partition should be optimized
