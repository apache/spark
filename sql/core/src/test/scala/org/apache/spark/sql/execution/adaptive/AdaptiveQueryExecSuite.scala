--- conflicted
+++ resolved
@@ -900,21 +900,21 @@
     }
   }
 
-<<<<<<< HEAD
+  test("SPARK-30953: InsertAdaptiveSparkPlan should apply AQE on child plan of write commands") {
+    withSQLConf(SQLConf.ADAPTIVE_EXECUTION_ENABLED.key -> "true",
+      SQLConf.ADAPTIVE_EXECUTION_FORCE_APPLY.key -> "true") {
+      val plan = sql("CREATE TABLE t1 AS SELECT 1 col").queryExecution.executedPlan
+      assert(plan.isInstanceOf[DataWritingCommandExec])
+      assert(plan.asInstanceOf[DataWritingCommandExec].child.isInstanceOf[AdaptiveSparkPlanExec])
+    }
+  }
+
   test("AQE should set active session during execution") {
     withSQLConf(SQLConf.ADAPTIVE_EXECUTION_ENABLED.key -> "true") {
       val df = spark.range(10).select(sum('id))
       assert(df.queryExecution.executedPlan.isInstanceOf[AdaptiveSparkPlanExec])
       SparkSession.setActiveSession(null)
       checkAnswer(df, Seq(Row(45)))
-=======
-  test("SPARK-30953: InsertAdaptiveSparkPlan should apply AQE on child plan of write commands") {
-    withSQLConf(SQLConf.ADAPTIVE_EXECUTION_ENABLED.key -> "true",
-      SQLConf.ADAPTIVE_EXECUTION_FORCE_APPLY.key -> "true") {
-      val plan = sql("CREATE TABLE t1 AS SELECT 1 col").queryExecution.executedPlan
-      assert(plan.isInstanceOf[DataWritingCommandExec])
-      assert(plan.asInstanceOf[DataWritingCommandExec].child.isInstanceOf[AdaptiveSparkPlanExec])
->>>>>>> a7fb330e
     }
   }
 }