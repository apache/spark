/*
 * Licensed to the Apache Software Foundation (ASF) under one or more
 * contributor license agreements.  See the NOTICE file distributed with
 * this work for additional information regarding copyright ownership.
 * The ASF licenses this file to You under the Apache License, Version 2.0
 * (the "License"); you may not use this file except in compliance with
 * the License.  You may obtain a copy of the License at
 *
 *    http://www.apache.org/licenses/LICENSE-2.0
 *
 * Unless required by applicable law or agreed to in writing, software
 * distributed under the License is distributed on an "AS IS" BASIS,
 * WITHOUT WARRANTIES OR CONDITIONS OF ANY KIND, either express or implied.
 * See the License for the specific language governing permissions and
 * limitations under the License.
 */

package org.apache.spark.sql.execution.streaming.state

import java.io._
import java.nio.charset.Charset
import java.util.UUID
import java.util.concurrent.Executors

import scala.collection.mutable
import scala.concurrent.{ExecutionContext, Future}
import scala.concurrent.duration._
import scala.language.implicitConversions
import scala.util.Random

import org.apache.commons.io.FileUtils
import org.apache.hadoop.conf.Configuration
import org.apache.hadoop.fs.{FSDataInputStream, Path}
import org.rocksdb.CompressionType
import org.scalactic.source.Position
import org.scalatest.PrivateMethodTester
import org.scalatest.Tag

import org.apache.spark.{SparkConf, SparkException, TaskContext}
import org.apache.spark.internal.Logging
import org.apache.spark.io.CompressionCodec
import org.apache.spark.sql.catalyst.util.quietly
import org.apache.spark.sql.execution.streaming.{CheckpointFileManager, CreateAtomicTestManager, FileContextBasedCheckpointFileManager, FileSystemBasedCheckpointFileManager}
import org.apache.spark.sql.execution.streaming.CheckpointFileManager.{CancellableFSDataOutputStream, RenameBasedFSDataOutputStream}
import org.apache.spark.sql.internal.SQLConf
import org.apache.spark.sql.internal.SQLConf.STREAMING_CHECKPOINT_FILE_MANAGER_CLASS
import org.apache.spark.sql.test.{SharedSparkSession, SQLTestUtils}
import org.apache.spark.tags.SlowSQLTest
import org.apache.spark.util.{ThreadUtils, Utils}
import org.apache.spark.util.ArrayImplicits._


class NoOverwriteFileSystemBasedCheckpointFileManager(path: Path, hadoopConf: Configuration)
  extends FileSystemBasedCheckpointFileManager(path, hadoopConf) {

  override def createAtomic(path: Path,
                            overwriteIfPossible: Boolean): CancellableFSDataOutputStream = {
    new RenameBasedFSDataOutputStream(this, path, overwriteIfPossible)
  }

  override def renameTempFile(srcPath: Path, dstPath: Path,
                              overwriteIfPossible: Boolean): Unit = {
    if (!fs.exists(dstPath)) {
      // only write if a file does not exist at this location
      super.renameTempFile(srcPath, dstPath, overwriteIfPossible)
    }
  }
}

class TestStateStoreChangelogWriterV101(
    fm: CheckpointFileManager,
    file: Path,
    compressionCodec: CompressionCodec)
  extends StateStoreChangelogWriterV1(fm, file, compressionCodec) {

  override def version: Short = 101

  writeVersion()
}

trait RocksDBStateStoreChangelogCheckpointingTestUtil {
  val rocksdbChangelogCheckpointingConfKey: String = RocksDBConf.ROCKSDB_SQL_CONF_NAME_PREFIX +
    ".changelogCheckpointing.enabled"

  def isChangelogCheckpointingEnabled: Boolean =
    SQLConf.get.getConfString(rocksdbChangelogCheckpointingConfKey) == "true"

  def snapshotVersionsPresent(
      dir: File, enableStateStoreCheckpointIds: Boolean = false): Seq[Long] = {
    dir.listFiles.filter(_.getName.endsWith(".zip"))
      .map(_.getName.stripSuffix(".zip").split("_"))
      .map {
        case Array(version, _) => version.toLong
        case Array(version) => version.toLong
      }
      .sorted
      .toImmutableArraySeq
  }

  def changelogVersionsPresent(
      dir: File, enableStateStoreCheckpointIds: Boolean = false): Seq[Long] = {
    dir.listFiles.filter(_.getName.endsWith(".changelog"))
      .map(_.getName.stripSuffix(".changelog").split("_"))
      .map {
        case Array(version, _) => version.toLong
        case Array(version) => version.toLong
      }
      .sorted
      .toImmutableArraySeq
  }
}

trait AlsoTestWithEncodingTypes extends SQLTestUtils {
  override protected def test(testName: String, testTags: Tag*)(testBody: => Any)
                             (implicit pos: Position): Unit = {
    Seq("unsaferow", "avro").foreach { encoding =>
      super.test(s"$testName (encoding = $encoding)", testTags: _*) {
        withSQLConf(SQLConf.STREAMING_STATE_STORE_ENCODING_FORMAT.key -> encoding) {
          testBody
        }
      }
    }
  }
}

trait AlsoTestWithChangelogCheckpointingEnabled
trait AlsoTestWithRocksDBFeatures
  extends SQLTestUtils with RocksDBStateStoreChangelogCheckpointingTestUtil {

  sealed trait TestMode
  case object TestWithChangelogCheckpointingEnabled extends TestMode
  case object TestWithChangelogCheckpointingDisabled extends TestMode
  case object TestWithBothChangelogCheckpointingEnabledAndDisabled extends TestMode

  override protected def test(testName: String, testTags: Tag*)(testBody: => Any)
                             (implicit pos: Position): Unit = {
    testWithChangelogCheckpointingEnabled(testName, testTags: _*)(testBody)
    testWithChangelogCheckpointingDisabled(testName, testTags: _*)(testBody)
  }

  def testWithChangelogCheckpointingEnabled(testName: String, testTags: Tag*)
                                        (testBody: => Any): Unit = {
    super.test(testName + " (with changelog checkpointing)", testTags: _*) {
      // in case tests have any code that needs to execute before every test
      super.beforeEach()
      withSQLConf(rocksdbChangelogCheckpointingConfKey -> "true",
        SQLConf.STATE_STORE_PROVIDER_CLASS.key -> classOf[RocksDBStateStoreProvider].getName) {
        testBody
      }
      // in case tests have any code that needs to execute after every test
      super.afterEach()
    }
  }

  def testWithChangelogCheckpointingDisabled(testName: String, testTags: Tag*)
                                           (testBody: => Any): Unit = {
    super.test(testName + " (without changelog checkpointing)", testTags: _*) {
      // in case tests have any code that needs to execute before every test
      super.beforeEach()
      withSQLConf(rocksdbChangelogCheckpointingConfKey -> "false",
        SQLConf.STATE_STORE_PROVIDER_CLASS.key -> classOf[RocksDBStateStoreProvider].getName) {
        testBody
      }
      // in case tests have any code that needs to execute after every test
      super.afterEach()
    }
  }

  def testWithRocksDBStateStore(
    testName: String, testTags: Tag*)(testBody: => Any): Unit = {
    super.test(testName, testTags: _*) {
      // in case tests have any code that needs to execute before every test
      super.beforeEach()
      withSQLConf(
        SQLConf.STATE_STORE_PROVIDER_CLASS.key -> classOf[RocksDBStateStoreProvider].getName) {
        testBody
      }
      // in case tests have any code that needs to execute after every test
      super.afterEach()
    }
  }

  def testWithColumnFamilies(
      testName: String,
      testMode: TestMode,
      testTags: Tag*)
      (testBody: Boolean => Any): Unit = {
    Seq(true, false).foreach { colFamiliesEnabled =>
      testMode match {
        case TestWithChangelogCheckpointingEnabled =>
          testWithChangelogCheckpointingEnabled(s"$testName - " +
            s"with colFamiliesEnabled=$colFamiliesEnabled", testTags: _*) {
            testBody(colFamiliesEnabled)
          }

        case TestWithChangelogCheckpointingDisabled =>
          testWithChangelogCheckpointingDisabled(s"$testName - " +
            s"with colFamiliesEnabled=$colFamiliesEnabled", testTags: _*) {
            testBody(colFamiliesEnabled)
          }

        case TestWithBothChangelogCheckpointingEnabledAndDisabled =>
          testWithChangelogCheckpointingEnabled(s"$testName - " +
            s"with colFamiliesEnabled=$colFamiliesEnabled", testTags: _*) {
            testBody(colFamiliesEnabled)
          }
          testWithChangelogCheckpointingDisabled(s"$testName - " +
            s"with colFamiliesEnabled=$colFamiliesEnabled", testTags: _*) {
            testBody(colFamiliesEnabled)
          }

        case _ =>
          throw new IllegalArgumentException(s"Unknown test mode: $testMode")
      }
    }
  }

  def testWithStateStoreCheckpointIdsAndColumnFamilies(
      testName: String,
      testMode: TestMode,
      testTags: Tag*)
      (testBody: (Boolean, Boolean) => Any): Unit = {
    Seq(true, false).foreach { enableStateStoreCheckpointIds =>
      val newTestName = s"$testName - with enableStateStoreCheckpointIds = " +
        s"$enableStateStoreCheckpointIds"
      testWithColumnFamilies(newTestName, testMode, testTags: _*) { colFamiliesEnabled =>
        testBody(enableStateStoreCheckpointIds, colFamiliesEnabled)
      }
    }
  }

  def testWithStateStoreCheckpointIds(
    testName: String,
    testTags: Tag*)
    (testBody: Boolean => Any): Unit = {
    Seq(true, false).foreach { enableStateStoreCheckpointIds =>
      val newTestName = s"$testName - with enableStateStoreCheckpointIds = " +
        s"$enableStateStoreCheckpointIds"
      test(newTestName, testTags: _*) { enableStateStoreCheckpointIds =>
        testBody(enableStateStoreCheckpointIds)
      }
    }
  }

  def testWithStateStoreCheckpointIdsAndChangelogEnabled(
    testName: String,
    testTags: Tag*)
    (testBody: Boolean => Any): Unit = {
    Seq(true, false).foreach { enableStateStoreCheckpointIds =>
      val newTestName = s"$testName - with enableStateStoreCheckpointIds = " +
        s"$enableStateStoreCheckpointIds"
      testWithChangelogCheckpointingDisabled(newTestName, testTags: _*) {
        enableStateStoreCheckpointIds => testBody(enableStateStoreCheckpointIds)
      }
    }
  }
}

class OpenNumCountedTestInputStream(in: InputStream) extends FSDataInputStream(in) {
  import OpenNumCountedTestInputStream._

  addOpenStreams(this)

  override def close(): Unit = {
    removeOpenStream(this)
    super.close()
  }
}

class OpenStreamCountedTestFileManager(path: Path, hadoopConf: Configuration)
  extends FileContextBasedCheckpointFileManager(path, hadoopConf) {

  override def open(path: Path): FSDataInputStream = {
    val stream = new OpenNumCountedTestInputStream(super.open(path))
    stream
  }
}

object OpenNumCountedTestInputStream extends Logging {
  private val openStreams = mutable.Map.empty[FSDataInputStream, Throwable]

  def addOpenStreams(stream: FSDataInputStream): Unit = openStreams.synchronized {
    openStreams.put(stream, new Throwable())
  }

  def removeOpenStream(stream: FSDataInputStream): Unit = openStreams.synchronized {
    openStreams.remove(stream)
  }

  def clearOpenStreams(): Unit = openStreams.synchronized {
    openStreams.clear()
  }

  def assertNoOpenStreams(): Unit = openStreams.synchronized {
    val numOpen = openStreams.values.size
    if (numOpen > 0) {
      for (exc <- openStreams.values) {
        logWarning("Leaked filesystem connection created at:")
        exc.printStackTrace()
      }
      throw new IllegalStateException(s"There are $numOpen possibly leaked file streams.",
        openStreams.values.head)
    }
  }
}

@SlowSQLTest
class RocksDBSuite extends AlsoTestWithRocksDBFeatures with SharedSparkSession
    with PrivateMethodTester {

  override protected def sparkConf: SparkConf = {
    super.sparkConf
      .set(SQLConf.STATE_STORE_PROVIDER_CLASS, classOf[RocksDBStateStoreProvider].getName)
  }

<<<<<<< HEAD
  testWithStateStoreCheckpointIdsAndColumnFamilies("RocksDB: check changelog and snapshot version",
      TestWithChangelogCheckpointingEnabled) {
    case (enableStateStoreCheckpointIds, colFamiliesEnabled) =>
      val remoteDir = Utils.createTempDir().toString
      val conf = dbConf.copy(minDeltasForSnapshot = 1)
      new File(remoteDir).delete() // to make sure that the directory gets created
      val versionToUniqueId = new mutable.HashMap[Long, String]()
      withDB(remoteDir, conf = conf,
        useColumnFamilies = colFamiliesEnabled,
        enableStateStoreCheckpointIds = enableStateStoreCheckpointIds,
        versionToUniqueId = versionToUniqueId) { db =>
        for (version <- 0 to 49) {
          db.load(version)
          db.put(version.toString, version.toString)
          db.commit()
          if ((version + 1) % 5 == 0) db.doMaintenance()
        }
=======
  // In each test we verify opened streams are all closed
  private def hadoopConf: Configuration = {
    val fmClass = "org.apache.spark.sql.execution.streaming.state." +
      "OpenStreamCountedTestFileManager"
    val hadoopConf = new Configuration()
    hadoopConf.set(STREAMING_CHECKPOINT_FILE_MANAGER_CLASS.parent.key, fmClass)
    hadoopConf
  }

  override def beforeEach(): Unit = {
    OpenNumCountedTestInputStream.clearOpenStreams()
  }

  override def afterEach(): Unit = {
    eventually(timeout(10.seconds), interval(2.seconds)) {
      OpenNumCountedTestInputStream.assertNoOpenStreams()
    }
  }

  testWithColumnFamilies(
    "RocksDB: check changelog and snapshot version",
    TestWithChangelogCheckpointingEnabled) { colFamiliesEnabled =>
    val remoteDir = Utils.createTempDir().toString
    val conf = dbConf.copy(minDeltasForSnapshot = 1)
    new File(remoteDir).delete() // to make sure that the directory gets created
    for (version <- 0 to 49) {
      withDB(remoteDir, version = version, conf = conf,
        useColumnFamilies = colFamiliesEnabled) { db =>
        db.put(version.toString, version.toString)
        db.commit()
        if ((version + 1) % 5 == 0) db.doMaintenance()
>>>>>>> 9973b595
      }

      if (isChangelogCheckpointingEnabled) {
        assert(changelogVersionsPresent(remoteDir, enableStateStoreCheckpointIds) ===
          (1 to 50))
        assert(snapshotVersionsPresent(remoteDir, enableStateStoreCheckpointIds) ===
          Range.inclusive(5, 50, 5))
      } else {
        assert(changelogVersionsPresent(remoteDir, enableStateStoreCheckpointIds) === Seq.empty)
        assert(snapshotVersionsPresent(remoteDir, enableStateStoreCheckpointIds) ===
          (1 to 50))
      }
  }

  testWithStateStoreCheckpointIdsAndColumnFamilies(s"RocksDB: load version that doesn't exist",
    TestWithBothChangelogCheckpointingEnabledAndDisabled) {
    case (enableStateStoreCheckpointIds, colFamiliesEnabled) =>
      val provider = new RocksDBStateStoreProvider()
      var ex = intercept[SparkException] {
        provider.getStore(-1)
      }
      checkError(
        ex,
        condition = "CANNOT_LOAD_STATE_STORE.UNEXPECTED_VERSION",
        parameters = Map("version" -> "-1")
      )
      ex = intercept[SparkException] {
        provider.getReadStore(-1)
      }
      checkError(
        ex,
        condition = "CANNOT_LOAD_STATE_STORE.UNEXPECTED_VERSION",
        parameters = Map("version" -> "-1")
      )

      val remoteDir = Utils.createTempDir().toString
      new File(remoteDir).delete() // to make sure that the directory gets created
      val versionToUniqueId = new mutable.HashMap[Long, String]()
      withDB(remoteDir, useColumnFamilies = colFamiliesEnabled,
          enableStateStoreCheckpointIds = enableStateStoreCheckpointIds,
          versionToUniqueId = versionToUniqueId) { db =>
        ex = intercept[SparkException] {
          db.load(1)
        }
        checkError(
          ex,
          condition = "CANNOT_LOAD_STATE_STORE.CANNOT_READ_STREAMING_STATE_FILE",
          parameters = Map(
            "fileToRead" -> s"$remoteDir/1.changelog"
          )
        )
      }
  }

  testWithStateStoreCheckpointIdsAndColumnFamilies(
      "RocksDB: purge changelog and snapshots with minVersionsToDelete = 0",
    TestWithChangelogCheckpointingEnabled) {
    case (enableStateStoreCheckpointIds, colFamiliesEnabled) =>
      val remoteDir = Utils.createTempDir().toString
      new File(remoteDir).delete() // to make sure that the directory gets created
      val conf = dbConf.copy(enableChangelogCheckpointing = true,
        minVersionsToRetain = 3, minDeltasForSnapshot = 1, minVersionsToDelete = 0)
      withDB(remoteDir, conf = conf, useColumnFamilies = colFamiliesEnabled,
          enableStateStoreCheckpointIds = enableStateStoreCheckpointIds) { db =>
        db.load(0)
        db.commit()
        for (version <- 1 to 2) {
          db.load(version)
          db.commit()
          db.doMaintenance()
        }
        assert(snapshotVersionsPresent(remoteDir, enableStateStoreCheckpointIds) === Seq(2, 3))
        assert(changelogVersionsPresent(remoteDir, enableStateStoreCheckpointIds) == Seq(1, 2, 3))

        for (version <- 3 to 4) {
          db.load(version)
          db.commit()
        }
        assert(snapshotVersionsPresent(remoteDir, enableStateStoreCheckpointIds) === Seq(2, 3))
        assert(changelogVersionsPresent(remoteDir, enableStateStoreCheckpointIds) == (1 to 5))
        db.doMaintenance()
        // 3 is the latest snapshot <= maxSnapshotVersionPresent - minVersionsToRetain + 1
        assert(snapshotVersionsPresent(remoteDir, enableStateStoreCheckpointIds) === Seq(3, 5))
        assert(changelogVersionsPresent(remoteDir, enableStateStoreCheckpointIds) == (3 to 5))

        for (version <- 5 to 7) {
          db.load(version)
          db.commit()
        }
        assert(snapshotVersionsPresent(remoteDir, enableStateStoreCheckpointIds) === Seq(3, 5))
        assert(changelogVersionsPresent(remoteDir, enableStateStoreCheckpointIds) == (3 to 8))
        db.doMaintenance()
        // 5 is the latest snapshot <= maxSnapshotVersionPresent - minVersionsToRetain + 1
        assert(snapshotVersionsPresent(remoteDir, enableStateStoreCheckpointIds) === Seq(5, 8))
        assert(changelogVersionsPresent(remoteDir, enableStateStoreCheckpointIds) == (5 to 8))
      }
  }

  testWithStateStoreCheckpointIdsAndColumnFamilies(
    "RocksDB: purge version files with minVersionsToDelete > 0",
    TestWithBothChangelogCheckpointingEnabledAndDisabled) {
    case (enableStateStoreCheckpointIds, colFamiliesEnabled) =>
      val remoteDir = Utils.createTempDir().toString
      new File(remoteDir).delete() // to make sure that the directory gets created
      val conf = dbConf.copy(
        minVersionsToRetain = 3, minDeltasForSnapshot = 1, minVersionsToDelete = 3)
      withDB(remoteDir, conf = conf, useColumnFamilies = colFamiliesEnabled,
        enableStateStoreCheckpointIds = enableStateStoreCheckpointIds) { db =>
        // Commit 5 versions
        // stale versions: (1, 2)
        // keep versions: (3, 4, 5)
        for (version <- 0 to 4) {
          // Should upload latest snapshot but not delete any files
          // since number of stale versions < minVersionsToDelete
          db.load(version)
          db.commit()
          db.doMaintenance()
        }

        // Commit 1 more version
        // stale versions: (1, 2, 3)
        // keep versions: (4, 5, 6)
        db.load(5)
        db.commit()

        // Checkpoint directory before maintenance
        if (isChangelogCheckpointingEnabled) {
          assert(snapshotVersionsPresent(remoteDir, enableStateStoreCheckpointIds) == (1 to 5))
          assert(changelogVersionsPresent(remoteDir, enableStateStoreCheckpointIds) == (1 to 6))
        } else {
          assert(snapshotVersionsPresent(remoteDir, enableStateStoreCheckpointIds) == (1 to 6))
        }

        // Should delete stale versions for zip files and change log files
        // since number of stale versions >= minVersionsToDelete
        db.doMaintenance()

        // Checkpoint directory after maintenance
        assert(snapshotVersionsPresent(remoteDir, enableStateStoreCheckpointIds) == Seq(4, 5, 6))
        if (isChangelogCheckpointingEnabled) {
          assert(changelogVersionsPresent(remoteDir, enableStateStoreCheckpointIds) == Seq(4, 5, 6))
        }
      }
  }

  testWithStateStoreCheckpointIdsAndColumnFamilies(
    "RocksDB: minDeltasForSnapshot",
    TestWithChangelogCheckpointingEnabled) {
    case (enableStateStoreCheckpointIds, colFamiliesEnabled) =>
      val remoteDir = Utils.createTempDir().toString
      new File(remoteDir).delete() // to make sure that the directory gets created
      val conf = dbConf.copy(enableChangelogCheckpointing = true, minDeltasForSnapshot = 3)
      val versionToUniqueId = new mutable.HashMap[Long, String]()
      withDB(remoteDir, conf = conf, useColumnFamilies = colFamiliesEnabled,
          enableStateStoreCheckpointIds = enableStateStoreCheckpointIds,
          versionToUniqueId = versionToUniqueId) { db =>
        for (version <- 0 to 1) {
          db.load(version)
          db.commit()
          db.doMaintenance()
        }
        // Snapshot should not be created because minDeltasForSnapshot = 3
        assert(snapshotVersionsPresent(remoteDir, enableStateStoreCheckpointIds) === Seq.empty)
        assert(changelogVersionsPresent(remoteDir, enableStateStoreCheckpointIds) == Seq(1, 2))
        db.load(2)
        db.commit()
        db.doMaintenance()
        assert(snapshotVersionsPresent(remoteDir, enableStateStoreCheckpointIds) === Seq(3))
        db.load(3)

        for (version <- 3 to 7) {
          db.load(version)
          db.commit()
          db.doMaintenance()
        }
        assert(snapshotVersionsPresent(remoteDir, enableStateStoreCheckpointIds) === Seq(3, 6))
        for (version <- 8 to 17) {
          db.load(version)
          db.commit()
        }
        db.doMaintenance()
        assert(snapshotVersionsPresent(remoteDir, enableStateStoreCheckpointIds) === Seq(3, 6, 18))
      }

      // pick up from the last snapshot and the next upload will be for version 21
      withDB(remoteDir, conf = conf, useColumnFamilies = colFamiliesEnabled,
          enableStateStoreCheckpointIds = enableStateStoreCheckpointIds,
          versionToUniqueId = versionToUniqueId) { db =>
        db.load(18)
        db.commit()
        db.doMaintenance()
        assert(snapshotVersionsPresent(remoteDir, enableStateStoreCheckpointIds) === Seq(3, 6, 18))

        for (version <- 19 to 20) {
          db.load(version)
          db.commit()
        }
        db.doMaintenance()
        assert(snapshotVersionsPresent(remoteDir, enableStateStoreCheckpointIds) ===
          Seq(3, 6, 18, 21))
      }
  }

  testWithStateStoreCheckpointIdsAndColumnFamilies("SPARK-45419: Do not reuse SST files" +
    " in different RocksDB instances",
    TestWithChangelogCheckpointingEnabled) {
    case (enableStateStoreCheckpointIds, colFamiliesEnabled) =>
      val remoteDir = Utils.createTempDir().toString
      val conf = dbConf.copy(minDeltasForSnapshot = 0, compactOnCommit = false)
      new File(remoteDir).delete() // to make sure that the directory gets created
      val versionToUniqueId = new mutable.HashMap[Long, String]()
      withDB(remoteDir, conf = conf, useColumnFamilies = colFamiliesEnabled,
          enableStateStoreCheckpointIds = enableStateStoreCheckpointIds,
          versionToUniqueId = versionToUniqueId) { db =>
        for (version <- 0 to 2) {
          db.load(version)
          db.put(version.toString, version.toString)
          db.commit()
        }
        // upload snapshot 3.zip
        db.doMaintenance()
        // Roll back to version 1 and start to process data.
        for (version <- 1 to 3) {
          db.load(version)
          db.put(version.toString, version.toString)
          db.commit()
        }
        // Upload snapshot 4.zip, should not reuse the SST files in 3.zip
        db.doMaintenance()
      }

      withDB(remoteDir, conf = conf, useColumnFamilies = colFamiliesEnabled,
          enableStateStoreCheckpointIds = enableStateStoreCheckpointIds,
          versionToUniqueId = versionToUniqueId) { db =>
        // Open the db to verify that the state in 4.zip is no corrupted.
        db.load(4)
      }
  }

  // A rocksdb instance with changelog checkpointing enabled should be able to load
  // an existing checkpoint without changelog.
  testWithColumnFamilies(
    "RocksDB: changelog checkpointing backward compatibility",
    TestWithChangelogCheckpointingEnabled) { colFamiliesEnabled =>
    val remoteDir = Utils.createTempDir().toString
    new File(remoteDir).delete() // to make sure that the directory gets created
    val disableChangelogCheckpointingConf =
      dbConf.copy(enableChangelogCheckpointing = false, minVersionsToRetain = 30)
    withDB(remoteDir, conf = disableChangelogCheckpointingConf,
      useColumnFamilies = colFamiliesEnabled) { db =>
      for (version <- 1 to 30) {
        db.load(version - 1)
        db.put(version.toString, version.toString)
        db.remove((version - 1).toString)
        db.commit()
      }
      assert(snapshotVersionsPresent(remoteDir) === (1 to 30))
    }

    // Now enable changelog checkpointing in a checkpoint created by a state store
    // that disable changelog checkpointing.
    val enableChangelogCheckpointingConf =
      dbConf.copy(enableChangelogCheckpointing = true, minVersionsToRetain = 30,
        minDeltasForSnapshot = 1)
    withDB(remoteDir, conf = enableChangelogCheckpointingConf,
      useColumnFamilies = colFamiliesEnabled) { db =>
      for (version <- 1 to 30) {
        db.load(version)
        assert(db.iterator().map(toStr).toSet === Set((version.toString, version.toString)))
      }
      for (version <- 30 to 60) {
        db.load(version - 1)
        db.put(version.toString, version.toString)
        db.remove((version - 1).toString)
        db.commit()
      }
      assert(snapshotVersionsPresent(remoteDir) === (1 to 30))
      assert(changelogVersionsPresent(remoteDir) === (30 to 60))
      for (version <- 1 to 60) {
        db.load(version, readOnly = true)
        assert(db.iterator().map(toStr).toSet === Set((version.toString, version.toString)))
      }

      // recommit 60 to ensure that acquireLock is released for maintenance
      for (version <- 60 to 60) {
        db.load(version - 1)
        db.put(version.toString, version.toString)
        db.remove((version - 1).toString)
        db.commit()
      }
      // Check that snapshots and changelogs get purged correctly.
      db.doMaintenance()
      assert(snapshotVersionsPresent(remoteDir) === Seq(30, 60))
      assert(changelogVersionsPresent(remoteDir) === (30 to 60))
      // Verify the content of retained versions.
      for (version <- 30 to 60) {
        db.load(version, readOnly = true)
        assert(db.iterator().map(toStr).toSet === Set((version.toString, version.toString)))
      }
    }
  }

  // A rocksdb instance with changelog checkpointing disabled should be able to load
  // an existing checkpoint with changelog.
  testWithColumnFamilies(
    "RocksDB: changelog checkpointing forward compatibility",
    TestWithChangelogCheckpointingEnabled) { colFamiliesEnabled =>
    val remoteDir = Utils.createTempDir().toString
    new File(remoteDir).delete() // to make sure that the directory gets created
    val enableChangelogCheckpointingConf =
      dbConf.copy(enableChangelogCheckpointing = true, minVersionsToRetain = 20,
        minDeltasForSnapshot = 3)
    withDB(remoteDir, conf = enableChangelogCheckpointingConf,
      useColumnFamilies = colFamiliesEnabled) { db =>
      for (version <- 1 to 30) {
        db.load(version - 1)
        db.put(version.toString, version.toString)
        db.remove((version - 1).toString)
        db.commit()
      }
    }

    // Now disable changelog checkpointing in a checkpoint created by a state store
    // that enable changelog checkpointing.
    val disableChangelogCheckpointingConf =
      dbConf.copy(enableChangelogCheckpointing = false, minVersionsToRetain = 20,
        minDeltasForSnapshot = 1)
    withDB(remoteDir, conf = disableChangelogCheckpointingConf,
      useColumnFamilies = colFamiliesEnabled) { db =>
      for (version <- 1 to 30) {
        db.load(version)
        assert(db.iterator().map(toStr).toSet === Set((version.toString, version.toString)))
      }
      for (version <- 31 to 60) {
        db.load(version - 1)
        db.put(version.toString, version.toString)
        db.remove((version - 1).toString)
        db.commit()
      }
      assert(changelogVersionsPresent(remoteDir) === (1 to 30))
      assert(snapshotVersionsPresent(remoteDir) === (31 to 60))
      for (version <- 1 to 60) {
        db.load(version, readOnly = true)
        assert(db.iterator().map(toStr).toSet === Set((version.toString, version.toString)))
      }
      // Check that snapshots and changelogs get purged correctly.
      db.doMaintenance()
      assert(snapshotVersionsPresent(remoteDir) === (41 to 60))
      assert(changelogVersionsPresent(remoteDir) === Seq.empty)
      // Verify the content of retained versions.
      for (version <- 41 to 60) {
        db.load(version, readOnly = true)
        assert(db.iterator().map(toStr).toSet === Set((version.toString, version.toString)))
      }
    }
  }

  testWithColumnFamilies(s"RocksDB: compression conf",
    TestWithBothChangelogCheckpointingEnabledAndDisabled) { colFamiliesEnabled =>
    val remoteDir = Utils.createTempDir().toString
    new File(remoteDir).delete() // to make sure that the directory gets created

    val conf = RocksDBConf().copy(compression = "zstd")
    withDB(remoteDir, conf = conf, useColumnFamilies = colFamiliesEnabled) { db =>
      assert(db.rocksDbOptions.compressionType() == CompressionType.ZSTD_COMPRESSION)
    }

    // Test the default is LZ4
    withDB(remoteDir, conf = RocksDBConf().copy(), useColumnFamilies = colFamiliesEnabled) { db =>
      assert(db.rocksDbOptions.compressionType() == CompressionType.LZ4_COMPRESSION)
    }
  }

  testWithStateStoreCheckpointIdsAndColumnFamilies(s"RocksDB: get, put, iterator, commit, load",
    TestWithBothChangelogCheckpointingEnabledAndDisabled) {
    case (enableStateStoreCheckpointIds, colFamiliesEnabled) =>
      def testOps(compactOnCommit: Boolean): Unit = {
        val remoteDir = Utils.createTempDir().toString
        new File(remoteDir).delete() // to make sure that the directory gets created

        val conf = RocksDBConf().copy(compactOnCommit = compactOnCommit)
        val versionToUniqueId = new mutable.HashMap[Long, String]()
        withDB(remoteDir, conf = conf, useColumnFamilies = colFamiliesEnabled,
          enableStateStoreCheckpointIds = enableStateStoreCheckpointIds,
          versionToUniqueId = versionToUniqueId) { db =>
          assert(db.get("a") === null)
          assert(iterator(db).isEmpty)

          db.put("a", "1")
          assert(toStr(db.get("a")) === "1")
          db.commit()
        }

        withDB(remoteDir, conf = conf, version = 0, useColumnFamilies = colFamiliesEnabled,
          enableStateStoreCheckpointIds = enableStateStoreCheckpointIds,
          versionToUniqueId = versionToUniqueId) { db =>
          // version 0 can be loaded again
          assert(toStr(db.get("a")) === null)
          assert(iterator(db).isEmpty)
        }

        withDB(remoteDir, conf = conf, version = 1, useColumnFamilies = colFamiliesEnabled,
          enableStateStoreCheckpointIds = enableStateStoreCheckpointIds,
          versionToUniqueId = versionToUniqueId) { db =>
          // version 1 data recovered correctly
          assert(toStr(db.get("a")) === "1")
          assert(db.iterator().map(toStr).toSet === Set(("a", "1")))

          // make changes but do not commit version 2
          db.put("b", "2")
          assert(toStr(db.get("b")) === "2")
          assert(db.iterator().map(toStr).toSet === Set(("a", "1"), ("b", "2")))
        }

        withDB(remoteDir, conf = conf, version = 1, useColumnFamilies = colFamiliesEnabled,
          enableStateStoreCheckpointIds = enableStateStoreCheckpointIds,
          versionToUniqueId = versionToUniqueId) { db =>
          // version 1 data not changed
          assert(toStr(db.get("a")) === "1")
          assert(db.get("b") === null)
          assert(db.iterator().map(toStr).toSet === Set(("a", "1")))

          // commit version 2
          db.put("b", "2")
          assert(toStr(db.get("b")) === "2")
          db.commit()
          assert(db.iterator().map(toStr).toSet === Set(("a", "1"), ("b", "2")))
        }

        withDB(remoteDir, conf = conf, version = 1, useColumnFamilies = colFamiliesEnabled,
          enableStateStoreCheckpointIds = enableStateStoreCheckpointIds,
          versionToUniqueId = versionToUniqueId) { db =>
          // version 1 data not changed
          assert(toStr(db.get("a")) === "1")
          assert(db.get("b") === null)
        }

        withDB(remoteDir, conf = conf, version = 2, useColumnFamilies = colFamiliesEnabled,
          enableStateStoreCheckpointIds = enableStateStoreCheckpointIds,
          versionToUniqueId = versionToUniqueId) { db =>
          // version 2 can be loaded again
          assert(toStr(db.get("b")) === "2")
          assert(db.iterator().map(toStr).toSet === Set(("a", "1"), ("b", "2")))

          db.load(1)
          assert(toStr(db.get("b")) === null)
          assert(db.iterator().map(toStr).toSet === Set(("a", "1")))
        }
      }

      for (compactOnCommit <- Seq(false, true)) {
        withClue(s"compactOnCommit = $compactOnCommit") {
          testOps(compactOnCommit)
        }
      }
  }

  testWithStateStoreCheckpointIdsAndColumnFamilies(s"RocksDB: handle commit failures and aborts",
    TestWithBothChangelogCheckpointingEnabledAndDisabled) {
    case (enableStateStoreCheckpointIds, colFamiliesEnabled) =>
      val hadoopConf = new Configuration()
      hadoopConf.set(
        SQLConf.STREAMING_CHECKPOINT_FILE_MANAGER_CLASS.parent.key,
        classOf[CreateAtomicTestManager].getName)
      val remoteDir = Utils.createTempDir().getAbsolutePath
      withDB(remoteDir, hadoopConf = hadoopConf, useColumnFamilies = colFamiliesEnabled,
        enableStateStoreCheckpointIds = enableStateStoreCheckpointIds) { db =>
        // Disable failure of output stream and generate versions
        CreateAtomicTestManager.shouldFailInCreateAtomic = false
        for (version <- 1 to 10) {
          db.load(version - 1)
          db.put(version.toString, version.toString) // update "1" -> "1", "2" -> "2", ...
          db.commit()
        }
        val version10Data = (1L to 10).map(_.toString).map(x => x -> x).toSet

        // Fail commit for next version and verify that reloading resets the files
        CreateAtomicTestManager.shouldFailInCreateAtomic = true
        db.load(10)
        db.put("11", "11")
        intercept[IOException] {
          quietly {
            db.commit()
          }
        }
        assert(db.load(10, readOnly = true).iterator().map(toStr).toSet === version10Data)
        CreateAtomicTestManager.shouldFailInCreateAtomic = false

        // Abort commit for next version and verify that reloading resets the files
        db.load(10)
        db.put("11", "11")
        db.rollback()
        assert(db.load(10, readOnly = true).iterator().map(toStr).toSet === version10Data)
      }
  }

  testWithStateStoreCheckpointIdsAndColumnFamilies("RocksDB close tests - " +
    "close before doMaintenance",
    TestWithBothChangelogCheckpointingEnabledAndDisabled) {
    case (enableStateStoreCheckpointIds, colFamiliesEnabled) =>
      val remoteDir = Utils.createTempDir().toString
      val conf = dbConf.copy(minDeltasForSnapshot = 1, compactOnCommit = false)
      new File(remoteDir).delete() // to make sure that the directory gets created
      withDB(remoteDir, conf = conf, useColumnFamilies = colFamiliesEnabled,
        enableStateStoreCheckpointIds = enableStateStoreCheckpointIds) { db =>
        db.load(0)
        db.put("foo", "bar")
        db.commit()
        // call close first and maintenance can be still be invoked in the context of the
        // maintenance task's thread pool
        db.close()
        db.doMaintenance()
      }
  }

  testWithStateStoreCheckpointIdsAndColumnFamilies("RocksDB close tests - " +
    "close after doMaintenance",
    TestWithBothChangelogCheckpointingEnabledAndDisabled) {
    case (enableStateStoreCheckpointIds, colFamiliesEnabled) =>
      val remoteDir = Utils.createTempDir().toString
      val conf = dbConf.copy(minDeltasForSnapshot = 1, compactOnCommit = false)
      new File(remoteDir).delete() // to make sure that the directory gets created
      withDB(remoteDir, conf = conf, useColumnFamilies = colFamiliesEnabled,
        enableStateStoreCheckpointIds = enableStateStoreCheckpointIds) { db =>
        db.load(0)
        db.put("foo", "bar")
        db.commit()
        // maintenance can be invoked in the context of the maintenance task's thread pool
        // and close is invoked after that
        db.doMaintenance()
        db.close()
      }
  }

  testWithChangelogCheckpointingEnabled("RocksDB: Unsupported Operations" +
    " with Changelog Checkpointing") {
    val dfsRootDir = new File(Utils.createTempDir().getAbsolutePath + "/state/1/1")
    val fileManager = new RocksDBFileManager(
      dfsRootDir.getAbsolutePath, Utils.createTempDir(), hadoopConf)
    val changelogWriter = fileManager.getChangeLogWriter(1)
    assert(changelogWriter.version === 1)

    val ex = intercept[UnsupportedOperationException] {
      changelogWriter.merge("a", "1")
    }

    assert(ex.getMessage.contains("state changelog writer v1"))
  }

  testWithChangelogCheckpointingEnabled("RocksDBFileManager: " +
    "background snapshot upload doesn't acquire RocksDB instance lock") {
    // Create a custom ExecutionContext
    implicit val ec: ExecutionContext = ExecutionContext
      .fromExecutor(Executors.newSingleThreadExecutor())

    val remoteDir = Utils.createTempDir().toString
    val conf = dbConf.copy(lockAcquireTimeoutMs = 10000, minDeltasForSnapshot = 0)
    new File(remoteDir).delete() // to make sure that the directory gets created

    withDB(remoteDir, conf = conf) { db =>
      db.load(0)
      db.put("0", "0")
      db.commit()

      // Acquire lock
      db.load(1)
      db.put("1", "1")

      // Run doMaintenance in another thread
      val maintenanceFuture = Future {
        db.doMaintenance()
      }

      val timeout = 5.seconds

      // Ensure that maintenance task runs without being blocked by task thread
      ThreadUtils.awaitResult(maintenanceFuture, timeout)
      assert(snapshotVersionsPresent(remoteDir) == Seq(1))

      // Release lock
      db.commit()
    }
  }

  testWithChangelogCheckpointingEnabled("RocksDBFileManager: read and write changelog") {
    val dfsRootDir = new File(Utils.createTempDir().getAbsolutePath + "/state/1/1")
    val fileManager = new RocksDBFileManager(
      dfsRootDir.getAbsolutePath, Utils.createTempDir(), hadoopConf)
    val changelogWriter = fileManager.getChangeLogWriter(1)
    assert(changelogWriter.version === 1)

    (1 to 5).foreach(i => changelogWriter.put(i.toString, i.toString))
    (2 to 4).foreach(j => changelogWriter.delete(j.toString))

    changelogWriter.commit()
    val changelogReader = fileManager.getChangelogReader(1)
    assert(changelogReader.version === 1)
    val entries = changelogReader.toSeq
    val expectedEntries = (1 to 5).map { i =>
      (RecordType.PUT_RECORD, i.toString.getBytes,
        i.toString.getBytes, StateStore.DEFAULT_COL_FAMILY_NAME)
    } ++ (2 to 4).map { j =>
      (RecordType.DELETE_RECORD, j.toString.getBytes,
        null, StateStore.DEFAULT_COL_FAMILY_NAME)
    }

    changelogReader.closeIfNeeded()

    assert(entries.size == expectedEntries.size)
    entries.zip(expectedEntries).map{
      case (e1, e2) => assert(e1._1 === e2._1 && e1._2 === e2._2 && e1._3 === e2._3)
    }
  }

  testWithChangelogCheckpointingEnabled("RocksDBFileManager: StateStoreChangelogReaderFactory " +
    "edge case") {
    val dfsRootDir = new File(Utils.createTempDir().getAbsolutePath + "/state/1/1")
    val fileManager = new RocksDBFileManager(
      dfsRootDir.getAbsolutePath, Utils.createTempDir(), hadoopConf)

    val checkpointUniqueId = Some(java.util.UUID.randomUUID.toString)
    val lineage: Array[LineageItem] = Array(
      LineageItem(1, java.util.UUID.randomUUID.toString),
      LineageItem(2, java.util.UUID.randomUUID.toString),
      LineageItem(3, java.util.UUID.randomUUID.toString)
    )

    // Create a v1 writer
    val changelogWriterV1 = fileManager.getChangeLogWriter(101)
    assert(changelogWriterV1.version === 1)
    changelogWriterV1.commit() // v1 with empty content

    val changelogReaderV1 = fileManager.getChangelogReader(101)
    assert(changelogReaderV1.version === 1) // getChangelogReader should return a v1 reader
    changelogReaderV1.closeIfNeeded()

    // Create a v2 writer
    val changelogWriterV2 = fileManager.getChangeLogWriter(102, useColumnFamilies = true)
    assert(changelogWriterV2.version === 2)
    changelogWriterV2.commit() // v2 with empty content

    val changelogReaderV2 = fileManager.getChangelogReader(102)
    assert(changelogReaderV2.version === 2) // getChangelogReader should return a v2 reader
    changelogReaderV2.closeIfNeeded()

    // Create a v3 writer
    val changelogWriterV3 = fileManager.getChangeLogWriter(
      103, useColumnFamilies = false, checkpointUniqueId, Some(lineage))
    assert(changelogWriterV3.version === 3)
    changelogWriterV3.commit() // v1 with empty content

    val changelogReaderV3 = fileManager.getChangelogReader(
      103, checkpointUniqueId = checkpointUniqueId)
    assert(changelogReaderV3.version === 3) // getChangelogReader should return a v3 reader
    assert(changelogReaderV3.lineage sameElements lineage)
    changelogReaderV3.closeIfNeeded()

    // Create a v4 writer
    val changelogWriterV4 = fileManager.getChangeLogWriter(
      104, useColumnFamilies = true, checkpointUniqueId, Some(lineage))
    assert(changelogWriterV4.version === 4)
    changelogWriterV4.commit() // v1 with empty content

    val changelogReaderV4 = fileManager.getChangelogReader(
      104, checkpointUniqueId = checkpointUniqueId)
    assert(changelogReaderV4.version === 4) // getChangelogReader should return a v4 reader
    assert(changelogReaderV4.lineage sameElements lineage)
    changelogReaderV4.closeIfNeeded()
  }

  testWithChangelogCheckpointingEnabled("RocksDBFileManager: changelog reader / writer " +
    "failure cases") {
    val dfsRootDir = new File(Utils.createTempDir().getAbsolutePath + "/state/1/1")
    val fileManager = new RocksDBFileManager(
      dfsRootDir.getAbsolutePath, Utils.createTempDir(), hadoopConf)
    // Failure case 1: reader writer version mismatch
    // Create a v1 writer
    val changelogWriterV1 = fileManager.getChangeLogWriter(101)
    assert(changelogWriterV1.version === 1)

    (1 to 5).foreach(i => changelogWriterV1.put(i.toString, i.toString))
    (2 to 4).foreach(j => changelogWriterV1.delete(j.toString))

    changelogWriterV1.commit()
    // Success case, when reading from the same file, a V1 reader should be constructed.
    val changelogReaderV1 = fileManager.getChangelogReader(101)
    assert(changelogReaderV1.version === 1)
    changelogReaderV1.closeIfNeeded()

    // Failure case, force creating a V3 reader.
    val dfsChangelogFile = PrivateMethod[Path](Symbol("dfsChangelogFile"))
    val codec = PrivateMethod[CompressionCodec](Symbol("codec"))
    var changelogFile = fileManager invokePrivate dfsChangelogFile(101L, None)
    val compressionCodec = fileManager invokePrivate codec()
    val fm = CheckpointFileManager.create(new Path(dfsRootDir.getAbsolutePath), new Configuration)
    val e = intercept[AssertionError] {
      new StateStoreChangelogReaderV3(fm, changelogFile, compressionCodec)
    }
    assert(e.getMessage.contains("Changelog version mismatch"))

    changelogFile = fileManager invokePrivate dfsChangelogFile(1L, None)
    // Failure case 2: readerFactory throw when reading from ckpt built in future Spark version
    // Create a v101 writer
    val changelogWriter = new TestStateStoreChangelogWriterV101(
      fm, changelogFile, compressionCodec)
    assert(changelogWriter.version === 101)

    changelogWriter.commit()

    // Failure case, force creating a V3 reader.
    val ex = intercept[SparkException] {
      fileManager.getChangelogReader(1)
    }
    checkError(
      ex,
      condition = "CANNOT_LOAD_STATE_STORE.INVALID_CHANGE_LOG_READER_VERSION",
      parameters = Map("version" -> 101.toString)
    )
    assert(ex.getMessage.contains("please upgrade your Spark"))
  }

  testWithChangelogCheckpointingEnabled("RocksDBFileManager: read and write changelog " +
      "with state checkpoint id enabled") {
    val dfsRootDir = new File(Utils.createTempDir().getAbsolutePath + "/state/1/1")
    val fileManager = new RocksDBFileManager(
      dfsRootDir.getAbsolutePath, Utils.createTempDir(), hadoopConf)
    val checkpointUniqueId = Some(java.util.UUID.randomUUID.toString)
    val lineage: Array[LineageItem] = Array(
      LineageItem(1, java.util.UUID.randomUUID.toString),
      LineageItem(2, java.util.UUID.randomUUID.toString),
      LineageItem(3, java.util.UUID.randomUUID.toString)
    )
    val changelogWriter = fileManager.getChangeLogWriter(
      3, useColumnFamilies = false, checkpointUniqueId, Some(lineage))
    assert(changelogWriter.version === 3)

    (1 to 5).foreach(i => changelogWriter.put(i.toString, i.toString))
    (2 to 4).foreach(j => changelogWriter.delete(j.toString))

    changelogWriter.commit()
    val changelogReader = fileManager.getChangelogReader(3, checkpointUniqueId)
    assert(changelogReader.version === 3)
    assert(changelogReader.lineage sameElements lineage)
    val entries = changelogReader.toSeq
    val expectedEntries = (1 to 5).map { i =>
      (RecordType.PUT_RECORD, i.toString.getBytes,
        i.toString.getBytes, StateStore.DEFAULT_COL_FAMILY_NAME)
    } ++ (2 to 4).map { j =>
      (RecordType.DELETE_RECORD, j.toString.getBytes,
        null, StateStore.DEFAULT_COL_FAMILY_NAME)
    }
    changelogReader.closeIfNeeded()

    assert(entries.size == expectedEntries.size)
    entries.zip(expectedEntries).map{
      case (e1, e2) => assert(e1._1 === e2._1 && e1._2 === e2._2 && e1._3 === e2._3)
    }
  }

  testWithChangelogCheckpointingEnabled(
    "RocksDBFileManager: read and write v2 changelog with default col family") {
    val dfsRootDir = new File(Utils.createTempDir().getAbsolutePath + "/state/1/1")
    val fileManager = new RocksDBFileManager(
      dfsRootDir.getAbsolutePath, Utils.createTempDir(), hadoopConf)
    val changelogWriter = fileManager.getChangeLogWriter(1, useColumnFamilies = true)
    assert(changelogWriter.version === 2)
    (1 to 5).foreach { i =>
      changelogWriter.put(i.toString, i.toString)
    }
    (1 to 5).foreach { i =>
      changelogWriter.merge(i.toString, i.toString)
    }

    (2 to 4).foreach { j =>
      changelogWriter.delete(j.toString)
    }

    changelogWriter.commit()
    val changelogReader = fileManager.getChangelogReader(1)
    assert(changelogReader.version === 2)
    val entries = changelogReader.toSeq
    val expectedEntries = (1 to 5).map { i =>
      (RecordType.PUT_RECORD, i.toString.getBytes, i.toString.getBytes)
    } ++ (1 to 5).map { i =>
      (RecordType.MERGE_RECORD, i.toString.getBytes, i.toString.getBytes)
    } ++ (2 to 4).map { j =>
      (RecordType.DELETE_RECORD, j.toString.getBytes, null)
    }
    changelogReader.closeIfNeeded()

    assert(entries.size == expectedEntries.size)
    entries.zip(expectedEntries).map{
      case (e1, e2) => assert(e1._1 === e2._1 && e1._2 === e2._2 && e1._3 === e2._3)
    }
  }

  testWithChangelogCheckpointingEnabled("RocksDBFileManager: read and write v2 changelog with " +
      "default col family and state checkpoint id enabled") {
    val dfsRootDir = new File(Utils.createTempDir().getAbsolutePath + "/state/1/1")
    val fileManager = new RocksDBFileManager(
      dfsRootDir.getAbsolutePath, Utils.createTempDir(), hadoopConf)
    val checkpointUniqueId = Some(java.util.UUID.randomUUID.toString)
    val lineage: Array[LineageItem] = Array(
      LineageItem(1, java.util.UUID.randomUUID.toString),
      LineageItem(2, java.util.UUID.randomUUID.toString),
      LineageItem(3, java.util.UUID.randomUUID.toString)
    )
    val changelogWriter = fileManager.getChangeLogWriter(
      1, useColumnFamilies = true, checkpointUniqueId, Some(lineage))
    assert(changelogWriter.version === 4)
    (1 to 5).foreach { i =>
      changelogWriter.put(i.toString, i.toString)
    }
    (1 to 5).foreach { i =>
      changelogWriter.merge(i.toString, i.toString)
    }

    (2 to 4).foreach { j =>
      changelogWriter.delete(j.toString)
    }

    changelogWriter.commit()
    val changelogReader = fileManager.getChangelogReader(1, checkpointUniqueId)
    assert(changelogReader.version === 4)
    assert(changelogReader.lineage sameElements lineage)
    val entries = changelogReader.toSeq
    val expectedEntries = (1 to 5).map { i =>
      (RecordType.PUT_RECORD, i.toString.getBytes, i.toString.getBytes)
    } ++ (1 to 5).map { i =>
      (RecordType.MERGE_RECORD, i.toString.getBytes, i.toString.getBytes)
    } ++ (2 to 4).map { j =>
      (RecordType.DELETE_RECORD, j.toString.getBytes, null)
    }
    changelogReader.closeIfNeeded()

    assert(entries.size == expectedEntries.size)
    entries.zip(expectedEntries).map{
      case (e1, e2) => assert(e1._1 === e2._1 && e1._2 === e2._2 && e1._3 === e2._3)
    }
  }

  testWithColumnFamilies("RocksDBFileManager: create init dfs directory with " +
    s"unknown number of keys",
    TestWithBothChangelogCheckpointingEnabledAndDisabled) { colFamiliesEnabled =>
    val dfsRootDir = new File(Utils.createTempDir().getAbsolutePath + "/state/1/1")
    try {
      val verificationDir = Utils.createTempDir().getAbsolutePath
      val fileManager = new RocksDBFileManager(
        dfsRootDir.getAbsolutePath, Utils.createTempDir(), hadoopConf)
      // Save a version of empty checkpoint files
      val cpFiles = Seq()
      generateFiles(verificationDir, cpFiles)
      assert(!dfsRootDir.exists())
      val fileMapping = new RocksDBFileMapping
      saveCheckpointFiles(fileManager, cpFiles, version = 1,
        numKeys = -1, fileMapping)
      // The dfs root dir is created even with unknown number of keys
      assert(dfsRootDir.exists())
      loadAndVerifyCheckpointFiles(fileManager, verificationDir, version = 1, Nil, -1, fileMapping)
    } finally {
      Utils.deleteRecursively(dfsRootDir)
    }
  }

  testWithChangelogCheckpointingEnabled("RocksDB: ensure that changelog files are written " +
    "and snapshots uploaded optionally with changelog format v2") {
    withTempDir { dir =>
      val remoteDir = Utils.createTempDir().toString
      val conf = dbConf.copy(minDeltasForSnapshot = 5, compactOnCommit = false)
      new File(remoteDir).delete() // to make sure that the directory gets created
      withDB(remoteDir, conf = conf, useColumnFamilies = true) { db =>
        db.createColFamilyIfAbsent("test")
        db.load(0)
        db.put("a", "1")
        db.put("b", "2")
        db.commit()
        assert(changelogVersionsPresent(remoteDir) == Seq(1))
        assert(snapshotVersionsPresent(remoteDir) == Seq(1))

        db.load(1)
        db.put("a", "3")
        db.put("c", "4")
        db.commit()

        assert(changelogVersionsPresent(remoteDir) == Seq(1, 2))
        assert(snapshotVersionsPresent(remoteDir) == Seq(1))

        db.removeColFamilyIfExists("test")
        db.load(2)
        db.remove("a")
        db.put("d", "5")
        db.commit()
        assert(changelogVersionsPresent(remoteDir) == Seq(1, 2, 3))
        assert(snapshotVersionsPresent(remoteDir) == Seq(1, 3))

        db.load(3)
        db.put("e", "6")
        db.remove("b")
        db.commit()
        assert(changelogVersionsPresent(remoteDir) == Seq(1, 2, 3, 4))
        assert(snapshotVersionsPresent(remoteDir) == Seq(1, 3))
      }
    }
  }

  test("RocksDB: ensure merge operation correctness") {
    withTempDir { dir =>
      val remoteDir = Utils.createTempDir().toString
      // minDeltasForSnapshot being 5 ensures that only changelog files are created
      // for the 3 commits below
      val conf = dbConf.copy(minDeltasForSnapshot = 5, compactOnCommit = false)
      new File(remoteDir).delete() // to make sure that the directory gets created
      withDB(remoteDir, conf = conf, useColumnFamilies = true) { db =>
        db.load(0)
        db.put("a", "1")
        db.merge("a", "2")
        db.commit()

        db.load(1)
        db.merge("a", "3")
        db.commit()

        db.load(2)
        db.remove("a")
        db.commit()

        db.load(1)
        assert(new String(db.get("a")) === "1,2")
        assert(db.iterator().map(toStr).toSet === Set(("a", "1,2")))

        db.load(2)
        assert(new String(db.get("a")) === "1,2,3")
        assert(db.iterator().map(toStr).toSet === Set(("a", "1,2,3")))

        db.load(3)
        assert(db.get("a") === null)
        assert(db.iterator().isEmpty)
      }
    }
  }

  testWithStateStoreCheckpointIdsAndColumnFamilies("RocksDBFileManager: delete orphan files",
    TestWithBothChangelogCheckpointingEnabledAndDisabled) {
    case (enableStateStoreCheckpointIds, colFamiliesEnabled) =>
    withTempDir { dir =>
      val dfsRootDir = dir.getAbsolutePath
      // Use 2 file managers here to emulate concurrent execution
      // that checkpoint the same version of state
      val fileManager = new RocksDBFileManager(
        dfsRootDir, Utils.createTempDir(), hadoopConf)
      val rocksDBFileMapping = new RocksDBFileMapping()
      val fileManager_ = new RocksDBFileManager(
        dfsRootDir, Utils.createTempDir(), hadoopConf)
      val sstDir = s"$dfsRootDir/SSTs"
      def numRemoteSSTFiles: Int = listFiles(sstDir).length
      val logDir = s"$dfsRootDir/logs"
      def numRemoteLogFiles: Int = listFiles(logDir).length

      // Save a version of checkpoint files
      val cpFiles1 = Seq(
        "001.sst" -> 10,
        "002.sst" -> 20,
        "other-file1" -> 100,
        "other-file2" -> 200,
        "archive/00001.log" -> 1000,
        "archive/00002.log" -> 2000
      )
      val uuid = enableStateStoreCheckpointIds match {
        case false => None
        case true => Some(UUID.randomUUID().toString)
      }
      saveCheckpointFiles(fileManager, cpFiles1, version = 1,
        numKeys = 101, rocksDBFileMapping, uuid)
      assert(fileManager.getLatestVersion() === 1)
      assert(numRemoteSSTFiles == 2) // 2 sst files copied
      assert(numRemoteLogFiles == 2)

      // Overwrite version 1, previous sst and log files will become orphan
      val cpFiles1_ = Seq(
        "001.sst" -> 10,
        "002.sst" -> 20,
        "other-file1" -> 100,
        "other-file2" -> 200,
        "archive/00002.log" -> 1000,
        "archive/00003.log" -> 2000
      )
      saveCheckpointFiles(fileManager_, cpFiles1_, version = 1,
        numKeys = 101, new RocksDBFileMapping(), uuid)
      assert(fileManager_.getLatestVersion() === 1)
      assert(numRemoteSSTFiles == 4)
      assert(numRemoteLogFiles == 4)

      // For orphan files cleanup test, add a sleep between 2 checkpoints.
      // We use file modification timestamp to find orphan files older than
      // any tracked files. Some file systems has timestamps in second precision.
      // Sleeping for 1.5s makes sure files from different versions has different timestamps.
      Thread.sleep(1500)
      // Save a version of checkpoint files
      val cpFiles2 = Seq(
        "003.sst" -> 10,
        "004.sst" -> 20,
        "other-file1" -> 100,
        "other-file2" -> 200,
        "archive/00004.log" -> 1000,
        "archive/00005.log" -> 2000
      )
      saveCheckpointFiles(fileManager_, cpFiles2,
        version = 2, numKeys = 121, new RocksDBFileMapping(), uuid)
      fileManager_.deleteOldVersions(1)
      assert(numRemoteSSTFiles <= 4) // delete files recorded in 1.zip
      assert(numRemoteLogFiles <= 5) // delete files recorded in 1.zip and orphan 00001.log

      Thread.sleep(1500)
      // Save a version of checkpoint files
      val cpFiles3 = Seq(
        "005.sst" -> 10,
        "other-file1" -> 100,
        "other-file2" -> 200,
        "archive/00006.log" -> 1000,
        "archive/00007.log" -> 2000
      )
      saveCheckpointFiles(fileManager_, cpFiles3,
        version = 3, numKeys = 131, new RocksDBFileMapping(), uuid)
      assert(fileManager_.getLatestVersion() === 3)
      fileManager_.deleteOldVersions(1)
      assert(numRemoteSSTFiles == 1)
      assert(numRemoteLogFiles == 2)
    }
  }

  testWithStateStoreCheckpointIdsAndColumnFamilies("RocksDBFileManager: don't delete " +
    s"orphan files when there is only 1 version",
    TestWithBothChangelogCheckpointingEnabledAndDisabled) {
    case (enableStateStoreCheckpointIds, colFamiliesEnabled) =>
    withTempDir { dir =>
      val dfsRootDir = dir.getAbsolutePath
      val fileManager = new RocksDBFileManager(
        dfsRootDir, Utils.createTempDir(), hadoopConf)
      (new File(dfsRootDir, "SSTs")).mkdir()
      (new File(dfsRootDir, "logs")).mkdir()

      val sstDir = s"$dfsRootDir/SSTs"
      def numRemoteSSTFiles: Int = listFiles(sstDir).length

      val logDir = s"$dfsRootDir/logs"
      def numRemoteLogFiles: Int = listFiles(logDir).length

      new File(sstDir, "orphan.sst").createNewFile()
      new File(logDir, "orphan.log").createNewFile()

      Thread.sleep(1500)
      // Save a version of checkpoint files
      val cpFiles1 = Seq(
        "001.sst" -> 10,
        "002.sst" -> 20,
        "other-file1" -> 100,
        "other-file2" -> 200,
        "archive/00001.log" -> 1000,
        "archive/00002.log" -> 2000
      )
      val rocksDBFileMapping = new RocksDBFileMapping()
      val uuid = if (enableStateStoreCheckpointIds) {
        Some(UUID.randomUUID().toString)
      } else {
        None
      }

      saveCheckpointFiles(
        fileManager, cpFiles1, version = 1, numKeys = 101, rocksDBFileMapping, uuid)
      fileManager.deleteOldVersions(1)
      // Should not delete orphan files even when they are older than all existing files
      // when there is only 1 version.
      assert(numRemoteSSTFiles == 3)
      assert(numRemoteLogFiles == 3)

      Thread.sleep(1500)
      // Save a version of checkpoint files
      val cpFiles2 = Seq(
        "003.sst" -> 10,
        "004.sst" -> 20,
        "other-file1" -> 100,
        "other-file2" -> 200,
        "archive/00003.log" -> 1000,
        "archive/00004.log" -> 2000
      )
      saveCheckpointFiles(
        fileManager, cpFiles2, version = 2, numKeys = 101, rocksDBFileMapping, uuid)
      assert(numRemoteSSTFiles == 5)
      assert(numRemoteLogFiles == 5)
      fileManager.deleteOldVersions(1)
      // Orphan files should be deleted now.
      assert(numRemoteSSTFiles == 2)
      assert(numRemoteLogFiles == 2)
    }
  }

<<<<<<< HEAD
  testWithStateStoreCheckpointIdsAndColumnFamilies("RocksDBFileManager: upload only " +
    "new immutable files",
    TestWithBothChangelogCheckpointingEnabledAndDisabled) {
    case (enableStateStoreCheckpointIds, colFamiliesEnabled) =>
      withTempDir { dir =>
        val dfsRootDir = dir.getAbsolutePath
        val verificationDir = Utils.createTempDir().getAbsolutePath // local dir to load checkpoints
        val fileManager = new RocksDBFileManager(
          dfsRootDir, Utils.createTempDir(), new Configuration)
        val sstDir = s"$dfsRootDir/SSTs"
        def numRemoteSSTFiles: Int = listFiles(sstDir).length
        val logDir = s"$dfsRootDir/logs"
        def numRemoteLogFiles: Int = listFiles(logDir).length
        val fileMapping = new RocksDBFileMapping

        // Verify behavior before any saved checkpoints
        assert(fileManager.getLatestVersion() === 0)

        // Try to load incorrect versions
        intercept[FileNotFoundException] {
          fileManager.loadCheckpointFromDfs(1, Utils.createTempDir(), fileMapping)
        }
=======
  testWithColumnFamilies("RocksDBFileManager: upload only new immutable files",
    TestWithBothChangelogCheckpointingEnabledAndDisabled) { colFamiliesEnabled =>
    withTempDir { dir =>
      val dfsRootDir = dir.getAbsolutePath
      val verificationDir = Utils.createTempDir().getAbsolutePath // local dir to load checkpoints
      val fileManager = new RocksDBFileManager(
        dfsRootDir, Utils.createTempDir(), hadoopConf)
      val sstDir = s"$dfsRootDir/SSTs"
      def numRemoteSSTFiles: Int = listFiles(sstDir).length
      val logDir = s"$dfsRootDir/logs"
      def numRemoteLogFiles: Int = listFiles(logDir).length
      val fileMapping = new RocksDBFileMapping

      // Verify behavior before any saved checkpoints
      assert(fileManager.getLatestVersion() === 0)
>>>>>>> 9973b595

        // Save a version of checkpoint files
        val cpFiles1 = Seq(
          "sst-file1.sst" -> 10,
          "sst-file2.sst" -> 20,
          "other-file1" -> 100,
          "other-file2" -> 200,
          "archive/00001.log" -> 1000,
          "archive/00002.log" -> 2000
        )

        val uuid = if (enableStateStoreCheckpointIds) {
          Some(UUID.randomUUID().toString)
        } else {
          None
        }

        saveCheckpointFiles(
          fileManager, cpFiles1, version = 1, numKeys = 101, fileMapping, uuid)
        assert(fileManager.getLatestVersion() === 1)
        assert(numRemoteSSTFiles == 2) // 2 sst files copied
        assert(numRemoteLogFiles == 2) // 2 log files copied

        // Load back the checkpoint files into another local dir with existing files and verify
        generateFiles(verificationDir, Seq(
          "sst-file1.sst" -> 11, // files with same name but different sizes, should get overwritten
          "other-file1" -> 101,
          "archive/00001.log" -> 1001,
          "random-sst-file.sst" -> 100, // unnecessary files, should get deleted
          "random-other-file" -> 9,
          "00005.log" -> 101,
          "archive/00007.log" -> 101
        ))

        // as we are loading version 1 again, the previously committed 1.zip and
        // SST files would not be reused.
        loadAndVerifyCheckpointFiles(
          fileManager, verificationDir, version = 1, cpFiles1, 101, fileMapping, uuid)

        // Save SAME version again with different checkpoint files and load back again to verify
        // whether files were overwritten.
        val cpFiles1_ = Seq(
          "sst-file1.sst" -> 10, // same SST file as before, but will be uploaded again
          "sst-file2.sst" -> 25, // new SST file with same name as before, but different length
          "sst-file3.sst" -> 30, // new SST file
          "other-file1" -> 100, // same non-SST file as before, should not get copied
          "other-file2" -> 210, // new non-SST file with same name as before, but different length
          "other-file3" -> 300, // new non-SST file
          "archive/00001.log" -> 1000, // same log file as before, this should get reused
          "archive/00002.log" -> 2500, // new log file with same name but different length
          "archive/00003.log" -> 3000 // new log file
        )

        // upload version 1 again, new checkpoint will be created and SST files from
        // previously committed version 1 will not be reused.
        saveCheckpointFiles(fileManager, cpFiles1_,
          version = 1, numKeys = 1001, fileMapping, uuid)
        assert(numRemoteSSTFiles === 5, "shouldn't reuse old version 1 SST files" +
          " while uploading version 1 again") // 2 old + 3 new SST files
        assert(numRemoteLogFiles === 5, "shouldn't reuse old version 1 log files" +
          " while uploading version 1 again") // 2 old + 3 new log files

        // verify checkpoint state is correct
        loadAndVerifyCheckpointFiles(fileManager, verificationDir,
          version = 1, cpFiles1_, 1001, fileMapping, uuid)

        // Save another version and verify
        val cpFiles2 = Seq(
          "sst-file1.sst" -> 10, // same SST file as version 1, should be reused
          "sst-file2.sst" -> 25, // same SST file as version 1, should be reused
          "sst-file3.sst" -> 30, // same SST file as version 1, should be reused
          "sst-file4.sst" -> 40, // new sst file, should be uploaded
          "other-file4" -> 400,
          "archive/00004.log" -> 4000
        )
        saveCheckpointFiles(fileManager, cpFiles2,
          version = 2, numKeys = 1501, fileMapping, uuid)
        assert(numRemoteSSTFiles === 6) // 1 new file over earlier 5 files
        assert(numRemoteLogFiles === 6) // 1 new file over earlier 6 files
        loadAndVerifyCheckpointFiles(fileManager, verificationDir,
          version = 2, cpFiles2, 1501, fileMapping, uuid)

        // Loading an older version should work
        loadAndVerifyCheckpointFiles(
          fileManager, verificationDir, version = 1, cpFiles1_, 1001, fileMapping, uuid)

        // Loading incorrect version should fail
        intercept[FileNotFoundException] {
          loadAndVerifyCheckpointFiles(
            fileManager, verificationDir, version = 3, Nil, 1001, fileMapping, uuid)
        }

        // Loading 0 should delete all files
        require(verificationDir.list().length > 0)
        loadAndVerifyCheckpointFiles(
          fileManager, verificationDir, version = 0, Nil, 0, fileMapping, uuid)
      }
  }

  testWithStateStoreCheckpointIdsAndColumnFamilies("RocksDBFileManager: error writing " +
    s"[version].zip cancels the output stream",
    TestWithBothChangelogCheckpointingEnabledAndDisabled) {
    case (enableStateStoreCheckpointIds, colFamiliesEnabled) =>
    quietly {
      val hadoopConf = new Configuration()
      hadoopConf.set(
        SQLConf.STREAMING_CHECKPOINT_FILE_MANAGER_CLASS.parent.key,
        classOf[CreateAtomicTestManager].getName)
      val dfsRootDir = Utils.createTempDir().getAbsolutePath
      val fileManager = new RocksDBFileManager(dfsRootDir, Utils.createTempDir(), hadoopConf)
      val cpFiles = Seq("sst-file1.sst" -> 10, "sst-file2.sst" -> 20, "other-file1" -> 100)
      CreateAtomicTestManager.shouldFailInCreateAtomic = true
      val uuid = if (enableStateStoreCheckpointIds) {
        Some(UUID.randomUUID().toString)
      } else {
        None
      }
      intercept[IOException] {
        saveCheckpointFiles(
          fileManager, cpFiles, version = 1, numKeys = 101, new RocksDBFileMapping(), uuid)
      }
      assert(CreateAtomicTestManager.cancelCalledInCreateAtomic)
    }
  }

  testWithStateStoreCheckpointIdsAndColumnFamilies("disallow concurrent updates to the same " +
    "RocksDB instance",
    TestWithBothChangelogCheckpointingEnabledAndDisabled) {
    case (enableStateStoreCheckpointIds, colFamiliesEnabled) =>
    quietly {
      val versionToUniqueId = new mutable.HashMap[Long, String]()
      withDB(
        Utils.createTempDir().toString,
        conf = dbConf.copy(lockAcquireTimeoutMs = 20),
        useColumnFamilies = colFamiliesEnabled,
        enableStateStoreCheckpointIds = enableStateStoreCheckpointIds,
        versionToUniqueId = versionToUniqueId) { db =>
        // DB has been loaded so current thread has already
        // acquired the lock on the RocksDB instance

        db.load(0) // Current thread should be able to load again

        // Another thread should not be able to load while current thread is using it
        var ex = intercept[SparkException] {
          ThreadUtils.runInNewThread("concurrent-test-thread-1") {
            db.load(0)
          }
        }
        checkError(
          ex,
          condition = "CANNOT_LOAD_STATE_STORE.UNRELEASED_THREAD_ERROR",
          parameters = Map(
            "loggingId" -> "\\[Thread-\\d+\\]",
            "operationType" -> "load_store",
            "newAcquiredThreadInfo" -> "\\[ThreadId: Some\\(\\d+\\)\\]",
            "acquiredThreadInfo" -> "\\[ThreadId: Some\\(\\d+\\)\\]",
            "timeWaitedMs" -> "\\d+",
            "stackTraceOutput" -> "(?s).*"
          ),
          matchPVals = true
        )

        // Commit should release the instance allowing other threads to load new version
        db.commit()
        ThreadUtils.runInNewThread("concurrent-test-thread-2") {
          db.load(1)
          db.commit()
        }

        // Another thread should not be able to load while current thread is using it
        db.load(2)
        ex = intercept[SparkException] {
          ThreadUtils.runInNewThread("concurrent-test-thread-2") {
            db.load(2)
          }
        }
        checkError(
          ex,
          condition = "CANNOT_LOAD_STATE_STORE.UNRELEASED_THREAD_ERROR",
          parameters = Map(
            "loggingId" -> "\\[Thread-\\d+\\]",
            "operationType" -> "load_store",
            "newAcquiredThreadInfo" -> "\\[ThreadId: Some\\(\\d+\\)\\]",
            "acquiredThreadInfo" -> "\\[ThreadId: Some\\(\\d+\\)\\]",
            "timeWaitedMs" -> "\\d+",
            "stackTraceOutput" -> "(?s).*"
          ),
          matchPVals = true
        )

        // Rollback should release the instance allowing other threads to load new version
        db.rollback()
        ThreadUtils.runInNewThread("concurrent-test-thread-3") {
          db.load(1)
          db.commit()
        }
      }
    }
  }

  testWithColumnFamilies("ensure concurrent access lock is released after Spark task completes",
    TestWithBothChangelogCheckpointingEnabledAndDisabled) { colFamiliesEnabled =>
    RocksDBSuite.withSingletonDB {
      // Load a RocksDB instance, that is, get a lock inside a task and then fail
      quietly {
        intercept[Exception] {
          sparkContext.makeRDD[Int](1 to 1, 1).map { i =>
            RocksDBSuite.singleton.load(0)
            throw new Exception("fail this task to test lock release")
          }.count()
        }
      }

      // Test whether you can load again, that is, will it successfully lock again
      RocksDBSuite.singleton.load(0)
    }
  }

  testWithColumnFamilies("checkpoint metadata serde roundtrip",
    TestWithBothChangelogCheckpointingEnabledAndDisabled) { colFamiliesEnabled =>
    // expect read metadata error when metadata uses unsupported version
    withTempDir { dir =>
      val file2 = new File(dir, "json")
      val json2 = """{"sstFiles":[],"numKeys":0}"""
      FileUtils.write(file2, s"v2\n$json2", Charset.defaultCharset)
      val e = intercept[SparkException] {
        RocksDBCheckpointMetadata.readFromFile(file2)
      }
      checkError(
        e,
        condition = "CANNOT_LOAD_STATE_STORE.CANNOT_READ_CHECKPOINT",
        parameters = Map(
          "expectedVersion" -> "v2",
          "actualVersion" -> "v1"
        )
      )
    }

    def checkJsonRoundtrip(metadata: RocksDBCheckpointMetadata, json: String): Unit = {
      assert(metadata.json == json)
      withTempDir { dir =>
        val file = new File(dir, "json")
        FileUtils.write(file, s"v1\n$json", Charset.defaultCharset)
        assert(metadata == RocksDBCheckpointMetadata.readFromFile(file))
      }
    }
    val sstFiles = Seq(RocksDBSstFile("00001.sst", "00001-uuid.sst", 12345678901234L))
    val logFiles = Seq(RocksDBLogFile("00001.log", "00001-uuid.log", 12345678901234L))

    // scalastyle:off line.size.limit
    // should always include sstFiles and numKeys
    checkJsonRoundtrip(
      RocksDBCheckpointMetadata(Seq.empty, 0L),
      """{"sstFiles":[],"numKeys":0}"""
    )
    // shouldn't include the "logFiles" field in json when it's empty
    checkJsonRoundtrip(
      RocksDBCheckpointMetadata(sstFiles, 12345678901234L),
      """{"sstFiles":[{"localFileName":"00001.sst","dfsSstFileName":"00001-uuid.sst","sizeBytes":12345678901234}],"numKeys":12345678901234}"""
    )
    checkJsonRoundtrip(
      RocksDBCheckpointMetadata(sstFiles, logFiles, 12345678901234L),
      """{"sstFiles":[{"localFileName":"00001.sst","dfsSstFileName":"00001-uuid.sst","sizeBytes":12345678901234}],"logFiles":[{"localFileName":"00001.log","dfsLogFileName":"00001-uuid.log","sizeBytes":12345678901234}],"numKeys":12345678901234}""")
    // scalastyle:on line.size.limit
  }

  testWithColumnFamilies("SPARK-36236: reset RocksDB metrics whenever a new version is loaded",
    TestWithBothChangelogCheckpointingEnabledAndDisabled) { colFamiliesEnabled =>
    def verifyMetrics(putCount: Long, getCount: Long, iterCountPositive: Boolean = false,
                      metrics: RocksDBMetrics): Unit = {
      assert(metrics.nativeOpsHistograms("put").count === putCount, "invalid put count")
      assert(metrics.nativeOpsHistograms("get").count === getCount, "invalid get count")
      if (iterCountPositive) {
        assert(metrics.nativeOpsMetrics("totalBytesReadThroughIterator") > 0)
      } else {
        assert(metrics.nativeOpsMetrics("totalBytesReadThroughIterator") === 0)
      }

      // most of the time get reads from WriteBatch which is not counted in this metric
      assert(metrics.nativeOpsMetrics("totalBytesRead") >= 0)
      assert(metrics.nativeOpsMetrics("totalBytesWritten") >= putCount * 1)

      assert(metrics.nativeOpsHistograms("compaction") != null)
      assert(metrics.nativeOpsMetrics("readBlockCacheMissCount") >= 0)
      assert(metrics.nativeOpsMetrics("readBlockCacheHitCount") >= 0)

      assert(metrics.nativeOpsMetrics("writerStallDuration") >= 0)
      assert(metrics.nativeOpsMetrics("totalBytesReadByCompaction") >= 0)
      assert(metrics.nativeOpsMetrics("totalBytesWrittenByCompaction") >=0)

      assert(metrics.nativeOpsMetrics("totalBytesWrittenByFlush") >= 0)
    }

    withTempDir { dir =>
      val remoteDir = dir.getCanonicalPath
      withDB(remoteDir, useColumnFamilies = colFamiliesEnabled) { db =>
        db.load(0)
        db.put("a", "1") // put also triggers a db get
        db.get("a") // this is found in-memory writebatch - no get triggered in db
        db.get("b") // key doesn't exists - triggers db get
        db.commit()
        verifyMetrics(putCount = 1, getCount = 3, metrics = db.metricsOpt.get)

        db.load(1)
        db.put("b", "2") // put also triggers a db get
        db.get("a") // not found in-memory writebatch, so triggers a db get
        db.get("c") // key doesn't exists - triggers db get
        assert(iterator(db).toSet === Set(("a", "1"), ("b", "2")))
        db.commit()
        verifyMetrics(putCount = 1, getCount = 3, iterCountPositive = true, db.metricsOpt.get)
      }
    }

    // disable resetting stats
    withTempDir { dir =>
      val remoteDir = dir.getCanonicalPath
      withDB(remoteDir,
        conf = dbConf.copy(resetStatsOnLoad = false),
        useColumnFamilies = colFamiliesEnabled) { db =>
        db.load(0)
        db.put("a", "1") // put also triggers a db get
        db.commit()
        // put and get counts are cumulative
        verifyMetrics(putCount = 1, getCount = 1, metrics = db.metricsOpt.get)

        db.load(1)
        db.put("b", "2") // put also triggers a db get
        db.get("a")
        db.commit()
        // put and get counts are cumulative: existing get=1, put=1: new get=2, put=1
        verifyMetrics(putCount = 2, getCount = 3, metrics = db.metricsOpt.get)
      }
    }

    // force compaction and check the compaction metrics
    withTempDir { dir =>
      val remoteDir = dir.getCanonicalPath
      withDB(remoteDir,
        conf = RocksDBConf().copy(compactOnCommit = true),
        useColumnFamilies = colFamiliesEnabled) { db =>
        db.load(0)
        db.put("a", "5")
        db.put("b", "5")
        db.commit()

        db.load(1)
        db.put("a", "10")
        db.put("b", "25")
        db.commit()

        val metrics = db.metricsOpt.get
        assert(metrics.nativeOpsHistograms("compaction").count > 0)
        assert(metrics.nativeOpsMetrics("totalBytesReadByCompaction") > 0)
        assert(metrics.nativeOpsMetrics("totalBytesWrittenByCompaction") > 0)
        assert(metrics.pinnedBlocksMemUsage >= 0)
      }
    }
  }

  // Add tests to check valid and invalid values for max_open_files passed to the underlying
  // RocksDB instance.
  Seq("-1", "100", "1000").foreach { maxOpenFiles =>
    testWithColumnFamilies(s"SPARK-39781: adding valid max_open_files=$maxOpenFiles " +
      "config property for RocksDB state store instance should succeed",
      TestWithBothChangelogCheckpointingEnabledAndDisabled) { colFamiliesEnabled =>
      withTempDir { dir =>
        val sqlConf = SQLConf.get.clone()
        sqlConf.setConfString("spark.sql.streaming.stateStore.rocksdb.maxOpenFiles", maxOpenFiles)
        val dbConf = RocksDBConf(StateStoreConf(sqlConf))
        assert(dbConf.maxOpenFiles === maxOpenFiles.toInt)

        val remoteDir = dir.getCanonicalPath
        withDB(remoteDir, conf = dbConf,
          useColumnFamilies = colFamiliesEnabled) { db =>
          // Do some DB ops
          db.load(0)
          db.put("a", "1")
          db.commit()
          assert(toStr(db.get("a")) === "1")
        }
      }
    }
  }

  Seq("test", "true").foreach { maxOpenFiles =>
    testWithColumnFamilies(s"SPARK-39781: adding invalid max_open_files=$maxOpenFiles config " +
      "property for RocksDB state store instance should fail",
      TestWithBothChangelogCheckpointingEnabledAndDisabled) { colFamiliesEnabled =>
      withTempDir { dir =>
        val ex = intercept[IllegalArgumentException] {
          val sqlConf = SQLConf.get.clone()
          sqlConf.setConfString("spark.sql.streaming.stateStore.rocksdb.maxOpenFiles",
            maxOpenFiles)
          val dbConf = RocksDBConf(StateStoreConf(sqlConf))
          assert(dbConf.maxOpenFiles === maxOpenFiles.toInt)

          val remoteDir = dir.getCanonicalPath
          withDB(remoteDir, conf = dbConf, useColumnFamilies = colFamiliesEnabled) { db =>
            // Do some DB ops
            db.load(0)
            db.put("a", "1")
            db.commit()
            assert(toStr(db.get("a")) === "1")
          }
        }
        assert(ex.getMessage.contains("Invalid value for"))
        assert(ex.getMessage.contains("must be an integer"))
      }
    }
  }

  Seq("1", "2", "3").foreach { maxWriteBufferNumber =>
    Seq("16", "32", "64").foreach {writeBufferSizeMB =>
      testWithColumnFamilies(s"SPARK-42819: configure memtable memory usage with " +
        s"maxWriteBufferNumber=$maxWriteBufferNumber and writeBufferSize=$writeBufferSizeMB",
        TestWithBothChangelogCheckpointingEnabledAndDisabled) { colFamiliesEnabled =>
        withTempDir { dir =>
          val sqlConf = new SQLConf
          sqlConf.setConfString("spark.sql.streaming.stateStore.rocksdb.maxWriteBufferNumber",
            maxWriteBufferNumber)
          sqlConf.setConfString("spark.sql.streaming.stateStore.rocksdb.writeBufferSizeMB",
            writeBufferSizeMB)
          val dbConf = RocksDBConf(StateStoreConf(sqlConf))
          assert(dbConf.maxWriteBufferNumber === maxWriteBufferNumber.toInt)
          assert(dbConf.writeBufferSizeMB === writeBufferSizeMB.toInt)

          val remoteDir = dir.getCanonicalPath
          withDB(remoteDir, conf = dbConf, useColumnFamilies = colFamiliesEnabled) { db =>
            // Do some DB ops
            db.load(0)
            db.put("a", "1")
            db.commit()
            assert(toStr(db.get("a")) === "1")
          }
        }
      }
    }
  }

  testWithColumnFamilies("Verify that fallocate is allowed by default",
    TestWithBothChangelogCheckpointingEnabledAndDisabled) { colFamiliesEnabled =>
     val sqlConf = new SQLConf
     val dbConf = RocksDBConf(StateStoreConf(sqlConf))
     assert(dbConf.allowFAllocate == true)
  }

 /** RocksDB memory management tests for bounded memory usage */
  testWithColumnFamilies("Memory mgmt - invalid config",
    TestWithBothChangelogCheckpointingEnabledAndDisabled) { colFamiliesEnabled =>
    withTempDir { dir =>
      try {
        RocksDBMemoryManager.resetWriteBufferManagerAndCache
        val sqlConf = new SQLConf
        sqlConf.setConfString(RocksDBConf.ROCKSDB_SQL_CONF_NAME_PREFIX + "."
          + RocksDBConf.BOUNDED_MEMORY_USAGE_CONF_KEY, "true")
        sqlConf.setConfString(RocksDBConf.ROCKSDB_SQL_CONF_NAME_PREFIX + "."
          + RocksDBConf.MAX_MEMORY_USAGE_MB_CONF_KEY, "100")
        sqlConf.setConfString(RocksDBConf.ROCKSDB_SQL_CONF_NAME_PREFIX + "."
          + RocksDBConf.WRITE_BUFFER_CACHE_RATIO_CONF_KEY, "0.7")
        sqlConf.setConfString(RocksDBConf.ROCKSDB_SQL_CONF_NAME_PREFIX + "."
          + RocksDBConf.HIGH_PRIORITY_POOL_RATIO_CONF_KEY, "0.6")

        val dbConf = RocksDBConf(StateStoreConf(sqlConf))
        assert(dbConf.boundedMemoryUsage === true)
        assert(dbConf.totalMemoryUsageMB === 100)
        assert(dbConf.writeBufferCacheRatio === 0.7)
        assert(dbConf.highPriorityPoolRatio === 0.6)

        val ex = intercept[Exception] {
          val remoteDir = dir.getCanonicalPath
          withDB(remoteDir, conf = dbConf, useColumnFamilies = colFamiliesEnabled) { db =>
            db.load(0)
            db.put("a", "1")
            db.commit()
          }
        }
        assert(ex.isInstanceOf[IllegalArgumentException])
        assert(ex.getMessage.contains("should be less than 1.0"))
      } finally {
        RocksDBMemoryManager.resetWriteBufferManagerAndCache
      }
    }
  }

  Seq("true", "false").foreach { boundedMemoryUsage =>
    testWithColumnFamilies(s"Memory mgmt - Cache reuse for RocksDB " +
      s"with boundedMemoryUsage=$boundedMemoryUsage",
      TestWithBothChangelogCheckpointingEnabledAndDisabled) { colFamiliesEnabled =>
      withTempDir { dir1 =>
        withTempDir { dir2 =>
          try {
            val sqlConf = new SQLConf
            sqlConf.setConfString(RocksDBConf.ROCKSDB_SQL_CONF_NAME_PREFIX + "."
              + RocksDBConf.BOUNDED_MEMORY_USAGE_CONF_KEY, boundedMemoryUsage)

            val dbConf = RocksDBConf(StateStoreConf(sqlConf))
            assert(dbConf.boundedMemoryUsage === boundedMemoryUsage.toBoolean)

            val remoteDir1 = dir1.getCanonicalPath
            val (writeManager1, cache1) = withDB(remoteDir1,
              conf = dbConf,
              useColumnFamilies = colFamiliesEnabled) { db =>
              db.load(0)
              db.put("a", "1")
              db.commit()
              if (boundedMemoryUsage == "true") {
                assert(db.metricsOpt.get.totalMemUsageBytes === 0)
              } else {
                assert(db.metricsOpt.get.totalMemUsageBytes > 0)
              }
              db.getWriteBufferManagerAndCache()
            }

            val remoteDir2 = dir2.getCanonicalPath
            val (writeManager2, cache2) = withDB(remoteDir2,
              conf = dbConf,
              useColumnFamilies = colFamiliesEnabled) { db =>
              db.load(0)
              db.put("a", "1")
              db.commit()
              if (boundedMemoryUsage == "true") {
                assert(db.metricsOpt.get.totalMemUsageBytes === 0)
              } else {
                assert(db.metricsOpt.get.totalMemUsageBytes > 0)
              }
              db.getWriteBufferManagerAndCache()
            }

            if (boundedMemoryUsage == "true") {
              assert(writeManager1 === writeManager2)
              assert(cache1 === cache2)
            } else {
              assert(writeManager1 === null)
              assert(writeManager2 === null)
              assert(cache1 != cache2)
            }
          } finally {
            RocksDBMemoryManager.resetWriteBufferManagerAndCache
          }
        }
      }
    }
  }

  Seq("100", "1000", "100000").foreach { totalMemorySizeMB =>
    testWithColumnFamilies(s"Memory mgmt - valid config " +
      s"with totalMemorySizeMB=$totalMemorySizeMB",
      TestWithBothChangelogCheckpointingEnabledAndDisabled) { colFamiliesEnabled =>
      withTempDir { dir =>
        try {
          val sqlConf = new SQLConf
          sqlConf.setConfString(RocksDBConf.ROCKSDB_SQL_CONF_NAME_PREFIX + "."
            + RocksDBConf.BOUNDED_MEMORY_USAGE_CONF_KEY, "true")
          sqlConf.setConfString(RocksDBConf.ROCKSDB_SQL_CONF_NAME_PREFIX + "."
            + RocksDBConf.MAX_MEMORY_USAGE_MB_CONF_KEY, totalMemorySizeMB)
          sqlConf.setConfString(RocksDBConf.ROCKSDB_SQL_CONF_NAME_PREFIX + "."
            + RocksDBConf.WRITE_BUFFER_CACHE_RATIO_CONF_KEY, "0.4")
          sqlConf.setConfString(RocksDBConf.ROCKSDB_SQL_CONF_NAME_PREFIX + "."
            + RocksDBConf.HIGH_PRIORITY_POOL_RATIO_CONF_KEY, "0.1")

          val dbConf = RocksDBConf(StateStoreConf(sqlConf))
          assert(dbConf.boundedMemoryUsage === true)
          assert(dbConf.totalMemoryUsageMB === totalMemorySizeMB.toLong)
          assert(dbConf.writeBufferCacheRatio === 0.4)
          assert(dbConf.highPriorityPoolRatio === 0.1)

          val remoteDir = dir.getCanonicalPath
          withDB(remoteDir, conf = dbConf, useColumnFamilies = colFamiliesEnabled) { db =>
            db.load(0)
            db.put("a", "1")
            db.put("b", "2")
            db.remove("a")
            db.put("c", "3")
            db.commit()
            assert(db.metricsOpt.get.totalMemUsageBytes === 0)
          }
        } finally {
          RocksDBMemoryManager.resetWriteBufferManagerAndCache
        }
      }
    }
  }

  testWithColumnFamilies("SPARK-37224: flipping option 'trackTotalNumberOfRows' during restart",
    TestWithBothChangelogCheckpointingEnabledAndDisabled) { colFamiliesEnabled =>
    withTempDir { dir =>
      val remoteDir = dir.getCanonicalPath

      var curVersion: Long = 0
      // starting with the config "trackTotalNumberOfRows = true"
      // this should track the number of rows correctly
      withDB(remoteDir,
        conf = dbConf.copy(trackTotalNumberOfRows = true),
        useColumnFamilies = colFamiliesEnabled) { db =>
        db.load(curVersion)
        db.put("a", "5")
        db.put("b", "5")

        curVersion = db.commit()

        assert(db.metricsOpt.get.numUncommittedKeys === 2)
        assert(db.metricsOpt.get.numCommittedKeys === 2)
      }

      // restart with config "trackTotalNumberOfRows = false"
      // this should reset the number of keys as -1, and keep the number as -1
      withDB(remoteDir,
        conf = dbConf.copy(trackTotalNumberOfRows = false),
        useColumnFamilies = colFamiliesEnabled) { db =>
        db.load(curVersion)

        db.put("b", "7")
        db.put("c", "7")

        curVersion = db.commit()

        assert(db.metricsOpt.get.numUncommittedKeys === -1)
        assert(db.metricsOpt.get.numCommittedKeys === -1)
      }

      // restart with config "trackTotalNumberOfRows = true" again
      // this should count the number of keys at the load phase, and continue tracking the number
      withDB(remoteDir,
        conf = dbConf.copy(trackTotalNumberOfRows = true),
        useColumnFamilies = colFamiliesEnabled) { db =>
        db.load(curVersion)

        db.put("c", "8")
        db.put("d", "8")

        curVersion = db.commit()

        assert(db.metricsOpt.get.numUncommittedKeys === 4)
        assert(db.metricsOpt.get.numCommittedKeys === 4)
      }
    }
  }

  testWithStateStoreCheckpointIds("time travel - " +
    "validate successful RocksDB load") { enableStateStoreCheckpointIds =>
    val remoteDir = Utils.createTempDir().toString
    val conf = dbConf.copy(minDeltasForSnapshot = 1, compactOnCommit = false)
    new File(remoteDir).delete() // to make sure that the directory gets created
    val versionToUniqueId = new mutable.HashMap[Long, String]()
    withDB(remoteDir, conf = conf, enableStateStoreCheckpointIds = enableStateStoreCheckpointIds,
      versionToUniqueId = versionToUniqueId) { db =>
      for (version <- 0 to 1) {
        db.load(version)
        db.put(version.toString, version.toString)
        db.commit()
      }
      // upload snapshot 2.zip
      db.doMaintenance()
      for (version <- Seq(2)) {
        db.load(version)
        db.put(version.toString, version.toString)
        db.commit()
      }
      // upload snapshot 3.zip
      db.doMaintenance()
      // simulate db in another executor that override the zip file
      // In checkpoint V2, reusing the same versionToUniqueId to simulate when two executors
      // are scheduled with the same uniqueId in the same microbatch
      withDB(remoteDir, conf = conf, enableStateStoreCheckpointIds = enableStateStoreCheckpointIds,
        versionToUniqueId = versionToUniqueId) { db1 =>
        for (version <- 0 to 1) {
          db1.load(version)
          db1.put(version.toString, version.toString)
          db1.commit()
        }
        db1.doMaintenance()
      }
      db.load(2)
      for (version <- Seq(2)) {
        db.load(version)
        db.put(version.toString, version.toString)
        db.commit()
      }
      // upload snapshot 3.zip
      db.doMaintenance()
      // rollback to version 2
      db.load(2)
    }
  }

  testWithStateStoreCheckpointIds("time travel 2 - " +
    "validate successful RocksDB load") { enableStateStoreCheckpointIds =>
    Seq(1, 2).map(minDeltasForSnapshot => {
      val remoteDir = Utils.createTempDir().toString
      val conf = dbConf.copy(minDeltasForSnapshot = minDeltasForSnapshot,
        compactOnCommit = false)
      new File(remoteDir).delete() // to make sure that the directory gets created
      val versionToUniqueId = new mutable.HashMap[Long, String]()
      withDB(remoteDir, conf = conf, enableStateStoreCheckpointIds = enableStateStoreCheckpointIds,
        versionToUniqueId = versionToUniqueId) { db =>
        for (version <- 0 to 1) {
          db.load(version)
          db.put(version.toString, version.toString)
          db.commit()
        }
        // upload snapshot 2.zip
        db.doMaintenance()
        for (version <- 2 to 3) {
          db.load(version)
          db.put(version.toString, version.toString)
          db.commit()
        }
        db.load(0)
        // simulate db in another executor that override the zip file
        // In checkpoint V2, reusing the same versionToUniqueId to simulate when two executors
        // are scheduled with the same uniqueId in the same microbatch
        withDB(remoteDir, conf = conf,
          enableStateStoreCheckpointIds = enableStateStoreCheckpointIds,
          versionToUniqueId = versionToUniqueId) { db1 =>
          for (version <- 0 to 1) {
            db1.load(version)
            db1.put(version.toString, version.toString)
            db1.commit()
          }
          db1.doMaintenance()
        }
        for (version <- 2 to 3) {
          db.load(version)
          db.put(version.toString, version.toString)
          db.commit()
        }
        // upload snapshot 4.zip
        db.doMaintenance()
      }
      withDB(remoteDir, version = 4, conf = conf) { db =>
      }
    })
  }

  testWithStateStoreCheckpointIds("time travel 3 - validate" +
    " successful RocksDB load") { enableStateStoreCheckpointIds =>
    val remoteDir = Utils.createTempDir().toString
    val conf = dbConf.copy(minDeltasForSnapshot = 0, compactOnCommit = false)
    new File(remoteDir).delete() // to make sure that the directory gets created
    val versionToUniqueId = new mutable.HashMap[Long, String]()
    withDB(remoteDir, conf = conf, enableStateStoreCheckpointIds = enableStateStoreCheckpointIds,
      versionToUniqueId = versionToUniqueId) { db =>
      for (version <- 0 to 2) {
        db.load(version)
        db.put(version.toString, version.toString)
        db.commit()
      }
      // upload snapshot 2.zip
      db.doMaintenance()
      for (version <- 1 to 3) {
        db.load(version)
        db.put(version.toString, version.toString)
        db.commit()
      }
      // upload snapshot 4.zip
      db.doMaintenance()
    }

    withDB(remoteDir, version = 4, conf = conf) { db =>
    }
  }

  testWithStateStoreCheckpointIdsAndChangelogEnabled("time travel 4 - validate successful" +
    " RocksDB load when metadata file is overwritten") { enableStateStoreCheckpointIds =>
    val remoteDir = Utils.createTempDir().toString
    val conf = dbConf.copy(minDeltasForSnapshot = 2, compactOnCommit = false)
    new File(remoteDir).delete() // to make sure that the directory gets created
    val versionToUniqueId = new mutable.HashMap[Long, String]()
    withDB(remoteDir, conf = conf, enableStateStoreCheckpointIds = enableStateStoreCheckpointIds,
      versionToUniqueId = versionToUniqueId) { db =>
      for (version <- 0 to 1) {
        db.load(version)
        db.put(version.toString, version.toString)
        db.commit()
      }

      // load previous version, and recreate the snapshot
      db.load(1)
      db.put("3", "3")

      // upload any latest snapshots so far
      db.doMaintenance()
      db.commit()
      // upload newly created snapshot 2.zip
      db.doMaintenance()
    }

    // reload version 2 - should succeed
    withDB(remoteDir, version = 2, conf = conf) { db =>
    }
  }

  testWithStateStoreCheckpointIdsAndChangelogEnabled("time travel 5 - validate successful " +
    "RocksDB load when metadata file is not overwritten") { enableStateStoreCheckpointIds =>
    val fmClass = "org.apache.spark.sql.execution.streaming.state." +
      "NoOverwriteFileSystemBasedCheckpointFileManager"
    Seq(Some(fmClass), None).foreach { fm =>
      withTempDir { dir =>
        val conf = dbConf.copy(minDeltasForSnapshot = 0) // create snapshot every commit
        val hadoopConf = new Configuration()
        fm.foreach(value =>
          hadoopConf.set(STREAMING_CHECKPOINT_FILE_MANAGER_CLASS.parent.key, value))
        val remoteDir = dir.getCanonicalPath
        val versionToUniqueId = new mutable.HashMap[Long, String]()
        withDB(remoteDir, conf = conf, hadoopConf = hadoopConf,
          enableStateStoreCheckpointIds = enableStateStoreCheckpointIds,
          versionToUniqueId = versionToUniqueId) { db =>
          db.load(0)
          db.put("a", "1")
          db.commit()

          // load previous version, will recreate snapshot on commit
          db.load(0)
          db.put("a", "1")

          // upload version 1 snapshot created previously
          db.doMaintenance()
          assert(snapshotVersionsPresent(remoteDir) == Seq(1))

          db.commit() // create snapshot again

          // load version 1 - should succeed
          withDB(remoteDir, version = 1, conf = conf, hadoopConf = hadoopConf) { db =>
          }

          // upload recently created snapshot
          db.doMaintenance()
          assert(snapshotVersionsPresent(remoteDir) == Seq(1))

          // load version 1 again - should succeed
          withDB(remoteDir, version = 1, conf = conf, hadoopConf = hadoopConf) { db =>
          }
        }
      }
    }
  }

  testWithStateStoreCheckpointIdsAndChangelogEnabled("reloading the " +
    "same version") { enableStateStoreCheckpointIds =>
    // Keep executing the same batch for two or more times. Some queries with ForEachBatch
    // will cause this behavior.
    // The test was accidentally fixed by SPARK-48586 (https://github.com/apache/spark/pull/47130)
    val remoteDir = Utils.createTempDir().toString
    val conf = dbConf.copy(minDeltasForSnapshot = 2, compactOnCommit = false)
    new File(remoteDir).delete() // to make sure that the directory gets created
    val versionToUniqueId = new mutable.HashMap[Long, String]()
    withDB(remoteDir, conf = conf, enableStateStoreCheckpointIds = enableStateStoreCheckpointIds,
      versionToUniqueId = versionToUniqueId) { db =>
      // load the same version of pending snapshot uploading
      // This is possible because after committing version x, we can continue to x+1, and replay
      // x+1. The replay will load a checkpoint by version x. At this moment, the snapshot
      // uploading may not be finished.
      // Previously this generated a problem: new files generated by reloading are added to
      // local -> cloud file map and the information is used to skip some files uploading, which is
      // wrong because these files aren't a part of the RocksDB checkpoint.
      // This test was accidentally fixed by
      // SPARK-48931 (https://github.com/apache/spark/pull/47393)

      db.load(0)
      db.put("foo", "bar")
      // Snapshot checkpoint not needed
      db.commit()

      // Continue using local DB
      db.load(1)
      db.put("foo", "bar")
      // Should create a local RocksDB snapshot
      db.commit()
      // Upload the local RocksDB snapshot to the cloud with 2.zip
      db.doMaintenance()

      // This will reload Db from the cloud.
      db.load(1)
      db.put("foo", "bar")
      // Should create another local snapshot
      db.commit()

      // Continue using local DB
      db.load(2)
      db.put("foo", "bar")
      // Snapshot checkpoint not needed
      db.commit()

      // Reload DB from the cloud, loading from 2.zip
      db.load(2)
      db.put("foo", "bar")
      // Snapshot checkpoint not needed
      db.commit()

      // Will upload local snapshot and overwrite 2.zip
      db.doMaintenance()

      // Reload new 2.zip just uploaded to validate it is not corrupted.
      db.load(2)
      db.put("foo", "bar")
      db.commit()

      // Test the maintenance thread is delayed even after the next snapshot is created.
      // There will be two outstanding snapshots.
      for (batchVersion <- 3 to 6) {
        db.load(batchVersion)
        db.put("foo", "bar")
        // In batchVersion 3 and 5, it will generate a local snapshot but won't be uploaded.
        db.commit()
      }
      db.doMaintenance()

      // Test the maintenance is called after each batch. This tests a common case where
      // maintenance tasks finish quickly.
      for (batchVersion <- 7 to 10) {
        for (j <- 0 to 1) {
          db.load(batchVersion)
          db.put("foo", "bar")
          db.commit()
          db.doMaintenance()
        }
      }
    }
  }

  for (randomSeed <- 1 to 8) {
    for (ifTestSkipBatch <- 0 to 1) {
      testWithStateStoreCheckpointIdsAndChangelogEnabled("randomized snapshotting " +
        s"$randomSeed ifTestSkipBatch $ifTestSkipBatch") { enableStateStoreCheckpointIds =>
          // The unit test simulates the case where batches can be reloaded and maintenance tasks
        // can be delayed. After each batch, we randomly decide whether we would move onto the
        // next batch, and whether maintenance task is executed.
        val remoteDir = Utils.createTempDir().toString
        val conf = dbConf.copy(minDeltasForSnapshot = 3, compactOnCommit = false)
        new File(remoteDir).delete() // to make sure that the directory gets created
        val versionToUniqueId = new mutable.HashMap[Long, String]()
        withDB(remoteDir, conf = dbConf,
          enableStateStoreCheckpointIds = enableStateStoreCheckpointIds,
          versionToUniqueId = versionToUniqueId) { db =>
          // A second DB is opened to simulate another executor that runs some batches that
          // skipped in the current DB.
          withDB(remoteDir, conf = dbConf,
            enableStateStoreCheckpointIds = enableStateStoreCheckpointIds,
            versionToUniqueId = versionToUniqueId) { db2 =>
            val random = new Random(randomSeed)
            var curVer: Int = 0
            for (i <- 1 to 100) {
              db.load(curVer)
              db.put("foo", "bar")
              db.commit()
              // For a one in five chance, maintenance task is executed. The chance is created to
              // simulate the case where snapshot isn't immediatelly uploaded, and even delayed
              // so that the next snapshot is ready. We create a snapshot in every 3 batches, so
              // with 1/5 chance, it is more likely to create longer maintenance delay.
              if (random.nextInt(5) == 0) {
                db.doMaintenance()
              }
              // For half the chance, we move to the next version, and half the chance we keep the
              // same version. When the same version is kept, the DB will be reloaded.
              if (random.nextInt(2) == 0) {
                val inc = if (ifTestSkipBatch == 1) {
                  random.nextInt(3)
                } else {
                  1
                }
                if (inc > 1) {
                  // Create changelog files in the gap
                  for (j <- 1 to inc - 1) {
                    db2.load(curVer + j)
                    db2.put("foo", "bar")
                    db2.commit()
                  }
                }
                curVer = curVer + inc
              }
            }
          }
        }
      }
    }
  }

  testWithStateStoreCheckpointIds("validate Rocks DB SST files do not have a VersionIdMismatch" +
    " when metadata file is not overwritten - scenario 1") { enableStateStoreCheckpointIds =>
    val fmClass = "org.apache.spark.sql.execution.streaming.state." +
      "NoOverwriteFileSystemBasedCheckpointFileManager"
    withTempDir { dir =>
      val dbConf = RocksDBConf(StateStoreConf(new SQLConf()))
      val hadoopConf = new Configuration()
      hadoopConf.set(STREAMING_CHECKPOINT_FILE_MANAGER_CLASS.parent.key, fmClass)

      val remoteDir = dir.getCanonicalPath
      val versionToUniqueId = new mutable.HashMap[Long, String]()
      withDB(remoteDir, conf = dbConf, hadoopConf = hadoopConf,
        enableStateStoreCheckpointIds = enableStateStoreCheckpointIds,
        versionToUniqueId = versionToUniqueId) { db1 =>
        withDB(remoteDir, conf = dbConf, hadoopConf = hadoopConf,
          enableStateStoreCheckpointIds = enableStateStoreCheckpointIds,
          versionToUniqueId = versionToUniqueId) { db2 =>
          // commit version 1 via db1
          db1.load(0)
          db1.put("a", "1")
          db1.put("b", "1")

          db1.commit()

          // commit version 1 via db2
          db2.load(0)
          db2.put("a", "1")
          db2.put("b", "1")

          db2.commit()

          // commit version 2 via db2
          db2.load(1)
          db2.put("a", "2")
          db2.put("b", "2")

          db2.commit()

          // reload version 1, this should succeed
          db2.load(1)
          db1.load(1)

          // reload version 2, this should succeed
          db2.load(2)
          db1.load(2)
        }
      }
    }
  }

  testWithStateStoreCheckpointIds("validate Rocks DB SST files do not have a VersionIdMismatch" +
    " when metadata file is overwritten - scenario 1") { enableStateStoreCheckpointIds =>
    withTempDir { dir =>
      val dbConf = RocksDBConf(StateStoreConf(new SQLConf()))
      val hadoopConf = new Configuration()
      val remoteDir = dir.getCanonicalPath
      val versionToUniqueId = new mutable.HashMap[Long, String]()
      withDB(remoteDir, conf = dbConf, hadoopConf = hadoopConf,
        enableStateStoreCheckpointIds = enableStateStoreCheckpointIds,
        versionToUniqueId = versionToUniqueId) { db1 =>
        withDB(remoteDir, conf = dbConf, hadoopConf = hadoopConf,
          enableStateStoreCheckpointIds = enableStateStoreCheckpointIds,
          versionToUniqueId = versionToUniqueId) { db2 =>
          // commit version 1 via db1
          db1.load(0)
          db1.put("a", "1")
          db1.put("b", "1")

          db1.commit()

          // commit version 1 via db2
          db2.load(0)
          db2.put("a", "1")
          db2.put("b", "1")

          db2.commit()

          // commit version 2 via db2
          db2.load(1)
          db2.put("a", "2")
          db2.put("b", "2")

          db2.commit()

          // reload version 1, this should succeed
          db2.load(1)
          db1.load(1)

          // reload version 2, this should succeed
          db2.load(2)
          db1.load(2)
        }
      }
    }
  }

  testWithStateStoreCheckpointIds("validate Rocks DB SST files do not have a VersionIdMismatch" +
    " when metadata file is not overwritten - scenario 2") { enableStateStoreCheckpointIds =>
    val fmClass = "org.apache.spark.sql.execution.streaming.state." +
      "NoOverwriteFileSystemBasedCheckpointFileManager"
    withTempDir { dir =>
      val dbConf = RocksDBConf(StateStoreConf(new SQLConf()))
      val hadoopConf = new Configuration()
      hadoopConf.set(STREAMING_CHECKPOINT_FILE_MANAGER_CLASS.parent.key, fmClass)

      val remoteDir = dir.getCanonicalPath
      val versionToUniqueId = new mutable.HashMap[Long, String]()
      withDB(remoteDir, conf = dbConf, hadoopConf = hadoopConf,
        enableStateStoreCheckpointIds = enableStateStoreCheckpointIds,
        versionToUniqueId = versionToUniqueId) { db1 =>
        withDB(remoteDir, conf = dbConf, hadoopConf = hadoopConf,
          enableStateStoreCheckpointIds = enableStateStoreCheckpointIds,
          versionToUniqueId = versionToUniqueId) { db2 =>
          // commit version 1 via db2
          db2.load(0)
          db2.put("a", "1")
          db2.put("b", "1")

          db2.commit()

          // commit version 1 via db1
          db1.load(0)
          db1.put("a", "1")
          db1.put("b", "1")

          db1.commit()

          // commit version 2 via db2
          db2.load(1)
          db2.put("a", "2")
          db2.put("b", "2")

          db2.commit()

          // reload version 1, this should succeed
          db2.load(1)
          db1.load(1)

          // reload version 2, this should succeed
          db2.load(2)
          db1.load(2)
        }
      }
    }
  }

  testWithStateStoreCheckpointIds("validate Rocks DB SST files do not have a VersionIdMismatch" +
    " when metadata file is overwritten - scenario 2") { enableStateStoreCheckpointIds =>
    withTempDir { dir =>
      val dbConf = RocksDBConf(StateStoreConf(new SQLConf()))
      val hadoopConf = new Configuration()
      val remoteDir = dir.getCanonicalPath
      val versionToUniqueId = new mutable.HashMap[Long, String]()
      withDB(remoteDir, conf = dbConf, hadoopConf = hadoopConf,
        enableStateStoreCheckpointIds = enableStateStoreCheckpointIds,
        versionToUniqueId = versionToUniqueId) { db1 =>
        withDB(remoteDir, conf = dbConf, hadoopConf = hadoopConf,
          enableStateStoreCheckpointIds = enableStateStoreCheckpointIds,
          versionToUniqueId = versionToUniqueId) { db2 =>
          // commit version 1 via db2
          db2.load(0)
          db2.put("a", "1")
          db2.put("b", "1")

          db2.commit()

          // commit version 1 via db1
          db1.load(0)
          db1.put("a", "1")
          db1.put("b", "1")

          db1.commit()

          // commit version 2 via db2
          db2.load(1)
          db2.put("a", "2")
          db2.put("b", "2")

          db2.commit()

          // reload version 1, this should succeed
          db2.load(1)
          db1.load(1)

          // reload version 2, this should succeed
          db2.load(2)
          db1.load(2)
        }
      }
    }
  }

  test("ensure local files deleted on filesystem" +
    " are cleaned from dfs file mapping") {
    def getSSTFiles(dir: File): Set[File] = {
      val sstFiles = new mutable.HashSet[File]()
      dir.listFiles().foreach { f =>
        if (f.isDirectory) {
          sstFiles ++= getSSTFiles(f)
        } else {
          if (f.getName.endsWith(".sst")) {
            sstFiles.add(f)
          }
        }
      }
      sstFiles.toSet
    }

    def filterAndDeleteSSTFiles(dir: File, filesToKeep: Set[File]): Unit = {
      dir.listFiles().foreach { f =>
        if (f.isDirectory) {
          filterAndDeleteSSTFiles(f, filesToKeep)
        } else {
          if (!filesToKeep.contains(f) && f.getName.endsWith(".sst")) {
            logInfo(s"deleting ${f.getAbsolutePath} from local directory")
            f.delete()
          }
        }
      }
    }

    withTempDir { dir =>
      withTempDir { localDir =>
        val sqlConf = new SQLConf()
        val dbConf = RocksDBConf(StateStoreConf(sqlConf))
        logInfo(s"config set to ${dbConf.compactOnCommit}")
        val hadoopConf = new Configuration()
        val remoteDir = dir.getCanonicalPath
        withDB(remoteDir = remoteDir,
          conf = dbConf,
          hadoopConf = hadoopConf,
          localDir = localDir) { db =>
          db.load(0)
          db.put("a", "1")
          db.put("b", "1")
          db.commit()
          db.doMaintenance()

          // find all SST files written in version 1
          val sstFiles = getSSTFiles(localDir)

          // make more commits, this would generate more SST files and write
          // them to remoteDir
          for (version <- 1 to 10) {
            db.load(version)
            db.put("c", "1")
            db.put("d", "1")
            db.commit()
            db.doMaintenance()
          }

          // clean the SST files committed after version 1 from local
          // filesystem. This is similar to what a process like compaction
          // where multiple L0 SST files can be merged into a single L1 file
          filterAndDeleteSSTFiles(localDir, sstFiles)

          // reload 2, and overwrite commit for version 3, this should not
          // reuse any locally deleted files as they should be removed from the mapping
          db.load(2)
          db.put("e", "1")
          db.put("f", "1")
          db.commit()
          db.doMaintenance()

          // clean local state
          db.load(0)

          // reload version 3, should be successful
          db.load(3)
        }
      }
    }
  }

  test("Rocks DB task completion listener does not double unlock acquireThread") {
    // This test verifies that a thread that locks then unlocks the db and then
    // fires a completion listener (Thread 1) does not unlock the lock validly
    // acquired by another thread (Thread 2).
    //
    // Timeline of this test (* means thread is active):
    // STATE | MAIN             | THREAD 1         | THREAD 2         |
    // ------| ---------------- | ---------------- | ---------------- |
    // 0.    | wait for s3      | *load, commit    | wait for s1      |
    //       |                  | *signal s1       |                  |
    // ------| ---------------- | ---------------- | ---------------- |
    // 1.    |                  | wait for s2      | *load, signal s2 |
    // ------| ---------------- | ---------------- | ---------------- |
    // 2.    |                  | *task complete   | wait for s4      |
    //       |                  | *signal s3, END  |                  |
    // ------| ---------------- | ---------------- | ---------------- |
    // 3.    | *verify locked   |                  |                  |
    //       | *signal s4       |                  |                  |
    // ------| ---------------- | ---------------- | ---------------- |
    // 4.    | wait for s5      |                  | *commit          |
    //       |                  |                  | *signal s5, END  |
    // ------| ---------------- | ---------------- | ---------------- |
    // 5.    | *close db, END   |                  |                  |
    //
    // NOTE: state 4 and 5 are only for cleanup

    // Create a custom ExecutionContext with 3 threads
    implicit val ec: ExecutionContext = ExecutionContext.fromExecutor(
      ThreadUtils.newDaemonFixedThreadPool(3, "pool-thread-executor"))
    val stateLock = new Object()
    var state = 0

    withTempDir { dir =>
      val remoteDir = dir.getCanonicalPath
      val db = new RocksDB(
        remoteDir,
        conf = dbConf,
        localRootDir = Utils.createTempDir(),
        hadoopConf = new Configuration(),
        loggingId = s"[Thread-${Thread.currentThread.getId}]",
        useColumnFamilies = false
      )
      try {
        Future { // THREAD 1
          // Set thread 1's task context so that it is not a clone
          // of the main thread's taskContext, which will end if the
          // task is marked as complete
          val taskContext = TaskContext.empty()
          TaskContext.setTaskContext(taskContext)

          stateLock.synchronized {
            // -------------------- STATE 0 --------------------
            // Simulate a task that loads and commits, db should be unlocked after
            db.load(0)
            db.put("a", "1")
            db.commit()
            // Signal that we have entered state 1
            state = 1
            stateLock.notifyAll()

            // -------------------- STATE 2 --------------------
            // Wait until we have entered state 2 (thread 2 has loaded db and acquired lock)
            while (state != 2) {
              stateLock.wait()
            }

            // thread 1's task context is marked as complete and signal
            // that we have entered state 3
            // At this point, thread 2 should still hold the DB lock.
            taskContext.markTaskCompleted(None)
            state = 3
            stateLock.notifyAll()
          }
        }

        Future { // THREAD 2
          // Set thread 2's task context so that it is not a clone of thread 1's
          // so it won't be marked as complete
          val taskContext = TaskContext.empty()
          TaskContext.setTaskContext(taskContext)

          stateLock.synchronized {
            // -------------------- STATE 1 --------------------
            // Wait until we have entered state 1 (thread 1 finished loading and committing)
            while (state != 1) {
              stateLock.wait()
            }

            // Load the db and signal that we have entered state 2
            db.load(1)
            assertAcquiredThreadIsCurrentThread(db)
            state = 2
            stateLock.notifyAll()

            // -------------------- STATE 4 --------------------
            // Wait until we have entered state 4 (thread 1 completed and
            // main thread confirmed that lock is held)
            while (state != 4) {
              stateLock.wait()
            }

            // Ensure we still have the lock
            assertAcquiredThreadIsCurrentThread(db)

            // commit and signal that we have entered state 5
            db.commit()
            state = 5
            stateLock.notifyAll()
          }
        }

        // MAIN THREAD
        stateLock.synchronized {
          // -------------------- STATE 3 --------------------
          // Wait until we have entered state 3 (thread 1 is complete)
          while (state != 3) {
            stateLock.wait()
          }

          // Verify that the lock is being held
          val threadInfo = db.getAcquiredThreadInfo()
          assert(threadInfo.nonEmpty, s"acquiredThreadInfo was None when it should be Some")

          // Signal that we have entered state 4 (thread 2 can now release lock)
          state = 4
          stateLock.notifyAll()

          // -------------------- STATE 5 --------------------
          // Wait until we have entered state 5 (thread 2 has released lock)
          // so that we can clean up
          while (state != 5) {
            stateLock.wait()
          }
        }
      } finally {
        db.close()
      }
    }
  }

  test("RocksDB task completion listener correctly releases for failed task") {
    // This test verifies that a thread that locks the DB and then fails
    // can rely on the completion listener to release the lock.

    // Create a custom ExecutionContext with 1 thread
    implicit val ec: ExecutionContext = ExecutionContext.fromExecutor(
      ThreadUtils.newDaemonSingleThreadExecutor("single-thread-executor"))
    val timeout = 5.seconds

    withTempDir { dir =>
      val remoteDir = dir.getCanonicalPath
      withDB(remoteDir) { db =>
        // Release the lock acquired by withDB
        db.commit()

        // New task that will load and then complete with failure
        val fut = Future {
          val taskContext = TaskContext.empty()
          TaskContext.setTaskContext(taskContext)

          db.load(0)
          assertAcquiredThreadIsCurrentThread(db)

          // Task completion listener should unlock
          taskContext.markTaskCompleted(
            Some(new SparkException("Task failure injection")))
        }

        ThreadUtils.awaitResult(fut, timeout)

        // Assert that db is not locked
        val threadInfo = db.getAcquiredThreadInfo()
        assert(threadInfo.isEmpty, s"acquiredThreadInfo should be None but was $threadInfo")
      }
    }
  }

  private def assertAcquiredThreadIsCurrentThread(db: RocksDB): Unit = {
    val threadInfo = db.getAcquiredThreadInfo()
    assert(threadInfo != None,
      "acquired thread info should not be null after load")
    val threadId = threadInfo.get.threadRef.get.get.getId
    assert(
      threadId == Thread.currentThread().getId,
      s"acquired thread should be curent thread ${Thread.currentThread().getId} " +
        s"after load but was $threadId")
  }

  private def dbConf = RocksDBConf(StateStoreConf(SQLConf.get.clone()))

  class RocksDBCheckpointFormatV2(
      dfsRootDir: String,
      conf: RocksDBConf,
      localRootDir: File = Utils.createTempDir(),
      hadoopConf: Configuration = new Configuration,
      loggingId: String = "",
      useColumnFamilies: Boolean = false,
      val versionToUniqueId : mutable.Map[Long, String] = mutable.Map[Long, String]())
    extends RocksDB(dfsRootDir, conf, localRootDir, hadoopConf, loggingId,
      useColumnFamilies, enableStateStoreCheckpointIds = true) {

    override def load(
        version: Long,
        ckptId: Option[String] = None,
        readOnly: Boolean = false): RocksDB = {
      super.load(version, versionToUniqueId.get(version), readOnly)
    }

    override def commit(): Long = {
      val ret = super.commit()
      // update versionToUniqueId from lineageManager
      lineageManager.getLineage().foreach {
        case LineageItem(version, id) => versionToUniqueId.getOrElseUpdate(version, id)
      }
      ret
    }
  }

  // withDB override with checkpoint format v2
  def withDB[T](
      remoteDir: String,
      version: Int = 0,
      conf: RocksDBConf = dbConf,
      hadoopConf: Configuration = hadoopConf,
      useColumnFamilies: Boolean = false,
      enableStateStoreCheckpointIds: Boolean = false,
      versionToUniqueId : mutable.Map[Long, String] = mutable.Map[Long, String](),
      localDir: File = Utils.createTempDir())(
      func: RocksDB => T): T = {
    var db: RocksDB = null
    try {
      db = if (enableStateStoreCheckpointIds) {
        new RocksDBCheckpointFormatV2(
          remoteDir,
          conf = conf,
          localRootDir = localDir,
          hadoopConf = hadoopConf,
          loggingId = s"[Thread-${Thread.currentThread.getId}]",
          useColumnFamilies = useColumnFamilies,
          versionToUniqueId = versionToUniqueId)
      } else {
        new RocksDB(
          remoteDir,
          conf = conf,
          localRootDir = localDir,
          hadoopConf = hadoopConf,
          loggingId = s"[Thread-${Thread.currentThread.getId}]",
          useColumnFamilies = useColumnFamilies)
      }
      db.load(version)
      func(db)
    } finally {
      if (db != null) {
        db.close()
      }
    }
  }

  def generateFiles(dir: String, fileToLengths: Seq[(String, Int)]): Unit = {
    fileToLengths.foreach { case (fileName, length) =>
      val file = new File(dir, fileName)
      FileUtils.write(file, "a" * length, Charset.defaultCharset)
    }
  }

  def saveCheckpointFiles(
      fileManager: RocksDBFileManager,
      fileToLengths: Seq[(String, Int)],
      version: Int,
      numKeys: Int,
      fileMapping: RocksDBFileMapping,
      checkpointUniqueId: Option[String] = None): Unit = {
    val checkpointDir = Utils.createTempDir().getAbsolutePath // local dir to create checkpoints
    generateFiles(checkpointDir, fileToLengths)
    val (dfsFileSuffix, immutableFileMapping) = fileMapping.createSnapshotFileMapping(
      fileManager, checkpointDir, version)
    fileManager.saveCheckpointToDfs(
      checkpointDir,
      version,
      numKeys,
      immutableFileMapping,
      checkpointUniqueId = checkpointUniqueId)

    val snapshotInfo = RocksDBVersionSnapshotInfo(version, dfsFileSuffix)
    fileMapping.snapshotsPendingUpload.remove(snapshotInfo)
  }

  def loadAndVerifyCheckpointFiles(
      fileManager: RocksDBFileManager,
      verificationDir: String,
      version: Int,
      expectedFiles: Seq[(String, Int)],
      expectedNumKeys: Int,
      fileMapping: RocksDBFileMapping,
      checkpointUniqueId: Option[String] = None): Unit = {
    val metadata = fileManager.loadCheckpointFromDfs(
      version, verificationDir, fileMapping, checkpointUniqueId)
    val filesAndLengths =
      listFiles(verificationDir).map(f => f.getName -> f.length).toSet ++
      listFiles(verificationDir + "/archive").map(f => s"archive/${f.getName}" -> f.length()).toSet
    assert(filesAndLengths === expectedFiles.toSet)
    assert(metadata.numKeys === expectedNumKeys)
  }

  implicit def toFile(path: String): File = new File(path)

  implicit def toArray(str: String): Array[Byte] = if (str != null) str.getBytes else null

  implicit def toStr(bytes: Array[Byte]): String = if (bytes != null) new String(bytes) else null

  def toStr(kv: ByteArrayPair): (String, String) = (toStr(kv.key), toStr(kv.value))

  def iterator(db: RocksDB): Iterator[(String, String)] = db.iterator().map(toStr)

  def listFiles(file: File): Seq[File] = {
    if (!file.exists()) return Seq.empty
    file.listFiles.filter(file => !file.getName.endsWith("crc") && !file.isDirectory)
      .toImmutableArraySeq
  }

  def listFiles(file: String): Seq[File] = listFiles(new File(file))
}

object RocksDBSuite {
  @volatile var singleton: RocksDB = _

  def withSingletonDB[T](func: => T): T = {
    try {
      singleton = new RocksDB(
        dfsRootDir = Utils.createTempDir().getAbsolutePath,
        conf = RocksDBConf().copy(compactOnCommit = false, minVersionsToRetain = 100),
        hadoopConf = new Configuration(),
        loggingId = s"[Thread-${Thread.currentThread.getId}]")

      func
    } finally {
      if (singleton != null) {
        singleton.close()
        singleton = null
      }
    }
  }
}<|MERGE_RESOLUTION|>--- conflicted
+++ resolved
@@ -49,7 +49,6 @@
 import org.apache.spark.util.{ThreadUtils, Utils}
 import org.apache.spark.util.ArrayImplicits._
 
-
 class NoOverwriteFileSystemBasedCheckpointFileManager(path: Path, hadoopConf: Configuration)
   extends FileSystemBasedCheckpointFileManager(path, hadoopConf) {
 
@@ -313,12 +312,30 @@
       .set(SQLConf.STATE_STORE_PROVIDER_CLASS, classOf[RocksDBStateStoreProvider].getName)
   }
 
-<<<<<<< HEAD
+  // In each test we verify opened streams are all closed
+  private def hadoopConf: Configuration = {
+    val fmClass = "org.apache.spark.sql.execution.streaming.state." +
+      "OpenStreamCountedTestFileManager"
+    val hadoopConf = new Configuration()
+    hadoopConf.set(STREAMING_CHECKPOINT_FILE_MANAGER_CLASS.parent.key, fmClass)
+    hadoopConf
+  }
+
+  override def beforeEach(): Unit = {
+    OpenNumCountedTestInputStream.clearOpenStreams()
+  }
+
+  override def afterEach(): Unit = {
+    eventually(timeout(10.seconds), interval(2.seconds)) {
+      OpenNumCountedTestInputStream.assertNoOpenStreams()
+    }
+  }
+
   testWithStateStoreCheckpointIdsAndColumnFamilies("RocksDB: check changelog and snapshot version",
       TestWithChangelogCheckpointingEnabled) {
     case (enableStateStoreCheckpointIds, colFamiliesEnabled) =>
       val remoteDir = Utils.createTempDir().toString
-      val conf = dbConf.copy(minDeltasForSnapshot = 1)
+      val  = dbConf.copy(minDeltasForSnapshot = 1)
       new File(remoteDir).delete() // to make sure that the directory gets created
       val versionToUniqueId = new mutable.HashMap[Long, String]()
       withDB(remoteDir, conf = conf,
@@ -331,25 +348,7 @@
           db.commit()
           if ((version + 1) % 5 == 0) db.doMaintenance()
         }
-=======
-  // In each test we verify opened streams are all closed
-  private def hadoopConf: Configuration = {
-    val fmClass = "org.apache.spark.sql.execution.streaming.state." +
-      "OpenStreamCountedTestFileManager"
-    val hadoopConf = new Configuration()
-    hadoopConf.set(STREAMING_CHECKPOINT_FILE_MANAGER_CLASS.parent.key, fmClass)
-    hadoopConf
-  }
-
-  override def beforeEach(): Unit = {
-    OpenNumCountedTestInputStream.clearOpenStreams()
-  }
-
-  override def afterEach(): Unit = {
-    eventually(timeout(10.seconds), interval(2.seconds)) {
-      OpenNumCountedTestInputStream.assertNoOpenStreams()
-    }
-  }
+      }
 
   testWithColumnFamilies(
     "RocksDB: check changelog and snapshot version",
@@ -363,8 +362,8 @@
         db.put(version.toString, version.toString)
         db.commit()
         if ((version + 1) % 5 == 0) db.doMaintenance()
->>>>>>> 9973b595
-      }
+      }
+    }
 
       if (isChangelogCheckpointingEnabled) {
         assert(changelogVersionsPresent(remoteDir, enableStateStoreCheckpointIds) ===
@@ -1460,7 +1459,6 @@
     }
   }
 
-<<<<<<< HEAD
   testWithStateStoreCheckpointIdsAndColumnFamilies("RocksDBFileManager: upload only " +
     "new immutable files",
     TestWithBothChangelogCheckpointingEnabledAndDisabled) {
@@ -1469,7 +1467,7 @@
         val dfsRootDir = dir.getAbsolutePath
         val verificationDir = Utils.createTempDir().getAbsolutePath // local dir to load checkpoints
         val fileManager = new RocksDBFileManager(
-          dfsRootDir, Utils.createTempDir(), new Configuration)
+          dfsRootDir, Utils.createTempDir(), hadoopConf)
         val sstDir = s"$dfsRootDir/SSTs"
         def numRemoteSSTFiles: Int = listFiles(sstDir).length
         val logDir = s"$dfsRootDir/logs"
@@ -1483,23 +1481,6 @@
         intercept[FileNotFoundException] {
           fileManager.loadCheckpointFromDfs(1, Utils.createTempDir(), fileMapping)
         }
-=======
-  testWithColumnFamilies("RocksDBFileManager: upload only new immutable files",
-    TestWithBothChangelogCheckpointingEnabledAndDisabled) { colFamiliesEnabled =>
-    withTempDir { dir =>
-      val dfsRootDir = dir.getAbsolutePath
-      val verificationDir = Utils.createTempDir().getAbsolutePath // local dir to load checkpoints
-      val fileManager = new RocksDBFileManager(
-        dfsRootDir, Utils.createTempDir(), hadoopConf)
-      val sstDir = s"$dfsRootDir/SSTs"
-      def numRemoteSSTFiles: Int = listFiles(sstDir).length
-      val logDir = s"$dfsRootDir/logs"
-      def numRemoteLogFiles: Int = listFiles(logDir).length
-      val fileMapping = new RocksDBFileMapping
-
-      // Verify behavior before any saved checkpoints
-      assert(fileManager.getLatestVersion() === 0)
->>>>>>> 9973b595
 
         // Save a version of checkpoint files
         val cpFiles1 = Seq(
