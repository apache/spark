/*
 * Licensed to the Apache Software Foundation (ASF) under one or more
 * contributor license agreements.  See the NOTICE file distributed with
 * this work for additional information regarding copyright ownership.
 * The ASF licenses this file to You under the Apache License, Version 2.0
 * (the "License"); you may not use this file except in compliance with
 * the License.  You may obtain a copy of the License at
 *
 *    http://www.apache.org/licenses/LICENSE-2.0
 *
 * Unless required by applicable law or agreed to in writing, software
 * distributed under the License is distributed on an "AS IS" BASIS,
 * WITHOUT WARRANTIES OR CONDITIONS OF ANY KIND, either express or implied.
 * See the License for the specific language governing permissions and
 * limitations under the License.
 */

package org.apache.spark.sql.streaming

import java.util.UUID

import scala.collection.mutable
import scala.concurrent.duration._

import org.scalactic.TolerantNumerics
import org.scalatest.concurrent.AsyncAssertions.Waiter
import org.scalatest.concurrent.Eventually._
import org.scalatest.concurrent.PatienceConfiguration.Timeout
import org.scalatest.BeforeAndAfter
import org.scalatest.PrivateMethodTester._

import org.apache.spark.SparkException
import org.apache.spark.scheduler._
<<<<<<< HEAD
import org.apache.spark.sql.execution.streaming._
=======
import org.apache.spark.sql.{Encoder, SparkSession}
import org.apache.spark.sql.execution.streaming._
import org.apache.spark.sql.internal.SQLConf
>>>>>>> 0ef1421a
import org.apache.spark.sql.streaming.StreamingQueryListener._
import org.apache.spark.util.JsonProtocol

class StreamingQueryListenerSuite extends StreamTest with BeforeAndAfter {

  import testImplicits._

  // To make === between double tolerate inexact values
  implicit val doubleEquality = TolerantNumerics.tolerantDoubleEquality(0.01)

  after {
    spark.streams.active.foreach(_.stop())
    assert(spark.streams.active.isEmpty)
    assert(addedListeners().isEmpty)
    // Make sure we don't leak any events to the next test
    spark.sparkContext.listenerBus.waitUntilEmpty(10000)
  }

  testQuietly("single listener, check trigger events are generated correctly") {
    val clock = new StreamManualClock
    val inputData = new MemoryStream[Int](0, sqlContext)
    val df = inputData.toDS().as[Long].map { 10 / _ }
    val listener = new EventCollector
    try {
      // No events until started
      spark.streams.addListener(listener)
      assert(listener.startEvent === null)
      assert(listener.progressEvents.isEmpty)
      assert(listener.terminationEvent === null)

      testStream(df, OutputMode.Append)(

        // Start event generated when query started
        StartStream(ProcessingTime(100), triggerClock = clock),
        AssertOnQuery { query =>
          assert(listener.startEvent !== null)
          assert(listener.startEvent.id === query.id)
<<<<<<< HEAD
=======
          assert(listener.startEvent.runId === query.runId)
>>>>>>> 0ef1421a
          assert(listener.startEvent.name === query.name)
          assert(listener.progressEvents.isEmpty)
          assert(listener.terminationEvent === null)
          true
        },

        // Progress event generated when data processed
        AddData(inputData, 1, 2),
        AdvanceManualClock(100),
        CheckAnswer(10, 5),
        AssertOnQuery { query =>
          assert(listener.progressEvents.nonEmpty)
<<<<<<< HEAD
          assert(listener.progressEvents.last.json === query.lastProgress.json)
=======
          // SPARK-18868: We can't use query.lastProgress, because in progressEvents, we filter
          // out non-zero input rows, but the lastProgress may be a zero input row trigger
          val lastNonZeroProgress = query.recentProgress.filter(_.numInputRows > 0).lastOption
            .getOrElse(fail("No progress updates received in StreamingQuery!"))
          assert(listener.progressEvents.last.json === lastNonZeroProgress.json)
>>>>>>> 0ef1421a
          assert(listener.terminationEvent === null)
          true
        },

        // Termination event generated when stopped cleanly
        StopStream,
        AssertOnQuery { query =>
          eventually(Timeout(streamingTimeout)) {
            assert(listener.terminationEvent !== null)
            assert(listener.terminationEvent.id === query.id)
<<<<<<< HEAD
=======
            assert(listener.terminationEvent.runId === query.runId)
>>>>>>> 0ef1421a
            assert(listener.terminationEvent.exception === None)
          }
          listener.checkAsyncErrors()
          listener.reset()
          true
        },

        // Termination event generated with exception message when stopped with error
        StartStream(ProcessingTime(100), triggerClock = clock),
        AddData(inputData, 0),
        AdvanceManualClock(100),
<<<<<<< HEAD
        ExpectFailure[SparkException],
        AssertOnQuery { query =>
          assert(listener.terminationEvent !== null)
          assert(listener.terminationEvent.id === query.id)
          assert(listener.terminationEvent.exception.nonEmpty)
          // Make sure that the exception message reported through listener
          // contains the actual exception and relevant stack trace
          assert(!listener.terminationEvent.exception.get.contains("StreamingQueryException"))
          assert(listener.terminationEvent.exception.get.contains("java.lang.ArithmeticException"))
          assert(listener.terminationEvent.exception.get.contains("StreamingQueryListenerSuite"))
=======
        ExpectFailure[SparkException](),
        AssertOnQuery { query =>
          eventually(Timeout(streamingTimeout)) {
            assert(listener.terminationEvent !== null)
            assert(listener.terminationEvent.id === query.id)
            assert(listener.terminationEvent.exception.nonEmpty)
            // Make sure that the exception message reported through listener
            // contains the actual exception and relevant stack trace
            assert(!listener.terminationEvent.exception.get.contains("StreamingQueryException"))
            assert(
              listener.terminationEvent.exception.get.contains("java.lang.ArithmeticException"))
            assert(listener.terminationEvent.exception.get.contains("StreamingQueryListenerSuite"))
          }
>>>>>>> 0ef1421a
          listener.checkAsyncErrors()
          true
        }
      )
    } finally {
      spark.streams.removeListener(listener)
    }
  }

  test("adding and removing listener") {
    def isListenerActive(listener: EventCollector): Boolean = {
      listener.reset()
      testStream(MemoryStream[Int].toDS)(
        StartStream(),
        StopStream
      )
      listener.startEvent != null
    }

    try {
      val listener1 = new EventCollector
      val listener2 = new EventCollector

      spark.streams.addListener(listener1)
      assert(isListenerActive(listener1) === true)
      assert(isListenerActive(listener2) === false)
      spark.streams.addListener(listener2)
      assert(isListenerActive(listener1) === true)
      assert(isListenerActive(listener2) === true)
      spark.streams.removeListener(listener1)
      assert(isListenerActive(listener1) === false)
      assert(isListenerActive(listener2) === true)
    } finally {
      addedListeners().foreach(spark.streams.removeListener)
    }
  }

  test("event ordering") {
    val listener = new EventCollector
    withListenerAdded(listener) {
      for (i <- 1 to 100) {
        listener.reset()
        require(listener.startEvent === null)
        testStream(MemoryStream[Int].toDS)(
          StartStream(),
          Assert(listener.startEvent !== null, "onQueryStarted not called before query returned"),
          StopStream,
          Assert { listener.checkAsyncErrors() }
        )
      }
    }
  }

  test("QueryStartedEvent serialization") {
<<<<<<< HEAD
    val queryStarted = new StreamingQueryListener.QueryStartedEvent(UUID.randomUUID(), "name")
    val json = JsonProtocol.sparkEventToJson(queryStarted)
    val newQueryStarted = JsonProtocol.sparkEventFromJson(json)
      .asInstanceOf[StreamingQueryListener.QueryStartedEvent]
  }

  test("QueryProgressEvent serialization") {
    val event = new StreamingQueryListener.QueryProgressEvent(
      StreamingQueryStatusAndProgressSuite.testProgress)
    val json = JsonProtocol.sparkEventToJson(event)
    val newEvent = JsonProtocol.sparkEventFromJson(json)
      .asInstanceOf[StreamingQueryListener.QueryProgressEvent]
    assert(event.progress.json === newEvent.progress.json)
  }

  test("QueryTerminatedEvent serialization") {
    val exception = new RuntimeException("exception")
    val queryQueryTerminated = new StreamingQueryListener.QueryTerminatedEvent(
      UUID.randomUUID, Some(exception.getMessage))
    val json = JsonProtocol.sparkEventToJson(queryQueryTerminated)
    val newQueryTerminated = JsonProtocol.sparkEventFromJson(json)
      .asInstanceOf[StreamingQueryListener.QueryTerminatedEvent]
    assert(queryQueryTerminated.id === newQueryTerminated.id)
    assert(queryQueryTerminated.exception === newQueryTerminated.exception)
  }

=======
    def testSerialization(event: QueryStartedEvent): Unit = {
      val json = JsonProtocol.sparkEventToJson(event)
      val newEvent = JsonProtocol.sparkEventFromJson(json).asInstanceOf[QueryStartedEvent]
      assert(newEvent.id === event.id)
      assert(newEvent.runId === event.runId)
      assert(newEvent.name === event.name)
    }

    testSerialization(new QueryStartedEvent(UUID.randomUUID, UUID.randomUUID, "name"))
    testSerialization(new QueryStartedEvent(UUID.randomUUID, UUID.randomUUID, null))
  }

  test("QueryProgressEvent serialization") {
    def testSerialization(event: QueryProgressEvent): Unit = {
      import scala.collection.JavaConverters._
      val json = JsonProtocol.sparkEventToJson(event)
      val newEvent = JsonProtocol.sparkEventFromJson(json).asInstanceOf[QueryProgressEvent]
      assert(newEvent.progress.json === event.progress.json)  // json as a proxy for equality
      assert(newEvent.progress.durationMs.asScala === event.progress.durationMs.asScala)
      assert(newEvent.progress.eventTime.asScala === event.progress.eventTime.asScala)
    }
    testSerialization(new QueryProgressEvent(StreamingQueryStatusAndProgressSuite.testProgress1))
    testSerialization(new QueryProgressEvent(StreamingQueryStatusAndProgressSuite.testProgress2))
  }

  test("QueryTerminatedEvent serialization") {
    def testSerialization(event: QueryTerminatedEvent): Unit = {
      val json = JsonProtocol.sparkEventToJson(event)
      val newEvent = JsonProtocol.sparkEventFromJson(json).asInstanceOf[QueryTerminatedEvent]
      assert(newEvent.id === event.id)
      assert(newEvent.runId === event.runId)
      assert(newEvent.exception === event.exception)
    }

    val exception = new RuntimeException("exception")
    testSerialization(
      new QueryTerminatedEvent(UUID.randomUUID, UUID.randomUUID, Some(exception.getMessage)))
  }

  test("only one progress event per interval when no data") {
    // This test will start a query but not push any data, and then check if we push too many events
    withSQLConf(SQLConf.STREAMING_NO_DATA_PROGRESS_EVENT_INTERVAL.key -> "100ms") {
      @volatile var numProgressEvent = 0
      val listener = new StreamingQueryListener {
        override def onQueryStarted(event: QueryStartedEvent): Unit = {}
        override def onQueryProgress(event: QueryProgressEvent): Unit = {
          numProgressEvent += 1
        }
        override def onQueryTerminated(event: QueryTerminatedEvent): Unit = {}
      }
      spark.streams.addListener(listener)
      try {
        val input = new MemoryStream[Int](0, sqlContext) {
          @volatile var numTriggers = 0
          override def getOffset: Option[Offset] = {
            numTriggers += 1
            super.getOffset
          }
        }
        val clock = new StreamManualClock()
        val actions = mutable.ArrayBuffer[StreamAction]()
        actions += StartStream(trigger = ProcessingTime(10), triggerClock = clock)
        for (_ <- 1 to 100) {
          actions += AdvanceManualClock(10)
        }
        actions += AssertOnQuery { _ =>
          eventually(timeout(streamingTimeout)) {
            assert(input.numTriggers > 100) // at least 100 triggers have occurred
          }
          true
        }
        // `recentProgress` should not receive too many no data events
        actions += AssertOnQuery { q =>
          q.recentProgress.size > 1 && q.recentProgress.size <= 11
        }
        testStream(input.toDS)(actions: _*)
        spark.sparkContext.listenerBus.waitUntilEmpty(10000)
        // 11 is the max value of the possible numbers of events.
        assert(numProgressEvent > 1 && numProgressEvent <= 11)
      } finally {
        spark.streams.removeListener(listener)
      }
    }
  }

  test("listener only posts events from queries started in the related sessions") {
    val session1 = spark.newSession()
    val session2 = spark.newSession()
    val collector1 = new EventCollector
    val collector2 = new EventCollector

    def runQuery(session: SparkSession): Unit = {
      collector1.reset()
      collector2.reset()
      val mem = MemoryStream[Int](implicitly[Encoder[Int]], session.sqlContext)
      testStream(mem.toDS)(
        AddData(mem, 1, 2, 3),
        CheckAnswer(1, 2, 3)
      )
      session.sparkContext.listenerBus.waitUntilEmpty(5000)
    }

    def assertEventsCollected(collector: EventCollector): Unit = {
      assert(collector.startEvent !== null)
      assert(collector.progressEvents.nonEmpty)
      assert(collector.terminationEvent !== null)
    }

    def assertEventsNotCollected(collector: EventCollector): Unit = {
      assert(collector.startEvent === null)
      assert(collector.progressEvents.isEmpty)
      assert(collector.terminationEvent === null)
    }

    assert(session1.ne(session2))
    assert(session1.streams.ne(session2.streams))

    withListenerAdded(collector1, session1) {
      assert(addedListeners(session1).nonEmpty)

      withListenerAdded(collector2, session2) {
        assert(addedListeners(session2).nonEmpty)

        // query on session1 should send events only to collector1
        runQuery(session1)
        assertEventsCollected(collector1)
        assertEventsNotCollected(collector2)

        // query on session2 should send events only to collector2
        runQuery(session2)
        assertEventsCollected(collector2)
        assertEventsNotCollected(collector1)
      }
    }
  }

>>>>>>> 0ef1421a
  testQuietly("ReplayListenerBus should ignore broken event jsons generated in 2.0.0") {
    // query-event-logs-version-2.0.0.txt has all types of events generated by
    // Structured Streaming in Spark 2.0.0.
    // SparkListenerApplicationEnd is the only valid event and it's the last event. We use it
    // to verify that we can skip broken jsons generated by Structured Streaming.
    testReplayListenerBusWithBorkenEventJsons("query-event-logs-version-2.0.0.txt")
  }

  testQuietly("ReplayListenerBus should ignore broken event jsons generated in 2.0.1") {
    // query-event-logs-version-2.0.1.txt has all types of events generated by
    // Structured Streaming in Spark 2.0.1.
    // SparkListenerApplicationEnd is the only valid event and it's the last event. We use it
    // to verify that we can skip broken jsons generated by Structured Streaming.
    testReplayListenerBusWithBorkenEventJsons("query-event-logs-version-2.0.1.txt")
  }

  testQuietly("ReplayListenerBus should ignore broken event jsons generated in 2.0.2") {
    // query-event-logs-version-2.0.2.txt has all types of events generated by
    // Structured Streaming in Spark 2.0.2.
    // SparkListenerApplicationEnd is the only valid event and it's the last event. We use it
    // to verify that we can skip broken jsons generated by Structured Streaming.
    testReplayListenerBusWithBorkenEventJsons("query-event-logs-version-2.0.2.txt")
  }

  private def testReplayListenerBusWithBorkenEventJsons(fileName: String): Unit = {
    val input = getClass.getResourceAsStream(s"/structured-streaming/$fileName")
    val events = mutable.ArrayBuffer[SparkListenerEvent]()
    try {
      val replayer = new ReplayListenerBus() {
        // Redirect all parsed events to `events`
        override def doPostEvent(
            listener: SparkListenerInterface,
            event: SparkListenerEvent): Unit = {
          events += event
        }
      }
      // Add a dummy listener so that "doPostEvent" will be called.
      replayer.addListener(new SparkListener {})
      replayer.replay(input, fileName)
      // SparkListenerApplicationEnd is the only valid event
      assert(events.size === 1)
      assert(events(0).isInstanceOf[SparkListenerApplicationEnd])
    } finally {
      input.close()
    }
  }

<<<<<<< HEAD
  private def withListenerAdded(listener: StreamingQueryListener)(body: => Unit): Unit = {
=======
  private def withListenerAdded(
      listener: StreamingQueryListener,
      session: SparkSession = spark)(body: => Unit): Unit = {
>>>>>>> 0ef1421a
    try {
      failAfter(streamingTimeout) {
        session.streams.addListener(listener)
        body
      }
    } finally {
      session.streams.removeListener(listener)
    }
  }

  private def addedListeners(session: SparkSession = spark): Array[StreamingQueryListener] = {
    val listenerBusMethod =
      PrivateMethod[StreamingQueryListenerBus]('listenerBus)
    val listenerBus = session.streams invokePrivate listenerBusMethod()
    listenerBus.listeners.toArray.map(_.asInstanceOf[StreamingQueryListener])
  }

  /** Collects events from the StreamingQueryListener for testing */
  class EventCollector extends StreamingQueryListener {
    // to catch errors in the async listener events
    @volatile private var asyncTestWaiter = new Waiter

    @volatile var startEvent: QueryStartedEvent = null
    @volatile var terminationEvent: QueryTerminatedEvent = null

    private val _progressEvents = new mutable.Queue[StreamingQueryProgress]

    def progressEvents: Seq[StreamingQueryProgress] = _progressEvents.synchronized {
      _progressEvents.filter(_.numInputRows > 0)
    }

    def reset(): Unit = {
      startEvent = null
      terminationEvent = null
      _progressEvents.clear()
      asyncTestWaiter = new Waiter
    }

    def checkAsyncErrors(): Unit = {
      asyncTestWaiter.await(timeout(streamingTimeout))
    }

    override def onQueryStarted(queryStarted: QueryStartedEvent): Unit = {
      asyncTestWaiter {
        startEvent = queryStarted
      }
    }

    override def onQueryProgress(queryProgress: QueryProgressEvent): Unit = {
      asyncTestWaiter {
        assert(startEvent != null, "onQueryProgress called before onQueryStarted")
        _progressEvents.synchronized { _progressEvents += queryProgress.progress }
      }
    }

    override def onQueryTerminated(queryTerminated: QueryTerminatedEvent): Unit = {
      asyncTestWaiter {
        assert(startEvent != null, "onQueryTerminated called before onQueryStarted")
        terminationEvent = queryTerminated
      }
      asyncTestWaiter.dismiss()
    }
  }
}<|MERGE_RESOLUTION|>--- conflicted
+++ resolved
@@ -31,13 +31,9 @@
 
 import org.apache.spark.SparkException
 import org.apache.spark.scheduler._
-<<<<<<< HEAD
-import org.apache.spark.sql.execution.streaming._
-=======
 import org.apache.spark.sql.{Encoder, SparkSession}
 import org.apache.spark.sql.execution.streaming._
 import org.apache.spark.sql.internal.SQLConf
->>>>>>> 0ef1421a
 import org.apache.spark.sql.streaming.StreamingQueryListener._
 import org.apache.spark.util.JsonProtocol
 
@@ -75,10 +71,7 @@
         AssertOnQuery { query =>
           assert(listener.startEvent !== null)
           assert(listener.startEvent.id === query.id)
-<<<<<<< HEAD
-=======
           assert(listener.startEvent.runId === query.runId)
->>>>>>> 0ef1421a
           assert(listener.startEvent.name === query.name)
           assert(listener.progressEvents.isEmpty)
           assert(listener.terminationEvent === null)
@@ -91,15 +84,11 @@
         CheckAnswer(10, 5),
         AssertOnQuery { query =>
           assert(listener.progressEvents.nonEmpty)
-<<<<<<< HEAD
-          assert(listener.progressEvents.last.json === query.lastProgress.json)
-=======
           // SPARK-18868: We can't use query.lastProgress, because in progressEvents, we filter
           // out non-zero input rows, but the lastProgress may be a zero input row trigger
           val lastNonZeroProgress = query.recentProgress.filter(_.numInputRows > 0).lastOption
             .getOrElse(fail("No progress updates received in StreamingQuery!"))
           assert(listener.progressEvents.last.json === lastNonZeroProgress.json)
->>>>>>> 0ef1421a
           assert(listener.terminationEvent === null)
           true
         },
@@ -110,10 +99,7 @@
           eventually(Timeout(streamingTimeout)) {
             assert(listener.terminationEvent !== null)
             assert(listener.terminationEvent.id === query.id)
-<<<<<<< HEAD
-=======
             assert(listener.terminationEvent.runId === query.runId)
->>>>>>> 0ef1421a
             assert(listener.terminationEvent.exception === None)
           }
           listener.checkAsyncErrors()
@@ -125,18 +111,6 @@
         StartStream(ProcessingTime(100), triggerClock = clock),
         AddData(inputData, 0),
         AdvanceManualClock(100),
-<<<<<<< HEAD
-        ExpectFailure[SparkException],
-        AssertOnQuery { query =>
-          assert(listener.terminationEvent !== null)
-          assert(listener.terminationEvent.id === query.id)
-          assert(listener.terminationEvent.exception.nonEmpty)
-          // Make sure that the exception message reported through listener
-          // contains the actual exception and relevant stack trace
-          assert(!listener.terminationEvent.exception.get.contains("StreamingQueryException"))
-          assert(listener.terminationEvent.exception.get.contains("java.lang.ArithmeticException"))
-          assert(listener.terminationEvent.exception.get.contains("StreamingQueryListenerSuite"))
-=======
         ExpectFailure[SparkException](),
         AssertOnQuery { query =>
           eventually(Timeout(streamingTimeout)) {
@@ -150,7 +124,6 @@
               listener.terminationEvent.exception.get.contains("java.lang.ArithmeticException"))
             assert(listener.terminationEvent.exception.get.contains("StreamingQueryListenerSuite"))
           }
->>>>>>> 0ef1421a
           listener.checkAsyncErrors()
           true
         }
@@ -205,34 +178,6 @@
   }
 
   test("QueryStartedEvent serialization") {
-<<<<<<< HEAD
-    val queryStarted = new StreamingQueryListener.QueryStartedEvent(UUID.randomUUID(), "name")
-    val json = JsonProtocol.sparkEventToJson(queryStarted)
-    val newQueryStarted = JsonProtocol.sparkEventFromJson(json)
-      .asInstanceOf[StreamingQueryListener.QueryStartedEvent]
-  }
-
-  test("QueryProgressEvent serialization") {
-    val event = new StreamingQueryListener.QueryProgressEvent(
-      StreamingQueryStatusAndProgressSuite.testProgress)
-    val json = JsonProtocol.sparkEventToJson(event)
-    val newEvent = JsonProtocol.sparkEventFromJson(json)
-      .asInstanceOf[StreamingQueryListener.QueryProgressEvent]
-    assert(event.progress.json === newEvent.progress.json)
-  }
-
-  test("QueryTerminatedEvent serialization") {
-    val exception = new RuntimeException("exception")
-    val queryQueryTerminated = new StreamingQueryListener.QueryTerminatedEvent(
-      UUID.randomUUID, Some(exception.getMessage))
-    val json = JsonProtocol.sparkEventToJson(queryQueryTerminated)
-    val newQueryTerminated = JsonProtocol.sparkEventFromJson(json)
-      .asInstanceOf[StreamingQueryListener.QueryTerminatedEvent]
-    assert(queryQueryTerminated.id === newQueryTerminated.id)
-    assert(queryQueryTerminated.exception === newQueryTerminated.exception)
-  }
-
-=======
     def testSerialization(event: QueryStartedEvent): Unit = {
       val json = JsonProtocol.sparkEventToJson(event)
       val newEvent = JsonProtocol.sparkEventFromJson(json).asInstanceOf[QueryStartedEvent]
@@ -369,7 +314,6 @@
     }
   }
 
->>>>>>> 0ef1421a
   testQuietly("ReplayListenerBus should ignore broken event jsons generated in 2.0.0") {
     // query-event-logs-version-2.0.0.txt has all types of events generated by
     // Structured Streaming in Spark 2.0.0.
@@ -417,13 +361,9 @@
     }
   }
 
-<<<<<<< HEAD
-  private def withListenerAdded(listener: StreamingQueryListener)(body: => Unit): Unit = {
-=======
   private def withListenerAdded(
       listener: StreamingQueryListener,
       session: SparkSession = spark)(body: => Unit): Unit = {
->>>>>>> 0ef1421a
     try {
       failAfter(streamingTimeout) {
         session.streams.addListener(listener)
