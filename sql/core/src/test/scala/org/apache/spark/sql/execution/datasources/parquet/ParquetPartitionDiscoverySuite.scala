/*
 * Licensed to the Apache Software Foundation (ASF) under one or more
 * contributor license agreements.  See the NOTICE file distributed with
 * this work for additional information regarding copyright ownership.
 * The ASF licenses this file to You under the Apache License, Version 2.0
 * (the "License"); you may not use this file except in compliance with
 * the License.  You may obtain a copy of the License at
 *
 *    http://www.apache.org/licenses/LICENSE-2.0
 *
 * Unless required by applicable law or agreed to in writing, software
 * distributed under the License is distributed on an "AS IS" BASIS,
 * WITHOUT WARRANTIES OR CONDITIONS OF ANY KIND, either express or implied.
 * See the License for the specific language governing permissions and
 * limitations under the License.
 */

package org.apache.spark.sql.execution.datasources.parquet

import java.io.File
import java.math.BigInteger
import java.sql.{Date, Timestamp}

import scala.collection.mutable.ArrayBuffer

import com.google.common.io.Files
import org.apache.hadoop.fs.Path
import org.apache.parquet.hadoop.ParquetOutputFormat

import org.apache.spark.sql._
import org.apache.spark.sql.catalyst.InternalRow
import org.apache.spark.sql.catalyst.catalog.ExternalCatalogUtils
import org.apache.spark.sql.catalyst.expressions.Literal
import org.apache.spark.sql.execution.datasources._
import org.apache.spark.sql.execution.datasources.{PartitionPath => Partition}
import org.apache.spark.sql.functions._
import org.apache.spark.sql.internal.SQLConf
import org.apache.spark.sql.test.SharedSQLContext
import org.apache.spark.sql.types._
import org.apache.spark.unsafe.types.UTF8String

// The data where the partitioning key exists only in the directory structure.
case class ParquetData(intField: Int, stringField: String)

// The data that also includes the partitioning key
case class ParquetDataWithKey(intField: Int, pi: Int, stringField: String, ps: String)

class ParquetPartitionDiscoverySuite extends QueryTest with ParquetTest with SharedSQLContext {
  import PartitioningUtils._
  import testImplicits._

  val defaultPartitionName = ExternalCatalogUtils.DEFAULT_PARTITION_NAME

  test("column type inference") {
    def check(raw: String, literal: Literal): Unit = {
      assert(inferPartitionColumnValue(raw, true) === literal)
    }

    check("10", Literal.create(10, IntegerType))
    check("1000000000000000", Literal.create(1000000000000000L, LongType))
    val decimal = Decimal("1" * 20)
    check("1" * 20,
      Literal.create(decimal, DecimalType(decimal.precision, decimal.scale)))
    check("1.5", Literal.create(1.5, DoubleType))
    check("hello", Literal.create("hello", StringType))
    check("1990-02-24", Literal.create(Date.valueOf("1990-02-24"), DateType))
    check("1990-02-24 12:00:30",
      Literal.create(Timestamp.valueOf("1990-02-24 12:00:30"), TimestampType))
    check(defaultPartitionName, Literal.create(null, NullType))
  }

  test("parse invalid partitioned directories") {
    // Invalid
    var paths = Seq(
      "hdfs://host:9000/invalidPath",
      "hdfs://host:9000/path/a=10/b=20",
      "hdfs://host:9000/path/a=10.5/b=hello")

    var exception = intercept[AssertionError] {
      parsePartitions(paths.map(new Path(_)), true, Set.empty[Path])
    }
    assert(exception.getMessage().contains("Conflicting directory structures detected"))

    // Valid
    paths = Seq(
      "hdfs://host:9000/path/_temporary",
      "hdfs://host:9000/path/a=10/b=20",
      "hdfs://host:9000/path/_temporary/path")

    parsePartitions(
      paths.map(new Path(_)),
      true,
      Set(new Path("hdfs://host:9000/path/")))

    // Valid
    paths = Seq(
      "hdfs://host:9000/path/something=true/table/",
      "hdfs://host:9000/path/something=true/table/_temporary",
      "hdfs://host:9000/path/something=true/table/a=10/b=20",
      "hdfs://host:9000/path/something=true/table/_temporary/path")

    parsePartitions(
      paths.map(new Path(_)),
      true,
      Set(new Path("hdfs://host:9000/path/something=true/table")))

    // Valid
    paths = Seq(
      "hdfs://host:9000/path/table=true/",
      "hdfs://host:9000/path/table=true/_temporary",
      "hdfs://host:9000/path/table=true/a=10/b=20",
      "hdfs://host:9000/path/table=true/_temporary/path")

    parsePartitions(
      paths.map(new Path(_)),
      true,
      Set(new Path("hdfs://host:9000/path/table=true")))

    // Invalid
    paths = Seq(
      "hdfs://host:9000/path/_temporary",
      "hdfs://host:9000/path/a=10/b=20",
      "hdfs://host:9000/path/path1")

    exception = intercept[AssertionError] {
      parsePartitions(
        paths.map(new Path(_)),
        true,
        Set(new Path("hdfs://host:9000/path/")))
    }
    assert(exception.getMessage().contains("Conflicting directory structures detected"))

    // Invalid
    // Conflicting directory structure:
    // "hdfs://host:9000/tmp/tables/partitionedTable"
    // "hdfs://host:9000/tmp/tables/nonPartitionedTable1"
    // "hdfs://host:9000/tmp/tables/nonPartitionedTable2"
    paths = Seq(
      "hdfs://host:9000/tmp/tables/partitionedTable",
      "hdfs://host:9000/tmp/tables/partitionedTable/p=1/",
      "hdfs://host:9000/tmp/tables/nonPartitionedTable1",
      "hdfs://host:9000/tmp/tables/nonPartitionedTable2")

    exception = intercept[AssertionError] {
      parsePartitions(
        paths.map(new Path(_)),
        true,
        Set(new Path("hdfs://host:9000/tmp/tables/")))
    }
    assert(exception.getMessage().contains("Conflicting directory structures detected"))
  }

  test("parse partition") {
    def check(path: String, expected: Option[PartitionValues]): Unit = {
      val actual = parsePartition(new Path(path), true, Set.empty[Path])._1
      assert(expected === actual)
    }

    def checkThrows[T <: Throwable: Manifest](path: String, expected: String): Unit = {
      val message = intercept[T] {
        parsePartition(new Path(path), true, Set.empty[Path])
      }.getMessage

      assert(message.contains(expected))
    }

    check("file://path/a=10", Some {
      PartitionValues(
        ArrayBuffer("a"),
        ArrayBuffer(Literal.create(10, IntegerType)))
    })

    check("file://path/a=10/b=hello/c=1.5", Some {
      PartitionValues(
        ArrayBuffer("a", "b", "c"),
        ArrayBuffer(
          Literal.create(10, IntegerType),
          Literal.create("hello", StringType),
          Literal.create(1.5, DoubleType)))
    })

    check("file://path/a=10/b_hello/c=1.5", Some {
      PartitionValues(
        ArrayBuffer("c"),
        ArrayBuffer(Literal.create(1.5, DoubleType)))
    })

    check("file:///", None)
    check("file:///path/_temporary", None)
    check("file:///path/_temporary/c=1.5", None)
    check("file:///path/_temporary/path", None)
    check("file://path/a=10/_temporary/c=1.5", None)
    check("file://path/a=10/c=1.5/_temporary", None)

    checkThrows[AssertionError]("file://path/=10", "Empty partition column name")
    checkThrows[AssertionError]("file://path/a=", "Empty partition column value")
  }

  test("parse partition with base paths") {
    // when the basePaths is the same as the path to a leaf directory
    val partitionSpec1: Option[PartitionValues] = parsePartition(
      path = new Path("file://path/a=10"),
      typeInference = true,
      basePaths = Set(new Path("file://path/a=10")))._1

    assert(partitionSpec1.isEmpty)

    // when the basePaths is the path to a base directory of leaf directories
    val partitionSpec2: Option[PartitionValues] = parsePartition(
      path = new Path("file://path/a=10"),
      typeInference = true,
      basePaths = Set(new Path("file://path")))._1

    assert(partitionSpec2 ==
      Option(PartitionValues(
        ArrayBuffer("a"),
        ArrayBuffer(Literal.create(10, IntegerType)))))
  }

  test("parse partitions") {
    def check(
        paths: Seq[String],
        spec: PartitionSpec,
        rootPaths: Set[Path] = Set.empty[Path]): Unit = {
      val actualSpec =
        parsePartitions(
          paths.map(new Path(_)),
          true,
          rootPaths)
      assert(actualSpec === spec)
    }

    check(Seq(
      "hdfs://host:9000/path/a=10/b=hello"),
      PartitionSpec(
        StructType(Seq(
          StructField("a", IntegerType),
          StructField("b", StringType))),
        Seq(Partition(InternalRow(10, UTF8String.fromString("hello")),
          "hdfs://host:9000/path/a=10/b=hello"))))

    check(Seq(
      "hdfs://host:9000/path/a=10/b=20",
      "hdfs://host:9000/path/a=10.5/b=hello"),
      PartitionSpec(
        StructType(Seq(
          StructField("a", DoubleType),
          StructField("b", StringType))),
        Seq(
          Partition(InternalRow(10, UTF8String.fromString("20")),
            "hdfs://host:9000/path/a=10/b=20"),
          Partition(InternalRow(10.5, UTF8String.fromString("hello")),
            "hdfs://host:9000/path/a=10.5/b=hello"))))

    check(Seq(
      "hdfs://host:9000/path/_temporary",
      "hdfs://host:9000/path/a=10/b=20",
      "hdfs://host:9000/path/a=10.5/b=hello",
      "hdfs://host:9000/path/a=10.5/_temporary",
      "hdfs://host:9000/path/a=10.5/_TeMpOrArY",
      "hdfs://host:9000/path/a=10.5/b=hello/_temporary",
      "hdfs://host:9000/path/a=10.5/b=hello/_TEMPORARY",
      "hdfs://host:9000/path/_temporary/path",
      "hdfs://host:9000/path/a=11/_temporary/path",
      "hdfs://host:9000/path/a=10.5/b=world/_temporary/path"),
      PartitionSpec(
        StructType(Seq(
          StructField("a", DoubleType),
          StructField("b", StringType))),
        Seq(
          Partition(InternalRow(10, UTF8String.fromString("20")),
            "hdfs://host:9000/path/a=10/b=20"),
          Partition(InternalRow(10.5, UTF8String.fromString("hello")),
            "hdfs://host:9000/path/a=10.5/b=hello"))))

    check(Seq(
      s"hdfs://host:9000/path/a=10/b=20",
      s"hdfs://host:9000/path/a=$defaultPartitionName/b=hello"),
      PartitionSpec(
        StructType(Seq(
          StructField("a", IntegerType),
          StructField("b", StringType))),
        Seq(
          Partition(InternalRow(10, UTF8String.fromString("20")),
            s"hdfs://host:9000/path/a=10/b=20"),
          Partition(InternalRow(null, UTF8String.fromString("hello")),
            s"hdfs://host:9000/path/a=$defaultPartitionName/b=hello"))))

    check(Seq(
      s"hdfs://host:9000/path/a=10/b=$defaultPartitionName",
      s"hdfs://host:9000/path/a=10.5/b=$defaultPartitionName"),
      PartitionSpec(
        StructType(Seq(
          StructField("a", DoubleType),
          StructField("b", StringType))),
        Seq(
          Partition(InternalRow(10, null), s"hdfs://host:9000/path/a=10/b=$defaultPartitionName"),
          Partition(InternalRow(10.5, null),
            s"hdfs://host:9000/path/a=10.5/b=$defaultPartitionName"))))

    check(Seq(
      s"hdfs://host:9000/path1",
      s"hdfs://host:9000/path2"),
      PartitionSpec.emptySpec)
  }

  test("parse partitions with type inference disabled") {
    def check(paths: Seq[String], spec: PartitionSpec): Unit = {
      val actualSpec =
        parsePartitions(paths.map(new Path(_)), false, Set.empty[Path])
      assert(actualSpec === spec)
    }

    check(Seq(
      "hdfs://host:9000/path/a=10/b=hello"),
      PartitionSpec(
        StructType(Seq(
          StructField("a", StringType),
          StructField("b", StringType))),
        Seq(Partition(InternalRow(UTF8String.fromString("10"), UTF8String.fromString("hello")),
          "hdfs://host:9000/path/a=10/b=hello"))))

    check(Seq(
      "hdfs://host:9000/path/a=10/b=20",
      "hdfs://host:9000/path/a=10.5/b=hello"),
      PartitionSpec(
        StructType(Seq(
          StructField("a", StringType),
          StructField("b", StringType))),
        Seq(
          Partition(InternalRow(UTF8String.fromString("10"), UTF8String.fromString("20")),
            "hdfs://host:9000/path/a=10/b=20"),
          Partition(InternalRow(UTF8String.fromString("10.5"), UTF8String.fromString("hello")),
            "hdfs://host:9000/path/a=10.5/b=hello"))))

    check(Seq(
      "hdfs://host:9000/path/_temporary",
      "hdfs://host:9000/path/a=10/b=20",
      "hdfs://host:9000/path/a=10.5/b=hello",
      "hdfs://host:9000/path/a=10.5/_temporary",
      "hdfs://host:9000/path/a=10.5/_TeMpOrArY",
      "hdfs://host:9000/path/a=10.5/b=hello/_temporary",
      "hdfs://host:9000/path/a=10.5/b=hello/_TEMPORARY",
      "hdfs://host:9000/path/_temporary/path",
      "hdfs://host:9000/path/a=11/_temporary/path",
      "hdfs://host:9000/path/a=10.5/b=world/_temporary/path"),
      PartitionSpec(
        StructType(Seq(
          StructField("a", StringType),
          StructField("b", StringType))),
        Seq(
          Partition(InternalRow(UTF8String.fromString("10"), UTF8String.fromString("20")),
            "hdfs://host:9000/path/a=10/b=20"),
          Partition(InternalRow(UTF8String.fromString("10.5"), UTF8String.fromString("hello")),
            "hdfs://host:9000/path/a=10.5/b=hello"))))

    check(Seq(
      s"hdfs://host:9000/path/a=10/b=20",
      s"hdfs://host:9000/path/a=$defaultPartitionName/b=hello"),
      PartitionSpec(
        StructType(Seq(
          StructField("a", StringType),
          StructField("b", StringType))),
        Seq(
          Partition(InternalRow(UTF8String.fromString("10"), UTF8String.fromString("20")),
            s"hdfs://host:9000/path/a=10/b=20"),
          Partition(InternalRow(null, UTF8String.fromString("hello")),
            s"hdfs://host:9000/path/a=$defaultPartitionName/b=hello"))))

    check(Seq(
      s"hdfs://host:9000/path/a=10/b=$defaultPartitionName",
      s"hdfs://host:9000/path/a=10.5/b=$defaultPartitionName"),
      PartitionSpec(
        StructType(Seq(
          StructField("a", StringType),
          StructField("b", StringType))),
        Seq(
          Partition(InternalRow(UTF8String.fromString("10"), null),
            s"hdfs://host:9000/path/a=10/b=$defaultPartitionName"),
          Partition(InternalRow(UTF8String.fromString("10.5"), null),
            s"hdfs://host:9000/path/a=10.5/b=$defaultPartitionName"))))

    check(Seq(
      s"hdfs://host:9000/path1",
      s"hdfs://host:9000/path2"),
      PartitionSpec.emptySpec)
  }

  test("read partitioned table - normal case") {
    withTempDir { base =>
      for {
        pi <- Seq(1, 2)
        ps <- Seq("foo", "bar")
      } {
        val dir = makePartitionDir(base, defaultPartitionName, "pi" -> pi, "ps" -> ps)
        makeParquetFile(
          (1 to 10).map(i => ParquetData(i, i.toString)),
          dir)
        // Introduce _temporary dir to test the robustness of the schema discovery process.
        new File(dir.toString, "_temporary").mkdir()
      }
      // Introduce _temporary dir to the base dir the robustness of the schema discovery process.
      new File(base.getCanonicalPath, "_temporary").mkdir()

      spark.read.parquet(base.getCanonicalPath).createOrReplaceTempView("t")

      withTempView("t") {
        checkAnswer(
          sql("SELECT * FROM t"),
          for {
            i <- 1 to 10
            pi <- Seq(1, 2)
            ps <- Seq("foo", "bar")
          } yield Row(i, i.toString, pi, ps))

        checkAnswer(
          sql("SELECT intField, pi FROM t"),
          for {
            i <- 1 to 10
            pi <- Seq(1, 2)
            _ <- Seq("foo", "bar")
          } yield Row(i, pi))

        checkAnswer(
          sql("SELECT * FROM t WHERE pi = 1"),
          for {
            i <- 1 to 10
            ps <- Seq("foo", "bar")
          } yield Row(i, i.toString, 1, ps))

        checkAnswer(
          sql("SELECT * FROM t WHERE ps = 'foo'"),
          for {
            i <- 1 to 10
            pi <- Seq(1, 2)
          } yield Row(i, i.toString, pi, "foo"))
      }
    }
  }

  test("read partitioned table using different path options") {
    withTempDir { base =>
      val pi = 1
      val ps = "foo"
      val path = makePartitionDir(base, defaultPartitionName, "pi" -> pi, "ps" -> ps)
      makeParquetFile(
        (1 to 10).map(i => ParquetData(i, i.toString)), path)

      // when the input is the base path containing partitioning directories
      val baseDf = spark.read.parquet(base.getCanonicalPath)
      assert(baseDf.schema.map(_.name) === Seq("intField", "stringField", "pi", "ps"))

      // when the input is a path to the leaf directory containing a parquet file
      val partDf = spark.read.parquet(path.getCanonicalPath)
      assert(partDf.schema.map(_.name) === Seq("intField", "stringField"))

      path.listFiles().foreach { f =>
        if (!f.getName.startsWith("_") && f.getName.toLowerCase().endsWith(".parquet")) {
          // when the input is a path to a parquet file
          val df = spark.read.parquet(f.getCanonicalPath)
          assert(df.schema.map(_.name) === Seq("intField", "stringField"))
        }
      }

      path.listFiles().foreach { f =>
        if (!f.getName.startsWith("_") && f.getName.toLowerCase().endsWith(".parquet")) {
          // when the input is a path to a parquet file but `basePath` is overridden to
          // the base path containing partitioning directories
          val df = spark
            .read.option("basePath", base.getCanonicalPath)
            .parquet(f.getCanonicalPath)
          assert(df.schema.map(_.name) === Seq("intField", "stringField", "pi", "ps"))
        }
      }
    }
  }

  test("read partitioned table - partition key included in Parquet file") {
    withTempDir { base =>
      for {
        pi <- Seq(1, 2)
        ps <- Seq("foo", "bar")
      } {
        makeParquetFile(
          (1 to 10).map(i => ParquetDataWithKey(i, pi, i.toString, ps)),
          makePartitionDir(base, defaultPartitionName, "pi" -> pi, "ps" -> ps))
      }

      spark.read.parquet(base.getCanonicalPath).createOrReplaceTempView("t")

      withTempView("t") {
        checkAnswer(
          sql("SELECT * FROM t"),
          for {
            i <- 1 to 10
            pi <- Seq(1, 2)
            ps <- Seq("foo", "bar")
          } yield Row(i, pi, i.toString, ps))

        checkAnswer(
          sql("SELECT intField, pi FROM t"),
          for {
            i <- 1 to 10
            pi <- Seq(1, 2)
            _ <- Seq("foo", "bar")
          } yield Row(i, pi))

        checkAnswer(
          sql("SELECT * FROM t WHERE pi = 1"),
          for {
            i <- 1 to 10
            ps <- Seq("foo", "bar")
          } yield Row(i, 1, i.toString, ps))

        checkAnswer(
          sql("SELECT * FROM t WHERE ps = 'foo'"),
          for {
            i <- 1 to 10
            pi <- Seq(1, 2)
          } yield Row(i, pi, i.toString, "foo"))
      }
    }
  }

  test("read partitioned table - with nulls") {
    withTempDir { base =>
      for {
        // Must be `Integer` rather than `Int` here. `null.asInstanceOf[Int]` results in a zero...
        pi <- Seq(1, null.asInstanceOf[Integer])
        ps <- Seq("foo", null.asInstanceOf[String])
      } {
        makeParquetFile(
          (1 to 10).map(i => ParquetData(i, i.toString)),
          makePartitionDir(base, defaultPartitionName, "pi" -> pi, "ps" -> ps))
      }

      val parquetRelation = spark.read.format("parquet").load(base.getCanonicalPath)
      parquetRelation.createOrReplaceTempView("t")

      withTempView("t") {
        checkAnswer(
          sql("SELECT * FROM t"),
          for {
            i <- 1 to 10
            pi <- Seq(1, null.asInstanceOf[Integer])
            ps <- Seq("foo", null.asInstanceOf[String])
          } yield Row(i, i.toString, pi, ps))

        checkAnswer(
          sql("SELECT * FROM t WHERE pi IS NULL"),
          for {
            i <- 1 to 10
            ps <- Seq("foo", null.asInstanceOf[String])
          } yield Row(i, i.toString, null, ps))

        checkAnswer(
          sql("SELECT * FROM t WHERE ps IS NULL"),
          for {
            i <- 1 to 10
            pi <- Seq(1, null.asInstanceOf[Integer])
          } yield Row(i, i.toString, pi, null))
      }
    }
  }

  test("read partitioned table - with nulls and partition keys are included in Parquet file") {
    withTempDir { base =>
      for {
        pi <- Seq(1, 2)
        ps <- Seq("foo", null.asInstanceOf[String])
      } {
        makeParquetFile(
          (1 to 10).map(i => ParquetDataWithKey(i, pi, i.toString, ps)),
          makePartitionDir(base, defaultPartitionName, "pi" -> pi, "ps" -> ps))
      }

      val parquetRelation = spark.read.format("parquet").load(base.getCanonicalPath)
      parquetRelation.createOrReplaceTempView("t")

      withTempView("t") {
        checkAnswer(
          sql("SELECT * FROM t"),
          for {
            i <- 1 to 10
            pi <- Seq(1, 2)
            ps <- Seq("foo", null.asInstanceOf[String])
          } yield Row(i, pi, i.toString, ps))

        checkAnswer(
          sql("SELECT * FROM t WHERE ps IS NULL"),
          for {
            i <- 1 to 10
            pi <- Seq(1, 2)
          } yield Row(i, pi, i.toString, null))
      }
    }
  }

  test("read partitioned table - merging compatible schemas") {
    withTempDir { base =>
      makeParquetFile(
        (1 to 10).map(i => Tuple1(i)).toDF("intField"),
        makePartitionDir(base, defaultPartitionName, "pi" -> 1))

      makeParquetFile(
        (1 to 10).map(i => (i, i.toString)).toDF("intField", "stringField"),
        makePartitionDir(base, defaultPartitionName, "pi" -> 2))

      spark
        .read
        .option("mergeSchema", "true")
        .format("parquet")
        .load(base.getCanonicalPath)
        .createOrReplaceTempView("t")

      withTempView("t") {
        checkAnswer(
          sql("SELECT * FROM t"),
          (1 to 10).map(i => Row(i, null, 1)) ++ (1 to 10).map(i => Row(i, i.toString, 2)))
      }
    }
  }

  test("SPARK-7749 Non-partitioned table should have empty partition spec") {
    withTempPath { dir =>
      (1 to 10).map(i => (i, i.toString)).toDF("a", "b").write.parquet(dir.getCanonicalPath)
      val queryExecution = spark.read.parquet(dir.getCanonicalPath).queryExecution
      queryExecution.analyzed.collectFirst {
        case LogicalRelation(
            HadoopFsRelation(location: PartitioningAwareFileIndex, _, _, _, _, _), _, _) =>
          assert(location.partitionSpec() === PartitionSpec.emptySpec)
      }.getOrElse {
        fail(s"Expecting a matching HadoopFsRelation, but got:\n$queryExecution")
      }
    }
  }

  test("SPARK-7847: Dynamic partition directory path escaping and unescaping") {
    withTempPath { dir =>
      val df = Seq("/", "[]", "?").zipWithIndex.map(_.swap).toDF("i", "s")
      df.write.format("parquet").partitionBy("s").save(dir.getCanonicalPath)
      checkAnswer(spark.read.parquet(dir.getCanonicalPath), df.collect())
    }
  }

  test("Various partition value types") {
    val row =
      Row(
        100.toByte,
        40000.toShort,
        Int.MaxValue,
        Long.MaxValue,
        1.5.toFloat,
        4.5,
        new java.math.BigDecimal(new BigInteger("212500"), 5),
        new java.math.BigDecimal(2.125),
        java.sql.Date.valueOf("2015-05-23"),
        new Timestamp(0),
        "This is a string, /[]?=:",
        "This is not a partition column")

    // BooleanType is not supported yet
    val partitionColumnTypes =
      Seq(
        ByteType,
        ShortType,
        IntegerType,
        LongType,
        FloatType,
        DoubleType,
        DecimalType(10, 5),
        DecimalType.SYSTEM_DEFAULT,
        DateType,
        TimestampType,
        StringType)

    val partitionColumns = partitionColumnTypes.zipWithIndex.map {
      case (t, index) => StructField(s"p_$index", t)
    }

    val schema = StructType(partitionColumns :+ StructField(s"i", StringType))
    val df = spark.createDataFrame(sparkContext.parallelize(row :: Nil), schema)

    withTempPath { dir =>
      df.write.format("parquet").partitionBy(partitionColumns.map(_.name): _*).save(dir.toString)
      val fields = schema.map(f => Column(f.name).cast(f.dataType))
      checkAnswer(spark.read.load(dir.toString).select(fields: _*), row)
    }
  }

  test("Various inferred partition value types") {
    val row =
      Row(
        Long.MaxValue,
        4.5,
        new java.math.BigDecimal(new BigInteger("1" * 20)),
        java.sql.Date.valueOf("2015-05-23"),
        java.sql.Timestamp.valueOf("1990-02-24 12:00:30"),
        "This is a string, /[]?=:",
        "This is not a partition column")

    val partitionColumnTypes =
      Seq(
        LongType,
        DoubleType,
        DecimalType(20, 0),
        DateType,
        TimestampType,
        StringType)

    val partitionColumns = partitionColumnTypes.zipWithIndex.map {
      case (t, index) => StructField(s"p_$index", t)
    }

    val schema = StructType(partitionColumns :+ StructField(s"i", StringType))
    val df = spark.createDataFrame(sparkContext.parallelize(row :: Nil), schema)

    withTempPath { dir =>
      df.write.format("parquet").partitionBy(partitionColumns.map(_.name): _*).save(dir.toString)
      val fields = schema.map(f => Column(f.name))
      checkAnswer(spark.read.load(dir.toString).select(fields: _*), row)
    }
  }

  test("SPARK-8037: Ignores files whose name starts with dot") {
    withTempPath { dir =>
      val df = (1 to 3).map(i => (i, i, i, i)).toDF("a", "b", "c", "d")

      df.write
        .format("parquet")
        .partitionBy("b", "c", "d")
        .save(dir.getCanonicalPath)

      Files.touch(new File(s"${dir.getCanonicalPath}/b=1", ".DS_Store"))
      Files.createParentDirs(new File(s"${dir.getCanonicalPath}/b=1/c=1/.foo/bar"))

      checkAnswer(spark.read.format("parquet").load(dir.getCanonicalPath), df)
    }
  }

  test("SPARK-11678: Partition discovery stops at the root path of the dataset") {
    withTempPath { dir =>
      val tablePath = new File(dir, "key=value")
      val df = (1 to 3).map(i => (i, i, i, i)).toDF("a", "b", "c", "d")

      df.write
        .format("parquet")
        .partitionBy("b", "c", "d")
        .save(tablePath.getCanonicalPath)

      Files.touch(new File(s"${tablePath.getCanonicalPath}/", "_SUCCESS"))
      Files.createParentDirs(new File(s"${dir.getCanonicalPath}/b=1/c=1/.foo/bar"))

      checkAnswer(spark.read.format("parquet").load(tablePath.getCanonicalPath), df)
    }

    withTempPath { dir =>
      val path = new File(dir, "key=value")
      val tablePath = new File(path, "table")

      val df = (1 to 3).map(i => (i, i, i, i)).toDF("a", "b", "c", "d")

      df.write
        .format("parquet")
        .partitionBy("b", "c", "d")
        .save(tablePath.getCanonicalPath)

      Files.touch(new File(s"${tablePath.getCanonicalPath}/", "_SUCCESS"))
      Files.createParentDirs(new File(s"${dir.getCanonicalPath}/b=1/c=1/.foo/bar"))

      checkAnswer(spark.read.format("parquet").load(tablePath.getCanonicalPath), df)
    }
  }

  test("use basePath to specify the root dir of a partitioned table.") {
    withTempPath { dir =>
      val tablePath = new File(dir, "table")
      val df = (1 to 3).map(i => (i, i, i, i)).toDF("a", "b", "c", "d")

      df.write
        .format("parquet")
        .partitionBy("b", "c", "d")
        .save(tablePath.getCanonicalPath)

      val twoPartitionsDF =
        spark
          .read
          .option("basePath", tablePath.getCanonicalPath)
          .parquet(
            s"${tablePath.getCanonicalPath}/b=1",
            s"${tablePath.getCanonicalPath}/b=2")

      checkAnswer(twoPartitionsDF, df.filter("b != 3"))

      intercept[AssertionError] {
        spark
          .read
          .parquet(
            s"${tablePath.getCanonicalPath}/b=1",
            s"${tablePath.getCanonicalPath}/b=2")
      }
    }
  }

  test("use basePath and file globbing to selectively load partitioned table") {
    withTempPath { dir =>

      val df = Seq(
        (1, "foo", 100),
        (1, "bar", 200),
        (2, "foo", 300),
        (2, "bar", 400)
      ).toDF("p1", "p2", "v")
      df.write
        .mode(SaveMode.Overwrite)
        .partitionBy("p1", "p2")
        .parquet(dir.getCanonicalPath)

      def check(path: String, basePath: String, expectedDf: DataFrame): Unit = {
        val testDf = spark.read
          .option("basePath", basePath)
          .parquet(path)
        checkAnswer(testDf, expectedDf)
      }

      // Should find all the data with partitioning columns when base path is set to the root
      val resultDf = df.select("v", "p1", "p2")
      check(path = s"$dir", basePath = s"$dir", resultDf)
      check(path = s"$dir/*", basePath = s"$dir", resultDf)
      check(path = s"$dir/*/*", basePath = s"$dir", resultDf)
      check(path = s"$dir/*/*/*", basePath = s"$dir", resultDf)

      // Should find selective partitions of the data if the base path is not set to root

      check(          // read from ../p1=1 with base ../p1=1, should not infer p1 col
        path = s"$dir/p1=1/*",
        basePath = s"$dir/p1=1/",
        resultDf.filter("p1 = 1").drop("p1"))

      check(          // red from ../p1=1/p2=foo with base ../p1=1/ should not infer p1
        path = s"$dir/p1=1/p2=foo/*",
        basePath = s"$dir/p1=1/",
        resultDf.filter("p1 = 1").filter("p2 = 'foo'").drop("p1"))

      check(          // red from ../p1=1/p2=foo with base ../p1=1/p2=foo, should not infer p1, p2
        path = s"$dir/p1=1/p2=foo/*",
        basePath = s"$dir/p1=1/p2=foo/",
        resultDf.filter("p1 = 1").filter("p2 = 'foo'").drop("p1", "p2"))
    }
  }

  test("_SUCCESS should not break partitioning discovery") {
    Seq(1, 32).foreach { threshold =>
      // We have two paths to list files, one at driver side, another one that we use
      // a Spark job. We need to test both ways.
      withSQLConf(SQLConf.PARALLEL_PARTITION_DISCOVERY_THRESHOLD.key -> threshold.toString) {
        withTempPath { dir =>
          val tablePath = new File(dir, "table")
          val df = (1 to 3).map(i => (i, i, i, i)).toDF("a", "b", "c", "d")

          df.write
            .format("parquet")
            .partitionBy("b", "c", "d")
            .save(tablePath.getCanonicalPath)

          Files.touch(new File(s"${tablePath.getCanonicalPath}/b=1", "_SUCCESS"))
          Files.touch(new File(s"${tablePath.getCanonicalPath}/b=1/c=1", "_SUCCESS"))
          Files.touch(new File(s"${tablePath.getCanonicalPath}/b=1/c=1/d=1", "_SUCCESS"))
          checkAnswer(spark.read.format("parquet").load(tablePath.getCanonicalPath), df)
        }
      }
    }
  }

  test("listConflictingPartitionColumns") {
    def makeExpectedMessage(colNameLists: Seq[String], paths: Seq[String]): String = {
      val conflictingColNameLists = colNameLists.zipWithIndex.map { case (list, index) =>
        s"\tPartition column name list #$index: $list"
      }.mkString("\n", "\n", "\n")

      // scalastyle:off
      s"""Conflicting partition column names detected:
         |$conflictingColNameLists
         |For partitioned table directories, data files should only live in leaf directories.
         |And directories at the same level should have the same partition column name.
         |Please check the following directories for unexpected files or inconsistent partition column names:
         |${paths.map("\t" + _).mkString("\n", "\n", "")}
       """.stripMargin.trim
      // scalastyle:on
    }

    assert(
      listConflictingPartitionColumns(
        Seq(
          (new Path("file:/tmp/foo/a=1"), PartitionValues(Seq("a"), Seq(Literal(1)))),
          (new Path("file:/tmp/foo/b=1"), PartitionValues(Seq("b"), Seq(Literal(1)))))).trim ===
        makeExpectedMessage(Seq("a", "b"), Seq("file:/tmp/foo/a=1", "file:/tmp/foo/b=1")))

    assert(
      listConflictingPartitionColumns(
        Seq(
          (new Path("file:/tmp/foo/a=1/_temporary"), PartitionValues(Seq("a"), Seq(Literal(1)))),
          (new Path("file:/tmp/foo/a=1"), PartitionValues(Seq("a"), Seq(Literal(1)))))).trim ===
        makeExpectedMessage(
          Seq("a"),
          Seq("file:/tmp/foo/a=1/_temporary", "file:/tmp/foo/a=1")))

    assert(
      listConflictingPartitionColumns(
        Seq(
          (new Path("file:/tmp/foo/a=1"),
            PartitionValues(Seq("a"), Seq(Literal(1)))),
          (new Path("file:/tmp/foo/a=1/b=foo"),
            PartitionValues(Seq("a", "b"), Seq(Literal(1), Literal("foo")))))).trim ===
        makeExpectedMessage(
          Seq("a", "a, b"),
          Seq("file:/tmp/foo/a=1", "file:/tmp/foo/a=1/b=foo")))
  }

  test("Parallel partition discovery") {
    withTempPath { dir =>
      withSQLConf(SQLConf.PARALLEL_PARTITION_DISCOVERY_THRESHOLD.key -> "1") {
        val path = dir.getCanonicalPath
        val df = spark.range(5).select('id as 'a, 'id as 'b, 'id as 'c).coalesce(1)
        df.write.partitionBy("b", "c").parquet(path)
        checkAnswer(spark.read.parquet(path), df)
      }
    }
  }

  test("SPARK-15895 summary files in non-leaf partition directories") {
    withTempPath { dir =>
      val path = dir.getCanonicalPath

<<<<<<< HEAD
      withSQLConf(ParquetOutputFormat.JOB_SUMMARY_LEVEL -> "ALL") {
=======
      withSQLConf(
          ParquetOutputFormat.ENABLE_JOB_SUMMARY -> "true",
          "spark.sql.sources.commitProtocolClass" ->
            classOf[SQLHadoopMapReduceCommitProtocol].getCanonicalName) {
>>>>>>> 0ef1421a
        spark.range(3).write.parquet(s"$path/p0=0/p1=0")
      }

      val p0 = new File(path, "p0=0")
      val p1 = new File(p0, "p1=0")

      // Builds the following directory layout by:
      //
      //  1. copying Parquet summary files we just wrote into `p0=0`, and
      //  2. touching a dot-file `.dummy` under `p0=0`.
      //
      // <base>
      // +- p0=0
      //    |- _metadata
      //    |- _common_metadata
      //    |- .dummy
      //    +- p1=0
      //       |- _metadata
      //       |- _common_metadata
      //       |- part-00000.parquet
      //       |- part-00001.parquet
      //       +- ...
      //
      // The summary files and the dot-file under `p0=0` should not fail partition discovery.

      Files.copy(new File(p1, "_metadata"), new File(p0, "_metadata"))
      Files.copy(new File(p1, "_common_metadata"), new File(p0, "_common_metadata"))
      Files.touch(new File(p0, ".dummy"))

      checkAnswer(spark.read.parquet(s"$path"), Seq(
        Row(0, 0, 0),
        Row(1, 0, 0),
        Row(2, 0, 0)
      ))
    }
  }

  test("SPARK-18108 Parquet reader fails when data column types conflict with partition ones") {
    withSQLConf(SQLConf.PARQUET_VECTORIZED_READER_ENABLED.key -> "true") {
      withTempPath { dir =>
        val path = dir.getCanonicalPath
        val df = Seq((1L, 2.0)).toDF("a", "b")
        df.write.parquet(s"$path/a=1")
        checkAnswer(spark.read.parquet(s"$path"), Seq(Row(1, 2.0)))
      }
    }
  }
}<|MERGE_RESOLUTION|>--- conflicted
+++ resolved
@@ -932,14 +932,10 @@
     withTempPath { dir =>
       val path = dir.getCanonicalPath
 
-<<<<<<< HEAD
-      withSQLConf(ParquetOutputFormat.JOB_SUMMARY_LEVEL -> "ALL") {
-=======
       withSQLConf(
           ParquetOutputFormat.ENABLE_JOB_SUMMARY -> "true",
           "spark.sql.sources.commitProtocolClass" ->
             classOf[SQLHadoopMapReduceCommitProtocol].getCanonicalName) {
->>>>>>> 0ef1421a
         spark.range(3).write.parquet(s"$path/p0=0/p1=0")
       }
 
