--- conflicted
+++ resolved
@@ -1100,34 +1100,6 @@
     }
   }
 
-<<<<<<< HEAD
-  test("SPARK-47431: Default collation set to UNICODE, column type test") {
-    withTable("t") {
-      withSQLConf(SqlApiConf.DEFAULT_COLLATION -> "UNICODE") {
-        sql(s"CREATE TABLE t(c1 STRING) USING PARQUET")
-        sql(s"INSERT INTO t VALUES ('a')")
-        checkAnswer(sql(s"SELECT collation(c1) FROM t"), Seq(Row(fullyQualifiedPrefix + "UNICODE")))
-      }
-    }
-  }
-
-  test("SPARK-47431: Create table with UTF8_BINARY, make sure collation persists on read") {
-    withTable("t") {
-      withSQLConf(SqlApiConf.DEFAULT_COLLATION -> "UTF8_BINARY") {
-        sql("CREATE TABLE t(c1 STRING) USING PARQUET")
-        sql("INSERT INTO t VALUES ('a')")
-        checkAnswer(sql("SELECT collation(c1) FROM t"),
-          Seq(Row(fullyQualifiedPrefix + "UTF8_BINARY")))
-      }
-      withSQLConf(SqlApiConf.DEFAULT_COLLATION -> "UNICODE") {
-        checkAnswer(sql("SELECT collation(c1) FROM t"),
-          Seq(Row(fullyQualifiedPrefix + "UTF8_BINARY")))
-      }
-    }
-  }
-
-=======
->>>>>>> d5b534d1
   test("Create dataframe with non utf8 binary collation") {
     val schema = StructType(Seq(StructField("Name", StringType("UNICODE_CI"))))
     val data = Seq(Row("Alice"), Row("Bob"), Row("bob"))
