--- conflicted
+++ resolved
@@ -183,7 +183,6 @@
     }
   }
 
-<<<<<<< HEAD
   test("aggregates count respects collation") {
     Seq(
       ("ucs_basic", Seq("AAA", "aaa"), Seq(Row(1, "AAA"), Row(1, "aaa"))),
@@ -209,7 +208,9 @@
         )
         SELECT COUNT(*), c FROM t GROUP BY c
         """), expected)
-=======
+    }
+  }
+
   test("create table with collation") {
     val tableName = "parquet_dummy_tbl"
     val collationName = "UCS_BASIC_LCASE"
@@ -314,7 +315,6 @@
       checkAnswer(sql(s"SELECT DISTINCT COLLATION(c1) FROM $tableName"),
         Seq(Row(collationName)))
       assert(sql(s"select c1 FROM $tableName").schema.head.dataType == StringType(collationId))
->>>>>>> 298134fd
     }
   }
 }