/*
 * Licensed to the Apache Software Foundation (ASF) under one or more
 * contributor license agreements.  See the NOTICE file distributed with
 * this work for additional information regarding copyright ownership.
 * The ASF licenses this file to You under the Apache License, Version 2.0
 * (the "License"); you may not use this file except in compliance with
 * the License.  You may obtain a copy of the License at
 *
 *    http://www.apache.org/licenses/LICENSE-2.0
 *
 * Unless required by applicable law or agreed to in writing, software
 * distributed under the License is distributed on an "AS IS" BASIS,
 * WITHOUT WARRANTIES OR CONDITIONS OF ANY KIND, either express or implied.
 * See the License for the specific language governing permissions and
 * limitations under the License.
 */

package org.apache.spark.sql

import scala.collection.immutable.Seq
import scala.jdk.CollectionConverters.MapHasAsJava

import org.apache.spark.SparkException
import org.apache.spark.sql.catalyst.ExtendedAnalysisException
import org.apache.spark.sql.catalyst.util.CollationFactory
import org.apache.spark.sql.connector.{DatasourceV2SQLBase, FakeV2ProviderWithCustomSchema}
import org.apache.spark.sql.connector.catalog.{Identifier, InMemoryTable}
import org.apache.spark.sql.connector.catalog.CatalogV2Implicits.CatalogHelper
import org.apache.spark.sql.connector.catalog.CatalogV2Util.withDefaultOwnership
import org.apache.spark.sql.execution.adaptive.AdaptiveSparkPlanHelper
import org.apache.spark.sql.execution.aggregate.{HashAggregateExec, ObjectHashAggregateExec}
import org.apache.spark.sql.types.{StringType, StructField, StructType}

class CollationSuite extends DatasourceV2SQLBase with AdaptiveSparkPlanHelper {
  protected val v2Source = classOf[FakeV2ProviderWithCustomSchema].getName

  test("collate returns proper type") {
    Seq("ucs_basic", "ucs_basic_lcase", "unicode", "unicode_ci").foreach { collationName =>
      checkAnswer(sql(s"select 'aaa' collate '$collationName'"), Row("aaa"))
      val collationId = CollationFactory.collationNameToId(collationName)
      assert(sql(s"select 'aaa' collate '$collationName'").schema(0).dataType
        == StringType(collationId))
    }
  }

  test("collation name is case insensitive") {
    Seq("uCs_BasIc", "uCs_baSic_Lcase", "uNicOde", "UNICODE_ci").foreach { collationName =>
      checkAnswer(sql(s"select 'aaa' collate '$collationName'"), Row("aaa"))
      val collationId = CollationFactory.collationNameToId(collationName)
      assert(sql(s"select 'aaa' collate '$collationName'").schema(0).dataType
        == StringType(collationId))
    }
  }

  test("collation expression returns name of collation") {
    Seq("ucs_basic", "ucs_basic_lcase", "unicode", "unicode_ci").foreach { collationName =>
      checkAnswer(
        sql(s"select collation('aaa' collate '$collationName')"), Row(collationName.toUpperCase()))
    }
  }

  test("collate function syntax") {
    assert(sql(s"select collate('aaa', 'ucs_basic')").schema(0).dataType == StringType(0))
    assert(sql(s"select collate('aaa', 'ucs_basic_lcase')").schema(0).dataType == StringType(1))
  }

  test("collate function syntax invalid arg count") {
    Seq("'aaa','a','b'", "'aaa'", "", "'aaa'").foreach(args => {
      val paramCount = if (args == "") 0 else args.split(',').length.toString
      checkError(
        exception = intercept[AnalysisException] {
          sql(s"select collate($args)")
        },
        errorClass = "WRONG_NUM_ARGS.WITHOUT_SUGGESTION",
        sqlState = "42605",
        parameters = Map(
          "functionName" -> "`collate`",
          "expectedNum" -> "2",
          "actualNum" -> paramCount.toString,
          "docroot" -> "https://spark.apache.org/docs/latest"),
        context = ExpectedContext(fragment = s"collate($args)", start = 7, stop = 15 + args.length)
      )
    })
  }

  test("collate function invalid collation data type") {
    checkError(
      exception = intercept[AnalysisException](sql("select collate('abc', 123)")),
      errorClass = "UNEXPECTED_INPUT_TYPE",
      sqlState = "42K09",
      Map(
        "functionName" -> "`collate`",
        "paramIndex" -> "first",
        "inputSql" -> "\"123\"",
        "inputType" -> "\"INT\"",
        "requiredType" -> "\"STRING\""),
      context = ExpectedContext(fragment = s"collate('abc', 123)", start = 7, stop = 25)
    )
  }

  test("NULL as collation name") {
    checkError(
      exception = intercept[AnalysisException] {
        sql("select collate('abc', cast(null as string))") },
      errorClass = "DATATYPE_MISMATCH.UNEXPECTED_NULL",
      sqlState = "42K09",
      Map("exprName" -> "`collation`", "sqlExpr" -> "\"CAST(NULL AS STRING)\""),
      context = ExpectedContext(
        fragment = s"collate('abc', cast(null as string))", start = 7, stop = 42)
    )
  }

  test("collate function invalid input data type") {
    checkError(
      exception = intercept[ExtendedAnalysisException] { sql(s"select collate(1, 'UCS_BASIC')") },
      errorClass = "DATATYPE_MISMATCH.UNEXPECTED_INPUT_TYPE",
      sqlState = "42K09",
      parameters = Map(
        "sqlExpr" -> "\"collate(1)\"",
        "paramIndex" -> "first",
        "inputSql" -> "\"1\"",
        "inputType" -> "\"INT\"",
        "requiredType" -> "\"STRING\""),
      context = ExpectedContext(
        fragment = s"collate(1, 'UCS_BASIC')", start = 7, stop = 29))
  }

  test("collation expression returns default collation") {
    checkAnswer(sql(s"select collation('aaa')"), Row("UCS_BASIC"))
  }

  test("invalid collation name throws exception") {
    checkError(
      exception = intercept[SparkException] { sql("select 'aaa' collate 'UCS_BASIS'") },
      errorClass = "COLLATION_INVALID_NAME",
      sqlState = "42704",
      parameters = Map("proposal" -> "UCS_BASIC", "collationName" -> "UCS_BASIS"))
  }

  test("equality check respects collation") {
    Seq(
      ("ucs_basic", "aaa", "AAA", false),
      ("ucs_basic", "aaa", "aaa", true),
      ("ucs_basic_lcase", "aaa", "aaa", true),
      ("ucs_basic_lcase", "aaa", "AAA", true),
      ("ucs_basic_lcase", "aaa", "bbb", false),
      ("unicode", "aaa", "aaa", true),
      ("unicode", "aaa", "AAA", false),
      ("unicode_CI", "aaa", "aaa", true),
      ("unicode_CI", "aaa", "AAA", true),
      ("unicode_CI", "aaa", "bbb", false)
    ).foreach {
      case (collationName, left, right, expected) =>
        checkAnswer(
          sql(s"select '$left' collate '$collationName' = '$right' collate '$collationName'"),
          Row(expected))
        checkAnswer(
          sql(s"select collate('$left', '$collationName') = collate('$right', '$collationName')"),
          Row(expected))
    }
  }

  test("comparisons respect collation") {
    Seq(
      ("ucs_basic", "AAA", "aaa", true),
      ("ucs_basic", "aaa", "aaa", false),
      ("ucs_basic", "aaa", "BBB", false),
      ("ucs_basic_lcase", "aaa", "aaa", false),
      ("ucs_basic_lcase", "AAA", "aaa", false),
      ("ucs_basic_lcase", "aaa", "bbb", true),
      ("unicode", "aaa", "aaa", false),
      ("unicode", "aaa", "AAA", true),
      ("unicode", "aaa", "BBB", true),
      ("unicode_CI", "aaa", "aaa", false),
      ("unicode_CI", "aaa", "AAA", false),
      ("unicode_CI", "aaa", "bbb", true)
    ).foreach {
      case (collationName, left, right, expected) =>
        checkAnswer(
          sql(s"select '$left' collate '$collationName' < '$right' collate '$collationName'"),
          Row(expected))
        checkAnswer(
          sql(s"select collate('$left', '$collationName') < collate('$right', '$collationName')"),
          Row(expected))
    }
  }

  test("checkCollation throws exception for incompatible collationIds") {
    val left: String = "abc" // collate with 'UNICODE_CI'
    val leftCollationName: String = "UNICODE_CI";
    var right: String = null // collate with 'UNICODE'
    val rightCollationName: String = "UNICODE";
    // contains
    right = left.substring(1, 2);
    checkError(
      exception = intercept[ExtendedAnalysisException] {
        spark.sql(s"SELECT contains(collate('$left', '$leftCollationName')," +
          s"collate('$right', '$rightCollationName'))")
      },
      errorClass = "DATATYPE_MISMATCH.COLLATION_MISMATCH",
      sqlState = "42K09",
      parameters = Map(
        "collationNameLeft" -> s"$leftCollationName",
        "collationNameRight" -> s"$rightCollationName",
        "sqlExpr" -> "\"contains(collate(abc), collate(b))\""
      ),
      context = ExpectedContext(fragment =
        s"contains(collate('abc', 'UNICODE_CI'),collate('b', 'UNICODE'))",
        start = 7, stop = 68)
    )
    // startsWith
    right = left.substring(0, 1);
    checkError(
      exception = intercept[ExtendedAnalysisException] {
        spark.sql(s"SELECT startsWith(collate('$left', '$leftCollationName')," +
          s"collate('$right', '$rightCollationName'))")
      },
      errorClass = "DATATYPE_MISMATCH.COLLATION_MISMATCH",
      sqlState = "42K09",
      parameters = Map(
        "collationNameLeft" -> s"$leftCollationName",
        "collationNameRight" -> s"$rightCollationName",
        "sqlExpr" -> "\"startswith(collate(abc), collate(a))\""
      ),
      context = ExpectedContext(fragment =
        s"startsWith(collate('abc', 'UNICODE_CI'),collate('a', 'UNICODE'))",
        start = 7, stop = 70)
    )
    // endsWith
    right = left.substring(2, 3);
    checkError(
      exception = intercept[ExtendedAnalysisException] {
        spark.sql(s"SELECT endsWith(collate('$left', '$leftCollationName')," +
          s"collate('$right', '$rightCollationName'))")
      },
      errorClass = "DATATYPE_MISMATCH.COLLATION_MISMATCH",
      sqlState = "42K09",
      parameters = Map(
        "collationNameLeft" -> s"$leftCollationName",
        "collationNameRight" -> s"$rightCollationName",
        "sqlExpr" -> "\"endswith(collate(abc), collate(c))\""
      ),
      context = ExpectedContext(fragment =
        s"endsWith(collate('abc', 'UNICODE_CI'),collate('c', 'UNICODE'))",
        start = 7, stop = 68)
    )
  }

  case class CollationTestCase[R](left: String, right: String, collation: String, expectedResult: R)

  test("Support contains string expression with Collation") {
    // Supported collations
    val checks = Seq(
      CollationTestCase("", "", "UCS_BASIC", true),
      CollationTestCase("c", "", "UCS_BASIC", true),
      CollationTestCase("", "c", "UCS_BASIC", false),
      CollationTestCase("abcde", "c", "UCS_BASIC", true),
      CollationTestCase("abcde", "C", "UCS_BASIC", false),
      CollationTestCase("abcde", "bcd", "UCS_BASIC", true),
      CollationTestCase("abcde", "BCD", "UCS_BASIC", false),
      CollationTestCase("abcde", "fgh", "UCS_BASIC", false),
      CollationTestCase("abcde", "FGH", "UCS_BASIC", false),
      CollationTestCase("", "", "UNICODE", true),
      CollationTestCase("c", "", "UNICODE", true),
      CollationTestCase("", "c", "UNICODE", false),
      CollationTestCase("abcde", "c", "UNICODE", true),
      CollationTestCase("abcde", "C", "UNICODE", false),
      CollationTestCase("abcde", "bcd", "UNICODE", true),
      CollationTestCase("abcde", "BCD", "UNICODE", false),
      CollationTestCase("abcde", "fgh", "UNICODE", false),
      CollationTestCase("abcde", "FGH", "UNICODE", false),
      CollationTestCase("", "", "UCS_BASIC_LCASE", true),
      CollationTestCase("c", "", "UCS_BASIC_LCASE", true),
      CollationTestCase("", "c", "UCS_BASIC_LCASE", false),
      CollationTestCase("abcde", "c", "UCS_BASIC_LCASE", true),
      CollationTestCase("abcde", "C", "UCS_BASIC_LCASE", true),
      CollationTestCase("abcde", "bcd", "UCS_BASIC_LCASE", true),
      CollationTestCase("abcde", "BCD", "UCS_BASIC_LCASE", true),
      CollationTestCase("abcde", "fgh", "UCS_BASIC_LCASE", false),
      CollationTestCase("abcde", "FGH", "UCS_BASIC_LCASE", false)
    )
    checks.foreach(testCase => {
      checkAnswer(sql(s"SELECT contains(collate('${testCase.left}', '${testCase.collation}')," +
        s"collate('${testCase.right}', '${testCase.collation}'))"), Row(testCase.expectedResult))
    })
    // Unsupported collations
    checkError(
      exception = intercept[SparkException] {
        sql(s"SELECT contains(collate('abcde', 'UNICODE_CI')," +
          s"collate('BCD', 'UNICODE_CI'))")
      },
      errorClass = "UNSUPPORTED_COLLATION.FOR_FUNCTION",
      sqlState = "0A000",
      parameters = Map(
        "functionName" -> "contains",
        "collationName" -> "UNICODE_CI"
      )
    )
  }

  test("Support startsWith string expression with Collation") {
    // Supported collations
    val checks = Seq(
      CollationTestCase("", "", "UCS_BASIC", true),
      CollationTestCase("c", "", "UCS_BASIC", true),
      CollationTestCase("", "c", "UCS_BASIC", false),
      CollationTestCase("abcde", "a", "UCS_BASIC", true),
      CollationTestCase("abcde", "A", "UCS_BASIC", false),
      CollationTestCase("abcde", "abc", "UCS_BASIC", true),
      CollationTestCase("abcde", "ABC", "UCS_BASIC", false),
      CollationTestCase("abcde", "bcd", "UCS_BASIC", false),
      CollationTestCase("abcde", "BCD", "UCS_BASIC", false),
      CollationTestCase("", "", "UNICODE", true),
      CollationTestCase("c", "", "UNICODE", true),
      CollationTestCase("", "c", "UNICODE", false),
      CollationTestCase("abcde", "a", "UNICODE", true),
      CollationTestCase("abcde", "A", "UNICODE", false),
      CollationTestCase("abcde", "abc", "UNICODE", true),
      CollationTestCase("abcde", "ABC", "UNICODE", false),
      CollationTestCase("abcde", "bcd", "UNICODE", false),
      CollationTestCase("abcde", "BCD", "UNICODE", false),
      CollationTestCase("", "", "UCS_BASIC_LCASE", true),
      CollationTestCase("c", "", "UCS_BASIC_LCASE", true),
      CollationTestCase("", "c", "UCS_BASIC_LCASE", false),
      CollationTestCase("abcde", "a", "UCS_BASIC_LCASE", true),
      CollationTestCase("abcde", "A", "UCS_BASIC_LCASE", true),
      CollationTestCase("abcde", "abc", "UCS_BASIC_LCASE", true),
      CollationTestCase("abcde", "ABC", "UCS_BASIC_LCASE", true),
      CollationTestCase("abcde", "bcd", "UCS_BASIC_LCASE", false),
      CollationTestCase("abcde", "BCD", "UCS_BASIC_LCASE", false),
      CollationTestCase("", "", "UNICODE_CI", true),
      CollationTestCase("c", "", "UNICODE_CI", true),
      CollationTestCase("", "c", "UNICODE_CI", false),
      CollationTestCase("abcde", "a", "UNICODE_CI", true),
      CollationTestCase("abcde", "A", "UNICODE_CI", true),
      CollationTestCase("abcde", "abc", "UNICODE_CI", true),
      CollationTestCase("abcde", "ABC", "UNICODE_CI", true),
      CollationTestCase("abcde", "bcd", "UNICODE_CI", false),
      CollationTestCase("abcde", "BCD", "UNICODE_CI", false)
    )
    checks.foreach(testCase => {
      checkAnswer(sql(s"SELECT startswith(collate('${testCase.left}', '${testCase.collation}')," +
        s"collate('${testCase.right}', '${testCase.collation}'))"), Row(testCase.expectedResult))
    })
  }

  test("Support endsWith string expression with Collation") {
    // Supported collations
    val checks = Seq(
      CollationTestCase("", "", "UCS_BASIC", true),
      CollationTestCase("c", "", "UCS_BASIC", true),
      CollationTestCase("", "c", "UCS_BASIC", false),
      CollationTestCase("abcde", "e", "UCS_BASIC", true),
      CollationTestCase("abcde", "E", "UCS_BASIC", false),
      CollationTestCase("abcde", "cde", "UCS_BASIC", true),
      CollationTestCase("abcde", "CDE", "UCS_BASIC", false),
      CollationTestCase("abcde", "bcd", "UCS_BASIC", false),
      CollationTestCase("abcde", "BCD", "UCS_BASIC", false),
      CollationTestCase("", "", "UNICODE", true),
      CollationTestCase("c", "", "UNICODE", true),
      CollationTestCase("", "c", "UNICODE", false),
      CollationTestCase("abcde", "e", "UNICODE", true),
      CollationTestCase("abcde", "E", "UNICODE", false),
      CollationTestCase("abcde", "cde", "UNICODE", true),
      CollationTestCase("abcde", "CDE", "UNICODE", false),
      CollationTestCase("abcde", "bcd", "UNICODE", false),
      CollationTestCase("abcde", "BCD", "UNICODE", false),
      CollationTestCase("", "", "UCS_BASIC_LCASE", true),
      CollationTestCase("c", "", "UCS_BASIC_LCASE", true),
      CollationTestCase("", "c", "UCS_BASIC_LCASE", false),
      CollationTestCase("abcde", "e", "UCS_BASIC_LCASE", true),
      CollationTestCase("abcde", "E", "UCS_BASIC_LCASE", true),
      CollationTestCase("abcde", "cde", "UCS_BASIC_LCASE", true),
      CollationTestCase("abcde", "CDE", "UCS_BASIC_LCASE", true),
      CollationTestCase("abcde", "bcd", "UCS_BASIC_LCASE", false),
      CollationTestCase("abcde", "BCD", "UCS_BASIC_LCASE", false),
      CollationTestCase("", "", "UNICODE_CI", true),
      CollationTestCase("c", "", "UNICODE_CI", true),
      CollationTestCase("", "c", "UNICODE_CI", false),
      CollationTestCase("abcde", "e", "UNICODE_CI", true),
      CollationTestCase("abcde", "E", "UNICODE_CI", true),
      CollationTestCase("abcde", "cde", "UNICODE_CI", true),
      CollationTestCase("abcde", "CDE", "UNICODE_CI", true),
      CollationTestCase("abcde", "bcd", "UNICODE_CI", false),
      CollationTestCase("abcde", "BCD", "UNICODE_CI", false)
    )
    checks.foreach(testCase => {
      checkAnswer(sql(s"SELECT endswith(collate('${testCase.left}', '${testCase.collation}')," +
        s"collate('${testCase.right}', '${testCase.collation}'))"), Row(testCase.expectedResult))
    })
  }

  test("aggregates count respects collation") {
    Seq(
      ("ucs_basic", Seq("AAA", "aaa"), Seq(Row(1, "AAA"), Row(1, "aaa"))),
      ("ucs_basic", Seq("aaa", "aaa"), Seq(Row(2, "aaa"))),
      ("ucs_basic", Seq("aaa", "bbb"), Seq(Row(1, "aaa"), Row(1, "bbb"))),
      ("ucs_basic_lcase", Seq("aaa", "aaa"), Seq(Row(2, "aaa"))),
      ("ucs_basic_lcase", Seq("AAA", "aaa"), Seq(Row(2, "AAA"))),
      ("ucs_basic_lcase", Seq("aaa", "bbb"), Seq(Row(1, "aaa"), Row(1, "bbb"))),
      ("unicode", Seq("AAA", "aaa"), Seq(Row(1, "AAA"), Row(1, "aaa"))),
      ("unicode", Seq("aaa", "aaa"), Seq(Row(2, "aaa"))),
      ("unicode", Seq("aaa", "bbb"), Seq(Row(1, "aaa"), Row(1, "bbb"))),
      ("unicode_CI", Seq("aaa", "aaa"), Seq(Row(2, "aaa"))),
      ("unicode_CI", Seq("AAA", "aaa"), Seq(Row(2, "AAA"))),
      ("unicode_CI", Seq("aaa", "bbb"), Seq(Row(1, "aaa"), Row(1, "bbb")))
    ).foreach {
      case (collationName: String, input: Seq[String], expected: Seq[Row]) =>
        checkAnswer(sql(
          s"""
          with t as (
          select collate(col1, '$collationName') as c
          from
          values ${input.map(s => s"('$s')").mkString(", ")}
        )
        SELECT COUNT(*), c FROM t GROUP BY c
        """), expected)
    }
  }

  test("hash agg is not used for non binary collations") {
    val tableNameNonBinary = "T_NON_BINARY"
    val tableNameBinary = "T_BINARY"
    withTable(tableNameNonBinary) {
      withTable(tableNameBinary) {
        sql(s"CREATE TABLE $tableNameNonBinary (c STRING COLLATE 'UCS_BASIC_LCASE') USING PARQUET")
        sql(s"INSERT INTO $tableNameNonBinary VALUES ('aaa')")
        sql(s"CREATE TABLE $tableNameBinary (c STRING COLLATE 'UCS_BASIC') USING PARQUET")
        sql(s"INSERT INTO $tableNameBinary VALUES ('aaa')")

        val dfNonBinary = sql(s"SELECT COUNT(*), c FROM $tableNameNonBinary GROUP BY c")
        assert(collectFirst(dfNonBinary.queryExecution.executedPlan) {
          case _: HashAggregateExec | _: ObjectHashAggregateExec => ()
        }.isEmpty)

        val dfBinary = sql(s"SELECT COUNT(*), c FROM $tableNameBinary GROUP BY c")
        assert(collectFirst(dfBinary.queryExecution.executedPlan) {
          case _: HashAggregateExec | _: ObjectHashAggregateExec => ()
        }.nonEmpty)
      }
    }

  }

  test("create table with collation") {
    val tableName = "parquet_dummy_tbl"
    val collationName = "UCS_BASIC_LCASE"
    val collationId = CollationFactory.collationNameToId(collationName)

    withTable(tableName) {
      sql(
        s"""
           |CREATE TABLE $tableName (c1 STRING COLLATE '$collationName')
           |USING PARQUET
           |""".stripMargin)

      sql(s"INSERT INTO $tableName VALUES ('aaa')")
      sql(s"INSERT INTO $tableName VALUES ('AAA')")

      checkAnswer(sql(s"SELECT DISTINCT COLLATION(c1) FROM $tableName"), Seq(Row(collationName)))
      assert(sql(s"select c1 FROM $tableName").schema.head.dataType == StringType(collationId))
    }
  }

  test("create table with collations inside a struct") {
    val tableName = "struct_collation_tbl"
    val collationName = "UCS_BASIC_LCASE"
    val collationId = CollationFactory.collationNameToId(collationName)

    withTable(tableName) {
      sql(
        s"""
           |CREATE TABLE $tableName
           |(c1 STRUCT<name: STRING COLLATE '$collationName', age: INT>)
           |USING PARQUET
           |""".stripMargin)

      sql(s"INSERT INTO $tableName VALUES (named_struct('name', 'aaa', 'id', 1))")
      sql(s"INSERT INTO $tableName VALUES (named_struct('name', 'AAA', 'id', 2))")

      checkAnswer(sql(s"SELECT DISTINCT collation(c1.name) FROM $tableName"),
        Seq(Row(collationName)))
      assert(sql(s"SELECT c1.name FROM $tableName").schema.head.dataType == StringType(collationId))
    }
  }

  test("add collated column with alter table") {
    val tableName = "alter_column_tbl"
    val defaultCollation = "UCS_BASIC"
    val collationName = "UCS_BASIC_LCASE"
    val collationId = CollationFactory.collationNameToId(collationName)

    withTable(tableName) {
      sql(
        s"""
           |CREATE TABLE $tableName (c1 STRING)
           |USING PARQUET
           |""".stripMargin)

      sql(s"INSERT INTO $tableName VALUES ('aaa')")
      sql(s"INSERT INTO $tableName VALUES ('AAA')")

      checkAnswer(sql(s"SELECT DISTINCT COLLATION(c1) FROM $tableName"),
        Seq(Row(defaultCollation)))

      sql(
        s"""
           |ALTER TABLE $tableName
           |ADD COLUMN c2 STRING COLLATE '$collationName'
           |""".stripMargin)

      sql(s"INSERT INTO $tableName VALUES ('aaa', 'aaa')")
      sql(s"INSERT INTO $tableName VALUES ('AAA', 'AAA')")

      checkAnswer(sql(s"SELECT DISTINCT COLLATION(c2) FROM $tableName"),
        Seq(Row(collationName)))
      assert(sql(s"select c2 FROM $tableName").schema.head.dataType == StringType(collationId))
    }
  }

  test("create v2 table with collation column") {
    val tableName = "testcat.table_name"
    val collationName = "UCS_BASIC_LCASE"
    val collationId = CollationFactory.collationNameToId(collationName)

    withTable(tableName) {
      sql(
        s"""
           |CREATE TABLE $tableName (c1 string COLLATE '$collationName')
           |USING $v2Source
           |""".stripMargin)

      val testCatalog = catalog("testcat").asTableCatalog
      val table = testCatalog.loadTable(Identifier.of(Array(), "table_name"))

      assert(table.name == tableName)
      assert(table.partitioning.isEmpty)
      assert(table.properties == withDefaultOwnership(Map("provider" -> v2Source)).asJava)
      assert(table.columns().head.dataType() == StringType(collationId))

      val rdd = spark.sparkContext.parallelize(table.asInstanceOf[InMemoryTable].rows)
      checkAnswer(spark.internalCreateDataFrame(rdd, table.schema), Seq.empty)

      sql(s"INSERT INTO $tableName VALUES ('a'), ('A')")

      checkAnswer(sql(s"SELECT DISTINCT COLLATION(c1) FROM $tableName"),
        Seq(Row(collationName)))
      assert(sql(s"select c1 FROM $tableName").schema.head.dataType == StringType(collationId))
    }
  }

  test("disable partition on collated string column") {
    def createTable(partitionColumns: String*): Unit = {
      val tableName = "test_partition_tbl"
      withTable(tableName) {
        sql(
          s"""
             |CREATE TABLE $tableName
             |(id INT, c1 STRING COLLATE 'UNICODE', c2 string)
             |USING parquet
             |PARTITIONED BY (${partitionColumns.mkString(",")})
             |""".stripMargin)
      }
    }

    // should work fine on non collated columns
    createTable("id")
    createTable("c2")
    createTable("id", "c2")

    Seq(Seq("c1"), Seq("c1", "id"), Seq("c1", "c2")).foreach { partitionColumns =>
      checkError(
        exception = intercept[AnalysisException] {
          createTable(partitionColumns: _*)
        },
        errorClass = "INVALID_PARTITION_COLUMN_DATA_TYPE",
        parameters = Map("type" -> "\"STRING COLLATE 'UNICODE'\"")
      );
    }
  }

<<<<<<< HEAD
  test("inner join respects collations") {
    val tableName = "join_table"
    withTable(tableName) {
      sql(s"CREATE TABLE $tableName (c1 STRING COLLATE 'UCS_BASIC_LCASE') USING PARQUET")
      sql(s"INSERT INTO $tableName VALUES ('aaa')")
      sql(s"INSERT INTO $tableName VALUES ('AAA')")
      sql(s"INSERT INTO $tableName VALUES ('bbb')")

      checkAnswer(sql(s"SELECT * FROM $tableName t1 JOIN $tableName t2 ON t1.c1 = t2.c1"),
        Seq(Row("aaa", "aaa"), Row("aaa", "AAA"),
          Row("AAA", "aaa"), Row("AAA", "AAA"), Row("bbb", "bbb")))
    }
=======
  test("shuffle respects collation") {
    val in = (('a' to 'z') ++ ('A' to 'Z')).map(_.toString * 3).map(Row.apply(_))

    val schema = StructType(StructField(
      "col",
      StringType(CollationFactory.collationNameToId("UCS_BASIC_LCASE"))) :: Nil)
    val df = spark.createDataFrame(sparkContext.parallelize(in), schema)

    df.repartition(10, df.col("col")).foreachPartition(
      (rowIterator: Iterator[Row]) => {
        val partitionData = rowIterator.map(r => r.getString(0)).toArray
        partitionData.foreach(s => {
          // assert that both lower and upper case of the string are present in the same partition.
          assert(partitionData.contains(s.toLowerCase()))
          assert(partitionData.contains(s.toUpperCase()))
        })
    })
>>>>>>> ca7c60b4
  }
}<|MERGE_RESOLUTION|>--- conflicted
+++ resolved
@@ -439,7 +439,6 @@
         }.nonEmpty)
       }
     }
-
   }
 
   test("create table with collation") {
@@ -579,20 +578,6 @@
     }
   }
 
-<<<<<<< HEAD
-  test("inner join respects collations") {
-    val tableName = "join_table"
-    withTable(tableName) {
-      sql(s"CREATE TABLE $tableName (c1 STRING COLLATE 'UCS_BASIC_LCASE') USING PARQUET")
-      sql(s"INSERT INTO $tableName VALUES ('aaa')")
-      sql(s"INSERT INTO $tableName VALUES ('AAA')")
-      sql(s"INSERT INTO $tableName VALUES ('bbb')")
-
-      checkAnswer(sql(s"SELECT * FROM $tableName t1 JOIN $tableName t2 ON t1.c1 = t2.c1"),
-        Seq(Row("aaa", "aaa"), Row("aaa", "AAA"),
-          Row("AAA", "aaa"), Row("AAA", "AAA"), Row("bbb", "bbb")))
-    }
-=======
   test("shuffle respects collation") {
     val in = (('a' to 'z') ++ ('A' to 'Z')).map(_.toString * 3).map(Row.apply(_))
 
@@ -610,6 +595,19 @@
           assert(partitionData.contains(s.toUpperCase()))
         })
     })
->>>>>>> ca7c60b4
+  }
+
+  test("inner join respects collations") {
+    val tableName = "join_table"
+    withTable(tableName) {
+      sql(s"CREATE TABLE $tableName (c1 STRING COLLATE 'UCS_BASIC_LCASE') USING PARQUET")
+      sql(s"INSERT INTO $tableName VALUES ('aaa')")
+      sql(s"INSERT INTO $tableName VALUES ('AAA')")
+      sql(s"INSERT INTO $tableName VALUES ('bbb')")
+
+      checkAnswer(sql(s"SELECT * FROM $tableName t1 JOIN $tableName t2 ON t1.c1 = t2.c1"),
+        Seq(Row("aaa", "aaa"), Row("aaa", "AAA"),
+          Row("AAA", "aaa"), Row("AAA", "AAA"), Row("bbb", "bbb")))
+    }
   }
 }