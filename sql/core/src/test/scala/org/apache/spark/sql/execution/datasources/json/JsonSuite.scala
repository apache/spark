/*
 * Licensed to the Apache Software Foundation (ASF) under one or more
 * contributor license agreements.  See the NOTICE file distributed with
 * this work for additional information regarding copyright ownership.
 * The ASF licenses this file to You under the Apache License, Version 2.0
 * (the "License"); you may not use this file except in compliance with
 * the License.  You may obtain a copy of the License at
 *
 *    http://www.apache.org/licenses/LICENSE-2.0
 *
 * Unless required by applicable law or agreed to in writing, software
 * distributed under the License is distributed on an "AS IS" BASIS,
 * WITHOUT WARRANTIES OR CONDITIONS OF ANY KIND, either express or implied.
 * See the License for the specific language governing permissions and
 * limitations under the License.
 */

package org.apache.spark.sql.execution.datasources.json

import java.io.{File, FileOutputStream, StringWriter}
import java.nio.charset.{StandardCharsets, UnsupportedCharsetException}
import java.nio.file.{Files, Paths, StandardOpenOption}
import java.sql.{Date, Timestamp}
import java.util.Locale

import com.fasterxml.jackson.core.JsonFactory
import org.apache.hadoop.fs.{Path, PathFilter}
import org.apache.hadoop.io.SequenceFile.CompressionType
import org.apache.hadoop.io.compress.GzipCodec

import org.apache.spark.{SparkException, TestUtils}
import org.apache.spark.rdd.RDD
import org.apache.spark.sql.{functions => F, _}
import org.apache.spark.sql.catalyst.json.{CreateJacksonParser, JacksonParser, JSONOptions}
import org.apache.spark.sql.catalyst.util.DateTimeUtils
import org.apache.spark.sql.execution.ExternalRDD
import org.apache.spark.sql.execution.datasources.DataSource
import org.apache.spark.sql.execution.datasources.json.JsonInferSchema.compatibleType
import org.apache.spark.sql.internal.SQLConf
import org.apache.spark.sql.test.SharedSQLContext
import org.apache.spark.sql.types._
import org.apache.spark.util.Utils

class TestFileFilter extends PathFilter {
  override def accept(path: Path): Boolean = path.getParent.getName != "p=2"
}

class JsonSuite extends QueryTest with SharedSQLContext with TestJsonData {
  import testImplicits._

  def testFile(fileName: String): String = {
    Thread.currentThread().getContextClassLoader.getResource(fileName).toString
  }

  test("Type promotion") {
    def checkTypePromotion(expected: Any, actual: Any) {
      assert(expected.getClass == actual.getClass,
        s"Failed to promote ${actual.getClass} to ${expected.getClass}.")
      assert(expected == actual,
        s"Promoted value ${actual}(${actual.getClass}) does not equal the expected value " +
          s"${expected}(${expected.getClass}).")
    }

    val factory = new JsonFactory()
    def enforceCorrectType(value: Any, dataType: DataType): Any = {
      val writer = new StringWriter()
      Utils.tryWithResource(factory.createGenerator(writer)) { generator =>
        generator.writeObject(value)
        generator.flush()
      }

      val dummyOption = new JSONOptions(Map.empty[String, String], "GMT")
      val dummySchema = StructType(Seq.empty)
      val parser = new JacksonParser(dummySchema, dummyOption)

      Utils.tryWithResource(factory.createParser(writer.toString)) { jsonParser =>
        jsonParser.nextToken()
        val converter = parser.makeConverter(dataType)
        converter.apply(jsonParser)
      }
    }

    val intNumber: Int = 2147483647
    checkTypePromotion(intNumber, enforceCorrectType(intNumber, IntegerType))
    checkTypePromotion(intNumber.toLong, enforceCorrectType(intNumber, LongType))
    checkTypePromotion(intNumber.toDouble, enforceCorrectType(intNumber, DoubleType))
    checkTypePromotion(
      Decimal(intNumber), enforceCorrectType(intNumber, DecimalType.SYSTEM_DEFAULT))

    val longNumber: Long = 9223372036854775807L
    checkTypePromotion(longNumber, enforceCorrectType(longNumber, LongType))
    checkTypePromotion(longNumber.toDouble, enforceCorrectType(longNumber, DoubleType))
    checkTypePromotion(
      Decimal(longNumber), enforceCorrectType(longNumber, DecimalType.SYSTEM_DEFAULT))

    val doubleNumber: Double = 1.7976931348623157E308d
    checkTypePromotion(doubleNumber.toDouble, enforceCorrectType(doubleNumber, DoubleType))

    checkTypePromotion(DateTimeUtils.fromJavaTimestamp(new Timestamp(intNumber * 1000L)),
        enforceCorrectType(intNumber, TimestampType))
    checkTypePromotion(DateTimeUtils.fromJavaTimestamp(new Timestamp(intNumber.toLong * 1000L)),
        enforceCorrectType(intNumber.toLong, TimestampType))
    val strTime = "2014-09-30 12:34:56"
    checkTypePromotion(DateTimeUtils.fromJavaTimestamp(Timestamp.valueOf(strTime)),
        enforceCorrectType(strTime, TimestampType))

    val strDate = "2014-10-15"
    checkTypePromotion(
      DateTimeUtils.fromJavaDate(Date.valueOf(strDate)), enforceCorrectType(strDate, DateType))

    val ISO8601Time1 = "1970-01-01T01:00:01.0Z"
    val ISO8601Time2 = "1970-01-01T02:00:01-01:00"
    checkTypePromotion(DateTimeUtils.fromJavaTimestamp(new Timestamp(3601000)),
        enforceCorrectType(ISO8601Time1, TimestampType))
    checkTypePromotion(DateTimeUtils.fromJavaTimestamp(new Timestamp(10801000)),
        enforceCorrectType(ISO8601Time2, TimestampType))

    val ISO8601Date = "1970-01-01"
    checkTypePromotion(DateTimeUtils.millisToDays(32400000),
      enforceCorrectType(ISO8601Date, DateType))
  }

  test("Get compatible type") {
    def checkDataType(t1: DataType, t2: DataType, expected: DataType) {
      var actual = compatibleType(t1, t2, conf.caseSensitiveAnalysis)
      assert(actual == expected,
        s"Expected $expected as the most general data type for $t1 and $t2, found $actual")
      actual = compatibleType(t2, t1, conf.caseSensitiveAnalysis)
      assert(actual == expected,
        s"Expected $expected as the most general data type for $t1 and $t2, found $actual")
    }

    // NullType
    checkDataType(NullType, BooleanType, BooleanType)
    checkDataType(NullType, IntegerType, IntegerType)
    checkDataType(NullType, LongType, LongType)
    checkDataType(NullType, DoubleType, DoubleType)
    checkDataType(NullType, DecimalType.SYSTEM_DEFAULT, DecimalType.SYSTEM_DEFAULT)
    checkDataType(NullType, StringType, StringType)
    checkDataType(NullType, ArrayType(IntegerType), ArrayType(IntegerType))
    checkDataType(NullType, StructType(Nil), StructType(Nil))
    checkDataType(NullType, NullType, NullType)

    // BooleanType
    checkDataType(BooleanType, BooleanType, BooleanType)
    checkDataType(BooleanType, IntegerType, StringType)
    checkDataType(BooleanType, LongType, StringType)
    checkDataType(BooleanType, DoubleType, StringType)
    checkDataType(BooleanType, DecimalType.SYSTEM_DEFAULT, StringType)
    checkDataType(BooleanType, StringType, StringType)
    checkDataType(BooleanType, ArrayType(IntegerType), StringType)
    checkDataType(BooleanType, StructType(Nil), StringType)

    // IntegerType
    checkDataType(IntegerType, IntegerType, IntegerType)
    checkDataType(IntegerType, LongType, LongType)
    checkDataType(IntegerType, DoubleType, DoubleType)
    checkDataType(IntegerType, DecimalType.SYSTEM_DEFAULT, DecimalType.SYSTEM_DEFAULT)
    checkDataType(IntegerType, StringType, StringType)
    checkDataType(IntegerType, ArrayType(IntegerType), StringType)
    checkDataType(IntegerType, StructType(Nil), StringType)

    // LongType
    checkDataType(LongType, LongType, LongType)
    checkDataType(LongType, DoubleType, DoubleType)
    checkDataType(LongType, DecimalType.SYSTEM_DEFAULT, DecimalType.SYSTEM_DEFAULT)
    checkDataType(LongType, StringType, StringType)
    checkDataType(LongType, ArrayType(IntegerType), StringType)
    checkDataType(LongType, StructType(Nil), StringType)

    // DoubleType
    checkDataType(DoubleType, DoubleType, DoubleType)
    checkDataType(DoubleType, DecimalType.SYSTEM_DEFAULT, DoubleType)
    checkDataType(DoubleType, StringType, StringType)
    checkDataType(DoubleType, ArrayType(IntegerType), StringType)
    checkDataType(DoubleType, StructType(Nil), StringType)

    // DecimalType
    checkDataType(DecimalType.SYSTEM_DEFAULT, DecimalType.SYSTEM_DEFAULT,
      DecimalType.SYSTEM_DEFAULT)
    checkDataType(DecimalType.SYSTEM_DEFAULT, StringType, StringType)
    checkDataType(DecimalType.SYSTEM_DEFAULT, ArrayType(IntegerType), StringType)
    checkDataType(DecimalType.SYSTEM_DEFAULT, StructType(Nil), StringType)

    // StringType
    checkDataType(StringType, StringType, StringType)
    checkDataType(StringType, ArrayType(IntegerType), StringType)
    checkDataType(StringType, StructType(Nil), StringType)

    // ArrayType
    checkDataType(ArrayType(IntegerType), ArrayType(IntegerType), ArrayType(IntegerType))
    checkDataType(ArrayType(IntegerType), ArrayType(LongType), ArrayType(LongType))
    checkDataType(ArrayType(IntegerType), ArrayType(StringType), ArrayType(StringType))
    checkDataType(ArrayType(IntegerType), StructType(Nil), StringType)
    checkDataType(
      ArrayType(IntegerType, true), ArrayType(IntegerType), ArrayType(IntegerType, true))
    checkDataType(
      ArrayType(IntegerType, true), ArrayType(IntegerType, false), ArrayType(IntegerType, true))
    checkDataType(
      ArrayType(IntegerType, true), ArrayType(IntegerType, true), ArrayType(IntegerType, true))
    checkDataType(
      ArrayType(IntegerType, false), ArrayType(IntegerType), ArrayType(IntegerType, true))
    checkDataType(
      ArrayType(IntegerType, false), ArrayType(IntegerType, false), ArrayType(IntegerType, false))
    checkDataType(
      ArrayType(IntegerType, false), ArrayType(IntegerType, true), ArrayType(IntegerType, true))

    // StructType
    checkDataType(StructType(Nil), StructType(Nil), StructType(Nil))
    checkDataType(
      StructType(StructField("f1", IntegerType, true) :: Nil),
      StructType(StructField("f1", IntegerType, true) :: Nil),
      StructType(StructField("f1", IntegerType, true) :: Nil))
    checkDataType(
      StructType(StructField("f1", IntegerType, true) :: Nil),
      StructType(Nil),
      StructType(StructField("f1", IntegerType, true) :: Nil))
    checkDataType(
      StructType(
        StructField("f1", IntegerType, true) ::
        StructField("f2", IntegerType, true) :: Nil),
      StructType(StructField("f1", LongType, true) :: Nil),
      StructType(
        StructField("f1", LongType, true) ::
        StructField("f2", IntegerType, true) :: Nil))
    checkDataType(
      StructType(
        StructField("f1", IntegerType, true) :: Nil),
      StructType(
        StructField("f2", IntegerType, true) :: Nil),
      StructType(
        StructField("f1", IntegerType, true) ::
        StructField("f2", IntegerType, true) :: Nil))
    checkDataType(
      StructType(
        StructField("f1", IntegerType, true) :: Nil),
      DecimalType.SYSTEM_DEFAULT,
      StringType)
  }

  test("Complex field and type inferring with null in sampling") {
    val jsonDF = spark.read.json(jsonNullStruct)
    val expectedSchema = StructType(
      StructField("headers", StructType(
        StructField("Charset", StringType, true) ::
          StructField("Host", StringType, true) :: Nil)
        , true) ::
        StructField("ip", StringType, true) ::
        StructField("nullstr", StringType, true):: Nil)

    assert(expectedSchema === jsonDF.schema)
    jsonDF.createOrReplaceTempView("jsonTable")

    checkAnswer(
      sql("select nullstr, headers.Host from jsonTable"),
      Seq(Row("", "1.abc.com"), Row("", null), Row("", null), Row(null, null))
    )
  }

  test("Primitive field and type inferring") {
    val jsonDF = spark.read.json(primitiveFieldAndType)

    val expectedSchema = StructType(
      StructField("bigInteger", DecimalType(20, 0), true) ::
      StructField("boolean", BooleanType, true) ::
      StructField("double", DoubleType, true) ::
      StructField("integer", LongType, true) ::
      StructField("long", LongType, true) ::
      StructField("null", StringType, true) ::
      StructField("string", StringType, true) :: Nil)

    assert(expectedSchema === jsonDF.schema)

    jsonDF.createOrReplaceTempView("jsonTable")

    checkAnswer(
      sql("select * from jsonTable"),
      Row(new java.math.BigDecimal("92233720368547758070"),
        true,
        1.7976931348623157E308,
        10,
        21474836470L,
        null,
        "this is a simple string.")
    )
  }

  test("Complex field and type inferring") {
    val jsonDF = spark.read.json(complexFieldAndType1)

    val expectedSchema = StructType(
      StructField("arrayOfArray1", ArrayType(ArrayType(StringType, true), true), true) ::
      StructField("arrayOfArray2", ArrayType(ArrayType(DoubleType, true), true), true) ::
      StructField("arrayOfBigInteger", ArrayType(DecimalType(21, 0), true), true) ::
      StructField("arrayOfBoolean", ArrayType(BooleanType, true), true) ::
      StructField("arrayOfDouble", ArrayType(DoubleType, true), true) ::
      StructField("arrayOfInteger", ArrayType(LongType, true), true) ::
      StructField("arrayOfLong", ArrayType(LongType, true), true) ::
      StructField("arrayOfNull", ArrayType(StringType, true), true) ::
      StructField("arrayOfString", ArrayType(StringType, true), true) ::
      StructField("arrayOfStruct", ArrayType(
        StructType(
          StructField("field1", BooleanType, true) ::
          StructField("field2", StringType, true) ::
          StructField("field3", StringType, true) :: Nil), true), true) ::
      StructField("struct", StructType(
        StructField("field1", BooleanType, true) ::
        StructField("field2", DecimalType(20, 0), true) :: Nil), true) ::
      StructField("structWithArrayFields", StructType(
        StructField("field1", ArrayType(LongType, true), true) ::
        StructField("field2", ArrayType(StringType, true), true) :: Nil), true) :: Nil)

    assert(expectedSchema === jsonDF.schema)

    jsonDF.createOrReplaceTempView("jsonTable")

    // Access elements of a primitive array.
    checkAnswer(
      sql("select arrayOfString[0], arrayOfString[1], arrayOfString[2] from jsonTable"),
      Row("str1", "str2", null)
    )

    // Access an array of null values.
    checkAnswer(
      sql("select arrayOfNull from jsonTable"),
      Row(Seq(null, null, null, null))
    )

    // Access elements of a BigInteger array (we use DecimalType internally).
    checkAnswer(
      sql("select arrayOfBigInteger[0], arrayOfBigInteger[1], arrayOfBigInteger[2] from jsonTable"),
      Row(new java.math.BigDecimal("922337203685477580700"),
        new java.math.BigDecimal("-922337203685477580800"), null)
    )

    // Access elements of an array of arrays.
    checkAnswer(
      sql("select arrayOfArray1[0], arrayOfArray1[1] from jsonTable"),
      Row(Seq("1", "2", "3"), Seq("str1", "str2"))
    )

    // Access elements of an array of arrays.
    checkAnswer(
      sql("select arrayOfArray2[0], arrayOfArray2[1] from jsonTable"),
      Row(Seq(1.0, 2.0, 3.0), Seq(1.1, 2.1, 3.1))
    )

    // Access elements of an array inside a filed with the type of ArrayType(ArrayType).
    checkAnswer(
      sql("select arrayOfArray1[1][1], arrayOfArray2[1][1] from jsonTable"),
      Row("str2", 2.1)
    )

    // Access elements of an array of structs.
    checkAnswer(
      sql("select arrayOfStruct[0], arrayOfStruct[1], arrayOfStruct[2], arrayOfStruct[3] " +
        "from jsonTable"),
      Row(
        Row(true, "str1", null),
        Row(false, null, null),
        Row(null, null, null),
        null)
    )

    // Access a struct and fields inside of it.
    checkAnswer(
      sql("select struct, struct.field1, struct.field2 from jsonTable"),
      Row(
        Row(true, new java.math.BigDecimal("92233720368547758070")),
        true,
        new java.math.BigDecimal("92233720368547758070")) :: Nil
    )

    // Access an array field of a struct.
    checkAnswer(
      sql("select structWithArrayFields.field1, structWithArrayFields.field2 from jsonTable"),
      Row(Seq(4, 5, 6), Seq("str1", "str2"))
    )

    // Access elements of an array field of a struct.
    checkAnswer(
      sql("select structWithArrayFields.field1[1], structWithArrayFields.field2[3] from jsonTable"),
      Row(5, null)
    )
  }

  test("GetField operation on complex data type") {
    val jsonDF = spark.read.json(complexFieldAndType1)
    jsonDF.createOrReplaceTempView("jsonTable")

    checkAnswer(
      sql("select arrayOfStruct[0].field1, arrayOfStruct[0].field2 from jsonTable"),
      Row(true, "str1")
    )

    // Getting all values of a specific field from an array of structs.
    checkAnswer(
      sql("select arrayOfStruct.field1, arrayOfStruct.field2 from jsonTable"),
      Row(Seq(true, false, null), Seq("str1", null, null))
    )
  }

  test("Type conflict in primitive field values") {
    val jsonDF = spark.read.json(primitiveFieldValueTypeConflict)

    val expectedSchema = StructType(
      StructField("num_bool", StringType, true) ::
      StructField("num_num_1", LongType, true) ::
      StructField("num_num_2", DoubleType, true) ::
      StructField("num_num_3", DoubleType, true) ::
      StructField("num_str", StringType, true) ::
      StructField("str_bool", StringType, true) :: Nil)

    assert(expectedSchema === jsonDF.schema)

    jsonDF.createOrReplaceTempView("jsonTable")

    checkAnswer(
      sql("select * from jsonTable"),
      Row("true", 11L, null, 1.1, "13.1", "str1") ::
        Row("12", null, 21474836470.9, null, null, "true") ::
        Row("false", 21474836470L, 92233720368547758070d, 100, "str1", "false") ::
        Row(null, 21474836570L, 1.1, 21474836470L, "92233720368547758070", null) :: Nil
    )

    // Number and Boolean conflict: resolve the type as number in this query.
    checkAnswer(
      sql("select num_bool - 10 from jsonTable where num_bool > 11"),
      Row(2)
    )

    // Widening to LongType
    checkAnswer(
      sql("select num_num_1 - 100 from jsonTable where num_num_1 > 11"),
      Row(21474836370L) :: Row(21474836470L) :: Nil
    )

    checkAnswer(
      sql("select num_num_1 - 100 from jsonTable where num_num_1 > 10"),
      Row(-89) :: Row(21474836370L) :: Row(21474836470L) :: Nil
    )

    // Widening to DecimalType
    checkAnswer(
      sql("select num_num_2 + 1.3 from jsonTable where num_num_2 > 1.1"),
      Row(21474836472.2) ::
        Row(92233720368547758071.3) :: Nil
    )

    // Widening to Double
    checkAnswer(
      sql("select num_num_3 + 1.2 from jsonTable where num_num_3 > 1.1"),
      Row(101.2) :: Row(21474836471.2) :: Nil
    )

    // Number and String conflict: resolve the type as number in this query.
    checkAnswer(
      sql("select num_str + 1.2 from jsonTable where num_str > 14d"),
      Row(92233720368547758071.2)
    )

    // Number and String conflict: resolve the type as number in this query.
    checkAnswer(
      sql("select num_str + 1.2 from jsonTable where num_str >= 92233720368547758060"),
      Row(new java.math.BigDecimal("92233720368547758071.2").doubleValue)
    )

    // String and Boolean conflict: resolve the type as string.
    checkAnswer(
      sql("select * from jsonTable where str_bool = 'str1'"),
      Row("true", 11L, null, 1.1, "13.1", "str1")
    )
  }

  ignore("Type conflict in primitive field values (Ignored)") {
    val jsonDF = spark.read.json(primitiveFieldValueTypeConflict)
    jsonDF.createOrReplaceTempView("jsonTable")

    // Right now, the analyzer does not promote strings in a boolean expression.
    // Number and Boolean conflict: resolve the type as boolean in this query.
    checkAnswer(
      sql("select num_bool from jsonTable where NOT num_bool"),
      Row(false)
    )

    checkAnswer(
      sql("select str_bool from jsonTable where NOT str_bool"),
      Row(false)
    )

    // Right now, the analyzer does not know that num_bool should be treated as a boolean.
    // Number and Boolean conflict: resolve the type as boolean in this query.
    checkAnswer(
      sql("select num_bool from jsonTable where num_bool"),
      Row(true)
    )

    checkAnswer(
      sql("select str_bool from jsonTable where str_bool"),
      Row(false)
    )

    // The plan of the following DSL is
    // Project [(CAST(num_str#65:4, DoubleType) + 1.2) AS num#78]
    //  Filter (CAST(CAST(num_str#65:4, DoubleType), DecimalType) > 92233720368547758060)
    //    ExistingRdd [num_bool#61,num_num_1#62L,num_num_2#63,num_num_3#64,num_str#65,str_bool#66]
    // We should directly cast num_str to DecimalType and also need to do the right type promotion
    // in the Project.
    checkAnswer(
      jsonDF.
        where('num_str >= BigDecimal("92233720368547758060")).
        select(('num_str + 1.2).as("num")),
      Row(new java.math.BigDecimal("92233720368547758071.2").doubleValue())
    )

    // The following test will fail. The type of num_str is StringType.
    // So, to evaluate num_str + 1.2, we first need to use Cast to convert the type.
    // In our test data, one value of num_str is 13.1.
    // The result of (CAST(num_str#65:4, DoubleType) + 1.2) for this value is 14.299999999999999,
    // which is not 14.3.
    // Number and String conflict: resolve the type as number in this query.
    checkAnswer(
      sql("select num_str + 1.2 from jsonTable where num_str > 13"),
      Row(BigDecimal("14.3")) :: Row(BigDecimal("92233720368547758071.2")) :: Nil
    )
  }

  test("Type conflict in complex field values") {
    val jsonDF = spark.read.json(complexFieldValueTypeConflict)

    val expectedSchema = StructType(
      StructField("array", ArrayType(LongType, true), true) ::
      StructField("num_struct", StringType, true) ::
      StructField("str_array", StringType, true) ::
      StructField("struct", StructType(
        StructField("field", StringType, true) :: Nil), true) ::
      StructField("struct_array", StringType, true) :: Nil)

    assert(expectedSchema === jsonDF.schema)

    jsonDF.createOrReplaceTempView("jsonTable")

    checkAnswer(
      sql("select * from jsonTable"),
      Row(Seq(), "11", "[1,2,3]", Row(null), "[]") ::
        Row(null, """{"field":false}""", null, null, "{}") ::
        Row(Seq(4, 5, 6), null, "str", Row(null), "[7,8,9]") ::
        Row(Seq(7), "{}", """["str1","str2",33]""", Row("str"), """{"field":true}""") :: Nil
    )
  }

  test("Type conflict in array elements") {
    val jsonDF = spark.read.json(arrayElementTypeConflict)

    val expectedSchema = StructType(
      StructField("array1", ArrayType(StringType, true), true) ::
      StructField("array2", ArrayType(StructType(
        StructField("field", LongType, true) :: Nil), true), true) ::
      StructField("array3", ArrayType(StringType, true), true) :: Nil)

    assert(expectedSchema === jsonDF.schema)

    jsonDF.createOrReplaceTempView("jsonTable")

    checkAnswer(
      sql("select * from jsonTable"),
      Row(Seq("1", "1.1", "true", null, "[]", "{}", "[2,3,4]",
        """{"field":"str"}"""), Seq(Row(214748364700L), Row(1)), null) ::
      Row(null, null, Seq("""{"field":"str"}""", """{"field":1}""")) ::
      Row(null, null, Seq("1", "2", "3")) :: Nil
    )

    // Treat an element as a number.
    checkAnswer(
      sql("select array1[0] + 1 from jsonTable where array1 is not null"),
      Row(2)
    )
  }

  test("Handling missing fields") {
    val jsonDF = spark.read.json(missingFields)

    val expectedSchema = StructType(
      StructField("a", BooleanType, true) ::
      StructField("b", LongType, true) ::
      StructField("c", ArrayType(LongType, true), true) ::
      StructField("d", StructType(
        StructField("field", BooleanType, true) :: Nil), true) ::
      StructField("e", StringType, true) :: Nil)

    assert(expectedSchema === jsonDF.schema)

    jsonDF.createOrReplaceTempView("jsonTable")
  }

  test("Loading a JSON dataset from a text file") {
    val dir = Utils.createTempDir()
    dir.delete()
    val path = dir.getCanonicalPath
    primitiveFieldAndType.map(record => record.replaceAll("\n", " ")).write.text(path)
    val jsonDF = spark.read.json(path)

    val expectedSchema = StructType(
      StructField("bigInteger", DecimalType(20, 0), true) ::
      StructField("boolean", BooleanType, true) ::
      StructField("double", DoubleType, true) ::
      StructField("integer", LongType, true) ::
      StructField("long", LongType, true) ::
      StructField("null", StringType, true) ::
      StructField("string", StringType, true) :: Nil)

    assert(expectedSchema === jsonDF.schema)

    jsonDF.createOrReplaceTempView("jsonTable")

    checkAnswer(
      sql("select * from jsonTable"),
      Row(new java.math.BigDecimal("92233720368547758070"),
      true,
      1.7976931348623157E308,
      10,
      21474836470L,
      null,
      "this is a simple string.")
    )
  }

  test("Loading a JSON dataset primitivesAsString returns schema with primitive types as strings") {
    val dir = Utils.createTempDir()
    dir.delete()
    val path = dir.getCanonicalPath
    primitiveFieldAndType.map(record => record.replaceAll("\n", " ")).write.text(path)
    val jsonDF = spark.read.option("primitivesAsString", "true").json(path)

    val expectedSchema = StructType(
      StructField("bigInteger", StringType, true) ::
      StructField("boolean", StringType, true) ::
      StructField("double", StringType, true) ::
      StructField("integer", StringType, true) ::
      StructField("long", StringType, true) ::
      StructField("null", StringType, true) ::
      StructField("string", StringType, true) :: Nil)

    assert(expectedSchema === jsonDF.schema)

    jsonDF.createOrReplaceTempView("jsonTable")

    checkAnswer(
      sql("select * from jsonTable"),
      Row("92233720368547758070",
      "true",
      "1.7976931348623157E308",
      "10",
      "21474836470",
      null,
      "this is a simple string.")
    )
  }

  test("Loading a JSON dataset primitivesAsString returns complex fields as strings") {
    val jsonDF = spark.read.option("primitivesAsString", "true").json(complexFieldAndType1)

    val expectedSchema = StructType(
      StructField("arrayOfArray1", ArrayType(ArrayType(StringType, true), true), true) ::
      StructField("arrayOfArray2", ArrayType(ArrayType(StringType, true), true), true) ::
      StructField("arrayOfBigInteger", ArrayType(StringType, true), true) ::
      StructField("arrayOfBoolean", ArrayType(StringType, true), true) ::
      StructField("arrayOfDouble", ArrayType(StringType, true), true) ::
      StructField("arrayOfInteger", ArrayType(StringType, true), true) ::
      StructField("arrayOfLong", ArrayType(StringType, true), true) ::
      StructField("arrayOfNull", ArrayType(StringType, true), true) ::
      StructField("arrayOfString", ArrayType(StringType, true), true) ::
      StructField("arrayOfStruct", ArrayType(
        StructType(
          StructField("field1", StringType, true) ::
          StructField("field2", StringType, true) ::
          StructField("field3", StringType, true) :: Nil), true), true) ::
      StructField("struct", StructType(
        StructField("field1", StringType, true) ::
        StructField("field2", StringType, true) :: Nil), true) ::
      StructField("structWithArrayFields", StructType(
        StructField("field1", ArrayType(StringType, true), true) ::
        StructField("field2", ArrayType(StringType, true), true) :: Nil), true) :: Nil)

    assert(expectedSchema === jsonDF.schema)

    jsonDF.createOrReplaceTempView("jsonTable")

    // Access elements of a primitive array.
    checkAnswer(
      sql("select arrayOfString[0], arrayOfString[1], arrayOfString[2] from jsonTable"),
      Row("str1", "str2", null)
    )

    // Access an array of null values.
    checkAnswer(
      sql("select arrayOfNull from jsonTable"),
      Row(Seq(null, null, null, null))
    )

    // Access elements of a BigInteger array (we use DecimalType internally).
    checkAnswer(
      sql("select arrayOfBigInteger[0], arrayOfBigInteger[1], arrayOfBigInteger[2] from jsonTable"),
      Row("922337203685477580700", "-922337203685477580800", null)
    )

    // Access elements of an array of arrays.
    checkAnswer(
      sql("select arrayOfArray1[0], arrayOfArray1[1] from jsonTable"),
      Row(Seq("1", "2", "3"), Seq("str1", "str2"))
    )

    // Access elements of an array of arrays.
    checkAnswer(
      sql("select arrayOfArray2[0], arrayOfArray2[1] from jsonTable"),
      Row(Seq("1", "2", "3"), Seq("1.1", "2.1", "3.1"))
    )

    // Access elements of an array inside a filed with the type of ArrayType(ArrayType).
    checkAnswer(
      sql("select arrayOfArray1[1][1], arrayOfArray2[1][1] from jsonTable"),
      Row("str2", "2.1")
    )

    // Access elements of an array of structs.
    checkAnswer(
      sql("select arrayOfStruct[0], arrayOfStruct[1], arrayOfStruct[2], arrayOfStruct[3] " +
        "from jsonTable"),
      Row(
        Row("true", "str1", null),
        Row("false", null, null),
        Row(null, null, null),
        null)
    )

    // Access a struct and fields inside of it.
    checkAnswer(
      sql("select struct, struct.field1, struct.field2 from jsonTable"),
      Row(
        Row("true", "92233720368547758070"),
        "true",
        "92233720368547758070") :: Nil
    )

    // Access an array field of a struct.
    checkAnswer(
      sql("select structWithArrayFields.field1, structWithArrayFields.field2 from jsonTable"),
      Row(Seq("4", "5", "6"), Seq("str1", "str2"))
    )

    // Access elements of an array field of a struct.
    checkAnswer(
      sql("select structWithArrayFields.field1[1], structWithArrayFields.field2[3] from jsonTable"),
      Row("5", null)
    )
  }

  test("Loading a JSON dataset prefersDecimal returns schema with float types as BigDecimal") {
    val jsonDF = spark.read.option("prefersDecimal", "true").json(primitiveFieldAndType)

    val expectedSchema = StructType(
      StructField("bigInteger", DecimalType(20, 0), true) ::
        StructField("boolean", BooleanType, true) ::
        StructField("double", DecimalType(17, -292), true) ::
        StructField("integer", LongType, true) ::
        StructField("long", LongType, true) ::
        StructField("null", StringType, true) ::
        StructField("string", StringType, true) :: Nil)

    assert(expectedSchema === jsonDF.schema)

    jsonDF.createOrReplaceTempView("jsonTable")

    checkAnswer(
      sql("select * from jsonTable"),
      Row(BigDecimal("92233720368547758070"),
        true,
        BigDecimal("1.7976931348623157E308"),
        10,
        21474836470L,
        null,
        "this is a simple string.")
    )
  }

  test("Find compatible types even if inferred DecimalType is not capable of other IntegralType") {
    val mixedIntegerAndDoubleRecords = Seq(
      """{"a": 3, "b": 1.1}""",
      s"""{"a": 3.1, "b": 0.${"0" * 38}1}""").toDS()
    val jsonDF = spark.read
      .option("prefersDecimal", "true")
      .json(mixedIntegerAndDoubleRecords)

    // The values in `a` field will be decimals as they fit in decimal. For `b` field,
    // they will be doubles as `1.0E-39D` does not fit.
    val expectedSchema = StructType(
      StructField("a", DecimalType(21, 1), true) ::
      StructField("b", DoubleType, true) :: Nil)

    assert(expectedSchema === jsonDF.schema)
    checkAnswer(
      jsonDF,
      Row(BigDecimal("3"), 1.1D) ::
      Row(BigDecimal("3.1"), 1.0E-39D) :: Nil
    )
  }

  test("Infer big integers correctly even when it does not fit in decimal") {
    val jsonDF = spark.read
      .json(bigIntegerRecords)

    // The value in `a` field will be a double as it does not fit in decimal. For `b` field,
    // it will be a decimal as `92233720368547758070`.
    val expectedSchema = StructType(
      StructField("a", DoubleType, true) ::
      StructField("b", DecimalType(20, 0), true) :: Nil)

    assert(expectedSchema === jsonDF.schema)
    checkAnswer(jsonDF, Row(1.0E38D, BigDecimal("92233720368547758070")))
  }

  test("Infer floating-point values correctly even when it does not fit in decimal") {
    val jsonDF = spark.read
      .option("prefersDecimal", "true")
      .json(floatingValueRecords)

    // The value in `a` field will be a double as it does not fit in decimal. For `b` field,
    // it will be a decimal as `0.01` by having a precision equal to the scale.
    val expectedSchema = StructType(
      StructField("a", DoubleType, true) ::
      StructField("b", DecimalType(2, 2), true):: Nil)

    assert(expectedSchema === jsonDF.schema)
    checkAnswer(jsonDF, Row(1.0E-39D, BigDecimal("0.01")))

    val mergedJsonDF = spark.read
      .option("prefersDecimal", "true")
      .json(floatingValueRecords.union(bigIntegerRecords))

    val expectedMergedSchema = StructType(
      StructField("a", DoubleType, true) ::
      StructField("b", DecimalType(22, 2), true):: Nil)

    assert(expectedMergedSchema === mergedJsonDF.schema)
    checkAnswer(
      mergedJsonDF,
      Row(1.0E-39D, BigDecimal("0.01")) ::
      Row(1.0E38D, BigDecimal("92233720368547758070")) :: Nil
    )
  }

  test("Loading a JSON dataset from a text file with SQL") {
    val dir = Utils.createTempDir()
    dir.delete()
    val path = dir.toURI.toString
    primitiveFieldAndType.map(record => record.replaceAll("\n", " ")).write.text(path)

    sql(
      s"""
        |CREATE TEMPORARY VIEW jsonTableSQL
        |USING org.apache.spark.sql.json
        |OPTIONS (
        |  path '$path'
        |)
      """.stripMargin)

    checkAnswer(
      sql("select * from jsonTableSQL"),
      Row(new java.math.BigDecimal("92233720368547758070"),
        true,
        1.7976931348623157E308,
        10,
        21474836470L,
        null,
        "this is a simple string.")
    )
  }

  test("Applying schemas") {
    val dir = Utils.createTempDir()
    dir.delete()
    val path = dir.getCanonicalPath
    primitiveFieldAndType.map(record => record.replaceAll("\n", " ")).write.text(path)

    val schema = StructType(
      StructField("bigInteger", DecimalType.SYSTEM_DEFAULT, true) ::
      StructField("boolean", BooleanType, true) ::
      StructField("double", DoubleType, true) ::
      StructField("integer", IntegerType, true) ::
      StructField("long", LongType, true) ::
      StructField("null", StringType, true) ::
      StructField("string", StringType, true) :: Nil)

    val jsonDF1 = spark.read.schema(schema).json(path)

    assert(schema === jsonDF1.schema)

    jsonDF1.createOrReplaceTempView("jsonTable1")

    checkAnswer(
      sql("select * from jsonTable1"),
      Row(new java.math.BigDecimal("92233720368547758070"),
      true,
      1.7976931348623157E308,
      10,
      21474836470L,
      null,
      "this is a simple string.")
    )

    val jsonDF2 = spark.read.schema(schema).json(primitiveFieldAndType)

    assert(schema === jsonDF2.schema)

    jsonDF2.createOrReplaceTempView("jsonTable2")

    checkAnswer(
      sql("select * from jsonTable2"),
      Row(new java.math.BigDecimal("92233720368547758070"),
      true,
      1.7976931348623157E308,
      10,
      21474836470L,
      null,
      "this is a simple string.")
    )
  }

  test("Applying schemas with MapType") {
    val schemaWithSimpleMap = StructType(
      StructField("map", MapType(StringType, IntegerType, true), false) :: Nil)
    val jsonWithSimpleMap = spark.read.schema(schemaWithSimpleMap).json(mapType1)

    jsonWithSimpleMap.createOrReplaceTempView("jsonWithSimpleMap")

    checkAnswer(
      sql("select `map` from jsonWithSimpleMap"),
      Row(Map("a" -> 1)) ::
      Row(Map("b" -> 2)) ::
      Row(Map("c" -> 3)) ::
      Row(Map("c" -> 1, "d" -> 4)) ::
      Row(Map("e" -> null)) :: Nil
    )

    withSQLConf(SQLConf.SUPPORT_QUOTED_REGEX_COLUMN_NAME.key -> "false") {
      checkAnswer(
        sql("select `map`['c'] from jsonWithSimpleMap"),
        Row(null) ::
        Row(null) ::
        Row(3) ::
        Row(1) ::
        Row(null) :: Nil
      )
    }

    val innerStruct = StructType(
      StructField("field1", ArrayType(IntegerType, true), true) ::
      StructField("field2", IntegerType, true) :: Nil)
    val schemaWithComplexMap = StructType(
      StructField("map", MapType(StringType, innerStruct, true), false) :: Nil)

    val jsonWithComplexMap = spark.read.schema(schemaWithComplexMap).json(mapType2)

    jsonWithComplexMap.createOrReplaceTempView("jsonWithComplexMap")

    checkAnswer(
      sql("select `map` from jsonWithComplexMap"),
      Row(Map("a" -> Row(Seq(1, 2, 3, null), null))) ::
      Row(Map("b" -> Row(null, 2))) ::
      Row(Map("c" -> Row(Seq(), 4))) ::
      Row(Map("c" -> Row(null, 3), "d" -> Row(Seq(null), null))) ::
      Row(Map("e" -> null)) ::
      Row(Map("f" -> Row(null, null))) :: Nil
    )

    withSQLConf(SQLConf.SUPPORT_QUOTED_REGEX_COLUMN_NAME.key -> "false") {
      checkAnswer(
        sql("select `map`['a'].field1, `map`['c'].field2 from jsonWithComplexMap"),
        Row(Seq(1, 2, 3, null), null) ::
        Row(null, null) ::
        Row(null, 4) ::
        Row(null, 3) ::
        Row(null, null) ::
        Row(null, null) :: Nil
      )
    }
  }

  test("SPARK-2096 Correctly parse dot notations") {
    val jsonDF = spark.read.json(complexFieldAndType2)
    jsonDF.createOrReplaceTempView("jsonTable")

    checkAnswer(
      sql("select arrayOfStruct[0].field1, arrayOfStruct[0].field2 from jsonTable"),
      Row(true, "str1")
    )
    checkAnswer(
      sql(
        """
          |select complexArrayOfStruct[0].field1[1].inner2[0], complexArrayOfStruct[1].field2[0][1]
          |from jsonTable
        """.stripMargin),
      Row("str2", 6)
    )
  }

  test("SPARK-3390 Complex arrays") {
    val jsonDF = spark.read.json(complexFieldAndType2)
    jsonDF.createOrReplaceTempView("jsonTable")

    checkAnswer(
      sql(
        """
          |select arrayOfArray1[0][0][0], arrayOfArray1[1][0][1], arrayOfArray1[1][1][0]
          |from jsonTable
        """.stripMargin),
      Row(5, 7, 8)
    )
    checkAnswer(
      sql(
        """
          |select arrayOfArray2[0][0][0].inner1, arrayOfArray2[1][0],
          |arrayOfArray2[1][1][1].inner2[0], arrayOfArray2[2][0][0].inner3[0][0].inner4
          |from jsonTable
        """.stripMargin),
      Row("str1", Nil, "str4", 2)
    )
  }

  test("SPARK-3308 Read top level JSON arrays") {
    val jsonDF = spark.read.json(jsonArray)
    jsonDF.createOrReplaceTempView("jsonTable")

    checkAnswer(
      sql(
        """
          |select a, b, c
          |from jsonTable
        """.stripMargin),
      Row("str_a_1", null, null) ::
        Row("str_a_2", null, null) ::
        Row(null, "str_b_3", null) ::
        Row("str_a_4", "str_b_4", "str_c_4") :: Nil
    )
  }

  test("Corrupt records: FAILFAST mode") {
    // `FAILFAST` mode should throw an exception for corrupt records.
    val exceptionOne = intercept[SparkException] {
      spark.read
        .option("mode", "FAILFAST")
        .json(corruptRecords)
    }.getMessage
    assert(exceptionOne.contains(
      "Malformed records are detected in schema inference. Parse Mode: FAILFAST."))

    val exceptionTwo = intercept[SparkException] {
      spark.read
        .option("mode", "FAILFAST")
        .schema("a string")
        .json(corruptRecords)
        .collect()
    }.getMessage
    assert(exceptionTwo.contains(
      "Malformed records are detected in record parsing. Parse Mode: FAILFAST."))
  }

  test("Corrupt records: DROPMALFORMED mode") {
    val schemaOne = StructType(
      StructField("a", StringType, true) ::
        StructField("b", StringType, true) ::
        StructField("c", StringType, true) :: Nil)
    val schemaTwo = StructType(
      StructField("a", StringType, true) :: Nil)
    // `DROPMALFORMED` mode should skip corrupt records
    val jsonDFOne = spark.read
      .option("mode", "DROPMALFORMED")
      .json(corruptRecords)
    checkAnswer(
      jsonDFOne,
      Row("str_a_4", "str_b_4", "str_c_4") :: Nil
    )
    assert(jsonDFOne.schema === schemaOne)

    val jsonDFTwo = spark.read
      .option("mode", "DROPMALFORMED")
      .schema(schemaTwo)
      .json(corruptRecords)
    checkAnswer(
      jsonDFTwo,
      Row("str_a_4") :: Nil)
    assert(jsonDFTwo.schema === schemaTwo)
  }

  test("SPARK-19641: Additional corrupt records: DROPMALFORMED mode") {
    val schema = new StructType().add("dummy", StringType)
    // `DROPMALFORMED` mode should skip corrupt records
    val jsonDF = spark.read
      .option("mode", "DROPMALFORMED")
      .json(additionalCorruptRecords)
    checkAnswer(
      jsonDF,
      Row("test"))
    assert(jsonDF.schema === schema)
  }

  test("Corrupt records: PERMISSIVE mode, without designated column for malformed records") {
    val schema = StructType(
      StructField("a", StringType, true) ::
        StructField("b", StringType, true) ::
        StructField("c", StringType, true) :: Nil)

    val jsonDF = spark.read.schema(schema).json(corruptRecords)

    checkAnswer(
      jsonDF.select($"a", $"b", $"c"),
      Seq(
        // Corrupted records are replaced with null
        Row(null, null, null),
        Row(null, null, null),
        Row(null, null, null),
        Row("str_a_4", "str_b_4", "str_c_4"),
        Row(null, null, null))
    )
  }

  test("Corrupt records: PERMISSIVE mode, with designated column for malformed records") {
    // Test if we can query corrupt records.
    withSQLConf(SQLConf.COLUMN_NAME_OF_CORRUPT_RECORD.key -> "_unparsed") {
      val jsonDF = spark.read.json(corruptRecords)
      val schema = StructType(
        StructField("_unparsed", StringType, true) ::
          StructField("a", StringType, true) ::
          StructField("b", StringType, true) ::
          StructField("c", StringType, true) :: Nil)

      assert(schema === jsonDF.schema)

      // In HiveContext, backticks should be used to access columns starting with a underscore.
      checkAnswer(
        jsonDF.select($"a", $"b", $"c", $"_unparsed"),
        Row(null, null, null, "{") ::
          Row(null, null, null, """{"a":1, b:2}""") ::
          Row(null, null, null, """{"a":{, b:3}""") ::
          Row("str_a_4", "str_b_4", "str_c_4", null) ::
          Row(null, null, null, "]") :: Nil
      )

      checkAnswer(
        jsonDF.filter($"_unparsed".isNull).select($"a", $"b", $"c"),
        Row("str_a_4", "str_b_4", "str_c_4")
      )

      checkAnswer(
        jsonDF.filter($"_unparsed".isNotNull).select($"_unparsed"),
        Row("{") ::
          Row("""{"a":1, b:2}""") ::
          Row("""{"a":{, b:3}""") ::
          Row("]") :: Nil
      )
    }
  }

  test("SPARK-13953 Rename the corrupt record field via option") {
    val jsonDF = spark.read
      .option("columnNameOfCorruptRecord", "_malformed")
      .json(corruptRecords)
    val schema = StructType(
      StructField("_malformed", StringType, true) ::
        StructField("a", StringType, true) ::
        StructField("b", StringType, true) ::
        StructField("c", StringType, true) :: Nil)

    assert(schema === jsonDF.schema)
    checkAnswer(
      jsonDF.selectExpr("a", "b", "c", "_malformed"),
      Row(null, null, null, "{") ::
        Row(null, null, null, """{"a":1, b:2}""") ::
        Row(null, null, null, """{"a":{, b:3}""") ::
        Row("str_a_4", "str_b_4", "str_c_4", null) ::
        Row(null, null, null, "]") :: Nil
    )
  }

  test("SPARK-4068: nulls in arrays") {
    val jsonDF = spark.read.json(nullsInArrays)
    jsonDF.createOrReplaceTempView("jsonTable")

    val schema = StructType(
      StructField("field1",
        ArrayType(ArrayType(ArrayType(ArrayType(StringType, true), true), true), true), true) ::
      StructField("field2",
        ArrayType(ArrayType(
          StructType(StructField("Test", LongType, true) :: Nil), true), true), true) ::
      StructField("field3",
        ArrayType(ArrayType(
          StructType(StructField("Test", StringType, true) :: Nil), true), true), true) ::
      StructField("field4",
        ArrayType(ArrayType(ArrayType(LongType, true), true), true), true) :: Nil)

    assert(schema === jsonDF.schema)

    checkAnswer(
      sql(
        """
          |SELECT field1, field2, field3, field4
          |FROM jsonTable
        """.stripMargin),
      Row(Seq(Seq(null), Seq(Seq(Seq("Test")))), null, null, null) ::
        Row(null, Seq(null, Seq(Row(1))), null, null) ::
        Row(null, null, Seq(Seq(null), Seq(Row("2"))), null) ::
        Row(null, null, null, Seq(Seq(null, Seq(1, 2, 3)))) :: Nil
    )
  }

  test("SPARK-4228 DataFrame to JSON") {
    val schema1 = StructType(
      StructField("f1", IntegerType, false) ::
      StructField("f2", StringType, false) ::
      StructField("f3", BooleanType, false) ::
      StructField("f4", ArrayType(StringType), nullable = true) ::
      StructField("f5", IntegerType, true) :: Nil)

    val rowRDD1 = unparsedStrings.map { r =>
      val values = r.split(",").map(_.trim)
      val v5 = try values(3).toInt catch {
        case _: NumberFormatException => null
      }
      Row(values(0).toInt, values(1), values(2).toBoolean, r.split(",").toList, v5)
    }

    val df1 = spark.createDataFrame(rowRDD1, schema1)
    df1.createOrReplaceTempView("applySchema1")
    val df2 = df1.toDF
    val result = df2.toJSON.collect()
    // scalastyle:off
    assert(result(0) === "{\"f1\":1,\"f2\":\"A1\",\"f3\":true,\"f4\":[\"1\",\" A1\",\" true\",\" null\"]}")
    assert(result(3) === "{\"f1\":4,\"f2\":\"D4\",\"f3\":true,\"f4\":[\"4\",\" D4\",\" true\",\" 2147483644\"],\"f5\":2147483644}")
    // scalastyle:on

    val schema2 = StructType(
      StructField("f1", StructType(
        StructField("f11", IntegerType, false) ::
        StructField("f12", BooleanType, false) :: Nil), false) ::
      StructField("f2", MapType(StringType, IntegerType, true), false) :: Nil)

    val rowRDD2 = unparsedStrings.map { r =>
      val values = r.split(",").map(_.trim)
      val v4 = try values(3).toInt catch {
        case _: NumberFormatException => null
      }
      Row(Row(values(0).toInt, values(2).toBoolean), Map(values(1) -> v4))
    }

    val df3 = spark.createDataFrame(rowRDD2, schema2)
    df3.createOrReplaceTempView("applySchema2")
    val df4 = df3.toDF
    val result2 = df4.toJSON.collect()

    assert(result2(1) === "{\"f1\":{\"f11\":2,\"f12\":false},\"f2\":{\"B2\":null}}")
    assert(result2(3) === "{\"f1\":{\"f11\":4,\"f12\":true},\"f2\":{\"D4\":2147483644}}")

    val jsonDF = spark.read.json(primitiveFieldAndType)
    val primTable = spark.read.json(jsonDF.toJSON)
    primTable.createOrReplaceTempView("primitiveTable")
    checkAnswer(
        sql("select * from primitiveTable"),
      Row(new java.math.BigDecimal("92233720368547758070"),
        true,
        1.7976931348623157E308,
        10,
        21474836470L,
        "this is a simple string.")
      )

    val complexJsonDF = spark.read.json(complexFieldAndType1)
    val compTable = spark.read.json(complexJsonDF.toJSON)
    compTable.createOrReplaceTempView("complexTable")
    // Access elements of a primitive array.
    checkAnswer(
      sql("select arrayOfString[0], arrayOfString[1], arrayOfString[2] from complexTable"),
      Row("str1", "str2", null)
    )

    // Access an array of null values.
    checkAnswer(
      sql("select arrayOfNull from complexTable"),
      Row(Seq(null, null, null, null))
    )

    // Access elements of a BigInteger array (we use DecimalType internally).
    checkAnswer(
      sql("select arrayOfBigInteger[0], arrayOfBigInteger[1], arrayOfBigInteger[2] " +
        " from complexTable"),
      Row(new java.math.BigDecimal("922337203685477580700"),
        new java.math.BigDecimal("-922337203685477580800"), null)
    )

    // Access elements of an array of arrays.
    checkAnswer(
      sql("select arrayOfArray1[0], arrayOfArray1[1] from complexTable"),
      Row(Seq("1", "2", "3"), Seq("str1", "str2"))
    )

    // Access elements of an array of arrays.
    checkAnswer(
      sql("select arrayOfArray2[0], arrayOfArray2[1] from complexTable"),
      Row(Seq(1.0, 2.0, 3.0), Seq(1.1, 2.1, 3.1))
    )

    // Access elements of an array inside a filed with the type of ArrayType(ArrayType).
    checkAnswer(
      sql("select arrayOfArray1[1][1], arrayOfArray2[1][1] from complexTable"),
      Row("str2", 2.1)
    )

    // Access a struct and fields inside of it.
    checkAnswer(
      sql("select struct, struct.field1, struct.field2 from complexTable"),
      Row(
        Row(true, new java.math.BigDecimal("92233720368547758070")),
        true,
        new java.math.BigDecimal("92233720368547758070")) :: Nil
    )

    // Access an array field of a struct.
    checkAnswer(
      sql("select structWithArrayFields.field1, structWithArrayFields.field2 from complexTable"),
      Row(Seq(4, 5, 6), Seq("str1", "str2"))
    )

    // Access elements of an array field of a struct.
    checkAnswer(
      sql("select structWithArrayFields.field1[1], structWithArrayFields.field2[3] " +
        "from complexTable"),
      Row(5, null)
    )
  }

  test("Dataset toJSON doesn't construct rdd") {
    val containsRDD = spark.emptyDataFrame.toJSON.queryExecution.logical.find {
      case ExternalRDD(_, _) => true
      case _ => false
    }

    assert(containsRDD.isEmpty, "Expected logical plan of toJSON to not contain an RDD")
  }

  test("JSONRelation equality test") {
    withTempPath(dir => {
      val path = dir.getCanonicalFile.toURI.toString
      sparkContext.parallelize(1 to 100)
        .map(i => s"""{"a": 1, "b": "str$i"}""").saveAsTextFile(path)

      val d1 = DataSource(
        spark,
        userSpecifiedSchema = None,
        partitionColumns = Array.empty[String],
        bucketSpec = None,
        className = classOf[JsonFileFormat].getCanonicalName,
        options = Map("path" -> path)).resolveRelation()

      val d2 = DataSource(
        spark,
        userSpecifiedSchema = None,
        partitionColumns = Array.empty[String],
        bucketSpec = None,
        className = classOf[JsonFileFormat].getCanonicalName,
        options = Map("path" -> path)).resolveRelation()
      assert(d1 === d2)
    })
  }

  test("SPARK-6245 JsonInferSchema.infer on empty RDD") {
    // This is really a test that it doesn't throw an exception
    val emptySchema = JsonInferSchema.infer(
      empty.rdd,
      new JSONOptions(Map.empty[String, String], "GMT"),
      CreateJacksonParser.string)
    assert(StructType(Seq()) === emptySchema)
  }

  test("SPARK-7565 MapType in JsonRDD") {
    withSQLConf(SQLConf.COLUMN_NAME_OF_CORRUPT_RECORD.key -> "_unparsed") {
      withTempDir { dir =>
        val schemaWithSimpleMap = StructType(
          StructField("map", MapType(StringType, IntegerType, true), false) :: Nil)
        val df = spark.read.schema(schemaWithSimpleMap).json(mapType1)

        val path = dir.getAbsolutePath
        df.write.mode("overwrite").parquet(path)
        // order of MapType is not defined
        assert(spark.read.parquet(path).count() == 5)

        val df2 = spark.read.json(corruptRecords)
        df2.write.mode("overwrite").parquet(path)
        checkAnswer(spark.read.parquet(path), df2.collect())
      }
    }
  }

  test("SPARK-8093 Erase empty structs") {
    val emptySchema = JsonInferSchema.infer(
      emptyRecords.rdd,
      new JSONOptions(Map.empty[String, String], "GMT"),
      CreateJacksonParser.string)
    assert(StructType(Seq()) === emptySchema)
  }

  test("JSON with Partition") {
    def makePartition(rdd: RDD[String], parent: File, partName: String, partValue: Any): File = {
      val p = new File(parent, s"$partName=${partValue.toString}")
      rdd.saveAsTextFile(p.getCanonicalPath)
      p
    }

    withTempPath(root => {
      val d1 = new File(root, "d1=1")
      // root/dt=1/col1=abc
      val p1_col1 = makePartition(
        sparkContext.parallelize(2 to 5).map(i => s"""{"a": 1, "b": "str$i"}"""),
        d1,
        "col1",
        "abc")

      // root/dt=1/col1=abd
      val p2 = makePartition(
        sparkContext.parallelize(6 to 10).map(i => s"""{"a": 1, "b": "str$i"}"""),
        d1,
        "col1",
        "abd")

        spark.read.json(root.getAbsolutePath).createOrReplaceTempView("test_myjson_with_part")
        checkAnswer(sql(
          "SELECT count(a) FROM test_myjson_with_part where d1 = 1 and col1='abc'"), Row(4))
        checkAnswer(sql(
          "SELECT count(a) FROM test_myjson_with_part where d1 = 1 and col1='abd'"), Row(5))
        checkAnswer(sql(
          "SELECT count(a) FROM test_myjson_with_part where d1 = 1"), Row(9))
    })
  }

  test("backward compatibility") {
    // This test we make sure our JSON support can read JSON data generated by previous version
    // of Spark generated through toJSON method and JSON data source.
    // The data is generated by the following program.
    // Here are a few notes:
    //  - Spark 1.5.0 cannot save timestamp data. So, we manually added timestamp field (col13)
    //      in the JSON object.
    //  - For Spark before 1.5.1, we do not generate UDTs. So, we manually added the UDT value to
    //      JSON objects generated by those Spark versions (col17).
    //  - If the type is NullType, we do not write data out.

    // Create the schema.
    val struct =
      StructType(
        StructField("f1", FloatType, true) ::
          StructField("f2", ArrayType(BooleanType), true) :: Nil)

    val dataTypes =
      Seq(
        StringType, BinaryType, NullType, BooleanType,
        ByteType, ShortType, IntegerType, LongType,
        FloatType, DoubleType, DecimalType(25, 5), DecimalType(6, 5),
        DateType, TimestampType,
        ArrayType(IntegerType), MapType(StringType, LongType), struct,
        new UDT.MyDenseVectorUDT())
    val fields = dataTypes.zipWithIndex.map { case (dataType, index) =>
      StructField(s"col$index", dataType, nullable = true)
    }
    val schema = StructType(fields)

    val constantValues =
      Seq(
        "a string in binary".getBytes(StandardCharsets.UTF_8),
        null,
        true,
        1.toByte,
        2.toShort,
        3,
        Long.MaxValue,
        0.25.toFloat,
        0.75,
        new java.math.BigDecimal(s"1234.23456"),
        new java.math.BigDecimal(s"1.23456"),
        java.sql.Date.valueOf("2015-01-01"),
        java.sql.Timestamp.valueOf("2015-01-01 23:50:59.123"),
        Seq(2, 3, 4),
        Map("a string" -> 2000L),
        Row(4.75.toFloat, Seq(false, true)),
        new UDT.MyDenseVector(Array(0.25, 2.25, 4.25)))
    val data =
      Row.fromSeq(Seq("Spark " + spark.sparkContext.version) ++ constantValues) :: Nil

    // Data generated by previous versions.
    // scalastyle:off
    val existingJSONData =
      """{"col0":"Spark 1.2.2","col1":"YSBzdHJpbmcgaW4gYmluYXJ5","col3":true,"col4":1,"col5":2,"col6":3,"col7":9223372036854775807,"col8":0.25,"col9":0.75,"col10":1234.23456,"col11":1.23456,"col12":"2015-01-01","col13":"2015-01-01 23:50:59.123","col14":[2,3,4],"col15":{"a string":2000},"col16":{"f1":4.75,"f2":[false,true]},"col17":[0.25,2.25,4.25]}""" ::
      """{"col0":"Spark 1.3.1","col1":"YSBzdHJpbmcgaW4gYmluYXJ5","col3":true,"col4":1,"col5":2,"col6":3,"col7":9223372036854775807,"col8":0.25,"col9":0.75,"col10":1234.23456,"col11":1.23456,"col12":"2015-01-01","col13":"2015-01-01 23:50:59.123","col14":[2,3,4],"col15":{"a string":2000},"col16":{"f1":4.75,"f2":[false,true]},"col17":[0.25,2.25,4.25]}""" ::
      """{"col0":"Spark 1.3.1","col1":"YSBzdHJpbmcgaW4gYmluYXJ5","col3":true,"col4":1,"col5":2,"col6":3,"col7":9223372036854775807,"col8":0.25,"col9":0.75,"col10":1234.23456,"col11":1.23456,"col12":"2015-01-01","col13":"2015-01-01 23:50:59.123","col14":[2,3,4],"col15":{"a string":2000},"col16":{"f1":4.75,"f2":[false,true]},"col17":[0.25,2.25,4.25]}""" ::
      """{"col0":"Spark 1.4.1","col1":"YSBzdHJpbmcgaW4gYmluYXJ5","col3":true,"col4":1,"col5":2,"col6":3,"col7":9223372036854775807,"col8":0.25,"col9":0.75,"col10":1234.23456,"col11":1.23456,"col12":"2015-01-01","col13":"2015-01-01 23:50:59.123","col14":[2,3,4],"col15":{"a string":2000},"col16":{"f1":4.75,"f2":[false,true]},"col17":[0.25,2.25,4.25]}""" ::
      """{"col0":"Spark 1.4.1","col1":"YSBzdHJpbmcgaW4gYmluYXJ5","col3":true,"col4":1,"col5":2,"col6":3,"col7":9223372036854775807,"col8":0.25,"col9":0.75,"col10":1234.23456,"col11":1.23456,"col12":"2015-01-01","col13":"2015-01-01 23:50:59.123","col14":[2,3,4],"col15":{"a string":2000},"col16":{"f1":4.75,"f2":[false,true]},"col17":[0.25,2.25,4.25]}""" ::
      """{"col0":"Spark 1.5.0","col1":"YSBzdHJpbmcgaW4gYmluYXJ5","col3":true,"col4":1,"col5":2,"col6":3,"col7":9223372036854775807,"col8":0.25,"col9":0.75,"col10":1234.23456,"col11":1.23456,"col12":"2015-01-01","col13":"2015-01-01 23:50:59.123","col14":[2,3,4],"col15":{"a string":2000},"col16":{"f1":4.75,"f2":[false,true]},"col17":[0.25,2.25,4.25]}""" ::
      """{"col0":"Spark 1.5.0","col1":"YSBzdHJpbmcgaW4gYmluYXJ5","col3":true,"col4":1,"col5":2,"col6":3,"col7":9223372036854775807,"col8":0.25,"col9":0.75,"col10":1234.23456,"col11":1.23456,"col12":"16436","col13":"2015-01-01 23:50:59.123","col14":[2,3,4],"col15":{"a string":2000},"col16":{"f1":4.75,"f2":[false,true]},"col17":[0.25,2.25,4.25]}""" :: Nil
    // scalastyle:on

    // Generate data for the current version.
    val df = spark.createDataFrame(spark.sparkContext.parallelize(data, 1), schema)
    withTempPath { path =>
      df.write.format("json").mode("overwrite").save(path.getCanonicalPath)

      // df.toJSON will convert internal rows to external rows first and then generate
      // JSON objects. While, df.write.format("json") will write internal rows directly.
      val allJSON =
        existingJSONData ++
          df.toJSON.collect() ++
          sparkContext.textFile(path.getCanonicalPath).collect()

      Utils.deleteRecursively(path)
      sparkContext.parallelize(allJSON, 1).saveAsTextFile(path.getCanonicalPath)

      // Read data back with the schema specified.
      val col0Values =
        Seq(
          "Spark 1.2.2",
          "Spark 1.3.1",
          "Spark 1.3.1",
          "Spark 1.4.1",
          "Spark 1.4.1",
          "Spark 1.5.0",
          "Spark 1.5.0",
          "Spark " + spark.sparkContext.version,
          "Spark " + spark.sparkContext.version)
      val expectedResult = col0Values.map { v =>
        Row.fromSeq(Seq(v) ++ constantValues)
      }
      checkAnswer(
        spark.read.format("json").schema(schema).load(path.getCanonicalPath),
        expectedResult
      )
    }
  }

  test("SPARK-11544 test pathfilter") {
    withTempPath { dir =>
      val path = dir.getCanonicalPath

      val df = spark.range(2)
      df.write.json(path + "/p=1")
      df.write.json(path + "/p=2")
      assert(spark.read.json(path).count() === 4)

      val extraOptions = Map(
        "mapred.input.pathFilter.class" -> classOf[TestFileFilter].getName,
        "mapreduce.input.pathFilter.class" -> classOf[TestFileFilter].getName
      )
      assert(spark.read.options(extraOptions).json(path).count() === 2)
    }
  }

  test("SPARK-12057 additional corrupt records do not throw exceptions") {
    // Test if we can query corrupt records.
    withSQLConf(SQLConf.COLUMN_NAME_OF_CORRUPT_RECORD.key -> "_unparsed") {
      withTempView("jsonTable") {
        val schema = StructType(
          StructField("_unparsed", StringType, true) ::
            StructField("dummy", StringType, true) :: Nil)

        {
          // We need to make sure we can infer the schema.
          val jsonDF = spark.read.json(additionalCorruptRecords)
          assert(jsonDF.schema === schema)
        }

        {
          val jsonDF = spark.read.schema(schema).json(additionalCorruptRecords)
          jsonDF.createOrReplaceTempView("jsonTable")

          // In HiveContext, backticks should be used to access columns starting with a underscore.
          checkAnswer(
            sql(
              """
                |SELECT dummy, _unparsed
                |FROM jsonTable
              """.stripMargin),
            Row("test", null) ::
              Row(null, """[1,2,3]""") ::
              Row(null, """":"test", "a":1}""") ::
              Row(null, """42""") ::
              Row(null, """     ","ian":"test"}""") :: Nil
          )
        }
      }
    }
  }

  test("Parse JSON rows having an array type and a struct type in the same field.") {
    withTempDir { dir =>
      val dir = Utils.createTempDir()
      dir.delete()
      val path = dir.getCanonicalPath
      arrayAndStructRecords.map(record => record.replaceAll("\n", " ")).write.text(path)

      val schema =
        StructType(
          StructField("a", StructType(
            StructField("b", StringType) :: Nil
          )) :: Nil)
      val jsonDF = spark.read.schema(schema).json(path)
      assert(jsonDF.count() == 2)
    }
  }

  test("SPARK-12872 Support to specify the option for compression codec") {
    withTempDir { dir =>
      val dir = Utils.createTempDir()
      dir.delete()
      val path = dir.getCanonicalPath
      primitiveFieldAndType.map(record => record.replaceAll("\n", " ")).write.text(path)

      val jsonDF = spark.read.json(path)
      val jsonDir = new File(dir, "json").getCanonicalPath
      jsonDF.coalesce(1).write
        .format("json")
        .option("compression", "gZiP")
        .save(jsonDir)

      val compressedFiles = new File(jsonDir).listFiles()
      assert(compressedFiles.exists(_.getName.endsWith(".json.gz")))

      val jsonCopy = spark.read
        .format("json")
        .load(jsonDir)

      assert(jsonCopy.count == jsonDF.count)
      val jsonCopySome = jsonCopy.selectExpr("string", "long", "boolean")
      val jsonDFSome = jsonDF.selectExpr("string", "long", "boolean")
      checkAnswer(jsonCopySome, jsonDFSome)
    }
  }

  test("SPARK-13543 Write the output as uncompressed via option()") {
    val extraOptions = Map[String, String](
      "mapreduce.output.fileoutputformat.compress" -> "true",
      "mapreduce.output.fileoutputformat.compress.type" -> CompressionType.BLOCK.toString,
      "mapreduce.output.fileoutputformat.compress.codec" -> classOf[GzipCodec].getName,
      "mapreduce.map.output.compress" -> "true",
      "mapreduce.map.output.compress.codec" -> classOf[GzipCodec].getName
    )
    withTempDir { dir =>
      val dir = Utils.createTempDir()
      dir.delete()

      val path = dir.getCanonicalPath
      primitiveFieldAndType.map(record => record.replaceAll("\n", " ")).write.text(path)

      val jsonDF = spark.read.json(path)
      val jsonDir = new File(dir, "json").getCanonicalPath
      jsonDF.coalesce(1).write
        .format("json")
        .option("compression", "none")
        .options(extraOptions)
        .save(jsonDir)

      val compressedFiles = new File(jsonDir).listFiles()
      assert(compressedFiles.exists(!_.getName.endsWith(".json.gz")))

      val jsonCopy = spark.read
        .format("json")
        .options(extraOptions)
        .load(jsonDir)

      assert(jsonCopy.count == jsonDF.count)
      val jsonCopySome = jsonCopy.selectExpr("string", "long", "boolean")
      val jsonDFSome = jsonDF.selectExpr("string", "long", "boolean")
      checkAnswer(jsonCopySome, jsonDFSome)
    }
  }

  test("Casting long as timestamp") {
    withTempView("jsonTable") {
      val schema = (new StructType).add("ts", TimestampType)
      val jsonDF = spark.read.schema(schema).json(timestampAsLong)

      jsonDF.createOrReplaceTempView("jsonTable")

      checkAnswer(
        sql("select ts from jsonTable"),
        Row(java.sql.Timestamp.valueOf("2016-01-02 03:04:05"))
      )
    }
  }

  test("wide nested json table") {
    val nested = (1 to 100).map { i =>
      s"""
         |"c$i": $i
       """.stripMargin
    }.mkString(", ")
    val json = s"""
       |{"a": [{$nested}], "b": [{$nested}]}
     """.stripMargin
    val df = spark.read.json(Seq(json).toDS())
    assert(df.schema.size === 2)
    df.collect()
  }

  test("Write dates correctly with dateFormat option") {
    val customSchema = new StructType(Array(StructField("date", DateType, true)))
    withTempDir { dir =>
      // With dateFormat option.
      val datesWithFormatPath = s"${dir.getCanonicalPath}/datesWithFormat.json"
      val datesWithFormat = spark.read
        .schema(customSchema)
        .option("dateFormat", "dd/MM/yyyy HH:mm")
        .json(datesRecords)

      datesWithFormat.write
        .format("json")
        .option("dateFormat", "yyyy/MM/dd")
        .save(datesWithFormatPath)

      // This will load back the dates as string.
      val stringSchema = StructType(StructField("date", StringType, true) :: Nil)
      val stringDatesWithFormat = spark.read
        .schema(stringSchema)
        .json(datesWithFormatPath)
      val expectedStringDatesWithFormat = Seq(
        Row("2015/08/26"),
        Row("2014/10/27"),
        Row("2016/01/28"))

      checkAnswer(stringDatesWithFormat, expectedStringDatesWithFormat)
    }
  }

  test("Write timestamps correctly with timestampFormat option") {
    val customSchema = new StructType(Array(StructField("date", TimestampType, true)))
    withTempDir { dir =>
      // With dateFormat option.
      val timestampsWithFormatPath = s"${dir.getCanonicalPath}/timestampsWithFormat.json"
      val timestampsWithFormat = spark.read
        .schema(customSchema)
        .option("timestampFormat", "dd/MM/yyyy HH:mm")
        .json(datesRecords)
      timestampsWithFormat.write
        .format("json")
        .option("timestampFormat", "yyyy/MM/dd HH:mm")
        .save(timestampsWithFormatPath)

      // This will load back the timestamps as string.
      val stringSchema = StructType(StructField("date", StringType, true) :: Nil)
      val stringTimestampsWithFormat = spark.read
        .schema(stringSchema)
        .json(timestampsWithFormatPath)
      val expectedStringDatesWithFormat = Seq(
        Row("2015/08/26 18:00"),
        Row("2014/10/27 18:30"),
        Row("2016/01/28 20:00"))

      checkAnswer(stringTimestampsWithFormat, expectedStringDatesWithFormat)
    }
  }

  test("Write timestamps correctly with timestampFormat option and timeZone option") {
    val customSchema = new StructType(Array(StructField("date", TimestampType, true)))
    withTempDir { dir =>
      // With dateFormat option and timeZone option.
      val timestampsWithFormatPath = s"${dir.getCanonicalPath}/timestampsWithFormat.json"
      val timestampsWithFormat = spark.read
        .schema(customSchema)
        .option("timestampFormat", "dd/MM/yyyy HH:mm")
        .json(datesRecords)
      timestampsWithFormat.write
        .format("json")
        .option("timestampFormat", "yyyy/MM/dd HH:mm")
        .option(DateTimeUtils.TIMEZONE_OPTION, "GMT")
        .save(timestampsWithFormatPath)

      // This will load back the timestamps as string.
      val stringSchema = StructType(StructField("date", StringType, true) :: Nil)
      val stringTimestampsWithFormat = spark.read
        .schema(stringSchema)
        .json(timestampsWithFormatPath)
      val expectedStringDatesWithFormat = Seq(
        Row("2015/08/27 01:00"),
        Row("2014/10/28 01:30"),
        Row("2016/01/29 04:00"))

      checkAnswer(stringTimestampsWithFormat, expectedStringDatesWithFormat)

      val readBack = spark.read
        .schema(customSchema)
        .option("timestampFormat", "yyyy/MM/dd HH:mm")
        .option(DateTimeUtils.TIMEZONE_OPTION, "GMT")
        .json(timestampsWithFormatPath)

      checkAnswer(readBack, timestampsWithFormat)
    }
  }

  test("SPARK-18433: Improve DataSource option keys to be more case-insensitive") {
    val records = Seq("""{"a": 3, "b": 1.1}""", """{"a": 3.1, "b": 0.000001}""").toDS()

    val schema = StructType(
      StructField("a", DecimalType(21, 1), true) ::
      StructField("b", DecimalType(7, 6), true) :: Nil)

    val df1 = spark.read.option("prefersDecimal", "true").json(records)
    assert(df1.schema == schema)
    val df2 = spark.read.option("PREfersdecimaL", "true").json(records)
    assert(df2.schema == schema)
  }

  test("SPARK-18352: Parse normal multi-line JSON files (compressed)") {
    withTempPath { dir =>
      val path = dir.getCanonicalPath
      primitiveFieldAndType
        .toDF("value")
        .write
        .option("compression", "GzIp")
        .text(path)

      assert(new File(path).listFiles().exists(_.getName.endsWith(".gz")))

      val jsonDF = spark.read.option("multiLine", true).json(path)
      val jsonDir = new File(dir, "json").getCanonicalPath
      jsonDF.coalesce(1).write
        .option("compression", "gZiP")
        .json(jsonDir)

      assert(new File(jsonDir).listFiles().exists(_.getName.endsWith(".json.gz")))

      val originalData = spark.read.json(primitiveFieldAndType)
      checkAnswer(jsonDF, originalData)
      checkAnswer(spark.read.schema(originalData.schema).json(jsonDir), originalData)
    }
  }

  test("SPARK-18352: Parse normal multi-line JSON files (uncompressed)") {
    withTempPath { dir =>
      val path = dir.getCanonicalPath
      primitiveFieldAndType
        .toDF("value")
        .write
        .text(path)

      val jsonDF = spark.read.option("multiLine", true).json(path)
      val jsonDir = new File(dir, "json").getCanonicalPath
      jsonDF.coalesce(1).write.json(jsonDir)

      val compressedFiles = new File(jsonDir).listFiles()
      assert(compressedFiles.exists(_.getName.endsWith(".json")))

      val originalData = spark.read.json(primitiveFieldAndType)
      checkAnswer(jsonDF, originalData)
      checkAnswer(spark.read.schema(originalData.schema).json(jsonDir), originalData)
    }
  }

  test("SPARK-18352: Expect one JSON document per file") {
    // the json parser terminates as soon as it sees a matching END_OBJECT or END_ARRAY token.
    // this might not be the optimal behavior but this test verifies that only the first value
    // is parsed and the rest are discarded.

    // alternatively the parser could continue parsing following objects, which may further reduce
    // allocations by skipping the line reader entirely

    withTempPath { dir =>
      val path = dir.getCanonicalPath
      spark
        .createDataFrame(Seq(Tuple1("{}{invalid}")))
        .coalesce(1)
        .write
        .text(path)

      val jsonDF = spark.read.option("multiLine", true).json(path)
      // no corrupt record column should be created
      assert(jsonDF.schema === StructType(Seq()))
      // only the first object should be read
      assert(jsonDF.count() === 1)
    }
  }

  test("SPARK-18352: Handle multi-line corrupt documents (PERMISSIVE)") {
    withTempPath { dir =>
      val path = dir.getCanonicalPath
      val corruptRecordCount = additionalCorruptRecords.count().toInt
      assert(corruptRecordCount === 5)

      additionalCorruptRecords
        .toDF("value")
        // this is the minimum partition count that avoids hash collisions
        .repartition(corruptRecordCount * 4, F.hash($"value"))
        .write
        .text(path)

      val jsonDF = spark.read.option("multiLine", true).option("mode", "PERMISSIVE").json(path)
      assert(jsonDF.count() === corruptRecordCount)
      assert(jsonDF.schema === new StructType()
        .add("_corrupt_record", StringType)
        .add("dummy", StringType))
      val counts = jsonDF
        .join(
          additionalCorruptRecords.toDF("value"),
          F.regexp_replace($"_corrupt_record", "(^\\s+|\\s+$)", "") === F.trim($"value"),
          "outer")
        .agg(
          F.count($"dummy").as("valid"),
          F.count($"_corrupt_record").as("corrupt"),
          F.count("*").as("count"))
      checkAnswer(counts, Row(1, 4, 6))
    }
  }

  test("SPARK-19641: Handle multi-line corrupt documents (DROPMALFORMED)") {
    withTempPath { dir =>
      val path = dir.getCanonicalPath
      val corruptRecordCount = additionalCorruptRecords.count().toInt
      assert(corruptRecordCount === 5)

      additionalCorruptRecords
        .toDF("value")
        // this is the minimum partition count that avoids hash collisions
        .repartition(corruptRecordCount * 4, F.hash($"value"))
        .write
        .text(path)

      val jsonDF = spark.read.option("multiLine", true).option("mode", "DROPMALFORMED").json(path)
      checkAnswer(jsonDF, Seq(Row("test")))
    }
  }

  test("SPARK-18352: Handle multi-line corrupt documents (FAILFAST)") {
    withTempPath { dir =>
      val path = dir.getCanonicalPath
      val corruptRecordCount = additionalCorruptRecords.count().toInt
      assert(corruptRecordCount === 5)

      additionalCorruptRecords
        .toDF("value")
        // this is the minimum partition count that avoids hash collisions
        .repartition(corruptRecordCount * 4, F.hash($"value"))
        .write
        .text(path)

      val schema = new StructType().add("dummy", StringType)

      // `FAILFAST` mode should throw an exception for corrupt records.
      val exceptionOne = intercept[SparkException] {
        spark.read
          .option("multiLine", true)
          .option("mode", "FAILFAST")
          .json(path)
      }
      assert(exceptionOne.getMessage.contains("Malformed records are detected in schema " +
        "inference. Parse Mode: FAILFAST."))

      val exceptionTwo = intercept[SparkException] {
        spark.read
          .option("multiLine", true)
          .option("mode", "FAILFAST")
          .schema(schema)
          .json(path)
          .collect()
      }
      assert(exceptionTwo.getMessage.contains("Malformed records are detected in record " +
        "parsing. Parse Mode: FAILFAST."))
    }
  }

  test("Throw an exception if a `columnNameOfCorruptRecord` field violates requirements") {
    val columnNameOfCorruptRecord = "_unparsed"
    val schema = StructType(
      StructField(columnNameOfCorruptRecord, IntegerType, true) ::
        StructField("a", StringType, true) ::
        StructField("b", StringType, true) ::
        StructField("c", StringType, true) :: Nil)
    val errMsg = intercept[AnalysisException] {
      spark.read
        .option("mode", "Permissive")
        .option("columnNameOfCorruptRecord", columnNameOfCorruptRecord)
        .schema(schema)
        .json(corruptRecords)
    }.getMessage
    assert(errMsg.startsWith("The field for corrupt records must be string type and nullable"))

    // We use `PERMISSIVE` mode by default if invalid string is given.
    withTempPath { dir =>
      val path = dir.getCanonicalPath
      corruptRecords.toDF("value").write.text(path)
      val errMsg = intercept[AnalysisException] {
        spark.read
          .option("mode", "permm")
          .option("columnNameOfCorruptRecord", columnNameOfCorruptRecord)
          .schema(schema)
          .json(path)
          .collect
      }.getMessage
      assert(errMsg.startsWith("The field for corrupt records must be string type and nullable"))
    }
  }

  test("SPARK-18772: Parse special floats correctly") {
    val jsons = Seq(
      """{"a": "NaN"}""",
      """{"a": "Infinity"}""",
      """{"a": "-Infinity"}""")

    // positive cases
    val checks: Seq[Double => Boolean] = Seq(
      _.isNaN,
      _.isPosInfinity,
      _.isNegInfinity)

    Seq(FloatType, DoubleType).foreach { dt =>
      jsons.zip(checks).foreach { case (json, check) =>
        val ds = spark.read
          .schema(StructType(Seq(StructField("a", dt))))
          .json(Seq(json).toDS())
          .select($"a".cast(DoubleType)).as[Double]
        assert(check(ds.first()))
      }
    }

    // negative cases
    Seq(FloatType, DoubleType).foreach { dt =>
      val lowerCasedJsons = jsons.map(_.toLowerCase(Locale.ROOT))
      // The special floats are case-sensitive so these cases below throw exceptions.
      lowerCasedJsons.foreach { lowerCasedJson =>
        val e = intercept[SparkException] {
          spark.read
            .option("mode", "FAILFAST")
            .schema(StructType(Seq(StructField("a", dt))))
            .json(Seq(lowerCasedJson).toDS())
            .collect()
        }
        assert(e.getMessage.contains("Cannot parse"))
      }
    }
  }

  test("SPARK-21610: Corrupt records are not handled properly when creating a dataframe " +
    "from a file") {
    withTempPath { dir =>
      val path = dir.getCanonicalPath
      val data =
        """{"field": 1}
          |{"field": 2}
          |{"field": "3"}""".stripMargin
      Seq(data).toDF().repartition(1).write.text(path)
      val schema = new StructType().add("field", ByteType).add("_corrupt_record", StringType)
      // negative cases
      val msg = intercept[AnalysisException] {
        spark.read.schema(schema).json(path).select("_corrupt_record").collect()
      }.getMessage
      assert(msg.contains("only include the internal corrupt record column"))
      intercept[catalyst.errors.TreeNodeException[_]] {
        spark.read.schema(schema).json(path).filter($"_corrupt_record".isNotNull).count()
      }
      // workaround
      val df = spark.read.schema(schema).json(path).cache()
      assert(df.filter($"_corrupt_record".isNotNull).count() == 1)
      assert(df.filter($"_corrupt_record".isNull).count() == 2)
      checkAnswer(
        df.select("_corrupt_record"),
        Row(null) :: Row(null) :: Row("{\"field\": \"3\"}") :: Nil
      )
    }
  }

  def testLineSeparator(lineSep: String): Unit = {
    test(s"SPARK-21289: Support line separator - lineSep: '$lineSep'") {
      // Read
      val data =
        s"""
          |  {"f":
          |"a", "f0": 1}$lineSep{"f":
          |
          |"c",  "f0": 2}$lineSep{"f": "d",  "f0": 3}
        """.stripMargin
      val dataWithTrailingLineSep = s"$data$lineSep"

      Seq(data, dataWithTrailingLineSep).foreach { lines =>
        withTempPath { path =>
          Files.write(path.toPath, lines.getBytes(StandardCharsets.UTF_8))
          val df = spark.read.option("lineSep", lineSep).json(path.getAbsolutePath)
          val expectedSchema =
            StructType(StructField("f", StringType) :: StructField("f0", LongType) :: Nil)
          checkAnswer(df, Seq(("a", 1), ("c", 2), ("d", 3)).toDF())
          assert(df.schema === expectedSchema)
        }
      }

      // Write
      withTempPath { path =>
        Seq("a", "b", "c").toDF("value").coalesce(1)
          .write.option("lineSep", lineSep).json(path.getAbsolutePath)
        val partFile = TestUtils.recursiveList(path).filter(f => f.getName.startsWith("part-")).head
        val readBack = new String(Files.readAllBytes(partFile.toPath), StandardCharsets.UTF_8)
        assert(
          readBack === s"""{"value":"a"}$lineSep{"value":"b"}$lineSep{"value":"c"}$lineSep""")
      }

      // Roundtrip
      withTempPath { path =>
        val df = Seq("a", "b", "c").toDF()
        df.write.option("lineSep", lineSep).json(path.getAbsolutePath)
        val readBack = spark.read.option("lineSep", lineSep).json(path.getAbsolutePath)
        checkAnswer(df, readBack)
      }
    }
  }

  // scalastyle:off nonascii
  Seq("|", "^", "::", "!!!@3", 0x1E.toChar.toString, "아").foreach { lineSep =>
    testLineSeparator(lineSep)
  }
  // scalastyle:on nonascii

  test("""SPARK-21289: Support line separator - default value \r, \r\n and \n""") {
    val data =
      "{\"f\": \"a\", \"f0\": 1}\r{\"f\": \"c\",  \"f0\": 2}\r\n{\"f\": \"d\",  \"f0\": 3}\n"

    withTempPath { path =>
      Files.write(path.toPath, data.getBytes(StandardCharsets.UTF_8))
      val df = spark.read.json(path.getAbsolutePath)
      val expectedSchema =
        StructType(StructField("f", StringType) :: StructField("f0", LongType) :: Nil)
      checkAnswer(df, Seq(("a", 1), ("c", 2), ("d", 3)).toDF())
      assert(df.schema === expectedSchema)
    }
  }

  test("SPARK-23849: schema inferring touches less data if samplingRatio < 1.0") {
    // Set default values for the DataSource parameters to make sure
    // that whole test file is mapped to only one partition. This will guarantee
    // reliable sampling of the input file.
    withSQLConf(
      "spark.sql.files.maxPartitionBytes" -> (128 * 1024 * 1024).toString,
      "spark.sql.files.openCostInBytes" -> (4 * 1024 * 1024).toString
    )(withTempPath { path =>
      val ds = sampledTestData.coalesce(1)
      ds.write.text(path.getAbsolutePath)
      val readback = spark.read.option("samplingRatio", 0.1).json(path.getCanonicalPath)

      assert(readback.schema == new StructType().add("f1", LongType))
    })
  }

  test("SPARK-23849: usage of samplingRatio while parsing a dataset of strings") {
    val ds = sampledTestData.coalesce(1)
    val readback = spark.read.option("samplingRatio", 0.1).json(ds)

    assert(readback.schema == new StructType().add("f1", LongType))
  }

  test("SPARK-23849: samplingRatio is out of the range (0, 1.0]") {
    val ds = spark.range(0, 100, 1, 1).map(_.toString)

    val errorMsg0 = intercept[IllegalArgumentException] {
      spark.read.option("samplingRatio", -1).json(ds)
    }.getMessage
    assert(errorMsg0.contains("samplingRatio (-1.0) should be greater than 0"))

    val errorMsg1 = intercept[IllegalArgumentException] {
      spark.read.option("samplingRatio", 0).json(ds)
    }.getMessage
    assert(errorMsg1.contains("samplingRatio (0.0) should be greater than 0"))

    val sampled = spark.read.option("samplingRatio", 1.0).json(ds)
    assert(sampled.count() == ds.count())
  }

  test("SPARK-23723: json in UTF-16 with BOM") {
    val fileName = "test-data/utf16WithBOM.json"
    val schema = new StructType().add("firstName", StringType).add("lastName", StringType)
    val jsonDF = spark.read.schema(schema)
      .option("multiline", "true")
      .option("encoding", "UTF-16")
      .json(testFile(fileName))

    checkAnswer(jsonDF, Seq(Row("Chris", "Baird"), Row("Doug", "Rood")))
  }

  test("SPARK-23723: multi-line json in UTF-32BE with BOM") {
    val fileName = "test-data/utf32BEWithBOM.json"
    val schema = new StructType().add("firstName", StringType).add("lastName", StringType)
    val jsonDF = spark.read.schema(schema)
      .option("multiline", "true")
      .json(testFile(fileName))

    checkAnswer(jsonDF, Seq(Row("Chris", "Baird")))
  }

  test("SPARK-23723: Use user's encoding in reading of multi-line json in UTF-16LE") {
    val fileName = "test-data/utf16LE.json"
    val schema = new StructType().add("firstName", StringType).add("lastName", StringType)
    val jsonDF = spark.read.schema(schema)
      .option("multiline", "true")
      .options(Map("encoding" -> "UTF-16LE"))
      .json(testFile(fileName))

    checkAnswer(jsonDF, Seq(Row("Chris", "Baird")))
  }

  test("SPARK-23723: Unsupported encoding name") {
    val invalidCharset = "UTF-128"
    val exception = intercept[UnsupportedCharsetException] {
      spark.read
        .options(Map("encoding" -> invalidCharset, "lineSep" -> "\n"))
        .json(testFile("test-data/utf16LE.json"))
        .count()
    }

    assert(exception.getMessage.contains(invalidCharset))
  }

  test("SPARK-23723: checking that the encoding option is case agnostic") {
    val fileName = "test-data/utf16LE.json"
    val schema = new StructType().add("firstName", StringType).add("lastName", StringType)
    val jsonDF = spark.read.schema(schema)
      .option("multiline", "true")
      .options(Map("encoding" -> "uTf-16lE"))
      .json(testFile(fileName))

    checkAnswer(jsonDF, Seq(Row("Chris", "Baird")))
  }


  test("SPARK-23723: specified encoding is not matched to actual encoding") {
    val fileName = "test-data/utf16LE.json"
    val schema = new StructType().add("firstName", StringType).add("lastName", StringType)
    val exception = intercept[SparkException] {
      spark.read.schema(schema)
        .option("mode", "FAILFAST")
        .option("multiline", "true")
        .options(Map("encoding" -> "UTF-16BE"))
        .json(testFile(fileName))
        .count()
    }
    val errMsg = exception.getMessage

    assert(errMsg.contains("Malformed records are detected in record parsing"))
  }

  def checkEncoding(expectedEncoding: String, pathToJsonFiles: String,
      expectedContent: String): Unit = {
    val jsonFiles = new File(pathToJsonFiles)
      .listFiles()
      .filter(_.isFile)
      .filter(_.getName.endsWith("json"))
    val actualContent = jsonFiles.map { file =>
      new String(Files.readAllBytes(file.toPath), expectedEncoding)
    }.mkString.trim

    assert(actualContent == expectedContent)
  }

  test("SPARK-23723: save json in UTF-32BE") {
    val encoding = "UTF-32BE"
<<<<<<< HEAD
    withTempPath { path =>
      val df = spark.createDataset(Seq(("Dog", 42)))
      df.write
        .options(Map("encoding" -> encoding, "lineSep" -> "\n"))
        .json(path.getCanonicalPath)

      checkEncoding(
        expectedEncoding = encoding,
        pathToJsonFiles = path.getCanonicalPath,
        expectedContent = """{"_1":"Dog","_2":42}""")
    }
  }

  test("SPARK-23723: save json in default encoding - UTF-8") {
    withTempPath { path =>
      val df = spark.createDataset(Seq(("Dog", 42)))
      df.write.json(path.getCanonicalPath)

      checkEncoding(
        expectedEncoding = "UTF-8",
        pathToJsonFiles = path.getCanonicalPath,
        expectedContent = """{"_1":"Dog","_2":42}""")
    }
  }

  test("SPARK-23723: wrong output encoding") {
    val encoding = "UTF-128"
    val exception = intercept[UnsupportedCharsetException] {
      withTempPath { path =>
        val df = spark.createDataset(Seq((0)))
        df.write
          .options(Map("encoding" -> encoding, "lineSep" -> "\n"))
          .json(path.getCanonicalPath)
      }
    }

    assert(exception.getMessage == encoding)
  }

  test("SPARK-23723: read back json in UTF-16LE") {
    val options = Map("encoding" -> "UTF-16LE", "lineSep" -> "\n")
    withTempPath { path =>
=======
    withTempPath { path =>
      val df = spark.createDataset(Seq(("Dog", 42)))
      df.write
        .options(Map("encoding" -> encoding, "lineSep" -> "\n"))
        .json(path.getCanonicalPath)

      checkEncoding(
        expectedEncoding = encoding,
        pathToJsonFiles = path.getCanonicalPath,
        expectedContent = """{"_1":"Dog","_2":42}""")
    }
  }

  test("SPARK-23723: save json in default encoding - UTF-8") {
    withTempPath { path =>
      val df = spark.createDataset(Seq(("Dog", 42)))
      df.write.json(path.getCanonicalPath)

      checkEncoding(
        expectedEncoding = "UTF-8",
        pathToJsonFiles = path.getCanonicalPath,
        expectedContent = """{"_1":"Dog","_2":42}""")
    }
  }

  test("SPARK-23723: wrong output encoding") {
    val encoding = "UTF-128"
    val exception = intercept[UnsupportedCharsetException] {
      withTempPath { path =>
        val df = spark.createDataset(Seq((0)))
        df.write
          .options(Map("encoding" -> encoding, "lineSep" -> "\n"))
          .json(path.getCanonicalPath)
      }
    }

    assert(exception.getMessage == encoding)
  }

  test("SPARK-23723: read back json in UTF-16LE") {
    val options = Map("encoding" -> "UTF-16LE", "lineSep" -> "\n")
    withTempPath { path =>
>>>>>>> d4006075
      val ds = spark.createDataset(Seq(("a", 1), ("b", 2), ("c", 3))).repartition(2)
      ds.write.options(options).json(path.getCanonicalPath)

      val readBack = spark
        .read
        .options(options)
        .json(path.getCanonicalPath)

      checkAnswer(readBack.toDF(), ds.toDF())
    }
  }

<<<<<<< HEAD
=======
  test("SPARK-23723: write json in UTF-16/32 with multiline off") {
    Seq("UTF-16", "UTF-32").foreach { encoding =>
      withTempPath { path =>
        val ds = spark.createDataset(Seq(
          ("a", 1), ("b", 2), ("c", 3))
        ).repartition(2)
        val e = intercept[IllegalArgumentException] {
          ds.write
            .option("encoding", encoding)
            .option("multiline", "false")
            .format("json").mode("overwrite")
            .save(path.getCanonicalPath)
        }.getMessage
        assert(e.contains(
          s"$encoding encoding in the blacklist is not allowed when multiLine is disabled"))
      }
    }
  }

>>>>>>> d4006075
  def checkReadJson(lineSep: String, encoding: String, inferSchema: Boolean, id: Int): Unit = {
    test(s"SPARK-23724: checks reading json in ${encoding} #${id}") {
      val schema = new StructType().add("f1", StringType).add("f2", IntegerType)
      withTempPath { path =>
        val records = List(("a", 1), ("b", 2))
        val data = records
          .map(rec => s"""{"f1":"${rec._1}", "f2":${rec._2}}""".getBytes(encoding))
          .reduce((a1, a2) => a1 ++ lineSep.getBytes(encoding) ++ a2)
        val os = new FileOutputStream(path)
        os.write(data)
        os.close()
        val reader = if (inferSchema) {
          spark.read
        } else {
          spark.read.schema(schema)
        }
        val readBack = reader
          .option("encoding", encoding)
          .option("lineSep", lineSep)
          .json(path.getCanonicalPath)
        checkAnswer(readBack, records.map(rec => Row(rec._1, rec._2)))
      }
    }
  }

  // scalastyle:off nonascii
  List(
    (0, "|", "UTF-8", false),
    (1, "^", "UTF-16BE", true),
    (2, "::", "ISO-8859-1", true),
    (3, "!!!@3", "UTF-32LE", false),
    (4, 0x1E.toChar.toString, "UTF-8", true),
    (5, "아", "UTF-32BE", false),
    (6, "куку", "CP1251", true),
    (7, "sep", "utf-8", false),
    (8, "\r\n", "UTF-16LE", false),
    (9, "\r\n", "utf-16be", true),
    (10, "\u000d\u000a", "UTF-32BE", false),
    (11, "\u000a\u000d", "UTF-8", true),
    (12, "===", "US-ASCII", false),
    (13, "$^+", "utf-32le", true)
  ).foreach {
    case (testNum, sep, encoding, inferSchema) => checkReadJson(sep, encoding, inferSchema, testNum)
  }
  // scalastyle:on nonascii

  test("SPARK-23724: lineSep should be set if encoding if different from UTF-8") {
    val encoding = "UTF-16LE"
    val exception = intercept[IllegalArgumentException] {
      spark.read
        .options(Map("encoding" -> encoding))
        .json(testFile("test-data/utf16LE.json"))
        .count()
    }

    assert(exception.getMessage.contains(
      s"""The lineSep option must be specified for the $encoding encoding"""))
  }

  private val badJson = "\u0000\u0000\u0000A\u0001AAA"

  test("SPARK-23094: permissively read JSON file with leading nulls when multiLine is enabled") {
    withTempPath { tempDir =>
      val path = tempDir.getAbsolutePath
      Seq(badJson + """{"a":1}""").toDS().write.text(path)
      val expected = s"""${badJson}{"a":1}\n"""
      val schema = new StructType().add("a", IntegerType).add("_corrupt_record", StringType)
      val df = spark.read.format("json")
        .option("mode", "PERMISSIVE")
        .option("multiLine", true)
        .option("encoding", "UTF-8")
        .schema(schema).load(path)
      checkAnswer(df, Row(null, expected))
    }
  }

  test("SPARK-23094: permissively read JSON file with leading nulls when multiLine is disabled") {
    withTempPath { tempDir =>
      val path = tempDir.getAbsolutePath
      Seq(badJson, """{"a":1}""").toDS().write.text(path)
      val schema = new StructType().add("a", IntegerType).add("_corrupt_record", StringType)
      val df = spark.read.format("json")
        .option("mode", "PERMISSIVE")
        .option("multiLine", false)
        .option("encoding", "UTF-8")
        .schema(schema).load(path)
      checkAnswer(df, Seq(Row(1, null), Row(null, badJson)))
    }
  }

  test("SPARK-23094: permissively parse a dataset contains JSON with leading nulls") {
    checkAnswer(
      spark.read.option("mode", "PERMISSIVE").option("encoding", "UTF-8").json(Seq(badJson).toDS()),
      Row(badJson))
  }
}<|MERGE_RESOLUTION|>--- conflicted
+++ resolved
@@ -2259,7 +2259,6 @@
 
   test("SPARK-23723: save json in UTF-32BE") {
     val encoding = "UTF-32BE"
-<<<<<<< HEAD
     withTempPath { path =>
       val df = spark.createDataset(Seq(("Dog", 42)))
       df.write
@@ -2302,50 +2301,6 @@
   test("SPARK-23723: read back json in UTF-16LE") {
     val options = Map("encoding" -> "UTF-16LE", "lineSep" -> "\n")
     withTempPath { path =>
-=======
-    withTempPath { path =>
-      val df = spark.createDataset(Seq(("Dog", 42)))
-      df.write
-        .options(Map("encoding" -> encoding, "lineSep" -> "\n"))
-        .json(path.getCanonicalPath)
-
-      checkEncoding(
-        expectedEncoding = encoding,
-        pathToJsonFiles = path.getCanonicalPath,
-        expectedContent = """{"_1":"Dog","_2":42}""")
-    }
-  }
-
-  test("SPARK-23723: save json in default encoding - UTF-8") {
-    withTempPath { path =>
-      val df = spark.createDataset(Seq(("Dog", 42)))
-      df.write.json(path.getCanonicalPath)
-
-      checkEncoding(
-        expectedEncoding = "UTF-8",
-        pathToJsonFiles = path.getCanonicalPath,
-        expectedContent = """{"_1":"Dog","_2":42}""")
-    }
-  }
-
-  test("SPARK-23723: wrong output encoding") {
-    val encoding = "UTF-128"
-    val exception = intercept[UnsupportedCharsetException] {
-      withTempPath { path =>
-        val df = spark.createDataset(Seq((0)))
-        df.write
-          .options(Map("encoding" -> encoding, "lineSep" -> "\n"))
-          .json(path.getCanonicalPath)
-      }
-    }
-
-    assert(exception.getMessage == encoding)
-  }
-
-  test("SPARK-23723: read back json in UTF-16LE") {
-    val options = Map("encoding" -> "UTF-16LE", "lineSep" -> "\n")
-    withTempPath { path =>
->>>>>>> d4006075
       val ds = spark.createDataset(Seq(("a", 1), ("b", 2), ("c", 3))).repartition(2)
       ds.write.options(options).json(path.getCanonicalPath)
 
@@ -2358,8 +2313,6 @@
     }
   }
 
-<<<<<<< HEAD
-=======
   test("SPARK-23723: write json in UTF-16/32 with multiline off") {
     Seq("UTF-16", "UTF-32").foreach { encoding =>
       withTempPath { path =>
@@ -2379,7 +2332,6 @@
     }
   }
 
->>>>>>> d4006075
   def checkReadJson(lineSep: String, encoding: String, inferSchema: Boolean, id: Int): Unit = {
     test(s"SPARK-23724: checks reading json in ${encoding} #${id}") {
       val schema = new StructType().add("f1", StringType).add("f2", IntegerType)
