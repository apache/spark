/*
 * Licensed to the Apache Software Foundation (ASF) under one or more
 * contributor license agreements.  See the NOTICE file distributed with
 * this work for additional information regarding copyright ownership.
 * The ASF licenses this file to You under the Apache License, Version 2.0
 * (the "License"); you may not use this file except in compliance with
 * the License.  You may obtain a copy of the License at
 *
 *    http://www.apache.org/licenses/LICENSE-2.0
 *
 * Unless required by applicable law or agreed to in writing, software
 * distributed under the License is distributed on an "AS IS" BASIS,
 * WITHOUT WARRANTIES OR CONDITIONS OF ANY KIND, either express or implied.
 * See the License for the specific language governing permissions and
 * limitations under the License.
 */

package org.apache.spark.sql.execution.datasources.json

import java.io.{File, StringWriter}
import java.nio.charset.StandardCharsets
import java.sql.{Date, Timestamp}

import com.fasterxml.jackson.core.JsonFactory
import org.apache.hadoop.fs.{Path, PathFilter}
import org.apache.hadoop.io.SequenceFile.CompressionType
import org.apache.hadoop.io.compress.GzipCodec

import org.apache.spark.rdd.RDD
import org.apache.spark.SparkException
import org.apache.spark.sql._
import org.apache.spark.sql.catalyst.json.{JacksonParser, JSONOptions}
import org.apache.spark.sql.catalyst.util.DateTimeUtils
import org.apache.spark.sql.execution.datasources.DataSource
import org.apache.spark.sql.execution.datasources.json.JsonInferSchema.compatibleType
import org.apache.spark.sql.internal.SQLConf
import org.apache.spark.sql.test.SharedSQLContext
import org.apache.spark.sql.types._
import org.apache.spark.util.Utils

class TestFileFilter extends PathFilter {
  override def accept(path: Path): Boolean = path.getParent.getName != "p=2"
}

class JsonSuite extends QueryTest with SharedSQLContext with TestJsonData {
  import testImplicits._

  test("Type promotion") {
    def checkTypePromotion(expected: Any, actual: Any) {
      assert(expected.getClass == actual.getClass,
        s"Failed to promote ${actual.getClass} to ${expected.getClass}.")
      assert(expected == actual,
        s"Promoted value ${actual}(${actual.getClass}) does not equal the expected value " +
          s"${expected}(${expected.getClass}).")
    }

    val factory = new JsonFactory()
    def enforceCorrectType(value: Any, dataType: DataType): Any = {
      val writer = new StringWriter()
      Utils.tryWithResource(factory.createGenerator(writer)) { generator =>
        generator.writeObject(value)
        generator.flush()
      }

      val dummyOption = new JSONOptions(Map.empty[String, String], "GMT")
      val dummySchema = StructType(Seq.empty)
      val parser = new JacksonParser(dummySchema, "", dummyOption)

      Utils.tryWithResource(factory.createParser(writer.toString)) { jsonParser =>
        jsonParser.nextToken()
        val converter = parser.makeConverter(dataType)
        converter.apply(jsonParser)
      }
    }

    val intNumber: Int = 2147483647
    checkTypePromotion(intNumber, enforceCorrectType(intNumber, IntegerType))
    checkTypePromotion(intNumber.toLong, enforceCorrectType(intNumber, LongType))
    checkTypePromotion(intNumber.toDouble, enforceCorrectType(intNumber, DoubleType))
    checkTypePromotion(
      Decimal(intNumber), enforceCorrectType(intNumber, DecimalType.SYSTEM_DEFAULT))

    val longNumber: Long = 9223372036854775807L
    checkTypePromotion(longNumber, enforceCorrectType(longNumber, LongType))
    checkTypePromotion(longNumber.toDouble, enforceCorrectType(longNumber, DoubleType))
    checkTypePromotion(
      Decimal(longNumber), enforceCorrectType(longNumber, DecimalType.SYSTEM_DEFAULT))

    val doubleNumber: Double = 1.7976931348623157E308d
    checkTypePromotion(doubleNumber.toDouble, enforceCorrectType(doubleNumber, DoubleType))

    checkTypePromotion(DateTimeUtils.fromJavaTimestamp(new Timestamp(intNumber * 1000L)),
        enforceCorrectType(intNumber, TimestampType))
    checkTypePromotion(DateTimeUtils.fromJavaTimestamp(new Timestamp(intNumber.toLong * 1000L)),
        enforceCorrectType(intNumber.toLong, TimestampType))
    val strTime = "2014-09-30 12:34:56"
    checkTypePromotion(DateTimeUtils.fromJavaTimestamp(Timestamp.valueOf(strTime)),
        enforceCorrectType(strTime, TimestampType))

    val strDate = "2014-10-15"
    checkTypePromotion(
      DateTimeUtils.fromJavaDate(Date.valueOf(strDate)), enforceCorrectType(strDate, DateType))

    val ISO8601Time1 = "1970-01-01T01:00:01.0Z"
    val ISO8601Time2 = "1970-01-01T02:00:01-01:00"
    checkTypePromotion(DateTimeUtils.fromJavaTimestamp(new Timestamp(3601000)),
        enforceCorrectType(ISO8601Time1, TimestampType))
    checkTypePromotion(DateTimeUtils.fromJavaTimestamp(new Timestamp(10801000)),
        enforceCorrectType(ISO8601Time2, TimestampType))

    val ISO8601Date = "1970-01-01"
    checkTypePromotion(DateTimeUtils.millisToDays(32400000),
      enforceCorrectType(ISO8601Date, DateType))
  }

  test("Get compatible type") {
    def checkDataType(t1: DataType, t2: DataType, expected: DataType) {
      var actual = compatibleType(t1, t2)
      assert(actual == expected,
        s"Expected $expected as the most general data type for $t1 and $t2, found $actual")
      actual = compatibleType(t2, t1)
      assert(actual == expected,
        s"Expected $expected as the most general data type for $t1 and $t2, found $actual")
    }

    // NullType
    checkDataType(NullType, BooleanType, BooleanType)
    checkDataType(NullType, IntegerType, IntegerType)
    checkDataType(NullType, LongType, LongType)
    checkDataType(NullType, DoubleType, DoubleType)
    checkDataType(NullType, DecimalType.SYSTEM_DEFAULT, DecimalType.SYSTEM_DEFAULT)
    checkDataType(NullType, StringType, StringType)
    checkDataType(NullType, ArrayType(IntegerType), ArrayType(IntegerType))
    checkDataType(NullType, StructType(Nil), StructType(Nil))
    checkDataType(NullType, NullType, NullType)

    // BooleanType
    checkDataType(BooleanType, BooleanType, BooleanType)
    checkDataType(BooleanType, IntegerType, StringType)
    checkDataType(BooleanType, LongType, StringType)
    checkDataType(BooleanType, DoubleType, StringType)
    checkDataType(BooleanType, DecimalType.SYSTEM_DEFAULT, StringType)
    checkDataType(BooleanType, StringType, StringType)
    checkDataType(BooleanType, ArrayType(IntegerType), StringType)
    checkDataType(BooleanType, StructType(Nil), StringType)

    // IntegerType
    checkDataType(IntegerType, IntegerType, IntegerType)
    checkDataType(IntegerType, LongType, LongType)
    checkDataType(IntegerType, DoubleType, DoubleType)
    checkDataType(IntegerType, DecimalType.SYSTEM_DEFAULT, DecimalType.SYSTEM_DEFAULT)
    checkDataType(IntegerType, StringType, StringType)
    checkDataType(IntegerType, ArrayType(IntegerType), StringType)
    checkDataType(IntegerType, StructType(Nil), StringType)

    // LongType
    checkDataType(LongType, LongType, LongType)
    checkDataType(LongType, DoubleType, DoubleType)
    checkDataType(LongType, DecimalType.SYSTEM_DEFAULT, DecimalType.SYSTEM_DEFAULT)
    checkDataType(LongType, StringType, StringType)
    checkDataType(LongType, ArrayType(IntegerType), StringType)
    checkDataType(LongType, StructType(Nil), StringType)

    // DoubleType
    checkDataType(DoubleType, DoubleType, DoubleType)
    checkDataType(DoubleType, DecimalType.SYSTEM_DEFAULT, DoubleType)
    checkDataType(DoubleType, StringType, StringType)
    checkDataType(DoubleType, ArrayType(IntegerType), StringType)
    checkDataType(DoubleType, StructType(Nil), StringType)

    // DecimalType
    checkDataType(DecimalType.SYSTEM_DEFAULT, DecimalType.SYSTEM_DEFAULT,
      DecimalType.SYSTEM_DEFAULT)
    checkDataType(DecimalType.SYSTEM_DEFAULT, StringType, StringType)
    checkDataType(DecimalType.SYSTEM_DEFAULT, ArrayType(IntegerType), StringType)
    checkDataType(DecimalType.SYSTEM_DEFAULT, StructType(Nil), StringType)

    // StringType
    checkDataType(StringType, StringType, StringType)
    checkDataType(StringType, ArrayType(IntegerType), StringType)
    checkDataType(StringType, StructType(Nil), StringType)

    // ArrayType
    checkDataType(ArrayType(IntegerType), ArrayType(IntegerType), ArrayType(IntegerType))
    checkDataType(ArrayType(IntegerType), ArrayType(LongType), ArrayType(LongType))
    checkDataType(ArrayType(IntegerType), ArrayType(StringType), ArrayType(StringType))
    checkDataType(ArrayType(IntegerType), StructType(Nil), StringType)
    checkDataType(
      ArrayType(IntegerType, true), ArrayType(IntegerType), ArrayType(IntegerType, true))
    checkDataType(
      ArrayType(IntegerType, true), ArrayType(IntegerType, false), ArrayType(IntegerType, true))
    checkDataType(
      ArrayType(IntegerType, true), ArrayType(IntegerType, true), ArrayType(IntegerType, true))
    checkDataType(
      ArrayType(IntegerType, false), ArrayType(IntegerType), ArrayType(IntegerType, true))
    checkDataType(
      ArrayType(IntegerType, false), ArrayType(IntegerType, false), ArrayType(IntegerType, false))
    checkDataType(
      ArrayType(IntegerType, false), ArrayType(IntegerType, true), ArrayType(IntegerType, true))

    // StructType
    checkDataType(StructType(Nil), StructType(Nil), StructType(Nil))
    checkDataType(
      StructType(StructField("f1", IntegerType, true) :: Nil),
      StructType(StructField("f1", IntegerType, true) :: Nil),
      StructType(StructField("f1", IntegerType, true) :: Nil))
    checkDataType(
      StructType(StructField("f1", IntegerType, true) :: Nil),
      StructType(Nil),
      StructType(StructField("f1", IntegerType, true) :: Nil))
    checkDataType(
      StructType(
        StructField("f1", IntegerType, true) ::
        StructField("f2", IntegerType, true) :: Nil),
      StructType(StructField("f1", LongType, true) :: Nil),
      StructType(
        StructField("f1", LongType, true) ::
        StructField("f2", IntegerType, true) :: Nil))
    checkDataType(
      StructType(
        StructField("f1", IntegerType, true) :: Nil),
      StructType(
        StructField("f2", IntegerType, true) :: Nil),
      StructType(
        StructField("f1", IntegerType, true) ::
        StructField("f2", IntegerType, true) :: Nil))
    checkDataType(
      StructType(
        StructField("f1", IntegerType, true) :: Nil),
      DecimalType.SYSTEM_DEFAULT,
      StringType)
  }

  test("Complex field and type inferring with null in sampling") {
    val jsonDF = spark.read.json(jsonNullStruct)
    val expectedSchema = StructType(
      StructField("headers", StructType(
        StructField("Charset", StringType, true) ::
          StructField("Host", StringType, true) :: Nil)
        , true) ::
        StructField("ip", StringType, true) ::
        StructField("nullstr", StringType, true):: Nil)

    assert(expectedSchema === jsonDF.schema)
    jsonDF.createOrReplaceTempView("jsonTable")

    checkAnswer(
      sql("select nullstr, headers.Host from jsonTable"),
      Seq(Row("", "1.abc.com"), Row("", null), Row("", null), Row(null, null))
    )
  }

  test("Primitive field and type inferring") {
    val jsonDF = spark.read.json(primitiveFieldAndType)

    val expectedSchema = StructType(
      StructField("bigInteger", DecimalType(20, 0), true) ::
      StructField("boolean", BooleanType, true) ::
      StructField("double", DoubleType, true) ::
      StructField("integer", LongType, true) ::
      StructField("long", LongType, true) ::
      StructField("null", StringType, true) ::
      StructField("string", StringType, true) :: Nil)

    assert(expectedSchema === jsonDF.schema)

    jsonDF.createOrReplaceTempView("jsonTable")

    checkAnswer(
      sql("select * from jsonTable"),
      Row(new java.math.BigDecimal("92233720368547758070"),
        true,
        1.7976931348623157E308,
        10,
        21474836470L,
        null,
        "this is a simple string.")
    )
  }

  test("Complex field and type inferring") {
    val jsonDF = spark.read.json(complexFieldAndType1)

    val expectedSchema = StructType(
      StructField("arrayOfArray1", ArrayType(ArrayType(StringType, true), true), true) ::
      StructField("arrayOfArray2", ArrayType(ArrayType(DoubleType, true), true), true) ::
      StructField("arrayOfBigInteger", ArrayType(DecimalType(21, 0), true), true) ::
      StructField("arrayOfBoolean", ArrayType(BooleanType, true), true) ::
      StructField("arrayOfDouble", ArrayType(DoubleType, true), true) ::
      StructField("arrayOfInteger", ArrayType(LongType, true), true) ::
      StructField("arrayOfLong", ArrayType(LongType, true), true) ::
      StructField("arrayOfNull", ArrayType(StringType, true), true) ::
      StructField("arrayOfString", ArrayType(StringType, true), true) ::
      StructField("arrayOfStruct", ArrayType(
        StructType(
          StructField("field1", BooleanType, true) ::
          StructField("field2", StringType, true) ::
          StructField("field3", StringType, true) :: Nil), true), true) ::
      StructField("struct", StructType(
        StructField("field1", BooleanType, true) ::
        StructField("field2", DecimalType(20, 0), true) :: Nil), true) ::
      StructField("structWithArrayFields", StructType(
        StructField("field1", ArrayType(LongType, true), true) ::
        StructField("field2", ArrayType(StringType, true), true) :: Nil), true) :: Nil)

    assert(expectedSchema === jsonDF.schema)

    jsonDF.createOrReplaceTempView("jsonTable")

    // Access elements of a primitive array.
    checkAnswer(
      sql("select arrayOfString[0], arrayOfString[1], arrayOfString[2] from jsonTable"),
      Row("str1", "str2", null)
    )

    // Access an array of null values.
    checkAnswer(
      sql("select arrayOfNull from jsonTable"),
      Row(Seq(null, null, null, null))
    )

    // Access elements of a BigInteger array (we use DecimalType internally).
    checkAnswer(
      sql("select arrayOfBigInteger[0], arrayOfBigInteger[1], arrayOfBigInteger[2] from jsonTable"),
      Row(new java.math.BigDecimal("922337203685477580700"),
        new java.math.BigDecimal("-922337203685477580800"), null)
    )

    // Access elements of an array of arrays.
    checkAnswer(
      sql("select arrayOfArray1[0], arrayOfArray1[1] from jsonTable"),
      Row(Seq("1", "2", "3"), Seq("str1", "str2"))
    )

    // Access elements of an array of arrays.
    checkAnswer(
      sql("select arrayOfArray2[0], arrayOfArray2[1] from jsonTable"),
      Row(Seq(1.0, 2.0, 3.0), Seq(1.1, 2.1, 3.1))
    )

    // Access elements of an array inside a filed with the type of ArrayType(ArrayType).
    checkAnswer(
      sql("select arrayOfArray1[1][1], arrayOfArray2[1][1] from jsonTable"),
      Row("str2", 2.1)
    )

    // Access elements of an array of structs.
    checkAnswer(
      sql("select arrayOfStruct[0], arrayOfStruct[1], arrayOfStruct[2], arrayOfStruct[3] " +
        "from jsonTable"),
      Row(
        Row(true, "str1", null),
        Row(false, null, null),
        Row(null, null, null),
        null)
    )

    // Access a struct and fields inside of it.
    checkAnswer(
      sql("select struct, struct.field1, struct.field2 from jsonTable"),
      Row(
        Row(true, new java.math.BigDecimal("92233720368547758070")),
        true,
        new java.math.BigDecimal("92233720368547758070")) :: Nil
    )

    // Access an array field of a struct.
    checkAnswer(
      sql("select structWithArrayFields.field1, structWithArrayFields.field2 from jsonTable"),
      Row(Seq(4, 5, 6), Seq("str1", "str2"))
    )

    // Access elements of an array field of a struct.
    checkAnswer(
      sql("select structWithArrayFields.field1[1], structWithArrayFields.field2[3] from jsonTable"),
      Row(5, null)
    )
  }

  test("GetField operation on complex data type") {
    val jsonDF = spark.read.json(complexFieldAndType1)
    jsonDF.createOrReplaceTempView("jsonTable")

    checkAnswer(
      sql("select arrayOfStruct[0].field1, arrayOfStruct[0].field2 from jsonTable"),
      Row(true, "str1")
    )

    // Getting all values of a specific field from an array of structs.
    checkAnswer(
      sql("select arrayOfStruct.field1, arrayOfStruct.field2 from jsonTable"),
      Row(Seq(true, false, null), Seq("str1", null, null))
    )
  }

  test("Type conflict in primitive field values") {
    val jsonDF = spark.read.json(primitiveFieldValueTypeConflict)

    val expectedSchema = StructType(
      StructField("num_bool", StringType, true) ::
      StructField("num_num_1", LongType, true) ::
      StructField("num_num_2", DoubleType, true) ::
      StructField("num_num_3", DoubleType, true) ::
      StructField("num_str", StringType, true) ::
      StructField("str_bool", StringType, true) :: Nil)

    assert(expectedSchema === jsonDF.schema)

    jsonDF.createOrReplaceTempView("jsonTable")

    checkAnswer(
      sql("select * from jsonTable"),
      Row("true", 11L, null, 1.1, "13.1", "str1") ::
        Row("12", null, 21474836470.9, null, null, "true") ::
        Row("false", 21474836470L, 92233720368547758070d, 100, "str1", "false") ::
        Row(null, 21474836570L, 1.1, 21474836470L, "92233720368547758070", null) :: Nil
    )

    // Number and Boolean conflict: resolve the type as number in this query.
    checkAnswer(
      sql("select num_bool - 10 from jsonTable where num_bool > 11"),
      Row(2)
    )

    // Widening to LongType
    checkAnswer(
      sql("select num_num_1 - 100 from jsonTable where num_num_1 > 11"),
      Row(21474836370L) :: Row(21474836470L) :: Nil
    )

    checkAnswer(
      sql("select num_num_1 - 100 from jsonTable where num_num_1 > 10"),
      Row(-89) :: Row(21474836370L) :: Row(21474836470L) :: Nil
    )

    // Widening to DecimalType
    checkAnswer(
      sql("select num_num_2 + 1.3 from jsonTable where num_num_2 > 1.1"),
      Row(21474836472.2) ::
        Row(92233720368547758071.3) :: Nil
    )

    // Widening to Double
    checkAnswer(
      sql("select num_num_3 + 1.2 from jsonTable where num_num_3 > 1.1"),
      Row(101.2) :: Row(21474836471.2) :: Nil
    )

    // Number and String conflict: resolve the type as number in this query.
    checkAnswer(
      sql("select num_str + 1.2 from jsonTable where num_str > 14d"),
      Row(92233720368547758071.2)
    )

    // Number and String conflict: resolve the type as number in this query.
    checkAnswer(
      sql("select num_str + 1.2 from jsonTable where num_str >= 92233720368547758060"),
      Row(new java.math.BigDecimal("92233720368547758071.2").doubleValue)
    )

    // String and Boolean conflict: resolve the type as string.
    checkAnswer(
      sql("select * from jsonTable where str_bool = 'str1'"),
      Row("true", 11L, null, 1.1, "13.1", "str1")
    )
  }

  ignore("Type conflict in primitive field values (Ignored)") {
    val jsonDF = spark.read.json(primitiveFieldValueTypeConflict)
    jsonDF.createOrReplaceTempView("jsonTable")

    // Right now, the analyzer does not promote strings in a boolean expression.
    // Number and Boolean conflict: resolve the type as boolean in this query.
    checkAnswer(
      sql("select num_bool from jsonTable where NOT num_bool"),
      Row(false)
    )

    checkAnswer(
      sql("select str_bool from jsonTable where NOT str_bool"),
      Row(false)
    )

    // Right now, the analyzer does not know that num_bool should be treated as a boolean.
    // Number and Boolean conflict: resolve the type as boolean in this query.
    checkAnswer(
      sql("select num_bool from jsonTable where num_bool"),
      Row(true)
    )

    checkAnswer(
      sql("select str_bool from jsonTable where str_bool"),
      Row(false)
    )

    // The plan of the following DSL is
    // Project [(CAST(num_str#65:4, DoubleType) + 1.2) AS num#78]
    //  Filter (CAST(CAST(num_str#65:4, DoubleType), DecimalType) > 92233720368547758060)
    //    ExistingRdd [num_bool#61,num_num_1#62L,num_num_2#63,num_num_3#64,num_str#65,str_bool#66]
    // We should directly cast num_str to DecimalType and also need to do the right type promotion
    // in the Project.
    checkAnswer(
      jsonDF.
        where('num_str >= BigDecimal("92233720368547758060")).
        select(('num_str + 1.2).as("num")),
      Row(new java.math.BigDecimal("92233720368547758071.2").doubleValue())
    )

    // The following test will fail. The type of num_str is StringType.
    // So, to evaluate num_str + 1.2, we first need to use Cast to convert the type.
    // In our test data, one value of num_str is 13.1.
    // The result of (CAST(num_str#65:4, DoubleType) + 1.2) for this value is 14.299999999999999,
    // which is not 14.3.
    // Number and String conflict: resolve the type as number in this query.
    checkAnswer(
      sql("select num_str + 1.2 from jsonTable where num_str > 13"),
      Row(BigDecimal("14.3")) :: Row(BigDecimal("92233720368547758071.2")) :: Nil
    )
  }

  test("Type conflict in complex field values") {
    val jsonDF = spark.read.json(complexFieldValueTypeConflict)

    val expectedSchema = StructType(
      StructField("array", ArrayType(LongType, true), true) ::
      StructField("num_struct", StringType, true) ::
      StructField("str_array", StringType, true) ::
      StructField("struct", StructType(
        StructField("field", StringType, true) :: Nil), true) ::
      StructField("struct_array", StringType, true) :: Nil)

    assert(expectedSchema === jsonDF.schema)

    jsonDF.createOrReplaceTempView("jsonTable")

    checkAnswer(
      sql("select * from jsonTable"),
      Row(Seq(), "11", "[1,2,3]", Row(null), "[]") ::
        Row(null, """{"field":false}""", null, null, "{}") ::
        Row(Seq(4, 5, 6), null, "str", Row(null), "[7,8,9]") ::
        Row(Seq(7), "{}", """["str1","str2",33]""", Row("str"), """{"field":true}""") :: Nil
    )
  }

  test("Type conflict in array elements") {
    val jsonDF = spark.read.json(arrayElementTypeConflict)

    val expectedSchema = StructType(
      StructField("array1", ArrayType(StringType, true), true) ::
      StructField("array2", ArrayType(StructType(
        StructField("field", LongType, true) :: Nil), true), true) ::
      StructField("array3", ArrayType(StringType, true), true) :: Nil)

    assert(expectedSchema === jsonDF.schema)

    jsonDF.createOrReplaceTempView("jsonTable")

    checkAnswer(
      sql("select * from jsonTable"),
      Row(Seq("1", "1.1", "true", null, "[]", "{}", "[2,3,4]",
        """{"field":"str"}"""), Seq(Row(214748364700L), Row(1)), null) ::
      Row(null, null, Seq("""{"field":"str"}""", """{"field":1}""")) ::
      Row(null, null, Seq("1", "2", "3")) :: Nil
    )

    // Treat an element as a number.
    checkAnswer(
      sql("select array1[0] + 1 from jsonTable where array1 is not null"),
      Row(2)
    )
  }

  test("Handling missing fields") {
    val jsonDF = spark.read.json(missingFields)

    val expectedSchema = StructType(
      StructField("a", BooleanType, true) ::
      StructField("b", LongType, true) ::
      StructField("c", ArrayType(LongType, true), true) ::
      StructField("d", StructType(
        StructField("field", BooleanType, true) :: Nil), true) ::
      StructField("e", StringType, true) :: Nil)

    assert(expectedSchema === jsonDF.schema)

    jsonDF.createOrReplaceTempView("jsonTable")
  }

  test("Loading a JSON dataset from a text file") {
    val dir = Utils.createTempDir()
    dir.delete()
    val path = dir.getCanonicalPath
    primitiveFieldAndType.map(record => record.replaceAll("\n", " ")).saveAsTextFile(path)
    val jsonDF = spark.read.json(path)

    val expectedSchema = StructType(
      StructField("bigInteger", DecimalType(20, 0), true) ::
      StructField("boolean", BooleanType, true) ::
      StructField("double", DoubleType, true) ::
      StructField("integer", LongType, true) ::
      StructField("long", LongType, true) ::
      StructField("null", StringType, true) ::
      StructField("string", StringType, true) :: Nil)

    assert(expectedSchema === jsonDF.schema)

    jsonDF.createOrReplaceTempView("jsonTable")

    checkAnswer(
      sql("select * from jsonTable"),
      Row(new java.math.BigDecimal("92233720368547758070"),
      true,
      1.7976931348623157E308,
      10,
      21474836470L,
      null,
      "this is a simple string.")
    )
  }

  test("Loading a JSON dataset primitivesAsString returns schema with primitive types as strings") {
    val dir = Utils.createTempDir()
    dir.delete()
    val path = dir.getCanonicalPath
    primitiveFieldAndType.map(record => record.replaceAll("\n", " ")).saveAsTextFile(path)
    val jsonDF = spark.read.option("primitivesAsString", "true").json(path)

    val expectedSchema = StructType(
      StructField("bigInteger", StringType, true) ::
      StructField("boolean", StringType, true) ::
      StructField("double", StringType, true) ::
      StructField("integer", StringType, true) ::
      StructField("long", StringType, true) ::
      StructField("null", StringType, true) ::
      StructField("string", StringType, true) :: Nil)

    assert(expectedSchema === jsonDF.schema)

    jsonDF.createOrReplaceTempView("jsonTable")

    checkAnswer(
      sql("select * from jsonTable"),
      Row("92233720368547758070",
      "true",
      "1.7976931348623157E308",
      "10",
      "21474836470",
      null,
      "this is a simple string.")
    )
  }

  test("Loading a JSON dataset primitivesAsString returns complex fields as strings") {
    val jsonDF = spark.read.option("primitivesAsString", "true").json(complexFieldAndType1)

    val expectedSchema = StructType(
      StructField("arrayOfArray1", ArrayType(ArrayType(StringType, true), true), true) ::
      StructField("arrayOfArray2", ArrayType(ArrayType(StringType, true), true), true) ::
      StructField("arrayOfBigInteger", ArrayType(StringType, true), true) ::
      StructField("arrayOfBoolean", ArrayType(StringType, true), true) ::
      StructField("arrayOfDouble", ArrayType(StringType, true), true) ::
      StructField("arrayOfInteger", ArrayType(StringType, true), true) ::
      StructField("arrayOfLong", ArrayType(StringType, true), true) ::
      StructField("arrayOfNull", ArrayType(StringType, true), true) ::
      StructField("arrayOfString", ArrayType(StringType, true), true) ::
      StructField("arrayOfStruct", ArrayType(
        StructType(
          StructField("field1", StringType, true) ::
          StructField("field2", StringType, true) ::
          StructField("field3", StringType, true) :: Nil), true), true) ::
      StructField("struct", StructType(
        StructField("field1", StringType, true) ::
        StructField("field2", StringType, true) :: Nil), true) ::
      StructField("structWithArrayFields", StructType(
        StructField("field1", ArrayType(StringType, true), true) ::
        StructField("field2", ArrayType(StringType, true), true) :: Nil), true) :: Nil)

    assert(expectedSchema === jsonDF.schema)

    jsonDF.createOrReplaceTempView("jsonTable")

    // Access elements of a primitive array.
    checkAnswer(
      sql("select arrayOfString[0], arrayOfString[1], arrayOfString[2] from jsonTable"),
      Row("str1", "str2", null)
    )

    // Access an array of null values.
    checkAnswer(
      sql("select arrayOfNull from jsonTable"),
      Row(Seq(null, null, null, null))
    )

    // Access elements of a BigInteger array (we use DecimalType internally).
    checkAnswer(
      sql("select arrayOfBigInteger[0], arrayOfBigInteger[1], arrayOfBigInteger[2] from jsonTable"),
      Row("922337203685477580700", "-922337203685477580800", null)
    )

    // Access elements of an array of arrays.
    checkAnswer(
      sql("select arrayOfArray1[0], arrayOfArray1[1] from jsonTable"),
      Row(Seq("1", "2", "3"), Seq("str1", "str2"))
    )

    // Access elements of an array of arrays.
    checkAnswer(
      sql("select arrayOfArray2[0], arrayOfArray2[1] from jsonTable"),
      Row(Seq("1", "2", "3"), Seq("1.1", "2.1", "3.1"))
    )

    // Access elements of an array inside a filed with the type of ArrayType(ArrayType).
    checkAnswer(
      sql("select arrayOfArray1[1][1], arrayOfArray2[1][1] from jsonTable"),
      Row("str2", "2.1")
    )

    // Access elements of an array of structs.
    checkAnswer(
      sql("select arrayOfStruct[0], arrayOfStruct[1], arrayOfStruct[2], arrayOfStruct[3] " +
        "from jsonTable"),
      Row(
        Row("true", "str1", null),
        Row("false", null, null),
        Row(null, null, null),
        null)
    )

    // Access a struct and fields inside of it.
    checkAnswer(
      sql("select struct, struct.field1, struct.field2 from jsonTable"),
      Row(
        Row("true", "92233720368547758070"),
        "true",
        "92233720368547758070") :: Nil
    )

    // Access an array field of a struct.
    checkAnswer(
      sql("select structWithArrayFields.field1, structWithArrayFields.field2 from jsonTable"),
      Row(Seq("4", "5", "6"), Seq("str1", "str2"))
    )

    // Access elements of an array field of a struct.
    checkAnswer(
      sql("select structWithArrayFields.field1[1], structWithArrayFields.field2[3] from jsonTable"),
      Row("5", null)
    )
  }

  test("Loading a JSON dataset prefersDecimal returns schema with float types as BigDecimal") {
    val jsonDF = spark.read.option("prefersDecimal", "true").json(primitiveFieldAndType)

    val expectedSchema = StructType(
      StructField("bigInteger", DecimalType(20, 0), true) ::
        StructField("boolean", BooleanType, true) ::
        StructField("double", DecimalType(17, -292), true) ::
        StructField("integer", LongType, true) ::
        StructField("long", LongType, true) ::
        StructField("null", StringType, true) ::
        StructField("string", StringType, true) :: Nil)

    assert(expectedSchema === jsonDF.schema)

    jsonDF.createOrReplaceTempView("jsonTable")

    checkAnswer(
      sql("select * from jsonTable"),
      Row(BigDecimal("92233720368547758070"),
        true,
        BigDecimal("1.7976931348623157E308"),
        10,
        21474836470L,
        null,
        "this is a simple string.")
    )
  }

  test("Find compatible types even if inferred DecimalType is not capable of other IntegralType") {
    val mixedIntegerAndDoubleRecords = sparkContext.parallelize(
      """{"a": 3, "b": 1.1}""" ::
      s"""{"a": 3.1, "b": 0.${"0" * 38}1}""" :: Nil)
    val jsonDF = spark.read
      .option("prefersDecimal", "true")
      .json(mixedIntegerAndDoubleRecords)

    // The values in `a` field will be decimals as they fit in decimal. For `b` field,
    // they will be doubles as `1.0E-39D` does not fit.
    val expectedSchema = StructType(
      StructField("a", DecimalType(21, 1), true) ::
      StructField("b", DoubleType, true) :: Nil)

    assert(expectedSchema === jsonDF.schema)
    checkAnswer(
      jsonDF,
      Row(BigDecimal("3"), 1.1D) ::
      Row(BigDecimal("3.1"), 1.0E-39D) :: Nil
    )
  }

  test("Infer big integers correctly even when it does not fit in decimal") {
    val jsonDF = spark.read
      .json(bigIntegerRecords)

    // The value in `a` field will be a double as it does not fit in decimal. For `b` field,
    // it will be a decimal as `92233720368547758070`.
    val expectedSchema = StructType(
      StructField("a", DoubleType, true) ::
      StructField("b", DecimalType(20, 0), true) :: Nil)

    assert(expectedSchema === jsonDF.schema)
    checkAnswer(jsonDF, Row(1.0E38D, BigDecimal("92233720368547758070")))
  }

  test("Infer floating-point values correctly even when it does not fit in decimal") {
    val jsonDF = spark.read
      .option("prefersDecimal", "true")
      .json(floatingValueRecords)

    // The value in `a` field will be a double as it does not fit in decimal. For `b` field,
    // it will be a decimal as `0.01` by having a precision equal to the scale.
    val expectedSchema = StructType(
      StructField("a", DoubleType, true) ::
      StructField("b", DecimalType(2, 2), true):: Nil)

    assert(expectedSchema === jsonDF.schema)
    checkAnswer(jsonDF, Row(1.0E-39D, BigDecimal(0.01)))

    val mergedJsonDF = spark.read
      .option("prefersDecimal", "true")
      .json(floatingValueRecords ++ bigIntegerRecords)

    val expectedMergedSchema = StructType(
      StructField("a", DoubleType, true) ::
      StructField("b", DecimalType(22, 2), true):: Nil)

    assert(expectedMergedSchema === mergedJsonDF.schema)
    checkAnswer(
      mergedJsonDF,
      Row(1.0E-39D, BigDecimal(0.01)) ::
      Row(1.0E38D, BigDecimal("92233720368547758070")) :: Nil
    )
  }

  test("Loading a JSON dataset from a text file with SQL") {
    val dir = Utils.createTempDir()
    dir.delete()
    val path = dir.toURI.toString
    primitiveFieldAndType.map(record => record.replaceAll("\n", " ")).saveAsTextFile(path)

    sql(
      s"""
        |CREATE TEMPORARY VIEW jsonTableSQL
        |USING org.apache.spark.sql.json
        |OPTIONS (
        |  path '$path'
        |)
      """.stripMargin)

    checkAnswer(
      sql("select * from jsonTableSQL"),
      Row(new java.math.BigDecimal("92233720368547758070"),
        true,
        1.7976931348623157E308,
        10,
        21474836470L,
        null,
        "this is a simple string.")
    )
  }

  test("Applying schemas") {
    val dir = Utils.createTempDir()
    dir.delete()
    val path = dir.getCanonicalPath
    primitiveFieldAndType.map(record => record.replaceAll("\n", " ")).saveAsTextFile(path)

    val schema = StructType(
      StructField("bigInteger", DecimalType.SYSTEM_DEFAULT, true) ::
      StructField("boolean", BooleanType, true) ::
      StructField("double", DoubleType, true) ::
      StructField("integer", IntegerType, true) ::
      StructField("long", LongType, true) ::
      StructField("null", StringType, true) ::
      StructField("string", StringType, true) :: Nil)

    val jsonDF1 = spark.read.schema(schema).json(path)

    assert(schema === jsonDF1.schema)

    jsonDF1.createOrReplaceTempView("jsonTable1")

    checkAnswer(
      sql("select * from jsonTable1"),
      Row(new java.math.BigDecimal("92233720368547758070"),
      true,
      1.7976931348623157E308,
      10,
      21474836470L,
      null,
      "this is a simple string.")
    )

    val jsonDF2 = spark.read.schema(schema).json(primitiveFieldAndType)

    assert(schema === jsonDF2.schema)

    jsonDF2.createOrReplaceTempView("jsonTable2")

    checkAnswer(
      sql("select * from jsonTable2"),
      Row(new java.math.BigDecimal("92233720368547758070"),
      true,
      1.7976931348623157E308,
      10,
      21474836470L,
      null,
      "this is a simple string.")
    )
  }

  test("Applying schemas with MapType") {
    val schemaWithSimpleMap = StructType(
      StructField("map", MapType(StringType, IntegerType, true), false) :: Nil)
    val jsonWithSimpleMap = spark.read.schema(schemaWithSimpleMap).json(mapType1)

    jsonWithSimpleMap.createOrReplaceTempView("jsonWithSimpleMap")

    checkAnswer(
      sql("select `map` from jsonWithSimpleMap"),
      Row(Map("a" -> 1)) ::
      Row(Map("b" -> 2)) ::
      Row(Map("c" -> 3)) ::
      Row(Map("c" -> 1, "d" -> 4)) ::
      Row(Map("e" -> null)) :: Nil
    )

    checkAnswer(
      sql("select `map`['c'] from jsonWithSimpleMap"),
      Row(null) ::
      Row(null) ::
      Row(3) ::
      Row(1) ::
      Row(null) :: Nil
    )

    val innerStruct = StructType(
      StructField("field1", ArrayType(IntegerType, true), true) ::
      StructField("field2", IntegerType, true) :: Nil)
    val schemaWithComplexMap = StructType(
      StructField("map", MapType(StringType, innerStruct, true), false) :: Nil)

    val jsonWithComplexMap = spark.read.schema(schemaWithComplexMap).json(mapType2)

    jsonWithComplexMap.createOrReplaceTempView("jsonWithComplexMap")

    checkAnswer(
      sql("select `map` from jsonWithComplexMap"),
      Row(Map("a" -> Row(Seq(1, 2, 3, null), null))) ::
      Row(Map("b" -> Row(null, 2))) ::
      Row(Map("c" -> Row(Seq(), 4))) ::
      Row(Map("c" -> Row(null, 3), "d" -> Row(Seq(null), null))) ::
      Row(Map("e" -> null)) ::
      Row(Map("f" -> Row(null, null))) :: Nil
    )

    checkAnswer(
      sql("select `map`['a'].field1, `map`['c'].field2 from jsonWithComplexMap"),
      Row(Seq(1, 2, 3, null), null) ::
      Row(null, null) ::
      Row(null, 4) ::
      Row(null, 3) ::
      Row(null, null) ::
      Row(null, null) :: Nil
    )
  }

  test("SPARK-2096 Correctly parse dot notations") {
    val jsonDF = spark.read.json(complexFieldAndType2)
    jsonDF.createOrReplaceTempView("jsonTable")

    checkAnswer(
      sql("select arrayOfStruct[0].field1, arrayOfStruct[0].field2 from jsonTable"),
      Row(true, "str1")
    )
    checkAnswer(
      sql(
        """
          |select complexArrayOfStruct[0].field1[1].inner2[0], complexArrayOfStruct[1].field2[0][1]
          |from jsonTable
        """.stripMargin),
      Row("str2", 6)
    )
  }

  test("SPARK-3390 Complex arrays") {
    val jsonDF = spark.read.json(complexFieldAndType2)
    jsonDF.createOrReplaceTempView("jsonTable")

    checkAnswer(
      sql(
        """
          |select arrayOfArray1[0][0][0], arrayOfArray1[1][0][1], arrayOfArray1[1][1][0]
          |from jsonTable
        """.stripMargin),
      Row(5, 7, 8)
    )
    checkAnswer(
      sql(
        """
          |select arrayOfArray2[0][0][0].inner1, arrayOfArray2[1][0],
          |arrayOfArray2[1][1][1].inner2[0], arrayOfArray2[2][0][0].inner3[0][0].inner4
          |from jsonTable
        """.stripMargin),
      Row("str1", Nil, "str4", 2)
    )
  }

  test("SPARK-3308 Read top level JSON arrays") {
    val jsonDF = spark.read.json(jsonArray)
    jsonDF.createOrReplaceTempView("jsonTable")

    checkAnswer(
      sql(
        """
          |select a, b, c
          |from jsonTable
        """.stripMargin),
      Row("str_a_1", null, null) ::
        Row("str_a_2", null, null) ::
        Row(null, "str_b_3", null) ::
        Row("str_a_4", "str_b_4", "str_c_4") :: Nil
    )
  }

  test("Corrupt records: FAILFAST mode") {
    val schema = StructType(
        StructField("a", StringType, true) :: Nil)
    // `FAILFAST` mode should throw an exception for corrupt records.
    val exceptionOne = intercept[SparkException] {
      spark.read
        .option("mode", "FAILFAST")
        .json(corruptRecords)
        .collect()
    }
    assert(exceptionOne.getMessage.contains("Malformed line in FAILFAST mode: {"))

    val exceptionTwo = intercept[SparkException] {
      spark.read
        .option("mode", "FAILFAST")
        .schema(schema)
        .json(corruptRecords)
        .collect()
    }
    assert(exceptionTwo.getMessage.contains("Malformed line in FAILFAST mode: {"))
  }

  test("Corrupt records: DROPMALFORMED mode") {
    val schemaOne = StructType(
      StructField("a", StringType, true) ::
        StructField("b", StringType, true) ::
        StructField("c", StringType, true) :: Nil)
    val schemaTwo = StructType(
      StructField("a", StringType, true) :: Nil)
    // `DROPMALFORMED` mode should skip corrupt records
    val jsonDFOne = spark.read
      .option("mode", "DROPMALFORMED")
      .json(corruptRecords)
    checkAnswer(
      jsonDFOne,
      Row("str_a_4", "str_b_4", "str_c_4") :: Nil
    )
    assert(jsonDFOne.schema === schemaOne)

    val jsonDFTwo = spark.read
      .option("mode", "DROPMALFORMED")
      .schema(schemaTwo)
      .json(corruptRecords)
    checkAnswer(
      jsonDFTwo,
      Row("str_a_4") :: Nil)
    assert(jsonDFTwo.schema === schemaTwo)
  }

  test("Corrupt records: PERMISSIVE mode, without designated column for malformed records") {
    withTempView("jsonTable") {
      val schema = StructType(
        StructField("a", StringType, true) ::
          StructField("b", StringType, true) ::
          StructField("c", StringType, true) :: Nil)

      val jsonDF = spark.read.schema(schema).json(corruptRecords)
      jsonDF.createOrReplaceTempView("jsonTable")

      checkAnswer(
        sql(
          """
            |SELECT a, b, c
            |FROM jsonTable
          """.stripMargin),
        Seq(
          // Corrupted records are replaced with null
          Row(null, null, null),
          Row(null, null, null),
          Row(null, null, null),
          Row("str_a_4", "str_b_4", "str_c_4"),
          Row(null, null, null))
      )
    }
  }

  test("Corrupt records: PERMISSIVE mode, with designated column for malformed records") {
    // Test if we can query corrupt records.
    withSQLConf(SQLConf.COLUMN_NAME_OF_CORRUPT_RECORD.key -> "_unparsed") {
      withTempView("jsonTable") {
        val jsonDF = spark.read.json(corruptRecords)
        jsonDF.createOrReplaceTempView("jsonTable")
        val schema = StructType(
          StructField("_unparsed", StringType, true) ::
          StructField("a", StringType, true) ::
          StructField("b", StringType, true) ::
          StructField("c", StringType, true) :: Nil)

        assert(schema === jsonDF.schema)

        // In HiveContext, backticks should be used to access columns starting with a underscore.
        checkAnswer(
          sql(
            """
              |SELECT a, b, c, _unparsed
              |FROM jsonTable
            """.stripMargin),
          Row(null, null, null, "{") ::
            Row(null, null, null, """{"a":1, b:2}""") ::
            Row(null, null, null, """{"a":{, b:3}""") ::
            Row("str_a_4", "str_b_4", "str_c_4", null) ::
            Row(null, null, null, "]") :: Nil
        )

        checkAnswer(
          sql(
            """
              |SELECT a, b, c
              |FROM jsonTable
              |WHERE _unparsed IS NULL
            """.stripMargin),
          Row("str_a_4", "str_b_4", "str_c_4")
        )

        checkAnswer(
          sql(
            """
              |SELECT _unparsed
              |FROM jsonTable
              |WHERE _unparsed IS NOT NULL
            """.stripMargin),
          Row("{") ::
            Row("""{"a":1, b:2}""") ::
            Row("""{"a":{, b:3}""") ::
            Row("]") :: Nil
        )
      }
    }
  }

  test("SPARK-13953 Rename the corrupt record field via option") {
    val jsonDF = spark.read
      .option("columnNameOfCorruptRecord", "_malformed")
      .json(corruptRecords)
    val schema = StructType(
      StructField("_malformed", StringType, true) ::
        StructField("a", StringType, true) ::
        StructField("b", StringType, true) ::
        StructField("c", StringType, true) :: Nil)

    assert(schema === jsonDF.schema)
    checkAnswer(
      jsonDF.selectExpr("a", "b", "c", "_malformed"),
      Row(null, null, null, "{") ::
        Row(null, null, null, """{"a":1, b:2}""") ::
        Row(null, null, null, """{"a":{, b:3}""") ::
        Row("str_a_4", "str_b_4", "str_c_4", null) ::
        Row(null, null, null, "]") :: Nil
    )
  }

  test("SPARK-4068: nulls in arrays") {
    val jsonDF = spark.read.json(nullsInArrays)
    jsonDF.createOrReplaceTempView("jsonTable")

    val schema = StructType(
      StructField("field1",
        ArrayType(ArrayType(ArrayType(ArrayType(StringType, true), true), true), true), true) ::
      StructField("field2",
        ArrayType(ArrayType(
          StructType(StructField("Test", LongType, true) :: Nil), true), true), true) ::
      StructField("field3",
        ArrayType(ArrayType(
          StructType(StructField("Test", StringType, true) :: Nil), true), true), true) ::
      StructField("field4",
        ArrayType(ArrayType(ArrayType(LongType, true), true), true), true) :: Nil)

    assert(schema === jsonDF.schema)

    checkAnswer(
      sql(
        """
          |SELECT field1, field2, field3, field4
          |FROM jsonTable
        """.stripMargin),
      Row(Seq(Seq(null), Seq(Seq(Seq("Test")))), null, null, null) ::
        Row(null, Seq(null, Seq(Row(1))), null, null) ::
        Row(null, null, Seq(Seq(null), Seq(Row("2"))), null) ::
        Row(null, null, null, Seq(Seq(null, Seq(1, 2, 3)))) :: Nil
    )
  }

  test("SPARK-4228 DataFrame to JSON") {
    val schema1 = StructType(
      StructField("f1", IntegerType, false) ::
      StructField("f2", StringType, false) ::
      StructField("f3", BooleanType, false) ::
      StructField("f4", ArrayType(StringType), nullable = true) ::
      StructField("f5", IntegerType, true) :: Nil)

    val rowRDD1 = unparsedStrings.map { r =>
      val values = r.split(",").map(_.trim)
      val v5 = try values(3).toInt catch {
        case _: NumberFormatException => null
      }
      Row(values(0).toInt, values(1), values(2).toBoolean, r.split(",").toList, v5)
    }

    val df1 = spark.createDataFrame(rowRDD1, schema1)
    df1.createOrReplaceTempView("applySchema1")
    val df2 = df1.toDF
    val result = df2.toJSON.collect()
    // scalastyle:off
    assert(result(0) === "{\"f1\":1,\"f2\":\"A1\",\"f3\":true,\"f4\":[\"1\",\" A1\",\" true\",\" null\"]}")
    assert(result(3) === "{\"f1\":4,\"f2\":\"D4\",\"f3\":true,\"f4\":[\"4\",\" D4\",\" true\",\" 2147483644\"],\"f5\":2147483644}")
    // scalastyle:on

    val schema2 = StructType(
      StructField("f1", StructType(
        StructField("f11", IntegerType, false) ::
        StructField("f12", BooleanType, false) :: Nil), false) ::
      StructField("f2", MapType(StringType, IntegerType, true), false) :: Nil)

    val rowRDD2 = unparsedStrings.map { r =>
      val values = r.split(",").map(_.trim)
      val v4 = try values(3).toInt catch {
        case _: NumberFormatException => null
      }
      Row(Row(values(0).toInt, values(2).toBoolean), Map(values(1) -> v4))
    }

    val df3 = spark.createDataFrame(rowRDD2, schema2)
    df3.createOrReplaceTempView("applySchema2")
    val df4 = df3.toDF
    val result2 = df4.toJSON.collect()

    assert(result2(1) === "{\"f1\":{\"f11\":2,\"f12\":false},\"f2\":{\"B2\":null}}")
    assert(result2(3) === "{\"f1\":{\"f11\":4,\"f12\":true},\"f2\":{\"D4\":2147483644}}")

    val jsonDF = spark.read.json(primitiveFieldAndType)
    val primTable = spark.read.json(jsonDF.toJSON.rdd)
    primTable.createOrReplaceTempView("primitiveTable")
    checkAnswer(
        sql("select * from primitiveTable"),
      Row(new java.math.BigDecimal("92233720368547758070"),
        true,
        1.7976931348623157E308,
        10,
        21474836470L,
        "this is a simple string.")
      )

    val complexJsonDF = spark.read.json(complexFieldAndType1)
    val compTable = spark.read.json(complexJsonDF.toJSON.rdd)
    compTable.createOrReplaceTempView("complexTable")
    // Access elements of a primitive array.
    checkAnswer(
      sql("select arrayOfString[0], arrayOfString[1], arrayOfString[2] from complexTable"),
      Row("str1", "str2", null)
    )

    // Access an array of null values.
    checkAnswer(
      sql("select arrayOfNull from complexTable"),
      Row(Seq(null, null, null, null))
    )

    // Access elements of a BigInteger array (we use DecimalType internally).
    checkAnswer(
      sql("select arrayOfBigInteger[0], arrayOfBigInteger[1], arrayOfBigInteger[2] " +
        " from complexTable"),
      Row(new java.math.BigDecimal("922337203685477580700"),
        new java.math.BigDecimal("-922337203685477580800"), null)
    )

    // Access elements of an array of arrays.
    checkAnswer(
      sql("select arrayOfArray1[0], arrayOfArray1[1] from complexTable"),
      Row(Seq("1", "2", "3"), Seq("str1", "str2"))
    )

    // Access elements of an array of arrays.
    checkAnswer(
      sql("select arrayOfArray2[0], arrayOfArray2[1] from complexTable"),
      Row(Seq(1.0, 2.0, 3.0), Seq(1.1, 2.1, 3.1))
    )

    // Access elements of an array inside a filed with the type of ArrayType(ArrayType).
    checkAnswer(
      sql("select arrayOfArray1[1][1], arrayOfArray2[1][1] from complexTable"),
      Row("str2", 2.1)
    )

    // Access a struct and fields inside of it.
    checkAnswer(
      sql("select struct, struct.field1, struct.field2 from complexTable"),
      Row(
        Row(true, new java.math.BigDecimal("92233720368547758070")),
        true,
        new java.math.BigDecimal("92233720368547758070")) :: Nil
    )

    // Access an array field of a struct.
    checkAnswer(
      sql("select structWithArrayFields.field1, structWithArrayFields.field2 from complexTable"),
      Row(Seq(4, 5, 6), Seq("str1", "str2"))
    )

    // Access elements of an array field of a struct.
    checkAnswer(
      sql("select structWithArrayFields.field1[1], structWithArrayFields.field2[3] " +
        "from complexTable"),
      Row(5, null)
    )
  }

  test("JSONRelation equality test") {
    withTempPath(dir => {
      val path = dir.getCanonicalFile.toURI.toString
      sparkContext.parallelize(1 to 100)
        .map(i => s"""{"a": 1, "b": "str$i"}""").saveAsTextFile(path)

      val d1 = DataSource(
        spark,
        userSpecifiedSchema = None,
        partitionColumns = Array.empty[String],
        bucketSpec = None,
        className = classOf[JsonFileFormat].getCanonicalName,
        options = Map("path" -> path)).resolveRelation()

      val d2 = DataSource(
        spark,
        userSpecifiedSchema = None,
        partitionColumns = Array.empty[String],
        bucketSpec = None,
        className = classOf[JsonFileFormat].getCanonicalName,
        options = Map("path" -> path)).resolveRelation()
      assert(d1 === d2)
    })
  }

  test("SPARK-6245 JsonRDD.inferSchema on empty RDD") {
    // This is really a test that it doesn't throw an exception
<<<<<<< HEAD
    val emptySchema = InferSchema.infer(
      empty, "", new JSONOptions(Map.empty[String, String], "GMT"))
=======
    val emptySchema = JsonInferSchema.infer(empty, "", new JSONOptions(Map.empty[String, String]))
>>>>>>> c618ccdb
    assert(StructType(Seq()) === emptySchema)
  }

  test("SPARK-7565 MapType in JsonRDD") {
    withSQLConf(SQLConf.COLUMN_NAME_OF_CORRUPT_RECORD.key -> "_unparsed") {
      withTempDir { dir =>
        val schemaWithSimpleMap = StructType(
          StructField("map", MapType(StringType, IntegerType, true), false) :: Nil)
        val df = spark.read.schema(schemaWithSimpleMap).json(mapType1)

        val path = dir.getAbsolutePath
        df.write.mode("overwrite").parquet(path)
        // order of MapType is not defined
        assert(spark.read.parquet(path).count() == 5)

        val df2 = spark.read.json(corruptRecords)
        df2.write.mode("overwrite").parquet(path)
        checkAnswer(spark.read.parquet(path), df2.collect())
      }
    }
  }

  test("SPARK-8093 Erase empty structs") {
<<<<<<< HEAD
    val emptySchema = InferSchema.infer(
      emptyRecords, "", new JSONOptions(Map.empty[String, String], "GMT"))
=======
    val emptySchema = JsonInferSchema.infer(
      emptyRecords, "", new JSONOptions(Map.empty[String, String]))
>>>>>>> c618ccdb
    assert(StructType(Seq()) === emptySchema)
  }

  test("JSON with Partition") {
    def makePartition(rdd: RDD[String], parent: File, partName: String, partValue: Any): File = {
      val p = new File(parent, s"$partName=${partValue.toString}")
      rdd.saveAsTextFile(p.getCanonicalPath)
      p
    }

    withTempPath(root => {
      val d1 = new File(root, "d1=1")
      // root/dt=1/col1=abc
      val p1_col1 = makePartition(
        sparkContext.parallelize(2 to 5).map(i => s"""{"a": 1, "b": "str$i"}"""),
        d1,
        "col1",
        "abc")

      // root/dt=1/col1=abd
      val p2 = makePartition(
        sparkContext.parallelize(6 to 10).map(i => s"""{"a": 1, "b": "str$i"}"""),
        d1,
        "col1",
        "abd")

        spark.read.json(root.getAbsolutePath).createOrReplaceTempView("test_myjson_with_part")
        checkAnswer(sql(
          "SELECT count(a) FROM test_myjson_with_part where d1 = 1 and col1='abc'"), Row(4))
        checkAnswer(sql(
          "SELECT count(a) FROM test_myjson_with_part where d1 = 1 and col1='abd'"), Row(5))
        checkAnswer(sql(
          "SELECT count(a) FROM test_myjson_with_part where d1 = 1"), Row(9))
    })
  }

  test("backward compatibility") {
    // This test we make sure our JSON support can read JSON data generated by previous version
    // of Spark generated through toJSON method and JSON data source.
    // The data is generated by the following program.
    // Here are a few notes:
    //  - Spark 1.5.0 cannot save timestamp data. So, we manually added timestamp field (col13)
    //      in the JSON object.
    //  - For Spark before 1.5.1, we do not generate UDTs. So, we manually added the UDT value to
    //      JSON objects generated by those Spark versions (col17).
    //  - If the type is NullType, we do not write data out.

    // Create the schema.
    val struct =
      StructType(
        StructField("f1", FloatType, true) ::
          StructField("f2", ArrayType(BooleanType), true) :: Nil)

    val dataTypes =
      Seq(
        StringType, BinaryType, NullType, BooleanType,
        ByteType, ShortType, IntegerType, LongType,
        FloatType, DoubleType, DecimalType(25, 5), DecimalType(6, 5),
        DateType, TimestampType,
        ArrayType(IntegerType), MapType(StringType, LongType), struct,
        new UDT.MyDenseVectorUDT())
    val fields = dataTypes.zipWithIndex.map { case (dataType, index) =>
      StructField(s"col$index", dataType, nullable = true)
    }
    val schema = StructType(fields)

    val constantValues =
      Seq(
        "a string in binary".getBytes(StandardCharsets.UTF_8),
        null,
        true,
        1.toByte,
        2.toShort,
        3,
        Long.MaxValue,
        0.25.toFloat,
        0.75,
        new java.math.BigDecimal(s"1234.23456"),
        new java.math.BigDecimal(s"1.23456"),
        java.sql.Date.valueOf("2015-01-01"),
        java.sql.Timestamp.valueOf("2015-01-01 23:50:59.123"),
        Seq(2, 3, 4),
        Map("a string" -> 2000L),
        Row(4.75.toFloat, Seq(false, true)),
        new UDT.MyDenseVector(Array(0.25, 2.25, 4.25)))
    val data =
      Row.fromSeq(Seq("Spark " + spark.sparkContext.version) ++ constantValues) :: Nil

    // Data generated by previous versions.
    // scalastyle:off
    val existingJSONData =
      """{"col0":"Spark 1.2.2","col1":"YSBzdHJpbmcgaW4gYmluYXJ5","col3":true,"col4":1,"col5":2,"col6":3,"col7":9223372036854775807,"col8":0.25,"col9":0.75,"col10":1234.23456,"col11":1.23456,"col12":"2015-01-01","col13":"2015-01-01 23:50:59.123","col14":[2,3,4],"col15":{"a string":2000},"col16":{"f1":4.75,"f2":[false,true]},"col17":[0.25,2.25,4.25]}""" ::
      """{"col0":"Spark 1.3.1","col1":"YSBzdHJpbmcgaW4gYmluYXJ5","col3":true,"col4":1,"col5":2,"col6":3,"col7":9223372036854775807,"col8":0.25,"col9":0.75,"col10":1234.23456,"col11":1.23456,"col12":"2015-01-01","col13":"2015-01-01 23:50:59.123","col14":[2,3,4],"col15":{"a string":2000},"col16":{"f1":4.75,"f2":[false,true]},"col17":[0.25,2.25,4.25]}""" ::
      """{"col0":"Spark 1.3.1","col1":"YSBzdHJpbmcgaW4gYmluYXJ5","col3":true,"col4":1,"col5":2,"col6":3,"col7":9223372036854775807,"col8":0.25,"col9":0.75,"col10":1234.23456,"col11":1.23456,"col12":"2015-01-01","col13":"2015-01-01 23:50:59.123","col14":[2,3,4],"col15":{"a string":2000},"col16":{"f1":4.75,"f2":[false,true]},"col17":[0.25,2.25,4.25]}""" ::
      """{"col0":"Spark 1.4.1","col1":"YSBzdHJpbmcgaW4gYmluYXJ5","col3":true,"col4":1,"col5":2,"col6":3,"col7":9223372036854775807,"col8":0.25,"col9":0.75,"col10":1234.23456,"col11":1.23456,"col12":"2015-01-01","col13":"2015-01-01 23:50:59.123","col14":[2,3,4],"col15":{"a string":2000},"col16":{"f1":4.75,"f2":[false,true]},"col17":[0.25,2.25,4.25]}""" ::
      """{"col0":"Spark 1.4.1","col1":"YSBzdHJpbmcgaW4gYmluYXJ5","col3":true,"col4":1,"col5":2,"col6":3,"col7":9223372036854775807,"col8":0.25,"col9":0.75,"col10":1234.23456,"col11":1.23456,"col12":"2015-01-01","col13":"2015-01-01 23:50:59.123","col14":[2,3,4],"col15":{"a string":2000},"col16":{"f1":4.75,"f2":[false,true]},"col17":[0.25,2.25,4.25]}""" ::
      """{"col0":"Spark 1.5.0","col1":"YSBzdHJpbmcgaW4gYmluYXJ5","col3":true,"col4":1,"col5":2,"col6":3,"col7":9223372036854775807,"col8":0.25,"col9":0.75,"col10":1234.23456,"col11":1.23456,"col12":"2015-01-01","col13":"2015-01-01 23:50:59.123","col14":[2,3,4],"col15":{"a string":2000},"col16":{"f1":4.75,"f2":[false,true]},"col17":[0.25,2.25,4.25]}""" ::
      """{"col0":"Spark 1.5.0","col1":"YSBzdHJpbmcgaW4gYmluYXJ5","col3":true,"col4":1,"col5":2,"col6":3,"col7":9223372036854775807,"col8":0.25,"col9":0.75,"col10":1234.23456,"col11":1.23456,"col12":"16436","col13":"2015-01-01 23:50:59.123","col14":[2,3,4],"col15":{"a string":2000},"col16":{"f1":4.75,"f2":[false,true]},"col17":[0.25,2.25,4.25]}""" :: Nil
    // scalastyle:on

    // Generate data for the current version.
    val df = spark.createDataFrame(spark.sparkContext.parallelize(data, 1), schema)
    withTempPath { path =>
      df.write.format("json").mode("overwrite").save(path.getCanonicalPath)

      // df.toJSON will convert internal rows to external rows first and then generate
      // JSON objects. While, df.write.format("json") will write internal rows directly.
      val allJSON =
        existingJSONData ++
          df.toJSON.collect() ++
          sparkContext.textFile(path.getCanonicalPath).collect()

      Utils.deleteRecursively(path)
      sparkContext.parallelize(allJSON, 1).saveAsTextFile(path.getCanonicalPath)

      // Read data back with the schema specified.
      val col0Values =
        Seq(
          "Spark 1.2.2",
          "Spark 1.3.1",
          "Spark 1.3.1",
          "Spark 1.4.1",
          "Spark 1.4.1",
          "Spark 1.5.0",
          "Spark 1.5.0",
          "Spark " + spark.sparkContext.version,
          "Spark " + spark.sparkContext.version)
      val expectedResult = col0Values.map { v =>
        Row.fromSeq(Seq(v) ++ constantValues)
      }
      checkAnswer(
        spark.read.format("json").schema(schema).load(path.getCanonicalPath),
        expectedResult
      )
    }
  }

  test("SPARK-11544 test pathfilter") {
    withTempPath { dir =>
      val path = dir.getCanonicalPath

      val df = spark.range(2)
      df.write.json(path + "/p=1")
      df.write.json(path + "/p=2")
      assert(spark.read.json(path).count() === 4)

      val extraOptions = Map(
        "mapred.input.pathFilter.class" -> classOf[TestFileFilter].getName,
        "mapreduce.input.pathFilter.class" -> classOf[TestFileFilter].getName
      )
      assert(spark.read.options(extraOptions).json(path).count() === 2)
    }
  }

  test("SPARK-12057 additional corrupt records do not throw exceptions") {
    // Test if we can query corrupt records.
    withSQLConf(SQLConf.COLUMN_NAME_OF_CORRUPT_RECORD.key -> "_unparsed") {
      withTempView("jsonTable") {
        val schema = StructType(
          StructField("_unparsed", StringType, true) ::
            StructField("dummy", StringType, true) :: Nil)

        {
          // We need to make sure we can infer the schema.
          val jsonDF = spark.read.json(additionalCorruptRecords)
          assert(jsonDF.schema === schema)
        }

        {
          val jsonDF = spark.read.schema(schema).json(additionalCorruptRecords)
          jsonDF.createOrReplaceTempView("jsonTable")

          // In HiveContext, backticks should be used to access columns starting with a underscore.
          checkAnswer(
            sql(
              """
                |SELECT dummy, _unparsed
                |FROM jsonTable
              """.stripMargin),
            Row("test", null) ::
              Row(null, """[1,2,3]""") ::
              Row(null, """":"test", "a":1}""") ::
              Row(null, """42""") ::
              Row(null, """     ","ian":"test"}""") :: Nil
          )
        }
      }
    }
  }

  test("Parse JSON rows having an array type and a struct type in the same field.") {
    withTempDir { dir =>
      val dir = Utils.createTempDir()
      dir.delete()
      val path = dir.getCanonicalPath
      arrayAndStructRecords.map(record => record.replaceAll("\n", " ")).saveAsTextFile(path)

      val schema =
        StructType(
          StructField("a", StructType(
            StructField("b", StringType) :: Nil
          )) :: Nil)
      val jsonDF = spark.read.schema(schema).json(path)
      assert(jsonDF.count() == 2)
    }
  }

  test("SPARK-12872 Support to specify the option for compression codec") {
    withTempDir { dir =>
      val dir = Utils.createTempDir()
      dir.delete()
      val path = dir.getCanonicalPath
      primitiveFieldAndType.map(record => record.replaceAll("\n", " ")).saveAsTextFile(path)

      val jsonDF = spark.read.json(path)
      val jsonDir = new File(dir, "json").getCanonicalPath
      jsonDF.coalesce(1).write
        .format("json")
        .option("compression", "gZiP")
        .save(jsonDir)

      val compressedFiles = new File(jsonDir).listFiles()
      assert(compressedFiles.exists(_.getName.endsWith(".json.gz")))

      val jsonCopy = spark.read
        .format("json")
        .load(jsonDir)

      assert(jsonCopy.count == jsonDF.count)
      val jsonCopySome = jsonCopy.selectExpr("string", "long", "boolean")
      val jsonDFSome = jsonDF.selectExpr("string", "long", "boolean")
      checkAnswer(jsonCopySome, jsonDFSome)
    }
  }

  test("SPARK-13543 Write the output as uncompressed via option()") {
    val extraOptions = Map[String, String](
      "mapreduce.output.fileoutputformat.compress" -> "true",
      "mapreduce.output.fileoutputformat.compress.type" -> CompressionType.BLOCK.toString,
      "mapreduce.output.fileoutputformat.compress.codec" -> classOf[GzipCodec].getName,
      "mapreduce.map.output.compress" -> "true",
      "mapreduce.map.output.compress.codec" -> classOf[GzipCodec].getName
    )
    withTempDir { dir =>
      val dir = Utils.createTempDir()
      dir.delete()

      val path = dir.getCanonicalPath
      primitiveFieldAndType.map(record => record.replaceAll("\n", " ")).saveAsTextFile(path)

      val jsonDF = spark.read.json(path)
      val jsonDir = new File(dir, "json").getCanonicalPath
      jsonDF.coalesce(1).write
        .format("json")
        .option("compression", "none")
        .options(extraOptions)
        .save(jsonDir)

      val compressedFiles = new File(jsonDir).listFiles()
      assert(compressedFiles.exists(!_.getName.endsWith(".json.gz")))

      val jsonCopy = spark.read
        .format("json")
        .options(extraOptions)
        .load(jsonDir)

      assert(jsonCopy.count == jsonDF.count)
      val jsonCopySome = jsonCopy.selectExpr("string", "long", "boolean")
      val jsonDFSome = jsonDF.selectExpr("string", "long", "boolean")
      checkAnswer(jsonCopySome, jsonDFSome)
    }
  }

  test("Casting long as timestamp") {
    withTempView("jsonTable") {
      val schema = (new StructType).add("ts", TimestampType)
      val jsonDF = spark.read.schema(schema).json(timestampAsLong)

      jsonDF.createOrReplaceTempView("jsonTable")

      checkAnswer(
        sql("select ts from jsonTable"),
        Row(java.sql.Timestamp.valueOf("2016-01-02 03:04:05"))
      )
    }
  }

  test("wide nested json table") {
    val nested = (1 to 100).map { i =>
      s"""
         |"c$i": $i
       """.stripMargin
    }.mkString(", ")
    val json = s"""
       |{"a": [{$nested}], "b": [{$nested}]}
     """.stripMargin
    val rdd = spark.sparkContext.makeRDD(Seq(json))
    val df = spark.read.json(rdd)
    assert(df.schema.size === 2)
    df.collect()
  }

  test("Write dates correctly with dateFormat option") {
    val customSchema = new StructType(Array(StructField("date", DateType, true)))
    withTempDir { dir =>
      // With dateFormat option.
      val datesWithFormatPath = s"${dir.getCanonicalPath}/datesWithFormat.json"
      val datesWithFormat = spark.read
        .schema(customSchema)
        .option("dateFormat", "dd/MM/yyyy HH:mm")
        .json(datesRecords)

      datesWithFormat.write
        .format("json")
        .option("dateFormat", "yyyy/MM/dd")
        .save(datesWithFormatPath)

      // This will load back the dates as string.
      val stringSchema = StructType(StructField("date", StringType, true) :: Nil)
      val stringDatesWithFormat = spark.read
        .schema(stringSchema)
        .json(datesWithFormatPath)
      val expectedStringDatesWithFormat = Seq(
        Row("2015/08/26"),
        Row("2014/10/27"),
        Row("2016/01/28"))

      checkAnswer(stringDatesWithFormat, expectedStringDatesWithFormat)
    }
  }

  test("Write timestamps correctly with timestampFormat option") {
    val customSchema = new StructType(Array(StructField("date", TimestampType, true)))
    withTempDir { dir =>
      // With dateFormat option.
      val timestampsWithFormatPath = s"${dir.getCanonicalPath}/timestampsWithFormat.json"
      val timestampsWithFormat = spark.read
        .schema(customSchema)
        .option("timestampFormat", "dd/MM/yyyy HH:mm")
        .json(datesRecords)
      timestampsWithFormat.write
        .format("json")
        .option("timestampFormat", "yyyy/MM/dd HH:mm")
        .save(timestampsWithFormatPath)

      // This will load back the timestamps as string.
      val stringSchema = StructType(StructField("date", StringType, true) :: Nil)
      val stringTimestampsWithFormat = spark.read
        .schema(stringSchema)
        .json(timestampsWithFormatPath)
      val expectedStringDatesWithFormat = Seq(
        Row("2015/08/26 18:00"),
        Row("2014/10/27 18:30"),
        Row("2016/01/28 20:00"))

      checkAnswer(stringTimestampsWithFormat, expectedStringDatesWithFormat)
    }
  }

  test("Write timestamps correctly with timestampFormat option and timeZone option") {
    val customSchema = new StructType(Array(StructField("date", TimestampType, true)))
    withTempDir { dir =>
      // With dateFormat option and timeZone option.
      val timestampsWithFormatPath = s"${dir.getCanonicalPath}/timestampsWithFormat.json"
      val timestampsWithFormat = spark.read
        .schema(customSchema)
        .option("timestampFormat", "dd/MM/yyyy HH:mm")
        .json(datesRecords)
      timestampsWithFormat.write
        .format("json")
        .option("timestampFormat", "yyyy/MM/dd HH:mm")
        .option("timeZone", "GMT")
        .save(timestampsWithFormatPath)

      // This will load back the timestamps as string.
      val stringSchema = StructType(StructField("date", StringType, true) :: Nil)
      val stringTimestampsWithFormat = spark.read
        .schema(stringSchema)
        .json(timestampsWithFormatPath)
      val expectedStringDatesWithFormat = Seq(
        Row("2015/08/27 01:00"),
        Row("2014/10/28 01:30"),
        Row("2016/01/29 04:00"))

      checkAnswer(stringTimestampsWithFormat, expectedStringDatesWithFormat)

      val readBack = spark.read
        .schema(customSchema)
        .option("timestampFormat", "yyyy/MM/dd HH:mm")
        .option("timeZone", "GMT")
        .json(timestampsWithFormatPath)

      checkAnswer(readBack, timestampsWithFormat)
    }
  }

  test("SPARK-18433: Improve DataSource option keys to be more case-insensitive") {
    val records = sparkContext
      .parallelize("""{"a": 3, "b": 1.1}""" :: """{"a": 3.1, "b": 0.000001}""" :: Nil)

    val schema = StructType(
      StructField("a", DecimalType(21, 1), true) ::
      StructField("b", DecimalType(7, 6), true) :: Nil)

    val df1 = spark.read.option("prefersDecimal", "true").json(records)
    assert(df1.schema == schema)
    val df2 = spark.read.option("PREfersdecimaL", "true").json(records)
    assert(df2.schema == schema)
  }
}<|MERGE_RESOLUTION|>--- conflicted
+++ resolved
@@ -1366,12 +1366,8 @@
 
   test("SPARK-6245 JsonRDD.inferSchema on empty RDD") {
     // This is really a test that it doesn't throw an exception
-<<<<<<< HEAD
-    val emptySchema = InferSchema.infer(
+    val emptySchema = JsonInferSchema.infer(
       empty, "", new JSONOptions(Map.empty[String, String], "GMT"))
-=======
-    val emptySchema = JsonInferSchema.infer(empty, "", new JSONOptions(Map.empty[String, String]))
->>>>>>> c618ccdb
     assert(StructType(Seq()) === emptySchema)
   }
 
@@ -1395,13 +1391,8 @@
   }
 
   test("SPARK-8093 Erase empty structs") {
-<<<<<<< HEAD
-    val emptySchema = InferSchema.infer(
+    val emptySchema = JsonInferSchema.infer(
       emptyRecords, "", new JSONOptions(Map.empty[String, String], "GMT"))
-=======
-    val emptySchema = JsonInferSchema.infer(
-      emptyRecords, "", new JSONOptions(Map.empty[String, String]))
->>>>>>> c618ccdb
     assert(StructType(Seq()) === emptySchema)
   }
 
