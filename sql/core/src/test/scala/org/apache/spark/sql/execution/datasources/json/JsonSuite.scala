/*
 * Licensed to the Apache Software Foundation (ASF) under one or more
 * contributor license agreements.  See the NOTICE file distributed with
 * this work for additional information regarding copyright ownership.
 * The ASF licenses this file to You under the Apache License, Version 2.0
 * (the "License"); you may not use this file except in compliance with
 * the License.  You may obtain a copy of the License at
 *
 *    http://www.apache.org/licenses/LICENSE-2.0
 *
 * Unless required by applicable law or agreed to in writing, software
 * distributed under the License is distributed on an "AS IS" BASIS,
 * WITHOUT WARRANTIES OR CONDITIONS OF ANY KIND, either express or implied.
 * See the License for the specific language governing permissions and
 * limitations under the License.
 */

package org.apache.spark.sql.execution.datasources.json

import java.io.{File, StringWriter}
import java.nio.charset.StandardCharsets
import java.sql.{Date, Timestamp}

import com.fasterxml.jackson.core.JsonFactory
import org.apache.hadoop.fs.{Path, PathFilter}
import org.apache.hadoop.io.SequenceFile.CompressionType
import org.apache.hadoop.io.compress.GzipCodec

import org.apache.spark.rdd.RDD
import org.apache.spark.SparkException
import org.apache.spark.sql.{functions => F, _}
import org.apache.spark.sql.catalyst.json.{CreateJacksonParser, JacksonParser, JSONOptions}
import org.apache.spark.sql.catalyst.util.DateTimeUtils
import org.apache.spark.sql.execution.datasources.DataSource
import org.apache.spark.sql.execution.datasources.json.JsonInferSchema.compatibleType
import org.apache.spark.sql.internal.SQLConf
import org.apache.spark.sql.test.SharedSQLContext
import org.apache.spark.sql.types._
import org.apache.spark.util.Utils

class TestFileFilter extends PathFilter {
  override def accept(path: Path): Boolean = path.getParent.getName != "p=2"
}

class JsonSuite extends QueryTest with SharedSQLContext with TestJsonData {
  import testImplicits._

  test("Type promotion") {
    def checkTypePromotion(expected: Any, actual: Any) {
      assert(expected.getClass == actual.getClass,
        s"Failed to promote ${actual.getClass} to ${expected.getClass}.")
      assert(expected == actual,
        s"Promoted value ${actual}(${actual.getClass}) does not equal the expected value " +
          s"${expected}(${expected.getClass}).")
    }

    val factory = new JsonFactory()
    def enforceCorrectType(value: Any, dataType: DataType): Any = {
      val writer = new StringWriter()
      Utils.tryWithResource(factory.createGenerator(writer)) { generator =>
        generator.writeObject(value)
        generator.flush()
      }

      val dummyOption = new JSONOptions(Map.empty[String, String], "GMT")
      val dummySchema = StructType(Seq.empty)
      val parser = new JacksonParser(dummySchema, dummyOption)

      Utils.tryWithResource(factory.createParser(writer.toString)) { jsonParser =>
        jsonParser.nextToken()
        val converter = parser.makeConverter(dataType)
        converter.apply(jsonParser)
      }
    }

    val intNumber: Int = 2147483647
    checkTypePromotion(intNumber, enforceCorrectType(intNumber, IntegerType))
    checkTypePromotion(intNumber.toLong, enforceCorrectType(intNumber, LongType))
    checkTypePromotion(intNumber.toDouble, enforceCorrectType(intNumber, DoubleType))
    checkTypePromotion(
      Decimal(intNumber), enforceCorrectType(intNumber, DecimalType.SYSTEM_DEFAULT))

    val longNumber: Long = 9223372036854775807L
    checkTypePromotion(longNumber, enforceCorrectType(longNumber, LongType))
    checkTypePromotion(longNumber.toDouble, enforceCorrectType(longNumber, DoubleType))
    checkTypePromotion(
      Decimal(longNumber), enforceCorrectType(longNumber, DecimalType.SYSTEM_DEFAULT))

    val doubleNumber: Double = 1.7976931348623157E308d
    checkTypePromotion(doubleNumber.toDouble, enforceCorrectType(doubleNumber, DoubleType))

    checkTypePromotion(DateTimeUtils.fromJavaTimestamp(new Timestamp(intNumber * 1000L)),
        enforceCorrectType(intNumber, TimestampType))
    checkTypePromotion(DateTimeUtils.fromJavaTimestamp(new Timestamp(intNumber.toLong * 1000L)),
        enforceCorrectType(intNumber.toLong, TimestampType))
    val strTime = "2014-09-30 12:34:56"
    checkTypePromotion(DateTimeUtils.fromJavaTimestamp(Timestamp.valueOf(strTime)),
        enforceCorrectType(strTime, TimestampType))

    val strDate = "2014-10-15"
    checkTypePromotion(
      DateTimeUtils.fromJavaDate(Date.valueOf(strDate)), enforceCorrectType(strDate, DateType))

    val ISO8601Time1 = "1970-01-01T01:00:01.0Z"
    val ISO8601Time2 = "1970-01-01T02:00:01-01:00"
    checkTypePromotion(DateTimeUtils.fromJavaTimestamp(new Timestamp(3601000)),
        enforceCorrectType(ISO8601Time1, TimestampType))
    checkTypePromotion(DateTimeUtils.fromJavaTimestamp(new Timestamp(10801000)),
        enforceCorrectType(ISO8601Time2, TimestampType))

    val ISO8601Date = "1970-01-01"
    checkTypePromotion(DateTimeUtils.millisToDays(32400000),
      enforceCorrectType(ISO8601Date, DateType))
  }

  test("Get compatible type") {
    def checkDataType(t1: DataType, t2: DataType, expected: DataType) {
      var actual = compatibleType(t1, t2)
      assert(actual == expected,
        s"Expected $expected as the most general data type for $t1 and $t2, found $actual")
      actual = compatibleType(t2, t1)
      assert(actual == expected,
        s"Expected $expected as the most general data type for $t1 and $t2, found $actual")
    }

    // NullType
    checkDataType(NullType, BooleanType, BooleanType)
    checkDataType(NullType, IntegerType, IntegerType)
    checkDataType(NullType, LongType, LongType)
    checkDataType(NullType, DoubleType, DoubleType)
    checkDataType(NullType, DecimalType.SYSTEM_DEFAULT, DecimalType.SYSTEM_DEFAULT)
    checkDataType(NullType, StringType, StringType)
    checkDataType(NullType, ArrayType(IntegerType), ArrayType(IntegerType))
    checkDataType(NullType, StructType(Nil), StructType(Nil))
    checkDataType(NullType, NullType, NullType)

    // BooleanType
    checkDataType(BooleanType, BooleanType, BooleanType)
    checkDataType(BooleanType, IntegerType, StringType)
    checkDataType(BooleanType, LongType, StringType)
    checkDataType(BooleanType, DoubleType, StringType)
    checkDataType(BooleanType, DecimalType.SYSTEM_DEFAULT, StringType)
    checkDataType(BooleanType, StringType, StringType)
    checkDataType(BooleanType, ArrayType(IntegerType), StringType)
    checkDataType(BooleanType, StructType(Nil), StringType)

    // IntegerType
    checkDataType(IntegerType, IntegerType, IntegerType)
    checkDataType(IntegerType, LongType, LongType)
    checkDataType(IntegerType, DoubleType, DoubleType)
    checkDataType(IntegerType, DecimalType.SYSTEM_DEFAULT, DecimalType.SYSTEM_DEFAULT)
    checkDataType(IntegerType, StringType, StringType)
    checkDataType(IntegerType, ArrayType(IntegerType), StringType)
    checkDataType(IntegerType, StructType(Nil), StringType)

    // LongType
    checkDataType(LongType, LongType, LongType)
    checkDataType(LongType, DoubleType, DoubleType)
    checkDataType(LongType, DecimalType.SYSTEM_DEFAULT, DecimalType.SYSTEM_DEFAULT)
    checkDataType(LongType, StringType, StringType)
    checkDataType(LongType, ArrayType(IntegerType), StringType)
    checkDataType(LongType, StructType(Nil), StringType)

    // DoubleType
    checkDataType(DoubleType, DoubleType, DoubleType)
    checkDataType(DoubleType, DecimalType.SYSTEM_DEFAULT, DoubleType)
    checkDataType(DoubleType, StringType, StringType)
    checkDataType(DoubleType, ArrayType(IntegerType), StringType)
    checkDataType(DoubleType, StructType(Nil), StringType)

    // DecimalType
    checkDataType(DecimalType.SYSTEM_DEFAULT, DecimalType.SYSTEM_DEFAULT,
      DecimalType.SYSTEM_DEFAULT)
    checkDataType(DecimalType.SYSTEM_DEFAULT, StringType, StringType)
    checkDataType(DecimalType.SYSTEM_DEFAULT, ArrayType(IntegerType), StringType)
    checkDataType(DecimalType.SYSTEM_DEFAULT, StructType(Nil), StringType)

    // StringType
    checkDataType(StringType, StringType, StringType)
    checkDataType(StringType, ArrayType(IntegerType), StringType)
    checkDataType(StringType, StructType(Nil), StringType)

    // ArrayType
    checkDataType(ArrayType(IntegerType), ArrayType(IntegerType), ArrayType(IntegerType))
    checkDataType(ArrayType(IntegerType), ArrayType(LongType), ArrayType(LongType))
    checkDataType(ArrayType(IntegerType), ArrayType(StringType), ArrayType(StringType))
    checkDataType(ArrayType(IntegerType), StructType(Nil), StringType)
    checkDataType(
      ArrayType(IntegerType, true), ArrayType(IntegerType), ArrayType(IntegerType, true))
    checkDataType(
      ArrayType(IntegerType, true), ArrayType(IntegerType, false), ArrayType(IntegerType, true))
    checkDataType(
      ArrayType(IntegerType, true), ArrayType(IntegerType, true), ArrayType(IntegerType, true))
    checkDataType(
      ArrayType(IntegerType, false), ArrayType(IntegerType), ArrayType(IntegerType, true))
    checkDataType(
      ArrayType(IntegerType, false), ArrayType(IntegerType, false), ArrayType(IntegerType, false))
    checkDataType(
      ArrayType(IntegerType, false), ArrayType(IntegerType, true), ArrayType(IntegerType, true))

    // StructType
    checkDataType(StructType(Nil), StructType(Nil), StructType(Nil))
    checkDataType(
      StructType(StructField("f1", IntegerType, true) :: Nil),
      StructType(StructField("f1", IntegerType, true) :: Nil),
      StructType(StructField("f1", IntegerType, true) :: Nil))
    checkDataType(
      StructType(StructField("f1", IntegerType, true) :: Nil),
      StructType(Nil),
      StructType(StructField("f1", IntegerType, true) :: Nil))
    checkDataType(
      StructType(
        StructField("f1", IntegerType, true) ::
        StructField("f2", IntegerType, true) :: Nil),
      StructType(StructField("f1", LongType, true) :: Nil),
      StructType(
        StructField("f1", LongType, true) ::
        StructField("f2", IntegerType, true) :: Nil))
    checkDataType(
      StructType(
        StructField("f1", IntegerType, true) :: Nil),
      StructType(
        StructField("f2", IntegerType, true) :: Nil),
      StructType(
        StructField("f1", IntegerType, true) ::
        StructField("f2", IntegerType, true) :: Nil))
    checkDataType(
      StructType(
        StructField("f1", IntegerType, true) :: Nil),
      DecimalType.SYSTEM_DEFAULT,
      StringType)
  }

  test("Complex field and type inferring with null in sampling") {
    val jsonDF = spark.read.json(jsonNullStruct)
    val expectedSchema = StructType(
      StructField("headers", StructType(
        StructField("Charset", StringType, true) ::
          StructField("Host", StringType, true) :: Nil)
        , true) ::
        StructField("ip", StringType, true) ::
        StructField("nullstr", StringType, true):: Nil)

    assert(expectedSchema === jsonDF.schema)
    jsonDF.createOrReplaceTempView("jsonTable")

    checkAnswer(
      sql("select nullstr, headers.Host from jsonTable"),
      Seq(Row("", "1.abc.com"), Row("", null), Row("", null), Row(null, null))
    )
  }

  test("Primitive field and type inferring") {
    val jsonDF = spark.read.json(primitiveFieldAndType)

    val expectedSchema = StructType(
      StructField("bigInteger", DecimalType(20, 0), true) ::
      StructField("boolean", BooleanType, true) ::
      StructField("double", DoubleType, true) ::
      StructField("integer", LongType, true) ::
      StructField("long", LongType, true) ::
      StructField("null", StringType, true) ::
      StructField("string", StringType, true) :: Nil)

    assert(expectedSchema === jsonDF.schema)

    jsonDF.createOrReplaceTempView("jsonTable")

    checkAnswer(
      sql("select * from jsonTable"),
      Row(new java.math.BigDecimal("92233720368547758070"),
        true,
        1.7976931348623157E308,
        10,
        21474836470L,
        null,
        "this is a simple string.")
    )
  }

  test("Complex field and type inferring") {
    val jsonDF = spark.read.json(complexFieldAndType1)

    val expectedSchema = StructType(
      StructField("arrayOfArray1", ArrayType(ArrayType(StringType, true), true), true) ::
      StructField("arrayOfArray2", ArrayType(ArrayType(DoubleType, true), true), true) ::
      StructField("arrayOfBigInteger", ArrayType(DecimalType(21, 0), true), true) ::
      StructField("arrayOfBoolean", ArrayType(BooleanType, true), true) ::
      StructField("arrayOfDouble", ArrayType(DoubleType, true), true) ::
      StructField("arrayOfInteger", ArrayType(LongType, true), true) ::
      StructField("arrayOfLong", ArrayType(LongType, true), true) ::
      StructField("arrayOfNull", ArrayType(StringType, true), true) ::
      StructField("arrayOfString", ArrayType(StringType, true), true) ::
      StructField("arrayOfStruct", ArrayType(
        StructType(
          StructField("field1", BooleanType, true) ::
          StructField("field2", StringType, true) ::
          StructField("field3", StringType, true) :: Nil), true), true) ::
      StructField("struct", StructType(
        StructField("field1", BooleanType, true) ::
        StructField("field2", DecimalType(20, 0), true) :: Nil), true) ::
      StructField("structWithArrayFields", StructType(
        StructField("field1", ArrayType(LongType, true), true) ::
        StructField("field2", ArrayType(StringType, true), true) :: Nil), true) :: Nil)

    assert(expectedSchema === jsonDF.schema)

    jsonDF.createOrReplaceTempView("jsonTable")

    // Access elements of a primitive array.
    checkAnswer(
      sql("select arrayOfString[0], arrayOfString[1], arrayOfString[2] from jsonTable"),
      Row("str1", "str2", null)
    )

    // Access an array of null values.
    checkAnswer(
      sql("select arrayOfNull from jsonTable"),
      Row(Seq(null, null, null, null))
    )

    // Access elements of a BigInteger array (we use DecimalType internally).
    checkAnswer(
      sql("select arrayOfBigInteger[0], arrayOfBigInteger[1], arrayOfBigInteger[2] from jsonTable"),
      Row(new java.math.BigDecimal("922337203685477580700"),
        new java.math.BigDecimal("-922337203685477580800"), null)
    )

    // Access elements of an array of arrays.
    checkAnswer(
      sql("select arrayOfArray1[0], arrayOfArray1[1] from jsonTable"),
      Row(Seq("1", "2", "3"), Seq("str1", "str2"))
    )

    // Access elements of an array of arrays.
    checkAnswer(
      sql("select arrayOfArray2[0], arrayOfArray2[1] from jsonTable"),
      Row(Seq(1.0, 2.0, 3.0), Seq(1.1, 2.1, 3.1))
    )

    // Access elements of an array inside a filed with the type of ArrayType(ArrayType).
    checkAnswer(
      sql("select arrayOfArray1[1][1], arrayOfArray2[1][1] from jsonTable"),
      Row("str2", 2.1)
    )

    // Access elements of an array of structs.
    checkAnswer(
      sql("select arrayOfStruct[0], arrayOfStruct[1], arrayOfStruct[2], arrayOfStruct[3] " +
        "from jsonTable"),
      Row(
        Row(true, "str1", null),
        Row(false, null, null),
        Row(null, null, null),
        null)
    )

    // Access a struct and fields inside of it.
    checkAnswer(
      sql("select struct, struct.field1, struct.field2 from jsonTable"),
      Row(
        Row(true, new java.math.BigDecimal("92233720368547758070")),
        true,
        new java.math.BigDecimal("92233720368547758070")) :: Nil
    )

    // Access an array field of a struct.
    checkAnswer(
      sql("select structWithArrayFields.field1, structWithArrayFields.field2 from jsonTable"),
      Row(Seq(4, 5, 6), Seq("str1", "str2"))
    )

    // Access elements of an array field of a struct.
    checkAnswer(
      sql("select structWithArrayFields.field1[1], structWithArrayFields.field2[3] from jsonTable"),
      Row(5, null)
    )
  }

  test("GetField operation on complex data type") {
    val jsonDF = spark.read.json(complexFieldAndType1)
    jsonDF.createOrReplaceTempView("jsonTable")

    checkAnswer(
      sql("select arrayOfStruct[0].field1, arrayOfStruct[0].field2 from jsonTable"),
      Row(true, "str1")
    )

    // Getting all values of a specific field from an array of structs.
    checkAnswer(
      sql("select arrayOfStruct.field1, arrayOfStruct.field2 from jsonTable"),
      Row(Seq(true, false, null), Seq("str1", null, null))
    )
  }

  test("Type conflict in primitive field values") {
    val jsonDF = spark.read.json(primitiveFieldValueTypeConflict)

    val expectedSchema = StructType(
      StructField("num_bool", StringType, true) ::
      StructField("num_num_1", LongType, true) ::
      StructField("num_num_2", DoubleType, true) ::
      StructField("num_num_3", DoubleType, true) ::
      StructField("num_str", StringType, true) ::
      StructField("str_bool", StringType, true) :: Nil)

    assert(expectedSchema === jsonDF.schema)

    jsonDF.createOrReplaceTempView("jsonTable")

    checkAnswer(
      sql("select * from jsonTable"),
      Row("true", 11L, null, 1.1, "13.1", "str1") ::
        Row("12", null, 21474836470.9, null, null, "true") ::
        Row("false", 21474836470L, 92233720368547758070d, 100, "str1", "false") ::
        Row(null, 21474836570L, 1.1, 21474836470L, "92233720368547758070", null) :: Nil
    )

    // Number and Boolean conflict: resolve the type as number in this query.
    checkAnswer(
      sql("select num_bool - 10 from jsonTable where num_bool > 11"),
      Row(2)
    )

    // Widening to LongType
    checkAnswer(
      sql("select num_num_1 - 100 from jsonTable where num_num_1 > 11"),
      Row(21474836370L) :: Row(21474836470L) :: Nil
    )

    checkAnswer(
      sql("select num_num_1 - 100 from jsonTable where num_num_1 > 10"),
      Row(-89) :: Row(21474836370L) :: Row(21474836470L) :: Nil
    )

    // Widening to DecimalType
    checkAnswer(
      sql("select num_num_2 + 1.3 from jsonTable where num_num_2 > 1.1"),
      Row(21474836472.2) ::
        Row(92233720368547758071.3) :: Nil
    )

    // Widening to Double
    checkAnswer(
      sql("select num_num_3 + 1.2 from jsonTable where num_num_3 > 1.1"),
      Row(101.2) :: Row(21474836471.2) :: Nil
    )

    // Number and String conflict: resolve the type as number in this query.
    checkAnswer(
      sql("select num_str + 1.2 from jsonTable where num_str > 14d"),
      Row(92233720368547758071.2)
    )

    // Number and String conflict: resolve the type as number in this query.
    checkAnswer(
      sql("select num_str + 1.2 from jsonTable where num_str >= 92233720368547758060"),
      Row(new java.math.BigDecimal("92233720368547758071.2").doubleValue)
    )

    // String and Boolean conflict: resolve the type as string.
    checkAnswer(
      sql("select * from jsonTable where str_bool = 'str1'"),
      Row("true", 11L, null, 1.1, "13.1", "str1")
    )
  }

  ignore("Type conflict in primitive field values (Ignored)") {
    val jsonDF = spark.read.json(primitiveFieldValueTypeConflict)
    jsonDF.createOrReplaceTempView("jsonTable")

    // Right now, the analyzer does not promote strings in a boolean expression.
    // Number and Boolean conflict: resolve the type as boolean in this query.
    checkAnswer(
      sql("select num_bool from jsonTable where NOT num_bool"),
      Row(false)
    )

    checkAnswer(
      sql("select str_bool from jsonTable where NOT str_bool"),
      Row(false)
    )

    // Right now, the analyzer does not know that num_bool should be treated as a boolean.
    // Number and Boolean conflict: resolve the type as boolean in this query.
    checkAnswer(
      sql("select num_bool from jsonTable where num_bool"),
      Row(true)
    )

    checkAnswer(
      sql("select str_bool from jsonTable where str_bool"),
      Row(false)
    )

    // The plan of the following DSL is
    // Project [(CAST(num_str#65:4, DoubleType) + 1.2) AS num#78]
    //  Filter (CAST(CAST(num_str#65:4, DoubleType), DecimalType) > 92233720368547758060)
    //    ExistingRdd [num_bool#61,num_num_1#62L,num_num_2#63,num_num_3#64,num_str#65,str_bool#66]
    // We should directly cast num_str to DecimalType and also need to do the right type promotion
    // in the Project.
    checkAnswer(
      jsonDF.
        where('num_str >= BigDecimal("92233720368547758060")).
        select(('num_str + 1.2).as("num")),
      Row(new java.math.BigDecimal("92233720368547758071.2").doubleValue())
    )

    // The following test will fail. The type of num_str is StringType.
    // So, to evaluate num_str + 1.2, we first need to use Cast to convert the type.
    // In our test data, one value of num_str is 13.1.
    // The result of (CAST(num_str#65:4, DoubleType) + 1.2) for this value is 14.299999999999999,
    // which is not 14.3.
    // Number and String conflict: resolve the type as number in this query.
    checkAnswer(
      sql("select num_str + 1.2 from jsonTable where num_str > 13"),
      Row(BigDecimal("14.3")) :: Row(BigDecimal("92233720368547758071.2")) :: Nil
    )
  }

  test("Type conflict in complex field values") {
    val jsonDF = spark.read.json(complexFieldValueTypeConflict)

    val expectedSchema = StructType(
      StructField("array", ArrayType(LongType, true), true) ::
      StructField("num_struct", StringType, true) ::
      StructField("str_array", StringType, true) ::
      StructField("struct", StructType(
        StructField("field", StringType, true) :: Nil), true) ::
      StructField("struct_array", StringType, true) :: Nil)

    assert(expectedSchema === jsonDF.schema)

    jsonDF.createOrReplaceTempView("jsonTable")

    checkAnswer(
      sql("select * from jsonTable"),
      Row(Seq(), "11", "[1,2,3]", Row(null), "[]") ::
        Row(null, """{"field":false}""", null, null, "{}") ::
        Row(Seq(4, 5, 6), null, "str", Row(null), "[7,8,9]") ::
        Row(Seq(7), "{}", """["str1","str2",33]""", Row("str"), """{"field":true}""") :: Nil
    )
  }

  test("Type conflict in array elements") {
    val jsonDF = spark.read.json(arrayElementTypeConflict)

    val expectedSchema = StructType(
      StructField("array1", ArrayType(StringType, true), true) ::
      StructField("array2", ArrayType(StructType(
        StructField("field", LongType, true) :: Nil), true), true) ::
      StructField("array3", ArrayType(StringType, true), true) :: Nil)

    assert(expectedSchema === jsonDF.schema)

    jsonDF.createOrReplaceTempView("jsonTable")

    checkAnswer(
      sql("select * from jsonTable"),
      Row(Seq("1", "1.1", "true", null, "[]", "{}", "[2,3,4]",
        """{"field":"str"}"""), Seq(Row(214748364700L), Row(1)), null) ::
      Row(null, null, Seq("""{"field":"str"}""", """{"field":1}""")) ::
      Row(null, null, Seq("1", "2", "3")) :: Nil
    )

    // Treat an element as a number.
    checkAnswer(
      sql("select array1[0] + 1 from jsonTable where array1 is not null"),
      Row(2)
    )
  }

  test("Handling missing fields") {
    val jsonDF = spark.read.json(missingFields)

    val expectedSchema = StructType(
      StructField("a", BooleanType, true) ::
      StructField("b", LongType, true) ::
      StructField("c", ArrayType(LongType, true), true) ::
      StructField("d", StructType(
        StructField("field", BooleanType, true) :: Nil), true) ::
      StructField("e", StringType, true) :: Nil)

    assert(expectedSchema === jsonDF.schema)

    jsonDF.createOrReplaceTempView("jsonTable")
  }

  test("Loading a JSON dataset from a text file") {
    val dir = Utils.createTempDir()
    dir.delete()
    val path = dir.getCanonicalPath
    primitiveFieldAndType.map(record => record.replaceAll("\n", " ")).saveAsTextFile(path)
    val jsonDF = spark.read.json(path)

    val expectedSchema = StructType(
      StructField("bigInteger", DecimalType(20, 0), true) ::
      StructField("boolean", BooleanType, true) ::
      StructField("double", DoubleType, true) ::
      StructField("integer", LongType, true) ::
      StructField("long", LongType, true) ::
      StructField("null", StringType, true) ::
      StructField("string", StringType, true) :: Nil)

    assert(expectedSchema === jsonDF.schema)

    jsonDF.createOrReplaceTempView("jsonTable")

    checkAnswer(
      sql("select * from jsonTable"),
      Row(new java.math.BigDecimal("92233720368547758070"),
      true,
      1.7976931348623157E308,
      10,
      21474836470L,
      null,
      "this is a simple string.")
    )
  }

  test("Loading a JSON dataset primitivesAsString returns schema with primitive types as strings") {
    val dir = Utils.createTempDir()
    dir.delete()
    val path = dir.getCanonicalPath
    primitiveFieldAndType.map(record => record.replaceAll("\n", " ")).saveAsTextFile(path)
    val jsonDF = spark.read.option("primitivesAsString", "true").json(path)

    val expectedSchema = StructType(
      StructField("bigInteger", StringType, true) ::
      StructField("boolean", StringType, true) ::
      StructField("double", StringType, true) ::
      StructField("integer", StringType, true) ::
      StructField("long", StringType, true) ::
      StructField("null", StringType, true) ::
      StructField("string", StringType, true) :: Nil)

    assert(expectedSchema === jsonDF.schema)

    jsonDF.createOrReplaceTempView("jsonTable")

    checkAnswer(
      sql("select * from jsonTable"),
      Row("92233720368547758070",
      "true",
      "1.7976931348623157E308",
      "10",
      "21474836470",
      null,
      "this is a simple string.")
    )
  }

  test("Loading a JSON dataset primitivesAsString returns complex fields as strings") {
    val jsonDF = spark.read.option("primitivesAsString", "true").json(complexFieldAndType1)

    val expectedSchema = StructType(
      StructField("arrayOfArray1", ArrayType(ArrayType(StringType, true), true), true) ::
      StructField("arrayOfArray2", ArrayType(ArrayType(StringType, true), true), true) ::
      StructField("arrayOfBigInteger", ArrayType(StringType, true), true) ::
      StructField("arrayOfBoolean", ArrayType(StringType, true), true) ::
      StructField("arrayOfDouble", ArrayType(StringType, true), true) ::
      StructField("arrayOfInteger", ArrayType(StringType, true), true) ::
      StructField("arrayOfLong", ArrayType(StringType, true), true) ::
      StructField("arrayOfNull", ArrayType(StringType, true), true) ::
      StructField("arrayOfString", ArrayType(StringType, true), true) ::
      StructField("arrayOfStruct", ArrayType(
        StructType(
          StructField("field1", StringType, true) ::
          StructField("field2", StringType, true) ::
          StructField("field3", StringType, true) :: Nil), true), true) ::
      StructField("struct", StructType(
        StructField("field1", StringType, true) ::
        StructField("field2", StringType, true) :: Nil), true) ::
      StructField("structWithArrayFields", StructType(
        StructField("field1", ArrayType(StringType, true), true) ::
        StructField("field2", ArrayType(StringType, true), true) :: Nil), true) :: Nil)

    assert(expectedSchema === jsonDF.schema)

    jsonDF.createOrReplaceTempView("jsonTable")

    // Access elements of a primitive array.
    checkAnswer(
      sql("select arrayOfString[0], arrayOfString[1], arrayOfString[2] from jsonTable"),
      Row("str1", "str2", null)
    )

    // Access an array of null values.
    checkAnswer(
      sql("select arrayOfNull from jsonTable"),
      Row(Seq(null, null, null, null))
    )

    // Access elements of a BigInteger array (we use DecimalType internally).
    checkAnswer(
      sql("select arrayOfBigInteger[0], arrayOfBigInteger[1], arrayOfBigInteger[2] from jsonTable"),
      Row("922337203685477580700", "-922337203685477580800", null)
    )

    // Access elements of an array of arrays.
    checkAnswer(
      sql("select arrayOfArray1[0], arrayOfArray1[1] from jsonTable"),
      Row(Seq("1", "2", "3"), Seq("str1", "str2"))
    )

    // Access elements of an array of arrays.
    checkAnswer(
      sql("select arrayOfArray2[0], arrayOfArray2[1] from jsonTable"),
      Row(Seq("1", "2", "3"), Seq("1.1", "2.1", "3.1"))
    )

    // Access elements of an array inside a filed with the type of ArrayType(ArrayType).
    checkAnswer(
      sql("select arrayOfArray1[1][1], arrayOfArray2[1][1] from jsonTable"),
      Row("str2", "2.1")
    )

    // Access elements of an array of structs.
    checkAnswer(
      sql("select arrayOfStruct[0], arrayOfStruct[1], arrayOfStruct[2], arrayOfStruct[3] " +
        "from jsonTable"),
      Row(
        Row("true", "str1", null),
        Row("false", null, null),
        Row(null, null, null),
        null)
    )

    // Access a struct and fields inside of it.
    checkAnswer(
      sql("select struct, struct.field1, struct.field2 from jsonTable"),
      Row(
        Row("true", "92233720368547758070"),
        "true",
        "92233720368547758070") :: Nil
    )

    // Access an array field of a struct.
    checkAnswer(
      sql("select structWithArrayFields.field1, structWithArrayFields.field2 from jsonTable"),
      Row(Seq("4", "5", "6"), Seq("str1", "str2"))
    )

    // Access elements of an array field of a struct.
    checkAnswer(
      sql("select structWithArrayFields.field1[1], structWithArrayFields.field2[3] from jsonTable"),
      Row("5", null)
    )
  }

  test("Loading a JSON dataset prefersDecimal returns schema with float types as BigDecimal") {
    val jsonDF = spark.read.option("prefersDecimal", "true").json(primitiveFieldAndType)

    val expectedSchema = StructType(
      StructField("bigInteger", DecimalType(20, 0), true) ::
        StructField("boolean", BooleanType, true) ::
        StructField("double", DecimalType(17, -292), true) ::
        StructField("integer", LongType, true) ::
        StructField("long", LongType, true) ::
        StructField("null", StringType, true) ::
        StructField("string", StringType, true) :: Nil)

    assert(expectedSchema === jsonDF.schema)

    jsonDF.createOrReplaceTempView("jsonTable")

    checkAnswer(
      sql("select * from jsonTable"),
      Row(BigDecimal("92233720368547758070"),
        true,
        BigDecimal("1.7976931348623157E308"),
        10,
        21474836470L,
        null,
        "this is a simple string.")
    )
  }

  test("Find compatible types even if inferred DecimalType is not capable of other IntegralType") {
    val mixedIntegerAndDoubleRecords = sparkContext.parallelize(
      """{"a": 3, "b": 1.1}""" ::
      s"""{"a": 3.1, "b": 0.${"0" * 38}1}""" :: Nil)
    val jsonDF = spark.read
      .option("prefersDecimal", "true")
      .json(mixedIntegerAndDoubleRecords)

    // The values in `a` field will be decimals as they fit in decimal. For `b` field,
    // they will be doubles as `1.0E-39D` does not fit.
    val expectedSchema = StructType(
      StructField("a", DecimalType(21, 1), true) ::
      StructField("b", DoubleType, true) :: Nil)

    assert(expectedSchema === jsonDF.schema)
    checkAnswer(
      jsonDF,
      Row(BigDecimal("3"), 1.1D) ::
      Row(BigDecimal("3.1"), 1.0E-39D) :: Nil
    )
  }

  test("Infer big integers correctly even when it does not fit in decimal") {
    val jsonDF = spark.read
      .json(bigIntegerRecords)

    // The value in `a` field will be a double as it does not fit in decimal. For `b` field,
    // it will be a decimal as `92233720368547758070`.
    val expectedSchema = StructType(
      StructField("a", DoubleType, true) ::
      StructField("b", DecimalType(20, 0), true) :: Nil)

    assert(expectedSchema === jsonDF.schema)
    checkAnswer(jsonDF, Row(1.0E38D, BigDecimal("92233720368547758070")))
  }

  test("Infer floating-point values correctly even when it does not fit in decimal") {
    val jsonDF = spark.read
      .option("prefersDecimal", "true")
      .json(floatingValueRecords)

    // The value in `a` field will be a double as it does not fit in decimal. For `b` field,
    // it will be a decimal as `0.01` by having a precision equal to the scale.
    val expectedSchema = StructType(
      StructField("a", DoubleType, true) ::
      StructField("b", DecimalType(2, 2), true):: Nil)

    assert(expectedSchema === jsonDF.schema)
    checkAnswer(jsonDF, Row(1.0E-39D, BigDecimal(0.01)))

    val mergedJsonDF = spark.read
      .option("prefersDecimal", "true")
      .json(floatingValueRecords ++ bigIntegerRecords)

    val expectedMergedSchema = StructType(
      StructField("a", DoubleType, true) ::
      StructField("b", DecimalType(22, 2), true):: Nil)

    assert(expectedMergedSchema === mergedJsonDF.schema)
    checkAnswer(
      mergedJsonDF,
      Row(1.0E-39D, BigDecimal(0.01)) ::
      Row(1.0E38D, BigDecimal("92233720368547758070")) :: Nil
    )
  }

  test("Loading a JSON dataset from a text file with SQL") {
    val dir = Utils.createTempDir()
    dir.delete()
    val path = dir.toURI.toString
    primitiveFieldAndType.map(record => record.replaceAll("\n", " ")).saveAsTextFile(path)

    sql(
      s"""
        |CREATE TEMPORARY VIEW jsonTableSQL
        |USING org.apache.spark.sql.json
        |OPTIONS (
        |  path '$path'
        |)
      """.stripMargin)

    checkAnswer(
      sql("select * from jsonTableSQL"),
      Row(new java.math.BigDecimal("92233720368547758070"),
        true,
        1.7976931348623157E308,
        10,
        21474836470L,
        null,
        "this is a simple string.")
    )
  }

  test("Applying schemas") {
    val dir = Utils.createTempDir()
    dir.delete()
    val path = dir.getCanonicalPath
    primitiveFieldAndType.map(record => record.replaceAll("\n", " ")).saveAsTextFile(path)

    val schema = StructType(
      StructField("bigInteger", DecimalType.SYSTEM_DEFAULT, true) ::
      StructField("boolean", BooleanType, true) ::
      StructField("double", DoubleType, true) ::
      StructField("integer", IntegerType, true) ::
      StructField("long", LongType, true) ::
      StructField("null", StringType, true) ::
      StructField("string", StringType, true) :: Nil)

    val jsonDF1 = spark.read.schema(schema).json(path)

    assert(schema === jsonDF1.schema)

    jsonDF1.createOrReplaceTempView("jsonTable1")

    checkAnswer(
      sql("select * from jsonTable1"),
      Row(new java.math.BigDecimal("92233720368547758070"),
      true,
      1.7976931348623157E308,
      10,
      21474836470L,
      null,
      "this is a simple string.")
    )

    val jsonDF2 = spark.read.schema(schema).json(primitiveFieldAndType)

    assert(schema === jsonDF2.schema)

    jsonDF2.createOrReplaceTempView("jsonTable2")

    checkAnswer(
      sql("select * from jsonTable2"),
      Row(new java.math.BigDecimal("92233720368547758070"),
      true,
      1.7976931348623157E308,
      10,
      21474836470L,
      null,
      "this is a simple string.")
    )
  }

  test("Applying schemas with MapType") {
    val schemaWithSimpleMap = StructType(
      StructField("map", MapType(StringType, IntegerType, true), false) :: Nil)
    val jsonWithSimpleMap = spark.read.schema(schemaWithSimpleMap).json(mapType1)

    jsonWithSimpleMap.createOrReplaceTempView("jsonWithSimpleMap")

    checkAnswer(
      sql("select `map` from jsonWithSimpleMap"),
      Row(Map("a" -> 1)) ::
      Row(Map("b" -> 2)) ::
      Row(Map("c" -> 3)) ::
      Row(Map("c" -> 1, "d" -> 4)) ::
      Row(Map("e" -> null)) :: Nil
    )

    checkAnswer(
      sql("select `map`['c'] from jsonWithSimpleMap"),
      Row(null) ::
      Row(null) ::
      Row(3) ::
      Row(1) ::
      Row(null) :: Nil
    )

    val innerStruct = StructType(
      StructField("field1", ArrayType(IntegerType, true), true) ::
      StructField("field2", IntegerType, true) :: Nil)
    val schemaWithComplexMap = StructType(
      StructField("map", MapType(StringType, innerStruct, true), false) :: Nil)

    val jsonWithComplexMap = spark.read.schema(schemaWithComplexMap).json(mapType2)

    jsonWithComplexMap.createOrReplaceTempView("jsonWithComplexMap")

    checkAnswer(
      sql("select `map` from jsonWithComplexMap"),
      Row(Map("a" -> Row(Seq(1, 2, 3, null), null))) ::
      Row(Map("b" -> Row(null, 2))) ::
      Row(Map("c" -> Row(Seq(), 4))) ::
      Row(Map("c" -> Row(null, 3), "d" -> Row(Seq(null), null))) ::
      Row(Map("e" -> null)) ::
      Row(Map("f" -> Row(null, null))) :: Nil
    )

    checkAnswer(
      sql("select `map`['a'].field1, `map`['c'].field2 from jsonWithComplexMap"),
      Row(Seq(1, 2, 3, null), null) ::
      Row(null, null) ::
      Row(null, 4) ::
      Row(null, 3) ::
      Row(null, null) ::
      Row(null, null) :: Nil
    )
  }

  test("SPARK-2096 Correctly parse dot notations") {
    val jsonDF = spark.read.json(complexFieldAndType2)
    jsonDF.createOrReplaceTempView("jsonTable")

    checkAnswer(
      sql("select arrayOfStruct[0].field1, arrayOfStruct[0].field2 from jsonTable"),
      Row(true, "str1")
    )
    checkAnswer(
      sql(
        """
          |select complexArrayOfStruct[0].field1[1].inner2[0], complexArrayOfStruct[1].field2[0][1]
          |from jsonTable
        """.stripMargin),
      Row("str2", 6)
    )
  }

  test("SPARK-3390 Complex arrays") {
    val jsonDF = spark.read.json(complexFieldAndType2)
    jsonDF.createOrReplaceTempView("jsonTable")

    checkAnswer(
      sql(
        """
          |select arrayOfArray1[0][0][0], arrayOfArray1[1][0][1], arrayOfArray1[1][1][0]
          |from jsonTable
        """.stripMargin),
      Row(5, 7, 8)
    )
    checkAnswer(
      sql(
        """
          |select arrayOfArray2[0][0][0].inner1, arrayOfArray2[1][0],
          |arrayOfArray2[1][1][1].inner2[0], arrayOfArray2[2][0][0].inner3[0][0].inner4
          |from jsonTable
        """.stripMargin),
      Row("str1", Nil, "str4", 2)
    )
  }

  test("SPARK-3308 Read top level JSON arrays") {
    val jsonDF = spark.read.json(jsonArray)
    jsonDF.createOrReplaceTempView("jsonTable")

    checkAnswer(
      sql(
        """
          |select a, b, c
          |from jsonTable
        """.stripMargin),
      Row("str_a_1", null, null) ::
        Row("str_a_2", null, null) ::
        Row(null, "str_b_3", null) ::
        Row("str_a_4", "str_b_4", "str_c_4") :: Nil
    )
  }

  test("Corrupt records: FAILFAST mode") {
    val schema = StructType(
        StructField("a", StringType, true) :: Nil)
    // `FAILFAST` mode should throw an exception for corrupt records.
    val exceptionOne = intercept[SparkException] {
      spark.read
        .option("mode", "FAILFAST")
        .json(corruptRecords)
        .collect()
    }
    assert(exceptionOne.getMessage.contains("Malformed line in FAILFAST mode: {"))

    val exceptionTwo = intercept[SparkException] {
      spark.read
        .option("mode", "FAILFAST")
        .schema(schema)
        .json(corruptRecords)
        .collect()
    }
    assert(exceptionTwo.getMessage.contains("Malformed line in FAILFAST mode: {"))
  }

  test("Corrupt records: DROPMALFORMED mode") {
    val schemaOne = StructType(
      StructField("a", StringType, true) ::
        StructField("b", StringType, true) ::
        StructField("c", StringType, true) :: Nil)
    val schemaTwo = StructType(
      StructField("a", StringType, true) :: Nil)
    // `DROPMALFORMED` mode should skip corrupt records
    val jsonDFOne = spark.read
      .option("mode", "DROPMALFORMED")
      .json(corruptRecords)
    checkAnswer(
      jsonDFOne,
      Row("str_a_4", "str_b_4", "str_c_4") :: Nil
    )
    assert(jsonDFOne.schema === schemaOne)

    val jsonDFTwo = spark.read
      .option("mode", "DROPMALFORMED")
      .schema(schemaTwo)
      .json(corruptRecords)
    checkAnswer(
      jsonDFTwo,
      Row("str_a_4") :: Nil)
    assert(jsonDFTwo.schema === schemaTwo)
  }

  test("Corrupt records: PERMISSIVE mode, without designated column for malformed records") {
    withTempView("jsonTable") {
      val schema = StructType(
        StructField("a", StringType, true) ::
          StructField("b", StringType, true) ::
          StructField("c", StringType, true) :: Nil)

      val jsonDF = spark.read.schema(schema).json(corruptRecords)
      jsonDF.createOrReplaceTempView("jsonTable")

      checkAnswer(
        sql(
          """
            |SELECT a, b, c
            |FROM jsonTable
          """.stripMargin),
        Seq(
          // Corrupted records are replaced with null
          Row(null, null, null),
          Row(null, null, null),
          Row(null, null, null),
          Row("str_a_4", "str_b_4", "str_c_4"),
          Row(null, null, null))
      )
    }
  }

  test("Corrupt records: PERMISSIVE mode, with designated column for malformed records") {
    // Test if we can query corrupt records.
    withSQLConf(SQLConf.COLUMN_NAME_OF_CORRUPT_RECORD.key -> "_unparsed") {
      withTempView("jsonTable") {
        val jsonDF = spark.read.json(corruptRecords)
        jsonDF.createOrReplaceTempView("jsonTable")
        val schema = StructType(
          StructField("_unparsed", StringType, true) ::
          StructField("a", StringType, true) ::
          StructField("b", StringType, true) ::
          StructField("c", StringType, true) :: Nil)

        assert(schema === jsonDF.schema)

        // In HiveContext, backticks should be used to access columns starting with a underscore.
        checkAnswer(
          sql(
            """
              |SELECT a, b, c, _unparsed
              |FROM jsonTable
            """.stripMargin),
          Row(null, null, null, "{") ::
            Row(null, null, null, """{"a":1, b:2}""") ::
            Row(null, null, null, """{"a":{, b:3}""") ::
            Row("str_a_4", "str_b_4", "str_c_4", null) ::
            Row(null, null, null, "]") :: Nil
        )

        checkAnswer(
          sql(
            """
              |SELECT a, b, c
              |FROM jsonTable
              |WHERE _unparsed IS NULL
            """.stripMargin),
          Row("str_a_4", "str_b_4", "str_c_4")
        )

        checkAnswer(
          sql(
            """
              |SELECT _unparsed
              |FROM jsonTable
              |WHERE _unparsed IS NOT NULL
            """.stripMargin),
          Row("{") ::
            Row("""{"a":1, b:2}""") ::
            Row("""{"a":{, b:3}""") ::
            Row("]") :: Nil
        )
      }
    }
  }

  test("SPARK-13953 Rename the corrupt record field via option") {
    val jsonDF = spark.read
      .option("columnNameOfCorruptRecord", "_malformed")
      .json(corruptRecords)
    val schema = StructType(
      StructField("_malformed", StringType, true) ::
        StructField("a", StringType, true) ::
        StructField("b", StringType, true) ::
        StructField("c", StringType, true) :: Nil)

    assert(schema === jsonDF.schema)
    checkAnswer(
      jsonDF.selectExpr("a", "b", "c", "_malformed"),
      Row(null, null, null, "{") ::
        Row(null, null, null, """{"a":1, b:2}""") ::
        Row(null, null, null, """{"a":{, b:3}""") ::
        Row("str_a_4", "str_b_4", "str_c_4", null) ::
        Row(null, null, null, "]") :: Nil
    )
  }

  test("SPARK-4068: nulls in arrays") {
    val jsonDF = spark.read.json(nullsInArrays)
    jsonDF.createOrReplaceTempView("jsonTable")

    val schema = StructType(
      StructField("field1",
        ArrayType(ArrayType(ArrayType(ArrayType(StringType, true), true), true), true), true) ::
      StructField("field2",
        ArrayType(ArrayType(
          StructType(StructField("Test", LongType, true) :: Nil), true), true), true) ::
      StructField("field3",
        ArrayType(ArrayType(
          StructType(StructField("Test", StringType, true) :: Nil), true), true), true) ::
      StructField("field4",
        ArrayType(ArrayType(ArrayType(LongType, true), true), true), true) :: Nil)

    assert(schema === jsonDF.schema)

    checkAnswer(
      sql(
        """
          |SELECT field1, field2, field3, field4
          |FROM jsonTable
        """.stripMargin),
      Row(Seq(Seq(null), Seq(Seq(Seq("Test")))), null, null, null) ::
        Row(null, Seq(null, Seq(Row(1))), null, null) ::
        Row(null, null, Seq(Seq(null), Seq(Row("2"))), null) ::
        Row(null, null, null, Seq(Seq(null, Seq(1, 2, 3)))) :: Nil
    )
  }

  test("SPARK-4228 DataFrame to JSON") {
    val schema1 = StructType(
      StructField("f1", IntegerType, false) ::
      StructField("f2", StringType, false) ::
      StructField("f3", BooleanType, false) ::
      StructField("f4", ArrayType(StringType), nullable = true) ::
      StructField("f5", IntegerType, true) :: Nil)

    val rowRDD1 = unparsedStrings.map { r =>
      val values = r.split(",").map(_.trim)
      val v5 = try values(3).toInt catch {
        case _: NumberFormatException => null
      }
      Row(values(0).toInt, values(1), values(2).toBoolean, r.split(",").toList, v5)
    }

    val df1 = spark.createDataFrame(rowRDD1, schema1)
    df1.createOrReplaceTempView("applySchema1")
    val df2 = df1.toDF
    val result = df2.toJSON.collect()
    // scalastyle:off
    assert(result(0) === "{\"f1\":1,\"f2\":\"A1\",\"f3\":true,\"f4\":[\"1\",\" A1\",\" true\",\" null\"]}")
    assert(result(3) === "{\"f1\":4,\"f2\":\"D4\",\"f3\":true,\"f4\":[\"4\",\" D4\",\" true\",\" 2147483644\"],\"f5\":2147483644}")
    // scalastyle:on

    val schema2 = StructType(
      StructField("f1", StructType(
        StructField("f11", IntegerType, false) ::
        StructField("f12", BooleanType, false) :: Nil), false) ::
      StructField("f2", MapType(StringType, IntegerType, true), false) :: Nil)

    val rowRDD2 = unparsedStrings.map { r =>
      val values = r.split(",").map(_.trim)
      val v4 = try values(3).toInt catch {
        case _: NumberFormatException => null
      }
      Row(Row(values(0).toInt, values(2).toBoolean), Map(values(1) -> v4))
    }

    val df3 = spark.createDataFrame(rowRDD2, schema2)
    df3.createOrReplaceTempView("applySchema2")
    val df4 = df3.toDF
    val result2 = df4.toJSON.collect()

    assert(result2(1) === "{\"f1\":{\"f11\":2,\"f12\":false},\"f2\":{\"B2\":null}}")
    assert(result2(3) === "{\"f1\":{\"f11\":4,\"f12\":true},\"f2\":{\"D4\":2147483644}}")

    val jsonDF = spark.read.json(primitiveFieldAndType)
    val primTable = spark.read.json(jsonDF.toJSON.rdd)
    primTable.createOrReplaceTempView("primitiveTable")
    checkAnswer(
        sql("select * from primitiveTable"),
      Row(new java.math.BigDecimal("92233720368547758070"),
        true,
        1.7976931348623157E308,
        10,
        21474836470L,
        "this is a simple string.")
      )

    val complexJsonDF = spark.read.json(complexFieldAndType1)
    val compTable = spark.read.json(complexJsonDF.toJSON.rdd)
    compTable.createOrReplaceTempView("complexTable")
    // Access elements of a primitive array.
    checkAnswer(
      sql("select arrayOfString[0], arrayOfString[1], arrayOfString[2] from complexTable"),
      Row("str1", "str2", null)
    )

    // Access an array of null values.
    checkAnswer(
      sql("select arrayOfNull from complexTable"),
      Row(Seq(null, null, null, null))
    )

    // Access elements of a BigInteger array (we use DecimalType internally).
    checkAnswer(
      sql("select arrayOfBigInteger[0], arrayOfBigInteger[1], arrayOfBigInteger[2] " +
        " from complexTable"),
      Row(new java.math.BigDecimal("922337203685477580700"),
        new java.math.BigDecimal("-922337203685477580800"), null)
    )

    // Access elements of an array of arrays.
    checkAnswer(
      sql("select arrayOfArray1[0], arrayOfArray1[1] from complexTable"),
      Row(Seq("1", "2", "3"), Seq("str1", "str2"))
    )

    // Access elements of an array of arrays.
    checkAnswer(
      sql("select arrayOfArray2[0], arrayOfArray2[1] from complexTable"),
      Row(Seq(1.0, 2.0, 3.0), Seq(1.1, 2.1, 3.1))
    )

    // Access elements of an array inside a filed with the type of ArrayType(ArrayType).
    checkAnswer(
      sql("select arrayOfArray1[1][1], arrayOfArray2[1][1] from complexTable"),
      Row("str2", 2.1)
    )

    // Access a struct and fields inside of it.
    checkAnswer(
      sql("select struct, struct.field1, struct.field2 from complexTable"),
      Row(
        Row(true, new java.math.BigDecimal("92233720368547758070")),
        true,
        new java.math.BigDecimal("92233720368547758070")) :: Nil
    )

    // Access an array field of a struct.
    checkAnswer(
      sql("select structWithArrayFields.field1, structWithArrayFields.field2 from complexTable"),
      Row(Seq(4, 5, 6), Seq("str1", "str2"))
    )

    // Access elements of an array field of a struct.
    checkAnswer(
      sql("select structWithArrayFields.field1[1], structWithArrayFields.field2[3] " +
        "from complexTable"),
      Row(5, null)
    )
  }

  test("JSONRelation equality test") {
    withTempPath(dir => {
      val path = dir.getCanonicalFile.toURI.toString
      sparkContext.parallelize(1 to 100)
        .map(i => s"""{"a": 1, "b": "str$i"}""").saveAsTextFile(path)

      val d1 = DataSource(
        spark,
        userSpecifiedSchema = None,
        partitionColumns = Array.empty[String],
        bucketSpec = None,
        className = classOf[JsonFileFormat].getCanonicalName,
        options = Map("path" -> path)).resolveRelation()

      val d2 = DataSource(
        spark,
        userSpecifiedSchema = None,
        partitionColumns = Array.empty[String],
        bucketSpec = None,
        className = classOf[JsonFileFormat].getCanonicalName,
        options = Map("path" -> path)).resolveRelation()
      assert(d1 === d2)
    })
  }

  test("SPARK-6245 JsonRDD.inferSchema on empty Dataset") {
    // This is really a test that it doesn't throw an exception
    val emptySchema = JsonInferSchema.infer(
<<<<<<< HEAD
      empty.toDS(), "", new JSONOptions(Map.empty[String, String], "GMT"))
=======
      empty,
      new JSONOptions(Map.empty[String, String], "GMT"),
      CreateJacksonParser.string)
>>>>>>> 988f6d7e
    assert(StructType(Seq()) === emptySchema)
  }

  test("SPARK-7565 MapType in JsonRDD") {
    withSQLConf(SQLConf.COLUMN_NAME_OF_CORRUPT_RECORD.key -> "_unparsed") {
      withTempDir { dir =>
        val schemaWithSimpleMap = StructType(
          StructField("map", MapType(StringType, IntegerType, true), false) :: Nil)
        val df = spark.read.schema(schemaWithSimpleMap).json(mapType1)

        val path = dir.getAbsolutePath
        df.write.mode("overwrite").parquet(path)
        // order of MapType is not defined
        assert(spark.read.parquet(path).count() == 5)

        val df2 = spark.read.json(corruptRecords)
        df2.write.mode("overwrite").parquet(path)
        checkAnswer(spark.read.parquet(path), df2.collect())
      }
    }
  }

  test("SPARK-8093 Erase empty structs") {
    val emptySchema = JsonInferSchema.infer(
<<<<<<< HEAD
      emptyRecords.toDS(), "", new JSONOptions(Map.empty[String, String], "GMT"))
=======
      emptyRecords,
      new JSONOptions(Map.empty[String, String], "GMT"),
      CreateJacksonParser.string)
>>>>>>> 988f6d7e
    assert(StructType(Seq()) === emptySchema)
  }

  test("JSON with Partition") {
    def makePartition(rdd: RDD[String], parent: File, partName: String, partValue: Any): File = {
      val p = new File(parent, s"$partName=${partValue.toString}")
      rdd.saveAsTextFile(p.getCanonicalPath)
      p
    }

    withTempPath(root => {
      val d1 = new File(root, "d1=1")
      // root/dt=1/col1=abc
      val p1_col1 = makePartition(
        sparkContext.parallelize(2 to 5).map(i => s"""{"a": 1, "b": "str$i"}"""),
        d1,
        "col1",
        "abc")

      // root/dt=1/col1=abd
      val p2 = makePartition(
        sparkContext.parallelize(6 to 10).map(i => s"""{"a": 1, "b": "str$i"}"""),
        d1,
        "col1",
        "abd")

        spark.read.json(root.getAbsolutePath).createOrReplaceTempView("test_myjson_with_part")
        checkAnswer(sql(
          "SELECT count(a) FROM test_myjson_with_part where d1 = 1 and col1='abc'"), Row(4))
        checkAnswer(sql(
          "SELECT count(a) FROM test_myjson_with_part where d1 = 1 and col1='abd'"), Row(5))
        checkAnswer(sql(
          "SELECT count(a) FROM test_myjson_with_part where d1 = 1"), Row(9))
    })
  }

  test("backward compatibility") {
    // This test we make sure our JSON support can read JSON data generated by previous version
    // of Spark generated through toJSON method and JSON data source.
    // The data is generated by the following program.
    // Here are a few notes:
    //  - Spark 1.5.0 cannot save timestamp data. So, we manually added timestamp field (col13)
    //      in the JSON object.
    //  - For Spark before 1.5.1, we do not generate UDTs. So, we manually added the UDT value to
    //      JSON objects generated by those Spark versions (col17).
    //  - If the type is NullType, we do not write data out.

    // Create the schema.
    val struct =
      StructType(
        StructField("f1", FloatType, true) ::
          StructField("f2", ArrayType(BooleanType), true) :: Nil)

    val dataTypes =
      Seq(
        StringType, BinaryType, NullType, BooleanType,
        ByteType, ShortType, IntegerType, LongType,
        FloatType, DoubleType, DecimalType(25, 5), DecimalType(6, 5),
        DateType, TimestampType,
        ArrayType(IntegerType), MapType(StringType, LongType), struct,
        new UDT.MyDenseVectorUDT())
    val fields = dataTypes.zipWithIndex.map { case (dataType, index) =>
      StructField(s"col$index", dataType, nullable = true)
    }
    val schema = StructType(fields)

    val constantValues =
      Seq(
        "a string in binary".getBytes(StandardCharsets.UTF_8),
        null,
        true,
        1.toByte,
        2.toShort,
        3,
        Long.MaxValue,
        0.25.toFloat,
        0.75,
        new java.math.BigDecimal(s"1234.23456"),
        new java.math.BigDecimal(s"1.23456"),
        java.sql.Date.valueOf("2015-01-01"),
        java.sql.Timestamp.valueOf("2015-01-01 23:50:59.123"),
        Seq(2, 3, 4),
        Map("a string" -> 2000L),
        Row(4.75.toFloat, Seq(false, true)),
        new UDT.MyDenseVector(Array(0.25, 2.25, 4.25)))
    val data =
      Row.fromSeq(Seq("Spark " + spark.sparkContext.version) ++ constantValues) :: Nil

    // Data generated by previous versions.
    // scalastyle:off
    val existingJSONData =
      """{"col0":"Spark 1.2.2","col1":"YSBzdHJpbmcgaW4gYmluYXJ5","col3":true,"col4":1,"col5":2,"col6":3,"col7":9223372036854775807,"col8":0.25,"col9":0.75,"col10":1234.23456,"col11":1.23456,"col12":"2015-01-01","col13":"2015-01-01 23:50:59.123","col14":[2,3,4],"col15":{"a string":2000},"col16":{"f1":4.75,"f2":[false,true]},"col17":[0.25,2.25,4.25]}""" ::
      """{"col0":"Spark 1.3.1","col1":"YSBzdHJpbmcgaW4gYmluYXJ5","col3":true,"col4":1,"col5":2,"col6":3,"col7":9223372036854775807,"col8":0.25,"col9":0.75,"col10":1234.23456,"col11":1.23456,"col12":"2015-01-01","col13":"2015-01-01 23:50:59.123","col14":[2,3,4],"col15":{"a string":2000},"col16":{"f1":4.75,"f2":[false,true]},"col17":[0.25,2.25,4.25]}""" ::
      """{"col0":"Spark 1.3.1","col1":"YSBzdHJpbmcgaW4gYmluYXJ5","col3":true,"col4":1,"col5":2,"col6":3,"col7":9223372036854775807,"col8":0.25,"col9":0.75,"col10":1234.23456,"col11":1.23456,"col12":"2015-01-01","col13":"2015-01-01 23:50:59.123","col14":[2,3,4],"col15":{"a string":2000},"col16":{"f1":4.75,"f2":[false,true]},"col17":[0.25,2.25,4.25]}""" ::
      """{"col0":"Spark 1.4.1","col1":"YSBzdHJpbmcgaW4gYmluYXJ5","col3":true,"col4":1,"col5":2,"col6":3,"col7":9223372036854775807,"col8":0.25,"col9":0.75,"col10":1234.23456,"col11":1.23456,"col12":"2015-01-01","col13":"2015-01-01 23:50:59.123","col14":[2,3,4],"col15":{"a string":2000},"col16":{"f1":4.75,"f2":[false,true]},"col17":[0.25,2.25,4.25]}""" ::
      """{"col0":"Spark 1.4.1","col1":"YSBzdHJpbmcgaW4gYmluYXJ5","col3":true,"col4":1,"col5":2,"col6":3,"col7":9223372036854775807,"col8":0.25,"col9":0.75,"col10":1234.23456,"col11":1.23456,"col12":"2015-01-01","col13":"2015-01-01 23:50:59.123","col14":[2,3,4],"col15":{"a string":2000},"col16":{"f1":4.75,"f2":[false,true]},"col17":[0.25,2.25,4.25]}""" ::
      """{"col0":"Spark 1.5.0","col1":"YSBzdHJpbmcgaW4gYmluYXJ5","col3":true,"col4":1,"col5":2,"col6":3,"col7":9223372036854775807,"col8":0.25,"col9":0.75,"col10":1234.23456,"col11":1.23456,"col12":"2015-01-01","col13":"2015-01-01 23:50:59.123","col14":[2,3,4],"col15":{"a string":2000},"col16":{"f1":4.75,"f2":[false,true]},"col17":[0.25,2.25,4.25]}""" ::
      """{"col0":"Spark 1.5.0","col1":"YSBzdHJpbmcgaW4gYmluYXJ5","col3":true,"col4":1,"col5":2,"col6":3,"col7":9223372036854775807,"col8":0.25,"col9":0.75,"col10":1234.23456,"col11":1.23456,"col12":"16436","col13":"2015-01-01 23:50:59.123","col14":[2,3,4],"col15":{"a string":2000},"col16":{"f1":4.75,"f2":[false,true]},"col17":[0.25,2.25,4.25]}""" :: Nil
    // scalastyle:on

    // Generate data for the current version.
    val df = spark.createDataFrame(spark.sparkContext.parallelize(data, 1), schema)
    withTempPath { path =>
      df.write.format("json").mode("overwrite").save(path.getCanonicalPath)

      // df.toJSON will convert internal rows to external rows first and then generate
      // JSON objects. While, df.write.format("json") will write internal rows directly.
      val allJSON =
        existingJSONData ++
          df.toJSON.collect() ++
          sparkContext.textFile(path.getCanonicalPath).collect()

      Utils.deleteRecursively(path)
      sparkContext.parallelize(allJSON, 1).saveAsTextFile(path.getCanonicalPath)

      // Read data back with the schema specified.
      val col0Values =
        Seq(
          "Spark 1.2.2",
          "Spark 1.3.1",
          "Spark 1.3.1",
          "Spark 1.4.1",
          "Spark 1.4.1",
          "Spark 1.5.0",
          "Spark 1.5.0",
          "Spark " + spark.sparkContext.version,
          "Spark " + spark.sparkContext.version)
      val expectedResult = col0Values.map { v =>
        Row.fromSeq(Seq(v) ++ constantValues)
      }
      checkAnswer(
        spark.read.format("json").schema(schema).load(path.getCanonicalPath),
        expectedResult
      )
    }
  }

  test("SPARK-11544 test pathfilter") {
    withTempPath { dir =>
      val path = dir.getCanonicalPath

      val df = spark.range(2)
      df.write.json(path + "/p=1")
      df.write.json(path + "/p=2")
      assert(spark.read.json(path).count() === 4)

      val extraOptions = Map(
        "mapred.input.pathFilter.class" -> classOf[TestFileFilter].getName,
        "mapreduce.input.pathFilter.class" -> classOf[TestFileFilter].getName
      )
      assert(spark.read.options(extraOptions).json(path).count() === 2)
    }
  }

  test("SPARK-12057 additional corrupt records do not throw exceptions") {
    // Test if we can query corrupt records.
    withSQLConf(SQLConf.COLUMN_NAME_OF_CORRUPT_RECORD.key -> "_unparsed") {
      withTempView("jsonTable") {
        val schema = StructType(
          StructField("_unparsed", StringType, true) ::
            StructField("dummy", StringType, true) :: Nil)

        {
          // We need to make sure we can infer the schema.
          val jsonDF = spark.read.json(additionalCorruptRecords)
          assert(jsonDF.schema === schema)
        }

        {
          val jsonDF = spark.read.schema(schema).json(additionalCorruptRecords)
          jsonDF.createOrReplaceTempView("jsonTable")

          // In HiveContext, backticks should be used to access columns starting with a underscore.
          checkAnswer(
            sql(
              """
                |SELECT dummy, _unparsed
                |FROM jsonTable
              """.stripMargin),
            Row("test", null) ::
              Row(null, """[1,2,3]""") ::
              Row(null, """":"test", "a":1}""") ::
              Row(null, """42""") ::
              Row(null, """     ","ian":"test"}""") :: Nil
          )
        }
      }
    }
  }

  test("Parse JSON rows having an array type and a struct type in the same field.") {
    withTempDir { dir =>
      val dir = Utils.createTempDir()
      dir.delete()
      val path = dir.getCanonicalPath
      arrayAndStructRecords.map(record => record.replaceAll("\n", " ")).saveAsTextFile(path)

      val schema =
        StructType(
          StructField("a", StructType(
            StructField("b", StringType) :: Nil
          )) :: Nil)
      val jsonDF = spark.read.schema(schema).json(path)
      assert(jsonDF.count() == 2)
    }
  }

  test("SPARK-12872 Support to specify the option for compression codec") {
    withTempDir { dir =>
      val dir = Utils.createTempDir()
      dir.delete()
      val path = dir.getCanonicalPath
      primitiveFieldAndType.map(record => record.replaceAll("\n", " ")).saveAsTextFile(path)

      val jsonDF = spark.read.json(path)
      val jsonDir = new File(dir, "json").getCanonicalPath
      jsonDF.coalesce(1).write
        .format("json")
        .option("compression", "gZiP")
        .save(jsonDir)

      val compressedFiles = new File(jsonDir).listFiles()
      assert(compressedFiles.exists(_.getName.endsWith(".json.gz")))

      val jsonCopy = spark.read
        .format("json")
        .load(jsonDir)

      assert(jsonCopy.count == jsonDF.count)
      val jsonCopySome = jsonCopy.selectExpr("string", "long", "boolean")
      val jsonDFSome = jsonDF.selectExpr("string", "long", "boolean")
      checkAnswer(jsonCopySome, jsonDFSome)
    }
  }

  test("SPARK-13543 Write the output as uncompressed via option()") {
    val extraOptions = Map[String, String](
      "mapreduce.output.fileoutputformat.compress" -> "true",
      "mapreduce.output.fileoutputformat.compress.type" -> CompressionType.BLOCK.toString,
      "mapreduce.output.fileoutputformat.compress.codec" -> classOf[GzipCodec].getName,
      "mapreduce.map.output.compress" -> "true",
      "mapreduce.map.output.compress.codec" -> classOf[GzipCodec].getName
    )
    withTempDir { dir =>
      val dir = Utils.createTempDir()
      dir.delete()

      val path = dir.getCanonicalPath
      primitiveFieldAndType.map(record => record.replaceAll("\n", " ")).saveAsTextFile(path)

      val jsonDF = spark.read.json(path)
      val jsonDir = new File(dir, "json").getCanonicalPath
      jsonDF.coalesce(1).write
        .format("json")
        .option("compression", "none")
        .options(extraOptions)
        .save(jsonDir)

      val compressedFiles = new File(jsonDir).listFiles()
      assert(compressedFiles.exists(!_.getName.endsWith(".json.gz")))

      val jsonCopy = spark.read
        .format("json")
        .options(extraOptions)
        .load(jsonDir)

      assert(jsonCopy.count == jsonDF.count)
      val jsonCopySome = jsonCopy.selectExpr("string", "long", "boolean")
      val jsonDFSome = jsonDF.selectExpr("string", "long", "boolean")
      checkAnswer(jsonCopySome, jsonDFSome)
    }
  }

  test("Casting long as timestamp") {
    withTempView("jsonTable") {
      val schema = (new StructType).add("ts", TimestampType)
      val jsonDF = spark.read.schema(schema).json(timestampAsLong)

      jsonDF.createOrReplaceTempView("jsonTable")

      checkAnswer(
        sql("select ts from jsonTable"),
        Row(java.sql.Timestamp.valueOf("2016-01-02 03:04:05"))
      )
    }
  }

  test("wide nested json table") {
    val nested = (1 to 100).map { i =>
      s"""
         |"c$i": $i
       """.stripMargin
    }.mkString(", ")
    val json = s"""
       |{"a": [{$nested}], "b": [{$nested}]}
     """.stripMargin
    val rdd = spark.sparkContext.makeRDD(Seq(json))
    val df = spark.read.json(rdd)
    assert(df.schema.size === 2)
    df.collect()
  }

  test("Write dates correctly with dateFormat option") {
    val customSchema = new StructType(Array(StructField("date", DateType, true)))
    withTempDir { dir =>
      // With dateFormat option.
      val datesWithFormatPath = s"${dir.getCanonicalPath}/datesWithFormat.json"
      val datesWithFormat = spark.read
        .schema(customSchema)
        .option("dateFormat", "dd/MM/yyyy HH:mm")
        .json(datesRecords)

      datesWithFormat.write
        .format("json")
        .option("dateFormat", "yyyy/MM/dd")
        .save(datesWithFormatPath)

      // This will load back the dates as string.
      val stringSchema = StructType(StructField("date", StringType, true) :: Nil)
      val stringDatesWithFormat = spark.read
        .schema(stringSchema)
        .json(datesWithFormatPath)
      val expectedStringDatesWithFormat = Seq(
        Row("2015/08/26"),
        Row("2014/10/27"),
        Row("2016/01/28"))

      checkAnswer(stringDatesWithFormat, expectedStringDatesWithFormat)
    }
  }

  test("Write timestamps correctly with timestampFormat option") {
    val customSchema = new StructType(Array(StructField("date", TimestampType, true)))
    withTempDir { dir =>
      // With dateFormat option.
      val timestampsWithFormatPath = s"${dir.getCanonicalPath}/timestampsWithFormat.json"
      val timestampsWithFormat = spark.read
        .schema(customSchema)
        .option("timestampFormat", "dd/MM/yyyy HH:mm")
        .json(datesRecords)
      timestampsWithFormat.write
        .format("json")
        .option("timestampFormat", "yyyy/MM/dd HH:mm")
        .save(timestampsWithFormatPath)

      // This will load back the timestamps as string.
      val stringSchema = StructType(StructField("date", StringType, true) :: Nil)
      val stringTimestampsWithFormat = spark.read
        .schema(stringSchema)
        .json(timestampsWithFormatPath)
      val expectedStringDatesWithFormat = Seq(
        Row("2015/08/26 18:00"),
        Row("2014/10/27 18:30"),
        Row("2016/01/28 20:00"))

      checkAnswer(stringTimestampsWithFormat, expectedStringDatesWithFormat)
    }
  }

  test("Write timestamps correctly with timestampFormat option and timeZone option") {
    val customSchema = new StructType(Array(StructField("date", TimestampType, true)))
    withTempDir { dir =>
      // With dateFormat option and timeZone option.
      val timestampsWithFormatPath = s"${dir.getCanonicalPath}/timestampsWithFormat.json"
      val timestampsWithFormat = spark.read
        .schema(customSchema)
        .option("timestampFormat", "dd/MM/yyyy HH:mm")
        .json(datesRecords)
      timestampsWithFormat.write
        .format("json")
        .option("timestampFormat", "yyyy/MM/dd HH:mm")
        .option("timeZone", "GMT")
        .save(timestampsWithFormatPath)

      // This will load back the timestamps as string.
      val stringSchema = StructType(StructField("date", StringType, true) :: Nil)
      val stringTimestampsWithFormat = spark.read
        .schema(stringSchema)
        .json(timestampsWithFormatPath)
      val expectedStringDatesWithFormat = Seq(
        Row("2015/08/27 01:00"),
        Row("2014/10/28 01:30"),
        Row("2016/01/29 04:00"))

      checkAnswer(stringTimestampsWithFormat, expectedStringDatesWithFormat)

      val readBack = spark.read
        .schema(customSchema)
        .option("timestampFormat", "yyyy/MM/dd HH:mm")
        .option("timeZone", "GMT")
        .json(timestampsWithFormatPath)

      checkAnswer(readBack, timestampsWithFormat)
    }
  }

  test("SPARK-18433: Improve DataSource option keys to be more case-insensitive") {
    val records = sparkContext
      .parallelize("""{"a": 3, "b": 1.1}""" :: """{"a": 3.1, "b": 0.000001}""" :: Nil)

    val schema = StructType(
      StructField("a", DecimalType(21, 1), true) ::
      StructField("b", DecimalType(7, 6), true) :: Nil)

    val df1 = spark.read.option("prefersDecimal", "true").json(records)
    assert(df1.schema == schema)
    val df2 = spark.read.option("PREfersdecimaL", "true").json(records)
    assert(df2.schema == schema)
  }

  test("SPARK-18352: Parse normal multi-line JSON files (compressed)") {
    withTempPath { dir =>
      val path = dir.getCanonicalPath
      primitiveFieldAndType
        .toDF("value")
        .write
        .option("compression", "GzIp")
        .text(path)

      assert(new File(path).listFiles().exists(_.getName.endsWith(".gz")))

      val jsonDF = spark.read.option("wholeFile", true).json(path)
      val jsonDir = new File(dir, "json").getCanonicalPath
      jsonDF.coalesce(1).write
        .option("compression", "gZiP")
        .json(jsonDir)

      assert(new File(jsonDir).listFiles().exists(_.getName.endsWith(".json.gz")))

      val originalData = spark.read.json(primitiveFieldAndType)
      checkAnswer(jsonDF, originalData)
      checkAnswer(spark.read.schema(originalData.schema).json(jsonDir), originalData)
    }
  }

  test("SPARK-18352: Parse normal multi-line JSON files (uncompressed)") {
    withTempPath { dir =>
      val path = dir.getCanonicalPath
      primitiveFieldAndType
        .toDF("value")
        .write
        .text(path)

      val jsonDF = spark.read.option("wholeFile", true).json(path)
      val jsonDir = new File(dir, "json").getCanonicalPath
      jsonDF.coalesce(1).write.json(jsonDir)

      val compressedFiles = new File(jsonDir).listFiles()
      assert(compressedFiles.exists(_.getName.endsWith(".json")))

      val originalData = spark.read.json(primitiveFieldAndType)
      checkAnswer(jsonDF, originalData)
      checkAnswer(spark.read.schema(originalData.schema).json(jsonDir), originalData)
    }
  }

  test("SPARK-18352: Expect one JSON document per file") {
    // the json parser terminates as soon as it sees a matching END_OBJECT or END_ARRAY token.
    // this might not be the optimal behavior but this test verifies that only the first value
    // is parsed and the rest are discarded.

    // alternatively the parser could continue parsing following objects, which may further reduce
    // allocations by skipping the line reader entirely

    withTempPath { dir =>
      val path = dir.getCanonicalPath
      spark
        .createDataFrame(Seq(Tuple1("{}{invalid}")))
        .coalesce(1)
        .write
        .text(path)

      val jsonDF = spark.read.option("wholeFile", true).json(path)
      // no corrupt record column should be created
      assert(jsonDF.schema === StructType(Seq()))
      // only the first object should be read
      assert(jsonDF.count() === 1)
    }
  }

  test("SPARK-18352: Handle multi-line corrupt documents (PERMISSIVE)") {
    withTempPath { dir =>
      val path = dir.getCanonicalPath
      val corruptRecordCount = additionalCorruptRecords.count().toInt
      assert(corruptRecordCount === 5)

      additionalCorruptRecords
        .toDF("value")
        // this is the minimum partition count that avoids hash collisions
        .repartition(corruptRecordCount * 4, F.hash($"value"))
        .write
        .text(path)

      val jsonDF = spark.read.option("wholeFile", true).option("mode", "PERMISSIVE").json(path)
      assert(jsonDF.count() === corruptRecordCount)
      assert(jsonDF.schema === new StructType()
        .add("_corrupt_record", StringType)
        .add("dummy", StringType))
      val counts = jsonDF
        .join(
          additionalCorruptRecords.toDF("value"),
          F.regexp_replace($"_corrupt_record", "(^\\s+|\\s+$)", "") === F.trim($"value"),
          "outer")
        .agg(
          F.count($"dummy").as("valid"),
          F.count($"_corrupt_record").as("corrupt"),
          F.count("*").as("count"))
      checkAnswer(counts, Row(1, 4, 6))
    }
  }

  test("SPARK-18352: Handle multi-line corrupt documents (FAILFAST)") {
    withTempPath { dir =>
      val path = dir.getCanonicalPath
      val corruptRecordCount = additionalCorruptRecords.count().toInt
      assert(corruptRecordCount === 5)

      additionalCorruptRecords
        .toDF("value")
        // this is the minimum partition count that avoids hash collisions
        .repartition(corruptRecordCount * 4, F.hash($"value"))
        .write
        .text(path)

      val schema = new StructType().add("dummy", StringType)

      // `FAILFAST` mode should throw an exception for corrupt records.
      val exceptionOne = intercept[SparkException] {
        spark.read
          .option("wholeFile", true)
          .option("mode", "FAILFAST")
          .json(path)
          .collect()
      }
      assert(exceptionOne.getMessage.contains("Malformed line in FAILFAST mode"))

      val exceptionTwo = intercept[SparkException] {
        spark.read
          .option("wholeFile", true)
          .option("mode", "FAILFAST")
          .schema(schema)
          .json(path)
          .collect()
      }
      assert(exceptionTwo.getMessage.contains("Malformed line in FAILFAST mode"))
    }
  }
}<|MERGE_RESOLUTION|>--- conflicted
+++ resolved
@@ -1367,13 +1367,9 @@
   test("SPARK-6245 JsonRDD.inferSchema on empty Dataset") {
     // This is really a test that it doesn't throw an exception
     val emptySchema = JsonInferSchema.infer(
-<<<<<<< HEAD
-      empty.toDS(), "", new JSONOptions(Map.empty[String, String], "GMT"))
-=======
       empty,
       new JSONOptions(Map.empty[String, String], "GMT"),
       CreateJacksonParser.string)
->>>>>>> 988f6d7e
     assert(StructType(Seq()) === emptySchema)
   }
 
@@ -1398,13 +1394,9 @@
 
   test("SPARK-8093 Erase empty structs") {
     val emptySchema = JsonInferSchema.infer(
-<<<<<<< HEAD
-      emptyRecords.toDS(), "", new JSONOptions(Map.empty[String, String], "GMT"))
-=======
       emptyRecords,
       new JSONOptions(Map.empty[String, String], "GMT"),
       CreateJacksonParser.string)
->>>>>>> 988f6d7e
     assert(StructType(Seq()) === emptySchema)
   }
 
