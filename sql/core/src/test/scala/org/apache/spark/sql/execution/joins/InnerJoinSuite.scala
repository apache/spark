--- conflicted
+++ resolved
@@ -137,65 +137,34 @@
         boundCondition, leftPlan, rightPlan)
       EnsureRequirements(spark.sessionState.conf).apply(sortMergeJoin)
     }
-
-<<<<<<< HEAD
+    
     val configOptions = List(
       ("spark.sql.codegen.wholeStage", "true"),
       ("spark.sql.codegen.wholeStage", "false"))
 
     // Disabling these because the code would never follow this path in case of a inner range join
     if (!expectRangeJoin) {
-      configOptions.zipWithIndex.foreach { case ((config, confValue), counter) =>
-        test(s"$testName using BroadcastHashJoin (build=left) $counter") {
-          extractJoinParts().foreach { case (_, leftKeys, rightKeys, _,
-          boundCondition, _, _) =>
-            withSQLConf(SQLConf.SHUFFLE_PARTITIONS.key -> "1", config -> confValue) {
-              checkAnswer2(leftRows, rightRows, (leftPlan: SparkPlan, rightPlan: SparkPlan) =>
-                makeBroadcastHashJoin(
-                  leftKeys, rightKeys, boundCondition, leftPlan, rightPlan, joins.BuildLeft),
-                expectedAnswer.map(Row.fromTuple),
-                sortAnswers = true)
-            }
-          }
-        }
-      }
-    }
-
+      testWithWholeStageCodegenOnAndOff(s"$testName using BroadcastHashJoin (build=left)") { _ =>
+        extractJoinParts().foreach { case (_, leftKeys, rightKeys, boundCondition, _, _) =>
+          withSQLConf(SQLConf.SHUFFLE_PARTITIONS.key -> "1") {
+            checkAnswer2(leftRows, rightRows, (leftPlan: SparkPlan, rightPlan: SparkPlan) =>
+              makeBroadcastHashJoin(
+                leftKeys, rightKeys, boundCondition, leftPlan, rightPlan, joins.BuildLeft),
+              expectedAnswer.map(Row.fromTuple),
+              sortAnswers = true)
+        }
+      }
+    }
+      
     if(!expectRangeJoin) {
-      configOptions.zipWithIndex.foreach { case ((config, confValue), counter) =>
-        test(s"$testName using BroadcastHashJoin (build=right) $counter") {
-          extractJoinParts().foreach { case (_, leftKeys, rightKeys, _,
-          boundCondition, _, _) =>
-            withSQLConf(SQLConf.SHUFFLE_PARTITIONS.key -> "1", config -> confValue) {
-              checkAnswer2(leftRows, rightRows, (leftPlan: SparkPlan, rightPlan: SparkPlan) =>
-                makeBroadcastHashJoin(
-                  leftKeys, rightKeys, boundCondition, leftPlan, rightPlan, joins.BuildRight),
-                expectedAnswer.map(Row.fromTuple),
-                sortAnswers = true)
-            }
-          }
-=======
-    testWithWholeStageCodegenOnAndOff(s"$testName using BroadcastHashJoin (build=left)") { _ =>
-      extractJoinParts().foreach { case (_, leftKeys, rightKeys, boundCondition, _, _) =>
-        withSQLConf(SQLConf.SHUFFLE_PARTITIONS.key -> "1") {
-          checkAnswer2(leftRows, rightRows, (leftPlan: SparkPlan, rightPlan: SparkPlan) =>
-            makeBroadcastHashJoin(
-              leftKeys, rightKeys, boundCondition, leftPlan, rightPlan, joins.BuildLeft),
-            expectedAnswer.map(Row.fromTuple),
-            sortAnswers = true)
-        }
-      }
-    }
-
-    testWithWholeStageCodegenOnAndOff(s"$testName using BroadcastHashJoin (build=right)") { _ =>
-      extractJoinParts().foreach { case (_, leftKeys, rightKeys, boundCondition, _, _) =>
-        withSQLConf(SQLConf.SHUFFLE_PARTITIONS.key -> "1") {
-          checkAnswer2(leftRows, rightRows, (leftPlan: SparkPlan, rightPlan: SparkPlan) =>
-            makeBroadcastHashJoin(
-              leftKeys, rightKeys, boundCondition, leftPlan, rightPlan, joins.BuildRight),
-            expectedAnswer.map(Row.fromTuple),
-            sortAnswers = true)
->>>>>>> 3bc83de3
+      testWithWholeStageCodegenOnAndOff(s"$testName using BroadcastHashJoin (build=right)") { _ =>
+        extractJoinParts().foreach { case (_, leftKeys, rightKeys, boundCondition, _, _) =>
+          withSQLConf(SQLConf.SHUFFLE_PARTITIONS.key -> "1") {
+            checkAnswer2(leftRows, rightRows, (leftPlan: SparkPlan, rightPlan: SparkPlan) =>
+              makeBroadcastHashJoin(
+                leftKeys, rightKeys, boundCondition, leftPlan, rightPlan, joins.BuildRight),
+              expectedAnswer.map(Row.fromTuple),
+              sortAnswers = true)
         }
       }
     }
@@ -234,36 +203,6 @@
       }
     }
 
-<<<<<<< HEAD
-    configOptions.zipWithIndex.foreach { case ((config, confValue), counter) =>
-      test(s"$testName using SortMergeJoin $counter") {
-        extractJoinParts().foreach { case (_, leftKeys, rightKeys, rangeConditions,
-        boundCondition, _, _) =>
-          assert(!expectRangeJoin && rangeConditions.isEmpty ||
-            expectRangeJoin && rangeConditions.size == 2)
-          withSQLConf(SQLConf.SHUFFLE_PARTITIONS.key -> "1", config -> confValue) {
-            checkAnswer2(leftRows, rightRows, (leftPlan: SparkPlan, rightPlan: SparkPlan) =>
-              makeSortMergeJoin(leftKeys, rightKeys, boundCondition, rangeConditions,
-                leftPlan, rightPlan),
-              expectedAnswer.map(Row.fromTuple),
-              sortAnswers = true)
-          }
-        }
-        if (expectRangeJoin) {
-          withSQLConf(SQLConf.USE_SMJ_INNER_RANGE_OPTIMIZATION.key -> "false") {
-            extractJoinParts().foreach { case (_, leftKeys, rightKeys, rangeConditions,
-            boundCondition, _, _) =>
-              assert(rangeConditions.isEmpty)
-              withSQLConf(SQLConf.SHUFFLE_PARTITIONS.key -> "1", config -> confValue) {
-                checkAnswer2(leftRows, rightRows, (leftPlan: SparkPlan, rightPlan: SparkPlan) =>
-                  makeSortMergeJoin(leftKeys, rightKeys, boundCondition, rangeConditions,
-                    leftPlan, rightPlan),
-                  expectedAnswer.map(Row.fromTuple),
-                  sortAnswers = true)
-              }
-            }
-          }
-=======
     testWithWholeStageCodegenOnAndOff(s"$testName using SortMergeJoin") { _ =>
       extractJoinParts().foreach { case (_, leftKeys, rightKeys, boundCondition, _, _) =>
         withSQLConf(SQLConf.SHUFFLE_PARTITIONS.key -> "1") {
@@ -271,7 +210,6 @@
             makeSortMergeJoin(leftKeys, rightKeys, boundCondition, leftPlan, rightPlan),
             expectedAnswer.map(Row.fromTuple),
             sortAnswers = true)
->>>>>>> 3bc83de3
         }
       }
     }
