/*
 * Licensed to the Apache Software Foundation (ASF) under one or more
 * contributor license agreements.  See the NOTICE file distributed with
 * this work for additional information regarding copyright ownership.
 * The ASF licenses this file to You under the Apache License, Version 2.0
 * (the "License"); you may not use this file except in compliance with
 * the License.  You may obtain a copy of the License at
 *
 *    http://www.apache.org/licenses/LICENSE-2.0
 *
 * Unless required by applicable law or agreed to in writing, software
 * distributed under the License is distributed on an "AS IS" BASIS,
 * WITHOUT WARRANTIES OR CONDITIONS OF ANY KIND, either express or implied.
 * See the License for the specific language governing permissions and
 * limitations under the License.
 */

package org.apache.spark.sql

import scala.collection.immutable.Seq

import org.apache.spark.SparkConf
import org.apache.spark.sql.catalyst.ExtendedAnalysisException
<<<<<<< HEAD
import org.apache.spark.sql.catalyst.expressions.{ExpressionEvalHelper, Literal, SubstringIndex}
=======
import org.apache.spark.sql.catalyst.expressions.{Collation, ExpressionEvalHelper, Literal, StringRepeat}
>>>>>>> fd4b8e89
import org.apache.spark.sql.internal.SQLConf
import org.apache.spark.sql.test.SharedSparkSession
import org.apache.spark.sql.types.StringType

class CollationStringExpressionsSuite extends QueryTest
  with SharedSparkSession with ExpressionEvalHelper {

  case class CollationTestCase[R](s1: String, s2: String, collation: String, expectedResult: R)
  case class CollationTestFail[R](s1: String, s2: String, collation: String)

  test("Support ConcatWs string expression with Collation") {
    // Supported collations
    val checks = Seq(
      CollationTestCase("Spark", "SQL", "UTF8_BINARY", "Spark SQL")
    )
    checks.foreach(ct => {
      checkAnswer(sql(s"SELECT concat_ws(collate(' ', '${ct.collation}'), " +
        s"collate('${ct.s1}', '${ct.collation}'), collate('${ct.s2}', '${ct.collation}'))"),
        Row(ct.expectedResult))
    })
    // Unsupported collations
    val fails = Seq(
      CollationTestCase("ABC", "%b%", "UTF8_BINARY_LCASE", false),
      CollationTestCase("ABC", "%B%", "UNICODE", true),
      CollationTestCase("ABC", "%b%", "UNICODE_CI", false)
    )
    fails.foreach(ct => {
      val expr = s"concat_ws(collate(' ', '${ct.collation}'), " +
        s"collate('${ct.s1}', '${ct.collation}'), collate('${ct.s2}', '${ct.collation}'))"
      checkError(
        exception = intercept[ExtendedAnalysisException] {
          sql(s"SELECT $expr")
        },
        errorClass = "DATATYPE_MISMATCH.UNEXPECTED_INPUT_TYPE",
        sqlState = "42K09",
        parameters = Map(
          "sqlExpr" -> s"\"concat_ws(collate( ), collate(${ct.s1}), collate(${ct.s2}))\"",
          "paramIndex" -> "first",
          "inputSql" -> s"\"collate( )\"",
          "inputType" -> s"\"STRING COLLATE ${ct.collation}\"",
          "requiredType" -> "\"STRING\""
        ),
        context = ExpectedContext(
          fragment = s"$expr",
          start = 7,
          stop = 73 + 3 * ct.collation.length
        )
      )
    })
  }

<<<<<<< HEAD
  test("SUBSTRING_INDEX check result on explicitly collated strings") {
    def testSubstringIndex(str: String,
                  delim: String,
                  cnt: Integer,
                  stringType: Integer,
                  expected: String,
                  ): Unit = {
      val string = Literal.create(str, StringType(stringType))
      val delimiter = Literal.create(delim, StringType(stringType))
      val count = Literal(cnt)

      checkEvaluation(SubstringIndex(string, delimiter, count), expected)
    }

    testSubstringIndex("wwwgapachegorg", "g", -3, 0, "apachegorg")
    testSubstringIndex("www||apache||org", "||", 2, 0, "www||apache")
    // UTF8_BINARY_LCASE
    testSubstringIndex("AaAaAaAaAa", "aa", 2, 1, "A")
    testSubstringIndex("www.apache.org", ".", 3, 1, "www.apache.org")
    testSubstringIndex("wwwXapachexorg", "x", 2, 1, "wwwXapache")
    testSubstringIndex("wwwxapacheXorg", "X", 1, 1, "www")
    testSubstringIndex("www.apache.org", ".", 0, 1, "")
    testSubstringIndex("www.apache.ORG", ".", -3, 1, "www.apache.ORG")
    testSubstringIndex("wwwGapacheGorg", "g", 1, 1, "www")
    testSubstringIndex("wwwGapacheGorg", "g", 3, 1, "wwwGapacheGor")
    testSubstringIndex("gwwwGapacheGorg", "g", 3, 1, "gwwwGapache")
    testSubstringIndex("wwwGapacheGorg", "g", -3, 1, "apacheGorg")
    testSubstringIndex("wwwmapacheMorg", "M", -2, 1, "apacheMorg")
    testSubstringIndex("www.apache.org", ".", -1, 1, "org")
    testSubstringIndex("", ".", -2, 1, "")
    // scalastyle:off
    testSubstringIndex("test大千世界X大千世界", "x", -1, 1, "大千世界")
    testSubstringIndex("test大千世界X大千世界", "X", 1, 1, "test大千世界")
    testSubstringIndex("test大千世界大千世界", "千", 2, 1, "test大千世界大")
    // scalastyle:on
    testSubstringIndex("www||APACHE||org", "||", 2, 1, "www||APACHE")
    testSubstringIndex("www||APACHE||org", "||", -1, 1, "org")
    // UNICODE
    testSubstringIndex("AaAaAaAaAa", "Aa", 2, 2, "Aa")
    testSubstringIndex("wwwYapacheyorg", "y", 3, 2, "wwwYapacheyorg")
    testSubstringIndex("www.apache.org", ".", 2, 2, "www.apache")
    testSubstringIndex("wwwYapacheYorg", "Y", 1, 2, "www")
    testSubstringIndex("wwwYapacheYorg", "y", 1, 2, "wwwYapacheYorg")
    testSubstringIndex("wwwGapacheGorg", "g", 1, 2, "wwwGapacheGor")
    testSubstringIndex("GwwwGapacheGorG", "G", 3, 2, "GwwwGapache")
    testSubstringIndex("wwwGapacheGorG", "G", -3, 2, "apacheGorG")
    testSubstringIndex("www.apache.org", ".", 0, 2, "")
    testSubstringIndex("www.apache.org", ".", -3, 2, "www.apache.org")
    testSubstringIndex("www.apache.org", ".", -2, 2, "apache.org")
    testSubstringIndex("www.apache.org", ".", -1, 2, "org")
    testSubstringIndex("", ".", -2, 2, "")
    // scalastyle:off
    testSubstringIndex("test大千世界X大千世界", "X", -1, 2, "大千世界")
    testSubstringIndex("test大千世界X大千世界", "X", 1, 2, "test大千世界")
    testSubstringIndex("大x千世界大千世x界", "x", 1, 2, "大")
    testSubstringIndex("大x千世界大千世x界", "x", -1, 2, "界")
    testSubstringIndex("大x千世界大千世x界", "x", -2, 2, "千世界大千世x界")
    testSubstringIndex("大千世界大千世界", "千", 2, 2, "大千世界大")
    // scalastyle:on
    testSubstringIndex("www||apache||org", "||", 2, 2, "www||apache")
    // UNICODE_CI
    testSubstringIndex("AaAaAaAaAa", "aa", 2, 3, "A")
    testSubstringIndex("www.apache.org", ".", 3, 3, "www.apache.org")
    testSubstringIndex("wwwXapachexorg", "x", 2, 3, "wwwXapache")
    testSubstringIndex("wwwxapacheXorg", "X", 1, 3, "www")
    testSubstringIndex("www.apache.org", ".", 0, 3, "")
    testSubstringIndex("wwwGapacheGorg", "g", 1, 3, "www")
    testSubstringIndex("wwwGapacheGorg", "g", 3, 3, "wwwGapacheGor")
    testSubstringIndex("gwwwGapacheGorg", "g", 3, 3, "gwwwGapache")
    testSubstringIndex("wwwGapacheGorg", "g", -3, 3, "apacheGorg")
    testSubstringIndex("www.apache.ORG", ".", -3, 3, "www.apache.ORG")
    testSubstringIndex("wwwmapacheMorg", "M", -2, 3, "apacheMorg")
    testSubstringIndex("www.apache.org", ".", -1, 3, "org")
    testSubstringIndex("", ".", -2, 3, "")
    // scalastyle:off
    testSubstringIndex("test大千世界X大千世界", "X", -1, 3, "大千世界")
    testSubstringIndex("test大千世界X大千世界", "X", 1, 3, "test大千世界")
    testSubstringIndex("test大千世界大千世界", "千", 2, 3, "test大千世界大")
    // scalastyle:on
    testSubstringIndex("www||APACHE||org", "||", 2, 3, "www||APACHE")
=======
  test("REPEAT check output type on explicitly collated string") {
    def testRepeat(expected: String, collationId: Int, input: String, n: Int): Unit = {
      val s = Literal.create(input, StringType(collationId))

      checkEvaluation(Collation(StringRepeat(s, Literal.create(n))).replacement, expected)
    }

    testRepeat("UTF8_BINARY", 0, "abc", 2)
    testRepeat("UTF8_BINARY_LCASE", 1, "abc", 2)
    testRepeat("UNICODE", 2, "abc", 2)
    testRepeat("UNICODE_CI", 3, "abc", 2)
>>>>>>> fd4b8e89
  }

  // TODO: Add more tests for other string expressions

}

class CollationStringExpressionsANSISuite extends CollationRegexpExpressionsSuite {
  override protected def sparkConf: SparkConf =
    super.sparkConf.set(SQLConf.ANSI_ENABLED, true)
}<|MERGE_RESOLUTION|>--- conflicted
+++ resolved
@@ -21,11 +21,7 @@
 
 import org.apache.spark.SparkConf
 import org.apache.spark.sql.catalyst.ExtendedAnalysisException
-<<<<<<< HEAD
-import org.apache.spark.sql.catalyst.expressions.{ExpressionEvalHelper, Literal, SubstringIndex}
-=======
-import org.apache.spark.sql.catalyst.expressions.{Collation, ExpressionEvalHelper, Literal, StringRepeat}
->>>>>>> fd4b8e89
+import org.apache.spark.sql.catalyst.expressions.{Collation, ExpressionEvalHelper, Literal, StringRepeat, SubstringIndex}
 import org.apache.spark.sql.internal.SQLConf
 import org.apache.spark.sql.test.SharedSparkSession
 import org.apache.spark.sql.types.StringType
@@ -77,7 +73,6 @@
     })
   }
 
-<<<<<<< HEAD
   test("SUBSTRING_INDEX check result on explicitly collated strings") {
     def testSubstringIndex(str: String,
                   delim: String,
@@ -158,7 +153,8 @@
     testSubstringIndex("test大千世界大千世界", "千", 2, 3, "test大千世界大")
     // scalastyle:on
     testSubstringIndex("www||APACHE||org", "||", 2, 3, "www||APACHE")
-=======
+  }
+    
   test("REPEAT check output type on explicitly collated string") {
     def testRepeat(expected: String, collationId: Int, input: String, n: Int): Unit = {
       val s = Literal.create(input, StringType(collationId))
@@ -170,7 +166,6 @@
     testRepeat("UTF8_BINARY_LCASE", 1, "abc", 2)
     testRepeat("UNICODE", 2, "abc", 2)
     testRepeat("UNICODE_CI", 3, "abc", 2)
->>>>>>> fd4b8e89
   }
 
   // TODO: Add more tests for other string expressions
