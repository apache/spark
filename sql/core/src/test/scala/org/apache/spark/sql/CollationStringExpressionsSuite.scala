/*
 * Licensed to the Apache Software Foundation (ASF) under one or more
 * contributor license agreements.  See the NOTICE file distributed with
 * this work for additional information regarding copyright ownership.
 * The ASF licenses this file to You under the Apache License, Version 2.0
 * (the "License"); you may not use this file except in compliance with
 * the License.  You may obtain a copy of the License at
 *
 *    http://www.apache.org/licenses/LICENSE-2.0
 *
 * Unless required by applicable law or agreed to in writing, software
 * distributed under the License is distributed on an "AS IS" BASIS,
 * WITHOUT WARRANTIES OR CONDITIONS OF ANY KIND, either express or implied.
 * See the License for the specific language governing permissions and
 * limitations under the License.
 */

package org.apache.spark.sql

import org.apache.spark.SparkConf
<<<<<<< HEAD
import org.apache.spark.sql.catalyst.expressions.Literal
import org.apache.spark.sql.catalyst.expressions.aggregate.Mode
=======
import org.apache.spark.sql.catalyst.expressions.{ExpressionEvalHelper, Literal, StringTrim, StringTrimLeft, StringTrimRight}
>>>>>>> 259760a5
import org.apache.spark.sql.catalyst.util.CollationFactory
import org.apache.spark.sql.internal.SQLConf
import org.apache.spark.sql.test.SharedSparkSession
import org.apache.spark.sql.types._
import org.apache.spark.unsafe.types.UTF8String
import org.apache.spark.util.collection.OpenHashMap

// scalastyle:off nonascii
class CollationStringExpressionsSuite
  extends QueryTest
  with SharedSparkSession
  with ExpressionEvalHelper {

  test("Support ConcatWs string expression with collation") {
    // Supported collations
    case class ConcatWsTestCase[R](s: String, a: Array[String], c: String, result: R)
    val testCases = Seq(
      ConcatWsTestCase(" ", Array("Spark", "SQL"), "UTF8_BINARY", "Spark SQL"),
      ConcatWsTestCase(" ", Array("Spark", "SQL"), "UTF8_BINARY_LCASE", "Spark SQL"),
      ConcatWsTestCase(" ", Array("Spark", "SQL"), "UNICODE", "Spark SQL"),
      ConcatWsTestCase(" ", Array("Spark", "SQL"), "UNICODE_CI", "Spark SQL")
    )
    testCases.foreach(t => {
      val arrCollated = t.a.map(s => s"collate('$s', '${t.c}')").mkString(", ")
      var query = s"SELECT concat_ws(collate('${t.s}', '${t.c}'), $arrCollated)"
      // Result & data type
      checkAnswer(sql(query), Row(t.result))
      assert(sql(query).schema.fields.head.dataType.sameType(StringType(t.c)))
      // Implicit casting
      val arr = t.a.map(s => s"'$s'").mkString(", ")
      query = s"SELECT concat_ws(collate('${t.s}', '${t.c}'), $arr)"
      checkAnswer(sql(query), Row(t.result))
      assert(sql(query).schema.fields.head.dataType.sameType(StringType(t.c)))
      query = s"SELECT concat_ws('${t.s}', $arrCollated)"
      checkAnswer(sql(query), Row(t.result))
      assert(sql(query).schema.fields.head.dataType.sameType(StringType(t.c)))
    })
    // Collation mismatch
    val collationMismatch = intercept[AnalysisException] {
      sql("SELECT concat_ws(' ',collate('Spark', 'UTF8_BINARY_LCASE'),collate('SQL', 'UNICODE'))")
    }
    assert(collationMismatch.getErrorClass === "COLLATION_MISMATCH.EXPLICIT")
  }

  test("Support Elt string expression with collation") {
    // Supported collations
    case class EltTestCase[R](index: Int, inputs: Array[String], c: String, result: R)
    val testCases = Seq(
      EltTestCase(1, Array("Spark", "SQL"), "UTF8_BINARY", "Spark"),
      EltTestCase(1, Array("Spark", "SQL"), "UTF8_BINARY_LCASE", "Spark"),
      EltTestCase(2, Array("Spark", "SQL"), "UNICODE", "SQL"),
      EltTestCase(2, Array("Spark", "SQL"), "UNICODE_CI", "SQL")
    )
    testCases.foreach(t => {
      var query = s"SELECT elt(${t.index}, collate('${t.inputs(0)}', '${t.c}')," +
        s" collate('${t.inputs(1)}', '${t.c}'))"
      // Result & data type
      checkAnswer(sql(query), Row(t.result))
      assert(sql(query).schema.fields.head.dataType.sameType(StringType(t.c)))
      // Implicit casting
      query = s"SELECT elt(${t.index}, collate('${t.inputs(0)}', '${t.c}'), '${t.inputs(1)}')"
      checkAnswer(sql(query), Row(t.result))
      assert(sql(query).schema.fields.head.dataType.sameType(StringType(t.c)))
      query = s"SELECT elt(${t.index}, '${t.inputs(0)}', collate('${t.inputs(1)}', '${t.c}'))"
      checkAnswer(sql(query), Row(t.result))
      assert(sql(query).schema.fields.head.dataType.sameType(StringType(t.c)))
    })
    // Collation mismatch
    val collationMismatch = intercept[AnalysisException] {
      sql("SELECT elt(0 ,collate('Spark', 'UTF8_BINARY_LCASE'), collate('SQL', 'UNICODE'))")
    }
    assert(collationMismatch.getErrorClass === "COLLATION_MISMATCH.EXPLICIT")
  }

  test("Support SplitPart string expression with collation") {
    // Supported collations
    case class SplitPartTestCase[R](s: String, d: String, p: Int, c: String, result: R)
    val testCases = Seq(
      SplitPartTestCase("1a2", "a", 2, "UTF8_BINARY", "2"),
      SplitPartTestCase("1a2", "a", 2, "UNICODE", "2"),
      SplitPartTestCase("1a2", "A", 2, "UTF8_BINARY_LCASE", "2"),
      SplitPartTestCase("1a2", "A", 2, "UNICODE_CI", "2")
    )
    testCases.foreach(t => {
      val query = s"SELECT split_part(collate('${t.s}','${t.c}'),collate('${t.d}','${t.c}'),${t.p})"
      // Result & data type
      checkAnswer(sql(query), Row(t.result))
      assert(sql(query).schema.fields.head.dataType.sameType(StringType(t.c)))
    })
  }

  test("Support Contains string expression with collation") {
    // Supported collations
    case class ContainsTestCase[R](l: String, r: String, c: String, result: R)
    val testCases = Seq(
      ContainsTestCase("", "", "UTF8_BINARY", true),
      ContainsTestCase("abcde", "C", "UNICODE", false),
      ContainsTestCase("abcde", "FGH", "UTF8_BINARY_LCASE", false),
      ContainsTestCase("abcde", "BCD", "UNICODE_CI", true)
    )
    testCases.foreach(t => {
      val query = s"SELECT contains(collate('${t.l}','${t.c}'),collate('${t.r}','${t.c}'))"
      // Result & data type
      checkAnswer(sql(query), Row(t.result))
      assert(sql(query).schema.fields.head.dataType.sameType(BooleanType))
      // Implicit casting
      checkAnswer(sql(s"SELECT contains(collate('${t.l}','${t.c}'),'${t.r}')"), Row(t.result))
      checkAnswer(sql(s"SELECT contains('${t.l}',collate('${t.r}','${t.c}'))"), Row(t.result))
    })
    // Collation mismatch
    val collationMismatch = intercept[AnalysisException] {
      sql("SELECT contains(collate('abcde','UTF8_BINARY_LCASE'),collate('C','UNICODE_CI'))")
    }
    assert(collationMismatch.getErrorClass === "COLLATION_MISMATCH.EXPLICIT")
  }

  test("Support SubstringIndex expression with collation") {
    case class SubstringIndexTestCase[R](string: String, delimiter: String, count: Integer,
      c: String, result: R)
    val testCases = Seq(
      SubstringIndexTestCase("wwwgapachegorg", "g", -3, "UTF8_BINARY", "apachegorg"),
      SubstringIndexTestCase("www||apache||org", "||", 2, "UTF8_BINARY", "www||apache"),
      SubstringIndexTestCase("wwwXapacheXorg", "x", 2, "UTF8_BINARY_LCASE", "wwwXapache"),
      SubstringIndexTestCase("aaaaaaaaaa", "aa", 2, "UNICODE", "a"),
      SubstringIndexTestCase("wwwmapacheMorg", "M", -2, "UNICODE_CI", "apacheMorg")
    )
    testCases.foreach(t => {
      val query = s"SELECT substring_index(collate('${t.string}','${t.c}')," +
        s"collate('${t.delimiter}','${t.c}'),${t.count})"
      // Result & data type
      checkAnswer(sql(query), Row(t.result))
      assert(sql(query).schema.fields.head.dataType.sameType(
        StringType(CollationFactory.collationNameToId(t.c))))
      // Implicit casting
      checkAnswer(sql(s"SELECT substring_index(collate('${t.string}','${t.c}')," +
        s"'${t.delimiter}',${t.count})"), Row(t.result))
      checkAnswer(sql(s"SELECT substring_index('${t.string}',collate('${t.delimiter}','${t.c}')," +
        s"${t.count})"), Row(t.result))
    })
    // Collation mismatch
    val collationMismatch = intercept[AnalysisException] {
      sql("SELECT substring_index(collate('abcde','UTF8_BINARY_LCASE')," +
        "collate('C','UNICODE_CI'),1)")
    }
    assert(collationMismatch.getErrorClass === "COLLATION_MISMATCH.EXPLICIT")
  }

  test("Support StringInStr string expression with collation") {
    case class StringInStrTestCase[R](string: String, substring: String, c: String, result: R)
    val testCases = Seq(
      // scalastyle:off
      StringInStrTestCase("test大千世界X大千世界", "大千", "UTF8_BINARY", 5),
      StringInStrTestCase("test大千世界X大千世界", "界x", "UTF8_BINARY_LCASE", 8),
      StringInStrTestCase("test大千世界X大千世界", "界x", "UNICODE", 0),
      StringInStrTestCase("test大千世界X大千世界", "界y", "UNICODE_CI", 0),
      StringInStrTestCase("test大千世界X大千世界", "界x", "UNICODE_CI", 8),
      StringInStrTestCase("abİo12", "i̇o", "UNICODE_CI", 3)
      // scalastyle:on
    )
    testCases.foreach(t => {
      val query = s"SELECT instr(collate('${t.string}','${t.c}')," +
        s"collate('${t.substring}','${t.c}'))"
      // Result & data type
      checkAnswer(sql(query), Row(t.result))
      assert(sql(query).schema.fields.head.dataType.sameType(IntegerType))
      // Implicit casting
      checkAnswer(sql(s"SELECT instr(collate('${t.string}','${t.c}')," +
        s"'${t.substring}')"), Row(t.result))
      checkAnswer(sql(s"SELECT instr('${t.string}'," +
        s"collate('${t.substring}','${t.c}'))"), Row(t.result))
    })
    // Collation mismatch
    val collationMismatch = intercept[AnalysisException] {
      sql(s"SELECT instr(collate('aaads','UTF8_BINARY'), collate('Aa','UTF8_BINARY_LCASE'))")
    }
    assert(collationMismatch.getErrorClass === "COLLATION_MISMATCH.EXPLICIT")
  }

  test("Support FindInSet string expression with collation") {
    case class FindInSetTestCase[R](word: String, set: String, c: String, result: R)
    val testCases = Seq(
      FindInSetTestCase("AB", "abc,b,ab,c,def", "UTF8_BINARY", 0),
      FindInSetTestCase("C", "abc,b,ab,c,def", "UTF8_BINARY_LCASE", 4),
      FindInSetTestCase("d,ef", "abc,b,ab,c,def", "UNICODE", 0),
      // scalastyle:off
      FindInSetTestCase("i̇o", "ab,İo,12", "UNICODE_CI", 2),
      FindInSetTestCase("İo", "ab,i̇o,12", "UNICODE_CI", 2)
      // scalastyle:on
    )
    testCases.foreach(t => {
      val query = s"SELECT find_in_set(collate('${t.word}', '${t.c}')," +
        s"collate('${t.set}', '${t.c}'))"
      // Result & data type
      checkAnswer(sql(query), Row(t.result))
      assert(sql(query).schema.fields.head.dataType.sameType(IntegerType))
      // Implicit casting
      checkAnswer(sql(s"SELECT find_in_set(collate('${t.word}', '${t.c}')," +
        s"'${t.set}')"), Row(t.result))
      checkAnswer(sql(s"SELECT find_in_set('${t.word}'," +
        s"collate('${t.set}', '${t.c}'))"), Row(t.result))
    })
    // Collation mismatch
    val collationMismatch = intercept[AnalysisException] {
      sql(s"SELECT find_in_set(collate('AB','UTF8_BINARY')," +
        s"collate('ab,xyz,fgh','UTF8_BINARY_LCASE'))")
    }
    assert(collationMismatch.getErrorClass === "COLLATION_MISMATCH.EXPLICIT")
  }

  test("Support StartsWith string expression with collation") {
    // Supported collations
    case class StartsWithTestCase[R](l: String, r: String, c: String, result: R)
    val testCases = Seq(
      StartsWithTestCase("", "", "UTF8_BINARY", true),
      StartsWithTestCase("abcde", "A", "UNICODE", false),
      StartsWithTestCase("abcde", "FGH", "UTF8_BINARY_LCASE", false),
      StartsWithTestCase("abcde", "ABC", "UNICODE_CI", true)
    )
    testCases.foreach(t => {
      val query = s"SELECT startswith(collate('${t.l}','${t.c}'),collate('${t.r}','${t.c}'))"
      // Result & data type
      checkAnswer(sql(query), Row(t.result))
      assert(sql(query).schema.fields.head.dataType.sameType(BooleanType))
      // Implicit casting
      checkAnswer(sql(s"SELECT startswith(collate('${t.l}', '${t.c}'),'${t.r}')"), Row(t.result))
      checkAnswer(sql(s"SELECT startswith('${t.l}', collate('${t.r}', '${t.c}'))"), Row(t.result))
    })
    // Collation mismatch
    val collationMismatch = intercept[AnalysisException] {
      sql("SELECT startswith(collate('abcde', 'UTF8_BINARY_LCASE'),collate('C', 'UNICODE_CI'))")
    }
    assert(collationMismatch.getErrorClass === "COLLATION_MISMATCH.EXPLICIT")
  }
  test("TRANSLATE check result on explicitly collated string") {
    // Supported collations
    case class TranslateTestCase[R](input: String, matchExpression: String,
        replaceExpression: String, collation: String, result: R)
    val testCases = Seq(
      TranslateTestCase("Translate", "Rnlt", "1234", "UTF8_BINARY_LCASE", "41a2s3a4e"),
      TranslateTestCase("Translate", "Rnlt", "1234", "UTF8_BINARY_LCASE", "41a2s3a4e"),
      TranslateTestCase("TRanslate", "rnlt", "XxXx", "UTF8_BINARY_LCASE", "xXaxsXaxe"),
      TranslateTestCase("TRanslater", "Rrnlt", "xXxXx", "UTF8_BINARY_LCASE", "xxaxsXaxex"),
      TranslateTestCase("TRanslater", "Rrnlt", "XxxXx", "UTF8_BINARY_LCASE", "xXaxsXaxeX"),
      // scalastyle:off
      TranslateTestCase("test大千世界X大千世界", "界x", "AB", "UTF8_BINARY_LCASE", "test大千世AB大千世A"),
      TranslateTestCase("大千世界test大千世界", "TEST", "abcd", "UTF8_BINARY_LCASE", "大千世界abca大千世界"),
      TranslateTestCase("Test大千世界大千世界", "tT", "oO", "UTF8_BINARY_LCASE", "oeso大千世界大千世界"),
      TranslateTestCase("大千世界大千世界tesT", "Tt", "Oo", "UTF8_BINARY_LCASE", "大千世界大千世界OesO"),
      TranslateTestCase("大千世界大千世界tesT", "大千", "世世", "UTF8_BINARY_LCASE", "世世世界世世世界tesT"),
      // scalastyle:on
      TranslateTestCase("Translate", "Rnlt", "1234", "UNICODE", "Tra2s3a4e"),
      TranslateTestCase("TRanslate", "rnlt", "XxXx", "UNICODE", "TRaxsXaxe"),
      TranslateTestCase("TRanslater", "Rrnlt", "xXxXx", "UNICODE", "TxaxsXaxeX"),
      TranslateTestCase("TRanslater", "Rrnlt", "XxxXx", "UNICODE", "TXaxsXaxex"),
      // scalastyle:off
      TranslateTestCase("test大千世界X大千世界", "界x", "AB", "UNICODE", "test大千世AX大千世A"),
      TranslateTestCase("Test大千世界大千世界", "tT", "oO", "UNICODE", "Oeso大千世界大千世界"),
      TranslateTestCase("大千世界大千世界tesT", "Tt", "Oo", "UNICODE", "大千世界大千世界oesO"),
      // scalastyle:on
      TranslateTestCase("Translate", "Rnlt", "1234", "UNICODE_CI", "41a2s3a4e"),
      TranslateTestCase("TRanslate", "rnlt", "XxXx", "UNICODE_CI", "xXaxsXaxe"),
      TranslateTestCase("TRanslater", "Rrnlt", "xXxXx", "UNICODE_CI", "xxaxsXaxex"),
      TranslateTestCase("TRanslater", "Rrnlt", "XxxXx", "UNICODE_CI", "xXaxsXaxeX"),
      // scalastyle:off
      TranslateTestCase("test大千世界X大千世界", "界x", "AB", "UNICODE_CI", "test大千世AB大千世A"),
      TranslateTestCase("大千世界test大千世界", "TEST", "abcd", "UNICODE_CI", "大千世界abca大千世界"),
      TranslateTestCase("Test大千世界大千世界", "tT", "oO", "UNICODE_CI", "oeso大千世界大千世界"),
      TranslateTestCase("大千世界大千世界tesT", "Tt", "Oo", "UNICODE_CI", "大千世界大千世界OesO"),
      TranslateTestCase("大千世界大千世界tesT", "大千", "世世", "UNICODE_CI", "世世世界世世世界tesT"),
      // scalastyle:on
      TranslateTestCase("Translate", "Rnlasdfjhgadt", "1234", "UTF8_BINARY_LCASE", "14234e"),
      TranslateTestCase("Translate", "Rnlasdfjhgadt", "1234", "UNICODE_CI", "14234e"),
      TranslateTestCase("Translate", "Rnlasdfjhgadt", "1234", "UNICODE", "Tr4234e"),
      TranslateTestCase("Translate", "Rnlasdfjhgadt", "1234", "UTF8_BINARY", "Tr4234e"),
      TranslateTestCase("Translate", "Rnlt", "123495834634", "UTF8_BINARY_LCASE", "41a2s3a4e"),
      TranslateTestCase("Translate", "Rnlt", "123495834634", "UNICODE", "Tra2s3a4e"),
      TranslateTestCase("Translate", "Rnlt", "123495834634", "UNICODE_CI", "41a2s3a4e"),
      TranslateTestCase("Translate", "Rnlt", "123495834634", "UTF8_BINARY", "Tra2s3a4e"),
      TranslateTestCase("abcdef", "abcde", "123", "UTF8_BINARY", "123f"),
      TranslateTestCase("abcdef", "abcde", "123", "UTF8_BINARY_LCASE", "123f"),
      TranslateTestCase("abcdef", "abcde", "123", "UNICODE", "123f"),
      TranslateTestCase("abcdef", "abcde", "123", "UNICODE_CI", "123f")
    )

    testCases.foreach(t => {
      val query = s"SELECT translate(collate('${t.input}', '${t.collation}')," +
        s"collate('${t.matchExpression}', '${t.collation}')," +
        s"collate('${t.replaceExpression}', '${t.collation}'))"
      // Result & data type
      checkAnswer(sql(query), Row(t.result))
      assert(sql(query).schema.fields.head.dataType.sameType(
        StringType(CollationFactory.collationNameToId(t.collation))))
      // Implicit casting
      checkAnswer(sql(s"SELECT translate(collate('${t.input}', '${t.collation}')," +
        s"'${t.matchExpression}', '${t.replaceExpression}')"), Row(t.result))
      checkAnswer(sql(s"SELECT translate('${t.input}', collate('${t.matchExpression}'," +
        s"'${t.collation}'), '${t.replaceExpression}')"), Row(t.result))
      checkAnswer(sql(s"SELECT translate('${t.input}', '${t.matchExpression}'," +
        s"collate('${t.replaceExpression}', '${t.collation}'))"), Row(t.result))
    })
    // Collation mismatch
    val collationMismatch = intercept[AnalysisException] {
      sql(s"SELECT translate(collate('Translate', 'UTF8_BINARY_LCASE')," +
        s"collate('Rnlt', 'UNICODE'), '1234')")
    }
    assert(collationMismatch.getErrorClass === "COLLATION_MISMATCH.EXPLICIT")
  }

  test("Support Replace string expression with collation") {
    case class ReplaceTestCase[R](source: String, search: String, replace: String,
        c: String, result: R)
    val testCases = Seq(
      // scalastyle:off
      ReplaceTestCase("r世eplace", "pl", "123", "UTF8_BINARY", "r世e123ace"),
      ReplaceTestCase("repl世ace", "PL", "AB", "UTF8_BINARY_LCASE", "reAB世ace"),
      ReplaceTestCase("abcdabcd", "bc", "", "UNICODE", "adad"),
      ReplaceTestCase("aBc世abc", "b", "12", "UNICODE_CI", "a12c世a12c"),
      ReplaceTestCase("abi̇o12i̇o", "İo", "yy", "UNICODE_CI", "abyy12yy"),
      ReplaceTestCase("abİo12i̇o", "i̇o", "xx", "UNICODE_CI", "abxx12xx")
      // scalastyle:on
    )
    testCases.foreach(t => {
      val query = s"SELECT replace(collate('${t.source}','${t.c}'),collate('${t.search}'," +
        s"'${t.c}'),collate('${t.replace}','${t.c}'))"
      // Result & data type
      checkAnswer(sql(query), Row(t.result))
      assert(sql(query).schema.fields.head.dataType.sameType(
        StringType(CollationFactory.collationNameToId(t.c))))
      // Implicit casting
      checkAnswer(sql(s"SELECT replace(collate('${t.source}','${t.c}'),'${t.search}'," +
        s"'${t.replace}')"), Row(t.result))
      checkAnswer(sql(s"SELECT replace('${t.source}',collate('${t.search}','${t.c}')," +
        s"'${t.replace}')"), Row(t.result))
      checkAnswer(sql(s"SELECT replace('${t.source}','${t.search}'," +
        s"collate('${t.replace}','${t.c}'))"), Row(t.result))
    })
    // Collation mismatch
    val collationMismatch = intercept[AnalysisException] {
      sql("SELECT startswith(collate('abcde', 'UTF8_BINARY_LCASE'),collate('C', 'UNICODE_CI'))")
    }
    assert(collationMismatch.getErrorClass === "COLLATION_MISMATCH.EXPLICIT")
  }

  test("Support EndsWith string expression with collation") {
    // Supported collations
    case class EndsWithTestCase[R](l: String, r: String, c: String, result: R)
    val testCases = Seq(
      EndsWithTestCase("", "", "UTF8_BINARY", true),
      EndsWithTestCase("abcde", "E", "UNICODE", false),
      EndsWithTestCase("abcde", "FGH", "UTF8_BINARY_LCASE", false),
      EndsWithTestCase("abcde", "CDE", "UNICODE_CI", true)
    )
    testCases.foreach(t => {
      val query = s"SELECT endswith(collate('${t.l}', '${t.c}'), collate('${t.r}', '${t.c}'))"
      // Result & data type
      checkAnswer(sql(query), Row(t.result))
      assert(sql(query).schema.fields.head.dataType.sameType(BooleanType))
      // Implicit casting
      checkAnswer(sql(s"SELECT endswith(collate('${t.l}', '${t.c}'),'${t.r}')"), Row(t.result))
      checkAnswer(sql(s"SELECT endswith('${t.l}', collate('${t.r}', '${t.c}'))"), Row(t.result))
    })
    // Collation mismatch
    val collationMismatch = intercept[AnalysisException] {
      sql("SELECT endswith(collate('abcde', 'UTF8_BINARY_LCASE'),collate('C', 'UNICODE_CI'))")
    }
    assert(collationMismatch.getErrorClass === "COLLATION_MISMATCH.EXPLICIT")
  }

  test("Support StringRepeat string expression with collation") {
    // Supported collations
    case class StringRepeatTestCase[R](s: String, n: Int, c: String, result: R)
    val testCases = Seq(
      StringRepeatTestCase("", 1, "UTF8_BINARY", ""),
      StringRepeatTestCase("a", 0, "UNICODE", ""),
      StringRepeatTestCase("XY", 3, "UTF8_BINARY_LCASE", "XYXYXY"),
      StringRepeatTestCase("123", 2, "UNICODE_CI", "123123")
    )
    testCases.foreach(t => {
      val query = s"SELECT repeat(collate('${t.s}', '${t.c}'), ${t.n})"
      // Result & data type
      checkAnswer(sql(query), Row(t.result))
      assert(sql(query).schema.fields.head.dataType.sameType(StringType(t.c)))
    })
  }

  test("Ascii & UnBase64 string expressions with collation") {
    case class AsciiUnBase64TestCase[R](q: String, dt: DataType, r: R)
    val testCases = Seq(
      AsciiUnBase64TestCase("select ascii('a' collate utf8_binary)", IntegerType, 97),
      AsciiUnBase64TestCase("select ascii('B' collate utf8_binary_lcase)", IntegerType, 66),
      AsciiUnBase64TestCase("select ascii('#' collate unicode)", IntegerType, 35),
      AsciiUnBase64TestCase("select ascii('!' collate unicode_ci)", IntegerType, 33),
      AsciiUnBase64TestCase("select unbase64('QUJD' collate utf8_binary)", BinaryType,
        Seq(65, 66, 67)),
      AsciiUnBase64TestCase("select unbase64('eHl6' collate utf8_binary_lcase)", BinaryType,
        Seq(120, 121, 122)),
      AsciiUnBase64TestCase("select unbase64('IyMj' collate utf8_binary)", BinaryType,
        Seq(35, 35, 35)),
      AsciiUnBase64TestCase("select unbase64('IQ==' collate utf8_binary_lcase)", BinaryType,
        Seq(33))
    )
    testCases.foreach(t => {
      // Result & data type
      checkAnswer(sql(t.q), Row(t.r))
      assert(sql(t.q).schema.fields.head.dataType.sameType(t.dt))
    })
  }

  test("Chr, Base64, Decode & FormatNumber string expressions with collation") {
    case class DefaultCollationTestCase[R](q: String, c: String, r: R)
    val testCases = Seq(
      DefaultCollationTestCase("select chr(97)", "UTF8_BINARY", "a"),
      DefaultCollationTestCase("select chr(66)", "UTF8_BINARY_LCASE", "B"),
      DefaultCollationTestCase("select base64('xyz')", "UNICODE", "eHl6"),
      DefaultCollationTestCase("select base64('!')", "UNICODE_CI", "IQ=="),
      DefaultCollationTestCase("select decode(encode('$', 'utf-8'), 'utf-8')", "UTF8_BINARY", "$"),
      DefaultCollationTestCase("select decode(encode('X', 'utf-8'), 'utf-8')", "UTF8_BINARY_LCASE",
        "X"),
      DefaultCollationTestCase("select format_number(123.123, '###.###')", "UNICODE", "123.123"),
      DefaultCollationTestCase("select format_number(99.99, '##.##')", "UNICODE_CI", "99.99")
    )
    testCases.foreach(t => {
      withSQLConf(SQLConf.DEFAULT_COLLATION.key -> t.c) {
        // Result & data type
        checkAnswer(sql(t.q), Row(t.r))
        assert(sql(t.q).schema.fields.head.dataType.sameType(StringType(t.c)))
      }
    })
  }

  test("Encode, ToBinary & Sentences string expressions with collation") {
    case class EncodeToBinarySentencesTestCase[R](q: String, dt: DataType, r: R)
    val testCases = Seq(
      EncodeToBinarySentencesTestCase("select encode('a' collate utf8_binary, 'utf-8')",
        BinaryType, Seq(97)),
      EncodeToBinarySentencesTestCase("select encode('$' collate utf8_binary_lcase, 'utf-8')",
        BinaryType, Seq(36)),
      EncodeToBinarySentencesTestCase("select to_binary('B' collate unicode, 'utf-8')",
        BinaryType, Seq(66)),
      EncodeToBinarySentencesTestCase("select to_binary('#' collate unicode_ci, 'utf-8')",
        BinaryType, Seq(35)),
      EncodeToBinarySentencesTestCase(
        """
          |select sentences('Hello, world! Nice day.' collate utf8_binary)
          |""".stripMargin,
        ArrayType(ArrayType(StringType)), Seq(Seq("Hello", "world"), Seq("Nice", "day"))),
      EncodeToBinarySentencesTestCase(
        """
          |select sentences('Something else. Nothing here.' collate utf8_binary_lcase)
          |""".stripMargin,
        ArrayType(ArrayType(StringType("UTF8_BINARY_LCASE"))),
        Seq(Seq("Something", "else"), Seq("Nothing", "here")))
    )
    testCases.foreach(t => {
      // Result & data type
      checkAnswer(sql(t.q), Row(t.r))
      assert(sql(t.q).schema.fields.head.dataType.sameType(t.dt))
    })
  }

  test("SPARK-47357: Support Upper string expression with collation") {
    // Supported collations
    case class UpperTestCase[R](s: String, c: String, result: R)
    val testCases = Seq(
      UpperTestCase("aBc", "UTF8_BINARY", "ABC"),
      UpperTestCase("aBc", "UTF8_BINARY_LCASE", "ABC"),
      UpperTestCase("aBc", "UNICODE", "ABC"),
      UpperTestCase("aBc", "UNICODE_CI", "ABC")
    )
    testCases.foreach(t => {
      val query = s"SELECT upper(collate('${t.s}', '${t.c}'))"
      // Result & data type
      checkAnswer(sql(query), Row(t.result))
      assert(sql(query).schema.fields.head.dataType.sameType(StringType(t.c)))
    })
  }

  test("SPARK-47357: Support Lower string expression with collation") {
    // Supported collations
    case class LowerTestCase[R](s: String, c: String, result: R)
    val testCases = Seq(
      LowerTestCase("aBc", "UTF8_BINARY", "abc"),
      LowerTestCase("aBc", "UTF8_BINARY_LCASE", "abc"),
      LowerTestCase("aBc", "UNICODE", "abc"),
      LowerTestCase("aBc", "UNICODE_CI", "abc")
    )
    testCases.foreach(t => {
      val query = s"SELECT lower(collate('${t.s}', '${t.c}'))"
      // Result & data type
      checkAnswer(sql(query), Row(t.result))
      assert(sql(query).schema.fields.head.dataType.sameType(StringType(t.c)))
    })
  }

  test("SPARK-47357: Support InitCap string expression with collation") {
    // Supported collations
    case class InitCapTestCase[R](s: String, c: String, result: R)
    val testCases = Seq(
      InitCapTestCase("aBc ABc", "UTF8_BINARY", "Abc Abc"),
      InitCapTestCase("aBc ABc", "UTF8_BINARY_LCASE", "Abc Abc"),
      InitCapTestCase("aBc ABc", "UNICODE", "Abc Abc"),
      InitCapTestCase("aBc ABc", "UNICODE_CI", "Abc Abc")
    )
    testCases.foreach(t => {
      val query = s"SELECT initcap(collate('${t.s}', '${t.c}'))"
      // Result & data type
      checkAnswer(sql(query), Row(t.result))
      assert(sql(query).schema.fields.head.dataType.sameType(StringType(t.c)))
    })
  }

  test("Overlay string expression with collation") {
    // Supported collations
    case class OverlayTestCase(l: String, r: String, pos: Int, c: String, result: String)
    val testCases = Seq(
      OverlayTestCase("hello", " world", 6, "UTF8_BINARY", "hello world"),
      OverlayTestCase("nice", " day", 5, "UTF8_BINARY_LCASE", "nice day"),
      OverlayTestCase("A", "B", 1, "UNICODE", "B"),
      OverlayTestCase("!", "!!!", 1, "UNICODE_CI", "!!!")
    )
    testCases.foreach(t => {
      val query =
        s"""
           |select overlay(collate('${t.l}', '${t.c}') placing
           |collate('${t.r}', '${t.c}') from ${t.pos})
           |""".stripMargin
      // Result & data type
      checkAnswer(sql(query), Row(t.result))
      assert(sql(query).schema.fields.head.dataType.sameType(StringType(t.c)))
      // Implicit casting
      checkAnswer(sql(
        s"""
           |select overlay(collate('${t.l}', '${t.c}') placing '${t.r}' from ${t.pos})
           |""".stripMargin), Row(t.result))
      checkAnswer(sql(
        s"""
           |select overlay('${t.l}' placing collate('${t.r}', '${t.c}') from ${t.pos})
           |""".stripMargin), Row(t.result))
      checkAnswer(sql(
        s"""
           |select overlay(collate('${t.l}', '${t.c}')
           |placing '${t.r}' from collate('${t.pos}', '${t.c}'))
           |""".stripMargin), Row(t.result))
    })
    // Collation mismatch
    assert(
      intercept[AnalysisException] {
        sql("SELECT overlay('a' collate UNICODE PLACING 'b' collate UNICODE_CI FROM 1)")
      }.getErrorClass == "COLLATION_MISMATCH.EXPLICIT"
    )
  }

  test("FormatString string expression with collation") {
    // Supported collations
    case class FormatStringTestCase(f: String, a: Seq[Any], c: String, r: String)
    val testCases = Seq(
      FormatStringTestCase("%s%s", Seq("'a'", "'b'"), "UTF8_BINARY", "ab"),
      FormatStringTestCase("%d", Seq(123), "UTF8_BINARY_LCASE", "123"),
      FormatStringTestCase("%s%d", Seq("'A'", 0), "UNICODE", "A0"),
      FormatStringTestCase("%s%s", Seq("'Hello'", "'!!!'"), "UNICODE_CI", "Hello!!!")
    )
    testCases.foreach(t => {
      val query =
        s"""
           |select format_string(collate('${t.f}', '${t.c}'), ${t.a.mkString(", ")})
           |""".stripMargin
      // Result & data type
      checkAnswer(sql(query), Row(t.r))
      assert(sql(query).schema.fields.head.dataType.sameType(StringType(t.c)))
    })
  }

  test("SoundEx string expression with collation") {
    // Supported collations
    case class SoundExTestCase(q: String, c: String, r: String)
    val testCases = Seq(
      SoundExTestCase("select soundex('A' collate utf8_binary)", "UTF8_BINARY", "A000"),
      SoundExTestCase("select soundex('!' collate utf8_binary_lcase)", "UTF8_BINARY_LCASE", "!"),
      SoundExTestCase("select soundex('$' collate unicode)", "UNICODE", "$"),
      SoundExTestCase("select soundex('X' collate unicode_ci)", "UNICODE_CI", "X000")
    )
    testCases.foreach(t => {
      withSQLConf(SQLConf.DEFAULT_COLLATION.key -> t.c) {
        // Result & data type
        checkAnswer(sql(t.q), Row(t.r))
        assert(sql(t.q).schema.fields.head.dataType.sameType(StringType(t.c)))
      }
    })
  }

  test("Length, BitLength & OctetLength string expressions with collations") {
    // Supported collations
    case class LenTestCase(q: String, r: Int)
    val testCases = Seq(
      LenTestCase("select length('hello' collate utf8_binary)", 5),
      LenTestCase("select length('world' collate utf8_binary_lcase)", 5),
      LenTestCase("select length('ﬀ' collate unicode)", 1),
      LenTestCase("select bit_length('hello' collate unicode_ci)", 40),
      LenTestCase("select bit_length('world' collate utf8_binary)", 40),
      LenTestCase("select bit_length('ﬀ' collate utf8_binary_lcase)", 24),
      LenTestCase("select octet_length('hello' collate unicode)", 5),
      LenTestCase("select octet_length('world' collate unicode_ci)", 5),
      LenTestCase("select octet_length('ﬀ' collate utf8_binary)", 3)
    )
    testCases.foreach(t => {
      // Result & data type
      checkAnswer(sql(t.q), Row(t.r))
      assert(sql(t.q).schema.fields.head.dataType.sameType(IntegerType))
    })
  }

  test("Luhncheck string expression with collation") {
    // Supported collations
    case class LuhncheckTestCase(q: String, c: String, r: Boolean)
    val testCases = Seq(
      LuhncheckTestCase("123", "UTF8_BINARY", r = false),
      LuhncheckTestCase("000", "UTF8_BINARY_LCASE", r = true),
      LuhncheckTestCase("111", "UNICODE", r = false),
      LuhncheckTestCase("222", "UNICODE_CI", r = false)
    )
    testCases.foreach(t => {
      val query = s"select luhn_check(${t.q})"
      // Result & data type
      checkAnswer(sql(query), Row(t.r))
      assert(sql(query).schema.fields.head.dataType.sameType(BooleanType))
    })
  }

  test("Support Left/Right/Substr with collation") {
    case class SubstringTestCase(
        method: String,
        str: String,
        len: String,
        pad: Option[String],
        collation: String,
        result: Row) {
      val strString = if (str == "null") "null" else s"'$str'"
      val query =
        s"SELECT $method(collate($strString, '$collation')," +
          s" $len${pad.map(p => s", '$p'").getOrElse("")})"
    }

    val checks = Seq(
      SubstringTestCase("substr", "example", "1", Some("100"), "utf8_binary_lcase", Row("example")),
      SubstringTestCase("substr", "example", "2", Some("2"), "utf8_binary", Row("xa")),
      SubstringTestCase("right", "", "1", None, "utf8_binary_lcase", Row("")),
      SubstringTestCase("substr", "example", "0", Some("0"), "unicode", Row("")),
      SubstringTestCase("substr", "example", "-3", Some("2"), "unicode_ci", Row("pl")),
      SubstringTestCase("substr", " a世a ", "2", Some("3"), "utf8_binary_lcase", Row("a世a")),
      SubstringTestCase("left", " a世a ", "3", None, "utf8_binary", Row(" a世")),
      SubstringTestCase("right", " a世a ", "3", None, "unicode", Row("世a ")),
      SubstringTestCase("left", "ÀÃÂĀĂȦÄäåäáâãȻȻȻȻȻǢǼÆ", "3", None, "unicode_ci", Row("ÀÃÂ")),
      SubstringTestCase("right", "ÀÃÂĀĂȦÄäâãȻȻȻȻȻǢǼÆ", "3", None, "utf8_binary_lcase", Row("ǢǼÆ")),
      SubstringTestCase("substr", "", "1", Some("1"), "utf8_binary_lcase", Row("")),
      SubstringTestCase("substr", "", "1", Some("1"), "unicode", Row("")),
      SubstringTestCase("left", "", "1", None, "utf8_binary", Row("")),
      SubstringTestCase("left", "null", "1", None, "utf8_binary_lcase", Row(null)),
      SubstringTestCase("right", "null", "1", None, "unicode", Row(null)),
      SubstringTestCase("substr", "null", "1", None, "utf8_binary", Row(null)),
      SubstringTestCase("substr", "null", "1", Some("1"), "unicode_ci", Row(null)),
      SubstringTestCase("left", "null", "null", None, "utf8_binary_lcase", Row(null)),
      SubstringTestCase("right", "null", "null", None, "unicode", Row(null)),
      SubstringTestCase("substr", "null", "null", Some("null"), "utf8_binary", Row(null)),
      SubstringTestCase("substr", "null", "null", None, "unicode_ci", Row(null)),
      SubstringTestCase("left", "ÀÃÂȦÄäåäáâãȻȻȻǢǼÆ", "null", None, "utf8_binary_lcase", Row(null)),
      SubstringTestCase("right", "ÀÃÂĀĂȦÄäåäáâãȻȻȻȻȻǢǼÆ", "null", None, "unicode", Row(null)),
      SubstringTestCase("substr", "ÀÃÂĀĂȦÄäåäáâãȻȻȻȻȻǢǼÆ", "null", None, "utf8_binary", Row(null)),
      SubstringTestCase("substr", "", "null", None, "unicode_ci", Row(null))
    )

    checks.foreach { check =>
      // Result & data type
      checkAnswer(sql(check.query), check.result)
      assert(sql(check.query).schema.fields.head.dataType.sameType(StringType(check.collation)))
    }
  }

  test("Support StringRPad string expressions with collation") {
    // Supported collations
    case class StringRPadTestCase[R](s: String, len: Int, pad: String, c: String, result: R)
    val testCases = Seq(
      StringRPadTestCase("", 5, " ", "UTF8_BINARY", "     "),
      StringRPadTestCase("abc", 5, " ", "UNICODE", "abc  "),
      StringRPadTestCase("Hello", 7, "Wörld", "UTF8_BINARY_LCASE", "HelloWö"),
      StringRPadTestCase("1234567890", 5, "aaaAAa", "UNICODE_CI", "12345"),
      StringRPadTestCase("aaAA", 2, " ", "UTF8_BINARY", "aa"),
      StringRPadTestCase("ÀÃÂĀĂȦÄäåäáâãȻȻȻȻȻǢǼÆ℀℃", 2, "1", "UTF8_BINARY_LCASE", "ÀÃ"),
      StringRPadTestCase("ĂȦÄäåäá", 20, "ÀÃÂĀĂȦÄäåäáâãȻȻȻȻȻǢǼÆ", "UNICODE", "ĂȦÄäåäáÀÃÂĀĂȦÄäåäáâã"),
      StringRPadTestCase("aȦÄä", 8, "a1", "UNICODE_CI", "aȦÄäa1a1")
    )
    testCases.foreach(t => {
      val query = s"SELECT rpad(collate('${t.s}', '${t.c}')," +
        s" ${t.len}, collate('${t.pad}', '${t.c}'))"
      // Result & data type
      checkAnswer(sql(query), Row(t.result))
      assert(sql(query).schema.fields.head.dataType.sameType(StringType(t.c)))
      // Implicit casting
      checkAnswer(
        sql(s"SELECT rpad(collate('${t.s}', '${t.c}'), ${t.len}, '${t.pad}')"),
        Row(t.result))
      checkAnswer(
        sql(s"SELECT rpad('${t.s}', ${t.len}, collate('${t.pad}', '${t.c}'))"),
        Row(t.result))
    })
    // Collation mismatch
    val collationMismatch = intercept[AnalysisException] {
      sql("SELECT rpad(collate('abcde', 'UNICODE_CI'),1,collate('C', 'UTF8_BINARY_LCASE'))")
    }
    assert(collationMismatch.getErrorClass === "COLLATION_MISMATCH.EXPLICIT")
  }

  test("Support StringLPad string expressions with collation") {
    // Supported collations
    case class StringLPadTestCase[R](s: String, len: Int, pad: String, c: String, result: R)
    val testCases = Seq(
      StringLPadTestCase("", 5, " ", "UTF8_BINARY", "     "),
      StringLPadTestCase("abc", 5, " ", "UNICODE", "  abc"),
      StringLPadTestCase("Hello", 7, "Wörld", "UTF8_BINARY_LCASE", "WöHello"),
      StringLPadTestCase("1234567890", 5, "aaaAAa", "UNICODE_CI", "12345"),
      StringLPadTestCase("aaAA", 2, " ", "UTF8_BINARY", "aa"),
      StringLPadTestCase("ÀÃÂĀĂȦÄäåäáâãȻȻȻȻȻǢǼÆ℀℃", 2, "1", "UTF8_BINARY_LCASE", "ÀÃ"),
      StringLPadTestCase("ĂȦÄäåäá", 20, "ÀÃÂĀĂȦÄäåäáâãȻȻȻȻȻǢǼÆ", "UNICODE", "ÀÃÂĀĂȦÄäåäáâãĂȦÄäåäá"),
      StringLPadTestCase("aȦÄä", 8, "a1", "UNICODE_CI", "a1a1aȦÄä")
    )
    testCases.foreach(t => {
      val query = s"SELECT lpad(collate('${t.s}', '${t.c}')," +
        s" ${t.len}, collate('${t.pad}', '${t.c}'))"
      // Result & data type
      checkAnswer(sql(query), Row(t.result))
      assert(sql(query).schema.fields.head.dataType.sameType(StringType(t.c)))
      // Implicit casting
      checkAnswer(
        sql(s"SELECT lpad(collate('${t.s}', '${t.c}'), ${t.len}, '${t.pad}')"),
        Row(t.result))
      checkAnswer(
        sql(s"SELECT lpad('${t.s}', ${t.len}, collate('${t.pad}', '${t.c}'))"),
        Row(t.result))
    })
    // Collation mismatch
    val collationMismatch = intercept[AnalysisException] {
      sql("SELECT lpad(collate('abcde', 'UNICODE_CI'),1,collate('C', 'UTF8_BINARY_LCASE'))")
    }
    assert(collationMismatch.getErrorClass === "COLLATION_MISMATCH.EXPLICIT")
  }

  test("Support StringLPad string expressions with explicit collation on second parameter") {
    val query = "SELECT lpad('abc', collate('5', 'unicode_ci'), ' ')"
    checkAnswer(sql(query), Row("  abc"))
    assert(sql(query).schema.fields.head.dataType.sameType(StringType(0)))
  }

  test("Support Locate string expression with collation") {
    case class StringLocateTestCase[R](substring: String, string: String, start: Integer,
        c: String, result: R)
    val testCases = Seq(
      // scalastyle:off
      StringLocateTestCase("aa", "aaads", 0, "UTF8_BINARY", 0),
      StringLocateTestCase("aa", "Aaads", 0, "UTF8_BINARY_LCASE", 0),
      StringLocateTestCase("界x", "test大千世界X大千世界", 1, "UTF8_BINARY_LCASE", 8),
      StringLocateTestCase("aBc", "abcabc", 4, "UTF8_BINARY_LCASE", 4),
      StringLocateTestCase("aa", "Aaads", 0, "UNICODE", 0),
      StringLocateTestCase("abC", "abCabC", 2, "UNICODE", 4),
      StringLocateTestCase("aa", "Aaads", 0, "UNICODE_CI", 0),
      StringLocateTestCase("界x", "test大千世界X大千世界", 1, "UNICODE_CI", 8)
      // scalastyle:on
    )
    testCases.foreach(t => {
      val query = s"SELECT locate(collate('${t.substring}','${t.c}')," +
        s"collate('${t.string}','${t.c}'),${t.start})"
      // Result & data type
      checkAnswer(sql(query), Row(t.result))
      assert(sql(query).schema.fields.head.dataType.sameType(IntegerType))
      // Implicit casting
      checkAnswer(sql(s"SELECT locate(collate('${t.substring}','${t.c}')," +
        s"'${t.string}',${t.start})"), Row(t.result))
      checkAnswer(sql(s"SELECT locate('${t.substring}',collate('${t.string}'," +
        s"'${t.c}'),${t.start})"), Row(t.result))
    })
    // Collation mismatch
    val collationMismatch = intercept[AnalysisException] {
      sql("SELECT locate(collate('aBc', 'UTF8_BINARY'),collate('abcabc', 'UTF8_BINARY_LCASE'),4)")
    }
    assert(collationMismatch.getErrorClass === "COLLATION_MISMATCH.EXPLICIT")
  }

<<<<<<< HEAD
  test("Support mode for string expression with collation - Basic Test") {
    Seq("utf8_binary", "utf8_binary_lcase", "unicode_ci", "unicode").foreach { collationId =>
      val query = s"SELECT mode(collate('abc', '${collationId}'))"
      checkAnswer(sql(query), Row("abc"))
      assert(sql(query).schema.fields.head.dataType.sameType(StringType(collationId)))
    }
  }

  test("Support mode for string expression with collation - Advanced Test") {
    case class ModeTestCase[R](collationId: String, bufferValues: Map[String, Long], result: R)
    val testCases = Seq(
      ModeTestCase("utf8_binary", Map("a" -> 3L, "b" -> 2L, "B" -> 2L), "a"),
      ModeTestCase("utf8_binary_lcase", Map("a" -> 3L, "b" -> 2L, "B" -> 2L), "b"),
      ModeTestCase("unicode_ci", Map("a" -> 3L, "b" -> 2L, "B" -> 2L), "b"),
      ModeTestCase("unicode", Map("a" -> 3L, "b" -> 2L, "B" -> 2L), "a")
    )
    testCases.foreach(t => {
      val valuesToAdd = t.bufferValues.map { case (elt, numRepeats) =>
        (0L to numRepeats).map(_ => s"('$elt')").mkString(",")
      }.mkString(",")

      withTable("t") {
        sql("CREATE TABLE t(i STRING) USING parquet")
        sql("INSERT INTO t VALUES " + valuesToAdd)
        val query = s"SELECT mode(collate(i, '${t.collationId}')) FROM t"
        checkAnswer(sql(query), Row(t.result))
        assert(sql(query).schema.fields.head.dataType.sameType(StringType(t.collationId)))

      }
    })
  }

  test("Support Mode.eval(buffer)") {
    case class ModeTestCase[R](
        collationId: String,
        bufferValues: Map[String, Long],
        result: R)
    case class UTF8StringModeTestCase[R](
        collationId: String,
        bufferValues: Map[UTF8String, Long],
        result: R)

    val bufferValues = Map("a" -> 5L, "b" -> 4L, "B" -> 3L, "d" -> 2L, "e" -> 1L)
    val testCasesStrings = Seq(ModeTestCase("utf8_binary", bufferValues, "a"),
      ModeTestCase("utf8_binary_lcase", bufferValues, "b"),
      ModeTestCase("unicode_ci", bufferValues, "b"),
      ModeTestCase("unicode", bufferValues, "a"))

    val bufferValuesUTF8String = Map(
      UTF8String.fromString("a") -> 5L,
      UTF8String.fromString("b") -> 4L,
      UTF8String.fromString("B") -> 3L,
      UTF8String.fromString("d") -> 2L,
      UTF8String.fromString("e") -> 1L)

    val testCasesUTF8String = Seq(
      UTF8StringModeTestCase("utf8_binary", bufferValuesUTF8String, "a"),
      UTF8StringModeTestCase("utf8_binary_lcase", bufferValuesUTF8String, "b"),
      UTF8StringModeTestCase("unicode_ci", bufferValuesUTF8String, "b"),
      UTF8StringModeTestCase("unicode", bufferValuesUTF8String, "a"))

    testCasesStrings.foreach(t => {
      val buffer = new OpenHashMap[AnyRef, Long](5)
      val myMode = Mode(child = Literal.create("some_column_name", StringType(t.collationId)))
      t.bufferValues.foreach { case (k, v) => buffer.update(k, v) }
      assert(myMode.eval(buffer).toString.toLowerCase() == t.result.toLowerCase())
    })

    testCasesUTF8String.foreach(t => {
      val buffer = new OpenHashMap[AnyRef, Long](5)
      val myMode = Mode(child = Literal.create("some_column_name", StringType(t.collationId)))
      t.bufferValues.foreach { case (k, v) => buffer.update(k, v) }
      assert(myMode.eval(buffer).toString.toLowerCase() == t.result.toLowerCase())
    })
=======
  test("StringTrim* functions - unit tests for both paths (codegen and eval)") {
    // Without trimString param.
    checkEvaluation(StringTrim(Literal.create( "  asd  ", StringType("UTF8_BINARY"))), "asd")
    checkEvaluation(
      StringTrimLeft(Literal.create("  asd  ", StringType("UTF8_BINARY_LCASE"))), "asd  ")
    checkEvaluation(StringTrimRight(Literal.create("  asd  ", StringType("UNICODE"))), "  asd")

    // With trimString param.
    checkEvaluation(
      StringTrim(
        Literal.create("  asd  ", StringType("UTF8_BINARY")),
        Literal.create(" ", StringType("UTF8_BINARY"))),
      "asd")
    checkEvaluation(
      StringTrimLeft(
        Literal.create("  asd  ", StringType("UTF8_BINARY_LCASE")),
        Literal.create(" ", StringType("UTF8_BINARY_LCASE"))),
      "asd  ")
    checkEvaluation(
      StringTrimRight(
        Literal.create("  asd  ", StringType("UNICODE")),
        Literal.create(" ", StringType("UNICODE"))),
      "  asd")

    checkEvaluation(
      StringTrim(
        Literal.create("xxasdxx", StringType("UTF8_BINARY")),
        Literal.create("x", StringType("UTF8_BINARY"))),
      "asd")
    checkEvaluation(
      StringTrimLeft(
        Literal.create("xxasdxx", StringType("UTF8_BINARY_LCASE")),
        Literal.create("x", StringType("UTF8_BINARY_LCASE"))),
      "asdxx")
    checkEvaluation(
      StringTrimRight(
        Literal.create("xxasdxx", StringType("UNICODE")),
        Literal.create("x", StringType("UNICODE"))),
      "xxasd")
  }

  test("StringTrim* functions - E2E tests") {
    case class StringTrimTestCase(
      collation: String,
      trimFunc: String,
      sourceString: String,
      hasTrimString: Boolean,
      trimString: String,
      expectedResultString: String)

    val testCases = Seq(
      StringTrimTestCase("UTF8_BINARY", "TRIM", "  asd  ", false, null, "asd"),
      StringTrimTestCase("UTF8_BINARY", "BTRIM", "  asd  ", true, null, null),
      StringTrimTestCase("UTF8_BINARY", "LTRIM", "xxasdxx", true, "x", "asdxx"),
      StringTrimTestCase("UTF8_BINARY", "RTRIM", "xxasdxx", true, "x", "xxasd"),

      StringTrimTestCase("UTF8_BINARY_LCASE", "TRIM", "  asd  ", true, null, null),
      StringTrimTestCase("UTF8_BINARY_LCASE", "BTRIM", "xxasdxx", true, "x", "asd"),
      StringTrimTestCase("UTF8_BINARY_LCASE", "LTRIM", "xxasdxx", true, "x", "asdxx"),
      StringTrimTestCase("UTF8_BINARY_LCASE", "RTRIM", "  asd  ", false, null, "  asd"),

      StringTrimTestCase("UNICODE", "TRIM", "xxasdxx", true, "x", "asd"),
      StringTrimTestCase("UNICODE", "BTRIM", "xxasdxx", true, "x", "asd"),
      StringTrimTestCase("UNICODE", "LTRIM", "  asd  ", false, null, "asd  "),
      StringTrimTestCase("UNICODE", "RTRIM", "  asd  ", true, null, null)

      // Other more complex cases can be found in unit tests in CollationSupportSuite.java.
    )

    testCases.foreach(testCase => {
      var df: DataFrame = null

      if (testCase.trimFunc.equalsIgnoreCase("BTRIM")) {
        // BTRIM has arguments in (srcStr, trimStr) order
        df = sql(s"SELECT ${testCase.trimFunc}(" +
          s"COLLATE('${testCase.sourceString}', '${testCase.collation}')" +
            (if (!testCase.hasTrimString) ""
            else if (testCase.trimString == null) ", null"
            else s", '${testCase.trimString}'") +
          ")")
      }
      else {
        // While other functions have arguments in (trimStr, srcStr) order
        df = sql(s"SELECT ${testCase.trimFunc}(" +
            (if (!testCase.hasTrimString) ""
            else if (testCase.trimString == null) "null, "
            else s"'${testCase.trimString}', ") +
          s"COLLATE('${testCase.sourceString}', '${testCase.collation}')" +
          ")")
      }

      checkAnswer(df = df, expectedAnswer = Row(testCase.expectedResultString))
    })
  }

  test("StringTrim* functions - implicit collations") {
    checkAnswer(
      df = sql("SELECT TRIM(COLLATE('x', 'UTF8_BINARY'), COLLATE('xax', 'UTF8_BINARY'))"),
      expectedAnswer = Row("a"))
    checkAnswer(
      df = sql("SELECT BTRIM(COLLATE('xax', 'UTF8_BINARY_LCASE'), "
        + "COLLATE('x', 'UTF8_BINARY_LCASE'))"),
      expectedAnswer = Row("a"))
    checkAnswer(
      df = sql("SELECT LTRIM(COLLATE('x', 'UNICODE'), COLLATE('xax', 'UNICODE'))"),
      expectedAnswer = Row("ax"))

    checkAnswer(
      df = sql("SELECT RTRIM('x', COLLATE('xax', 'UTF8_BINARY'))"),
      expectedAnswer = Row("xa"))
    checkAnswer(
      df = sql("SELECT TRIM('x', COLLATE('xax', 'UTF8_BINARY_LCASE'))"),
      expectedAnswer = Row("a"))
    checkAnswer(
      df = sql("SELECT BTRIM('xax', COLLATE('x', 'UNICODE'))"),
      expectedAnswer = Row("a"))

    checkAnswer(
      df = sql("SELECT LTRIM(COLLATE('x', 'UTF8_BINARY'), 'xax')"),
      expectedAnswer = Row("ax"))
    checkAnswer(
      df = sql("SELECT RTRIM(COLLATE('x', 'UTF8_BINARY_LCASE'), 'xax')"),
      expectedAnswer = Row("xa"))
    checkAnswer(
      df = sql("SELECT TRIM(COLLATE('x', 'UNICODE'), 'xax')"),
      expectedAnswer = Row("a"))
  }

  test("StringTrim* functions - collation type mismatch") {
    List("TRIM", "LTRIM", "RTRIM").foreach(func => {
      val collationMismatch = intercept[AnalysisException] {
        sql("SELECT " + func + "(COLLATE('x', 'UTF8_BINARY_LCASE'), "
          + "COLLATE('xxaaaxx', 'UNICODE'))")
      }
      assert(collationMismatch.getErrorClass === "COLLATION_MISMATCH.EXPLICIT")
    })

    val collationMismatch = intercept[AnalysisException] {
      sql("SELECT BTRIM(COLLATE('xxaaaxx', 'UNICODE'), COLLATE('x', 'UTF8_BINARY_LCASE'))")
    }
    assert(collationMismatch.getErrorClass === "COLLATION_MISMATCH.EXPLICIT")
  }

  test("StringTrim* functions - unsupported collation types") {
    List("TRIM", "LTRIM", "RTRIM").foreach(func => {
      val collationMismatch = intercept[AnalysisException] {
        sql("SELECT " + func + "(COLLATE('x', 'UNICODE_CI'), COLLATE('xxaaaxx', 'UNICODE_CI'))")
      }
      assert(collationMismatch.getErrorClass === "DATATYPE_MISMATCH.UNEXPECTED_INPUT_TYPE")
    })

    val collationMismatch = intercept[AnalysisException] {
      sql("SELECT BTRIM(COLLATE('xxaaaxx', 'UNICODE_CI'), COLLATE('x', 'UNICODE_CI'))")
    }
    assert(collationMismatch.getErrorClass === "DATATYPE_MISMATCH.UNEXPECTED_INPUT_TYPE")
>>>>>>> 259760a5
  }

  // TODO: Add more tests for other string expressions

}
// scalastyle:on nonascii

class CollationStringExpressionsANSISuite extends CollationStringExpressionsSuite {
  override protected def sparkConf: SparkConf =
    super.sparkConf.set(SQLConf.ANSI_ENABLED, true)

  // TODO: If needed, add more tests for other string expressions (with ANSI mode enabled)

}<|MERGE_RESOLUTION|>--- conflicted
+++ resolved
@@ -18,12 +18,8 @@
 package org.apache.spark.sql
 
 import org.apache.spark.SparkConf
-<<<<<<< HEAD
-import org.apache.spark.sql.catalyst.expressions.Literal
 import org.apache.spark.sql.catalyst.expressions.aggregate.Mode
-=======
 import org.apache.spark.sql.catalyst.expressions.{ExpressionEvalHelper, Literal, StringTrim, StringTrimLeft, StringTrimRight}
->>>>>>> 259760a5
 import org.apache.spark.sql.catalyst.util.CollationFactory
 import org.apache.spark.sql.internal.SQLConf
 import org.apache.spark.sql.test.SharedSparkSession
@@ -809,7 +805,6 @@
     assert(collationMismatch.getErrorClass === "COLLATION_MISMATCH.EXPLICIT")
   }
 
-<<<<<<< HEAD
   test("Support mode for string expression with collation - Basic Test") {
     Seq("utf8_binary", "utf8_binary_lcase", "unicode_ci", "unicode").foreach { collationId =>
       val query = s"SELECT mode(collate('abc', '${collationId}'))"
@@ -884,7 +879,8 @@
       t.bufferValues.foreach { case (k, v) => buffer.update(k, v) }
       assert(myMode.eval(buffer).toString.toLowerCase() == t.result.toLowerCase())
     })
-=======
+  }
+   
   test("StringTrim* functions - unit tests for both paths (codegen and eval)") {
     // Without trimString param.
     checkEvaluation(StringTrim(Literal.create( "  asd  ", StringType("UTF8_BINARY"))), "asd")
@@ -1040,7 +1036,6 @@
       sql("SELECT BTRIM(COLLATE('xxaaaxx', 'UNICODE_CI'), COLLATE('x', 'UNICODE_CI'))")
     }
     assert(collationMismatch.getErrorClass === "DATATYPE_MISMATCH.UNEXPECTED_INPUT_TYPE")
->>>>>>> 259760a5
   }
 
   // TODO: Add more tests for other string expressions
