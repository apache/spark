/*
 * Licensed to the Apache Software Foundation (ASF) under one or more
 * contributor license agreements.  See the NOTICE file distributed with
 * this work for additional information regarding copyright ownership.
 * The ASF licenses this file to You under the Apache License, Version 2.0
 * (the "License"); you may not use this file except in compliance with
 * the License.  You may obtain a copy of the License at
 *
 *    http://www.apache.org/licenses/LICENSE-2.0
 *
 * Unless required by applicable law or agreed to in writing, software
 * distributed under the License is distributed on an "AS IS" BASIS,
 * WITHOUT WARRANTIES OR CONDITIONS OF ANY KIND, either express or implied.
 * See the License for the specific language governing permissions and
 * limitations under the License.
 */

package org.apache.spark.sql

import org.apache.spark.SparkConf
import org.apache.spark.sql.internal.SQLConf
import org.apache.spark.sql.test.SharedSparkSession
import org.apache.spark.sql.types.{BooleanType, IntegerType, StringType}

class CollationStringExpressionsSuite
  extends QueryTest
  with SharedSparkSession {

  test("Support ConcatWs string expression with collation") {
    // Supported collations
    case class ConcatWsTestCase[R](s: String, a: Array[String], c: String, result: R)
    val testCases = Seq(
      ConcatWsTestCase(" ", Array("Spark", "SQL"), "UTF8_BINARY", "Spark SQL")
    )
    testCases.foreach(t => {
      val arrCollated = t.a.map(s => s"collate('$s', '${t.c}')").mkString(", ")
      var query = s"SELECT concat_ws(collate('${t.s}', '${t.c}'), $arrCollated)"
      // Result & data type
      checkAnswer(sql(query), Row(t.result))
      assert(sql(query).schema.fields.head.dataType.sameType(StringType(t.c)))
      // Implicit casting
      val arr = t.a.map(s => s"'$s'").mkString(", ")
      query = s"SELECT concat_ws(collate('${t.s}', '${t.c}'), $arr)"
      checkAnswer(sql(query), Row(t.result))
      assert(sql(query).schema.fields.head.dataType.sameType(StringType(t.c)))
      query = s"SELECT concat_ws('${t.s}', $arrCollated)"
      checkAnswer(sql(query), Row(t.result))
      assert(sql(query).schema.fields.head.dataType.sameType(StringType(t.c)))
    })
    // Unsupported collations
    case class ConcatWsTestFail(s: String, a: Array[String], c: String)
    val failCases = Seq(
      ConcatWsTestFail(" ", Array("ABC", "%b%"), "UTF8_BINARY_LCASE"),
      ConcatWsTestFail(" ", Array("ABC", "%B%"), "UNICODE"),
      ConcatWsTestFail(" ", Array("ABC", "%b%"), "UNICODE_CI")
    )
    failCases.foreach(t => {
      val arrCollated = t.a.map(s => s"collate('$s', '${t.c}')").mkString(", ")
      val query = s"SELECT concat_ws(collate('${t.s}', '${t.c}'), $arrCollated)"
      val unsupportedCollation = intercept[AnalysisException] { sql(query) }
      assert(unsupportedCollation.getErrorClass === "DATATYPE_MISMATCH.UNEXPECTED_INPUT_TYPE")
    })
    // Collation mismatch
    val collationMismatch = intercept[AnalysisException] {
      sql("SELECT concat_ws(' ',collate('Spark', 'UTF8_BINARY_LCASE'),collate('SQL', 'UNICODE'))")
    }
    assert(collationMismatch.getErrorClass === "COLLATION_MISMATCH.EXPLICIT")
  }

  test("Support Contains string expression with collation") {
    // Supported collations
    case class ContainsTestCase[R](l: String, r: String, c: String, result: R)
    val testCases = Seq(
      ContainsTestCase("", "", "UTF8_BINARY", true),
      ContainsTestCase("abcde", "C", "UNICODE", false),
      ContainsTestCase("abcde", "FGH", "UTF8_BINARY_LCASE", false),
      ContainsTestCase("abcde", "BCD", "UNICODE_CI", true)
    )
    testCases.foreach(t => {
      val query = s"SELECT contains(collate('${t.l}','${t.c}'),collate('${t.r}','${t.c}'))"
      // Result & data type
      checkAnswer(sql(query), Row(t.result))
      assert(sql(query).schema.fields.head.dataType.sameType(BooleanType))
      // Implicit casting
      checkAnswer(sql(s"SELECT contains(collate('${t.l}','${t.c}'),'${t.r}')"), Row(t.result))
      checkAnswer(sql(s"SELECT contains('${t.l}',collate('${t.r}','${t.c}'))"), Row(t.result))
    })
    // Collation mismatch
    val collationMismatch = intercept[AnalysisException] {
      sql("SELECT contains(collate('abcde','UTF8_BINARY_LCASE'),collate('C','UNICODE_CI'))")
    }
    assert(collationMismatch.getErrorClass === "COLLATION_MISMATCH.EXPLICIT")
  }

  test("Support StartsWith string expression with collation") {
    // Supported collations
    case class StartsWithTestCase[R](l: String, r: String, c: String, result: R)
    val testCases = Seq(
      StartsWithTestCase("", "", "UTF8_BINARY", true),
      StartsWithTestCase("abcde", "A", "UNICODE", false),
      StartsWithTestCase("abcde", "FGH", "UTF8_BINARY_LCASE", false),
      StartsWithTestCase("abcde", "ABC", "UNICODE_CI", true)
    )
    testCases.foreach(t => {
      val query = s"SELECT startswith(collate('${t.l}','${t.c}'),collate('${t.r}','${t.c}'))"
      // Result & data type
      checkAnswer(sql(query), Row(t.result))
      assert(sql(query).schema.fields.head.dataType.sameType(BooleanType))
      // Implicit casting
      checkAnswer(sql(s"SELECT startswith(collate('${t.l}', '${t.c}'),'${t.r}')"), Row(t.result))
      checkAnswer(sql(s"SELECT startswith('${t.l}', collate('${t.r}', '${t.c}'))"), Row(t.result))
    })
    // Collation mismatch
    val collationMismatch = intercept[AnalysisException] {
      sql("SELECT startswith(collate('abcde', 'UTF8_BINARY_LCASE'),collate('C', 'UNICODE_CI'))")
    }
    assert(collationMismatch.getErrorClass === "COLLATION_MISMATCH.EXPLICIT")
  }

  test("Support EndsWith string expression with collation") {
    // Supported collations
    case class EndsWithTestCase[R](l: String, r: String, c: String, result: R)
    val testCases = Seq(
      EndsWithTestCase("", "", "UTF8_BINARY", true),
      EndsWithTestCase("abcde", "E", "UNICODE", false),
      EndsWithTestCase("abcde", "FGH", "UTF8_BINARY_LCASE", false),
      EndsWithTestCase("abcde", "CDE", "UNICODE_CI", true)
    )
    testCases.foreach(t => {
      val query = s"SELECT endswith(collate('${t.l}', '${t.c}'), collate('${t.r}', '${t.c}'))"
      // Result & data type
      checkAnswer(sql(query), Row(t.result))
      assert(sql(query).schema.fields.head.dataType.sameType(BooleanType))
      // Implicit casting
      checkAnswer(sql(s"SELECT endswith(collate('${t.l}', '${t.c}'),'${t.r}')"), Row(t.result))
      checkAnswer(sql(s"SELECT endswith('${t.l}', collate('${t.r}', '${t.c}'))"), Row(t.result))
    })
    // Collation mismatch
    val collationMismatch = intercept[AnalysisException] {
      sql("SELECT endswith(collate('abcde', 'UTF8_BINARY_LCASE'),collate('C', 'UNICODE_CI'))")
    }
    assert(collationMismatch.getErrorClass === "COLLATION_MISMATCH.EXPLICIT")
  }

  test("Support StringRepeat string expression with collation") {
    // Supported collations
    case class StringRepeatTestCase[R](s: String, n: Int, c: String, result: R)
    val testCases = Seq(
      StringRepeatTestCase("", 1, "UTF8_BINARY", ""),
      StringRepeatTestCase("a", 0, "UNICODE", ""),
      StringRepeatTestCase("XY", 3, "UTF8_BINARY_LCASE", "XYXYXY"),
      StringRepeatTestCase("123", 2, "UNICODE_CI", "123123")
    )
    testCases.foreach(t => {
      val query = s"SELECT repeat(collate('${t.s}', '${t.c}'), ${t.n})"
      // Result & data type
      checkAnswer(sql(query), Row(t.result))
      assert(sql(query).schema.fields.head.dataType.sameType(StringType(t.c)))
    })
  }

<<<<<<< HEAD
  test("Support Locate string expression with collation") {
    case class StringLocateTestCase[R](substring: String, string: String, start: Integer,
        c: String, result: R)
    val testCases = Seq(
      // scalastyle:off
      StringLocateTestCase("aa", "aaads", 0, "UTF8_BINARY", 0),
      StringLocateTestCase("aa", "Aaads", 0, "UTF8_BINARY_LCASE", 0),
      StringLocateTestCase("界x", "test大千世界X大千世界", 1, "UTF8_BINARY_LCASE", 8),
      StringLocateTestCase("aBc", "abcabc", 4, "UTF8_BINARY_LCASE", 4),
      StringLocateTestCase("aa", "Aaads", 0, "UNICODE", 0),
      StringLocateTestCase("abC", "abCabC", 2, "UNICODE", 4),
      StringLocateTestCase("aa", "Aaads", 0, "UNICODE_CI", 0),
      StringLocateTestCase("界x", "test大千世界X大千世界", 1, "UNICODE_CI", 8)
      // scalastyle:on
    )
    testCases.foreach(t => {
      val query = s"SELECT locate(collate('${t.substring}','${t.c}')," +
        s"collate('${t.string}','${t.c}'),${t.start})"
      // Result & data type
      checkAnswer(sql(query), Row(t.result))
      assert(sql(query).schema.fields.head.dataType.sameType(IntegerType))
      // Implicit casting
      checkAnswer(sql(s"SELECT locate(collate('${t.substring}','${t.c}')," +
        s"'${t.string}',${t.start})"), Row(t.result))
      checkAnswer(sql(s"SELECT locate('${t.substring}',collate('${t.string}'," +
        s"'${t.c}'),${t.start})"), Row(t.result))
    })
    // Collation mismatch
    val collationMismatch = intercept[AnalysisException] {
      sql("SELECT locate(collate('aBc', 'UTF8_BINARY'),collate('abcabc', 'UTF8_BINARY_LCASE'),4)")
    }
    assert(collationMismatch.getErrorClass === "COLLATION_MISMATCH.EXPLICIT")
=======
  test("SPARK-47357: Support Upper string expression with collation") {
    // Supported collations
    case class UpperTestCase[R](s: String, c: String, result: R)
    val testCases = Seq(
      UpperTestCase("aBc", "UTF8_BINARY", "ABC"),
      UpperTestCase("aBc", "UTF8_BINARY_LCASE", "ABC"),
      UpperTestCase("aBc", "UNICODE", "ABC"),
      UpperTestCase("aBc", "UNICODE_CI", "ABC")
    )
    testCases.foreach(t => {
      val query = s"SELECT upper(collate('${t.s}', '${t.c}'))"
      // Result & data type
      checkAnswer(sql(query), Row(t.result))
      assert(sql(query).schema.fields.head.dataType.sameType(StringType(t.c)))
    })
  }

  test("SPARK-47357: Support Lower string expression with collation") {
    // Supported collations
    case class LowerTestCase[R](s: String, c: String, result: R)
    val testCases = Seq(
      LowerTestCase("aBc", "UTF8_BINARY", "abc"),
      LowerTestCase("aBc", "UTF8_BINARY_LCASE", "abc"),
      LowerTestCase("aBc", "UNICODE", "abc"),
      LowerTestCase("aBc", "UNICODE_CI", "abc")
    )
    testCases.foreach(t => {
      val query = s"SELECT lower(collate('${t.s}', '${t.c}'))"
      // Result & data type
      checkAnswer(sql(query), Row(t.result))
      assert(sql(query).schema.fields.head.dataType.sameType(StringType(t.c)))
    })
  }

  test("SPARK-47357: Support InitCap string expression with collation") {
    // Supported collations
    case class InitCapTestCase[R](s: String, c: String, result: R)
    val testCases = Seq(
      InitCapTestCase("aBc ABc", "UTF8_BINARY", "Abc Abc"),
      InitCapTestCase("aBc ABc", "UTF8_BINARY_LCASE", "Abc Abc"),
      InitCapTestCase("aBc ABc", "UNICODE", "Abc Abc"),
      InitCapTestCase("aBc ABc", "UNICODE_CI", "Abc Abc")
    )
    testCases.foreach(t => {
      val query = s"SELECT initcap(collate('${t.s}', '${t.c}'))"
      // Result & data type
      checkAnswer(sql(query), Row(t.result))
      assert(sql(query).schema.fields.head.dataType.sameType(StringType(t.c)))
    })
>>>>>>> 61264f77
  }

  // TODO: Add more tests for other string expressions

}

class CollationStringExpressionsANSISuite extends CollationStringExpressionsSuite {
  override protected def sparkConf: SparkConf =
    super.sparkConf.set(SQLConf.ANSI_ENABLED, true)

  // TODO: If needed, add more tests for other string expressions (with ANSI mode enabled)

}<|MERGE_RESOLUTION|>--- conflicted
+++ resolved
@@ -159,7 +159,57 @@
     })
   }
 
-<<<<<<< HEAD
+  test("SPARK-47357: Support Upper string expression with collation") {
+    // Supported collations
+    case class UpperTestCase[R](s: String, c: String, result: R)
+    val testCases = Seq(
+      UpperTestCase("aBc", "UTF8_BINARY", "ABC"),
+      UpperTestCase("aBc", "UTF8_BINARY_LCASE", "ABC"),
+      UpperTestCase("aBc", "UNICODE", "ABC"),
+      UpperTestCase("aBc", "UNICODE_CI", "ABC")
+    )
+    testCases.foreach(t => {
+      val query = s"SELECT upper(collate('${t.s}', '${t.c}'))"
+      // Result & data type
+      checkAnswer(sql(query), Row(t.result))
+      assert(sql(query).schema.fields.head.dataType.sameType(StringType(t.c)))
+    })
+  }
+
+  test("SPARK-47357: Support Lower string expression with collation") {
+    // Supported collations
+    case class LowerTestCase[R](s: String, c: String, result: R)
+    val testCases = Seq(
+      LowerTestCase("aBc", "UTF8_BINARY", "abc"),
+      LowerTestCase("aBc", "UTF8_BINARY_LCASE", "abc"),
+      LowerTestCase("aBc", "UNICODE", "abc"),
+      LowerTestCase("aBc", "UNICODE_CI", "abc")
+    )
+    testCases.foreach(t => {
+      val query = s"SELECT lower(collate('${t.s}', '${t.c}'))"
+      // Result & data type
+      checkAnswer(sql(query), Row(t.result))
+      assert(sql(query).schema.fields.head.dataType.sameType(StringType(t.c)))
+    })
+  }
+
+  test("SPARK-47357: Support InitCap string expression with collation") {
+    // Supported collations
+    case class InitCapTestCase[R](s: String, c: String, result: R)
+    val testCases = Seq(
+      InitCapTestCase("aBc ABc", "UTF8_BINARY", "Abc Abc"),
+      InitCapTestCase("aBc ABc", "UTF8_BINARY_LCASE", "Abc Abc"),
+      InitCapTestCase("aBc ABc", "UNICODE", "Abc Abc"),
+      InitCapTestCase("aBc ABc", "UNICODE_CI", "Abc Abc")
+    )
+    testCases.foreach(t => {
+      val query = s"SELECT initcap(collate('${t.s}', '${t.c}'))"
+      // Result & data type
+      checkAnswer(sql(query), Row(t.result))
+      assert(sql(query).schema.fields.head.dataType.sameType(StringType(t.c)))
+    })
+  }
+
   test("Support Locate string expression with collation") {
     case class StringLocateTestCase[R](substring: String, string: String, start: Integer,
         c: String, result: R)
@@ -192,57 +242,6 @@
       sql("SELECT locate(collate('aBc', 'UTF8_BINARY'),collate('abcabc', 'UTF8_BINARY_LCASE'),4)")
     }
     assert(collationMismatch.getErrorClass === "COLLATION_MISMATCH.EXPLICIT")
-=======
-  test("SPARK-47357: Support Upper string expression with collation") {
-    // Supported collations
-    case class UpperTestCase[R](s: String, c: String, result: R)
-    val testCases = Seq(
-      UpperTestCase("aBc", "UTF8_BINARY", "ABC"),
-      UpperTestCase("aBc", "UTF8_BINARY_LCASE", "ABC"),
-      UpperTestCase("aBc", "UNICODE", "ABC"),
-      UpperTestCase("aBc", "UNICODE_CI", "ABC")
-    )
-    testCases.foreach(t => {
-      val query = s"SELECT upper(collate('${t.s}', '${t.c}'))"
-      // Result & data type
-      checkAnswer(sql(query), Row(t.result))
-      assert(sql(query).schema.fields.head.dataType.sameType(StringType(t.c)))
-    })
-  }
-
-  test("SPARK-47357: Support Lower string expression with collation") {
-    // Supported collations
-    case class LowerTestCase[R](s: String, c: String, result: R)
-    val testCases = Seq(
-      LowerTestCase("aBc", "UTF8_BINARY", "abc"),
-      LowerTestCase("aBc", "UTF8_BINARY_LCASE", "abc"),
-      LowerTestCase("aBc", "UNICODE", "abc"),
-      LowerTestCase("aBc", "UNICODE_CI", "abc")
-    )
-    testCases.foreach(t => {
-      val query = s"SELECT lower(collate('${t.s}', '${t.c}'))"
-      // Result & data type
-      checkAnswer(sql(query), Row(t.result))
-      assert(sql(query).schema.fields.head.dataType.sameType(StringType(t.c)))
-    })
-  }
-
-  test("SPARK-47357: Support InitCap string expression with collation") {
-    // Supported collations
-    case class InitCapTestCase[R](s: String, c: String, result: R)
-    val testCases = Seq(
-      InitCapTestCase("aBc ABc", "UTF8_BINARY", "Abc Abc"),
-      InitCapTestCase("aBc ABc", "UTF8_BINARY_LCASE", "Abc Abc"),
-      InitCapTestCase("aBc ABc", "UNICODE", "Abc Abc"),
-      InitCapTestCase("aBc ABc", "UNICODE_CI", "Abc Abc")
-    )
-    testCases.foreach(t => {
-      val query = s"SELECT initcap(collate('${t.s}', '${t.c}'))"
-      // Result & data type
-      checkAnswer(sql(query), Row(t.result))
-      assert(sql(query).schema.fields.head.dataType.sameType(StringType(t.c)))
-    })
->>>>>>> 61264f77
   }
 
   // TODO: Add more tests for other string expressions
