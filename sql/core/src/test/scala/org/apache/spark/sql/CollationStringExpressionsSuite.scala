--- conflicted
+++ resolved
@@ -51,10 +51,6 @@
       checkAnswer(sql(query), Row(t.result))
       assert(sql(query).schema.fields.head.dataType.sameType(StringType(t.c)))
     })
-<<<<<<< HEAD
-    // Unsupported collations
-    // None
-=======
     // Collation mismatch
     val collationMismatch = intercept[AnalysisException] {
       sql("SELECT concat_ws(' ',collate('Spark', 'UTF8_BINARY_LCASE'),collate('SQL', 'UNICODE'))")
@@ -85,7 +81,6 @@
       checkAnswer(sql(query), Row(t.result))
       assert(sql(query).schema.fields.head.dataType.sameType(StringType(t.c)))
     })
->>>>>>> b4624bf4
     // Collation mismatch
     val collationMismatch = intercept[AnalysisException] {
       sql("SELECT elt(0 ,collate('Spark', 'UTF8_BINARY_LCASE'), collate('SQL', 'UNICODE'))")
