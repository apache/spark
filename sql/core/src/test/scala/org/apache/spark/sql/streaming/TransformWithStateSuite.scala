--- conflicted
+++ resolved
@@ -442,12 +442,8 @@
  * Class that adds tests for transformWithState stateful streaming operator
  */
 class TransformWithStateSuite extends StateStoreMetricsTest
-<<<<<<< HEAD
   with AlsoTestWithChangelogCheckpointingEnabled
   with AlsoTestWithEncodingTypes {
-=======
-  with AlsoTestWithChangelogCheckpointingEnabled with AlsoTestWithEncodingTypes {
->>>>>>> f979bc8d
 
   import testImplicits._
 
