--- conflicted
+++ resolved
@@ -32,23 +32,12 @@
 
 class RunningCountStatefulProcessor extends StatefulProcessor[String, String, (String, String)]
   with Logging {
-<<<<<<< HEAD
-  @transient var _countState: ValueState[Long] = _
-  @transient var _processorHandle: StatefulProcessorHandle = _
+  @transient protected var _countState: ValueState[Long] = _
 
   override def init(
-      handle: StatefulProcessorHandle,
       outputMode: OutputMode,
-      timeoutMode: TimeoutMode) : Unit = {
-    _processorHandle = handle
-    assert(handle.getQueryInfo().getBatchId >= 0)
-    _countState = _processorHandle.getValueState[Long]("countState")
-=======
-  @transient private var _countState: ValueState[Long] = _
-
-  override def init(outputMode: OutputMode): Unit = {
+      timeoutMode: TimeoutMode): Unit = {
     _countState = getHandle.getValueState[Long]("countState", Encoders.scalaLong)
->>>>>>> 72a95bca
   }
 
   override def handleInputRows(
@@ -87,7 +76,7 @@
     } else {
       val currCount = _countState.getOption().getOrElse(0L)
       if (currCount == 0 && (key == "a" || key == "c")) {
-        _processorHandle.registerTimer(timerValues.getCurrentProcessingTimeInMs()
+        getHandle.registerTimer(timerValues.getCurrentProcessingTimeInMs()
           + 5000)
       }
 
@@ -109,11 +98,10 @@
   @transient private var _timerState: ValueState[Long] = _
 
   override def init(
-      handle: StatefulProcessorHandle,
       outputMode: OutputMode,
       timeoutMode: TimeoutMode) : Unit = {
-    super.init(handle, outputMode, timeoutMode)
-    _timerState = _processorHandle.getValueState[Long]("timerState")
+    super.init(outputMode, timeoutMode)
+    _timerState = getHandle.getValueState[Long]("timerState", Encoders.scalaLong)
   }
 
   private def handleProcessingTimeBasedTimers(
@@ -138,12 +126,12 @@
         var nextTimerTs: Long = 0L
         if (currCount == 0) {
           nextTimerTs = timerValues.getCurrentProcessingTimeInMs() + 5000
-          _processorHandle.registerTimer(nextTimerTs)
+          getHandle.registerTimer(nextTimerTs)
           _timerState.update(nextTimerTs)
         } else if (currCount == 1) {
-          _processorHandle.deleteTimer(_timerState.get())
+          getHandle.deleteTimer(_timerState.get())
           nextTimerTs = timerValues.getCurrentProcessingTimeInMs() + 7500
-          _processorHandle.registerTimer(nextTimerTs)
+          getHandle.registerTimer(nextTimerTs)
           _timerState.update(nextTimerTs)
         }
       }
@@ -156,16 +144,14 @@
   extends StatefulProcessor[String, (String, Long), (String, Int)]
   with Logging {
   @transient var _maxEventTimeState: ValueState[Long] = _
-  @transient var _processorHandle: StatefulProcessorHandle = _
   @transient var _timerState: ValueState[Long] = _
 
   override def init(
-      handle: StatefulProcessorHandle,
       outputMode: OutputMode,
       timeoutMode: TimeoutMode): Unit = {
-    _processorHandle = handle
-    _maxEventTimeState = _processorHandle.getValueState[Long]("maxEventTimeState")
-    _timerState = _processorHandle.getValueState[Long]("timerState")
+    _maxEventTimeState = getHandle.getValueState[Long]("maxEventTimeState",
+      Encoders.scalaLong)
+    _timerState = getHandle.getValueState[Long]("timerState", Encoders.scalaLong)
   }
 
   override def handleInputRows(
@@ -186,8 +172,8 @@
 
       val registeredTimerMs: Long = _timerState.getOption().getOrElse(0L)
       if (registeredTimerMs < timeoutTimestampMs) {
-        _processorHandle.deleteTimer(registeredTimerMs)
-        _processorHandle.registerTimer(timeoutTimestampMs)
+        getHandle.deleteTimer(registeredTimerMs)
+        getHandle.registerTimer(timeoutTimestampMs)
         _timerState.update(timeoutTimestampMs)
       }
       Iterator((key, maxEventTimeSec.toInt))
@@ -200,22 +186,10 @@
   with Logging {
   @transient private var _countState: ValueState[Long] = _
   @transient private var _mostRecent: ValueState[String] = _
-<<<<<<< HEAD
-  @transient var _processorHandle: StatefulProcessorHandle = _
 
   override def init(
-      handle: StatefulProcessorHandle,
       outputMode: OutputMode,
-      timeoutMode: TimeoutMode) : Unit = {
-    _processorHandle = handle
-    assert(handle.getQueryInfo().getBatchId >= 0)
-    _countState = _processorHandle.getValueState[Long]("countState")
-    _mostRecent = _processorHandle.getValueState[String]("mostRecent")
-  }
-=======
->>>>>>> 72a95bca
-
-  override def init(outputMode: OutputMode): Unit = {
+      timeoutMode: TimeoutMode): Unit = {
     _countState = getHandle.getValueState[Long]("countState", Encoders.scalaLong)
     _mostRecent = getHandle.getValueState[String]("mostRecent", Encoders.STRING)
   }
@@ -241,23 +215,12 @@
   extends StatefulProcessor[String, (String, String), (String, String)]
   with Logging {
   @transient private var _mostRecent: ValueState[String] = _
-<<<<<<< HEAD
-  @transient var _processorHandle: StatefulProcessorHandle = _
 
   override def init(
-       handle: StatefulProcessorHandle,
-       outputMode: OutputMode,
-       timeoutMode: TimeoutMode) : Unit = {
-    _processorHandle = handle
-    assert(handle.getQueryInfo().getBatchId >= 0)
-    _processorHandle.deleteIfExists("countState")
-    _mostRecent = _processorHandle.getValueState[String]("mostRecent")
-=======
-
-  override def init(outputMode: OutputMode): Unit = {
+      outputMode: OutputMode,
+      timeoutMode: TimeoutMode): Unit = {
     getHandle.deleteIfExists("countState")
     _mostRecent = getHandle.getValueState[String]("mostRecent", Encoders.STRING)
->>>>>>> 72a95bca
   }
 
   override def handleInputRows(
@@ -349,7 +312,6 @@
     }
   }
 
-<<<<<<< HEAD
   test("transformWithState - streaming with rocksdb and processing time timer " +
    "should succeed") {
     withSQLConf(SQLConf.STATE_STORE_PROVIDER_CLASS.key ->
@@ -443,20 +405,22 @@
 
       AddData(inputData, ("a", 11), ("a", 13), ("a", 15)),
       // Max event time = 15. Timeout timestamp for "a" = 15 + 5 = 20. Watermark = 15 - 10 = 5.
-      CheckNewAnswer(("a", 15)),  // Output = max event time of a
-
-      AddData(inputData, ("a", 4)),       // Add data older than watermark for "a"
-      CheckNewAnswer(),                   // No output as data should get filtered by watermark
-
-      AddData(inputData, ("a", 10)),      // Add data newer than watermark for "a"
-      CheckNewAnswer(("a", 15)),          // Max event time is still the same
+      CheckNewAnswer(("a", 15)), // Output = max event time of a
+
+      AddData(inputData, ("a", 4)), // Add data older than watermark for "a"
+      CheckNewAnswer(), // No output as data should get filtered by watermark
+
+      AddData(inputData, ("a", 10)), // Add data newer than watermark for "a"
+      CheckNewAnswer(("a", 15)), // Max event time is still the same
       // Timeout timestamp for "a" is still 20 as max event time for "a" is still 15.
       // Watermark is still 5 as max event time for all data is still 15.
 
-      AddData(inputData, ("b", 31)),      // Add data newer than watermark for "b", not "a"
+      AddData(inputData, ("b", 31)), // Add data newer than watermark for "b", not "a"
       // Watermark = 31 - 10 = 21, so "a" should be timed out as timeout timestamp for "a" is 20.
-      CheckNewAnswer(("a", -1), ("b", 31))           // State for "a" should timeout and emit -1
-=======
+      CheckNewAnswer(("a", -1), ("b", 31)) // State for "a" should timeout and emit -1
+    )
+  }
+
   test("Use statefulProcessor without transformWithState - handle should be absent") {
     val processor = new RunningCountStatefulProcessor()
     val ex = intercept[Exception] {
@@ -466,7 +430,6 @@
       ex.asInstanceOf[SparkRuntimeException],
       errorClass = "STATE_STORE_HANDLE_NOT_INITIALIZED",
       parameters = Map.empty
->>>>>>> 72a95bca
     )
   }
 
