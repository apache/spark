/*
 * Licensed to the Apache Software Foundation (ASF) under one or more
 * contributor license agreements.  See the NOTICE file distributed with
 * this work for additional information regarding copyright ownership.
 * The ASF licenses this file to You under the Apache License, Version 2.0
 * (the "License"); you may not use this file except in compliance with
 * the License.  You may obtain a copy of the License at
 *
 *    http://www.apache.org/licenses/LICENSE-2.0
 *
 * Unless required by applicable law or agreed to in writing, software
 * distributed under the License is distributed on an "AS IS" BASIS,
 * WITHOUT WARRANTIES OR CONDITIONS OF ANY KIND, either express or implied.
 * See the License for the specific language governing permissions and
 * limitations under the License.
 */

package org.apache.spark.sql.streaming

import java.io.File
import java.util.UUID

import org.apache.hadoop.fs.Path

import org.apache.spark.SparkRuntimeException
import org.apache.spark.internal.Logging
import org.apache.spark.sql.{Dataset, Encoders}
import org.apache.spark.sql.catalyst.util.stringToFile
import org.apache.spark.sql.execution.streaming._
<<<<<<< HEAD
import org.apache.spark.sql.execution.streaming.state.{AlsoTestWithChangelogCheckpointingEnabled, RocksDBStateStoreProvider, StatefulProcessorCannotPerformOperationWithInvalidHandleState, StateStoreMultipleColumnFamiliesNotSupportedException}
=======
import org.apache.spark.sql.execution.streaming.state.{AlsoTestWithChangelogCheckpointingEnabled, ColumnFamilySchemaV1, NoPrefixKeyStateEncoderSpec, POJOTestClass, PrefixKeyScanStateEncoderSpec, RocksDBStateStoreProvider, StatefulProcessorCannotPerformOperationWithInvalidHandleState, StateSchemaV3File, StateStoreMultipleColumnFamiliesNotSupportedException, TestClass}
>>>>>>> c629dc00
import org.apache.spark.sql.functions.timestamp_seconds
import org.apache.spark.sql.internal.SQLConf
import org.apache.spark.sql.streaming.util.StreamManualClock
import org.apache.spark.sql.types.{IntegerType, LongType, StringType, StructType}

object TransformWithStateSuiteUtils {
  val NUM_SHUFFLE_PARTITIONS = 5
}

class RunningCountStatefulProcessor extends StatefulProcessor[String, String, (String, String)]
  with Logging {
  @transient protected var _countState: ValueState[Long] = _

  override def init(
      outputMode: OutputMode,
      timeMode: TimeMode): Unit = {
    _countState = getHandle.getValueState[Long]("countState", Encoders.scalaLong)
  }

  override def handleInputRows(
      key: String,
      inputRows: Iterator[String],
      timerValues: TimerValues,
      expiredTimerInfo: ExpiredTimerInfo): Iterator[(String, String)] = {
    val count = _countState.getOption().getOrElse(0L) + 1
    if (count == 3) {
      _countState.clear()
      Iterator.empty
    } else {
      _countState.update(count)
      Iterator((key, count.toString))
    }
  }
}

// Class to verify stateful processor usage with adding processing time timers
class RunningCountStatefulProcessorWithProcTimeTimer extends RunningCountStatefulProcessor {
  private def handleProcessingTimeBasedTimers(
      key: String,
      expiryTimestampMs: Long): Iterator[(String, String)] = {
    _countState.clear()
    Iterator((key, "-1"))
  }

  override def handleInputRows(
      key: String,
      inputRows: Iterator[String],
      timerValues: TimerValues,
      expiredTimerInfo: ExpiredTimerInfo): Iterator[(String, String)] = {

    if (expiredTimerInfo.isValid()) {
      handleProcessingTimeBasedTimers(key, expiredTimerInfo.getExpiryTimeInMs())
    } else {
      val currCount = _countState.getOption().getOrElse(0L)
      if (currCount == 0 && (key == "a" || key == "c")) {
        getHandle.registerTimer(timerValues.getCurrentProcessingTimeInMs()
          + 5000)
      }

      val count = currCount + 1
      if (count == 3) {
        _countState.clear()
        Iterator.empty
      } else {
        _countState.update(count)
        Iterator((key, count.toString))
      }
    }
  }
}

// Class to verify stateful processor usage with updating processing time timers
class RunningCountStatefulProcessorWithProcTimeTimerUpdates
  extends RunningCountStatefulProcessor {
  @transient private var _timerState: ValueState[Long] = _

  override def init(
      outputMode: OutputMode,
      timeMode: TimeMode) : Unit = {
    super.init(outputMode, timeMode)
    _timerState = getHandle.getValueState[Long]("timerState", Encoders.scalaLong)
  }

  private def handleProcessingTimeBasedTimers(
      key: String,
      expiryTimestampMs: Long): Iterator[(String, String)] = {
    _timerState.clear()
    Iterator((key, "-1"))
  }

  protected def processUnexpiredRows(
      key: String,
      currCount: Long,
      count: Long,
      timerValues: TimerValues): Unit = {
    _countState.update(count)
    if (key == "a") {
      var nextTimerTs: Long = 0L
      if (currCount == 0) {
        nextTimerTs = timerValues.getCurrentProcessingTimeInMs() + 5000
        getHandle.registerTimer(nextTimerTs)
        _timerState.update(nextTimerTs)
      } else if (currCount == 1) {
        getHandle.deleteTimer(_timerState.get())
        nextTimerTs = timerValues.getCurrentProcessingTimeInMs() + 7500
        getHandle.registerTimer(nextTimerTs)
        _timerState.update(nextTimerTs)
      }
    }
  }

  override def handleInputRows(
      key: String,
      inputRows: Iterator[String],
      timerValues: TimerValues,
      expiredTimerInfo: ExpiredTimerInfo): Iterator[(String, String)] = {
    if (expiredTimerInfo.isValid()) {
      handleProcessingTimeBasedTimers(key, expiredTimerInfo.getExpiryTimeInMs())
    } else {
      val currCount = _countState.getOption().getOrElse(0L)
      val count = currCount + inputRows.size
      processUnexpiredRows(key, currCount, count, timerValues)
      Iterator((key, count.toString))
    }
  }
}

class RunningCountStatefulProcessorWithMultipleTimers
  extends RunningCountStatefulProcessor {
  private def handleProcessingTimeBasedTimers(
      key: String,
      expiryTimestampMs: Long): Iterator[(String, String)] = {
    val currCount = _countState.getOption().getOrElse(0L)
    if (getHandle.listTimers().size == 1) {
      _countState.clear()
    }
    Iterator((key, currCount.toString))
  }

  override def handleInputRows(
      key: String,
      inputRows: Iterator[String],
      timerValues: TimerValues,
      expiredTimerInfo: ExpiredTimerInfo): Iterator[(String, String)] = {
    if (expiredTimerInfo.isValid()) {
      handleProcessingTimeBasedTimers(key, expiredTimerInfo.getExpiryTimeInMs())
    } else {
      val currCount = _countState.getOption().getOrElse(0L)
      val count = currCount + inputRows.size
      _countState.update(count)
      if (getHandle.listTimers().isEmpty) {
        getHandle.registerTimer(timerValues.getCurrentProcessingTimeInMs() + 5000)
        getHandle.registerTimer(timerValues.getCurrentProcessingTimeInMs() + 10000)
        getHandle.registerTimer(timerValues.getCurrentProcessingTimeInMs() + 15000)
        assert(getHandle.listTimers().size == 3)
      }
      Iterator.empty
    }
  }
}

class MaxEventTimeStatefulProcessor
  extends StatefulProcessor[String, (String, Long), (String, Int)]
  with Logging {
  @transient var _maxEventTimeState: ValueState[Long] = _
  @transient var _timerState: ValueState[Long] = _

  override def init(
      outputMode: OutputMode,
      timeMode: TimeMode): Unit = {
    _maxEventTimeState = getHandle.getValueState[Long]("maxEventTimeState",
      Encoders.scalaLong)
    _timerState = getHandle.getValueState[Long]("timerState", Encoders.scalaLong)
  }

  protected def processUnexpiredRows(maxEventTimeSec: Long): Unit = {
    val timeoutDelaySec = 5
    val timeoutTimestampMs = (maxEventTimeSec + timeoutDelaySec) * 1000
    _maxEventTimeState.update(maxEventTimeSec)

    val registeredTimerMs: Long = _timerState.getOption().getOrElse(0L)
    if (registeredTimerMs < timeoutTimestampMs) {
      getHandle.deleteTimer(registeredTimerMs)
      getHandle.registerTimer(timeoutTimestampMs)
      _timerState.update(timeoutTimestampMs)
    }
  }

  override def handleInputRows(
      key: String,
      inputRows: Iterator[(String, Long)],
      timerValues: TimerValues,
      expiredTimerInfo: ExpiredTimerInfo): Iterator[(String, Int)] = {
    if (expiredTimerInfo.isValid()) {
      _maxEventTimeState.clear()
      Iterator((key, -1))
    } else {
      val valuesSeq = inputRows.toSeq
      val maxEventTimeSec = math.max(valuesSeq.map(_._2).max,
        _maxEventTimeState.getOption().getOrElse(0L))
      processUnexpiredRows(maxEventTimeSec)
      Iterator((key, maxEventTimeSec.toInt))
    }
  }
}

class RunningCountMostRecentStatefulProcessor
  extends StatefulProcessor[String, (String, String), (String, String, String)]
  with Logging {
  @transient private var _countState: ValueState[Long] = _
  @transient private var _mostRecent: ValueState[String] = _

  override def init(
      outputMode: OutputMode,
      timeMode: TimeMode): Unit = {
    _countState = getHandle.getValueState[Long]("countState", Encoders.scalaLong)
    _mostRecent = getHandle.getValueState[String]("mostRecent", Encoders.STRING)
  }

  override def handleInputRows(
      key: String,
      inputRows: Iterator[(String, String)],
      timerValues: TimerValues,
      expiredTimerInfo: ExpiredTimerInfo): Iterator[(String, String, String)] = {
    val count = _countState.getOption().getOrElse(0L) + 1
    val mostRecent = _mostRecent.getOption().getOrElse("")

    var output = List[(String, String, String)]()
    inputRows.foreach { row =>
      _mostRecent.update(row._2)
      _countState.update(count)
      output = (key, count.toString, mostRecent) :: output
    }
    output.iterator
  }
}

class MostRecentStatefulProcessorWithDeletion
  extends StatefulProcessor[String, (String, String), (String, String)]
  with Logging {
  @transient private var _mostRecent: ValueState[String] = _

  override def init(
      outputMode: OutputMode,
      timeMode: TimeMode): Unit = {
    getHandle.deleteIfExists("countState")
    _mostRecent = getHandle.getValueState[String]("mostRecent", Encoders.STRING)
  }

  override def handleInputRows(
      key: String,
      inputRows: Iterator[(String, String)],
      timerValues: TimerValues,
      expiredTimerInfo: ExpiredTimerInfo): Iterator[(String, String)] = {
    val mostRecent = _mostRecent.getOption().getOrElse("")

    var output = List[(String, String)]()
    inputRows.foreach { row =>
      _mostRecent.update(row._2)
      output = (key, mostRecent) :: output
    }
    output.iterator
  }
}

// Class to verify incorrect usage of stateful processor
class RunningCountStatefulProcessorWithError extends RunningCountStatefulProcessor {
  @transient private var _tempState: ValueState[Long] = _

  override def handleInputRows(
      key: String,
      inputRows: Iterator[String],
      timerValues: TimerValues,
      expiredTimerInfo: ExpiredTimerInfo): Iterator[(String, String)] = {
    // Trying to create value state here should fail
    _tempState = getHandle.getValueState[Long]("tempState", Encoders.scalaLong)
    Iterator.empty
  }
}

// class for verify state schema is correctly written for all state var types
class StatefulProcessorWithCompositeTypes extends RunningCountStatefulProcessor {
  @transient private var _listState: ListState[TestClass] = _
  @transient private var _mapState: MapState[POJOTestClass, String] = _

  override def init(
      outputMode: OutputMode,
      timeMode: TimeMode): Unit = {
    _countState = getHandle.getValueState[Long]("countState", Encoders.scalaLong)
    _listState = getHandle.getListState[TestClass](
      "listState", Encoders.product[TestClass])
    _mapState = getHandle.getMapState[POJOTestClass, String](
      "mapState", Encoders.bean(classOf[POJOTestClass]), Encoders.STRING)
  }
}

/**
 * Class that adds tests for transformWithState stateful streaming operator
 */
class TransformWithStateSuite extends StateStoreMetricsTest
  with AlsoTestWithChangelogCheckpointingEnabled {

  import testImplicits._

  test("transformWithState - streaming with rocksdb and invalid processor should fail") {
    withSQLConf(SQLConf.STATE_STORE_PROVIDER_CLASS.key ->
      classOf[RocksDBStateStoreProvider].getName,
      SQLConf.SHUFFLE_PARTITIONS.key ->
      TransformWithStateSuiteUtils.NUM_SHUFFLE_PARTITIONS.toString) {
      val inputData = MemoryStream[String]
      val result = inputData.toDS()
        .groupByKey(x => x)
        .transformWithState(new RunningCountStatefulProcessorWithError(),
          TimeMode.None(),
          OutputMode.Update())

      testStream(result, OutputMode.Update())(
        AddData(inputData, "a"),
        ExpectFailure[StatefulProcessorCannotPerformOperationWithInvalidHandleState] { t =>
          assert(t.getMessage.contains("invalid handle state"))
        }
      )
    }
  }

  test("transformWithState - streaming with rocksdb should succeed") {
    withSQLConf(SQLConf.STATE_STORE_PROVIDER_CLASS.key ->
      classOf[RocksDBStateStoreProvider].getName,
      SQLConf.SHUFFLE_PARTITIONS.key ->
      TransformWithStateSuiteUtils.NUM_SHUFFLE_PARTITIONS.toString) {
      val inputData = MemoryStream[String]
      val result = inputData.toDS()
        .groupByKey(x => x)
        .transformWithState(new RunningCountStatefulProcessor(),
          TimeMode.None(),
          OutputMode.Update())

      testStream(result, OutputMode.Update())(
        AddData(inputData, "a"),
        CheckNewAnswer(("a", "1")),
        Execute { q =>
          assert(q.lastProgress.stateOperators(0).customMetrics.get("numValueStateVars") > 0)
          assert(q.lastProgress.stateOperators(0).customMetrics.get("numRegisteredTimers") == 0)
        },
        AddData(inputData, "a", "b"),
        CheckNewAnswer(("a", "2"), ("b", "1")),
        StopStream,
        StartStream(),
        AddData(inputData, "a", "b"), // should remove state for "a" and not return anything for a
        CheckNewAnswer(("b", "2")),
        StopStream,
        StartStream(),
        AddData(inputData, "a", "c"), // should recreate state for "a" and return count as 1 and
        CheckNewAnswer(("a", "1"), ("c", "1"))
      )
    }
  }

  test("transformWithState - streaming with rocksdb and processing time timer " +
   "should succeed") {
    withSQLConf(SQLConf.STATE_STORE_PROVIDER_CLASS.key ->
      classOf[RocksDBStateStoreProvider].getName) {
      val clock = new StreamManualClock

      val inputData = MemoryStream[String]
      val result = inputData.toDS()
        .groupByKey(x => x)
        .transformWithState(new RunningCountStatefulProcessorWithProcTimeTimer(),
          TimeMode.ProcessingTime(),
          OutputMode.Update())

      testStream(result, OutputMode.Update())(
        StartStream(Trigger.ProcessingTime("1 second"), triggerClock = clock),
        AddData(inputData, "a"),
        AdvanceManualClock(1 * 1000),
        CheckNewAnswer(("a", "1")),
        Execute { q =>
          assert(q.lastProgress.stateOperators(0).customMetrics.get("numValueStateVars") > 0)
          assert(q.lastProgress.stateOperators(0).customMetrics.get("numRegisteredTimers") === 1)
        },
        AddData(inputData, "b"),
        AdvanceManualClock(1 * 1000),
        CheckNewAnswer(("b", "1")),

        AddData(inputData, "b"),
        AdvanceManualClock(10 * 1000),
        CheckNewAnswer(("a", "-1"), ("b", "2")),

        StopStream,
        StartStream(Trigger.ProcessingTime("1 second"), triggerClock = clock),
        AddData(inputData, "b"),
        AddData(inputData, "c"),
        AdvanceManualClock(1 * 1000),
        CheckNewAnswer(("c", "1")), // should remove 'b' as count reaches 3

        AddData(inputData, "d"),
        AdvanceManualClock(10 * 1000),
        CheckNewAnswer(("c", "-1"), ("d", "1")),
        StopStream
      )
    }
  }

  test("transformWithState - streaming with rocksdb and processing time timer " +
   "and updating timers should succeed") {
    withSQLConf(SQLConf.STATE_STORE_PROVIDER_CLASS.key ->
      classOf[RocksDBStateStoreProvider].getName) {
      val clock = new StreamManualClock

      val inputData = MemoryStream[String]
      val result = inputData.toDS()
        .groupByKey(x => x)
        .transformWithState(
          new RunningCountStatefulProcessorWithProcTimeTimerUpdates(),
          TimeMode.ProcessingTime(),
          OutputMode.Update())

      testStream(result, OutputMode.Update())(
        StartStream(Trigger.ProcessingTime("1 second"), triggerClock = clock),
        AddData(inputData, "a"),
        AdvanceManualClock(1 * 1000),
        CheckNewAnswer(("a", "1")), // at batch 0, ts = 1, timer = "a" -> [6] (= 1 + 5)

        AddData(inputData, "a"),
        AdvanceManualClock(2 * 1000),
        CheckNewAnswer(("a", "2")), // at batch 1, ts = 3, timer = "a" -> [9.5] (2 + 7.5)
        StopStream,

        StartStream(Trigger.ProcessingTime("1 second"), triggerClock = clock),
        AddData(inputData, "d"),
        AdvanceManualClock(10 * 1000),
        CheckNewAnswer(("a", "-1"), ("d", "1")), // at batch 2, ts = 13, timer for "a" is expired.
        // If the timer of "a" was not replaced (pure addition), it would have triggered the timer
        // two times here and produced ("a", "-1") two times.
        StopStream
      )
    }
  }

  test("transformWithState - streaming with rocksdb and processing time timer " +
   "and multiple timers should succeed") {
    withSQLConf(SQLConf.STATE_STORE_PROVIDER_CLASS.key ->
      classOf[RocksDBStateStoreProvider].getName) {
      val clock = new StreamManualClock

      val inputData = MemoryStream[String]
      val result = inputData.toDS()
        .groupByKey(x => x)
        .transformWithState(
          new RunningCountStatefulProcessorWithMultipleTimers(),
          TimeMode.ProcessingTime(),
          OutputMode.Update())

      testStream(result, OutputMode.Update())(
        StartStream(Trigger.ProcessingTime("1 second"), triggerClock = clock),
        AddData(inputData, "a"),
        AdvanceManualClock(1 * 1000), // at batch 0, add 3 timers for given key = "a"

        AddData(inputData, "a"),
        AdvanceManualClock(6 * 1000),
        CheckNewAnswer(("a", "2")), // at ts = 7, first timer expires and produces ("a", "2")

        AddData(inputData, "a"),
        AdvanceManualClock(5 * 1000),
        CheckNewAnswer(("a", "3")), // at ts = 12, second timer expires and produces ("a", "3")
        StopStream,

        StartStream(Trigger.ProcessingTime("1 second"), triggerClock = clock),
        AddData(inputData, "a"),
        AdvanceManualClock(5 * 1000),
        CheckNewAnswer(("a", "4")), // at ts = 17, third timer expires and produces ("a", "4")
        StopStream
      )
    }
  }

  test("transformWithState - streaming with rocksdb and event time based timer") {
    val inputData = MemoryStream[(String, Int)]
    val result =
      inputData.toDS()
        .select($"_1".as("key"), timestamp_seconds($"_2").as("eventTime"))
        .withWatermark("eventTime", "10 seconds")
        .as[(String, Long)]
        .groupByKey(_._1)
        .transformWithState(
          new MaxEventTimeStatefulProcessor(),
          TimeMode.EventTime(),
          OutputMode.Update())

    testStream(result, OutputMode.Update())(
      StartStream(),

      AddData(inputData, ("a", 11), ("a", 13), ("a", 15)),
      // Max event time = 15. Timeout timestamp for "a" = 15 + 5 = 20. Watermark = 15 - 10 = 5.
      CheckNewAnswer(("a", 15)), // Output = max event time of a

      AddData(inputData, ("a", 4)), // Add data older than watermark for "a"
      CheckNewAnswer(), // No output as data should get filtered by watermark

      AddData(inputData, ("a", 10)), // Add data newer than watermark for "a"
      CheckNewAnswer(("a", 15)), // Max event time is still the same
      // Timeout timestamp for "a" is still 20 as max event time for "a" is still 15.
      // Watermark is still 5 as max event time for all data is still 15.

      AddData(inputData, ("b", 31)), // Add data newer than watermark for "b", not "a"
      // Watermark = 31 - 10 = 21, so "a" should be timed out as timeout timestamp for "a" is 20.
      CheckNewAnswer(("a", -1), ("b", 31)), // State for "a" should timeout and emit -1
      Execute { q =>
        // Filter for idle progress events and then verify the custom metrics for stateful operator
        val progData = q.recentProgress.filter(prog => prog.stateOperators.size > 0)
        assert(progData.filter(prog =>
          prog.stateOperators(0).customMetrics.get("numValueStateVars") > 0).size > 0)
        assert(progData.filter(prog =>
          prog.stateOperators(0).customMetrics.get("numRegisteredTimers") > 0).size > 0)
        assert(progData.filter(prog =>
          prog.stateOperators(0).customMetrics.get("numDeletedTimers") > 0).size > 0)
      }
    )
  }

  test("Use statefulProcessor without transformWithState - handle should be absent") {
    val processor = new RunningCountStatefulProcessor()
    val ex = intercept[Exception] {
      processor.getHandle
    }
    checkError(
      ex.asInstanceOf[SparkRuntimeException],
      errorClass = "STATE_STORE_HANDLE_NOT_INITIALIZED",
      parameters = Map.empty
    )
  }

  test("transformWithState - batch should succeed") {
    val inputData = Seq("a", "b")
    val result = inputData.toDS()
      .groupByKey(x => x)
      .transformWithState(new RunningCountStatefulProcessor(),
        TimeMode.None(),
        OutputMode.Append())

    val df = result.toDF()
    checkAnswer(df, Seq(("a", "1"), ("b", "1")).toDF())
  }

  // TODO SPARK-48796 after restart state id will not be the same
  ignore("transformWithState - test deleteIfExists operator") {
    withSQLConf(SQLConf.STATE_STORE_PROVIDER_CLASS.key ->
      classOf[RocksDBStateStoreProvider].getName,
      SQLConf.SHUFFLE_PARTITIONS.key ->
        TransformWithStateSuiteUtils.NUM_SHUFFLE_PARTITIONS.toString) {
      withTempDir { chkptDir =>
        val dirPath = chkptDir.getCanonicalPath
        val inputData = MemoryStream[(String, String)]
        val stream1 = inputData.toDS()
          .groupByKey(x => x._1)
          .transformWithState(new RunningCountMostRecentStatefulProcessor(),
            TimeMode.None(),
            OutputMode.Update())

        val stream2 = inputData.toDS()
          .groupByKey(x => x._1)
          .transformWithState(new MostRecentStatefulProcessorWithDeletion(),
            TimeMode.None(),
            OutputMode.Update())

        testStream(stream1, OutputMode.Update())(
          StartStream(checkpointLocation = dirPath),
          AddData(inputData, ("a", "str1")),
          CheckNewAnswer(("a", "1", "")),
          StopStream
        )
        testStream(stream2, OutputMode.Update())(
          StartStream(checkpointLocation = dirPath),
          AddData(inputData, ("a", "str2"), ("b", "str3")),
          CheckNewAnswer(("a", "str1"),
            ("b", "")), // should not factor in previous count state
          Execute { q =>
            assert(q.lastProgress.stateOperators(0).customMetrics.get("numValueStateVars") > 0)
            assert(q.lastProgress.stateOperators(0).customMetrics.get("numDeletedStateVars") > 0)
          },
          StopStream
        )
      }
    }
  }

  test("transformWithState - two input streams") {
    withSQLConf(SQLConf.STATE_STORE_PROVIDER_CLASS.key ->
      classOf[RocksDBStateStoreProvider].getName,
      SQLConf.SHUFFLE_PARTITIONS.key ->
        TransformWithStateSuiteUtils.NUM_SHUFFLE_PARTITIONS.toString) {
      val inputData1 = MemoryStream[String]
      val inputData2 = MemoryStream[String]

      val result = inputData1.toDS()
        .union(inputData2.toDS())
        .groupByKey(x => x)
        .transformWithState(new RunningCountStatefulProcessor(),
          TimeMode.None(),
          OutputMode.Update())

      testStream(result, OutputMode.Update())(
        AddData(inputData1, "a"),
        CheckNewAnswer(("a", "1")),
        AddData(inputData2, "a", "b"),
        CheckNewAnswer(("a", "2"), ("b", "1")),
        AddData(inputData1, "a", "b"), // should remove state for "a" and not return anything for a
        CheckNewAnswer(("b", "2")),
        AddData(inputData1, "d", "e"),
        AddData(inputData2, "a", "c"), // should recreate state for "a" and return count as 1
        CheckNewAnswer(("a", "1"), ("c", "1"), ("d", "1"), ("e", "1")),
        StopStream
      )
    }
  }

  test("transformWithState - three input streams") {
    withSQLConf(SQLConf.STATE_STORE_PROVIDER_CLASS.key ->
      classOf[RocksDBStateStoreProvider].getName,
      SQLConf.SHUFFLE_PARTITIONS.key ->
        TransformWithStateSuiteUtils.NUM_SHUFFLE_PARTITIONS.toString) {
      val inputData1 = MemoryStream[String]
      val inputData2 = MemoryStream[String]
      val inputData3 = MemoryStream[String]

      // union 3 input streams
      val result = inputData1.toDS()
        .union(inputData2.toDS())
        .union(inputData3.toDS())
        .groupByKey(x => x)
        .transformWithState(new RunningCountStatefulProcessor(),
          TimeMode.None(),
          OutputMode.Update())

      testStream(result, OutputMode.Update())(
        AddData(inputData1, "a"),
        CheckNewAnswer(("a", "1")),
        AddData(inputData2, "a", "b"),
        CheckNewAnswer(("a", "2"), ("b", "1")),
        AddData(inputData3, "a", "b"), // should remove state for "a" and not return anything for a
        CheckNewAnswer(("b", "2")),
        AddData(inputData1, "d", "e"),
        AddData(inputData2, "a", "c"), // should recreate state for "a" and return count as 1
        CheckNewAnswer(("a", "1"), ("c", "1"), ("d", "1"), ("e", "1")),
        AddData(inputData3, "a", "c", "d", "e"),
        CheckNewAnswer(("a", "2"), ("c", "2"), ("d", "2"), ("e", "2")),
        StopStream
      )
    }
  }

  test("transformWithState - two input streams, different key type") {
    withSQLConf(SQLConf.STATE_STORE_PROVIDER_CLASS.key ->
      classOf[RocksDBStateStoreProvider].getName,
      SQLConf.SHUFFLE_PARTITIONS.key ->
        TransformWithStateSuiteUtils.NUM_SHUFFLE_PARTITIONS.toString) {
      val inputData1 = MemoryStream[String]
      val inputData2 = MemoryStream[Long]

      val result = inputData1.toDS()
        // union inputData2 by casting it to a String
        .union(inputData2.toDS().map(_.toString))
        .groupByKey(x => x)
        .transformWithState(new RunningCountStatefulProcessor(),
          TimeMode.None(),
          OutputMode.Update())

      testStream(result, OutputMode.Update())(
        AddData(inputData1, "1"),
        CheckNewAnswer(("1", "1")),
        AddData(inputData2, 1L, 2L),
        CheckNewAnswer(("1", "2"), ("2", "1")),
        AddData(inputData1, "1", "2"), // should remove state for "1" and not return anything.
        CheckNewAnswer(("2", "2")),
        AddData(inputData1, "4", "5"),
        AddData(inputData2, 1L, 3L), // should recreate state for "1" and return count as 1
        CheckNewAnswer(("1", "1"), ("3", "1"), ("4", "1"), ("5", "1")),
        StopStream
      )
    }
  }

  /** Create a text file with a single data item */
  private def createFile(data: String, srcDir: File): File =
    stringToFile(new File(srcDir, s"${UUID.randomUUID()}.txt"), data)

  private def createFileStream(srcDir: File): Dataset[(String, String)] = {
    spark
      .readStream
      .option("maxFilesPerTrigger", "1")
      .text(srcDir.getCanonicalPath)
      .select("value").as[String]
      .groupByKey(x => x)
      .transformWithState(new RunningCountStatefulProcessor(),
        TimeMode.None(),
        OutputMode.Update())
  }

  test("transformWithState - availableNow trigger mode, rate limit is respected") {
    withSQLConf(SQLConf.STATE_STORE_PROVIDER_CLASS.key ->
      classOf[RocksDBStateStoreProvider].getName) {
      withTempDir { srcDir =>

        Seq("a", "b", "c").foreach(createFile(_, srcDir))

        // Set up a query to read text files one at a time
        val df = createFileStream(srcDir)

        testStream(df)(
          StartStream(trigger = Trigger.AvailableNow()),
          ProcessAllAvailable(),
          CheckNewAnswer(("a", "1"), ("b", "1"), ("c", "1")),
          StopStream,
          Execute { _ =>
            createFile("a", srcDir)
          },
          StartStream(trigger = Trigger.AvailableNow()),
          ProcessAllAvailable(),
          CheckNewAnswer(("a", "2"))
        )

        var index = 0
        val foreachBatchDf = df.writeStream
          .foreachBatch((_: Dataset[(String, String)], _: Long) => {
            index += 1
          })
          .trigger(Trigger.AvailableNow())
          .start()

        try {
          foreachBatchDf.awaitTermination()
          assert(index == 4)
        } finally {
          foreachBatchDf.stop()
        }
      }
    }
  }

  test("transformWithState - availableNow trigger mode, multiple restarts") {
    withSQLConf(SQLConf.STATE_STORE_PROVIDER_CLASS.key ->
      classOf[RocksDBStateStoreProvider].getName) {
      withTempDir { srcDir =>
        Seq("a", "b", "c").foreach(createFile(_, srcDir))
        val df = createFileStream(srcDir)

        var index = 0

        def startTriggerAvailableNowQueryAndCheck(expectedIdx: Int): Unit = {
          val q = df.writeStream
            .foreachBatch((_: Dataset[(String, String)], _: Long) => {
              index += 1
            })
            .trigger(Trigger.AvailableNow)
            .start()
          try {
            assert(q.awaitTermination(streamingTimeout.toMillis))
            assert(index == expectedIdx)
          } finally {
            q.stop()
          }
        }
        // start query for the first time
        startTriggerAvailableNowQueryAndCheck(3)

        // add two files and restart
        createFile("a", srcDir)
        createFile("b", srcDir)
        startTriggerAvailableNowQueryAndCheck(8)

        // try restart again
        createFile("d", srcDir)
        startTriggerAvailableNowQueryAndCheck(14)
      }
    }
  }
<<<<<<< HEAD
=======

  test("transformWithState - verify StateSchemaV3 serialization and deserialization" +
    " works with one batch") {
    withSQLConf(SQLConf.STATE_STORE_PROVIDER_CLASS.key ->
      classOf[RocksDBStateStoreProvider].getName,
      SQLConf.SHUFFLE_PARTITIONS.key ->
        TransformWithStateSuiteUtils.NUM_SHUFFLE_PARTITIONS.toString) {
      withTempDir { checkpointDir =>
        val testKeyEncoder = Encoders.STRING
        val testValueEncoder = Encoders.scalaInt
        val schema = List(ColumnFamilySchemaV1(
          "countState",
          testKeyEncoder.schema,
          testValueEncoder.schema,
          NoPrefixKeyStateEncoderSpec(testKeyEncoder.schema),
          None
        ))

        val schemaFile = new StateSchemaV3File(
          spark.sessionState.newHadoopConf(), checkpointDir.getCanonicalPath)
        val path = schemaFile.addWithUUID(0, schema)

        assert(schemaFile.getWithPath(path) == schema)
      }
    }
  }

  test("transformWithState - verify StateSchemaV3 serialization and deserialization" +
    " works with multiple batches") {
    withSQLConf(SQLConf.STATE_STORE_PROVIDER_CLASS.key ->
      classOf[RocksDBStateStoreProvider].getName,
      SQLConf.SHUFFLE_PARTITIONS.key ->
        TransformWithStateSuiteUtils.NUM_SHUFFLE_PARTITIONS.toString) {
      withTempDir { checkpointDir =>
        val testKeyEncoder = Encoders.STRING
        val testValueEncoder = Encoders.scalaInt
        val schema0 = List(ColumnFamilySchemaV1(
          "countState",
          testKeyEncoder.schema,
          testValueEncoder.schema,
          NoPrefixKeyStateEncoderSpec(testKeyEncoder.schema),
          None
        ))

        val schema1 = List(
          ColumnFamilySchemaV1(
            "countState",
            testKeyEncoder.schema,
            testValueEncoder.schema,
            NoPrefixKeyStateEncoderSpec(testKeyEncoder.schema),
            None
          ),
          ColumnFamilySchemaV1(
            "mostRecent",
            testKeyEncoder.schema,
            testValueEncoder.schema,
            NoPrefixKeyStateEncoderSpec(testKeyEncoder.schema),
            None
          )
        )

        val schemaFile = new StateSchemaV3File(spark.sessionState.newHadoopConf(),
          checkpointDir.getCanonicalPath)
        val path0 = schemaFile.addWithUUID(0, schema0)

        assert(schemaFile.getWithPath(path0) == schema0)

        // test the case where we are trying to add the schema after
        // restarting after a few batches
        val path1 = schemaFile.addWithUUID(3, schema1)
        val latestSchema = schemaFile.getWithPath(path1)

        assert(latestSchema == schema1)
      }
    }
  }

  test("transformWithState - verify StateSchemaV3 writes correct SQL schema of key/value") {
    withSQLConf(SQLConf.STATE_STORE_PROVIDER_CLASS.key ->
      classOf[RocksDBStateStoreProvider].getName,
      SQLConf.SHUFFLE_PARTITIONS.key ->
        TransformWithStateSuiteUtils.NUM_SHUFFLE_PARTITIONS.toString) {
      withTempDir { checkpointDir =>
        val metadataPathPostfix = "state/0/default/_metadata"
        val stateSchemaPath = new Path(checkpointDir.toString,
          s"$metadataPathPostfix/schema")
        val hadoopConf = spark.sessionState.newHadoopConf()
        val fm = CheckpointFileManager.create(stateSchemaPath, hadoopConf)

        val keySchema = new StructType().add("value", StringType)
        val schema0 = ColumnFamilySchemaV1(
          "countState",
          keySchema,
          new StructType().add("value", LongType, false),
          NoPrefixKeyStateEncoderSpec(keySchema),
          None
        )
        val schema1 = ColumnFamilySchemaV1(
          "listState",
          keySchema,
          new StructType()
              .add("id", LongType, false)
              .add("name", StringType),
          NoPrefixKeyStateEncoderSpec(keySchema),
          None
        )

        val userKeySchema = new StructType()
          .add("id", IntegerType, false)
          .add("name", StringType)
        val compositeKeySchema = new StructType()
          .add("key", new StructType().add("value", StringType))
          .add("userKey", userKeySchema)
        val schema2 = ColumnFamilySchemaV1(
          "mapState",
          compositeKeySchema,
          new StructType().add("value", StringType),
          PrefixKeyScanStateEncoderSpec(compositeKeySchema, 1),
          Option(userKeySchema)
        )

        val inputData = MemoryStream[String]
        val result = inputData.toDS()
          .groupByKey(x => x)
          .transformWithState(new StatefulProcessorWithCompositeTypes(),
            TimeMode.None(),
            OutputMode.Update())

        testStream(result, OutputMode.Update())(
          StartStream(checkpointLocation = checkpointDir.getCanonicalPath),
          AddData(inputData, "a", "b"),
          CheckNewAnswer(("a", "1"), ("b", "1")),
          Execute { q =>
            val schemaFilePath = fm.list(stateSchemaPath).toSeq.head.getPath
            val schemaFile = new StateSchemaV3File(hadoopConf, stateSchemaPath.getName)
            val colFamilySeq = schemaFile.deserialize(fm.open(schemaFilePath))

            assert(TransformWithStateSuiteUtils.NUM_SHUFFLE_PARTITIONS ==
              q.lastProgress.stateOperators.head.customMetrics.get("numValueStateVars").toInt)
            assert(TransformWithStateSuiteUtils.NUM_SHUFFLE_PARTITIONS ==
              q.lastProgress.stateOperators.head.customMetrics.get("numListStateVars").toInt)
            assert(TransformWithStateSuiteUtils.NUM_SHUFFLE_PARTITIONS ==
              q.lastProgress.stateOperators.head.customMetrics.get("numMapStateVars").toInt)

            assert(colFamilySeq.length == 3)
            assert(colFamilySeq.map(_.toString).toSet == Set(
              schema0, schema1, schema2
            ).map(_.toString))
          },
          StopStream
        )
      }
    }
  }
>>>>>>> c629dc00
}

class TransformWithStateValidationSuite extends StateStoreMetricsTest {
  import testImplicits._

  test("transformWithState - streaming with hdfsStateStoreProvider should fail") {
    val inputData = MemoryStream[String]
    val result = inputData.toDS()
      .groupByKey(x => x)
      .transformWithState(new RunningCountStatefulProcessor(),
        TimeMode.None(),
        OutputMode.Update())

    testStream(result, OutputMode.Update())(
      AddData(inputData, "a"),
      ExpectFailure[StateStoreMultipleColumnFamiliesNotSupportedException] { t =>
        assert(t.getMessage.contains("not supported"))
      }
    )
  }

  test("transformWithStateWithInitialState - streaming with hdfsStateStoreProvider should fail") {
    val inputData = MemoryStream[InitInputRow]
    val initDf = Seq(("init_1", 40.0), ("init_2", 100.0)).toDS()
      .groupByKey(x => x._1)
      .mapValues(x => x)
    val result = inputData.toDS()
      .groupByKey(x => x.key)
      .transformWithState(new AccumulateStatefulProcessorWithInitState(),
        TimeMode.None(), OutputMode.Append(), initDf
      )
    testStream(result, OutputMode.Update())(
      AddData(inputData, InitInputRow("a", "add", -1.0)),
      ExpectFailure[StateStoreMultipleColumnFamiliesNotSupportedException] {
        (t: Throwable) => {
          assert(t.getMessage.contains("not supported"))
        }
      }
    )
  }
}<|MERGE_RESOLUTION|>--- conflicted
+++ resolved
@@ -27,11 +27,7 @@
 import org.apache.spark.sql.{Dataset, Encoders}
 import org.apache.spark.sql.catalyst.util.stringToFile
 import org.apache.spark.sql.execution.streaming._
-<<<<<<< HEAD
-import org.apache.spark.sql.execution.streaming.state.{AlsoTestWithChangelogCheckpointingEnabled, RocksDBStateStoreProvider, StatefulProcessorCannotPerformOperationWithInvalidHandleState, StateStoreMultipleColumnFamiliesNotSupportedException}
-=======
-import org.apache.spark.sql.execution.streaming.state.{AlsoTestWithChangelogCheckpointingEnabled, ColumnFamilySchemaV1, NoPrefixKeyStateEncoderSpec, POJOTestClass, PrefixKeyScanStateEncoderSpec, RocksDBStateStoreProvider, StatefulProcessorCannotPerformOperationWithInvalidHandleState, StateSchemaV3File, StateStoreMultipleColumnFamiliesNotSupportedException, TestClass}
->>>>>>> c629dc00
+import org.apache.spark.sql.execution.streaming.state._
 import org.apache.spark.sql.functions.timestamp_seconds
 import org.apache.spark.sql.internal.SQLConf
 import org.apache.spark.sql.streaming.util.StreamManualClock
@@ -808,84 +804,6 @@
       }
     }
   }
-<<<<<<< HEAD
-=======
-
-  test("transformWithState - verify StateSchemaV3 serialization and deserialization" +
-    " works with one batch") {
-    withSQLConf(SQLConf.STATE_STORE_PROVIDER_CLASS.key ->
-      classOf[RocksDBStateStoreProvider].getName,
-      SQLConf.SHUFFLE_PARTITIONS.key ->
-        TransformWithStateSuiteUtils.NUM_SHUFFLE_PARTITIONS.toString) {
-      withTempDir { checkpointDir =>
-        val testKeyEncoder = Encoders.STRING
-        val testValueEncoder = Encoders.scalaInt
-        val schema = List(ColumnFamilySchemaV1(
-          "countState",
-          testKeyEncoder.schema,
-          testValueEncoder.schema,
-          NoPrefixKeyStateEncoderSpec(testKeyEncoder.schema),
-          None
-        ))
-
-        val schemaFile = new StateSchemaV3File(
-          spark.sessionState.newHadoopConf(), checkpointDir.getCanonicalPath)
-        val path = schemaFile.addWithUUID(0, schema)
-
-        assert(schemaFile.getWithPath(path) == schema)
-      }
-    }
-  }
-
-  test("transformWithState - verify StateSchemaV3 serialization and deserialization" +
-    " works with multiple batches") {
-    withSQLConf(SQLConf.STATE_STORE_PROVIDER_CLASS.key ->
-      classOf[RocksDBStateStoreProvider].getName,
-      SQLConf.SHUFFLE_PARTITIONS.key ->
-        TransformWithStateSuiteUtils.NUM_SHUFFLE_PARTITIONS.toString) {
-      withTempDir { checkpointDir =>
-        val testKeyEncoder = Encoders.STRING
-        val testValueEncoder = Encoders.scalaInt
-        val schema0 = List(ColumnFamilySchemaV1(
-          "countState",
-          testKeyEncoder.schema,
-          testValueEncoder.schema,
-          NoPrefixKeyStateEncoderSpec(testKeyEncoder.schema),
-          None
-        ))
-
-        val schema1 = List(
-          ColumnFamilySchemaV1(
-            "countState",
-            testKeyEncoder.schema,
-            testValueEncoder.schema,
-            NoPrefixKeyStateEncoderSpec(testKeyEncoder.schema),
-            None
-          ),
-          ColumnFamilySchemaV1(
-            "mostRecent",
-            testKeyEncoder.schema,
-            testValueEncoder.schema,
-            NoPrefixKeyStateEncoderSpec(testKeyEncoder.schema),
-            None
-          )
-        )
-
-        val schemaFile = new StateSchemaV3File(spark.sessionState.newHadoopConf(),
-          checkpointDir.getCanonicalPath)
-        val path0 = schemaFile.addWithUUID(0, schema0)
-
-        assert(schemaFile.getWithPath(path0) == schema0)
-
-        // test the case where we are trying to add the schema after
-        // restarting after a few batches
-        val path1 = schemaFile.addWithUUID(3, schema1)
-        val latestSchema = schemaFile.getWithPath(path1)
-
-        assert(latestSchema == schema1)
-      }
-    }
-  }
 
   test("transformWithState - verify StateSchemaV3 writes correct SQL schema of key/value") {
     withSQLConf(SQLConf.STATE_STORE_PROVIDER_CLASS.key ->
@@ -900,20 +818,20 @@
         val fm = CheckpointFileManager.create(stateSchemaPath, hadoopConf)
 
         val keySchema = new StructType().add("value", StringType)
-        val schema0 = ColumnFamilySchemaV1(
+        val schema0 = StateStoreColFamilySchema(
           "countState",
           keySchema,
           new StructType().add("value", LongType, false),
-          NoPrefixKeyStateEncoderSpec(keySchema),
+          Some(NoPrefixKeyStateEncoderSpec(keySchema)),
           None
         )
-        val schema1 = ColumnFamilySchemaV1(
+        val schema1 = StateStoreColFamilySchema(
           "listState",
           keySchema,
           new StructType()
               .add("id", LongType, false)
               .add("name", StringType),
-          NoPrefixKeyStateEncoderSpec(keySchema),
+          Some(NoPrefixKeyStateEncoderSpec(keySchema)),
           None
         )
 
@@ -923,11 +841,11 @@
         val compositeKeySchema = new StructType()
           .add("key", new StructType().add("value", StringType))
           .add("userKey", userKeySchema)
-        val schema2 = ColumnFamilySchemaV1(
+        val schema2 = StateStoreColFamilySchema(
           "mapState",
           compositeKeySchema,
           new StructType().add("value", StringType),
-          PrefixKeyScanStateEncoderSpec(compositeKeySchema, 1),
+          Some(PrefixKeyScanStateEncoderSpec(compositeKeySchema, 1)),
           Option(userKeySchema)
         )
 
@@ -943,9 +861,13 @@
           AddData(inputData, "a", "b"),
           CheckNewAnswer(("a", "1"), ("b", "1")),
           Execute { q =>
+            q.lastProgress.runId
             val schemaFilePath = fm.list(stateSchemaPath).toSeq.head.getPath
-            val schemaFile = new StateSchemaV3File(hadoopConf, stateSchemaPath.getName)
-            val colFamilySeq = schemaFile.deserialize(fm.open(schemaFilePath))
+            val providerId = StateStoreProviderId(StateStoreId(
+              checkpointDir.getCanonicalPath, 0, 0), q.lastProgress.runId)
+            val checker = new StateSchemaCompatibilityChecker(providerId,
+              hadoopConf, Some(schemaFilePath))
+            val colFamilySeq = checker.readSchemaFile()
 
             assert(TransformWithStateSuiteUtils.NUM_SHUFFLE_PARTITIONS ==
               q.lastProgress.stateOperators.head.customMetrics.get("numValueStateVars").toInt)
@@ -964,7 +886,6 @@
       }
     }
   }
->>>>>>> c629dc00
 }
 
 class TransformWithStateValidationSuite extends StateStoreMetricsTest {
