--- conflicted
+++ resolved
@@ -429,11 +429,7 @@
  * Class that adds tests for transformWithState stateful streaming operator
  */
 class TransformWithStateSuite extends StateStoreMetricsTest
-<<<<<<< HEAD
-  with AlsoTestWithRocksDBFeatures {
-=======
-  with AlsoTestWithChangelogCheckpointingEnabled with AlsoTestWithEncodingTypes {
->>>>>>> 7cbfc2ca
+  with AlsoTestWithRocksDBFeatures with AlsoTestWithEncodingTypes {
 
   import testImplicits._
 
