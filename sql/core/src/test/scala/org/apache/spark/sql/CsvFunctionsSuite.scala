/*
 * Licensed to the Apache Software Foundation (ASF) under one or more
 * contributor license agreements.  See the NOTICE file distributed with
 * this work for additional information regarding copyright ownership.
 * The ASF licenses this file to You under the Apache License, Version 2.0
 * (the "License"); you may not use this file except in compliance with
 * the License.  You may obtain a copy of the License at
 *
 *    http://www.apache.org/licenses/LICENSE-2.0
 *
 * Unless required by applicable law or agreed to in writing, software
 * distributed under the License is distributed on an "AS IS" BASIS,
 * WITHOUT WARRANTIES OR CONDITIONS OF ANY KIND, either express or implied.
 * See the License for the specific language governing permissions and
 * limitations under the License.
 */

package org.apache.spark.sql

import java.text.SimpleDateFormat
import java.util.Locale

import scala.collection.JavaConverters._

import org.apache.spark.SparkException
import org.apache.spark.sql.functions._
import org.apache.spark.sql.internal.SQLConf
import org.apache.spark.sql.test.SharedSQLContext
import org.apache.spark.sql.types._

class CsvFunctionsSuite extends QueryTest with SharedSQLContext {
  import testImplicits._

  test("from_csv with empty options") {
    val df = Seq("1").toDS()
    val schema = "a int"

    checkAnswer(
      df.select(from_csv($"value", lit(schema), Map[String, String]().asJava)),
      Row(Row(1)) :: Nil)
  }

  test("from_csv with option") {
    val df = Seq("26/08/2015 18:00").toDS()
    val schema = new StructType().add("time", TimestampType)
    val options = Map("timestampFormat" -> "dd/MM/yyyy HH:mm")

    checkAnswer(
      df.select(from_csv($"value", schema, options)),
      Row(Row(java.sql.Timestamp.valueOf("2015-08-26 18:00:00.0"))))
  }

  test("checking the columnNameOfCorruptRecord option") {
    val columnNameOfCorruptRecord = "_unparsed"
    val df = Seq("0,2013-111-11 12:13:14", "1,1983-08-04").toDS()
    val schema = new StructType().add("a", IntegerType).add("b", TimestampType)
    val schemaWithCorrField1 = schema.add(columnNameOfCorruptRecord, StringType)
    val df2 = df
      .select(from_csv($"value", schemaWithCorrField1, Map(
        "mode" -> "Permissive", "columnNameOfCorruptRecord" -> columnNameOfCorruptRecord)))

    checkAnswer(df2, Seq(
      Row(Row(null, null, "0,2013-111-11 12:13:14")),
      Row(Row(1, java.sql.Date.valueOf("1983-08-04"), null))))
  }

  test("schema_of_csv - infers schemas") {
    checkAnswer(
      spark.range(1).select(schema_of_csv(lit("0.1,1"))),
      Seq(Row("struct<_c0:double,_c1:int>")))
    checkAnswer(
      spark.range(1).select(schema_of_csv("0.1,1")),
      Seq(Row("struct<_c0:double,_c1:int>")))
  }

  test("schema_of_csv - infers schemas using options") {
    val df = spark.range(1)
      .select(schema_of_csv(lit("0.1 1"), Map("sep" -> " ").asJava))
    checkAnswer(df, Seq(Row("struct<_c0:double,_c1:int>")))
  }

  test("to_csv - struct") {
    val df = Seq(Tuple1(Tuple1(1))).toDF("a")

    checkAnswer(df.select(to_csv($"a")), Row("1") :: Nil)
  }

  test("to_csv with option") {
    val df = Seq(Tuple1(Tuple1(java.sql.Timestamp.valueOf("2015-08-26 18:00:00.0")))).toDF("a")
    val options = Map("timestampFormat" -> "dd/MM/yyyy HH:mm").asJava

    checkAnswer(df.select(to_csv($"a", options)), Row("26/08/2015 18:00") :: Nil)
  }

  test("from_csv invalid csv - check modes") {
    withSQLConf(SQLConf.COLUMN_NAME_OF_CORRUPT_RECORD.key -> "_unparsed") {
      val schema = new StructType()
        .add("a", IntegerType)
        .add("b", IntegerType)
        .add("_unparsed", StringType)
      val badRec = "\""
      val df = Seq(badRec, "2,12").toDS()

      checkAnswer(
        df.select(from_csv($"value", schema, Map("mode" -> "PERMISSIVE"))),
        Row(Row(null, null, badRec)) :: Row(Row(2, 12, null)) :: Nil)

      val exception1 = intercept[SparkException] {
        df.select(from_csv($"value", schema, Map("mode" -> "FAILFAST"))).collect()
      }.getMessage
      assert(exception1.contains(
        "Malformed records are detected in record parsing. Parse Mode: FAILFAST."))

      val exception2 = intercept[SparkException] {
        df.select(from_csv($"value", schema, Map("mode" -> "DROPMALFORMED")))
          .collect()
      }.getMessage
      assert(exception2.contains(
        "from_csv() doesn't support the DROPMALFORMED mode. " +
          "Acceptable modes are PERMISSIVE and FAILFAST."))
    }
  }

<<<<<<< HEAD
  test("parse timestamps with locale") {
    Seq("en-US", "ko-KR", "zh-CN", "ru-RU").foreach { langTag =>
      val locale = Locale.forLanguageTag(langTag)
      val ts = new SimpleDateFormat("dd/MM/yyyy HH:mm").parse("06/11/2018 18:00")
      val timestampFormat = "dd MMM yyyy HH:mm"
      val sdf = new SimpleDateFormat(timestampFormat, locale)
      val input = Seq(s"""${sdf.format(ts)}""").toDS()
      val options = Map("timestampFormat" -> timestampFormat, "locale" -> langTag)
      val df = input.select(from_csv($"value", lit("time timestamp"), options.asJava))

      checkAnswer(df, Row(Row(java.sql.Timestamp.valueOf("2018-11-06 18:00:00.0"))))
    }
=======
  test("from_csv uses DDL strings for defining a schema - java") {
    val df = Seq("""1,"haa"""").toDS()
    checkAnswer(
      df.select(
        from_csv($"value", lit("a INT, b STRING"), new java.util.HashMap[String, String]())),
      Row(Row(1, "haa")) :: Nil)
  }

  test("roundtrip to_csv -> from_csv") {
    val df = Seq(Tuple1(Tuple1(1)), Tuple1(null)).toDF("struct")
    val schema = df.schema(0).dataType.asInstanceOf[StructType]
    val options = Map.empty[String, String]
    val readback = df.select(to_csv($"struct").as("csv"))
      .select(from_csv($"csv", schema, options).as("struct"))

    checkAnswer(df, readback)
  }

  test("roundtrip from_csv -> to_csv") {
    val df = Seq(Some("1"), None).toDF("csv")
    val schema = new StructType().add("a", IntegerType)
    val options = Map.empty[String, String]
    val readback = df.select(from_csv($"csv", schema, options).as("struct"))
      .select(to_csv($"struct").as("csv"))

    checkAnswer(df, readback)
  }

  test("infers schemas of a CSV string and pass to to from_csv") {
    val in = Seq("""0.123456789,987654321,"San Francisco"""").toDS()
    val options = Map.empty[String, String].asJava
    val out = in.select(from_csv('value, schema_of_csv("0.1,1,a"), options) as "parsed")
    val expected = StructType(Seq(StructField(
      "parsed",
      StructType(Seq(
        StructField("_c0", DoubleType, true),
        StructField("_c1", IntegerType, true),
        StructField("_c2", StringType, true))))))

    assert(out.schema == expected)
  }

  test("Support to_csv in SQL") {
    val df1 = Seq(Tuple1(Tuple1(1))).toDF("a")
    checkAnswer(df1.selectExpr("to_csv(a)"), Row("1") :: Nil)
>>>>>>> ee03f760
  }
}<|MERGE_RESOLUTION|>--- conflicted
+++ resolved
@@ -121,20 +121,6 @@
     }
   }
 
-<<<<<<< HEAD
-  test("parse timestamps with locale") {
-    Seq("en-US", "ko-KR", "zh-CN", "ru-RU").foreach { langTag =>
-      val locale = Locale.forLanguageTag(langTag)
-      val ts = new SimpleDateFormat("dd/MM/yyyy HH:mm").parse("06/11/2018 18:00")
-      val timestampFormat = "dd MMM yyyy HH:mm"
-      val sdf = new SimpleDateFormat(timestampFormat, locale)
-      val input = Seq(s"""${sdf.format(ts)}""").toDS()
-      val options = Map("timestampFormat" -> timestampFormat, "locale" -> langTag)
-      val df = input.select(from_csv($"value", lit("time timestamp"), options.asJava))
-
-      checkAnswer(df, Row(Row(java.sql.Timestamp.valueOf("2018-11-06 18:00:00.0"))))
-    }
-=======
   test("from_csv uses DDL strings for defining a schema - java") {
     val df = Seq("""1,"haa"""").toDS()
     checkAnswer(
@@ -180,6 +166,19 @@
   test("Support to_csv in SQL") {
     val df1 = Seq(Tuple1(Tuple1(1))).toDF("a")
     checkAnswer(df1.selectExpr("to_csv(a)"), Row("1") :: Nil)
->>>>>>> ee03f760
+  }
+
+  test("parse timestamps with locale") {
+    Seq("en-US", "ko-KR", "zh-CN", "ru-RU").foreach { langTag =>
+      val locale = Locale.forLanguageTag(langTag)
+      val ts = new SimpleDateFormat("dd/MM/yyyy HH:mm").parse("06/11/2018 18:00")
+      val timestampFormat = "dd MMM yyyy HH:mm"
+      val sdf = new SimpleDateFormat(timestampFormat, locale)
+      val input = Seq(s"""${sdf.format(ts)}""").toDS()
+      val options = Map("timestampFormat" -> timestampFormat, "locale" -> langTag)
+      val df = input.select(from_csv($"value", lit("time timestamp"), options.asJava))
+
+      checkAnswer(df, Row(Row(java.sql.Timestamp.valueOf("2018-11-06 18:00:00.0"))))
+    }
   }
 }