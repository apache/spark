--- conflicted
+++ resolved
@@ -17,6 +17,7 @@
 
 package org.apache.spark.sql
 
+import java.nio.charset.StandardCharsets
 import java.text.SimpleDateFormat
 import java.time.{Duration, LocalDateTime, Period}
 import java.util.Locale
@@ -31,6 +32,7 @@
 import org.apache.spark.sql.types._
 import org.apache.spark.sql.types.DayTimeIntervalType.{DAY, HOUR, MINUTE, SECOND}
 import org.apache.spark.sql.types.YearMonthIntervalType.{MONTH, YEAR}
+import org.apache.spark.unsafe.types._
 
 class CsvFunctionsSuite extends QueryTest with SharedSparkSession {
   import testImplicits._
@@ -603,9 +605,8 @@
       $"csv", schema_of_csv("1,2\n2"), Map.empty[String, String].asJava))
     checkAnswer(actual, Row(Row(1, "2\n2")))
   }
-<<<<<<< HEAD
-
-  test("SPARK-46654: to_csv can display ArrayType data") {
+
+  test("SPARK-47497: to_csv support the data of ArrayType as pretty strings") {
     val rows = new java.util.ArrayList[Row]()
     rows.add(Row(1L, Row(2L, "Alice", Array(100L, 200L, null, 300L))))
 
@@ -622,7 +623,7 @@
     checkAnswer(actual, Row("2,Alice,\"[100, 200, null, 300]\""))
   }
 
-  test("SPARK-46654: to_csv can display MapType data") {
+  test("SPARK-47497: to_csv support the data of MapType as pretty strings") {
     val rows = new java.util.ArrayList[Row]()
     rows.add(Row(1L, Row(2L, "Alice",
       Map("math" -> 100L, "english" -> 200L, "science" -> null))))
@@ -640,7 +641,7 @@
     checkAnswer(actual, Row("2,Alice,\"{math -> 100, english -> 200, science -> null}\""))
   }
 
-  test("SPARK-46654: to_csv can display StructType data") {
+  test("SPARK-47497: to_csv support the data of StructType as pretty strings") {
     val rows = new java.util.ArrayList[Row]()
     rows.add(Row(1L, Row(2L, "Alice", Row(100L, 200L, null))))
 
@@ -660,7 +661,24 @@
     checkAnswer(actual, Row("2,Alice,\"{100, 200, null}\""))
   }
 
-  test("SPARK-46654: from_csv/to_csv does not support VariantType data") {
+  test("SPARK-47497: to_csv support the data of BinaryType as pretty strings") {
+    val rows = new java.util.ArrayList[Row]()
+    rows.add(Row(1L, Row(2L, "Alice", "a".getBytes(StandardCharsets.UTF_8))))
+
+    val valueSchema = StructType(Seq(
+      StructField("age", LongType),
+      StructField("name", StringType),
+      StructField("b", BinaryType)))
+    val schema = StructType(Seq(
+      StructField("key", LongType),
+      StructField("value", valueSchema)))
+
+    val df = spark.createDataFrame(rows, schema)
+    val actual = df.select(to_csv($"value"))
+    checkAnswer(actual, Row("2,Alice,[61]"))
+  }
+
+  test("SPARK-47497: to_csv can display VariantType data") {
     val rows = new java.util.ArrayList[Row]()
     rows.add(Row(1L, Row(2L, "Alice", new VariantVal(Array[Byte](1, 2, 3), Array[Byte](4, 5)))))
 
@@ -673,88 +691,32 @@
       StructField("value", valueSchema)))
 
     val df = spark.createDataFrame(rows, schema)
-
+    val actual = df.select(to_csv($"value"))
+    checkAnswer(actual, Row("2,Alice,\"\""))
+  }
+
+  test("SPARK-47497: to_csv can display NullType data") {
+    val df = Seq(Tuple1(Tuple1(null))).toDF("value")
+    val options = Map("nullValue" -> "-")
+
+    val actual = df.select(to_csv($"value", options.asJava))
+    checkAnswer(actual, Row("-"))
+  }
+
+  test("SPARK-47497: the input of to_csv must be StructType") {
+    val df = Seq(1, 2).toDF("value")
     checkError(
       exception = intercept[AnalysisException] {
         df.select(to_csv($"value")).collect()
       },
-      errorClass = "DATATYPE_MISMATCH.UNSUPPORTED_INPUT_TYPE",
+      errorClass = "DATATYPE_MISMATCH.UNEXPECTED_INPUT_TYPE",
       parameters = Map(
-        "functionName" -> "`to_csv`",
-        "dataType" -> "\"STRUCT<age: BIGINT, name: STRING, v: VARIANT>\"",
-        "sqlExpr" -> "\"to_csv(value)\""),
+        "sqlExpr" -> "\"to_csv(value)\"",
+        "paramIndex" -> "first",
+        "inputSql" -> "\"value\"",
+        "inputType" -> "\"INT\"",
+        "requiredType" -> "\"STRUCT\""),
       context = ExpectedContext(fragment = "to_csv", getCurrentClassCallSitePattern)
     )
-
-    checkError(
-      exception = intercept[SparkUnsupportedOperationException] {
-        df.select(from_csv(lit("data"), valueSchema, Map.empty[String, String])).collect()
-      },
-      errorClass = "UNSUPPORTED_DATATYPE",
-      parameters = Map("typeName" -> "\"VARIANT\"")
-    )
-  }
-
-  test("SPARK-46654: from_csv/to_csv does not support BinaryType data") {
-    val rows = new java.util.ArrayList[Row]()
-    rows.add(Row(1L, Row(2L, "Alice", "b".getBytes(StandardCharsets.UTF_8))))
-
-    val valueSchema = StructType(Seq(
-      StructField("age", LongType),
-      StructField("name", StringType),
-      StructField("b", BinaryType)))
-    val schema = StructType(Seq(
-      StructField("key", LongType),
-      StructField("value", valueSchema)))
-
-    val df = spark.createDataFrame(rows, schema)
-
-    checkError(
-      exception = intercept[AnalysisException] {
-        df.select(to_csv($"value")).collect()
-      },
-      errorClass = "DATATYPE_MISMATCH.UNSUPPORTED_INPUT_TYPE",
-      parameters = Map(
-        "functionName" -> "`to_csv`",
-        "dataType" -> "\"STRUCT<age: BIGINT, name: STRING, b: BINARY>\"",
-        "sqlExpr" -> "\"to_csv(value)\""),
-      context = ExpectedContext(fragment = "to_csv", getCurrentClassCallSitePattern)
-    )
-
-    checkError(
-      exception = intercept[SparkUnsupportedOperationException] {
-        df.select(from_csv(lit("data"), valueSchema, Map.empty[String, String])).collect()
-      },
-      errorClass = "UNSUPPORTED_DATATYPE",
-      parameters = Map("typeName" -> "\"BINARY\"")
-    )
-  }
-
-  test("SPARK-46654: from_csv/to_csv does not support NullType data") {
-    val df = Seq(Tuple1(Tuple1(null))).toDF("value")
-    val valueSchema = df.schema
-    val options = Map("nullValue" -> "-")
-
-    checkError(
-      exception = intercept[AnalysisException] {
-        df.select(to_csv($"value", options.asJava)).collect()
-      },
-      errorClass = "DATATYPE_MISMATCH.UNSUPPORTED_INPUT_TYPE",
-      parameters = Map(
-        "functionName" -> "`to_csv`",
-        "dataType" -> "\"STRUCT<_1: VOID>\"",
-        "sqlExpr" -> "\"to_csv(value)\""),
-      context = ExpectedContext(fragment = "to_csv", getCurrentClassCallSitePattern)
-    )
-
-    checkError(
-      exception = intercept[SparkUnsupportedOperationException] {
-        df.select(from_csv(lit("data"), valueSchema, options)).collect()
-      },
-      errorClass = "UNSUPPORTED_DATATYPE",
-      parameters = Map("typeName" -> "\"STRUCT<_1: VOID>\"")
-    )
-  }
-=======
->>>>>>> 9ba70d6e
+  }
 }