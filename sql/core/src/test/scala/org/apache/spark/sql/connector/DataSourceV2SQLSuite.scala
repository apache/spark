--- conflicted
+++ resolved
@@ -2595,9 +2595,6 @@
     }
   }
 
-<<<<<<< HEAD
-  private def testNotSupportedV2Command(sqlCommand: String, sqlParams: String): Unit = {
-=======
   test("DROP VIEW is not supported for v2 catalogs") {
     assertAnalysisError(
       "DROP VIEW testcat.v",
@@ -2605,11 +2602,7 @@
         "has not been implemented yet. DROP VIEW expects a view.")
   }
 
-  private def testNotSupportedV2Command(
-      sqlCommand: String,
-      sqlParams: String,
-      sqlCommandInMessage: Option[String] = None): Unit = {
->>>>>>> 3ac70f16
+  private def testNotSupportedV2Command(sqlCommand: String, sqlParams: String): Unit = {
     val e = intercept[AnalysisException] {
       sql(s"$sqlCommand $sqlParams")
     }
