--- conflicted
+++ resolved
@@ -2631,7 +2631,25 @@
     }
   }
 
-<<<<<<< HEAD
+  test("SPARK-34576: drop/add columns to a dataset of `DESCRIBE COLUMN`") {
+    val tbl = s"${catalogAndNamespace}tbl"
+    withTable(tbl) {
+      sql(s"CREATE TABLE $tbl (c0 INT) USING $v2Format")
+      val description = sql(s"DESCRIBE TABLE $tbl c0")
+      val noCommentDataset = description.drop("info_value")
+      val expectedSchema = new StructType()
+        .add(
+          name = "info_name",
+          dataType = StringType,
+          nullable = false,
+          metadata = new MetadataBuilder().putString("comment", "name of the column info").build())
+      assert(noCommentDataset.schema === expectedSchema)
+      val isNullDataset = noCommentDataset
+        .withColumn("is_null", noCommentDataset("info_name").isNull)
+      assert(isNullDataset.schema === expectedSchema.add("is_null", BooleanType, false))
+    }
+  }
+
   test("SPARK-34577: drop/add columns to a dataset of `DESCRIBE NAMESPACE`") {
     withNamespace("ns") {
       sql("CREATE NAMESPACE ns")
@@ -2647,23 +2665,6 @@
       assert(noCommentDataset.schema === expectedSchema)
       val isNullDataset = noCommentDataset
         .withColumn("is_null", noCommentDataset("info_value").isNull)
-=======
-  test("SPARK-34576: drop/add columns to a dataset of `DESCRIBE COLUMN`") {
-    val tbl = s"${catalogAndNamespace}tbl"
-    withTable(tbl) {
-      sql(s"CREATE TABLE $tbl (c0 INT) USING $v2Format")
-      val description = sql(s"DESCRIBE TABLE $tbl c0")
-      val noCommentDataset = description.drop("info_value")
-      val expectedSchema = new StructType()
-        .add(
-          name = "info_name",
-          dataType = StringType,
-          nullable = false,
-          metadata = new MetadataBuilder().putString("comment", "name of the column info").build())
-      assert(noCommentDataset.schema === expectedSchema)
-      val isNullDataset = noCommentDataset
-        .withColumn("is_null", noCommentDataset("info_name").isNull)
->>>>>>> 499f6200
       assert(isNullDataset.schema === expectedSchema.add("is_null", BooleanType, false))
     }
   }
