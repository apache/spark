--- conflicted
+++ resolved
@@ -392,74 +392,6 @@
       Row(null))
   }
 
-<<<<<<< HEAD
-  test("from_json - array of primitive types") {
-    val df = Seq("[1, 2, 3]").toDF("a")
-    val schema = new ArrayType(IntegerType, false)
-
-    checkAnswer(df.select(from_json($"a", schema)), Seq(Row(Array(1, 2, 3))))
-  }
-
-  test("from_json - array of primitive types - malformed row") {
-    val df = Seq("[1, 2 3]").toDF("a")
-    val schema = new ArrayType(IntegerType, false)
-
-    checkAnswer(df.select(from_json($"a", schema)), Seq(Row(null)))
-  }
-
-  test("from_json - array of arrays") {
-    val jsonDF = Seq("[[1], [2, 3], [4, 5, 6]]").toDF("a")
-    val schema = new ArrayType(ArrayType(IntegerType, false), false)
-    jsonDF.select(from_json($"a", schema) as "json").createOrReplaceTempView("jsonTable")
-
-    checkAnswer(
-      sql("select json[0][0], json[1][1], json[2][2] from jsonTable"),
-      Seq(Row(1, 3, 6)))
-  }
-
-  test("from_json - array of arrays - malformed row") {
-    val jsonDF = Seq("[[1], [2, 3], 4, 5, 6]]").toDF("a")
-    val schema = new ArrayType(ArrayType(IntegerType, false), false)
-    jsonDF.select(from_json($"a", schema) as "json").createOrReplaceTempView("jsonTable")
-
-    checkAnswer(sql("select json[0] from jsonTable"), Seq(Row(null)))
-  }
-
-  test("from_json - array of structs") {
-    val jsonDF = Seq("""[{"a":1}, {"a":2}, {"a":3}]""").toDF("a")
-    val schema = new ArrayType(new StructType().add("a", IntegerType), false)
-    jsonDF.select(from_json($"a", schema) as "json").createOrReplaceTempView("jsonTable")
-
-    checkAnswer(
-      sql("select json[0], json[1], json[2] from jsonTable"),
-      Seq(Row(Row(1), Row(2), Row(3))))
-  }
-
-  test("from_json - array of structs - malformed row") {
-    val jsonDF = Seq("""[{"a":1}, {"a:2}, {"a":3}]""").toDF("a")
-    val schema = new ArrayType(new StructType().add("a", IntegerType), false)
-    jsonDF.select(from_json($"a", schema) as "json").createOrReplaceTempView("jsonTable")
-
-    checkAnswer(sql("select json[0], json[1]from jsonTable"), Seq(Row(null, null)))
-  }
-
-  test("from_json - array of maps") {
-    val jsonDF = Seq("""[{"a":1}, {"b":2}]""").toDF("a")
-    val schema = new ArrayType(MapType(StringType, IntegerType, false), false)
-    jsonDF.select(from_json($"a", schema) as "json").createOrReplaceTempView("jsonTable")
-
-    checkAnswer(
-      sql("""select json[0], json[1] from jsonTable"""),
-      Seq(Row(Map("a" -> 1), Map("b" -> 2))))
-  }
-
-  test("from_json - array of maps - malformed row") {
-    val jsonDF = Seq("""[{"a":1} "b":2}]""").toDF("a")
-    val schema = new ArrayType(MapType(StringType, IntegerType, false), false)
-    jsonDF.select(from_json($"a", schema) as "json").createOrReplaceTempView("jsonTable")
-
-    checkAnswer(sql("""select json[0] from jsonTable"""), Seq(Row(null)))
-=======
   test("SPARK-24709: infers schemas of json strings and pass them to from_json") {
     val in = Seq("""{"a": [1, 2, 3]}""").toDS()
     val out = in.select(from_json('value, schema_of_json(lit("""{"a": [1]}"""))) as "parsed")
@@ -471,6 +403,73 @@
       true) :: Nil)
 
     assert(out.schema == expected)
->>>>>>> 044b33b2
+  }
+
+  test("from_json - array of primitive types") {
+    val df = Seq("[1, 2, 3]").toDF("a")
+    val schema = new ArrayType(IntegerType, false)
+
+    checkAnswer(df.select(from_json($"a", schema)), Seq(Row(Array(1, 2, 3))))
+  }
+
+  test("from_json - array of primitive types - malformed row") {
+    val df = Seq("[1, 2 3]").toDF("a")
+    val schema = new ArrayType(IntegerType, false)
+
+    checkAnswer(df.select(from_json($"a", schema)), Seq(Row(null)))
+  }
+
+  test("from_json - array of arrays") {
+    val jsonDF = Seq("[[1], [2, 3], [4, 5, 6]]").toDF("a")
+    val schema = new ArrayType(ArrayType(IntegerType, false), false)
+    jsonDF.select(from_json($"a", schema) as "json").createOrReplaceTempView("jsonTable")
+
+    checkAnswer(
+      sql("select json[0][0], json[1][1], json[2][2] from jsonTable"),
+      Seq(Row(1, 3, 6)))
+  }
+
+  test("from_json - array of arrays - malformed row") {
+    val jsonDF = Seq("[[1], [2, 3], 4, 5, 6]]").toDF("a")
+    val schema = new ArrayType(ArrayType(IntegerType, false), false)
+    jsonDF.select(from_json($"a", schema) as "json").createOrReplaceTempView("jsonTable")
+
+    checkAnswer(sql("select json[0] from jsonTable"), Seq(Row(null)))
+  }
+
+  test("from_json - array of structs") {
+    val jsonDF = Seq("""[{"a":1}, {"a":2}, {"a":3}]""").toDF("a")
+    val schema = new ArrayType(new StructType().add("a", IntegerType), false)
+    jsonDF.select(from_json($"a", schema) as "json").createOrReplaceTempView("jsonTable")
+
+    checkAnswer(
+      sql("select json[0], json[1], json[2] from jsonTable"),
+      Seq(Row(Row(1), Row(2), Row(3))))
+  }
+
+  test("from_json - array of structs - malformed row") {
+    val jsonDF = Seq("""[{"a":1}, {"a:2}, {"a":3}]""").toDF("a")
+    val schema = new ArrayType(new StructType().add("a", IntegerType), false)
+    jsonDF.select(from_json($"a", schema) as "json").createOrReplaceTempView("jsonTable")
+
+    checkAnswer(sql("select json[0], json[1]from jsonTable"), Seq(Row(null, null)))
+  }
+
+  test("from_json - array of maps") {
+    val jsonDF = Seq("""[{"a":1}, {"b":2}]""").toDF("a")
+    val schema = new ArrayType(MapType(StringType, IntegerType, false), false)
+    jsonDF.select(from_json($"a", schema) as "json").createOrReplaceTempView("jsonTable")
+
+    checkAnswer(
+      sql("""select json[0], json[1] from jsonTable"""),
+      Seq(Row(Map("a" -> 1), Map("b" -> 2))))
+  }
+
+  test("from_json - array of maps - malformed row") {
+    val jsonDF = Seq("""[{"a":1} "b":2}]""").toDF("a")
+    val schema = new ArrayType(MapType(StringType, IntegerType, false), false)
+    jsonDF.select(from_json($"a", schema) as "json").createOrReplaceTempView("jsonTable")
+
+    checkAnswer(sql("""select json[0] from jsonTable"""), Seq(Row(null)))
   }
 }