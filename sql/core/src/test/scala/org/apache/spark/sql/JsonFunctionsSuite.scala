--- conflicted
+++ resolved
@@ -748,7 +748,13 @@
     checkAnswer(df4.select(from_json($"c0", MapType(StringType, st))), Row(null))
   }
 
-<<<<<<< HEAD
+  test("SPARK-33270: infers schema for JSON field with spaces and pass them to from_json") {
+    val in = Seq("""{"a b": 1}""").toDS()
+    val out = in.select(from_json('value, schema_of_json("""{"a b": 100}""")) as "parsed")
+    val expected = new StructType().add("parsed", new StructType().add("a b", LongType))
+    assert(out.schema == expected)
+  }
+
   test("SPARK-33286: from_json - combined error messages") {
     val df = Seq("""{"a":1}""").toDF("json")
     val invalidJsonSchema = """{"fields": [{"a":123}], "type": "struct"}"""
@@ -768,12 +774,5 @@
       df.select(from_json($"json", invalidTableSchema, Map.empty[String, String])).collect()
     }.getMessage
     assert(errMsg3.contains("DataType cow is not supported"))
-=======
-  test("SPARK-33270: infers schema for JSON field with spaces and pass them to from_json") {
-    val in = Seq("""{"a b": 1}""").toDS()
-    val out = in.select(from_json('value, schema_of_json("""{"a b": 100}""")) as "parsed")
-    val expected = new StructType().add("parsed", new StructType().add("a b", LongType))
-    assert(out.schema == expected)
->>>>>>> 9d5e48ea
   }
 }