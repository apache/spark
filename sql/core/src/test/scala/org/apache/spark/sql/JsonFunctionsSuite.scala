/*
 * Licensed to the Apache Software Foundation (ASF) under one or more
 * contributor license agreements.  See the NOTICE file distributed with
 * this work for additional information regarding copyright ownership.
 * The ASF licenses this file to You under the Apache License, Version 2.0
 * (the "License"); you may not use this file except in compliance with
 * the License.  You may obtain a copy of the License at
 *
 *    http://www.apache.org/licenses/LICENSE-2.0
 *
 * Unless required by applicable law or agreed to in writing, software
 * distributed under the License is distributed on an "AS IS" BASIS,
 * WITHOUT WARRANTIES OR CONDITIONS OF ANY KIND, either express or implied.
 * See the License for the specific language governing permissions and
 * limitations under the License.
 */

package org.apache.spark.sql

import org.apache.spark.sql.functions._
import org.apache.spark.sql.test.SharedSQLContext
import org.apache.spark.sql.types._

class JsonFunctionsSuite extends QueryTest with SharedSQLContext {
  import testImplicits._

  test("function get_json_object") {
    val df: DataFrame = Seq(("""{"name": "alice", "age": 5}""", "")).toDF("a", "b")
    checkAnswer(
      df.selectExpr("get_json_object(a, '$.name')", "get_json_object(a, '$.age')"),
      Row("alice", "5"))
  }

  val tuples: Seq[(String, String)] =
    ("1", """{"f1": "value1", "f2": "value2", "f3": 3, "f5": 5.23}""") ::
    ("2", """{"f1": "value12", "f3": "value3", "f2": 2, "f4": 4.01}""") ::
    ("3", """{"f1": "value13", "f4": "value44", "f3": "value33", "f2": 2, "f5": 5.01}""") ::
    ("4", null) ::
    ("5", """{"f1": "", "f5": null}""") ::
    ("6", "[invalid JSON string]") ::
    Nil

  test("function get_json_object - null") {
    val df: DataFrame = tuples.toDF("key", "jstring")
    val expected =
      Row("1", "value1", "value2", "3", null, "5.23") ::
        Row("2", "value12", "2", "value3", "4.01", null) ::
        Row("3", "value13", "2", "value33", "value44", "5.01") ::
        Row("4", null, null, null, null, null) ::
        Row("5", "", null, null, null, null) ::
        Row("6", null, null, null, null, null) ::
        Nil

    checkAnswer(
      df.select($"key", functions.get_json_object($"jstring", "$.f1"),
        functions.get_json_object($"jstring", "$.f2"),
        functions.get_json_object($"jstring", "$.f3"),
        functions.get_json_object($"jstring", "$.f4"),
        functions.get_json_object($"jstring", "$.f5")),
      expected)
  }

  test("json_tuple select") {
    val df: DataFrame = tuples.toDF("key", "jstring")
    val expected =
      Row("1", "value1", "value2", "3", null, "5.23") ::
      Row("2", "value12", "2", "value3", "4.01", null) ::
      Row("3", "value13", "2", "value33", "value44", "5.01") ::
      Row("4", null, null, null, null, null) ::
      Row("5", "", null, null, null, null) ::
      Row("6", null, null, null, null, null) ::
      Nil

    checkAnswer(
      df.select($"key", functions.json_tuple($"jstring", "f1", "f2", "f3", "f4", "f5")),
      expected)

    checkAnswer(
      df.selectExpr("key", "json_tuple(jstring, 'f1', 'f2', 'f3', 'f4', 'f5')"),
      expected)
  }

  test("json_tuple filter and group") {
    val df: DataFrame = tuples.toDF("key", "jstring")
    val expr = df
      .select(functions.json_tuple($"jstring", "f1", "f2"))
      .where($"c0".isNotNull)
      .groupBy($"c1")
      .count()

    val expected = Row(null, 1) ::
      Row("2", 2) ::
      Row("value2", 1) ::
      Nil

    checkAnswer(expr, expected)
  }

  test("from_json") {
    val df = Seq("""{"a": 1}""").toDS()
    val schema = new StructType().add("a", IntegerType)

    checkAnswer(
      df.select(from_json($"value", schema)),
      Row(Row(1)) :: Nil)
  }

  test("from_json with option") {
    val df = Seq("""{"time": "26/08/2015 18:00"}""").toDS()
    val schema = new StructType().add("time", TimestampType)
    val options = Map("timestampFormat" -> "dd/MM/yyyy HH:mm")

    checkAnswer(
      df.select(from_json($"value", schema, options)),
      Row(Row(java.sql.Timestamp.valueOf("2015-08-26 18:00:00.0"))))
  }

  test("from_json missing columns") {
    val df = Seq("""{"a": 1}""").toDS()
    val schema = new StructType().add("b", IntegerType)

    checkAnswer(
      df.select(from_json($"value", schema)),
      Row(Row(null)) :: Nil)
  }

  test("from_json invalid json") {
    val df = Seq("""{"a" 1}""").toDS()
    val schema = new StructType().add("a", IntegerType)

    checkAnswer(
      df.select(from_json($"value", schema)),
      Row(null) :: Nil)
  }

  test("from_json - json doesn't conform to the array type") {
    val df = Seq("""{"a" 1}""").toDS()
    val schema = ArrayType(StringType)

    checkAnswer(df.select(from_json($"value", schema)), Seq(Row(null)))
  }

  test("from_json array support") {
    val df = Seq("""[{"a": 1, "b": "a"}, {"a": 2}, { }]""").toDS()
    val schema = ArrayType(
      StructType(
        StructField("a", IntegerType) ::
        StructField("b", StringType) :: Nil))

    checkAnswer(
      df.select(from_json($"value", schema)),
      Row(Seq(Row(1, "a"), Row(2, null), Row(null, null))))
  }

  test("from_json uses DDL strings for defining a schema - java") {
    val df = Seq("""{"a": 1, "b": "haa"}""").toDS()
    checkAnswer(
      df.select(from_json($"value", "a INT, b STRING", new java.util.HashMap[String, String]())),
      Row(Row(1, "haa")) :: Nil)
  }

  test("from_json uses DDL strings for defining a schema - scala") {
    val df = Seq("""{"a": 1, "b": "haa"}""").toDS()
    checkAnswer(
      df.select(from_json($"value", "a INT, b STRING", Map[String, String]())),
      Row(Row(1, "haa")) :: Nil)
  }

  test("to_json - struct") {
    val df = Seq(Tuple1(Tuple1(1))).toDF("a")

    checkAnswer(
      df.select(to_json($"a")),
      Row("""{"_1":1}""") :: Nil)
  }

  test("to_json - array") {
    val df = Seq(Tuple1(Tuple1(1) :: Nil)).toDF("a")
    val df2 = Seq(Tuple1(Map("a" -> 1) :: Nil)).toDF("a")

    checkAnswer(
      df.select(to_json($"a")),
      Row("""[{"_1":1}]""") :: Nil)
    checkAnswer(
      df2.select(to_json($"a")),
      Row("""[{"a":1}]""") :: Nil)
  }

  test("to_json - map") {
    val df1 = Seq(Map("a" -> Tuple1(1))).toDF("a")
    val df2 = Seq(Map("a" -> 1)).toDF("a")

    checkAnswer(
      df1.select(to_json($"a")),
      Row("""{"a":{"_1":1}}""") :: Nil)
    checkAnswer(
      df2.select(to_json($"a")),
      Row("""{"a":1}""") :: Nil)
  }

  test("to_json with option") {
    val df = Seq(Tuple1(Tuple1(java.sql.Timestamp.valueOf("2015-08-26 18:00:00.0")))).toDF("a")
    val options = Map("timestampFormat" -> "dd/MM/yyyy HH:mm")

    checkAnswer(
      df.select(to_json($"a", options)),
      Row("""{"_1":"26/08/2015 18:00"}""") :: Nil)
  }

  test("to_json - key types of map don't matter") {
    // interval type is invalid for converting to JSON. However, the keys of a map are treated
    // as strings, so its type doesn't matter.
    val df = Seq(Tuple1(Tuple1("interval -3 month 7 hours"))).toDF("a")
      .select(struct(map($"a._1".cast(CalendarIntervalType), lit("a")).as("col1")).as("c"))
    checkAnswer(
      df.select(to_json($"c")),
      Row("""{"col1":{"interval -3 months 7 hours":"a"}}""") :: Nil)
  }

  test("to_json unsupported type") {
    val baseDf = Seq(Tuple1(Tuple1("interval -3 month 7 hours"))).toDF("a")
    val df = baseDf.select(struct($"a._1".cast(CalendarIntervalType).as("a")).as("c"))
    val e = intercept[AnalysisException]{
      // Unsupported type throws an exception
      df.select(to_json($"c")).collect()
    }
    assert(e.getMessage.contains(
      "Unable to convert column a of type calendarinterval to JSON."))

    // interval type is invalid for converting to JSON. We can't use it as value type of a map.
    val df2 = baseDf
      .select(struct(map(lit("a"), $"a._1".cast(CalendarIntervalType)).as("col1")).as("c"))
    val e2 = intercept[AnalysisException] {
      df2.select(to_json($"c")).collect()
    }
    assert(e2.getMessage.contains("Unable to convert column col1 of type calendarinterval to JSON"))
  }

  test("roundtrip in to_json and from_json - struct") {
    val dfOne = Seq(Tuple1(Tuple1(1)), Tuple1(null)).toDF("struct")
    val schemaOne = dfOne.schema(0).dataType.asInstanceOf[StructType]
    val readBackOne = dfOne.select(to_json($"struct").as("json"))
      .select(from_json($"json", schemaOne).as("struct"))
    checkAnswer(dfOne, readBackOne)

    val dfTwo = Seq(Some("""{"a":1}"""), None).toDF("json")
    val schemaTwo = new StructType().add("a", IntegerType)
    val readBackTwo = dfTwo.select(from_json($"json", schemaTwo).as("struct"))
      .select(to_json($"struct").as("json"))
    checkAnswer(dfTwo, readBackTwo)
  }

  test("roundtrip in to_json and from_json - array") {
    val dfOne = Seq(Tuple1(Tuple1(1) :: Nil), Tuple1(null :: Nil)).toDF("array")
    val schemaOne = dfOne.schema(0).dataType
    val readBackOne = dfOne.select(to_json($"array").as("json"))
      .select(from_json($"json", schemaOne).as("array"))
    checkAnswer(dfOne, readBackOne)

    val dfTwo = Seq(Some("""[{"a":1}]"""), None).toDF("json")
    val schemaTwo = ArrayType(StructType(StructField("a", IntegerType) :: Nil))
    val readBackTwo = dfTwo.select(from_json($"json", schemaTwo).as("array"))
      .select(to_json($"array").as("json"))
    checkAnswer(dfTwo, readBackTwo)
  }

  test("SPARK-19637 Support to_json in SQL") {
    val df1 = Seq(Tuple1(Tuple1(1))).toDF("a")
    checkAnswer(
      df1.selectExpr("to_json(a)"),
      Row("""{"_1":1}""") :: Nil)

    val df2 = Seq(Tuple1(Tuple1(java.sql.Timestamp.valueOf("2015-08-26 18:00:00.0")))).toDF("a")
    checkAnswer(
      df2.selectExpr("to_json(a, map('timestampFormat', 'dd/MM/yyyy HH:mm'))"),
      Row("""{"_1":"26/08/2015 18:00"}""") :: Nil)

    val errMsg1 = intercept[AnalysisException] {
      df2.selectExpr("to_json(a, named_struct('a', 1))")
    }
    assert(errMsg1.getMessage.startsWith("Must use a map() function for options"))

    val errMsg2 = intercept[AnalysisException] {
      df2.selectExpr("to_json(a, map('a', 1))")
    }
    assert(errMsg2.getMessage.startsWith(
      "A type of keys and values in map() must be string, but got"))
  }

  test("SPARK-19967 Support from_json in SQL") {
    val df1 = Seq("""{"a": 1}""").toDS()
    checkAnswer(
      df1.selectExpr("from_json(value, 'a INT')"),
      Row(Row(1)) :: Nil)

    val df2 = Seq("""{"c0": "a", "c1": 1, "c2": {"c20": 3.8, "c21": 8}}""").toDS()
    checkAnswer(
      df2.selectExpr("from_json(value, 'c0 STRING, c1 INT, c2 STRUCT<c20: DOUBLE, c21: INT>')"),
      Row(Row("a", 1, Row(3.8, 8))) :: Nil)

    val df3 = Seq("""{"time": "26/08/2015 18:00"}""").toDS()
    checkAnswer(
      df3.selectExpr(
        "from_json(value, 'time Timestamp', map('timestampFormat', 'dd/MM/yyyy HH:mm'))"),
      Row(Row(java.sql.Timestamp.valueOf("2015-08-26 18:00:00.0"))))

    val errMsg1 = intercept[AnalysisException] {
      df3.selectExpr("from_json(value, 1)")
    }
    assert(errMsg1.getMessage.startsWith("Schema should be specified in DDL format as a string"))
    val errMsg2 = intercept[AnalysisException] {
      df3.selectExpr("""from_json(value, 'time InvalidType')""")
    }
    assert(errMsg2.getMessage.contains("DataType invalidtype is not supported"))
    val errMsg3 = intercept[AnalysisException] {
      df3.selectExpr("from_json(value, 'time Timestamp', named_struct('a', 1))")
    }
    assert(errMsg3.getMessage.startsWith("Must use a map() function for options"))
    val errMsg4 = intercept[AnalysisException] {
      df3.selectExpr("from_json(value, 'time Timestamp', map('a', 1))")
    }
    assert(errMsg4.getMessage.startsWith(
      "A type of keys and values in map() must be string, but got"))
  }

  test("SPARK-24027: from_json - map<string, int>") {
    val in = Seq("""{"a": 1, "b": 2, "c": 3}""").toDS()
    val schema =
      """
        |{
        |  "type" : "map",
        |  "keyType" : "string",
        |  "valueType" : "integer",
        |  "valueContainsNull" : true
        |}
      """.stripMargin
    val out = in.select(from_json($"value", schema, Map[String, String]()))

    assert(out.columns.head == "entries")
    checkAnswer(out, Row(Map("a" -> 1, "b" -> 2, "c" -> 3)))
  }

  test("SPARK-24027: from_json - map<string, struct>") {
    val in = Seq("""{"a": {"b": 1}}""").toDS()
    val schema = MapType(StringType, new StructType().add("b", IntegerType), true)
    val out = in.select(from_json($"value", schema))

    checkAnswer(out, Row(Map("a" -> Row(1))))
  }

  test("SPARK-24027: from_json - map<string, map<string, int>>") {
    val in = Seq("""{"a": {"b": 1}}""").toDS()
    val schema = "map<string, map<string, int>>"
    val out = in.select(from_json($"value", schema, Map.empty[String, String]))

    checkAnswer(out, Row(Map("a" -> Map("b" -> 1))))
  }

  test("SPARK-24027: roundtrip - from_json -> to_json  - map<string, string>") {
    val json = """{"a":1,"b":2,"c":3}"""
    val schema = MapType(StringType, IntegerType, true)
    val out = Seq(json).toDS().select(to_json(from_json($"value", schema)))

    checkAnswer(out, Row(json))
  }

  test("SPARK-24027: roundtrip - to_json -> from_json  - map<string, string>") {
    val in = Seq(Map("a" -> 1)).toDF()
    val schema = MapType(StringType, IntegerType, true)
    val out = in.select(from_json(to_json($"value"), schema))

    checkAnswer(out, in)
  }

  test("SPARK-24027: from_json - wrong map<string, int>") {
    val in = Seq("""{"a" 1}""").toDS()
    val schema = MapType(StringType, IntegerType)
    val out = in.select(from_json($"value", schema, Map[String, String]()))

    checkAnswer(out, Row(null))
  }

  test("SPARK-24027: from_json of a map with unsupported key type") {
    val schema = MapType(StructType(StructField("f", IntegerType) :: Nil), StringType)

    checkAnswer(Seq("""{{"f": 1}: "a"}""").toDS().select(from_json($"value", schema)),
      Row(null))
    checkAnswer(Seq("""{"{"f": 1}": "a"}""").toDS().select(from_json($"value", schema)),
      Row(null))
  }

  test("SPARK-24709: infers schemas of json strings and pass them to from_json") {
    val in = Seq("""{"a": [1, 2, 3]}""").toDS()
    val out = in.select(from_json('value, schema_of_json("""{"a": [1]}""")) as "parsed")
    val expected = StructType(StructField(
      "parsed",
      StructType(StructField(
        "a",
        ArrayType(LongType, true), true) :: Nil),
      true) :: Nil)

    assert(out.schema == expected)
  }

  test("from_json - array of primitive types") {
    val df = Seq("[1, 2, 3]").toDF("a")
    val schema = new ArrayType(IntegerType, false)

    checkAnswer(df.select(from_json($"a", schema)), Seq(Row(Array(1, 2, 3))))
  }

  test("from_json - array of primitive types - malformed row") {
    val df = Seq("[1, 2 3]").toDF("a")
    val schema = new ArrayType(IntegerType, false)

    checkAnswer(df.select(from_json($"a", schema)), Seq(Row(null)))
  }

  test("from_json - array of arrays") {
    val jsonDF = Seq("[[1], [2, 3], [4, 5, 6]]").toDF("a")
    val schema = new ArrayType(ArrayType(IntegerType, false), false)
    jsonDF.select(from_json($"a", schema) as "json").createOrReplaceTempView("jsonTable")

    checkAnswer(
      sql("select json[0][0], json[1][1], json[2][2] from jsonTable"),
      Seq(Row(1, 3, 6)))
  }

  test("from_json - array of arrays - malformed row") {
    val jsonDF = Seq("[[1], [2, 3], 4, 5, 6]]").toDF("a")
    val schema = new ArrayType(ArrayType(IntegerType, false), false)
    jsonDF.select(from_json($"a", schema) as "json").createOrReplaceTempView("jsonTable")

    checkAnswer(sql("select json[0] from jsonTable"), Seq(Row(null)))
  }

  test("from_json - array of structs") {
    val jsonDF = Seq("""[{"a":1}, {"a":2}, {"a":3}]""").toDF("a")
    val schema = new ArrayType(new StructType().add("a", IntegerType), false)
    jsonDF.select(from_json($"a", schema) as "json").createOrReplaceTempView("jsonTable")

    checkAnswer(
      sql("select json[0], json[1], json[2] from jsonTable"),
      Seq(Row(Row(1), Row(2), Row(3))))
  }

  test("from_json - array of structs - malformed row") {
    val jsonDF = Seq("""[{"a":1}, {"a:2}, {"a":3}]""").toDF("a")
    val schema = new ArrayType(new StructType().add("a", IntegerType), false)
    jsonDF.select(from_json($"a", schema) as "json").createOrReplaceTempView("jsonTable")

    checkAnswer(sql("select json[0], json[1]from jsonTable"), Seq(Row(null, null)))
  }

  test("from_json - array of maps") {
    val jsonDF = Seq("""[{"a":1}, {"b":2}]""").toDF("a")
    val schema = new ArrayType(MapType(StringType, IntegerType, false), false)
    jsonDF.select(from_json($"a", schema) as "json").createOrReplaceTempView("jsonTable")

    checkAnswer(
      sql("""select json[0], json[1] from jsonTable"""),
      Seq(Row(Map("a" -> 1), Map("b" -> 2))))
  }

  test("from_json - array of maps - malformed row") {
    val jsonDF = Seq("""[{"a":1} "b":2}]""").toDF("a")
    val schema = new ArrayType(MapType(StringType, IntegerType, false), false)
    jsonDF.select(from_json($"a", schema) as "json").createOrReplaceTempView("jsonTable")

    checkAnswer(sql("""select json[0] from jsonTable"""), Seq(Row(null)))
  }

  test("to_json - array of primitive types") {
    val df = Seq(Array(1, 2, 3)).toDF("a")
    checkAnswer(df.select(to_json($"a")), Seq(Row("[1,2,3]")))
  }

  test("roundtrip to_json -> from_json - array of primitive types") {
    val arr = Array(1, 2, 3)
    val df = Seq(arr).toDF("a")
    checkAnswer(df.select(from_json(to_json($"a"), ArrayType(IntegerType))), Row(arr))
  }

  test("roundtrip from_json -> to_json - array of primitive types") {
    val json = "[1,2,3]"
    val df = Seq(json).toDF("a")
    val schema = new ArrayType(IntegerType, false)

    checkAnswer(df.select(to_json(from_json($"a", schema))), Seq(Row(json)))
  }

  test("roundtrip from_json -> to_json - array of arrays") {
    val json = "[[1],[2,3],[4,5,6]]"
    val jsonDF = Seq(json).toDF("a")
    val schema = new ArrayType(ArrayType(IntegerType, false), false)

    checkAnswer(
      jsonDF.select(to_json(from_json($"a", schema))),
      Seq(Row(json)))
  }

  test("roundtrip from_json -> to_json - array of maps") {
    val json = """[{"a":1},{"b":2}]"""
    val jsonDF = Seq(json).toDF("a")
    val schema = new ArrayType(MapType(StringType, IntegerType, false), false)

    checkAnswer(
      jsonDF.select(to_json(from_json($"a", schema))),
      Seq(Row(json)))
  }

  test("roundtrip from_json -> to_json - array of structs") {
    val json = """[{"a":1},{"a":2},{"a":3}]"""
    val jsonDF = Seq(json).toDF("a")
    val schema = new ArrayType(new StructType().add("a", IntegerType), false)

    checkAnswer(
      jsonDF.select(to_json(from_json($"a", schema))),
      Seq(Row(json)))
  }

  test("from_json - timestamp in micros") {
    val df = Seq("""{"time": "1970-01-01T00:00:00.123456"}""").toDS()
    val schema = new StructType().add("time", TimestampType)
    val options = Map("timestampFormat" -> "yyyy-MM-dd'T'HH:mm:ss.SSSSSS")

    checkAnswer(
      df.select(from_json($"value", schema, options)),
      Row(Row(java.sql.Timestamp.valueOf("1970-01-01 00:00:00.123456"))))
  }

<<<<<<< HEAD
  test("json_tuple - do not truncate results") {
    val len = 2800
    val str = Array.tabulate(len)(_ => "a").mkString
    val json_tuple_result = Seq(s"""{"test":"$str"}""").toDF("json")
      .withColumn("result", json_tuple('json, "test"))
      .select('result)
      .as[String].head.length
    assert(json_tuple_result === len)
=======
  test("to_json - timestamp in micros") {
    val s = "2019-11-18 11:56:00.123456"
    val df = Seq(java.sql.Timestamp.valueOf(s)).toDF("t").select(
      to_json(struct($"t"), Map("timestampFormat" -> "yyyy-MM-dd HH:mm:ss.SSSSSS")))
    checkAnswer(df, Row(s"""{"t":"$s"}"""))
>>>>>>> 47cb1f35
  }
}<|MERGE_RESOLUTION|>--- conflicted
+++ resolved
@@ -529,7 +529,13 @@
       Row(Row(java.sql.Timestamp.valueOf("1970-01-01 00:00:00.123456"))))
   }
 
-<<<<<<< HEAD
+  test("to_json - timestamp in micros") {
+    val s = "2019-11-18 11:56:00.123456"
+    val df = Seq(java.sql.Timestamp.valueOf(s)).toDF("t").select(
+      to_json(struct($"t"), Map("timestampFormat" -> "yyyy-MM-dd HH:mm:ss.SSSSSS")))
+    checkAnswer(df, Row(s"""{"t":"$s"}"""))
+  }
+
   test("json_tuple - do not truncate results") {
     val len = 2800
     val str = Array.tabulate(len)(_ => "a").mkString
@@ -538,12 +544,5 @@
       .select('result)
       .as[String].head.length
     assert(json_tuple_result === len)
-=======
-  test("to_json - timestamp in micros") {
-    val s = "2019-11-18 11:56:00.123456"
-    val df = Seq(java.sql.Timestamp.valueOf(s)).toDF("t").select(
-      to_json(struct($"t"), Map("timestampFormat" -> "yyyy-MM-dd HH:mm:ss.SSSSSS")))
-    checkAnswer(df, Row(s"""{"t":"$s"}"""))
->>>>>>> 47cb1f35
   }
 }