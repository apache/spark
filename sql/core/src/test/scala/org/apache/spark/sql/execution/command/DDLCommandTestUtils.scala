/*
 * Licensed to the Apache Software Foundation (ASF) under one or more
 * contributor license agreements.  See the NOTICE file distributed with
 * this work for additional information regarding copyright ownership.
 * The ASF licenses this file to You under the Apache License, Version 2.0
 * (the "License"); you may not use this file except in compliance with
 * the License.  You may obtain a copy of the License at
 *
 *    http://www.apache.org/licenses/LICENSE-2.0
 *
 * Unless required by applicable law or agreed to in writing, software
 * distributed under the License is distributed on an "AS IS" BASIS,
 * WITHOUT WARRANTIES OR CONDITIONS OF ANY KIND, either express or implied.
 * See the License for the specific language governing permissions and
 * limitations under the License.
 */

package org.apache.spark.sql.execution.command

import org.scalactic.source.Position
import org.scalatest.Tag

import org.apache.spark.sql.{QueryTest, Row}
import org.apache.spark.sql.catalyst.catalog.CatalogTypes.TablePartitionSpec
import org.apache.spark.sql.execution.datasources.PartitioningUtils
import org.apache.spark.sql.test.SQLTestUtils

/**
 * The common settings and utility functions for all v1 and v2 test suites. When a function
 * is not applicable to all supported catalogs, it should be placed to a specific trait:
 *
 *   - V1 In-Memory catalog: `org.apache.spark.sql.execution.command.v1.CommandSuiteBase`
 *   - V1 Hive External catalog: `org.apache.spark.sql.hive.execution.command.CommandSuiteBase`
 *   - V2 In-Memory catalog: `org.apache.spark.sql.execution.command.v2.CommandSuiteBase`
 */
trait DDLCommandTestUtils extends SQLTestUtils {
  // The version of the catalog under testing such as "V1", "V2", "Hive V1".
  protected def version: String
  // Name of the command as SQL statement, for instance "SHOW PARTITIONS"
  protected def command: String
  // The catalog name which can be used in SQL statements under testing
  protected def catalog: String
  // The clause is used in creating tables for testing
  protected def defaultUsing: String

  // Overrides the `test` method, and adds a prefix to easily find identify the catalog to which
  // the failed test in logs belongs to.
  override def test(testName: String, testTags: Tag*)(testFun: => Any)
    (implicit pos: Position): Unit = {
    super.test(s"$command $version: " + testName, testTags: _*)(testFun)
  }

  protected def withNamespaceAndTable(ns: String, tableName: String, cat: String = catalog)
      (f: String => Unit): Unit = {
    val nsCat = s"$cat.$ns"
    withNamespace(nsCat) {
      sql(s"CREATE NAMESPACE $nsCat")
      val t = s"$nsCat.$tableName"
      withTable(t) {
        f(t)
      }
    }
  }

  // Checks that the table `t` contains only the `expected` partitions.
  protected def checkPartitions(t: String, expected: Map[String, String]*): Unit = {
    val partitions = sql(s"SHOW PARTITIONS $t")
      .collect()
      .toSet
      .map((row: Row) => row.getString(0))
      .map(PartitioningUtils.parsePathFragment)
    assert(partitions === expected.toSet)
  }

  protected def createWideTable(table: String): Unit = {
    sql(s"""
      |CREATE TABLE $table (
      |  price int, qty int,
      |  year int, month int, hour int, minute int, sec int, extra int)
      |$defaultUsing
      |PARTITIONED BY (year, month, hour, minute, sec, extra)
      |""".stripMargin)
    sql(s"""
      |INSERT INTO $table
      |PARTITION(year = 2016, month = 3, hour = 10, minute = 10, sec = 10, extra = 1) SELECT 3, 3
      |""".stripMargin)
    sql(s"""
      |ALTER TABLE $table
      |ADD PARTITION(year = 2016, month = 4, hour = 10, minute = 10, sec = 10, extra = 1)
      |""".stripMargin)
  }

  protected def checkLocation(t: String, spec: TablePartitionSpec, expected: String): Unit

  // Getting the total table size in the filesystem in bytes
  def getTableSize(tableName: String): Int = {
    val stats =
      sql(s"DESCRIBE TABLE EXTENDED $tableName")
        .where("col_name = 'Statistics'")
        .select("data_type")
    if (stats.isEmpty) {
      throw new IllegalArgumentException(s"The table $tableName does not have stats")
    }
    val tableSizeInStats = "^(\\d+) bytes.*$".r
    val size = stats.first().getString(0) match {
      case tableSizeInStats(s) => s.toInt
      case _ => throw new IllegalArgumentException("Not found table size in stats")
    }
    size
  }

<<<<<<< HEAD
  def cacheRelation(name: String): Unit = {
    assert(!spark.catalog.isCached(name))
    sql(s"CACHE TABLE $name")
    assert(spark.catalog.isCached(name))
  }

  def checkCachedRelation(name: String, expected: Seq[Row]): Unit = {
    assert(spark.catalog.isCached(name))
    QueryTest.checkAnswer(sql(s"SELECT * FROM $name"), expected)
=======
  def partSpecToString(spec: Map[String, Any]): String = {
    spec.map {
      case (k, v: String) => s"$k = '$v'"
      case (k, v) => s"$k = $v"
    }.mkString("PARTITION (", ", ", ")")
>>>>>>> 2145f07e
  }
}<|MERGE_RESOLUTION|>--- conflicted
+++ resolved
@@ -109,7 +109,13 @@
     size
   }
 
-<<<<<<< HEAD
+  def partSpecToString(spec: Map[String, Any]): String = {
+    spec.map {
+      case (k, v: String) => s"$k = '$v'"
+      case (k, v) => s"$k = $v"
+    }.mkString("PARTITION (", ", ", ")")
+  }
+
   def cacheRelation(name: String): Unit = {
     assert(!spark.catalog.isCached(name))
     sql(s"CACHE TABLE $name")
@@ -119,12 +125,5 @@
   def checkCachedRelation(name: String, expected: Seq[Row]): Unit = {
     assert(spark.catalog.isCached(name))
     QueryTest.checkAnswer(sql(s"SELECT * FROM $name"), expected)
-=======
-  def partSpecToString(spec: Map[String, Any]): String = {
-    spec.map {
-      case (k, v: String) => s"$k = '$v'"
-      case (k, v) => s"$k = $v"
-    }.mkString("PARTITION (", ", ", ")")
->>>>>>> 2145f07e
   }
 }