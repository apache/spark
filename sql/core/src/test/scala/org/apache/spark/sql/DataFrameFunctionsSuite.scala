--- conflicted
+++ resolved
@@ -74,14 +74,8 @@
     )
 
     val excludedSqlFunctions = Set(
-<<<<<<< HEAD
       "random", "array_agg", "position", "printf",
-      "substr", "day", "cardinality", "sha", "getbit",
-=======
-      "random",
-      "array_agg", "char_length", "character_length",
-      "lcase", "position", "printf", "substr", "ucase", "day", "cardinality", "sha",
->>>>>>> 4e0bd3c5
+      "substr", "day", "cardinality", "sha",
       // aliases for existing functions
       "reflect", "java_method" // Only needed in SQL
     )
