--- conflicted
+++ resolved
@@ -569,7 +569,54 @@
     )
   }
 
-<<<<<<< HEAD
+  test("element_at function") {
+    val df = Seq(
+      (Seq[String]("1", "2", "3")),
+      (Seq[String](null, "")),
+      (Seq[String]())
+    ).toDF("a")
+
+    intercept[Exception] {
+      checkAnswer(
+        df.select(element_at(df("a"), 0)),
+        Seq(Row(null), Row(null), Row(null))
+      )
+    }.getMessage.contains("SQL array indices start at 1")
+    intercept[Exception] {
+      checkAnswer(
+        df.select(element_at(df("a"), 1.1)),
+        Seq(Row(null), Row(null), Row(null))
+      )
+    }
+    checkAnswer(
+      df.select(element_at(df("a"), 4)),
+      Seq(Row(null), Row(null), Row(null))
+    )
+
+    checkAnswer(
+      df.select(element_at(df("a"), 1)),
+      Seq(Row("1"), Row(null), Row(null))
+    )
+    checkAnswer(
+      df.select(element_at(df("a"), -1)),
+      Seq(Row("3"), Row(""), Row(null))
+    )
+
+    checkAnswer(
+      df.selectExpr("element_at(a, 4)"),
+      Seq(Row(null), Row(null), Row(null))
+    )
+
+    checkAnswer(
+      df.selectExpr("element_at(a, 1)"),
+      Seq(Row("1"), Row(null), Row(null))
+    )
+    checkAnswer(
+      df.selectExpr("element_at(a, -1)"),
+      Seq(Row("3"), Row(""), Row(null))
+    )
+  }
+
   test("flatten function") {
     val dummyFilter = (c: Column) => c.isNull || c.isNotNull // to switch codeGen on
     val oneRowDF = Seq((1, "a", Seq(1, 2, 3))).toDF("i", "s", "arr")
@@ -647,54 +694,6 @@
     intercept[AnalysisException] {
       oneRowDF.selectExpr("flatten(null)")
     }
-=======
-  test("element_at function") {
-    val df = Seq(
-      (Seq[String]("1", "2", "3")),
-      (Seq[String](null, "")),
-      (Seq[String]())
-    ).toDF("a")
-
-    intercept[Exception] {
-      checkAnswer(
-        df.select(element_at(df("a"), 0)),
-        Seq(Row(null), Row(null), Row(null))
-      )
-    }.getMessage.contains("SQL array indices start at 1")
-    intercept[Exception] {
-      checkAnswer(
-        df.select(element_at(df("a"), 1.1)),
-        Seq(Row(null), Row(null), Row(null))
-      )
-    }
-    checkAnswer(
-      df.select(element_at(df("a"), 4)),
-      Seq(Row(null), Row(null), Row(null))
-    )
-
-    checkAnswer(
-      df.select(element_at(df("a"), 1)),
-      Seq(Row("1"), Row(null), Row(null))
-    )
-    checkAnswer(
-      df.select(element_at(df("a"), -1)),
-      Seq(Row("3"), Row(""), Row(null))
-    )
-
-    checkAnswer(
-      df.selectExpr("element_at(a, 4)"),
-      Seq(Row(null), Row(null), Row(null))
-    )
-
-    checkAnswer(
-      df.selectExpr("element_at(a, 1)"),
-      Seq(Row("1"), Row(null), Row(null))
-    )
-    checkAnswer(
-      df.selectExpr("element_at(a, -1)"),
-      Seq(Row("3"), Row(""), Row(null))
-    )
->>>>>>> 46bb2b51
   }
 
   private def assertValuesDoNotChangeAfterCoalesceOrUnion(v: Column): Unit = {
