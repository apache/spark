--- conflicted
+++ resolved
@@ -1800,7 +1800,6 @@
     assert(ex2.getMessage.contains("data type mismatch: argument 1 requires array type"))
   }
 
-<<<<<<< HEAD
   test("map_filter") {
     val dfInts = Seq(
       Map(1 -> 10, 2 -> 20, 3 -> 30),
@@ -1845,7 +1844,8 @@
       df.selectExpr("map_filter(i, (k, v) -> k > v)")
     }
     assert(ex3.getMessage.contains("data type mismatch: argument 1 requires map type"))
-=======
+  }
+
   test("filter function - array for primitive type not containing null") {
     val df = Seq(
       Seq(1, 9, 8, 7),
@@ -2061,7 +2061,6 @@
       df.selectExpr("aggregate(s, 0, (acc, x) -> x)")
     }
     assert(ex4.getMessage.contains("data type mismatch: argument 3 requires int type"))
->>>>>>> ac527b52
   }
 
   private def assertValuesDoNotChangeAfterCoalesceOrUnion(v: Column): Unit = {
