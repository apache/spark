/*
 * Licensed to the Apache Software Foundation (ASF) under one or more
 * contributor license agreements.  See the NOTICE file distributed with
 * this work for additional information regarding copyright ownership.
 * The ASF licenses this file to You under the Apache License, Version 2.0
 * (the "License"); you may not use this file except in compliance with
 * the License.  You may obtain a copy of the License at
 *
 *    http://www.apache.org/licenses/LICENSE-2.0
 *
 * Unless required by applicable law or agreed to in writing, software
 * distributed under the License is distributed on an "AS IS" BASIS,
 * WITHOUT WARRANTIES OR CONDITIONS OF ANY KIND, either express or implied.
 * See the License for the specific language governing permissions and
 * limitations under the License.
 */

package org.apache.spark.sql

import java.nio.charset.StandardCharsets

import scala.util.Random

import org.apache.spark.sql.catalyst.InternalRow
import org.apache.spark.sql.catalyst.expressions.Expression
import org.apache.spark.sql.catalyst.expressions.codegen.CodegenFallback
import org.apache.spark.sql.functions._
import org.apache.spark.sql.internal.SQLConf
import org.apache.spark.sql.test.SharedSQLContext
import org.apache.spark.sql.types._

/**
 * Test suite for functions in [[org.apache.spark.sql.functions]].
 */
class DataFrameFunctionsSuite extends QueryTest with SharedSQLContext {
  import testImplicits._

  test("array with column name") {
    val df = Seq((0, 1)).toDF("a", "b")
    val row = df.select(array("a", "b")).first()

    val expectedType = ArrayType(IntegerType, containsNull = false)
    assert(row.schema(0).dataType === expectedType)
    assert(row.getAs[Seq[Int]](0) === Seq(0, 1))
  }

  test("array with column expression") {
    val df = Seq((0, 1)).toDF("a", "b")
    val row = df.select(array(col("a"), col("b") + col("b"))).first()

    val expectedType = ArrayType(IntegerType, containsNull = false)
    assert(row.schema(0).dataType === expectedType)
    assert(row.getSeq[Int](0) === Seq(0, 2))
  }

  test("map with column expressions") {
    val df = Seq(1 -> "a").toDF("a", "b")
    val row = df.select(map($"a" + 1, $"b")).first()

    val expectedType = MapType(IntegerType, StringType, valueContainsNull = true)
    assert(row.schema(0).dataType === expectedType)
    assert(row.getMap[Int, String](0) === Map(2 -> "a"))
  }

  test("struct with column name") {
    val df = Seq((1, "str")).toDF("a", "b")
    val row = df.select(struct("a", "b")).first()

    val expectedType = StructType(Seq(
      StructField("a", IntegerType, nullable = false),
      StructField("b", StringType)
    ))
    assert(row.schema(0).dataType === expectedType)
    assert(row.getAs[Row](0) === Row(1, "str"))
  }

  test("struct with column expression") {
    val df = Seq((1, "str")).toDF("a", "b")
    val row = df.select(struct((col("a") * 2).as("c"), col("b"))).first()

    val expectedType = StructType(Seq(
      StructField("c", IntegerType, nullable = false),
      StructField("b", StringType)
    ))
    assert(row.schema(0).dataType === expectedType)
    assert(row.getAs[Row](0) === Row(2, "str"))
  }

  test("struct with column expression to be automatically named") {
    val df = Seq((1, "str")).toDF("a", "b")
    val result = df.select(struct((col("a") * 2), col("b")))

    val expectedType = StructType(Seq(
      StructField("col1", IntegerType, nullable = false),
      StructField("b", StringType)
    ))
    assert(result.first.schema(0).dataType === expectedType)
    checkAnswer(result, Row(Row(2, "str")))
  }

  test("struct with literal columns") {
    val df = Seq((1, "str1"), (2, "str2")).toDF("a", "b")
    val result = df.select(struct((col("a") * 2), lit(5.0)))

    val expectedType = StructType(Seq(
      StructField("col1", IntegerType, nullable = false),
      StructField("col2", DoubleType, nullable = false)
    ))

    assert(result.first.schema(0).dataType === expectedType)
    checkAnswer(result, Seq(Row(Row(2, 5.0)), Row(Row(4, 5.0))))
  }

  test("struct with all literal columns") {
    val df = Seq((1, "str1"), (2, "str2")).toDF("a", "b")
    val result = df.select(struct(lit("v"), lit(5.0)))

    val expectedType = StructType(Seq(
      StructField("col1", StringType, nullable = false),
      StructField("col2", DoubleType, nullable = false)
    ))

    assert(result.first.schema(0).dataType === expectedType)
    checkAnswer(result, Seq(Row(Row("v", 5.0)), Row(Row("v", 5.0))))
  }

  test("constant functions") {
    checkAnswer(
      sql("SELECT E()"),
      Row(scala.math.E)
    )
    checkAnswer(
      sql("SELECT PI()"),
      Row(scala.math.Pi)
    )
  }

  test("bitwiseNOT") {
    checkAnswer(
      testData2.select(bitwiseNOT($"a")),
      testData2.collect().toSeq.map(r => Row(~r.getInt(0))))
  }

  test("bin") {
    val df = Seq[(Integer, Integer)]((12, null)).toDF("a", "b")
    checkAnswer(
      df.select(bin("a"), bin("b")),
      Row("1100", null))
    checkAnswer(
      df.selectExpr("bin(a)", "bin(b)"),
      Row("1100", null))
  }

  test("if function") {
    val df = Seq((1, 2)).toDF("a", "b")
    checkAnswer(
      df.selectExpr("if(a = 1, 'one', 'not_one')", "if(b = 1, 'one', 'not_one')"),
      Row("one", "not_one"))
  }

  test("misc md5 function") {
    val df = Seq(("ABC", Array[Byte](1, 2, 3, 4, 5, 6))).toDF("a", "b")
    checkAnswer(
      df.select(md5($"a"), md5($"b")),
      Row("902fbdd2b1df0c4f70b4a5d23525e932", "6ac1e56bc78f031059be7be854522c4c"))

    checkAnswer(
      df.selectExpr("md5(a)", "md5(b)"),
      Row("902fbdd2b1df0c4f70b4a5d23525e932", "6ac1e56bc78f031059be7be854522c4c"))
  }

  test("misc sha1 function") {
    val df = Seq(("ABC", "ABC".getBytes(StandardCharsets.UTF_8))).toDF("a", "b")
    checkAnswer(
      df.select(sha1($"a"), sha1($"b")),
      Row("3c01bdbb26f358bab27f267924aa2c9a03fcfdb8", "3c01bdbb26f358bab27f267924aa2c9a03fcfdb8"))

    val dfEmpty = Seq(("", "".getBytes(StandardCharsets.UTF_8))).toDF("a", "b")
    checkAnswer(
      dfEmpty.selectExpr("sha1(a)", "sha1(b)"),
      Row("da39a3ee5e6b4b0d3255bfef95601890afd80709", "da39a3ee5e6b4b0d3255bfef95601890afd80709"))
  }

  test("misc sha2 function") {
    val df = Seq(("ABC", Array[Byte](1, 2, 3, 4, 5, 6))).toDF("a", "b")
    checkAnswer(
      df.select(sha2($"a", 256), sha2($"b", 256)),
      Row("b5d4045c3f466fa91fe2cc6abe79232a1a57cdf104f7a26e716e0a1e2789df78",
        "7192385c3c0605de55bb9476ce1d90748190ecb32a8eed7f5207b30cf6a1fe89"))

    checkAnswer(
      df.selectExpr("sha2(a, 256)", "sha2(b, 256)"),
      Row("b5d4045c3f466fa91fe2cc6abe79232a1a57cdf104f7a26e716e0a1e2789df78",
        "7192385c3c0605de55bb9476ce1d90748190ecb32a8eed7f5207b30cf6a1fe89"))

    intercept[IllegalArgumentException] {
      df.select(sha2($"a", 1024))
    }
  }

  test("misc crc32 function") {
    val df = Seq(("ABC", Array[Byte](1, 2, 3, 4, 5, 6))).toDF("a", "b")
    checkAnswer(
      df.select(crc32($"a"), crc32($"b")),
      Row(2743272264L, 2180413220L))

    checkAnswer(
      df.selectExpr("crc32(a)", "crc32(b)"),
      Row(2743272264L, 2180413220L))
  }

  test("string function find_in_set") {
    val df = Seq(("abc,b,ab,c,def", "abc,b,ab,c,def")).toDF("a", "b")

    checkAnswer(
      df.selectExpr("find_in_set('ab', a)", "find_in_set('x', b)"),
      Row(3, 0))
  }

  test("conditional function: least") {
    checkAnswer(
      testData2.select(least(lit(-1), lit(0), col("a"), col("b"))).limit(1),
      Row(-1)
    )
    checkAnswer(
      sql("SELECT least(a, 2) as l from testData2 order by l"),
      Seq(Row(1), Row(1), Row(2), Row(2), Row(2), Row(2))
    )
  }

  test("conditional function: greatest") {
    checkAnswer(
      testData2.select(greatest(lit(2), lit(3), col("a"), col("b"))).limit(1),
      Row(3)
    )
    checkAnswer(
      sql("SELECT greatest(a, 2) as g from testData2 order by g"),
      Seq(Row(2), Row(2), Row(2), Row(2), Row(3), Row(3))
    )
  }

  test("pmod") {
    val intData = Seq((7, 3), (-7, 3)).toDF("a", "b")
    checkAnswer(
      intData.select(pmod('a, 'b)),
      Seq(Row(1), Row(2))
    )
    checkAnswer(
      intData.select(pmod('a, lit(3))),
      Seq(Row(1), Row(2))
    )
    checkAnswer(
      intData.select(pmod(lit(-7), 'b)),
      Seq(Row(2), Row(2))
    )
    checkAnswer(
      intData.selectExpr("pmod(a, b)"),
      Seq(Row(1), Row(2))
    )
    checkAnswer(
      intData.selectExpr("pmod(a, 3)"),
      Seq(Row(1), Row(2))
    )
    checkAnswer(
      intData.selectExpr("pmod(-7, b)"),
      Seq(Row(2), Row(2))
    )
    val doubleData = Seq((7.2, 4.1)).toDF("a", "b")
    checkAnswer(
      doubleData.select(pmod('a, 'b)),
      Seq(Row(3.1000000000000005)) // same as hive
    )
    checkAnswer(
      doubleData.select(pmod(lit(2), lit(Int.MaxValue))),
      Seq(Row(2))
    )
  }

  test("sort_array function") {
    val df = Seq(
      (Array[Int](2, 1, 3), Array("b", "c", "a")),
      (Array.empty[Int], Array.empty[String]),
      (null, null)
    ).toDF("a", "b")
    checkAnswer(
      df.select(sort_array($"a"), sort_array($"b")),
      Seq(
        Row(Seq(1, 2, 3), Seq("a", "b", "c")),
        Row(Seq[Int](), Seq[String]()),
        Row(null, null))
    )
    checkAnswer(
      df.select(sort_array($"a", false), sort_array($"b", false)),
      Seq(
        Row(Seq(3, 2, 1), Seq("c", "b", "a")),
        Row(Seq[Int](), Seq[String]()),
        Row(null, null))
    )
    checkAnswer(
      df.selectExpr("sort_array(a)", "sort_array(b)"),
      Seq(
        Row(Seq(1, 2, 3), Seq("a", "b", "c")),
        Row(Seq[Int](), Seq[String]()),
        Row(null, null))
    )
    checkAnswer(
      df.selectExpr("sort_array(a, true)", "sort_array(b, false)"),
      Seq(
        Row(Seq(1, 2, 3), Seq("c", "b", "a")),
        Row(Seq[Int](), Seq[String]()),
        Row(null, null))
    )

    val df2 = Seq((Array[Array[Int]](Array(2), Array(1), Array(2, 4), null), "x")).toDF("a", "b")
    checkAnswer(
      df2.selectExpr("sort_array(a, true)", "sort_array(a, false)"),
      Seq(
        Row(
          Seq[Seq[Int]](null, Seq(1), Seq(2), Seq(2, 4)),
          Seq[Seq[Int]](Seq(2, 4), Seq(2), Seq(1), null)))
    )

    val df3 = Seq(("xxx", "x")).toDF("a", "b")
    assert(intercept[AnalysisException] {
      df3.selectExpr("sort_array(a)").collect()
    }.getMessage().contains("only supports array input"))
  }

  test("array size function") {
    val df = Seq(
      (Seq[Int](1, 2), "x"),
      (Seq[Int](), "y"),
      (Seq[Int](1, 2, 3), "z"),
      (null, "empty")
    ).toDF("a", "b")
    checkAnswer(
      df.select(size($"a")),
      Seq(Row(2), Row(0), Row(3), Row(-1))
    )
    checkAnswer(
      df.selectExpr("size(a)"),
      Seq(Row(2), Row(0), Row(3), Row(-1))
    )
  }

  test("map size function") {
    val df = Seq(
      (Map[Int, Int](1 -> 1, 2 -> 2), "x"),
      (Map[Int, Int](), "y"),
      (Map[Int, Int](1 -> 1, 2 -> 2, 3 -> 3), "z"),
      (null, "empty")
    ).toDF("a", "b")
    checkAnswer(
      df.select(size($"a")),
      Seq(Row(2), Row(0), Row(3), Row(-1))
    )
    checkAnswer(
      df.selectExpr("size(a)"),
      Seq(Row(2), Row(0), Row(3), Row(-1))
    )
  }

  test("map_keys/map_values function") {
    val df = Seq(
      (Map[Int, Int](1 -> 100, 2 -> 200), "x"),
      (Map[Int, Int](), "y"),
      (Map[Int, Int](1 -> 100, 2 -> 200, 3 -> 300), "z")
    ).toDF("a", "b")
    checkAnswer(
      df.selectExpr("map_keys(a)"),
      Seq(Row(Seq(1, 2)), Row(Seq.empty), Row(Seq(1, 2, 3)))
    )
    checkAnswer(
      df.selectExpr("map_values(a)"),
      Seq(Row(Seq(100, 200)), Row(Seq.empty), Row(Seq(100, 200, 300)))
    )
  }

  test("array contains function") {
    val df = Seq(
      (Seq[Int](1, 2), "x"),
      (Seq[Int](), "x")
    ).toDF("a", "b")

    // Simple test cases
    checkAnswer(
      df.select(array_contains(df("a"), 1)),
      Seq(Row(true), Row(false))
    )
    checkAnswer(
      df.selectExpr("array_contains(a, 1)"),
      Seq(Row(true), Row(false))
    )

    // In hive, this errors because null has no type information
    intercept[AnalysisException] {
      df.select(array_contains(df("a"), null))
    }
    intercept[AnalysisException] {
      df.selectExpr("array_contains(a, null)")
    }
    intercept[AnalysisException] {
      df.selectExpr("array_contains(null, 1)")
    }

    checkAnswer(
      df.selectExpr("array_contains(array(array(1), null)[0], 1)"),
      Seq(Row(true), Row(true))
    )
    checkAnswer(
      df.selectExpr("array_contains(array(1, null), array(1, null)[0])"),
      Seq(Row(true), Row(true))
    )
  }

  test("array_min function") {
    val df = Seq(
      Seq[Option[Int]](Some(1), Some(3), Some(2)),
      Seq.empty[Option[Int]],
      Seq[Option[Int]](None),
      Seq[Option[Int]](None, Some(1), Some(-100))
    ).toDF("a")

    val answer = Seq(Row(1), Row(null), Row(null), Row(-100))

    checkAnswer(df.select(array_min(df("a"))), answer)
    checkAnswer(df.selectExpr("array_min(a)"), answer)
  }

  test("array_max function") {
    val df = Seq(
      Seq[Option[Int]](Some(1), Some(3), Some(2)),
      Seq.empty[Option[Int]],
      Seq[Option[Int]](None),
      Seq[Option[Int]](None, Some(1), Some(-100))
    ).toDF("a")

    val answer = Seq(Row(3), Row(null), Row(null), Row(1))

    checkAnswer(df.select(array_max(df("a"))), answer)
    checkAnswer(df.selectExpr("array_max(a)"), answer)
  }

<<<<<<< HEAD
  test("flatten function") {
    val dummyFilter = (c: Column) => c.isNull || c.isNotNull // to switch codeGen on
    val oneRowDF = Seq((1, "a", Seq(1, 2, 3))).toDF("i", "s", "arr")

    // Test cases with a primitive type
    val intDF = Seq(
      (Seq(Seq(1, 2, 3), Seq(4, 5), Seq(6))),
      (Seq(Seq(1, 2))),
      (Seq(Seq(1), Seq.empty)),
      (Seq(Seq.empty, Seq(1))),
      (Seq(Seq.empty, Seq.empty)),
      (Seq(Seq(1), null)),
      (Seq(null, Seq(1))),
      (Seq(null, null))
    ).toDF("i")

    val intDFResult = Seq(
      Row(Seq(1, 2, 3, 4, 5, 6)),
      Row(Seq(1, 2)),
      Row(Seq(1)),
      Row(Seq(1)),
      Row(Seq.empty),
      Row(null),
      Row(null),
      Row(null))

    checkAnswer(intDF.select(flatten($"i")), intDFResult)
    checkAnswer(intDF.filter(dummyFilter($"i"))select(flatten($"i")), intDFResult)
    checkAnswer(intDF.selectExpr("flatten(i)"), intDFResult)
    checkAnswer(
      oneRowDF.selectExpr("flatten(array(arr, array(null, 5), array(6, null)))"),
      Seq(Row(Seq(1, 2, 3, null, 5, 6, null))))

    // Test cases with non-primitive types
    val strDF = Seq(
      (Seq(Seq("a", "b"), Seq("c"), Seq("d", "e", "f"))),
      (Seq(Seq("a", "b"))),
      (Seq(Seq("a", null), Seq(null, "b"), Seq(null, null))),
      (Seq(Seq("a"), Seq.empty)),
      (Seq(Seq.empty, Seq("a"))),
      (Seq(Seq.empty, Seq.empty)),
      (Seq(Seq("a"), null)),
      (Seq(null, Seq("a"))),
      (Seq(null, null))
    ).toDF("s")

    val strDFResult = Seq(
      Row(Seq("a", "b", "c", "d", "e", "f")),
      Row(Seq("a", "b")),
      Row(Seq("a", null, null, "b", null, null)),
      Row(Seq("a")),
      Row(Seq("a")),
      Row(Seq.empty),
      Row(null),
      Row(null),
      Row(null))

    checkAnswer(strDF.select(flatten($"s")), strDFResult)
    checkAnswer(strDF.filter(dummyFilter($"s")).select(flatten($"s")), strDFResult)
    checkAnswer(strDF.selectExpr("flatten(s)"), strDFResult)
    checkAnswer(
      oneRowDF.selectExpr("flatten(array(array(arr, arr), array(arr)))"),
      Seq(Row(Seq(Seq(1, 2, 3), Seq(1, 2, 3), Seq(1, 2, 3)))))

    // Error test cases
    intercept[AnalysisException] {
      oneRowDF.select(flatten($"arr"))
    }
    intercept[AnalysisException] {
      oneRowDF.select(flatten($"i"))
    }
    intercept[AnalysisException] {
      oneRowDF.select(flatten($"s"))
    }
    intercept[AnalysisException] {
      oneRowDF.selectExpr("flatten(null)")
=======
  test("reverse function") {
    val dummyFilter = (c: Column) => c.isNull || c.isNotNull // switch codegen on

    // String test cases
    val oneRowDF = Seq(("Spark", 3215)).toDF("s", "i")

    checkAnswer(
      oneRowDF.select(reverse('s)),
      Seq(Row("krapS"))
    )
    checkAnswer(
      oneRowDF.selectExpr("reverse(s)"),
      Seq(Row("krapS"))
    )
    checkAnswer(
      oneRowDF.select(reverse('i)),
      Seq(Row("5123"))
    )
    checkAnswer(
      oneRowDF.selectExpr("reverse(i)"),
      Seq(Row("5123"))
    )
    checkAnswer(
      oneRowDF.selectExpr("reverse(null)"),
      Seq(Row(null))
    )

    // Array test cases (primitive-type elements)
    val idf = Seq(
      Seq(1, 9, 8, 7),
      Seq(5, 8, 9, 7, 2),
      Seq.empty,
      null
    ).toDF("i")

    checkAnswer(
      idf.select(reverse('i)),
      Seq(Row(Seq(7, 8, 9, 1)), Row(Seq(2, 7, 9, 8, 5)), Row(Seq.empty), Row(null))
    )
    checkAnswer(
      idf.filter(dummyFilter('i)).select(reverse('i)),
      Seq(Row(Seq(7, 8, 9, 1)), Row(Seq(2, 7, 9, 8, 5)), Row(Seq.empty), Row(null))
    )
    checkAnswer(
      idf.selectExpr("reverse(i)"),
      Seq(Row(Seq(7, 8, 9, 1)), Row(Seq(2, 7, 9, 8, 5)), Row(Seq.empty), Row(null))
    )
    checkAnswer(
      oneRowDF.selectExpr("reverse(array(1, null, 2, null))"),
      Seq(Row(Seq(null, 2, null, 1)))
    )
    checkAnswer(
      oneRowDF.filter(dummyFilter('i)).selectExpr("reverse(array(1, null, 2, null))"),
      Seq(Row(Seq(null, 2, null, 1)))
    )

    // Array test cases (non-primitive-type elements)
    val sdf = Seq(
      Seq("c", "a", "b"),
      Seq("b", null, "c", null),
      Seq.empty,
      null
    ).toDF("s")

    checkAnswer(
      sdf.select(reverse('s)),
      Seq(Row(Seq("b", "a", "c")), Row(Seq(null, "c", null, "b")), Row(Seq.empty), Row(null))
    )
    checkAnswer(
      sdf.filter(dummyFilter('s)).select(reverse('s)),
      Seq(Row(Seq("b", "a", "c")), Row(Seq(null, "c", null, "b")), Row(Seq.empty), Row(null))
    )
    checkAnswer(
      sdf.selectExpr("reverse(s)"),
      Seq(Row(Seq("b", "a", "c")), Row(Seq(null, "c", null, "b")), Row(Seq.empty), Row(null))
    )
    checkAnswer(
      oneRowDF.selectExpr("reverse(array(array(1, 2), array(3, 4)))"),
      Seq(Row(Seq(Seq(3, 4), Seq(1, 2))))
    )
    checkAnswer(
      oneRowDF.filter(dummyFilter('s)).selectExpr("reverse(array(array(1, 2), array(3, 4)))"),
      Seq(Row(Seq(Seq(3, 4), Seq(1, 2))))
    )

    // Error test cases
    intercept[AnalysisException] {
      oneRowDF.selectExpr("reverse(struct(1, 'a'))")
    }
    intercept[AnalysisException] {
      oneRowDF.selectExpr("reverse(map(1, 'a'))")
>>>>>>> f81fa478
    }
  }

  private def assertValuesDoNotChangeAfterCoalesceOrUnion(v: Column): Unit = {
    import DataFrameFunctionsSuite.CodegenFallbackExpr
    for ((codegenFallback, wholeStage) <- Seq((true, false), (false, false), (false, true))) {
      val c = if (codegenFallback) {
        Column(CodegenFallbackExpr(v.expr))
      } else {
        v
      }
      withSQLConf(
        (SQLConf.CODEGEN_FALLBACK.key, codegenFallback.toString),
        (SQLConf.WHOLESTAGE_CODEGEN_ENABLED.key, wholeStage.toString)) {
        val df = spark.range(0, 4, 1, 4).withColumn("c", c)
        val rows = df.collect()
        val rowsAfterCoalesce = df.coalesce(2).collect()
        assert(rows === rowsAfterCoalesce, "Values changed after coalesce when " +
          s"codegenFallback=$codegenFallback and wholeStage=$wholeStage.")

        val df1 = spark.range(0, 2, 1, 2).withColumn("c", c)
        val rows1 = df1.collect()
        val df2 = spark.range(2, 4, 1, 2).withColumn("c", c)
        val rows2 = df2.collect()
        val rowsAfterUnion = df1.union(df2).collect()
        assert(rowsAfterUnion === rows1 ++ rows2, "Values changed after union when " +
          s"codegenFallback=$codegenFallback and wholeStage=$wholeStage.")
      }
    }
  }

  test("SPARK-14393: values generated by non-deterministic functions shouldn't change after " +
    "coalesce or union") {
    Seq(
      monotonically_increasing_id(), spark_partition_id(),
      rand(Random.nextLong()), randn(Random.nextLong())
    ).foreach(assertValuesDoNotChangeAfterCoalesceOrUnion(_))
  }

  test("SPARK-21281 use string types by default if array and map have no argument") {
    val ds = spark.range(1)
    var expectedSchema = new StructType()
      .add("x", ArrayType(StringType, containsNull = false), nullable = false)
    assert(ds.select(array().as("x")).schema == expectedSchema)
    expectedSchema = new StructType()
      .add("x", MapType(StringType, StringType, valueContainsNull = false), nullable = false)
    assert(ds.select(map().as("x")).schema == expectedSchema)
  }

  test("SPARK-21281 fails if functions have no argument") {
    val df = Seq(1).toDF("a")

    val funcsMustHaveAtLeastOneArg =
      ("coalesce", (df: DataFrame) => df.select(coalesce())) ::
      ("coalesce", (df: DataFrame) => df.selectExpr("coalesce()")) ::
      ("named_struct", (df: DataFrame) => df.select(struct())) ::
      ("named_struct", (df: DataFrame) => df.selectExpr("named_struct()")) ::
      ("hash", (df: DataFrame) => df.select(hash())) ::
      ("hash", (df: DataFrame) => df.selectExpr("hash()")) :: Nil
    funcsMustHaveAtLeastOneArg.foreach { case (name, func) =>
      val errMsg = intercept[AnalysisException] { func(df) }.getMessage
      assert(errMsg.contains(s"input to function $name requires at least one argument"))
    }

    val funcsMustHaveAtLeastTwoArgs =
      ("greatest", (df: DataFrame) => df.select(greatest())) ::
      ("greatest", (df: DataFrame) => df.selectExpr("greatest()")) ::
      ("least", (df: DataFrame) => df.select(least())) ::
      ("least", (df: DataFrame) => df.selectExpr("least()")) :: Nil
    funcsMustHaveAtLeastTwoArgs.foreach { case (name, func) =>
      val errMsg = intercept[AnalysisException] { func(df) }.getMessage
      assert(errMsg.contains(s"input to function $name requires at least two arguments"))
    }
  }
}

object DataFrameFunctionsSuite {
  case class CodegenFallbackExpr(child: Expression) extends Expression with CodegenFallback {
    override def children: Seq[Expression] = Seq(child)
    override def nullable: Boolean = child.nullable
    override def dataType: DataType = child.dataType
    override lazy val resolved = true
    override def eval(input: InternalRow): Any = child.eval(input)
  }
}<|MERGE_RESOLUTION|>--- conflicted
+++ resolved
@@ -441,7 +441,100 @@
     checkAnswer(df.selectExpr("array_max(a)"), answer)
   }
 
-<<<<<<< HEAD
+  test("reverse function") {
+    val dummyFilter = (c: Column) => c.isNull || c.isNotNull // switch codegen on
+
+    // String test cases
+    val oneRowDF = Seq(("Spark", 3215)).toDF("s", "i")
+
+    checkAnswer(
+      oneRowDF.select(reverse('s)),
+      Seq(Row("krapS"))
+    )
+    checkAnswer(
+      oneRowDF.selectExpr("reverse(s)"),
+      Seq(Row("krapS"))
+    )
+    checkAnswer(
+      oneRowDF.select(reverse('i)),
+      Seq(Row("5123"))
+    )
+    checkAnswer(
+      oneRowDF.selectExpr("reverse(i)"),
+      Seq(Row("5123"))
+    )
+    checkAnswer(
+      oneRowDF.selectExpr("reverse(null)"),
+      Seq(Row(null))
+    )
+
+    // Array test cases (primitive-type elements)
+    val idf = Seq(
+      Seq(1, 9, 8, 7),
+      Seq(5, 8, 9, 7, 2),
+      Seq.empty,
+      null
+    ).toDF("i")
+
+    checkAnswer(
+      idf.select(reverse('i)),
+      Seq(Row(Seq(7, 8, 9, 1)), Row(Seq(2, 7, 9, 8, 5)), Row(Seq.empty), Row(null))
+    )
+    checkAnswer(
+      idf.filter(dummyFilter('i)).select(reverse('i)),
+      Seq(Row(Seq(7, 8, 9, 1)), Row(Seq(2, 7, 9, 8, 5)), Row(Seq.empty), Row(null))
+    )
+    checkAnswer(
+      idf.selectExpr("reverse(i)"),
+      Seq(Row(Seq(7, 8, 9, 1)), Row(Seq(2, 7, 9, 8, 5)), Row(Seq.empty), Row(null))
+    )
+    checkAnswer(
+      oneRowDF.selectExpr("reverse(array(1, null, 2, null))"),
+      Seq(Row(Seq(null, 2, null, 1)))
+    )
+    checkAnswer(
+      oneRowDF.filter(dummyFilter('i)).selectExpr("reverse(array(1, null, 2, null))"),
+      Seq(Row(Seq(null, 2, null, 1)))
+    )
+
+    // Array test cases (non-primitive-type elements)
+    val sdf = Seq(
+      Seq("c", "a", "b"),
+      Seq("b", null, "c", null),
+      Seq.empty,
+      null
+    ).toDF("s")
+
+    checkAnswer(
+      sdf.select(reverse('s)),
+      Seq(Row(Seq("b", "a", "c")), Row(Seq(null, "c", null, "b")), Row(Seq.empty), Row(null))
+    )
+    checkAnswer(
+      sdf.filter(dummyFilter('s)).select(reverse('s)),
+      Seq(Row(Seq("b", "a", "c")), Row(Seq(null, "c", null, "b")), Row(Seq.empty), Row(null))
+    )
+    checkAnswer(
+      sdf.selectExpr("reverse(s)"),
+      Seq(Row(Seq("b", "a", "c")), Row(Seq(null, "c", null, "b")), Row(Seq.empty), Row(null))
+    )
+    checkAnswer(
+      oneRowDF.selectExpr("reverse(array(array(1, 2), array(3, 4)))"),
+      Seq(Row(Seq(Seq(3, 4), Seq(1, 2))))
+    )
+    checkAnswer(
+      oneRowDF.filter(dummyFilter('s)).selectExpr("reverse(array(array(1, 2), array(3, 4)))"),
+      Seq(Row(Seq(Seq(3, 4), Seq(1, 2))))
+    )
+
+    // Error test cases
+    intercept[AnalysisException] {
+      oneRowDF.selectExpr("reverse(struct(1, 'a'))")
+    }
+    intercept[AnalysisException] {
+      oneRowDF.selectExpr("reverse(map(1, 'a'))")
+    }
+  }
+
   test("flatten function") {
     val dummyFilter = (c: Column) => c.isNull || c.isNotNull // to switch codeGen on
     val oneRowDF = Seq((1, "a", Seq(1, 2, 3))).toDF("i", "s", "arr")
@@ -518,99 +611,6 @@
     }
     intercept[AnalysisException] {
       oneRowDF.selectExpr("flatten(null)")
-=======
-  test("reverse function") {
-    val dummyFilter = (c: Column) => c.isNull || c.isNotNull // switch codegen on
-
-    // String test cases
-    val oneRowDF = Seq(("Spark", 3215)).toDF("s", "i")
-
-    checkAnswer(
-      oneRowDF.select(reverse('s)),
-      Seq(Row("krapS"))
-    )
-    checkAnswer(
-      oneRowDF.selectExpr("reverse(s)"),
-      Seq(Row("krapS"))
-    )
-    checkAnswer(
-      oneRowDF.select(reverse('i)),
-      Seq(Row("5123"))
-    )
-    checkAnswer(
-      oneRowDF.selectExpr("reverse(i)"),
-      Seq(Row("5123"))
-    )
-    checkAnswer(
-      oneRowDF.selectExpr("reverse(null)"),
-      Seq(Row(null))
-    )
-
-    // Array test cases (primitive-type elements)
-    val idf = Seq(
-      Seq(1, 9, 8, 7),
-      Seq(5, 8, 9, 7, 2),
-      Seq.empty,
-      null
-    ).toDF("i")
-
-    checkAnswer(
-      idf.select(reverse('i)),
-      Seq(Row(Seq(7, 8, 9, 1)), Row(Seq(2, 7, 9, 8, 5)), Row(Seq.empty), Row(null))
-    )
-    checkAnswer(
-      idf.filter(dummyFilter('i)).select(reverse('i)),
-      Seq(Row(Seq(7, 8, 9, 1)), Row(Seq(2, 7, 9, 8, 5)), Row(Seq.empty), Row(null))
-    )
-    checkAnswer(
-      idf.selectExpr("reverse(i)"),
-      Seq(Row(Seq(7, 8, 9, 1)), Row(Seq(2, 7, 9, 8, 5)), Row(Seq.empty), Row(null))
-    )
-    checkAnswer(
-      oneRowDF.selectExpr("reverse(array(1, null, 2, null))"),
-      Seq(Row(Seq(null, 2, null, 1)))
-    )
-    checkAnswer(
-      oneRowDF.filter(dummyFilter('i)).selectExpr("reverse(array(1, null, 2, null))"),
-      Seq(Row(Seq(null, 2, null, 1)))
-    )
-
-    // Array test cases (non-primitive-type elements)
-    val sdf = Seq(
-      Seq("c", "a", "b"),
-      Seq("b", null, "c", null),
-      Seq.empty,
-      null
-    ).toDF("s")
-
-    checkAnswer(
-      sdf.select(reverse('s)),
-      Seq(Row(Seq("b", "a", "c")), Row(Seq(null, "c", null, "b")), Row(Seq.empty), Row(null))
-    )
-    checkAnswer(
-      sdf.filter(dummyFilter('s)).select(reverse('s)),
-      Seq(Row(Seq("b", "a", "c")), Row(Seq(null, "c", null, "b")), Row(Seq.empty), Row(null))
-    )
-    checkAnswer(
-      sdf.selectExpr("reverse(s)"),
-      Seq(Row(Seq("b", "a", "c")), Row(Seq(null, "c", null, "b")), Row(Seq.empty), Row(null))
-    )
-    checkAnswer(
-      oneRowDF.selectExpr("reverse(array(array(1, 2), array(3, 4)))"),
-      Seq(Row(Seq(Seq(3, 4), Seq(1, 2))))
-    )
-    checkAnswer(
-      oneRowDF.filter(dummyFilter('s)).selectExpr("reverse(array(array(1, 2), array(3, 4)))"),
-      Seq(Row(Seq(Seq(3, 4), Seq(1, 2))))
-    )
-
-    // Error test cases
-    intercept[AnalysisException] {
-      oneRowDF.selectExpr("reverse(struct(1, 'a'))")
-    }
-    intercept[AnalysisException] {
-      oneRowDF.selectExpr("reverse(map(1, 'a'))")
->>>>>>> f81fa478
     }
   }
 
