--- conflicted
+++ resolved
@@ -714,130 +714,6 @@
     }
   }
 
-<<<<<<< HEAD
-  test("zip_with_index function") {
-    val dummyFilter = (c: Column) => c.isNull || c.isNotNull // switch codegen on
-    val oneRowDF = Seq(("Spark", 3215, true)).toDF("s", "i", "b")
-
-    // Test cases with primitive-type elements
-    val idf = Seq(
-      Seq(1, 9, 8, 7),
-      Seq.empty,
-      null
-    ).toDF("i")
-
-    checkAnswer(
-      idf.select(zip_with_index('i)),
-      Seq(Row(Seq(Row(1, 1), Row(9, 2), Row(8, 3), Row(7, 4))), Row(Seq.empty), Row(null))
-    )
-    checkAnswer(
-      idf.filter(dummyFilter('i)).select(zip_with_index('i)),
-      Seq(Row(Seq(Row(1, 1), Row(9, 2), Row(8, 3), Row(7, 4))), Row(Seq.empty), Row(null))
-    )
-    checkAnswer(
-      idf.select(zip_with_index('i, true, false)),
-      Seq(Row(Seq(Row(1, 1), Row(2, 9), Row(3, 8), Row(4, 7))), Row(Seq.empty), Row(null))
-    )
-    checkAnswer(
-      idf.select(zip_with_index('i, true, true)),
-      Seq(Row(Seq(Row(0, 1), Row(1, 9), Row(2, 8), Row(3, 7))), Row(Seq.empty), Row(null))
-    )
-    checkAnswer(
-      idf.selectExpr("zip_with_index(i)"),
-      Seq(Row(Seq(Row(1, 1), Row(9, 2), Row(8, 3), Row(7, 4))), Row(Seq.empty), Row(null))
-    )
-    checkAnswer(
-      idf.selectExpr("zip_with_index(i, true, false)"),
-      Seq(Row(Seq(Row(1, 1), Row(2, 9), Row(3, 8), Row(4, 7))), Row(Seq.empty), Row(null))
-    )
-    checkAnswer(
-      idf.selectExpr("zip_with_index(i, false, true)"),
-      Seq(Row(Seq(Row(1, 0), Row(9, 1), Row(8, 2), Row(7, 3))), Row(Seq.empty), Row(null))
-    )
-    checkAnswer(
-      oneRowDF.selectExpr("zip_with_index(array(null, 2, null), false, true)"),
-      Seq(Row(Seq(Row(null, 0), Row(2, 1), Row(null, 2))))
-    )
-    checkAnswer(
-      oneRowDF.selectExpr("zip_with_index(array(null, 2, null), true, true)"),
-      Seq(Row(Seq(Row(0, null), Row(1, 2), Row(2, null))))
-    )
-
-    // Test cases with non-primitive-type elements
-    val sdf = Seq(
-      Seq("c", "a", "d", "b"),
-      Seq(null, "x", null),
-      Seq.empty,
-      null
-    ).toDF("s")
-
-    checkAnswer(
-      sdf.select(zip_with_index('s)),
-      Seq(
-        Row(Seq(Row("c", 1), Row("a", 2), Row("d", 3), Row("b", 4))),
-        Row(Seq(Row(null, 1), Row("x", 2), Row(null, 3))),
-        Row(Seq.empty),
-        Row(null))
-    )
-    checkAnswer(
-      sdf.filter(dummyFilter('s)).select(zip_with_index('s)),
-      Seq(
-        Row(Seq(Row("c", 1), Row("a", 2), Row("d", 3), Row("b", 4))),
-        Row(Seq(Row(null, 1), Row("x", 2), Row(null, 3))),
-        Row(Seq.empty),
-        Row(null))
-    )
-    checkAnswer(
-      sdf.select(zip_with_index('s, true, false)),
-      Seq(
-        Row(Seq(Row(1, "c"), Row(2, "a"), Row(3, "d"), Row(4, "b"))),
-        Row(Seq(Row(1, null), Row(2, "x"), Row(3, null))),
-        Row(Seq.empty),
-        Row(null))
-    )
-    checkAnswer(
-      sdf.select(zip_with_index('s, true, true)),
-      Seq(
-        Row(Seq(Row(0, "c"), Row(1, "a"), Row(2, "d"), Row(3, "b"))),
-        Row(Seq(Row(0, null), Row(1, "x"), Row(2, null))),
-        Row(Seq.empty),
-        Row(null))
-    )
-    checkAnswer(
-      sdf.selectExpr("zip_with_index(s)"),
-      Seq(
-        Row(Seq(Row("c", 1), Row("a", 2), Row("d", 3), Row("b", 4))),
-        Row(Seq(Row(null, 1), Row("x", 2), Row(null, 3))),
-        Row(Seq.empty),
-        Row(null))
-    )
-    checkAnswer(
-      sdf.selectExpr("zip_with_index(s, false, true)"),
-      Seq(
-        Row(Seq(Row("c", 0), Row("a", 1), Row("d", 2), Row("b", 3))),
-        Row(Seq(Row(null, 0), Row("x", 1), Row(null, 2))),
-        Row(Seq.empty),
-        Row(null))
-    )
-    checkAnswer(
-      sdf.selectExpr("zip_with_index(s, true, false)"),
-      Seq(
-        Row(Seq(Row(1, "c"), Row(2, "a"), Row(3, "d"), Row(4, "b"))),
-        Row(Seq(Row(1, null), Row(2, "x"), Row(3, null))),
-        Row(Seq.empty),
-        Row(null))
-    )
-
-    // Error test cases
-    intercept[AnalysisException] {
-      oneRowDF.select(zip_with_index('s))
-    }
-    intercept[AnalysisException] {
-      oneRowDF.selectExpr("zip_with_index(array(1, 2, 3), b, false)")
-    }
-    intercept[AnalysisException] {
-      oneRowDF.selectExpr("zip_with_index(array(1, 2, 3), true, 1)")
-=======
   test("flatten function") {
     val dummyFilter = (c: Column) => c.isNull || c.isNotNull // to switch codeGen on
     val oneRowDF = Seq((1, "a", Seq(1, 2, 3))).toDF("i", "s", "arr")
@@ -914,7 +790,131 @@
     }
     intercept[AnalysisException] {
       oneRowDF.selectExpr("flatten(null)")
->>>>>>> ce2f919f
+    }
+  }
+
+  test("zip_with_index function") {
+    val dummyFilter = (c: Column) => c.isNull || c.isNotNull // switch codegen on
+    val oneRowDF = Seq(("Spark", 3215, true)).toDF("s", "i", "b")
+
+    // Test cases with primitive-type elements
+    val idf = Seq(
+      Seq(1, 9, 8, 7),
+      Seq.empty,
+      null
+    ).toDF("i")
+
+    checkAnswer(
+      idf.select(zip_with_index('i)),
+      Seq(Row(Seq(Row(1, 1), Row(9, 2), Row(8, 3), Row(7, 4))), Row(Seq.empty), Row(null))
+    )
+    checkAnswer(
+      idf.filter(dummyFilter('i)).select(zip_with_index('i)),
+      Seq(Row(Seq(Row(1, 1), Row(9, 2), Row(8, 3), Row(7, 4))), Row(Seq.empty), Row(null))
+    )
+    checkAnswer(
+      idf.select(zip_with_index('i, true, false)),
+      Seq(Row(Seq(Row(1, 1), Row(2, 9), Row(3, 8), Row(4, 7))), Row(Seq.empty), Row(null))
+    )
+    checkAnswer(
+      idf.select(zip_with_index('i, true, true)),
+      Seq(Row(Seq(Row(0, 1), Row(1, 9), Row(2, 8), Row(3, 7))), Row(Seq.empty), Row(null))
+    )
+    checkAnswer(
+      idf.selectExpr("zip_with_index(i)"),
+      Seq(Row(Seq(Row(1, 1), Row(9, 2), Row(8, 3), Row(7, 4))), Row(Seq.empty), Row(null))
+    )
+    checkAnswer(
+      idf.selectExpr("zip_with_index(i, true, false)"),
+      Seq(Row(Seq(Row(1, 1), Row(2, 9), Row(3, 8), Row(4, 7))), Row(Seq.empty), Row(null))
+    )
+    checkAnswer(
+      idf.selectExpr("zip_with_index(i, false, true)"),
+      Seq(Row(Seq(Row(1, 0), Row(9, 1), Row(8, 2), Row(7, 3))), Row(Seq.empty), Row(null))
+    )
+    checkAnswer(
+      oneRowDF.selectExpr("zip_with_index(array(null, 2, null), false, true)"),
+      Seq(Row(Seq(Row(null, 0), Row(2, 1), Row(null, 2))))
+    )
+    checkAnswer(
+      oneRowDF.selectExpr("zip_with_index(array(null, 2, null), true, true)"),
+      Seq(Row(Seq(Row(0, null), Row(1, 2), Row(2, null))))
+    )
+
+    // Test cases with non-primitive-type elements
+    val sdf = Seq(
+      Seq("c", "a", "d", "b"),
+      Seq(null, "x", null),
+      Seq.empty,
+      null
+    ).toDF("s")
+
+    checkAnswer(
+      sdf.select(zip_with_index('s)),
+      Seq(
+        Row(Seq(Row("c", 1), Row("a", 2), Row("d", 3), Row("b", 4))),
+        Row(Seq(Row(null, 1), Row("x", 2), Row(null, 3))),
+        Row(Seq.empty),
+        Row(null))
+    )
+    checkAnswer(
+      sdf.filter(dummyFilter('s)).select(zip_with_index('s)),
+      Seq(
+        Row(Seq(Row("c", 1), Row("a", 2), Row("d", 3), Row("b", 4))),
+        Row(Seq(Row(null, 1), Row("x", 2), Row(null, 3))),
+        Row(Seq.empty),
+        Row(null))
+    )
+    checkAnswer(
+      sdf.select(zip_with_index('s, true, false)),
+      Seq(
+        Row(Seq(Row(1, "c"), Row(2, "a"), Row(3, "d"), Row(4, "b"))),
+        Row(Seq(Row(1, null), Row(2, "x"), Row(3, null))),
+        Row(Seq.empty),
+        Row(null))
+    )
+    checkAnswer(
+      sdf.select(zip_with_index('s, true, true)),
+      Seq(
+        Row(Seq(Row(0, "c"), Row(1, "a"), Row(2, "d"), Row(3, "b"))),
+        Row(Seq(Row(0, null), Row(1, "x"), Row(2, null))),
+        Row(Seq.empty),
+        Row(null))
+    )
+    checkAnswer(
+      sdf.selectExpr("zip_with_index(s)"),
+      Seq(
+        Row(Seq(Row("c", 1), Row("a", 2), Row("d", 3), Row("b", 4))),
+        Row(Seq(Row(null, 1), Row("x", 2), Row(null, 3))),
+        Row(Seq.empty),
+        Row(null))
+    )
+    checkAnswer(
+      sdf.selectExpr("zip_with_index(s, false, true)"),
+      Seq(
+        Row(Seq(Row("c", 0), Row("a", 1), Row("d", 2), Row("b", 3))),
+        Row(Seq(Row(null, 0), Row("x", 1), Row(null, 2))),
+        Row(Seq.empty),
+        Row(null))
+    )
+    checkAnswer(
+      sdf.selectExpr("zip_with_index(s, true, false)"),
+      Seq(
+        Row(Seq(Row(1, "c"), Row(2, "a"), Row(3, "d"), Row(4, "b"))),
+        Row(Seq(Row(1, null), Row(2, "x"), Row(3, null))),
+        Row(Seq.empty),
+        Row(null))
+    )
+
+    // Error test cases
+    intercept[AnalysisException] {
+      oneRowDF.select(zip_with_index('s))
+    }
+    intercept[AnalysisException] {
+      oneRowDF.selectExpr("zip_with_index(array(1, 2, 3), b, false)")
+    }
+    intercept[AnalysisException] {
+      oneRowDF.selectExpr("zip_with_index(array(1, 2, 3), true, 1)")
     }
   }
 
