--- conflicted
+++ resolved
@@ -179,25 +179,17 @@
       val e3 = intercept[AnalysisException] {
         sql(s"TRUNCATE TABLE $viewName")
       }.getMessage
-<<<<<<< HEAD
-      assert(e3.contains(
-        s"$viewName is a temp view. 'SHOW CREATE TABLE' expects a table or permanent view."))
-=======
       assert(e3.contains(s"$viewName is a temp view. 'TRUNCATE TABLE' expects a table"))
->>>>>>> fdd6c73b
       val e4 = intercept[AnalysisException] {
         sql(s"SHOW CREATE TABLE $viewName")
       }.getMessage
-<<<<<<< HEAD
       assert(e4.contains(
-        s"$viewName is a temp view. 'ANALYZE TABLE' expects a table or permanent view."))
-=======
-      assert(e4.contains(s"$viewName is a temp view not table or permanent view"))
+        s"$viewName is a temp view. 'SHOW CREATE TABLE' expects a table or permanent view."))
       val e5 = intercept[AnalysisException] {
         sql(s"ANALYZE TABLE $viewName COMPUTE STATISTICS")
       }.getMessage
-      assert(e5.contains(s"$viewName is a temp view not table or permanent view"))
->>>>>>> fdd6c73b
+      assert(e5.contains(
+        s"$viewName is a temp view. 'ANALYZE TABLE' expects a table or permanent view."))
       assertNoSuchTable(s"ANALYZE TABLE $viewName COMPUTE STATISTICS FOR COLUMNS id")
     }
   }
