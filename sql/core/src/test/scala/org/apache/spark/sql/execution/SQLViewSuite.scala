--- conflicted
+++ resolved
@@ -188,17 +188,12 @@
       val e5 = intercept[AnalysisException] {
         sql(s"ANALYZE TABLE $viewName COMPUTE STATISTICS")
       }.getMessage
-<<<<<<< HEAD
       assert(e5.contains(
         s"$viewName is a temp view. 'ANALYZE TABLE' expects a table or permanent view."))
-      assertNoSuchTable(s"ANALYZE TABLE $viewName COMPUTE STATISTICS FOR COLUMNS id")
-=======
-      assert(e5.contains(s"$viewName is a temp view not table or permanent view"))
       val e6 = intercept[AnalysisException] {
         sql(s"ANALYZE TABLE $viewName COMPUTE STATISTICS FOR COLUMNS id")
       }.getMessage
       assert(e6.contains(s"Temporary view `$viewName` is not cached for analyzing columns."))
->>>>>>> 8792280a
     }
   }
 
