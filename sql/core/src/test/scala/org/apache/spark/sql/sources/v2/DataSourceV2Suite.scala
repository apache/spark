--- conflicted
+++ resolved
@@ -368,26 +368,6 @@
       }
     }
   }
-<<<<<<< HEAD
-=======
-
-  test("SPARK-25700: do not read schema when writing in other modes except append and overwrite") {
-    withTempPath { file =>
-      val cls = classOf[SimpleWriteOnlyDataSource]
-      val path = file.getCanonicalPath
-      val df = spark.range(5).select('id as 'i, -'id as 'j)
-      // non-append mode should not throw exception, as they don't access schema.
-      df.write.format(cls.getName).option("path", path).mode("error").save()
-      df.write.format(cls.getName).option("path", path).mode("ignore").save()
-      // append and overwrite modes will access the schema and should throw exception.
-      intercept[SchemaReadAttemptException] {
-        df.write.format(cls.getName).option("path", path).mode("append").save()
-      }
-      intercept[SchemaReadAttemptException] {
-        df.write.format(cls.getName).option("path", path).mode("overwrite").save()
-      }
-    }
-  }
 
   test("SPARK-27411: DataSourceV2Strategy should not eliminate subquery") {
     withTempView("t1") {
@@ -401,7 +381,6 @@
       checkAnswer(df, (0 until 3).map(i => Row(i)))
     }
   }
->>>>>>> 2da5b218
 }
 
 
