/*
 * Licensed to the Apache Software Foundation (ASF) under one or more
 * contributor license agreements.  See the NOTICE file distributed with
 * this work for additional information regarding copyright ownership.
 * The ASF licenses this file to You under the Apache License, Version 2.0
 * (the "License"); you may not use this file except in compliance with
 * the License.  You may obtain a copy of the License at
 *
 *    http://www.apache.org/licenses/LICENSE-2.0
 *
 * Unless required by applicable law or agreed to in writing, software
 * distributed under the License is distributed on an "AS IS" BASIS,
 * WITHOUT WARRANTIES OR CONDITIONS OF ANY KIND, either express or implied.
 * See the License for the specific language governing permissions and
 * limitations under the License.
 */

package org.apache.spark.sql.execution.command

import org.apache.spark.sql.catalyst.TableIdentifier
import org.apache.spark.sql.catalyst.catalog.{CatalogTableType, FunctionResource}
import org.apache.spark.sql.catalyst.catalog.FunctionResourceType
import org.apache.spark.sql.catalyst.parser.ParseException
import org.apache.spark.sql.catalyst.plans.PlanTest
import org.apache.spark.sql.catalyst.plans.logical.Project
import org.apache.spark.sql.execution.SparkSqlParser
import org.apache.spark.sql.internal.SQLConf


// TODO: merge this with DDLSuite (SPARK-14441)
class DDLCommandSuite extends PlanTest {
  private val parser = new SparkSqlParser(new SQLConf)

  private def assertUnsupported(sql: String, containsThesePhrases: Seq[String] = Seq()): Unit = {
    val e = intercept[ParseException] {
      parser.parsePlan(sql)
    }
    assert(e.getMessage.toLowerCase.contains("operation not allowed"))
    containsThesePhrases.foreach { p => assert(e.getMessage.toLowerCase.contains(p.toLowerCase)) }
  }

  test("create database") {
    val sql =
      """
       |CREATE DATABASE IF NOT EXISTS database_name
       |COMMENT 'database_comment' LOCATION '/home/user/db'
       |WITH DBPROPERTIES ('a'='a', 'b'='b', 'c'='c')
      """.stripMargin
    val parsed = parser.parsePlan(sql)
    val expected = CreateDatabase(
      "database_name",
      ifNotExists = true,
      Some("/home/user/db"),
      Some("database_comment"),
      Map("a" -> "a", "b" -> "b", "c" -> "c"))
    comparePlans(parsed, expected)
  }

  test("drop database") {
    val sql1 = "DROP DATABASE IF EXISTS database_name RESTRICT"
    val sql2 = "DROP DATABASE IF EXISTS database_name CASCADE"
    val sql3 = "DROP SCHEMA IF EXISTS database_name RESTRICT"
    val sql4 = "DROP SCHEMA IF EXISTS database_name CASCADE"
    // The default is restrict=true
    val sql5 = "DROP DATABASE IF EXISTS database_name"
    // The default is ifExists=false
    val sql6 = "DROP DATABASE database_name"
    val sql7 = "DROP DATABASE database_name CASCADE"

    val parsed1 = parser.parsePlan(sql1)
    val parsed2 = parser.parsePlan(sql2)
    val parsed3 = parser.parsePlan(sql3)
    val parsed4 = parser.parsePlan(sql4)
    val parsed5 = parser.parsePlan(sql5)
    val parsed6 = parser.parsePlan(sql6)
    val parsed7 = parser.parsePlan(sql7)

    val expected1 = DropDatabase(
      "database_name",
      ifExists = true,
      cascade = false)
    val expected2 = DropDatabase(
      "database_name",
      ifExists = true,
      cascade = true)
    val expected3 = DropDatabase(
      "database_name",
      ifExists = false,
      cascade = false)
    val expected4 = DropDatabase(
      "database_name",
      ifExists = false,
      cascade = true)

    comparePlans(parsed1, expected1)
    comparePlans(parsed2, expected2)
    comparePlans(parsed3, expected1)
    comparePlans(parsed4, expected2)
    comparePlans(parsed5, expected1)
    comparePlans(parsed6, expected3)
    comparePlans(parsed7, expected4)
  }

  test("alter database set dbproperties") {
    // ALTER (DATABASE|SCHEMA) database_name SET DBPROPERTIES (property_name=property_value, ...)
    val sql1 = "ALTER DATABASE database_name SET DBPROPERTIES ('a'='a', 'b'='b', 'c'='c')"
    val sql2 = "ALTER SCHEMA database_name SET DBPROPERTIES ('a'='a')"

    val parsed1 = parser.parsePlan(sql1)
    val parsed2 = parser.parsePlan(sql2)

    val expected1 = AlterDatabaseProperties(
      "database_name",
      Map("a" -> "a", "b" -> "b", "c" -> "c"))
    val expected2 = AlterDatabaseProperties(
      "database_name",
      Map("a" -> "a"))

    comparePlans(parsed1, expected1)
    comparePlans(parsed2, expected2)
  }

  test("describe database") {
    // DESCRIBE DATABASE [EXTENDED] db_name;
    val sql1 = "DESCRIBE DATABASE EXTENDED db_name"
    val sql2 = "DESCRIBE DATABASE db_name"

    val parsed1 = parser.parsePlan(sql1)
    val parsed2 = parser.parsePlan(sql2)

    val expected1 = DescribeDatabase(
      "db_name",
      extended = true)
    val expected2 = DescribeDatabase(
      "db_name",
      extended = false)

    comparePlans(parsed1, expected1)
    comparePlans(parsed2, expected2)
  }

  test("create function") {
    val sql1 =
      """
       |CREATE TEMPORARY FUNCTION helloworld as
       |'com.matthewrathbone.example.SimpleUDFExample' USING JAR '/path/to/jar1',
       |JAR '/path/to/jar2'
     """.stripMargin
    val sql2 =
      """
        |CREATE FUNCTION hello.world as
        |'com.matthewrathbone.example.SimpleUDFExample' USING ARCHIVE '/path/to/archive',
        |FILE '/path/to/file'
      """.stripMargin
    val parsed1 = parser.parsePlan(sql1)
    val parsed2 = parser.parsePlan(sql2)
    val expected1 = CreateFunction(
      None,
      "helloworld",
      "com.matthewrathbone.example.SimpleUDFExample",
      Seq(
        FunctionResource(FunctionResourceType.fromString("jar"), "/path/to/jar1"),
        FunctionResource(FunctionResourceType.fromString("jar"), "/path/to/jar2")),
      isTemp = true)
    val expected2 = CreateFunction(
      Some("hello"),
      "world",
      "com.matthewrathbone.example.SimpleUDFExample",
      Seq(
        FunctionResource(FunctionResourceType.fromString("archive"), "/path/to/archive"),
        FunctionResource(FunctionResourceType.fromString("file"), "/path/to/file")),
      isTemp = false)
    comparePlans(parsed1, expected1)
    comparePlans(parsed2, expected2)
  }

  test("drop function") {
    val sql1 = "DROP TEMPORARY FUNCTION helloworld"
    val sql2 = "DROP TEMPORARY FUNCTION IF EXISTS helloworld"
    val sql3 = "DROP FUNCTION hello.world"
    val sql4 = "DROP FUNCTION IF EXISTS hello.world"

    val parsed1 = parser.parsePlan(sql1)
    val parsed2 = parser.parsePlan(sql2)
    val parsed3 = parser.parsePlan(sql3)
    val parsed4 = parser.parsePlan(sql4)

    val expected1 = DropFunction(
      None,
      "helloworld",
      ifExists = false,
      isTemp = true)
    val expected2 = DropFunction(
      None,
      "helloworld",
      ifExists = true,
      isTemp = true)
    val expected3 = DropFunction(
      Some("hello"),
      "world",
      ifExists = false,
      isTemp = false)
    val expected4 = DropFunction(
      Some("hello"),
      "world",
      ifExists = true,
      isTemp = false)

    comparePlans(parsed1, expected1)
    comparePlans(parsed2, expected2)
    comparePlans(parsed3, expected3)
    comparePlans(parsed4, expected4)
  }

<<<<<<< HEAD
  test("create table - location implies external") {
    val query = "CREATE TABLE my_tab LOCATION '/something/anything'"
=======
  test("create external table - location must be specified") {
    assertUnsupported(
      sql = "CREATE EXTERNAL TABLE my_tab",
      containsThesePhrases = Seq("create external table", "location"))
    val query = "CREATE EXTERNAL TABLE my_tab LOCATION '/something/anything'"
>>>>>>> b9cf617a
    parser.parsePlan(query) match {
      case ct: CreateTable =>
        assert(ct.table.tableType == CatalogTableType.EXTERNAL)
        assert(ct.table.storage.locationUri == Some("/something/anything"))
      case other =>
        fail(s"Expected to parse ${classOf[CreateTable].getClass.getName} from query," +
<<<<<<< HEAD
            s"got ${other.getClass.getName}: $query")
=======
          s"got ${other.getClass.getName}: $query")
>>>>>>> b9cf617a
    }
  }

  // ALTER TABLE table_name RENAME TO new_table_name;
  // ALTER VIEW view_name RENAME TO new_view_name;
  test("alter table/view: rename table/view") {
    val sql_table = "ALTER TABLE table_name RENAME TO new_table_name"
    val sql_view = sql_table.replace("TABLE", "VIEW")
    val parsed_table = parser.parsePlan(sql_table)
    val parsed_view = parser.parsePlan(sql_view)
    val expected_table = AlterTableRename(
      TableIdentifier("table_name", None),
      TableIdentifier("new_table_name", None),
      isView = false)
    val expected_view = AlterTableRename(
      TableIdentifier("table_name", None),
      TableIdentifier("new_table_name", None),
      isView = true)
    comparePlans(parsed_table, expected_table)
    comparePlans(parsed_view, expected_view)
  }

  // ALTER TABLE table_name SET TBLPROPERTIES ('comment' = new_comment);
  // ALTER TABLE table_name UNSET TBLPROPERTIES [IF EXISTS] ('comment', 'key');
  // ALTER VIEW view_name SET TBLPROPERTIES ('comment' = new_comment);
  // ALTER VIEW view_name UNSET TBLPROPERTIES [IF EXISTS] ('comment', 'key');
  test("alter table/view: alter table/view properties") {
    val sql1_table = "ALTER TABLE table_name SET TBLPROPERTIES ('test' = 'test', " +
      "'comment' = 'new_comment')"
    val sql2_table = "ALTER TABLE table_name UNSET TBLPROPERTIES ('comment', 'test')"
    val sql3_table = "ALTER TABLE table_name UNSET TBLPROPERTIES IF EXISTS ('comment', 'test')"
    val sql1_view = sql1_table.replace("TABLE", "VIEW")
    val sql2_view = sql2_table.replace("TABLE", "VIEW")
    val sql3_view = sql3_table.replace("TABLE", "VIEW")

    val parsed1_table = parser.parsePlan(sql1_table)
    val parsed2_table = parser.parsePlan(sql2_table)
    val parsed3_table = parser.parsePlan(sql3_table)
    val parsed1_view = parser.parsePlan(sql1_view)
    val parsed2_view = parser.parsePlan(sql2_view)
    val parsed3_view = parser.parsePlan(sql3_view)

    val tableIdent = TableIdentifier("table_name", None)
    val expected1_table = AlterTableSetProperties(
      tableIdent, Map("test" -> "test", "comment" -> "new_comment"), isView = false)
    val expected2_table = AlterTableUnsetProperties(
      tableIdent, Seq("comment", "test"), ifExists = false, isView = false)
    val expected3_table = AlterTableUnsetProperties(
      tableIdent, Seq("comment", "test"), ifExists = true, isView = false)
    val expected1_view = expected1_table.copy(isView = true)
    val expected2_view = expected2_table.copy(isView = true)
    val expected3_view = expected3_table.copy(isView = true)

    comparePlans(parsed1_table, expected1_table)
    comparePlans(parsed2_table, expected2_table)
    comparePlans(parsed3_table, expected3_table)
    comparePlans(parsed1_view, expected1_view)
    comparePlans(parsed2_view, expected2_view)
    comparePlans(parsed3_view, expected3_view)
  }

  test("alter table: SerDe properties") {
    val sql1 = "ALTER TABLE table_name SET SERDE 'org.apache.class'"
    val sql2 =
      """
       |ALTER TABLE table_name SET SERDE 'org.apache.class'
       |WITH SERDEPROPERTIES ('columns'='foo,bar', 'field.delim' = ',')
      """.stripMargin
    val sql3 =
      """
       |ALTER TABLE table_name SET SERDEPROPERTIES ('columns'='foo,bar',
       |'field.delim' = ',')
      """.stripMargin
    val sql4 =
      """
       |ALTER TABLE table_name PARTITION (test, dt='2008-08-08',
       |country='us') SET SERDE 'org.apache.class' WITH SERDEPROPERTIES ('columns'='foo,bar',
       |'field.delim' = ',')
      """.stripMargin
    val sql5 =
      """
       |ALTER TABLE table_name PARTITION (test, dt='2008-08-08',
       |country='us') SET SERDEPROPERTIES ('columns'='foo,bar', 'field.delim' = ',')
      """.stripMargin
    val parsed1 = parser.parsePlan(sql1)
    val parsed2 = parser.parsePlan(sql2)
    val parsed3 = parser.parsePlan(sql3)
    val parsed4 = parser.parsePlan(sql4)
    val parsed5 = parser.parsePlan(sql5)
    val tableIdent = TableIdentifier("table_name", None)
    val expected1 = AlterTableSerDeProperties(
      tableIdent, Some("org.apache.class"), None, None)
    val expected2 = AlterTableSerDeProperties(
      tableIdent,
      Some("org.apache.class"),
      Some(Map("columns" -> "foo,bar", "field.delim" -> ",")),
      None)
    val expected3 = AlterTableSerDeProperties(
      tableIdent, None, Some(Map("columns" -> "foo,bar", "field.delim" -> ",")), None)
    val expected4 = AlterTableSerDeProperties(
      tableIdent,
      Some("org.apache.class"),
      Some(Map("columns" -> "foo,bar", "field.delim" -> ",")),
      Some(Map("test" -> null, "dt" -> "2008-08-08", "country" -> "us")))
    val expected5 = AlterTableSerDeProperties(
      tableIdent,
      None,
      Some(Map("columns" -> "foo,bar", "field.delim" -> ",")),
      Some(Map("test" -> null, "dt" -> "2008-08-08", "country" -> "us")))
    comparePlans(parsed1, expected1)
    comparePlans(parsed2, expected2)
    comparePlans(parsed3, expected3)
    comparePlans(parsed4, expected4)
    comparePlans(parsed5, expected5)
  }

  // ALTER TABLE table_name ADD [IF NOT EXISTS] PARTITION partition_spec
  // [LOCATION 'location1'] partition_spec [LOCATION 'location2'] ...;
  test("alter table: add partition") {
    val sql1 =
      """
       |ALTER TABLE table_name ADD IF NOT EXISTS PARTITION
       |(dt='2008-08-08', country='us') LOCATION 'location1' PARTITION
       |(dt='2009-09-09', country='uk')
      """.stripMargin
    val sql2 = "ALTER TABLE table_name ADD PARTITION (dt='2008-08-08') LOCATION 'loc'"

    val parsed1 = parser.parsePlan(sql1)
    val parsed2 = parser.parsePlan(sql2)

    val expected1 = AlterTableAddPartition(
      TableIdentifier("table_name", None),
      Seq(
        (Map("dt" -> "2008-08-08", "country" -> "us"), Some("location1")),
        (Map("dt" -> "2009-09-09", "country" -> "uk"), None)),
      ifNotExists = true)
    val expected2 = AlterTableAddPartition(
      TableIdentifier("table_name", None),
      Seq((Map("dt" -> "2008-08-08"), Some("loc"))),
      ifNotExists = false)

    comparePlans(parsed1, expected1)
    comparePlans(parsed2, expected2)
  }

  test("alter view: add partition (not supported)") {
    assertUnsupported(
      """
        |ALTER VIEW view_name ADD IF NOT EXISTS PARTITION
        |(dt='2008-08-08', country='us') PARTITION
        |(dt='2009-09-09', country='uk')
      """.stripMargin)
  }

  test("alter table: rename partition") {
    val sql =
      """
       |ALTER TABLE table_name PARTITION (dt='2008-08-08', country='us')
       |RENAME TO PARTITION (dt='2008-09-09', country='uk')
      """.stripMargin
    val parsed = parser.parsePlan(sql)
    val expected = AlterTableRenamePartition(
      TableIdentifier("table_name", None),
      Map("dt" -> "2008-08-08", "country" -> "us"),
      Map("dt" -> "2008-09-09", "country" -> "uk"))
    comparePlans(parsed, expected)
  }

  test("alter table: exchange partition (not supported)") {
    assertUnsupported(
      """
       |ALTER TABLE table_name_1 EXCHANGE PARTITION
       |(dt='2008-08-08', country='us') WITH TABLE table_name_2
      """.stripMargin)
  }

  // ALTER TABLE table_name DROP [IF EXISTS] PARTITION spec1[, PARTITION spec2, ...]
  // ALTER VIEW table_name DROP [IF EXISTS] PARTITION spec1[, PARTITION spec2, ...]
  test("alter table/view: drop partitions") {
    val sql1_table =
      """
       |ALTER TABLE table_name DROP IF EXISTS PARTITION
       |(dt='2008-08-08', country='us'), PARTITION (dt='2009-09-09', country='uk')
      """.stripMargin
    val sql2_table =
      """
       |ALTER TABLE table_name DROP PARTITION
       |(dt='2008-08-08', country='us'), PARTITION (dt='2009-09-09', country='uk')
      """.stripMargin
    val sql1_view = sql1_table.replace("TABLE", "VIEW")
    val sql2_view = sql2_table.replace("TABLE", "VIEW")

    val parsed1_table = parser.parsePlan(sql1_table)
    val parsed2_table = parser.parsePlan(sql2_table)
    assertUnsupported(sql1_table + " PURGE")
    assertUnsupported(sql2_table + " PURGE")
    assertUnsupported(sql1_view)
    assertUnsupported(sql2_view)

    val tableIdent = TableIdentifier("table_name", None)
    val expected1_table = AlterTableDropPartition(
      tableIdent,
      Seq(
        Map("dt" -> "2008-08-08", "country" -> "us"),
        Map("dt" -> "2009-09-09", "country" -> "uk")),
      ifExists = true)
    val expected2_table = expected1_table.copy(ifExists = false)

    comparePlans(parsed1_table, expected1_table)
    comparePlans(parsed2_table, expected2_table)
  }

  test("alter table: archive partition (not supported)") {
    assertUnsupported("ALTER TABLE table_name ARCHIVE PARTITION (dt='2008-08-08', country='us')")
  }

  test("alter table: unarchive partition (not supported)") {
    assertUnsupported("ALTER TABLE table_name UNARCHIVE PARTITION (dt='2008-08-08', country='us')")
  }

  test("alter table: set file format (not allowed)") {
    assertUnsupported(
      "ALTER TABLE table_name SET FILEFORMAT INPUTFORMAT 'test' " +
        "OUTPUTFORMAT 'test' SERDE 'test'")
    assertUnsupported(
      "ALTER TABLE table_name PARTITION (dt='2008-08-08', country='us') " +
        "SET FILEFORMAT PARQUET")
  }

  test("alter table: set location") {
    val sql1 = "ALTER TABLE table_name SET LOCATION 'new location'"
    val sql2 = "ALTER TABLE table_name PARTITION (dt='2008-08-08', country='us') " +
      "SET LOCATION 'new location'"
    val parsed1 = parser.parsePlan(sql1)
    val parsed2 = parser.parsePlan(sql2)
    val tableIdent = TableIdentifier("table_name", None)
    val expected1 = AlterTableSetLocation(
      tableIdent,
      None,
      "new location")
    val expected2 = AlterTableSetLocation(
      tableIdent,
      Some(Map("dt" -> "2008-08-08", "country" -> "us")),
      "new location")
    comparePlans(parsed1, expected1)
    comparePlans(parsed2, expected2)
  }

  test("alter table: touch (not supported)") {
    assertUnsupported("ALTER TABLE table_name TOUCH")
    assertUnsupported("ALTER TABLE table_name TOUCH PARTITION (dt='2008-08-08', country='us')")
  }

  test("alter table: compact (not supported)") {
    assertUnsupported("ALTER TABLE table_name COMPACT 'compaction_type'")
    assertUnsupported(
      """
        |ALTER TABLE table_name PARTITION (dt='2008-08-08', country='us')
        |COMPACT 'MAJOR'
      """.stripMargin)
  }

  test("alter table: concatenate (not supported)") {
    assertUnsupported("ALTER TABLE table_name CONCATENATE")
    assertUnsupported(
      "ALTER TABLE table_name PARTITION (dt='2008-08-08', country='us') CONCATENATE")
  }

  test("alter table: cluster by (not supported)") {
    assertUnsupported(
      "ALTER TABLE table_name CLUSTERED BY (col_name) SORTED BY (col2_name) INTO 3 BUCKETS")
    assertUnsupported("ALTER TABLE table_name CLUSTERED BY (col_name) INTO 3 BUCKETS")
    assertUnsupported("ALTER TABLE table_name NOT CLUSTERED")
    assertUnsupported("ALTER TABLE table_name NOT SORTED")
  }

  test("alter table: skewed by (not supported)") {
    assertUnsupported("ALTER TABLE table_name NOT SKEWED")
    assertUnsupported("ALTER TABLE table_name NOT STORED AS DIRECTORIES")
    assertUnsupported("ALTER TABLE table_name SET SKEWED LOCATION (col_name1=\"location1\"")
    assertUnsupported("ALTER TABLE table_name SKEWED BY (key) ON (1,5,6) STORED AS DIRECTORIES")
  }

  test("alter table: change column name/type/position/comment (not allowed)") {
    assertUnsupported("ALTER TABLE table_name CHANGE col_old_name col_new_name INT")
    assertUnsupported(
      """
       |ALTER TABLE table_name CHANGE COLUMN col_old_name col_new_name INT
       |COMMENT 'col_comment' FIRST CASCADE
      """.stripMargin)
    assertUnsupported("""
       |ALTER TABLE table_name CHANGE COLUMN col_old_name col_new_name INT
       |COMMENT 'col_comment' AFTER column_name RESTRICT
      """.stripMargin)
  }

  test("alter table: add/replace columns (not allowed)") {
    assertUnsupported(
      """
       |ALTER TABLE table_name PARTITION (dt='2008-08-08', country='us')
       |ADD COLUMNS (new_col1 INT COMMENT 'test_comment', new_col2 LONG
       |COMMENT 'test_comment2') CASCADE
      """.stripMargin)
    assertUnsupported(
      """
       |ALTER TABLE table_name REPLACE COLUMNS (new_col1 INT
       |COMMENT 'test_comment', new_col2 LONG COMMENT 'test_comment2') RESTRICT
      """.stripMargin)
  }

  test("show databases") {
    val sql1 = "SHOW DATABASES"
    val sql2 = "SHOW DATABASES LIKE 'defau*'"
    val parsed1 = parser.parsePlan(sql1)
    val expected1 = ShowDatabasesCommand(None)
    val parsed2 = parser.parsePlan(sql2)
    val expected2 = ShowDatabasesCommand(Some("defau*"))
    comparePlans(parsed1, expected1)
    comparePlans(parsed2, expected2)
  }

  test("show tblproperties") {
    val parsed1 = parser.parsePlan("SHOW TBLPROPERTIES tab1")
    val expected1 = ShowTablePropertiesCommand(TableIdentifier("tab1", None), None)
    val parsed2 = parser.parsePlan("SHOW TBLPROPERTIES tab1('propKey1')")
    val expected2 = ShowTablePropertiesCommand(TableIdentifier("tab1", None), Some("propKey1"))
    comparePlans(parsed1, expected1)
    comparePlans(parsed2, expected2)
  }

  test("SPARK-14383: DISTRIBUTE and UNSET as non-keywords") {
    val sql = "SELECT distribute, unset FROM x"
    val parsed = parser.parsePlan(sql)
    assert(parsed.isInstanceOf[Project])
  }

  test("drop table") {
    val tableName1 = "db.tab"
    val tableName2 = "tab"

    val parsed1 = parser.parsePlan(s"DROP TABLE $tableName1")
    val parsed2 = parser.parsePlan(s"DROP TABLE IF EXISTS $tableName1")
    val parsed3 = parser.parsePlan(s"DROP TABLE $tableName2")
    val parsed4 = parser.parsePlan(s"DROP TABLE IF EXISTS $tableName2")
    assertUnsupported(s"DROP TABLE IF EXISTS $tableName2 PURGE")

    val expected1 =
      DropTable(TableIdentifier("tab", Option("db")), ifExists = false, isView = false)
    val expected2 =
      DropTable(TableIdentifier("tab", Option("db")), ifExists = true, isView = false)
    val expected3 =
      DropTable(TableIdentifier("tab", None), ifExists = false, isView = false)
    val expected4 =
      DropTable(TableIdentifier("tab", None), ifExists = true, isView = false)

    comparePlans(parsed1, expected1)
    comparePlans(parsed2, expected2)
    comparePlans(parsed3, expected3)
    comparePlans(parsed4, expected4)
  }

  test("drop view") {
    val viewName1 = "db.view"
    val viewName2 = "view"

    val parsed1 = parser.parsePlan(s"DROP VIEW $viewName1")
    val parsed2 = parser.parsePlan(s"DROP VIEW IF EXISTS $viewName1")
    val parsed3 = parser.parsePlan(s"DROP VIEW $viewName2")
    val parsed4 = parser.parsePlan(s"DROP VIEW IF EXISTS $viewName2")

    val expected1 =
      DropTable(TableIdentifier("view", Option("db")), ifExists = false, isView = true)
    val expected2 =
      DropTable(TableIdentifier("view", Option("db")), ifExists = true, isView = true)
    val expected3 =
      DropTable(TableIdentifier("view", None), ifExists = false, isView = true)
    val expected4 =
      DropTable(TableIdentifier("view", None), ifExists = true, isView = true)

    comparePlans(parsed1, expected1)
    comparePlans(parsed2, expected2)
    comparePlans(parsed3, expected3)
    comparePlans(parsed4, expected4)
  }

  test("show columns") {
    val sql1 = "SHOW COLUMNS FROM t1"
    val sql2 = "SHOW COLUMNS IN db1.t1"
    val sql3 = "SHOW COLUMNS FROM t1 IN db1"
    val sql4 = "SHOW COLUMNS FROM db1.t1 IN db1"
    val sql5 = "SHOW COLUMNS FROM db1.t1 IN db2"

    val parsed1 = parser.parsePlan(sql1)
    val expected1 = ShowColumnsCommand(TableIdentifier("t1", None))
    val parsed2 = parser.parsePlan(sql2)
    val expected2 = ShowColumnsCommand(TableIdentifier("t1", Some("db1")))
    val parsed3 = parser.parsePlan(sql3)
    val parsed4 = parser.parsePlan(sql3)
    comparePlans(parsed1, expected1)
    comparePlans(parsed2, expected2)
    comparePlans(parsed3, expected2)
    comparePlans(parsed4, expected2)
    assertUnsupported(sql5)
  }

  test("show partitions") {
    val sql1 = "SHOW PARTITIONS t1"
    val sql2 = "SHOW PARTITIONS db1.t1"
    val sql3 = "SHOW PARTITIONS t1 PARTITION(partcol1='partvalue', partcol2='partvalue')"

    val parsed1 = parser.parsePlan(sql1)
    val expected1 =
      ShowPartitionsCommand(TableIdentifier("t1", None), None)
    val parsed2 = parser.parsePlan(sql2)
    val expected2 =
      ShowPartitionsCommand(TableIdentifier("t1", Some("db1")), None)
    val expected3 =
      ShowPartitionsCommand(TableIdentifier("t1", None),
        Some(Map("partcol1" -> "partvalue", "partcol2" -> "partvalue")))
    val parsed3 = parser.parsePlan(sql3)
    comparePlans(parsed1, expected1)
    comparePlans(parsed2, expected2)
    comparePlans(parsed3, expected3)
  }
}<|MERGE_RESOLUTION|>--- conflicted
+++ resolved
@@ -212,27 +212,30 @@
     comparePlans(parsed4, expected4)
   }
 
-<<<<<<< HEAD
-  test("create table - location implies external") {
-    val query = "CREATE TABLE my_tab LOCATION '/something/anything'"
-=======
   test("create external table - location must be specified") {
     assertUnsupported(
       sql = "CREATE EXTERNAL TABLE my_tab",
       containsThesePhrases = Seq("create external table", "location"))
     val query = "CREATE EXTERNAL TABLE my_tab LOCATION '/something/anything'"
->>>>>>> b9cf617a
     parser.parsePlan(query) match {
       case ct: CreateTable =>
         assert(ct.table.tableType == CatalogTableType.EXTERNAL)
         assert(ct.table.storage.locationUri == Some("/something/anything"))
       case other =>
         fail(s"Expected to parse ${classOf[CreateTable].getClass.getName} from query," +
-<<<<<<< HEAD
+          s"got ${other.getClass.getName}: $query")
+    }
+  }
+
+  test("create table - location implies external") {
+    val query = "CREATE TABLE my_tab LOCATION '/something/anything'"
+    parser.parsePlan(query) match {
+      case ct: CreateTable =>
+        assert(ct.table.tableType == CatalogTableType.EXTERNAL)
+        assert(ct.table.storage.locationUri == Some("/something/anything"))
+      case other =>
+        fail(s"Expected to parse ${classOf[CreateTable].getClass.getName} from query," +
             s"got ${other.getClass.getName}: $query")
-=======
-          s"got ${other.getClass.getName}: $query")
->>>>>>> b9cf617a
     }
   }
 
