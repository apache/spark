/*
 * Licensed to the Apache Software Foundation (ASF) under one or more
 * contributor license agreements.  See the NOTICE file distributed with
 * this work for additional information regarding copyright ownership.
 * The ASF licenses this file to You under the Apache License, Version 2.0
 * (the "License"); you may not use this file except in compliance with
 * the License.  You may obtain a copy of the License at
 *
 *    http://www.apache.org/licenses/LICENSE-2.0
 *
 * Unless required by applicable law or agreed to in writing, software
 * distributed under the License is distributed on an "AS IS" BASIS,
 * WITHOUT WARRANTIES OR CONDITIONS OF ANY KIND, either express or implied.
 * See the License for the specific language governing permissions and
 * limitations under the License.
 */

package org.apache.spark.sql.execution.command

import org.apache.spark.sql.catalyst.TableIdentifier
import org.apache.spark.sql.catalyst.plans.PlanTest
import org.apache.spark.sql.execution.SparkSqlParser
import org.apache.spark.sql.execution.datasources.BucketSpec
import org.apache.spark.sql.types._

class DDLCommandSuite extends PlanTest {
  private val parser = SparkSqlParser

  test("create database") {
    val sql =
      """
       |CREATE DATABASE IF NOT EXISTS database_name
       |COMMENT 'database_comment' LOCATION '/home/user/db'
       |WITH DBPROPERTIES ('a'='a', 'b'='b', 'c'='c')
      """.stripMargin
    val parsed = parser.parsePlan(sql)
    val expected = CreateDatabase(
      "database_name",
      ifNotExists = true,
      Some("/home/user/db"),
      Some("database_comment"),
      Map("a" -> "a", "b" -> "b", "c" -> "c"))
    comparePlans(parsed, expected)
  }

  test("drop database") {
    val sql1 = "DROP DATABASE IF EXISTS database_name RESTRICT"
    val sql2 = "DROP DATABASE IF EXISTS database_name CASCADE"
    val sql3 = "DROP SCHEMA IF EXISTS database_name RESTRICT"
    val sql4 = "DROP SCHEMA IF EXISTS database_name CASCADE"
    // The default is restrict=true
    val sql5 = "DROP DATABASE IF EXISTS database_name"
    // The default is ifExists=false
    val sql6 = "DROP DATABASE database_name"
    val sql7 = "DROP DATABASE database_name CASCADE"

    val parsed1 = parser.parsePlan(sql1)
    val parsed2 = parser.parsePlan(sql2)
    val parsed3 = parser.parsePlan(sql3)
    val parsed4 = parser.parsePlan(sql4)
    val parsed5 = parser.parsePlan(sql5)
    val parsed6 = parser.parsePlan(sql6)
    val parsed7 = parser.parsePlan(sql7)

    val expected1 = DropDatabase(
      "database_name",
      ifExists = true,
      cascade = false)
    val expected2 = DropDatabase(
      "database_name",
      ifExists = true,
      cascade = true)
    val expected3 = DropDatabase(
      "database_name",
      ifExists = false,
      cascade = false)
    val expected4 = DropDatabase(
      "database_name",
      ifExists = false,
      cascade = true)

    comparePlans(parsed1, expected1)
    comparePlans(parsed2, expected2)
    comparePlans(parsed3, expected1)
    comparePlans(parsed4, expected2)
    comparePlans(parsed5, expected1)
    comparePlans(parsed6, expected3)
    comparePlans(parsed7, expected4)
  }

  test("alter database set dbproperties") {
    // ALTER (DATABASE|SCHEMA) database_name SET DBPROPERTIES (property_name=property_value, ...)
    val sql1 = "ALTER DATABASE database_name SET DBPROPERTIES ('a'='a', 'b'='b', 'c'='c')"
    val sql2 = "ALTER SCHEMA database_name SET DBPROPERTIES ('a'='a')"

    val parsed1 = parser.parsePlan(sql1)
    val parsed2 = parser.parsePlan(sql2)

    val expected1 = AlterDatabaseProperties(
      "database_name",
      Map("a" -> "a", "b" -> "b", "c" -> "c"))
    val expected2 = AlterDatabaseProperties(
      "database_name",
      Map("a" -> "a"))

    comparePlans(parsed1, expected1)
    comparePlans(parsed2, expected2)
  }

  test("describe database") {
    // DESCRIBE DATABASE [EXTENDED] db_name;
    val sql1 = "DESCRIBE DATABASE EXTENDED db_name"
    val sql2 = "DESCRIBE DATABASE db_name"

    val parsed1 = parser.parsePlan(sql1)
    val parsed2 = parser.parsePlan(sql2)

    val expected1 = DescribeDatabase(
      "db_name",
      extended = true)
    val expected2 = DescribeDatabase(
      "db_name",
      extended = false)

    comparePlans(parsed1, expected1)
    comparePlans(parsed2, expected2)
  }

  test("create function") {
    val sql1 =
      """
       |CREATE TEMPORARY FUNCTION helloworld as
       |'com.matthewrathbone.example.SimpleUDFExample' USING JAR '/path/to/jar1',
       |JAR '/path/to/jar2'
     """.stripMargin
    val sql2 =
      """
        |CREATE FUNCTION hello.world as
        |'com.matthewrathbone.example.SimpleUDFExample' USING ARCHIVE '/path/to/archive',
        |FILE '/path/to/file'
      """.stripMargin
    val parsed1 = parser.parsePlan(sql1)
    val parsed2 = parser.parsePlan(sql2)
    val expected1 = CreateFunction(
      None,
      "helloworld",
      "com.matthewrathbone.example.SimpleUDFExample",
      Seq(("jar", "/path/to/jar1"), ("jar", "/path/to/jar2")),
      isTemp = true)(sql1)
    val expected2 = CreateFunction(
      Some("hello"),
      "world",
      "com.matthewrathbone.example.SimpleUDFExample",
      Seq(("archive", "/path/to/archive"), ("file", "/path/to/file")),
      isTemp = false)(sql2)
    comparePlans(parsed1, expected1)
    comparePlans(parsed2, expected2)
  }

  test("drop function") {
    val sql1 = "DROP TEMPORARY FUNCTION helloworld"
    val sql2 = "DROP TEMPORARY FUNCTION IF EXISTS helloworld"
    val sql3 = "DROP FUNCTION hello.world"
    val sql4 = "DROP FUNCTION IF EXISTS hello.world"

    val parsed1 = parser.parsePlan(sql1)
    val parsed2 = parser.parsePlan(sql2)
    val parsed3 = parser.parsePlan(sql3)
    val parsed4 = parser.parsePlan(sql4)

    val expected1 = DropFunction(
      None,
      "helloworld",
      ifExists = false,
      isTemp = true)(sql1)
    val expected2 = DropFunction(
      None,
      "helloworld",
      ifExists = true,
      isTemp = true)(sql2)
    val expected3 = DropFunction(
      Some("hello"),
      "world",
      ifExists = false,
      isTemp = false)(sql3)
    val expected4 = DropFunction(
      Some("hello"),
      "world",
      ifExists = true,
      isTemp = false)(sql4)

    comparePlans(parsed1, expected1)
    comparePlans(parsed2, expected2)
    comparePlans(parsed3, expected3)
    comparePlans(parsed4, expected4)
  }

  // ALTER TABLE table_name RENAME TO new_table_name;
  // ALTER VIEW view_name RENAME TO new_view_name;
  test("alter table/view: rename table/view") {
    val sql_table = "ALTER TABLE table_name RENAME TO new_table_name"
    val sql_view = sql_table.replace("TABLE", "VIEW")
    val parsed_table = parser.parsePlan(sql_table)
    val parsed_view = parser.parsePlan(sql_view)
    val expected_table = AlterTableRename(
      TableIdentifier("table_name", None),
<<<<<<< HEAD
      TableIdentifier("new_table_name", None))
    comparePlans(parsed, expected)
=======
      TableIdentifier("new_table_name", None))(sql_table)
    val expected_view = AlterTableRename(
      TableIdentifier("table_name", None),
      TableIdentifier("new_table_name", None))(sql_view)
    comparePlans(parsed_table, expected_table)
    comparePlans(parsed_view, expected_view)
>>>>>>> a7af6cd2
  }

  // ALTER TABLE table_name SET TBLPROPERTIES ('comment' = new_comment);
  // ALTER TABLE table_name UNSET TBLPROPERTIES [IF EXISTS] ('comment', 'key');
  // ALTER VIEW view_name SET TBLPROPERTIES ('comment' = new_comment);
  // ALTER VIEW view_name UNSET TBLPROPERTIES [IF EXISTS] ('comment', 'key');
  test("alter table/view: alter table/view properties") {
    val sql1_table = "ALTER TABLE table_name SET TBLPROPERTIES ('test' = 'test', " +
      "'comment' = 'new_comment')"
    val sql2_table = "ALTER TABLE table_name UNSET TBLPROPERTIES ('comment', 'test')"
    val sql3_table = "ALTER TABLE table_name UNSET TBLPROPERTIES IF EXISTS ('comment', 'test')"
    val sql1_view = sql1_table.replace("TABLE", "VIEW")
    val sql2_view = sql2_table.replace("TABLE", "VIEW")
    val sql3_view = sql3_table.replace("TABLE", "VIEW")

    val parsed1_table = parser.parsePlan(sql1_table)
    val parsed2_table = parser.parsePlan(sql2_table)
    val parsed3_table = parser.parsePlan(sql3_table)
    val parsed1_view = parser.parsePlan(sql1_view)
    val parsed2_view = parser.parsePlan(sql2_view)
    val parsed3_view = parser.parsePlan(sql3_view)

    val tableIdent = TableIdentifier("table_name", None)
    val expected1_table = AlterTableSetProperties(
      tableIdent, Map("test" -> "test", "comment" -> "new_comment"))(sql1_table)
    val expected2_table = AlterTableUnsetProperties(
      tableIdent, Map("comment" -> null, "test" -> null), ifExists = false)(sql2_table)
    val expected3_table = AlterTableUnsetProperties(
      tableIdent, Map("comment" -> null, "test" -> null), ifExists = true)(sql3_table)
    val expected1_view = expected1_table.copy()(sql = sql1_view)
    val expected2_view = expected2_table.copy()(sql = sql2_view)
    val expected3_view = expected3_table.copy()(sql = sql3_view)

    comparePlans(parsed1_table, expected1_table)
    comparePlans(parsed2_table, expected2_table)
    comparePlans(parsed3_table, expected3_table)
    comparePlans(parsed1_view, expected1_view)
    comparePlans(parsed2_view, expected2_view)
    comparePlans(parsed3_view, expected3_view)
  }

  test("alter table: SerDe properties") {
    val sql1 = "ALTER TABLE table_name SET SERDE 'org.apache.class'"
    val sql2 =
      """
       |ALTER TABLE table_name SET SERDE 'org.apache.class'
       |WITH SERDEPROPERTIES ('columns'='foo,bar', 'field.delim' = ',')
      """.stripMargin
    val sql3 =
      """
       |ALTER TABLE table_name SET SERDEPROPERTIES ('columns'='foo,bar',
       |'field.delim' = ',')
      """.stripMargin
    val sql4 =
      """
       |ALTER TABLE table_name PARTITION (test, dt='2008-08-08',
       |country='us') SET SERDE 'org.apache.class' WITH SERDEPROPERTIES ('columns'='foo,bar',
       |'field.delim' = ',')
      """.stripMargin
    val sql5 =
      """
       |ALTER TABLE table_name PARTITION (test, dt='2008-08-08',
       |country='us') SET SERDEPROPERTIES ('columns'='foo,bar', 'field.delim' = ',')
      """.stripMargin
    val parsed1 = parser.parsePlan(sql1)
    val parsed2 = parser.parsePlan(sql2)
    val parsed3 = parser.parsePlan(sql3)
    val parsed4 = parser.parsePlan(sql4)
    val parsed5 = parser.parsePlan(sql5)
    val tableIdent = TableIdentifier("table_name", None)
    val expected1 = AlterTableSerDeProperties(
      tableIdent, Some("org.apache.class"), None, None)(sql1)
    val expected2 = AlterTableSerDeProperties(
      tableIdent,
      Some("org.apache.class"),
      Some(Map("columns" -> "foo,bar", "field.delim" -> ",")),
      None)(sql2)
    val expected3 = AlterTableSerDeProperties(
      tableIdent, None, Some(Map("columns" -> "foo,bar", "field.delim" -> ",")), None)(sql3)
    val expected4 = AlterTableSerDeProperties(
      tableIdent,
      Some("org.apache.class"),
      Some(Map("columns" -> "foo,bar", "field.delim" -> ",")),
      Some(Map("test" -> null, "dt" -> "2008-08-08", "country" -> "us")))(sql4)
    val expected5 = AlterTableSerDeProperties(
      tableIdent,
      None,
      Some(Map("columns" -> "foo,bar", "field.delim" -> ",")),
      Some(Map("test" -> null, "dt" -> "2008-08-08", "country" -> "us")))(sql5)
    comparePlans(parsed1, expected1)
    comparePlans(parsed2, expected2)
    comparePlans(parsed3, expected3)
    comparePlans(parsed4, expected4)
    comparePlans(parsed5, expected5)
  }

  test("alter table: storage properties") {
    val sql1 = "ALTER TABLE table_name CLUSTERED BY (dt, country) INTO 10 BUCKETS"
    val sql2 = "ALTER TABLE table_name CLUSTERED BY (dt, country) SORTED BY " +
      "(dt, country DESC) INTO 10 BUCKETS"
    val sql3 = "ALTER TABLE table_name NOT CLUSTERED"
    val sql4 = "ALTER TABLE table_name NOT SORTED"
    val parsed1 = parser.parsePlan(sql1)
    val parsed2 = parser.parsePlan(sql2)
    val parsed3 = parser.parsePlan(sql3)
    val parsed4 = parser.parsePlan(sql4)
    val tableIdent = TableIdentifier("table_name", None)
    val cols = List("dt", "country")
    // TODO: also test the sort directions once we keep track of that
    val expected1 = AlterTableStorageProperties(
      tableIdent, BucketSpec(10, cols, Nil))(sql1)
    val expected2 = AlterTableStorageProperties(
      tableIdent, BucketSpec(10, cols, cols))(sql2)
    val expected3 = AlterTableNotClustered(tableIdent)(sql3)
    val expected4 = AlterTableNotSorted(tableIdent)(sql4)
    comparePlans(parsed1, expected1)
    comparePlans(parsed2, expected2)
    comparePlans(parsed3, expected3)
    comparePlans(parsed4, expected4)
  }

  test("alter table: skewed") {
    val sql1 =
      """
       |ALTER TABLE table_name SKEWED BY (dt, country) ON
       |(('2008-08-08', 'us'), ('2009-09-09', 'uk'), ('2010-10-10', 'cn')) STORED AS DIRECTORIES
      """.stripMargin
    val sql2 =
      """
       |ALTER TABLE table_name SKEWED BY (dt, country) ON
       |('2008-08-08', 'us') STORED AS DIRECTORIES
      """.stripMargin
    val sql3 =
      """
       |ALTER TABLE table_name SKEWED BY (dt, country) ON
       |(('2008-08-08', 'us'), ('2009-09-09', 'uk'))
      """.stripMargin
    val sql4 = "ALTER TABLE table_name NOT SKEWED"
    val sql5 = "ALTER TABLE table_name NOT STORED AS DIRECTORIES"
    val parsed1 = parser.parsePlan(sql1)
    val parsed2 = parser.parsePlan(sql2)
    val parsed3 = parser.parsePlan(sql3)
    val parsed4 = parser.parsePlan(sql4)
    val parsed5 = parser.parsePlan(sql5)
    val tableIdent = TableIdentifier("table_name", None)
    val expected1 = AlterTableSkewed(
      tableIdent,
      Seq("dt", "country"),
      Seq(List("2008-08-08", "us"), List("2009-09-09", "uk"), List("2010-10-10", "cn")),
      storedAsDirs = true)(sql1)
    val expected2 = AlterTableSkewed(
      tableIdent,
      Seq("dt", "country"),
      Seq(List("2008-08-08", "us")),
      storedAsDirs = true)(sql2)
    val expected3 = AlterTableSkewed(
      tableIdent,
      Seq("dt", "country"),
      Seq(List("2008-08-08", "us"), List("2009-09-09", "uk")),
      storedAsDirs = false)(sql3)
    val expected4 = AlterTableNotSkewed(tableIdent)(sql4)
    val expected5 = AlterTableNotStoredAsDirs(tableIdent)(sql5)
    comparePlans(parsed1, expected1)
    comparePlans(parsed2, expected2)
    comparePlans(parsed3, expected3)
    comparePlans(parsed4, expected4)
    comparePlans(parsed5, expected5)
  }

  test("alter table: skewed location") {
    val sql1 =
      """
       |ALTER TABLE table_name SET SKEWED LOCATION
       |('123'='location1', 'test'='location2')
      """.stripMargin
    val sql2 =
      """
       |ALTER TABLE table_name SET SKEWED LOCATION
       |(('2008-08-08', 'us')='location1', 'test'='location2')
      """.stripMargin
    val parsed1 = parser.parsePlan(sql1)
    val parsed2 = parser.parsePlan(sql2)
    val tableIdent = TableIdentifier("table_name", None)
    val expected1 = AlterTableSkewedLocation(
      tableIdent,
      Map("123" -> "location1", "test" -> "location2"))(sql1)
    val expected2 = AlterTableSkewedLocation(
      tableIdent,
      Map("2008-08-08" -> "location1", "us" -> "location1", "test" -> "location2"))(sql2)
    comparePlans(parsed1, expected1)
    comparePlans(parsed2, expected2)
  }

  // ALTER TABLE table_name ADD [IF NOT EXISTS] PARTITION partition_spec
  // [LOCATION 'location1'] partition_spec [LOCATION 'location2'] ...;
  test("alter table: add partition") {
    val sql1 =
      """
       |ALTER TABLE table_name ADD IF NOT EXISTS PARTITION
       |(dt='2008-08-08', country='us') LOCATION 'location1' PARTITION
       |(dt='2009-09-09', country='uk')
      """.stripMargin
    val sql2 = "ALTER TABLE table_name ADD PARTITION (dt='2008-08-08') LOCATION 'loc'"

    val parsed1 = parser.parsePlan(sql1)
    val parsed2 = parser.parsePlan(sql2)

    val expected1 = AlterTableAddPartition(
      TableIdentifier("table_name", None),
      Seq(
        (Map("dt" -> "2008-08-08", "country" -> "us"), Some("location1")),
        (Map("dt" -> "2009-09-09", "country" -> "uk"), None)),
      ifNotExists = true)(sql1)
    val expected2 = AlterTableAddPartition(
      TableIdentifier("table_name", None),
      Seq((Map("dt" -> "2008-08-08"), Some("loc"))),
      ifNotExists = false)(sql2)

    comparePlans(parsed1, expected1)
    comparePlans(parsed2, expected2)
  }

  // ALTER VIEW view_name ADD [IF NOT EXISTS] PARTITION partition_spec PARTITION partition_spec ...;
  test("alter view: add partition") {
    val sql1 =
      """
        |ALTER VIEW view_name ADD IF NOT EXISTS PARTITION
        |(dt='2008-08-08', country='us') PARTITION
        |(dt='2009-09-09', country='uk')
      """.stripMargin
    // different constant types in partitioning spec
    val sql2 =
    """
      |ALTER VIEW view_name ADD PARTITION
      |(col1=NULL, cOL2='f', col3=5, COL4=true)
    """.stripMargin

    val parsed1 = parser.parsePlan(sql1)
    val parsed2 = parser.parsePlan(sql2)

    val expected1 = AlterTableAddPartition(
      TableIdentifier("view_name", None),
      Seq(
        (Map("dt" -> "2008-08-08", "country" -> "us"), None),
        (Map("dt" -> "2009-09-09", "country" -> "uk"), None)),
      ifNotExists = true)(sql1)
    val expected2 = AlterTableAddPartition(
      TableIdentifier("view_name", None),
      Seq((Map("col1" -> "NULL", "col2" -> "f", "col3" -> "5", "col4" -> "true"), None)),
      ifNotExists = false)(sql2)

    comparePlans(parsed1, expected1)
    comparePlans(parsed2, expected2)
  }

  test("alter table: rename partition") {
    val sql =
      """
       |ALTER TABLE table_name PARTITION (dt='2008-08-08', country='us')
       |RENAME TO PARTITION (dt='2008-09-09', country='uk')
      """.stripMargin
    val parsed = parser.parsePlan(sql)
    val expected = AlterTableRenamePartition(
      TableIdentifier("table_name", None),
      Map("dt" -> "2008-08-08", "country" -> "us"),
      Map("dt" -> "2008-09-09", "country" -> "uk"))(sql)
    comparePlans(parsed, expected)
  }

  test("alter table: exchange partition") {
    val sql =
      """
       |ALTER TABLE table_name_1 EXCHANGE PARTITION
       |(dt='2008-08-08', country='us') WITH TABLE table_name_2
      """.stripMargin
    val parsed = parser.parsePlan(sql)
    val expected = AlterTableExchangePartition(
      TableIdentifier("table_name_1", None),
      TableIdentifier("table_name_2", None),
      Map("dt" -> "2008-08-08", "country" -> "us"))(sql)
    comparePlans(parsed, expected)
  }

  // ALTER TABLE table_name DROP [IF EXISTS] PARTITION spec1[, PARTITION spec2, ...] [PURGE]
  // ALTER VIEW table_name DROP [IF EXISTS] PARTITION spec1[, PARTITION spec2, ...]
  test("alter table/view: drop partitions") {
    val sql1_table =
      """
       |ALTER TABLE table_name DROP IF EXISTS PARTITION
       |(dt='2008-08-08', country='us'), PARTITION (dt='2009-09-09', country='uk')
      """.stripMargin
    val sql2_table =
      """
       |ALTER TABLE table_name DROP PARTITION
       |(dt='2008-08-08', country='us'), PARTITION (dt='2009-09-09', country='uk') PURGE
      """.stripMargin
    val sql1_view = sql1_table.replace("TABLE", "VIEW")
    // Note: ALTER VIEW DROP PARTITION does not support PURGE
    val sql2_view = sql2_table.replace("TABLE", "VIEW").replace("PURGE", "")

    val parsed1_table = parser.parsePlan(sql1_table)
    val parsed2_table = parser.parsePlan(sql2_table)
    val parsed1_view = parser.parsePlan(sql1_view)
    val parsed2_view = parser.parsePlan(sql2_view)

    val tableIdent = TableIdentifier("table_name", None)
    val expected1_table = AlterTableDropPartition(
      tableIdent,
      Seq(
        Map("dt" -> "2008-08-08", "country" -> "us"),
        Map("dt" -> "2009-09-09", "country" -> "uk")),
      ifExists = true,
      purge = false)(sql1_table)
    val expected2_table = AlterTableDropPartition(
      tableIdent,
      Seq(
        Map("dt" -> "2008-08-08", "country" -> "us"),
        Map("dt" -> "2009-09-09", "country" -> "uk")),
      ifExists = false,
      purge = true)(sql2_table)

    val expected1_view = AlterTableDropPartition(
      tableIdent,
      Seq(
        Map("dt" -> "2008-08-08", "country" -> "us"),
        Map("dt" -> "2009-09-09", "country" -> "uk")),
      ifExists = true,
      purge = false)(sql1_view)
    val expected2_view = AlterTableDropPartition(
      tableIdent,
      Seq(
        Map("dt" -> "2008-08-08", "country" -> "us"),
        Map("dt" -> "2009-09-09", "country" -> "uk")),
      ifExists = false,
      purge = false)(sql2_table)

    comparePlans(parsed1_table, expected1_table)
    comparePlans(parsed2_table, expected2_table)
    comparePlans(parsed1_view, expected1_view)
    comparePlans(parsed2_view, expected2_view)
  }

  test("alter table: archive partition") {
    val sql = "ALTER TABLE table_name ARCHIVE PARTITION (dt='2008-08-08', country='us')"
    val parsed = parser.parsePlan(sql)
    val expected = AlterTableArchivePartition(
      TableIdentifier("table_name", None),
      Map("dt" -> "2008-08-08", "country" -> "us"))(sql)
    comparePlans(parsed, expected)
  }

  test("alter table: unarchive partition") {
    val sql = "ALTER TABLE table_name UNARCHIVE PARTITION (dt='2008-08-08', country='us')"
    val parsed = parser.parsePlan(sql)
    val expected = AlterTableUnarchivePartition(
      TableIdentifier("table_name", None),
      Map("dt" -> "2008-08-08", "country" -> "us"))(sql)
    comparePlans(parsed, expected)
  }

  test("alter table: set file format") {
    val sql1 =
      """
       |ALTER TABLE table_name SET FILEFORMAT INPUTFORMAT 'test'
       |OUTPUTFORMAT 'test' SERDE 'test' INPUTDRIVER 'test' OUTPUTDRIVER 'test'
      """.stripMargin
    val sql2 = "ALTER TABLE table_name SET FILEFORMAT INPUTFORMAT 'test' " +
      "OUTPUTFORMAT 'test' SERDE 'test'"
    val sql3 = "ALTER TABLE table_name PARTITION (dt='2008-08-08', country='us') " +
      "SET FILEFORMAT PARQUET"
    val parsed1 = parser.parsePlan(sql1)
    val parsed2 = parser.parsePlan(sql2)
    val parsed3 = parser.parsePlan(sql3)
    val tableIdent = TableIdentifier("table_name", None)
    val expected1 = AlterTableSetFileFormat(
      tableIdent,
      None,
      List("test", "test", "test", "test", "test"),
      None)(sql1)
    val expected2 = AlterTableSetFileFormat(
      tableIdent,
      None,
      List("test", "test", "test"),
      None)(sql2)
    val expected3 = AlterTableSetFileFormat(
      tableIdent,
      Some(Map("dt" -> "2008-08-08", "country" -> "us")),
      Seq(),
      Some("PARQUET"))(sql3)
    comparePlans(parsed1, expected1)
    comparePlans(parsed2, expected2)
    comparePlans(parsed3, expected3)
  }

  test("alter table: set location") {
    val sql1 = "ALTER TABLE table_name SET LOCATION 'new location'"
    val sql2 = "ALTER TABLE table_name PARTITION (dt='2008-08-08', country='us') " +
      "SET LOCATION 'new location'"
    val parsed1 = parser.parsePlan(sql1)
    val parsed2 = parser.parsePlan(sql2)
    val tableIdent = TableIdentifier("table_name", None)
    val expected1 = AlterTableSetLocation(
      tableIdent,
      None,
      "new location")
    val expected2 = AlterTableSetLocation(
      tableIdent,
      Some(Map("dt" -> "2008-08-08", "country" -> "us")),
      "new location")
    comparePlans(parsed1, expected1)
    comparePlans(parsed2, expected2)
  }

  test("alter table: touch") {
    val sql1 = "ALTER TABLE table_name TOUCH"
    val sql2 = "ALTER TABLE table_name TOUCH PARTITION (dt='2008-08-08', country='us')"
    val parsed1 = parser.parsePlan(sql1)
    val parsed2 = parser.parsePlan(sql2)
    val tableIdent = TableIdentifier("table_name", None)
    val expected1 = AlterTableTouch(
      tableIdent,
      None)(sql1)
    val expected2 = AlterTableTouch(
      tableIdent,
      Some(Map("dt" -> "2008-08-08", "country" -> "us")))(sql2)
    comparePlans(parsed1, expected1)
    comparePlans(parsed2, expected2)
  }

  test("alter table: compact") {
    val sql1 = "ALTER TABLE table_name COMPACT 'compaction_type'"
    val sql2 =
      """
       |ALTER TABLE table_name PARTITION (dt='2008-08-08', country='us')
       |COMPACT 'MAJOR'
      """.stripMargin
    val parsed1 = parser.parsePlan(sql1)
    val parsed2 = parser.parsePlan(sql2)
    val tableIdent = TableIdentifier("table_name", None)
    val expected1 = AlterTableCompact(
      tableIdent,
      None,
      "compaction_type")(sql1)
    val expected2 = AlterTableCompact(
      tableIdent,
      Some(Map("dt" -> "2008-08-08", "country" -> "us")),
      "MAJOR")(sql2)
    comparePlans(parsed1, expected1)
    comparePlans(parsed2, expected2)
  }

  test("alter table: concatenate") {
    val sql1 = "ALTER TABLE table_name CONCATENATE"
    val sql2 = "ALTER TABLE table_name PARTITION (dt='2008-08-08', country='us') CONCATENATE"
    val parsed1 = parser.parsePlan(sql1)
    val parsed2 = parser.parsePlan(sql2)
    val tableIdent = TableIdentifier("table_name", None)
    val expected1 = AlterTableMerge(tableIdent, None)(sql1)
    val expected2 = AlterTableMerge(
      tableIdent, Some(Map("dt" -> "2008-08-08", "country" -> "us")))(sql2)
    comparePlans(parsed1, expected1)
    comparePlans(parsed2, expected2)
  }

  test("alter table: change column name/type/position/comment") {
    val sql1 = "ALTER TABLE table_name CHANGE col_old_name col_new_name INT"
    val sql2 =
      """
       |ALTER TABLE table_name CHANGE COLUMN col_old_name col_new_name INT
       |COMMENT 'col_comment' FIRST CASCADE
      """.stripMargin
    val sql3 =
      """
       |ALTER TABLE table_name CHANGE COLUMN col_old_name col_new_name INT
       |COMMENT 'col_comment' AFTER column_name RESTRICT
      """.stripMargin
    val parsed1 = parser.parsePlan(sql1)
    val parsed2 = parser.parsePlan(sql2)
    val parsed3 = parser.parsePlan(sql3)
    val tableIdent = TableIdentifier("table_name", None)
    val expected1 = AlterTableChangeCol(
      tableName = tableIdent,
      partitionSpec = None,
      oldColName = "col_old_name",
      newColName = "col_new_name",
      dataType = IntegerType,
      comment = None,
      afterColName = None,
      restrict = false,
      cascade = false)(sql1)
    val expected2 = AlterTableChangeCol(
      tableName = tableIdent,
      partitionSpec = None,
      oldColName = "col_old_name",
      newColName = "col_new_name",
      dataType = IntegerType,
      comment = Some("col_comment"),
      afterColName = None,
      restrict = false,
      cascade = true)(sql2)
    val expected3 = AlterTableChangeCol(
      tableName = tableIdent,
      partitionSpec = None,
      oldColName = "col_old_name",
      newColName = "col_new_name",
      dataType = IntegerType,
      comment = Some("col_comment"),
      afterColName = Some("column_name"),
      restrict = true,
      cascade = false)(sql3)
    comparePlans(parsed1, expected1)
    comparePlans(parsed2, expected2)
    comparePlans(parsed3, expected3)
  }

  test("alter table: add/replace columns") {
    val sql1 =
      """
       |ALTER TABLE table_name PARTITION (dt='2008-08-08', country='us')
       |ADD COLUMNS (new_col1 INT COMMENT 'test_comment', new_col2 LONG
       |COMMENT 'test_comment2') CASCADE
      """.stripMargin
    val sql2 =
      """
       |ALTER TABLE table_name REPLACE COLUMNS (new_col1 INT
       |COMMENT 'test_comment', new_col2 LONG COMMENT 'test_comment2') RESTRICT
      """.stripMargin
    val parsed1 = parser.parsePlan(sql1)
    val parsed2 = parser.parsePlan(sql2)
    val meta1 = new MetadataBuilder().putString("comment", "test_comment").build()
    val meta2 = new MetadataBuilder().putString("comment", "test_comment2").build()
    val tableIdent = TableIdentifier("table_name", None)
    val expected1 = AlterTableAddCol(
      tableIdent,
      Some(Map("dt" -> "2008-08-08", "country" -> "us")),
      StructType(Seq(
        StructField("new_col1", IntegerType, nullable = true, meta1),
        StructField("new_col2", LongType, nullable = true, meta2))),
      restrict = false,
      cascade = true)(sql1)
    val expected2 = AlterTableReplaceCol(
      tableIdent,
      None,
      StructType(Seq(
        StructField("new_col1", IntegerType, nullable = true, meta1),
        StructField("new_col2", LongType, nullable = true, meta2))),
      restrict = true,
      cascade = false)(sql2)
    comparePlans(parsed1, expected1)
    comparePlans(parsed2, expected2)
  }

}<|MERGE_RESOLUTION|>--- conflicted
+++ resolved
@@ -204,17 +204,12 @@
     val parsed_view = parser.parsePlan(sql_view)
     val expected_table = AlterTableRename(
       TableIdentifier("table_name", None),
-<<<<<<< HEAD
       TableIdentifier("new_table_name", None))
-    comparePlans(parsed, expected)
-=======
-      TableIdentifier("new_table_name", None))(sql_table)
     val expected_view = AlterTableRename(
       TableIdentifier("table_name", None),
-      TableIdentifier("new_table_name", None))(sql_view)
+      TableIdentifier("new_table_name", None))
     comparePlans(parsed_table, expected_table)
     comparePlans(parsed_view, expected_view)
->>>>>>> a7af6cd2
   }
 
   // ALTER TABLE table_name SET TBLPROPERTIES ('comment' = new_comment);
