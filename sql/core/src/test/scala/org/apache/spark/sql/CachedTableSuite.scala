/*
 * Licensed to the Apache Software Foundation (ASF) under one or more
 * contributor license agreements.  See the NOTICE file distributed with
 * this work for additional information regarding copyright ownership.
 * The ASF licenses this file to You under the Apache License, Version 2.0
 * (the "License"); you may not use this file except in compliance with
 * the License.  You may obtain a copy of the License at
 *
 *    http://www.apache.org/licenses/LICENSE-2.0
 *
 * Unless required by applicable law or agreed to in writing, software
 * distributed under the License is distributed on an "AS IS" BASIS,
 * WITHOUT WARRANTIES OR CONDITIONS OF ANY KIND, either express or implied.
 * See the License for the specific language governing permissions and
 * limitations under the License.
 */

package org.apache.spark.sql

import scala.collection.mutable.HashSet
import scala.concurrent.duration._
<<<<<<< HEAD
import scala.language.postfixOps
=======

>>>>>>> 0bb716ba
import org.apache.spark.CleanerListener
import org.apache.spark.executor.DataReadMethod._
import org.apache.spark.executor.DataReadMethod.DataReadMethod
import org.apache.spark.scheduler.{SparkListener, SparkListenerJobStart}
import org.apache.spark.sql.catalyst.TableIdentifier
import org.apache.spark.sql.catalyst.expressions.SubqueryExpression
import org.apache.spark.sql.catalyst.plans.logical.{BROADCAST, Join}
import org.apache.spark.sql.execution.{RDDScanExec, SparkPlan}
import org.apache.spark.sql.execution.columnar._
import org.apache.spark.sql.execution.exchange.ShuffleExchangeExec
import org.apache.spark.sql.functions._
import org.apache.spark.sql.internal.SQLConf
import org.apache.spark.sql.test.{SQLTestUtils, SharedSQLContext}
import org.apache.spark.sql.types.{IntegerType, StringType, StructField, StructType}
import org.apache.spark.storage.{RDDBlockId, StorageLevel}
import org.apache.spark.util.{AccumulatorContext, Utils}

private case class BigData(s: String)

class CachedTableSuite extends QueryTest with SQLTestUtils with SharedSQLContext {
  import testImplicits._

  setupTestData()

  override def afterEach(): Unit = {
    try {
      spark.catalog.clearCache()
    } finally {
      super.afterEach()
    }
  }

  def rddIdOf(tableName: String): Int = {
    val plan = spark.table(tableName).queryExecution.sparkPlan
    plan.collect {
      case InMemoryTableScanExec(_, _, relation) =>
        relation.cacheBuilder.cachedColumnBuffers.id
      case _ =>
        fail(s"Table $tableName is not cached\n" + plan)
    }.head
  }

  def isMaterialized(rddId: Int): Boolean = {
    val maybeBlock = sparkContext.env.blockManager.get(RDDBlockId(rddId, 0))
    maybeBlock.foreach(_ => sparkContext.env.blockManager.releaseLock(RDDBlockId(rddId, 0)))
    maybeBlock.nonEmpty
  }

  def isExpectStorageLevel(rddId: Int, level: DataReadMethod): Boolean = {
    val maybeBlock = sparkContext.env.blockManager.get(RDDBlockId(rddId, 0))
    val isExpectLevel = maybeBlock.forall(_.readMethod === level)
    maybeBlock.foreach(_ => sparkContext.env.blockManager.releaseLock(RDDBlockId(rddId, 0)))
    maybeBlock.nonEmpty && isExpectLevel
  }

  private def getNumInMemoryRelations(ds: Dataset[_]): Int = {
    val plan = ds.queryExecution.withCachedData
    var sum = plan.collect { case _: InMemoryRelation => 1 }.sum
    plan.transformAllExpressions {
      case e: SubqueryExpression =>
        sum += getNumInMemoryRelations(e.plan)
        e
    }
    sum
  }

  private def getNumInMemoryTablesRecursively(plan: SparkPlan): Int = {
    plan.collect {
      case InMemoryTableScanExec(_, _, relation) =>
        getNumInMemoryTablesRecursively(relation.cachedPlan) + 1
    }.sum
  }

  test("cache temp table") {
    withTempView("tempTable") {
      testData.select('key).createOrReplaceTempView("tempTable")
      assertCached(sql("SELECT COUNT(*) FROM tempTable"), 0)
      spark.catalog.cacheTable("tempTable")
      assertCached(sql("SELECT COUNT(*) FROM tempTable"))
      uncacheTable("tempTable")
    }
  }

  test("unpersist an uncached table will not raise exception") {
    assert(None == spark.sharedState.cacheManager.lookupCachedData(testData))
    testData.unpersist(blocking = true)
    assert(None == spark.sharedState.cacheManager.lookupCachedData(testData))
    testData.unpersist(blocking = false)
    assert(None == spark.sharedState.cacheManager.lookupCachedData(testData))
    testData.persist()
    assert(None != spark.sharedState.cacheManager.lookupCachedData(testData))
    testData.unpersist(blocking = true)
    assert(None == spark.sharedState.cacheManager.lookupCachedData(testData))
    testData.unpersist(blocking = false)
    assert(None == spark.sharedState.cacheManager.lookupCachedData(testData))
  }

  test("cache table as select") {
    withTempView("tempTable") {
      sql("CACHE TABLE tempTable AS SELECT key FROM testData")
      assertCached(sql("SELECT COUNT(*) FROM tempTable"))
      uncacheTable("tempTable")
    }
  }

  test("uncaching temp table") {
    testData.select('key).createOrReplaceTempView("tempTable1")
    testData.select('key).createOrReplaceTempView("tempTable2")
    spark.catalog.cacheTable("tempTable1")

    assertCached(sql("SELECT COUNT(*) FROM tempTable1"))
    assertCached(sql("SELECT COUNT(*) FROM tempTable2"))

    // Is this valid?
    uncacheTable("tempTable2")

    // Should this be cached?
    assertCached(sql("SELECT COUNT(*) FROM tempTable1"), 0)
  }

  test("too big for memory") {
    val data = "*" * 1000
    sparkContext.parallelize(1 to 200000, 1).map(_ => BigData(data)).toDF()
      .createOrReplaceTempView("bigData")
    spark.table("bigData").persist(StorageLevel.MEMORY_AND_DISK)
    assert(spark.table("bigData").count() === 200000L)
    spark.table("bigData").unpersist(blocking = true)
  }

  test("calling .cache() should use in-memory columnar caching") {
    spark.table("testData").cache()
    assertCached(spark.table("testData"))
    spark.table("testData").unpersist(blocking = true)
  }

  test("calling .unpersist() should drop in-memory columnar cache") {
    spark.table("testData").cache()
    spark.table("testData").count()
    spark.table("testData").unpersist(blocking = true)
    assertCached(spark.table("testData"), 0)
  }

  test("isCached") {
    spark.catalog.cacheTable("testData")

    assertCached(spark.table("testData"))
    assert(spark.table("testData").queryExecution.withCachedData match {
      case _: InMemoryRelation => true
      case _ => false
    })

    uncacheTable("testData")
    assert(!spark.catalog.isCached("testData"))
    assert(spark.table("testData").queryExecution.withCachedData match {
      case _: InMemoryRelation => false
      case _ => true
    })
  }

  test("SPARK-1669: cacheTable should be idempotent") {
    assume(!spark.table("testData").logicalPlan.isInstanceOf[InMemoryRelation])

    spark.catalog.cacheTable("testData")
    assertCached(spark.table("testData"))

    assertResult(1, "InMemoryRelation not found, testData should have been cached") {
      getNumInMemoryRelations(spark.table("testData"))
    }

    spark.catalog.cacheTable("testData")
    assertResult(0, "Double InMemoryRelations found, cacheTable() is not idempotent") {
      spark.table("testData").queryExecution.withCachedData.collect {
        case r: InMemoryRelation if r.cachedPlan.isInstanceOf[InMemoryTableScanExec] => r
      }.size
    }

    uncacheTable("testData")
  }

  test("read from cached table and uncache") {
    spark.catalog.cacheTable("testData")
    checkAnswer(spark.table("testData"), testData.collect().toSeq)
    assertCached(spark.table("testData"))

    uncacheTable("testData")
    checkAnswer(spark.table("testData"), testData.collect().toSeq)
    assertCached(spark.table("testData"), 0)
  }

  test("SELECT star from cached table") {
    sql("SELECT * FROM testData").createOrReplaceTempView("selectStar")
    spark.catalog.cacheTable("selectStar")
    checkAnswer(
      sql("SELECT * FROM selectStar WHERE key = 1"),
      Seq(Row(1, "1")))
    uncacheTable("selectStar")
  }

  test("Self-join cached") {
    val unCachedAnswer =
      sql("SELECT * FROM testData a JOIN testData b ON a.key = b.key").collect()
    spark.catalog.cacheTable("testData")
    checkAnswer(
      sql("SELECT * FROM testData a JOIN testData b ON a.key = b.key"),
      unCachedAnswer.toSeq)
    uncacheTable("testData")
  }

  test("'CACHE TABLE' and 'UNCACHE TABLE' SQL statement") {
    sql("CACHE TABLE testData")
    assertCached(spark.table("testData"))

    val rddId = rddIdOf("testData")
    assert(
      isMaterialized(rddId),
      "Eagerly cached in-memory table should have already been materialized")

    sql("UNCACHE TABLE testData")
    assert(!spark.catalog.isCached("testData"), "Table 'testData' should not be cached")

    eventually(timeout(10.seconds)) {
      assert(!isMaterialized(rddId), "Uncached in-memory table should have been unpersisted")
    }
  }

  test("CACHE TABLE tableName AS SELECT * FROM anotherTable") {
    withTempView("testCacheTable") {
      sql("CACHE TABLE testCacheTable AS SELECT * FROM testData")
      assertCached(spark.table("testCacheTable"))

      val rddId = rddIdOf("testCacheTable")
      assert(
        isMaterialized(rddId),
        "Eagerly cached in-memory table should have already been materialized")

      uncacheTable("testCacheTable")
      eventually(timeout(10.seconds)) {
        assert(!isMaterialized(rddId), "Uncached in-memory table should have been unpersisted")
      }
    }
  }

  test("CACHE TABLE tableName AS SELECT ...") {
    withTempView("testCacheTable") {
      sql("CACHE TABLE testCacheTable AS SELECT key FROM testData LIMIT 10")
      assertCached(spark.table("testCacheTable"))

      val rddId = rddIdOf("testCacheTable")
      assert(
        isMaterialized(rddId),
        "Eagerly cached in-memory table should have already been materialized")

      uncacheTable("testCacheTable")
      eventually(timeout(10.seconds)) {
        assert(!isMaterialized(rddId), "Uncached in-memory table should have been unpersisted")
      }
    }
  }

  test("CACHE LAZY TABLE tableName") {
    sql("CACHE LAZY TABLE testData")
    assertCached(spark.table("testData"))

    val rddId = rddIdOf("testData")
    assert(
      !isMaterialized(rddId),
      "Lazily cached in-memory table shouldn't be materialized eagerly")

    sql("SELECT COUNT(*) FROM testData").collect()
    assert(
      isMaterialized(rddId),
      "Lazily cached in-memory table should have been materialized")

    uncacheTable("testData")
    eventually(timeout(10.seconds)) {
      assert(!isMaterialized(rddId), "Uncached in-memory table should have been unpersisted")
    }
  }

  private def assertStorageLevel(cacheOptions: String, level: DataReadMethod): Unit = {
    sql(s"CACHE TABLE testData OPTIONS$cacheOptions")
    assertCached(spark.table("testData"))
    val rddId = rddIdOf("testData")
    assert(isExpectStorageLevel(rddId, level))
  }

  test("SQL interface support storageLevel(DISK_ONLY)") {
    assertStorageLevel("('storageLevel' 'DISK_ONLY')", Disk)
  }

  test("SQL interface support storageLevel(DISK_ONLY) with invalid options") {
    assertStorageLevel("('storageLevel' 'DISK_ONLY', 'a' '1', 'b' '2')", Disk)
  }

  test("SQL interface support storageLevel(MEMORY_ONLY)") {
    assertStorageLevel("('storageLevel' 'MEMORY_ONLY')", Memory)
  }

  test("SQL interface cache SELECT ... support storageLevel(DISK_ONLY)") {
    withTempView("testCacheSelect") {
      sql("CACHE TABLE testCacheSelect OPTIONS('storageLevel' 'DISK_ONLY') SELECT * FROM testData")
      assertCached(spark.table("testCacheSelect"))
      val rddId = rddIdOf("testCacheSelect")
      assert(isExpectStorageLevel(rddId, Disk))
    }
  }

  test("SQL interface support storageLevel(Invalid StorageLevel)") {
    val message = intercept[IllegalArgumentException] {
      sql("CACHE TABLE testData OPTIONS('storageLevel' 'invalid_storage_level')")
    }.getMessage
    assert(message.contains("Invalid StorageLevel: INVALID_STORAGE_LEVEL"))
  }

  test("SQL interface support storageLevel(with LAZY)") {
    sql("CACHE LAZY TABLE testData OPTIONS('storageLevel' 'disk_only')")
    assertCached(spark.table("testData"))

    val rddId = rddIdOf("testData")
    assert(
      !isMaterialized(rddId),
      "Lazily cached in-memory table shouldn't be materialized eagerly")

    sql("SELECT COUNT(*) FROM testData").collect()
    assert(
      isMaterialized(rddId),
      "Lazily cached in-memory table should have been materialized")
    assert(isExpectStorageLevel(rddId, Disk))
  }

  test("InMemoryRelation statistics") {
    sql("CACHE TABLE testData")
    spark.table("testData").queryExecution.withCachedData.collect {
      case cached: InMemoryRelation =>
        val actualSizeInBytes = (1 to 100).map(i => 4 + i.toString.length + 4).sum
        assert(cached.stats.sizeInBytes === actualSizeInBytes)
    }
  }

  test("Drops temporary table") {
    testData.select('key).createOrReplaceTempView("t1")
    spark.table("t1")
    spark.catalog.dropTempView("t1")
    intercept[AnalysisException](spark.table("t1"))
  }

  test("Drops cached temporary table") {
    testData.select('key).createOrReplaceTempView("t1")
    testData.select('key).createOrReplaceTempView("t2")
    spark.catalog.cacheTable("t1")

    assert(spark.catalog.isCached("t1"))
    assert(spark.catalog.isCached("t2"))

    spark.catalog.dropTempView("t1")
    intercept[AnalysisException](spark.table("t1"))
    assert(!spark.catalog.isCached("t2"))
  }

  test("Clear all cache") {
    sql("SELECT key FROM testData LIMIT 10").createOrReplaceTempView("t1")
    sql("SELECT key FROM testData LIMIT 5").createOrReplaceTempView("t2")
    spark.catalog.cacheTable("t1")
    spark.catalog.cacheTable("t2")
    spark.catalog.clearCache()
    assert(spark.sharedState.cacheManager.isEmpty)

    sql("SELECT key FROM testData LIMIT 10").createOrReplaceTempView("t1")
    sql("SELECT key FROM testData LIMIT 5").createOrReplaceTempView("t2")
    spark.catalog.cacheTable("t1")
    spark.catalog.cacheTable("t2")
    sql("Clear CACHE")
    assert(spark.sharedState.cacheManager.isEmpty)
  }

  test("Ensure accumulators to be cleared after GC when uncacheTable") {
    sql("SELECT key FROM testData LIMIT 10").createOrReplaceTempView("t1")
    sql("SELECT key FROM testData LIMIT 5").createOrReplaceTempView("t2")

    spark.catalog.cacheTable("t1")
    spark.catalog.cacheTable("t2")

    sql("SELECT * FROM t1").count()
    sql("SELECT * FROM t2").count()
    sql("SELECT * FROM t1").count()
    sql("SELECT * FROM t2").count()

    val toBeCleanedAccIds = new HashSet[Long]

    val accId1 = spark.table("t1").queryExecution.withCachedData.collect {
      case i: InMemoryRelation => i.cacheBuilder.sizeInBytesStats.id
    }.head
    toBeCleanedAccIds += accId1

    val accId2 = spark.table("t1").queryExecution.withCachedData.collect {
      case i: InMemoryRelation => i.cacheBuilder.sizeInBytesStats.id
    }.head
    toBeCleanedAccIds += accId2

    val cleanerListener = new CleanerListener {
      def rddCleaned(rddId: Int): Unit = {}
      def shuffleCleaned(shuffleId: Int): Unit = {}
      def broadcastCleaned(broadcastId: Long): Unit = {}
      def accumCleaned(accId: Long): Unit = {
        toBeCleanedAccIds.synchronized { toBeCleanedAccIds -= accId }
      }
      def checkpointCleaned(rddId: Long): Unit = {}
    }
    spark.sparkContext.cleaner.get.attachListener(cleanerListener)

    uncacheTable("t1")
    uncacheTable("t2")

    System.gc()

    eventually(timeout(10.seconds)) {
      assert(toBeCleanedAccIds.synchronized { toBeCleanedAccIds.isEmpty },
        "batchStats accumulators should be cleared after GC when uncacheTable")
    }

    assert(AccumulatorContext.get(accId1).isEmpty)
    assert(AccumulatorContext.get(accId2).isEmpty)
  }

  test("SPARK-10327 Cache Table is not working while subquery has alias in its project list") {
    sparkContext.parallelize((1, 1) :: (2, 2) :: Nil)
      .toDF("key", "value").selectExpr("key", "value", "key+1").createOrReplaceTempView("abc")
    spark.catalog.cacheTable("abc")

    val sparkPlan = sql(
      """select a.key, b.key, c.key from
        |abc a join abc b on a.key=b.key
        |join abc c on a.key=c.key""".stripMargin).queryExecution.sparkPlan

    assert(sparkPlan.collect { case e: InMemoryTableScanExec => e }.size === 3)
    assert(sparkPlan.collect { case e: RDDScanExec => e }.size === 0)
  }

  /**
   * Verifies that the plan for `df` contains `expected` number of Exchange operators.
   */
  private def verifyNumExchanges(df: DataFrame, expected: Int): Unit = {
    assert(
      df.queryExecution.executedPlan.collect { case e: ShuffleExchangeExec => e }.size == expected)
  }

  test("A cached table preserves the partitioning and ordering of its cached SparkPlan") {
    val table3x = testData.union(testData).union(testData)
    table3x.createOrReplaceTempView("testData3x")

    sql("SELECT key, value FROM testData3x ORDER BY key").createOrReplaceTempView("orderedTable")
    spark.catalog.cacheTable("orderedTable")
    assertCached(spark.table("orderedTable"))
    // Should not have an exchange as the query is already sorted on the group by key.
    verifyNumExchanges(sql("SELECT key, count(*) FROM orderedTable GROUP BY key"), 0)
    checkAnswer(
      sql("SELECT key, count(*) FROM orderedTable GROUP BY key ORDER BY key"),
      sql("SELECT key, count(*) FROM testData3x GROUP BY key ORDER BY key").collect())
    uncacheTable("orderedTable")
    spark.catalog.dropTempView("orderedTable")

    // Set up two tables distributed in the same way. Try this with the data distributed into
    // different number of partitions.
    for (numPartitions <- 1 until 10 by 4) {
      withTempView("t1", "t2") {
        testData.repartition(numPartitions, $"key").createOrReplaceTempView("t1")
        testData2.repartition(numPartitions, $"a").createOrReplaceTempView("t2")
        spark.catalog.cacheTable("t1")
        spark.catalog.cacheTable("t2")

        // Joining them should result in no exchanges.
        verifyNumExchanges(sql("SELECT * FROM t1 t1 JOIN t2 t2 ON t1.key = t2.a"), 0)
        checkAnswer(sql("SELECT * FROM t1 t1 JOIN t2 t2 ON t1.key = t2.a"),
          sql("SELECT * FROM testData t1 JOIN testData2 t2 ON t1.key = t2.a"))

        // Grouping on the partition key should result in no exchanges
        verifyNumExchanges(sql("SELECT count(*) FROM t1 GROUP BY key"), 0)
        checkAnswer(sql("SELECT count(*) FROM t1 GROUP BY key"),
          sql("SELECT count(*) FROM testData GROUP BY key"))

        uncacheTable("t1")
        uncacheTable("t2")
      }
    }

    // Distribute the tables into non-matching number of partitions. Need to shuffle one side.
    withTempView("t1", "t2") {
      testData.repartition(6, $"key").createOrReplaceTempView("t1")
      testData2.repartition(3, $"a").createOrReplaceTempView("t2")
      spark.catalog.cacheTable("t1")
      spark.catalog.cacheTable("t2")

      val query = sql("SELECT key, value, a, b FROM t1 t1 JOIN t2 t2 ON t1.key = t2.a")
      verifyNumExchanges(query, 1)
      assert(query.queryExecution.executedPlan.outputPartitioning.numPartitions === 6)
      checkAnswer(
        query,
        testData.join(testData2, $"key" === $"a").select($"key", $"value", $"a", $"b"))
      uncacheTable("t1")
      uncacheTable("t2")
    }

    // One side of join is not partitioned in the desired way. Need to shuffle one side.
    withTempView("t1", "t2") {
      testData.repartition(6, $"value").createOrReplaceTempView("t1")
      testData2.repartition(6, $"a").createOrReplaceTempView("t2")
      spark.catalog.cacheTable("t1")
      spark.catalog.cacheTable("t2")

      val query = sql("SELECT key, value, a, b FROM t1 t1 JOIN t2 t2 ON t1.key = t2.a")
      verifyNumExchanges(query, 1)
      assert(query.queryExecution.executedPlan.outputPartitioning.numPartitions === 6)
      checkAnswer(
        query,
        testData.join(testData2, $"key" === $"a").select($"key", $"value", $"a", $"b"))
      uncacheTable("t1")
      uncacheTable("t2")
    }

    withTempView("t1", "t2") {
      testData.repartition(6, $"value").createOrReplaceTempView("t1")
      testData2.repartition(12, $"a").createOrReplaceTempView("t2")
      spark.catalog.cacheTable("t1")
      spark.catalog.cacheTable("t2")

      val query = sql("SELECT key, value, a, b FROM t1 t1 JOIN t2 t2 ON t1.key = t2.a")
      verifyNumExchanges(query, 1)
      assert(query.queryExecution.executedPlan.outputPartitioning.numPartitions === 12)
      checkAnswer(
        query,
        testData.join(testData2, $"key" === $"a").select($"key", $"value", $"a", $"b"))
      uncacheTable("t1")
      uncacheTable("t2")
    }

    // One side of join is not partitioned in the desired way. Since the number of partitions of
    // the side that has already partitioned is smaller than the side that is not partitioned,
    // we shuffle both side.
    withTempView("t1", "t2") {
      testData.repartition(6, $"value").createOrReplaceTempView("t1")
      testData2.repartition(3, $"a").createOrReplaceTempView("t2")
      spark.catalog.cacheTable("t1")
      spark.catalog.cacheTable("t2")

      val query = sql("SELECT key, value, a, b FROM t1 t1 JOIN t2 t2 ON t1.key = t2.a")
      verifyNumExchanges(query, 2)
      checkAnswer(
        query,
        testData.join(testData2, $"key" === $"a").select($"key", $"value", $"a", $"b"))
      uncacheTable("t1")
      uncacheTable("t2")
    }

    // repartition's column ordering is different from group by column ordering.
    // But they use the same set of columns.
    withTempView("t1") {
      testData.repartition(6, $"value", $"key").createOrReplaceTempView("t1")
      spark.catalog.cacheTable("t1")

      val query = sql("SELECT value, key from t1 group by key, value")
      verifyNumExchanges(query, 0)
      checkAnswer(
        query,
        testData.distinct().select($"value", $"key"))
      uncacheTable("t1")
    }

    // repartition's column ordering is different from join condition's column ordering.
    // We will still shuffle because hashcodes of a row depend on the column ordering.
    // If we do not shuffle, we may actually partition two tables in totally two different way.
    // See PartitioningSuite for more details.
    withTempView("t1", "t2") {
      val df1 = testData
      df1.repartition(6, $"value", $"key").createOrReplaceTempView("t1")
      val df2 = testData2.select($"a", $"b".cast("string"))
      df2.repartition(6, $"a", $"b").createOrReplaceTempView("t2")
      spark.catalog.cacheTable("t1")
      spark.catalog.cacheTable("t2")

      val query =
        sql("SELECT key, value, a, b FROM t1 t1 JOIN t2 t2 ON t1.key = t2.a and t1.value = t2.b")
      verifyNumExchanges(query, 1)
      assert(query.queryExecution.executedPlan.outputPartitioning.numPartitions === 6)
      checkAnswer(
        query,
        df1.join(df2, $"key" === $"a" && $"value" === $"b").select($"key", $"value", $"a", $"b"))
      uncacheTable("t1")
      uncacheTable("t2")
    }
  }

  test("SPARK-15870 DataFrame can't execute after uncacheTable") {
    val selectStar = sql("SELECT * FROM testData WHERE key = 1")
    selectStar.createOrReplaceTempView("selectStar")

    spark.catalog.cacheTable("selectStar")
    checkAnswer(
      selectStar,
      Seq(Row(1, "1")))

    uncacheTable("selectStar")
    checkAnswer(
      selectStar,
      Seq(Row(1, "1")))
  }

  test("SPARK-15915 Logical plans should use canonicalized plan when override sameResult") {
    val localRelation = Seq(1, 2, 3).toDF()
    localRelation.createOrReplaceTempView("localRelation")

    spark.catalog.cacheTable("localRelation")
    assert(getNumInMemoryRelations(localRelation) == 1)
  }

  test("SPARK-19093 Caching in side subquery") {
    withTempView("t1") {
      Seq(1).toDF("c1").createOrReplaceTempView("t1")
      spark.catalog.cacheTable("t1")
      val ds =
        sql(
          """
            |SELECT * FROM t1
            |WHERE
            |NOT EXISTS (SELECT * FROM t1)
          """.stripMargin)
      assert(getNumInMemoryRelations(ds) == 2)
    }
  }

  test("SPARK-19093 scalar and nested predicate query") {
    withTempView("t1", "t2", "t3", "t4") {
      Seq(1).toDF("c1").createOrReplaceTempView("t1")
      Seq(2).toDF("c1").createOrReplaceTempView("t2")
      Seq(1).toDF("c1").createOrReplaceTempView("t3")
      Seq(1).toDF("c1").createOrReplaceTempView("t4")
      spark.catalog.cacheTable("t1")
      spark.catalog.cacheTable("t2")
      spark.catalog.cacheTable("t3")
      spark.catalog.cacheTable("t4")

      // Nested predicate subquery
      val ds =
        sql(
        """
          |SELECT * FROM t1
          |WHERE
          |c1 IN (SELECT c1 FROM t2 WHERE c1 IN (SELECT c1 FROM t3 WHERE c1 = 1))
        """.stripMargin)
      assert(getNumInMemoryRelations(ds) == 3)

      // Scalar subquery and predicate subquery
      val ds2 =
        sql(
          """
            |SELECT * FROM (SELECT c1, max(c1) FROM t1 GROUP BY c1)
            |WHERE
            |c1 = (SELECT max(c1) FROM t2 GROUP BY c1)
            |OR
            |EXISTS (SELECT c1 FROM t3)
            |OR
            |c1 IN (SELECT c1 FROM t4)
          """.stripMargin)
      assert(getNumInMemoryRelations(ds2) == 4)
    }
  }

  test("SPARK-19765: UNCACHE TABLE should un-cache all cached plans that refer to this table") {
    withTable("t") {
      withTempPath { path =>
        Seq(1 -> "a").toDF("i", "j").write.parquet(path.getCanonicalPath)
        sql(s"CREATE TABLE t USING parquet LOCATION '${path.toURI}'")
        spark.catalog.cacheTable("t")
        spark.table("t").select($"i").cache()
        checkAnswer(spark.table("t").select($"i"), Row(1))
        assertCached(spark.table("t").select($"i"))

        Utils.deleteRecursively(path)
        spark.sessionState.catalog.refreshTable(TableIdentifier("t"))
        uncacheTable("t")
        assert(spark.table("t").select($"i").count() == 0)
        assert(getNumInMemoryRelations(spark.table("t").select($"i")) == 0)
      }
    }
  }

  test("refreshByPath should refresh all cached plans with the specified path") {
    withTempDir { dir =>
      val path = dir.getCanonicalPath()

      spark.range(10).write.mode("overwrite").parquet(path)
      spark.read.parquet(path).cache()
      spark.read.parquet(path).filter($"id" > 4).cache()
      assert(spark.read.parquet(path).filter($"id" > 4).count() == 5)

      spark.range(20).write.mode("overwrite").parquet(path)
      spark.catalog.refreshByPath(path)
      assert(spark.read.parquet(path).count() == 20)
      assert(spark.read.parquet(path).filter($"id" > 4).count() == 15)
    }
  }

  test("SPARK-19993 simple subquery caching") {
    withTempView("t1", "t2") {
      Seq(1).toDF("c1").createOrReplaceTempView("t1")
      Seq(2).toDF("c1").createOrReplaceTempView("t2")

      val sql1 =
        """
          |SELECT * FROM t1
          |WHERE
          |NOT EXISTS (SELECT * FROM t2)
        """.stripMargin
      sql(sql1).cache()

      val cachedDs = sql(sql1)
      assert(getNumInMemoryRelations(cachedDs) == 1)

      // Additional predicate in the subquery plan should cause a cache miss
      val cachedMissDs =
      sql(
        """
          |SELECT * FROM t1
          |WHERE
          |NOT EXISTS (SELECT * FROM t2 where c1 = 0)
        """.stripMargin)
      assert(getNumInMemoryRelations(cachedMissDs) == 0)
    }
  }

  test("SPARK-19993 subquery caching with correlated predicates") {
    withTempView("t1", "t2") {
      Seq(1).toDF("c1").createOrReplaceTempView("t1")
      Seq(1).toDF("c1").createOrReplaceTempView("t2")

      // Simple correlated predicate in subquery
      val sqlText =
        """
          |SELECT * FROM t1
          |WHERE
          |t1.c1 in (SELECT t2.c1 FROM t2 where t1.c1 = t2.c1)
        """.stripMargin
      sql(sqlText).cache()

      val cachedDs = sql(sqlText)
      assert(getNumInMemoryRelations(cachedDs) == 1)
    }
  }

  test("SPARK-19993 subquery with cached underlying relation") {
    withTempView("t1") {
      Seq(1).toDF("c1").createOrReplaceTempView("t1")
      spark.catalog.cacheTable("t1")

      // underlying table t1 is cached as well as the query that refers to it.
      val sqlText =
        """
          |SELECT * FROM t1
          |WHERE
          |NOT EXISTS (SELECT * FROM t1)
        """.stripMargin
      val ds = sql(sqlText)
      assert(getNumInMemoryRelations(ds) == 2)

      val cachedDs = sql(sqlText).cache()
      assert(getNumInMemoryTablesRecursively(cachedDs.queryExecution.sparkPlan) == 3)
    }
  }

  test("SPARK-19993 nested subquery caching and scalar + predicate subqueris") {
    withTempView("t1", "t2", "t3", "t4") {
      Seq(1).toDF("c1").createOrReplaceTempView("t1")
      Seq(2).toDF("c1").createOrReplaceTempView("t2")
      Seq(1).toDF("c1").createOrReplaceTempView("t3")
      Seq(1).toDF("c1").createOrReplaceTempView("t4")

      // Nested predicate subquery
      val sql1 =
        """
          |SELECT * FROM t1
          |WHERE
          |c1 IN (SELECT c1 FROM t2 WHERE c1 IN (SELECT c1 FROM t3 WHERE c1 = 1))
        """.stripMargin
      sql(sql1).cache()

      val cachedDs = sql(sql1)
      assert(getNumInMemoryRelations(cachedDs) == 1)

      // Scalar subquery and predicate subquery
      val sql2 =
        """
          |SELECT * FROM (SELECT c1, max(c1) FROM t1 GROUP BY c1)
          |WHERE
          |c1 = (SELECT max(c1) FROM t2 GROUP BY c1)
          |OR
          |EXISTS (SELECT c1 FROM t3)
          |OR
          |c1 IN (SELECT c1 FROM t4)
        """.stripMargin
      sql(sql2).cache()

      val cachedDs2 = sql(sql2)
      assert(getNumInMemoryRelations(cachedDs2) == 1)
    }
  }

  test("SPARK-23312: vectorized cache reader can be disabled") {
    Seq(true, false).foreach { vectorized =>
      withSQLConf(SQLConf.CACHE_VECTORIZED_READER_ENABLED.key -> vectorized.toString) {
        val df = spark.range(10).cache()
        df.queryExecution.executedPlan.foreach {
          case i: InMemoryTableScanExec =>
            assert(i.supportsBatch == vectorized && i.supportCodegen == vectorized)
          case _ =>
        }
      }
    }
  }

  private def checkIfNoJobTriggered[T](f: => T): T = {
    var numJobTrigered = 0
    val jobListener = new SparkListener {
      override def onJobStart(jobStart: SparkListenerJobStart): Unit = {
        numJobTrigered += 1
      }
    }
    sparkContext.addSparkListener(jobListener)
    try {
      val result = f
      sparkContext.listenerBus.waitUntilEmpty(10000L)
      assert(numJobTrigered === 0)
      result
    } finally {
      sparkContext.removeSparkListener(jobListener)
    }
  }

  test("SPARK-23880 table cache should be lazy and don't trigger any jobs") {
    val cachedData = checkIfNoJobTriggered {
      spark.range(1002).filter('id > 1000).orderBy('id.desc).cache()
    }
    assert(cachedData.collect === Seq(1001))
  }

  test("SPARK-24596 Non-cascading Cache Invalidation - uncache temporary view") {
    withTempView("t1", "t2") {
      sql("CACHE TABLE t1 AS SELECT * FROM testData WHERE key > 1")
      sql("CACHE TABLE t2 as SELECT * FROM t1 WHERE value > 1")

      assert(spark.catalog.isCached("t1"))
      assert(spark.catalog.isCached("t2"))
      sql("UNCACHE TABLE t1")
      assert(!spark.catalog.isCached("t1"))
      assert(spark.catalog.isCached("t2"))
    }
  }

  test("SPARK-24596 Non-cascading Cache Invalidation - drop temporary view") {
    withTempView("t1", "t2") {
      sql("CACHE TABLE t1 AS SELECT * FROM testData WHERE key > 1")
      sql("CACHE TABLE t2 as SELECT * FROM t1 WHERE value > 1")

      assert(spark.catalog.isCached("t1"))
      assert(spark.catalog.isCached("t2"))
      sql("DROP VIEW t1")
      assert(spark.catalog.isCached("t2"))
    }
  }

  test("SPARK-24596 Non-cascading Cache Invalidation - drop persistent view") {
    withTable("t") {
      spark.range(1, 10).toDF("key").withColumn("value", 'key * 2)
        .write.format("json").saveAsTable("t")
      withView("t1") {
        withTempView("t2") {
          sql("CREATE VIEW t1 AS SELECT * FROM t WHERE key > 1")

          sql("CACHE TABLE t1")
          sql("CACHE TABLE t2 AS SELECT * FROM t1 WHERE value > 1")

          assert(spark.catalog.isCached("t1"))
          assert(spark.catalog.isCached("t2"))
          sql("DROP VIEW t1")
          assert(!spark.catalog.isCached("t2"))
        }
      }
    }
  }

  test("SPARK-24596 Non-cascading Cache Invalidation - uncache table") {
    withTable("t") {
      spark.range(1, 10).toDF("key").withColumn("value", 'key * 2)
        .write.format("json").saveAsTable("t")
      withTempView("t1", "t2") {
        sql("CACHE TABLE t")
        sql("CACHE TABLE t1 AS SELECT * FROM t WHERE key > 1")
        sql("CACHE TABLE t2 AS SELECT * FROM t1 WHERE value > 1")

        assert(spark.catalog.isCached("t"))
        assert(spark.catalog.isCached("t1"))
        assert(spark.catalog.isCached("t2"))
        sql("UNCACHE TABLE t")
        assert(!spark.catalog.isCached("t"))
        assert(!spark.catalog.isCached("t1"))
        assert(!spark.catalog.isCached("t2"))
      }
    }
  }

  test("Cache should respect the broadcast hint") {
    val df = broadcast(spark.range(1000)).cache()
    val df2 = spark.range(1000).cache()
    df.count()
    df2.count()

    // Test the broadcast hint.
    val joinPlan = df.join(df2, "id").queryExecution.optimizedPlan
    val hint = joinPlan.collect {
      case Join(_, _, _, _, hint) => hint
    }
    assert(hint.size == 1)
    assert(hint(0).leftHint.get.strategy.contains(BROADCAST))
    assert(hint(0).rightHint.isEmpty)

    // Clean-up
    df.unpersist()
  }

  test("analyzes column statistics in cached query") {
    def query(): DataFrame = {
      spark.range(100)
        .selectExpr("id % 3 AS c0", "id % 5 AS c1", "2 AS c2")
        .groupBy("c0")
        .agg(avg("c1").as("v1"), sum("c2").as("v2"))
    }
    // First, checks if there is no column statistic in cached query
    val queryStats1 = query().cache.queryExecution.optimizedPlan.stats.attributeStats
    assert(queryStats1.map(_._1.name).isEmpty)

    val cacheManager = spark.sharedState.cacheManager
    val cachedData = cacheManager.lookupCachedData(query().logicalPlan)
    assert(cachedData.isDefined)
    val queryAttrs = cachedData.get.plan.output
    assert(queryAttrs.size === 3)
    val (c0, v1, v2) = (queryAttrs(0), queryAttrs(1), queryAttrs(2))

    // Analyzes one column in the query output
    cacheManager.analyzeColumnCacheQuery(spark, cachedData.get, v1 :: Nil)
    val queryStats2 = query().queryExecution.optimizedPlan.stats.attributeStats
    assert(queryStats2.map(_._1.name).toSet === Set("v1"))

    // Analyzes two more columns
    cacheManager.analyzeColumnCacheQuery(spark, cachedData.get, c0 :: v2 :: Nil)
    val queryStats3 = query().queryExecution.optimizedPlan.stats.attributeStats
    assert(queryStats3.map(_._1.name).toSet === Set("c0", "v1", "v2"))
  }

  test("Refresh Qualified Tables") {
    withTempDatabase { db =>
      withTempPath { path =>
        spark.catalog.createTable(
          s"$db.cachedTable",
          "PARQUET", 
          StructType(Array(StructField("key", StringType))),
          Map("LOCATION" -> path.toURI.toString))
        withCache(s"$db.cachedTable") {
          spark.catalog.cacheTable(s"$db.cachedTable")
          assertCached(spark.table(s"$db.cachedTable"), s"$db.cachedTable")
          assert(spark.catalog.isCached(s"$db.cachedTable"),
            s"Table '$db.cachedTable' should be cached")

          spark.catalog.refreshTable(s"$db.cachedTable")
          assertCached(spark.table(s"$db.cachedTable"), s"$db.cachedTable")
          assert(spark.catalog.isCached(s"$db.cachedTable"),
            s"Table '$db.cachedTable' should be cached after refresh")

          activateDatabase(db) {
            assertCached(spark.table("cachedTable"), s"$db.cachedTable")
            assert(spark.catalog.isCached("cachedTable"),
              "Table 'cachedTable' should be cached after refresh")

            spark.catalog.refreshTable(s"cachedTable")
            assertCached(spark.table("cachedTable"), s"$db.cachedTable")
            assert(spark.catalog.isCached("cachedTable"),
              "Table 'cachedTable' should be cached after refresh")
          }
        }
      }
    }
  }

  test("Refresh Unqualified Tables") {
    withTempPath { path =>
      spark.catalog.createTable(
        "cachedTable",
        "PARQUET",
        StructType(Array(StructField("key", StringType))),
        Map("LOCATION" -> path.toURI.toString))
      withCache("cachedTable") {
        spark.catalog.cacheTable("cachedTable")
        assertCached(sql("select * from cachedTable"), "cachedTable")
        assert(spark.catalog.isCached("cachedTable"),
          "Table 'cachedTable' should be cached")

        spark.catalog.refreshTable("cachedTable")
        assertCached(sql("select * from cachedTable"), "cachedTable")
        assert(spark.catalog.isCached("cachedTable"),
          "Table 'cachedTable' should be cached after refresh")
      }
    }
  }
}<|MERGE_RESOLUTION|>--- conflicted
+++ resolved
@@ -19,11 +19,7 @@
 
 import scala.collection.mutable.HashSet
 import scala.concurrent.duration._
-<<<<<<< HEAD
-import scala.language.postfixOps
-=======
-
->>>>>>> 0bb716ba
+
 import org.apache.spark.CleanerListener
 import org.apache.spark.executor.DataReadMethod._
 import org.apache.spark.executor.DataReadMethod.DataReadMethod
@@ -985,7 +981,7 @@
       withTempPath { path =>
         spark.catalog.createTable(
           s"$db.cachedTable",
-          "PARQUET", 
+          "PARQUET",
           StructType(Array(StructField("key", StringType))),
           Map("LOCATION" -> path.toURI.toString))
         withCache(s"$db.cachedTable") {
