--- conflicted
+++ resolved
@@ -509,11 +509,7 @@
         sql("select (select sum(-1) from t t2 where t1.c2 = t2.c1 group by t2.c2) sum from t t1")
       }
       assert(errMsg.getMessage.contains(
-<<<<<<< HEAD
-        "a GROUP BY clause in a scalar correlated subquery cannot contain non-correlated columns:"))
-=======
         "A GROUP BY clause in a scalar correlated subquery cannot contain non-correlated columns:"))
->>>>>>> 0ef1421a
     }
   }
 
@@ -811,8 +807,6 @@
       }
     }
   }
-<<<<<<< HEAD
-=======
 
   // Generate operator
   test("Correlated subqueries in LATERAL VIEW") {
@@ -831,5 +825,4 @@
         Row(1) :: Row(0) :: Nil)
     }
   }
->>>>>>> 0ef1421a
 }