/*
 * Licensed to the Apache Software Foundation (ASF) under one or more
 * contributor license agreements.  See the NOTICE file distributed with
 * this work for additional information regarding copyright ownership.
 * The ASF licenses this file to You under the Apache License, Version 2.0
 * (the "License"); you may not use this file except in compliance with
 * the License.  You may obtain a copy of the License at
 *
 *    http://www.apache.org/licenses/LICENSE-2.0
 *
 * Unless required by applicable law or agreed to in writing, software
 * distributed under the License is distributed on an "AS IS" BASIS,
 * WITHOUT WARRANTIES OR CONDITIONS OF ANY KIND, either express or implied.
 * See the License for the specific language governing permissions and
 * limitations under the License.
 */

package org.apache.spark.sql

import java.io.File
import java.net.{MalformedURLException, URL}
import java.sql.Timestamp
import java.util.concurrent.atomic.AtomicBoolean

import org.apache.spark.{AccumulatorSuite, SparkException}
import org.apache.spark.scheduler.{SparkListener, SparkListenerJobStart}
import org.apache.spark.sql.catalyst.util.StringUtils
import org.apache.spark.sql.execution.aggregate
import org.apache.spark.sql.execution.aggregate.{HashAggregateExec, SortAggregateExec}
import org.apache.spark.sql.execution.datasources.FilePartition
import org.apache.spark.sql.execution.joins.{BroadcastHashJoinExec, CartesianProductExec, SortMergeJoinExec}
import org.apache.spark.sql.functions._
import org.apache.spark.sql.internal.SQLConf
import org.apache.spark.sql.test.{SharedSQLContext, TestSQLContext}
import org.apache.spark.sql.test.SQLTestData._
import org.apache.spark.sql.types._

class SQLQuerySuite extends QueryTest with SharedSQLContext {
  import testImplicits._

  setupTestData()

  test("SPARK-8010: promote numeric to string") {
    val df = Seq((1, 1)).toDF("key", "value")
    df.createOrReplaceTempView("src")
    val queryCaseWhen = sql("select case when true then 1.0 else '1' end from src ")
    val queryCoalesce = sql("select coalesce(null, 1, '1') from src ")

    checkAnswer(queryCaseWhen, Row("1.0") :: Nil)
    checkAnswer(queryCoalesce, Row("1") :: Nil)
  }

  test("show functions") {
    def getFunctions(pattern: String): Seq[Row] = {
      StringUtils.filterPattern(
        spark.sessionState.catalog.listFunctions("default").map(_._1.funcName), pattern)
        .map(Row(_))
    }

    def createFunction(names: Seq[String]): Unit = {
      names.foreach { name =>
        spark.udf.register(name, (arg1: Int, arg2: String) => arg2 + arg1)
      }
    }

    def dropFunction(names: Seq[String]): Unit = {
      names.foreach { name =>
        spark.sessionState.catalog.dropTempFunction(name, false)
      }
    }

    val functions = Array("ilog", "logi", "logii", "logiii", "crc32i", "cubei", "cume_disti",
      "isize", "ispace", "to_datei", "date_addi", "current_datei")

    createFunction(functions)

    checkAnswer(sql("SHOW functions"), getFunctions("*"))
    assert(sql("SHOW functions").collect().size > 200)

    Seq("^c*", "*e$", "log*", "*date*").foreach { pattern =>
      // For the pattern part, only '*' and '|' are allowed as wildcards.
      // For '*', we need to replace it to '.*'.
      checkAnswer(sql(s"SHOW FUNCTIONS '$pattern'"), getFunctions(pattern))
    }
    dropFunction(functions)
  }

  test("describe functions") {
    checkKeywordsExist(sql("describe function extended upper"),
      "Function: upper",
      "Class: org.apache.spark.sql.catalyst.expressions.Upper",
      "Usage: upper(str) - Returns `str` with all characters changed to uppercase",
      "Extended Usage:",
      "Examples:",
      "> SELECT upper('SparkSql');",
      "SPARKSQL")

    checkKeywordsExist(sql("describe functioN Upper"),
      "Function: upper",
      "Class: org.apache.spark.sql.catalyst.expressions.Upper",
      "Usage: upper(str) - Returns `str` with all characters changed to uppercase")

    checkKeywordsNotExist(sql("describe functioN Upper"), "Extended Usage")

    checkKeywordsExist(sql("describe functioN abcadf"), "Function: abcadf not found.")
  }

  test("SPARK-14415: All functions should have own descriptions") {
    for (f <- spark.sessionState.functionRegistry.listFunction()) {
      if (!Seq("cube", "grouping", "grouping_id", "rollup", "window").contains(f.unquotedString)) {
        checkKeywordsNotExist(sql(s"describe function `$f`"), "N/A.")
      }
    }
  }

  test("SPARK-6743: no columns from cache") {
    Seq(
      (83, 0, 38),
      (26, 0, 79),
      (43, 81, 24)
    ).toDF("a", "b", "c").createOrReplaceTempView("cachedData")

    spark.catalog.cacheTable("cachedData")
    withSQLConf(SQLConf.CROSS_JOINS_ENABLED.key -> "true") {
      checkAnswer(
        sql("SELECT t1.b FROM cachedData, cachedData t1 GROUP BY t1.b"),
        Row(0) :: Row(81) :: Nil)
    }
  }

  test("self join with aliases") {
    Seq(1, 2, 3).map(i => (i, i.toString)).toDF("int", "str").createOrReplaceTempView("df")

    checkAnswer(
      sql(
        """
          |SELECT x.str, COUNT(*)
          |FROM df x JOIN df y ON x.str = y.str
          |GROUP BY x.str
        """.stripMargin),
      Row("1", 1) :: Row("2", 1) :: Row("3", 1) :: Nil)
  }

  test("support table.star") {
    checkAnswer(
      sql(
        """
          |SELECT r.*
          |FROM testData l join testData2 r on (l.key = r.a)
        """.stripMargin),
      Row(1, 1) :: Row(1, 2) :: Row(2, 1) :: Row(2, 2) :: Row(3, 1) :: Row(3, 2) :: Nil)
  }

  test("self join with alias in agg") {
      Seq(1, 2, 3)
        .map(i => (i, i.toString))
        .toDF("int", "str")
        .groupBy("str")
        .agg($"str", count("str").as("strCount"))
        .createOrReplaceTempView("df")

    checkAnswer(
      sql(
        """
          |SELECT x.str, SUM(x.strCount)
          |FROM df x JOIN df y ON x.str = y.str
          |GROUP BY x.str
        """.stripMargin),
      Row("1", 1) :: Row("2", 1) :: Row("3", 1) :: Nil)
  }

  test("SPARK-8668 expr function") {
    checkAnswer(Seq((1, "Bobby G."))
      .toDF("id", "name")
      .select(expr("length(name)"), expr("abs(id)")), Row(8, 1))

    checkAnswer(Seq((1, "building burrito tunnels"), (1, "major projects"))
      .toDF("id", "saying")
      .groupBy(expr("length(saying)"))
      .count(), Row(24, 1) :: Row(14, 1) :: Nil)
  }

  test("SPARK-4625 support SORT BY in SimpleSQLParser & DSL") {
    checkAnswer(
      sql("SELECT a FROM testData2 SORT BY a"),
      Seq(1, 1, 2, 2, 3, 3).map(Row(_))
    )
  }

  test("SPARK-7158 collect and take return different results") {
    import java.util.UUID

    val df = Seq(Tuple1(1), Tuple1(2), Tuple1(3)).toDF("index")
    // we except the id is materialized once
    val idUDF = org.apache.spark.sql.functions.udf(() => UUID.randomUUID().toString)

    val dfWithId = df.withColumn("id", idUDF())
    // Make a new DataFrame (actually the same reference to the old one)
    val cached = dfWithId.cache()
    // Trigger the cache
    val d0 = dfWithId.collect()
    val d1 = cached.collect()
    val d2 = cached.collect()

    // Since the ID is only materialized once, then all of the records
    // should come from the cache, not by re-computing. Otherwise, the ID
    // will be different
    assert(d0.map(_(0)) === d2.map(_(0)))
    assert(d0.map(_(1)) === d2.map(_(1)))

    assert(d1.map(_(0)) === d2.map(_(0)))
    assert(d1.map(_(1)) === d2.map(_(1)))
  }

  test("grouping on nested fields") {
    spark.read
      .json(Seq("""{"nested": {"attribute": 1}, "value": 2}""").toDS())
     .createOrReplaceTempView("rows")

    checkAnswer(
      sql(
        """
          |select attribute, sum(cnt)
          |from (
          |  select nested.attribute, count(*) as cnt
          |  from rows
          |  group by nested.attribute) a
          |group by attribute
        """.stripMargin),
      Row(1, 1) :: Nil)
  }

  test("SPARK-6201 IN type conversion") {
    spark.read
      .json(Seq("{\"a\": \"1\"}}", "{\"a\": \"2\"}}", "{\"a\": \"3\"}}").toDS())
      .createOrReplaceTempView("d")

    checkAnswer(
      sql("select * from d where d.a in (1,2)"),
      Seq(Row("1"), Row("2")))
  }

  test("SPARK-11226 Skip empty line in json file") {
    spark.read
      .json(Seq("{\"a\": \"1\"}}", "{\"a\": \"2\"}}", "{\"a\": \"3\"}}", "").toDS())
      .createOrReplaceTempView("d")

    checkAnswer(
      sql("select count(1) from d"),
      Seq(Row(3)))
  }

  test("SPARK-8828 sum should return null if all input values are null") {
    checkAnswer(
      sql("select sum(a), avg(a) from allNulls"),
      Seq(Row(null, null))
    )
  }

  private def testCodeGen(sqlText: String, expectedResults: Seq[Row]): Unit = {
    val df = sql(sqlText)
    // First, check if we have GeneratedAggregate.
    val hasGeneratedAgg = df.queryExecution.sparkPlan
      .collect { case _: aggregate.HashAggregateExec => true }
      .nonEmpty
    if (!hasGeneratedAgg) {
      fail(
        s"""
           |Codegen is enabled, but query $sqlText does not have HashAggregate in the plan.
           |${df.queryExecution.simpleString}
         """.stripMargin)
    }
    // Then, check results.
    checkAnswer(df, expectedResults)
  }

  test("aggregation with codegen") {
    // Prepare a table that we can group some rows.
    spark.table("testData")
      .union(spark.table("testData"))
      .union(spark.table("testData"))
      .createOrReplaceTempView("testData3x")

    try {
      // Just to group rows.
      testCodeGen(
        "SELECT key FROM testData3x GROUP BY key",
        (1 to 100).map(Row(_)))
      // COUNT
      testCodeGen(
        "SELECT key, count(value) FROM testData3x GROUP BY key",
        (1 to 100).map(i => Row(i, 3)))
      testCodeGen(
        "SELECT count(key) FROM testData3x",
        Row(300) :: Nil)
      // COUNT DISTINCT ON int
      testCodeGen(
        "SELECT value, count(distinct key) FROM testData3x GROUP BY value",
        (1 to 100).map(i => Row(i.toString, 1)))
      testCodeGen(
        "SELECT count(distinct key) FROM testData3x",
        Row(100) :: Nil)
      // SUM
      testCodeGen(
        "SELECT value, sum(key) FROM testData3x GROUP BY value",
        (1 to 100).map(i => Row(i.toString, 3 * i)))
      testCodeGen(
        "SELECT sum(key), SUM(CAST(key as Double)) FROM testData3x",
        Row(5050 * 3, 5050 * 3.0) :: Nil)
      // AVERAGE
      testCodeGen(
        "SELECT value, avg(key) FROM testData3x GROUP BY value",
        (1 to 100).map(i => Row(i.toString, i)))
      testCodeGen(
        "SELECT avg(key) FROM testData3x",
        Row(50.5) :: Nil)
      // MAX
      testCodeGen(
        "SELECT value, max(key) FROM testData3x GROUP BY value",
        (1 to 100).map(i => Row(i.toString, i)))
      testCodeGen(
        "SELECT max(key) FROM testData3x",
        Row(100) :: Nil)
      // MIN
      testCodeGen(
        "SELECT value, min(key) FROM testData3x GROUP BY value",
        (1 to 100).map(i => Row(i.toString, i)))
      testCodeGen(
        "SELECT min(key) FROM testData3x",
        Row(1) :: Nil)
      // Some combinations.
      testCodeGen(
        """
          |SELECT
          |  value,
          |  sum(key),
          |  max(key),
          |  min(key),
          |  avg(key),
          |  count(key),
          |  count(distinct key)
          |FROM testData3x
          |GROUP BY value
        """.stripMargin,
        (1 to 100).map(i => Row(i.toString, i*3, i, i, i, 3, 1)))
      testCodeGen(
        "SELECT max(key), min(key), avg(key), count(key), count(distinct key) FROM testData3x",
        Row(100, 1, 50.5, 300, 100) :: Nil)
      // Aggregate with Code generation handling all null values
      testCodeGen(
        "SELECT  sum('a'), avg('a'), count(null) FROM testData",
        Row(null, null, 0) :: Nil)
    } finally {
      spark.catalog.dropTempView("testData3x")
    }
  }

  test("Add Parser of SQL COALESCE()") {
    checkAnswer(
      sql("""SELECT COALESCE(1, 2)"""),
      Row(1))
    checkAnswer(
      sql("SELECT COALESCE(null, 1, 1.5)"),
      Row(BigDecimal(1)))
    checkAnswer(
      sql("SELECT COALESCE(null, null, null)"),
      Row(null))
  }

  test("SPARK-3176 Added Parser of SQL LAST()") {
    checkAnswer(
      sql("SELECT LAST(n) FROM lowerCaseData"),
      Row(4))
  }

  test("SPARK-2041 column name equals tablename") {
    checkAnswer(
      sql("SELECT tableName FROM tableName"),
      Row("test"))
  }

  test("SQRT") {
    checkAnswer(
      sql("SELECT SQRT(key) FROM testData"),
      (1 to 100).map(x => Row(math.sqrt(x.toDouble))).toSeq
    )
  }

  test("SQRT with automatic string casts") {
    checkAnswer(
      sql("SELECT SQRT(CAST(key AS STRING)) FROM testData"),
      (1 to 100).map(x => Row(math.sqrt(x.toDouble))).toSeq
    )
  }

  test("SPARK-2407 Added Parser of SQL SUBSTR()") {
    checkAnswer(
      sql("SELECT substr(tableName, 1, 2) FROM tableName"),
      Row("te"))
    checkAnswer(
      sql("SELECT substr(tableName, 3) FROM tableName"),
      Row("st"))
    checkAnswer(
      sql("SELECT substring(tableName, 1, 2) FROM tableName"),
      Row("te"))
    checkAnswer(
      sql("SELECT substring(tableName, 3) FROM tableName"),
      Row("st"))
  }

  test("SPARK-3173 Timestamp support in the parser") {
    (0 to 3).map(i => Tuple1(new Timestamp(i))).toDF("time").createOrReplaceTempView("timestamps")

    checkAnswer(sql(
      "SELECT time FROM timestamps WHERE time='1969-12-31 16:00:00.0'"),
      Row(java.sql.Timestamp.valueOf("1969-12-31 16:00:00")))

    checkAnswer(sql(
      "SELECT time FROM timestamps WHERE time=CAST('1969-12-31 16:00:00.001' AS TIMESTAMP)"),
      Row(java.sql.Timestamp.valueOf("1969-12-31 16:00:00.001")))

    checkAnswer(sql(
      "SELECT time FROM timestamps WHERE time='1969-12-31 16:00:00.001'"),
      Row(java.sql.Timestamp.valueOf("1969-12-31 16:00:00.001")))

    checkAnswer(sql(
      "SELECT time FROM timestamps WHERE '1969-12-31 16:00:00.001'=time"),
      Row(java.sql.Timestamp.valueOf("1969-12-31 16:00:00.001")))

    checkAnswer(sql(
      """SELECT time FROM timestamps WHERE time<'1969-12-31 16:00:00.003'
          AND time>'1969-12-31 16:00:00.001'"""),
      Row(java.sql.Timestamp.valueOf("1969-12-31 16:00:00.002")))

    checkAnswer(sql(
      """
        |SELECT time FROM timestamps
        |WHERE time IN ('1969-12-31 16:00:00.001','1969-12-31 16:00:00.002')
      """.stripMargin),
      Seq(Row(java.sql.Timestamp.valueOf("1969-12-31 16:00:00.001")),
        Row(java.sql.Timestamp.valueOf("1969-12-31 16:00:00.002"))))

    checkAnswer(sql(
      "SELECT time FROM timestamps WHERE time='123'"),
      Nil)
  }

  test("left semi greater than predicate") {
    withSQLConf(SQLConf.CROSS_JOINS_ENABLED.key -> "true") {
      checkAnswer(
        sql("SELECT * FROM testData2 x LEFT SEMI JOIN testData2 y ON x.a >= y.a + 2"),
        Seq(Row(3, 1), Row(3, 2))
      )
    }
  }

  test("left semi greater than predicate and equal operator") {
    checkAnswer(
      sql("SELECT * FROM testData2 x LEFT SEMI JOIN testData2 y ON x.b = y.b and x.a >= y.a + 2"),
      Seq(Row(3, 1), Row(3, 2))
    )

    checkAnswer(
      sql("SELECT * FROM testData2 x LEFT SEMI JOIN testData2 y ON x.b = y.a and x.a >= y.b + 1"),
      Seq(Row(2, 1), Row(2, 2), Row(3, 1), Row(3, 2))
    )
  }

  test("select *") {
    checkAnswer(
      sql("SELECT * FROM testData"),
      testData.collect().toSeq)
  }

  test("simple select") {
    checkAnswer(
      sql("SELECT value FROM testData WHERE key = 1"),
      Row("1"))
  }

  def sortTest(): Unit = {
    checkAnswer(
      sql("SELECT * FROM testData2 ORDER BY a ASC, b ASC"),
      Seq(Row(1, 1), Row(1, 2), Row(2, 1), Row(2, 2), Row(3, 1), Row(3, 2)))

    checkAnswer(
      sql("SELECT * FROM testData2 ORDER BY a ASC, b DESC"),
      Seq(Row(1, 2), Row(1, 1), Row(2, 2), Row(2, 1), Row(3, 2), Row(3, 1)))

    checkAnswer(
      sql("SELECT * FROM testData2 ORDER BY a DESC, b DESC"),
      Seq(Row(3, 2), Row(3, 1), Row(2, 2), Row(2, 1), Row(1, 2), Row(1, 1)))

    checkAnswer(
      sql("SELECT * FROM testData2 ORDER BY a DESC, b ASC"),
      Seq(Row(3, 1), Row(3, 2), Row(2, 1), Row(2, 2), Row(1, 1), Row(1, 2)))

    checkAnswer(
      sql("SELECT b FROM binaryData ORDER BY a ASC"),
      (1 to 5).map(Row(_)))

    checkAnswer(
      sql("SELECT b FROM binaryData ORDER BY a DESC"),
      (1 to 5).map(Row(_)).toSeq.reverse)

    checkAnswer(
      sql("SELECT * FROM arrayData ORDER BY data[0] ASC"),
      arrayData.collect().sortBy(_.data(0)).map(Row.fromTuple).toSeq)

    checkAnswer(
      sql("SELECT * FROM arrayData ORDER BY data[0] DESC"),
      arrayData.collect().sortBy(_.data(0)).reverse.map(Row.fromTuple).toSeq)

    checkAnswer(
      sql("SELECT * FROM mapData ORDER BY data[1] ASC"),
      mapData.collect().sortBy(_.data(1)).map(Row.fromTuple).toSeq)

    checkAnswer(
      sql("SELECT * FROM mapData ORDER BY data[1] DESC"),
      mapData.collect().sortBy(_.data(1)).reverse.map(Row.fromTuple).toSeq)
  }

  test("external sorting") {
    sortTest()
  }

  test("CTE feature") {
    checkAnswer(
      sql("with q1 as (select * from testData limit 10) select * from q1"),
      testData.take(10).toSeq)

    checkAnswer(
      sql("""
        |with q1 as (select * from testData where key= '5'),
        |q2 as (select * from testData where key = '4')
        |select * from q1 union all select * from q2""".stripMargin),
      Row(5, "5") :: Row(4, "4") :: Nil)

  }

  test("Allow only a single WITH clause per query") {
    intercept[AnalysisException] {
      sql(
        "with q1 as (select * from testData) with q2 as (select * from q1) select * from q2")
    }
  }

  test("date row") {
    checkAnswer(sql(
      """select cast("2015-01-28" as date) from testData limit 1"""),
      Row(java.sql.Date.valueOf("2015-01-28"))
    )
  }

  test("from follow multiple brackets") {
    checkAnswer(sql(
      """
        |select key from ((select * from testData)
        |  union all (select * from testData)) x limit 1
      """.stripMargin),
      Row(1)
    )

    checkAnswer(sql(
      "select key from (select * from testData) x limit 1"),
      Row(1)
    )

    checkAnswer(sql(
      """
        |select key from
        |  (select * from testData union all select * from testData) x
        |  limit 1
      """.stripMargin),
      Row(1)
    )
  }

  test("average") {
    checkAnswer(
      sql("SELECT AVG(a) FROM testData2"),
      Row(2.0))
  }

  test("average overflow") {
    checkAnswer(
      sql("SELECT AVG(a),b FROM largeAndSmallInts group by b"),
      Seq(Row(2147483645.0, 1), Row(2.0, 2)))
  }

  test("count") {
    checkAnswer(
      sql("SELECT COUNT(*) FROM testData2"),
      Row(testData2.count()))
  }

  test("count distinct") {
    checkAnswer(
      sql("SELECT COUNT(DISTINCT b) FROM testData2"),
      Row(2))
  }

  test("approximate count distinct") {
    checkAnswer(
      sql("SELECT APPROX_COUNT_DISTINCT(a) FROM testData2"),
      Row(3))
  }

  test("approximate count distinct with user provided standard deviation") {
    checkAnswer(
      sql("SELECT APPROX_COUNT_DISTINCT(a, 0.04) FROM testData2"),
      Row(3))
  }

  test("null count") {
    checkAnswer(
      sql("SELECT a, COUNT(b) FROM testData3 GROUP BY a"),
      Seq(Row(1, 0), Row(2, 1)))

    checkAnswer(
      sql(
        "SELECT COUNT(a), COUNT(b), COUNT(1), COUNT(DISTINCT a), COUNT(DISTINCT b) FROM testData3"),
      Row(2, 1, 2, 2, 1))
  }

  test("count of empty table") {
    withTempView("t") {
      Seq.empty[(Int, Int)].toDF("a", "b").createOrReplaceTempView("t")
      checkAnswer(
        sql("select count(a) from t"),
        Row(0))
    }
  }

  test("inner join where, one match per row") {
    withSQLConf(SQLConf.CASE_SENSITIVE.key -> "true") {
      checkAnswer(
        sql("SELECT * FROM uppercasedata JOIN lowercasedata WHERE n = N"),
        Seq(
          Row(1, "A", 1, "a"),
          Row(2, "B", 2, "b"),
          Row(3, "C", 3, "c"),
          Row(4, "D", 4, "d")))
    }
  }

  test("inner join ON, one match per row") {
    withSQLConf(SQLConf.CASE_SENSITIVE.key -> "true") {
      checkAnswer(
        sql("SELECT * FROM uppercasedata JOIN lowercasedata ON n = N"),
        Seq(
          Row(1, "A", 1, "a"),
          Row(2, "B", 2, "b"),
          Row(3, "C", 3, "c"),
          Row(4, "D", 4, "d")))
    }
  }

  test("inner join, where, multiple matches") {
    withSQLConf(SQLConf.CASE_SENSITIVE.key -> "true") {
      checkAnswer(
        sql(
          """
          |SELECT * FROM
          |  (SELECT * FROM testdata2 WHERE a = 1) x JOIN
          |  (SELECT * FROM testdata2 WHERE a = 1) y
          |WHERE x.a = y.a""".stripMargin),
        Row(1, 1, 1, 1) ::
        Row(1, 1, 1, 2) ::
        Row(1, 2, 1, 1) ::
        Row(1, 2, 1, 2) :: Nil)
    }
  }

  test("inner join, no matches") {
    checkAnswer(
      sql(
        """
          |SELECT * FROM
          |  (SELECT * FROM testData2 WHERE a = 1) x JOIN
          |  (SELECT * FROM testData2 WHERE a = 2) y
          |WHERE x.a = y.a""".stripMargin),
      Nil)
  }

  test("big inner join, 4 matches per row") {
    checkAnswer(
      sql(
        """
          |SELECT * FROM
          |  (SELECT * FROM testData UNION ALL
          |   SELECT * FROM testData UNION ALL
          |   SELECT * FROM testData UNION ALL
          |   SELECT * FROM testData) x JOIN
          |  (SELECT * FROM testData UNION ALL
          |   SELECT * FROM testData UNION ALL
          |   SELECT * FROM testData UNION ALL
          |   SELECT * FROM testData) y
          |WHERE x.key = y.key""".stripMargin),
      testData.rdd.flatMap(
        row => Seq.fill(16)(Row.merge(row, row))).collect().toSeq)
  }

  test("cartesian product join") {
    withSQLConf(SQLConf.CROSS_JOINS_ENABLED.key -> "true") {
      checkAnswer(
        testData3.join(testData3),
        Row(1, null, 1, null) ::
          Row(1, null, 2, 2) ::
          Row(2, 2, 1, null) ::
          Row(2, 2, 2, 2) :: Nil)
    }
  }

  test("left outer join") {
    withSQLConf(SQLConf.CASE_SENSITIVE.key -> "true") {
      checkAnswer(
        sql("SELECT * FROM uppercasedata LEFT OUTER JOIN lowercasedata ON n = N"),
        Row(1, "A", 1, "a") ::
          Row(2, "B", 2, "b") ::
          Row(3, "C", 3, "c") ::
          Row(4, "D", 4, "d") ::
          Row(5, "E", null, null) ::
          Row(6, "F", null, null) :: Nil)
    }
  }

  test("right outer join") {
    withSQLConf(SQLConf.CASE_SENSITIVE.key -> "true") {
      checkAnswer(
        sql("SELECT * FROM lowercasedata RIGHT OUTER JOIN uppercasedata ON n = N"),
        Row(1, "a", 1, "A") ::
          Row(2, "b", 2, "B") ::
          Row(3, "c", 3, "C") ::
          Row(4, "d", 4, "D") ::
          Row(null, null, 5, "E") ::
          Row(null, null, 6, "F") :: Nil)
    }
  }

  test("full outer join") {
    checkAnswer(
      sql(
        """
          |SELECT * FROM
          |  (SELECT * FROM upperCaseData WHERE N <= 4) leftTable FULL OUTER JOIN
          |  (SELECT * FROM upperCaseData WHERE N >= 3) rightTable
          |    ON leftTable.N = rightTable.N
        """.stripMargin),
      Row(1, "A", null, null) ::
      Row(2, "B", null, null) ::
      Row(3, "C", 3, "C") ::
      Row (4, "D", 4, "D") ::
      Row(null, null, 5, "E") ::
      Row(null, null, 6, "F") :: Nil)
  }

  test("SPARK-11111 null-safe join should not use cartesian product") {
    val df = sql("select count(*) from testData a join testData b on (a.key <=> b.key)")
    val cp = df.queryExecution.sparkPlan.collect {
      case cp: CartesianProductExec => cp
    }
    assert(cp.isEmpty, "should not use CartesianProduct for null-safe join")
    val smj = df.queryExecution.sparkPlan.collect {
      case smj: SortMergeJoinExec => smj
      case j: BroadcastHashJoinExec => j
    }
    assert(smj.size > 0, "should use SortMergeJoin or BroadcastHashJoin")
    checkAnswer(df, Row(100) :: Nil)
  }

  test("SPARK-3349 partitioning after limit") {
    sql("SELECT DISTINCT n FROM lowerCaseData ORDER BY n DESC")
      .limit(2)
      .createOrReplaceTempView("subset1")
    sql("SELECT DISTINCT n FROM lowerCaseData ORDER BY n ASC")
      .limit(2)
      .createOrReplaceTempView("subset2")
    checkAnswer(
      sql("SELECT * FROM lowerCaseData INNER JOIN subset1 ON subset1.n = lowerCaseData.n"),
      Row(3, "c", 3) ::
      Row(4, "d", 4) :: Nil)
    checkAnswer(
      sql("SELECT * FROM lowerCaseData INNER JOIN subset2 ON subset2.n = lowerCaseData.n"),
      Row(1, "a", 1) ::
      Row(2, "b", 2) :: Nil)
  }

  test("mixed-case keywords") {
    checkAnswer(
      sql(
        """
          |SeleCT * from
          |  (select * from upperCaseData WherE N <= 4) leftTable fuLL OUtER joiN
          |  (sElEcT * FROM upperCaseData whERe N >= 3) rightTable
          |    oN leftTable.N = rightTable.N
        """.stripMargin),
      Row(1, "A", null, null) ::
      Row(2, "B", null, null) ::
      Row(3, "C", 3, "C") ::
      Row(4, "D", 4, "D") ::
      Row(null, null, 5, "E") ::
      Row(null, null, 6, "F") :: Nil)
  }

  test("select with table name as qualifier") {
    checkAnswer(
      sql("SELECT testData.value FROM testData WHERE testData.key = 1"),
      Row("1"))
  }

  test("inner join ON with table name as qualifier") {
    checkAnswer(
      sql("SELECT * FROM upperCaseData JOIN lowerCaseData ON lowerCaseData.n = upperCaseData.N"),
      Seq(
        Row(1, "A", 1, "a"),
        Row(2, "B", 2, "b"),
        Row(3, "C", 3, "c"),
        Row(4, "D", 4, "d")))
  }

  test("qualified select with inner join ON with table name as qualifier") {
    checkAnswer(
      sql("SELECT upperCaseData.N, upperCaseData.L FROM upperCaseData JOIN lowerCaseData " +
        "ON lowerCaseData.n = upperCaseData.N"),
      Seq(
        Row(1, "A"),
        Row(2, "B"),
        Row(3, "C"),
        Row(4, "D")))
  }

  test("system function upper()") {
    checkAnswer(
      sql("SELECT n,UPPER(l) FROM lowerCaseData"),
      Seq(
        Row(1, "A"),
        Row(2, "B"),
        Row(3, "C"),
        Row(4, "D")))

    checkAnswer(
      sql("SELECT n, UPPER(s) FROM nullStrings"),
      Seq(
        Row(1, "ABC"),
        Row(2, "ABC"),
        Row(3, null)))
  }

  test("system function lower()") {
    checkAnswer(
      sql("SELECT N,LOWER(L) FROM upperCaseData"),
      Seq(
        Row(1, "a"),
        Row(2, "b"),
        Row(3, "c"),
        Row(4, "d"),
        Row(5, "e"),
        Row(6, "f")))

    checkAnswer(
      sql("SELECT n, LOWER(s) FROM nullStrings"),
      Seq(
        Row(1, "abc"),
        Row(2, "abc"),
        Row(3, null)))
  }

  test("UNION") {
    checkAnswer(
      sql("SELECT * FROM lowerCaseData UNION SELECT * FROM upperCaseData"),
      Row(1, "A") :: Row(1, "a") :: Row(2, "B") :: Row(2, "b") :: Row(3, "C") :: Row(3, "c") ::
      Row(4, "D") :: Row(4, "d") :: Row(5, "E") :: Row(6, "F") :: Nil)
    checkAnswer(
      sql("SELECT * FROM lowerCaseData UNION SELECT * FROM lowerCaseData"),
      Row(1, "a") :: Row(2, "b") :: Row(3, "c") :: Row(4, "d") :: Nil)
    checkAnswer(
      sql("SELECT * FROM lowerCaseData UNION ALL SELECT * FROM lowerCaseData"),
      Row(1, "a") :: Row(1, "a") :: Row(2, "b") :: Row(2, "b") :: Row(3, "c") :: Row(3, "c") ::
      Row(4, "d") :: Row(4, "d") :: Nil)
  }

  test("UNION with column mismatches") {
    // Column name mismatches are allowed.
    checkAnswer(
      sql("SELECT n,l FROM lowerCaseData UNION SELECT N as x1, L as x2 FROM upperCaseData"),
      Row(1, "A") :: Row(1, "a") :: Row(2, "B") :: Row(2, "b") :: Row(3, "C") :: Row(3, "c") ::
      Row(4, "D") :: Row(4, "d") :: Row(5, "E") :: Row(6, "F") :: Nil)
    // Column type mismatches are not allowed, forcing a type coercion.
    checkAnswer(
      sql("SELECT n FROM lowerCaseData UNION SELECT L FROM upperCaseData"),
      ("1" :: "2" :: "3" :: "4" :: "A" :: "B" :: "C" :: "D" :: "E" :: "F" :: Nil).map(Row(_)))
    // Column type mismatches where a coercion is not possible, in this case between integer
    // and array types, trigger a TreeNodeException.
    intercept[AnalysisException] {
      sql("SELECT data FROM arrayData UNION SELECT 1 FROM arrayData").collect()
    }
  }

  test("EXCEPT") {
    checkAnswer(
      sql("SELECT * FROM lowerCaseData EXCEPT SELECT * FROM upperCaseData"),
      Row(1, "a") ::
      Row(2, "b") ::
      Row(3, "c") ::
      Row(4, "d") :: Nil)
    checkAnswer(
      sql("SELECT * FROM lowerCaseData EXCEPT SELECT * FROM lowerCaseData"), Nil)
    checkAnswer(
      sql("SELECT * FROM upperCaseData EXCEPT SELECT * FROM upperCaseData"), Nil)
  }

  test("MINUS") {
    checkAnswer(
      sql("SELECT * FROM lowerCaseData MINUS SELECT * FROM upperCaseData"),
      Row(1, "a") :: Row(2, "b") :: Row(3, "c") :: Row(4, "d") :: Nil)
    checkAnswer(
      sql("SELECT * FROM lowerCaseData MINUS SELECT * FROM lowerCaseData"), Nil)
    checkAnswer(
      sql("SELECT * FROM upperCaseData MINUS SELECT * FROM upperCaseData"), Nil)
  }

  test("INTERSECT") {
    checkAnswer(
      sql("SELECT * FROM lowerCaseData INTERSECT SELECT * FROM lowerCaseData"),
      Row(1, "a") ::
      Row(2, "b") ::
      Row(3, "c") ::
      Row(4, "d") :: Nil)
    checkAnswer(
      sql("SELECT * FROM lowerCaseData INTERSECT SELECT * FROM upperCaseData"), Nil)
  }

  test("SET commands semantics using sql()") {
    spark.sessionState.conf.clear()
    val testKey = "test.key.0"
    val testVal = "test.val.0"
    val nonexistentKey = "nonexistent"

    // "set" itself returns all config variables currently specified in SQLConf.
    assert(sql("SET").collect().size === TestSQLContext.overrideConfs.size)
    sql("SET").collect().foreach { row =>
      val key = row.getString(0)
      val value = row.getString(1)
      assert(
        TestSQLContext.overrideConfs.contains(key),
        s"$key should exist in SQLConf.")
      assert(
        TestSQLContext.overrideConfs(key) === value,
        s"The value of $key should be ${TestSQLContext.overrideConfs(key)} instead of $value.")
    }
    val overrideConfs = sql("SET").collect()

    // "set key=val"
    sql(s"SET $testKey=$testVal")
    checkAnswer(
      sql("SET"),
      overrideConfs ++ Seq(Row(testKey, testVal))
    )

    sql(s"SET ${testKey + testKey}=${testVal + testVal}")
    checkAnswer(
      sql("set"),
      overrideConfs ++ Seq(Row(testKey, testVal), Row(testKey + testKey, testVal + testVal))
    )

    // "set key"
    checkAnswer(
      sql(s"SET $testKey"),
      Row(testKey, testVal)
    )
    checkAnswer(
      sql(s"SET $nonexistentKey"),
      Row(nonexistentKey, "<undefined>")
    )
    spark.sessionState.conf.clear()
  }

  test("SPARK-19218 SET command should show a result in a sorted order") {
    val overrideConfs = sql("SET").collect()
    sql(s"SET test.key3=1")
    sql(s"SET test.key2=2")
    sql(s"SET test.key1=3")
    val result = sql("SET").collect()
    assert(result ===
      (overrideConfs ++ Seq(
        Row("test.key1", "3"),
        Row("test.key2", "2"),
        Row("test.key3", "1"))).sortBy(_.getString(0))
    )
    spark.sessionState.conf.clear()
  }

  test("SPARK-19218 `SET -v` should not fail with null value configuration") {
    import SQLConf._
    val confEntry = buildConf("spark.test").doc("doc").stringConf.createWithDefault(null)

    try {
      val result = sql("SET -v").collect()
      assert(result === result.sortBy(_.getString(0)))
    } finally {
      SQLConf.unregister(confEntry)
    }
  }

  test("SET commands with illegal or inappropriate argument") {
    spark.sessionState.conf.clear()
    // Set negative mapred.reduce.tasks for automatically determining
    // the number of reducers is not supported
    intercept[IllegalArgumentException](sql(s"SET mapred.reduce.tasks=-1"))
    intercept[IllegalArgumentException](sql(s"SET mapred.reduce.tasks=-01"))
    intercept[IllegalArgumentException](sql(s"SET mapred.reduce.tasks=-2"))
    spark.sessionState.conf.clear()
  }

  test("SET mapreduce.job.reduces automatically converted to spark.sql.shuffle.partitions") {
    spark.sessionState.conf.clear()
    val before = spark.conf.get(SQLConf.SHUFFLE_PARTITIONS.key).toInt
    val newConf = before + 1
    sql(s"SET mapreduce.job.reduces=${newConf.toString}")
    val after = spark.conf.get(SQLConf.SHUFFLE_PARTITIONS.key).toInt
    assert(before != after)
    assert(newConf === after)
    intercept[IllegalArgumentException](sql(s"SET mapreduce.job.reduces=-1"))
    spark.sessionState.conf.clear()
  }

  test("apply schema") {
    val schema1 = StructType(
      StructField("f1", IntegerType, false) ::
      StructField("f2", StringType, false) ::
      StructField("f3", BooleanType, false) ::
      StructField("f4", IntegerType, true) :: Nil)

    val rowRDD1 = unparsedStrings.map { r =>
      val values = r.split(",").map(_.trim)
      val v4 = try values(3).toInt catch {
        case _: NumberFormatException => null
      }
      Row(values(0).toInt, values(1), values(2).toBoolean, v4)
    }

    val df1 = spark.createDataFrame(rowRDD1, schema1)
    df1.createOrReplaceTempView("applySchema1")
    checkAnswer(
      sql("SELECT * FROM applySchema1"),
      Row(1, "A1", true, null) ::
      Row(2, "B2", false, null) ::
      Row(3, "C3", true, null) ::
      Row(4, "D4", true, 2147483644) :: Nil)

    checkAnswer(
      sql("SELECT f1, f4 FROM applySchema1"),
      Row(1, null) ::
      Row(2, null) ::
      Row(3, null) ::
      Row(4, 2147483644) :: Nil)

    val schema2 = StructType(
      StructField("f1", StructType(
        StructField("f11", IntegerType, false) ::
        StructField("f12", BooleanType, false) :: Nil), false) ::
      StructField("f2", MapType(StringType, IntegerType, true), false) :: Nil)

    val rowRDD2 = unparsedStrings.map { r =>
      val values = r.split(",").map(_.trim)
      val v4 = try values(3).toInt catch {
        case _: NumberFormatException => null
      }
      Row(Row(values(0).toInt, values(2).toBoolean), Map(values(1) -> v4))
    }

    val df2 = spark.createDataFrame(rowRDD2, schema2)
    df2.createOrReplaceTempView("applySchema2")
    checkAnswer(
      sql("SELECT * FROM applySchema2"),
      Row(Row(1, true), Map("A1" -> null)) ::
      Row(Row(2, false), Map("B2" -> null)) ::
      Row(Row(3, true), Map("C3" -> null)) ::
      Row(Row(4, true), Map("D4" -> 2147483644)) :: Nil)

    checkAnswer(
      sql("SELECT f1.f11, f2['D4'] FROM applySchema2"),
      Row(1, null) ::
      Row(2, null) ::
      Row(3, null) ::
      Row(4, 2147483644) :: Nil)

    // The value of a MapType column can be a mutable map.
    val rowRDD3 = unparsedStrings.map { r =>
      val values = r.split(",").map(_.trim)
      val v4 = try values(3).toInt catch {
        case _: NumberFormatException => null
      }
      Row(Row(values(0).toInt, values(2).toBoolean), scala.collection.mutable.Map(values(1) -> v4))
    }

    val df3 = spark.createDataFrame(rowRDD3, schema2)
    df3.createOrReplaceTempView("applySchema3")

    checkAnswer(
      sql("SELECT f1.f11, f2['D4'] FROM applySchema3"),
      Row(1, null) ::
      Row(2, null) ::
      Row(3, null) ::
      Row(4, 2147483644) :: Nil)
  }

  test("SPARK-3423 BETWEEN") {
    checkAnswer(
      sql("SELECT key, value FROM testData WHERE key BETWEEN 5 and 7"),
      Seq(Row(5, "5"), Row(6, "6"), Row(7, "7"))
    )

    checkAnswer(
      sql("SELECT key, value FROM testData WHERE key BETWEEN 7 and 7"),
      Row(7, "7")
    )

    checkAnswer(
      sql("SELECT key, value FROM testData WHERE key BETWEEN 9 and 7"),
      Nil
    )
  }

  test("SPARK-17863: SELECT distinct does not work correctly if order by missing attribute") {
    checkAnswer(
      sql("""select distinct struct.a, struct.b
          |from (
          |  select named_struct('a', 1, 'b', 2, 'c', 3) as struct
          |  union all
          |  select named_struct('a', 1, 'b', 2, 'c', 4) as struct) tmp
          |order by a, b
          |""".stripMargin),
      Row(1, 2) :: Nil)

    val error = intercept[AnalysisException] {
      sql("""select distinct struct.a, struct.b
            |from (
            |  select named_struct('a', 1, 'b', 2, 'c', 3) as struct
            |  union all
            |  select named_struct('a', 1, 'b', 2, 'c', 4) as struct) tmp
            |order by struct.a, struct.b
            |""".stripMargin)
    }
    assert(error.message contains "cannot resolve '`struct.a`' given input columns: [a, b]")

  }

  test("cast boolean to string") {
    // TODO Ensure true/false string letter casing is consistent with Hive in all cases.
    checkAnswer(
      sql("SELECT CAST(TRUE AS STRING), CAST(FALSE AS STRING) FROM testData LIMIT 1"),
      Row("true", "false"))
  }

  test("metadata is propagated correctly") {
    val person: DataFrame = sql("SELECT * FROM person")
    val schema = person.schema
    val docKey = "doc"
    val docValue = "first name"
    val metadata = new MetadataBuilder()
      .putString(docKey, docValue)
      .build()
    val schemaWithMeta = new StructType(Array(
      schema("id"), schema("name").copy(metadata = metadata), schema("age")))
    val personWithMeta = spark.createDataFrame(person.rdd, schemaWithMeta)
    def validateMetadata(rdd: DataFrame): Unit = {
      assert(rdd.schema("name").metadata.getString(docKey) == docValue)
    }
    personWithMeta.createOrReplaceTempView("personWithMeta")
    validateMetadata(personWithMeta.select($"name"))
    validateMetadata(personWithMeta.select($"name"))
    validateMetadata(personWithMeta.select($"id", $"name"))
    validateMetadata(sql("SELECT * FROM personWithMeta"))
    validateMetadata(sql("SELECT id, name FROM personWithMeta"))
    validateMetadata(sql("SELECT * FROM personWithMeta JOIN salary ON id = personId"))
    validateMetadata(sql(
      "SELECT name, salary FROM personWithMeta JOIN salary ON id = personId"))
  }

  test("SPARK-3371 Renaming a function expression with group by gives error") {
    spark.udf.register("len", (s: String) => s.length)
    checkAnswer(
      sql("SELECT len(value) as temp FROM testData WHERE key = 1 group by len(value)"),
      Row(1))
  }

  test("SPARK-3813 CASE a WHEN b THEN c [WHEN d THEN e]* [ELSE f] END") {
    checkAnswer(
      sql("SELECT CASE key WHEN 1 THEN 1 ELSE 0 END FROM testData WHERE key = 1 group by key"),
      Row(1))
  }

  test("SPARK-3813 CASE WHEN a THEN b [WHEN c THEN d]* [ELSE e] END") {
    checkAnswer(
      sql("SELECT CASE WHEN key = 1 THEN 1 ELSE 2 END FROM testData WHERE key = 1 group by key"),
      Row(1))
  }

  testQuietly(
    "SPARK-16748: SparkExceptions during planning should not wrapped in TreeNodeException") {
    intercept[SparkException] {
      val df = spark.range(0, 5).map(x => (1 / x).toString).toDF("a").orderBy("a")
      df.queryExecution.toRdd // force physical planning, but not execution of the plan
    }
  }

  test("Multiple join") {
    checkAnswer(
      sql(
        """SELECT a.key, b.key, c.key
          |FROM testData a
          |JOIN testData b ON a.key = b.key
          |JOIN testData c ON a.key = c.key
        """.stripMargin),
      (1 to 100).map(i => Row(i, i, i)))
  }

  test("SPARK-3483 Special chars in column names") {
    val data = Seq("""{"key?number1": "value1", "key.number2": "value2"}""").toDS()
    spark.read.json(data).createOrReplaceTempView("records")
    withSQLConf(SQLConf.SUPPORT_QUOTED_REGEX_COLUMN_NAME.key -> "false") {
      sql("SELECT `key?number1`, `key.number2` FROM records")
    }
  }

  test("SPARK-3814 Support Bitwise & operator") {
    checkAnswer(sql("SELECT key&1 FROM testData WHERE key = 1 "), Row(1))
  }

  test("SPARK-3814 Support Bitwise | operator") {
    checkAnswer(sql("SELECT key|0 FROM testData WHERE key = 1 "), Row(1))
  }

  test("SPARK-3814 Support Bitwise ^ operator") {
    checkAnswer(sql("SELECT key^0 FROM testData WHERE key = 1 "), Row(1))
  }

  test("SPARK-3814 Support Bitwise ~ operator") {
    checkAnswer(sql("SELECT ~key FROM testData WHERE key = 1 "), Row(-2))
  }

  test("SPARK-4120 Join of multiple tables does not work in SparkSQL") {
    checkAnswer(
      sql(
        """SELECT a.key, b.key, c.key
          |FROM testData a,testData b,testData c
          |where a.key = b.key and a.key = c.key
        """.stripMargin),
      (1 to 100).map(i => Row(i, i, i)))
  }

  test("SPARK-4154 Query does not work if it has 'not between' in Spark SQL and HQL") {
    checkAnswer(sql("SELECT key FROM testData WHERE key not between 0 and 10 order by key"),
        (11 to 100).map(i => Row(i)))
  }

  test("SPARK-4207 Query which has syntax like 'not like' is not working in Spark SQL") {
    checkAnswer(sql("SELECT key FROM testData WHERE value not like '100%' order by key"),
        (1 to 99).map(i => Row(i)))
  }

  test("SPARK-4322 Grouping field with struct field as sub expression") {
    spark.read.json(Seq("""{"a": {"b": [{"c": 1}]}}""").toDS())
      .createOrReplaceTempView("data")
    checkAnswer(sql("SELECT a.b[0].c FROM data GROUP BY a.b[0].c"), Row(1))
    spark.catalog.dropTempView("data")

    spark.read.json(Seq("""{"a": {"b": 1}}""").toDS())
      .createOrReplaceTempView("data")
    checkAnswer(sql("SELECT a.b + 1 FROM data GROUP BY a.b + 1"), Row(2))
    spark.catalog.dropTempView("data")
  }

  test("SPARK-4432 Fix attribute reference resolution error when using ORDER BY") {
    checkAnswer(
      sql("SELECT a + b FROM testData2 ORDER BY a"),
      Seq(2, 3, 3, 4, 4, 5).map(Row(_))
    )
  }

  test("oder by asc by default when not specify ascending and descending") {
    checkAnswer(
      sql("SELECT a, b FROM testData2 ORDER BY a desc, b"),
      Seq(Row(3, 1), Row(3, 2), Row(2, 1), Row(2, 2), Row(1, 1), Row(1, 2))
    )
  }

  test("Supporting relational operator '<=>' in Spark SQL") {
    val nullCheckData1 = TestData(1, "1") :: TestData(2, null) :: Nil
    val rdd1 = sparkContext.parallelize((0 to 1).map(i => nullCheckData1(i)))
    rdd1.toDF().createOrReplaceTempView("nulldata1")
    val nullCheckData2 = TestData(1, "1") :: TestData(2, null) :: Nil
    val rdd2 = sparkContext.parallelize((0 to 1).map(i => nullCheckData2(i)))
    rdd2.toDF().createOrReplaceTempView("nulldata2")
    checkAnswer(sql("SELECT nulldata1.key FROM nulldata1 join " +
      "nulldata2 on nulldata1.value <=> nulldata2.value"),
        (1 to 2).map(i => Row(i)))
  }

  test("Multi-column COUNT(DISTINCT ...)") {
    val data = TestData(1, "val_1") :: TestData(2, "val_2") :: Nil
    val rdd = sparkContext.parallelize((0 to 1).map(i => data(i)))
    rdd.toDF().createOrReplaceTempView("distinctData")
    checkAnswer(sql("SELECT COUNT(DISTINCT key,value) FROM distinctData"), Row(2))
  }

  test("SPARK-4699 case sensitivity SQL query") {
    withSQLConf(SQLConf.CASE_SENSITIVE.key -> "false") {
      val data = TestData(1, "val_1") :: TestData(2, "val_2") :: Nil
      val rdd = sparkContext.parallelize((0 to 1).map(i => data(i)))
      rdd.toDF().createOrReplaceTempView("testTable1")
      checkAnswer(sql("SELECT VALUE FROM TESTTABLE1 where KEY = 1"), Row("val_1"))
    }
  }

  test("SPARK-6145: ORDER BY test for nested fields") {
    spark.read
      .json(Seq("""{"a": {"b": 1, "a": {"a": 1}}, "c": [{"d": 1}]}""").toDS())
      .createOrReplaceTempView("nestedOrder")

    checkAnswer(sql("SELECT 1 FROM nestedOrder ORDER BY a.b"), Row(1))
    checkAnswer(sql("SELECT a.b FROM nestedOrder ORDER BY a.b"), Row(1))
    checkAnswer(sql("SELECT 1 FROM nestedOrder ORDER BY a.a.a"), Row(1))
    checkAnswer(sql("SELECT a.a.a FROM nestedOrder ORDER BY a.a.a"), Row(1))
    checkAnswer(sql("SELECT 1 FROM nestedOrder ORDER BY c[0].d"), Row(1))
    checkAnswer(sql("SELECT c[0].d FROM nestedOrder ORDER BY c[0].d"), Row(1))
  }

  test("SPARK-6145: special cases") {
    spark.read
      .json(Seq("""{"a": {"b": [1]}, "b": [{"a": 1}], "_c0": {"a": 1}}""").toDS())
      .createOrReplaceTempView("t")

    checkAnswer(sql("SELECT a.b[0] FROM t ORDER BY _c0.a"), Row(1))
    checkAnswer(sql("SELECT b[0].a FROM t ORDER BY _c0.a"), Row(1))
  }

  test("SPARK-6898: complete support for special chars in column names") {
    spark.read
      .json(Seq("""{"a": {"c.b": 1}, "b.$q": [{"a@!.q": 1}], "q.w": {"w.i&": [1]}}""").toDS())
      .createOrReplaceTempView("t")

    withSQLConf(SQLConf.SUPPORT_QUOTED_REGEX_COLUMN_NAME.key -> "false") {
      checkAnswer(sql("SELECT a.`c.b`, `b.$q`[0].`a@!.q`, `q.w`.`w.i&`[0] FROM t"), Row(1, 1, 1))
    }
  }

  test("SPARK-6583 order by aggregated function") {
    Seq("1" -> 3, "1" -> 4, "2" -> 7, "2" -> 8, "3" -> 5, "3" -> 6, "4" -> 1, "4" -> 2)
      .toDF("a", "b").createOrReplaceTempView("orderByData")

    checkAnswer(
      sql(
        """
          |SELECT a
          |FROM orderByData
          |GROUP BY a
          |ORDER BY sum(b)
        """.stripMargin),
      Row("4") :: Row("1") :: Row("3") :: Row("2") :: Nil)

    checkAnswer(
      sql(
        """
          |SELECT sum(b)
          |FROM orderByData
          |GROUP BY a
          |ORDER BY sum(b)
        """.stripMargin),
      Row(3) :: Row(7) :: Row(11) :: Row(15) :: Nil)

    checkAnswer(
      sql(
        """
          |SELECT sum(b)
          |FROM orderByData
          |GROUP BY a
          |ORDER BY sum(b), max(b)
        """.stripMargin),
      Row(3) :: Row(7) :: Row(11) :: Row(15) :: Nil)

    checkAnswer(
      sql(
        """
          |SELECT a, sum(b)
          |FROM orderByData
          |GROUP BY a
          |ORDER BY sum(b)
        """.stripMargin),
      Row("4", 3) :: Row("1", 7) :: Row("3", 11) :: Row("2", 15) :: Nil)

    checkAnswer(
      sql(
        """
            |SELECT a, sum(b)
            |FROM orderByData
            |GROUP BY a
            |ORDER BY sum(b) + 1
          """.stripMargin),
      Row("4", 3) :: Row("1", 7) :: Row("3", 11) :: Row("2", 15) :: Nil)

    checkAnswer(
      sql(
        """
            |SELECT count(*)
            |FROM orderByData
            |GROUP BY a
            |ORDER BY count(*)
          """.stripMargin),
      Row(2) :: Row(2) :: Row(2) :: Row(2) :: Nil)

    checkAnswer(
      sql(
        """
            |SELECT a
            |FROM orderByData
            |GROUP BY a
            |ORDER BY a, count(*), sum(b)
          """.stripMargin),
      Row("1") :: Row("2") :: Row("3") :: Row("4") :: Nil)
  }

  test("SPARK-7952: fix the equality check between boolean and numeric types") {
    withTempView("t") {
      // numeric field i, boolean field j, result of i = j, result of i <=> j
      Seq[(Integer, java.lang.Boolean, java.lang.Boolean, java.lang.Boolean)](
        (1, true, true, true),
        (0, false, true, true),
        (2, true, false, false),
        (2, false, false, false),
        (null, true, null, false),
        (null, false, null, false),
        (0, null, null, false),
        (1, null, null, false),
        (null, null, null, true)
      ).toDF("i", "b", "r1", "r2").createOrReplaceTempView("t")

      checkAnswer(sql("select i = b from t"), sql("select r1 from t"))
      checkAnswer(sql("select i <=> b from t"), sql("select r2 from t"))
    }
  }

  test("SPARK-7067: order by queries for complex ExtractValue chain") {
    withTempView("t") {
      spark.read
        .json(Seq("""{"a": {"b": [{"c": 1}]}, "b": [{"d": 1}]}""").toDS())
        .createOrReplaceTempView("t")
      checkAnswer(sql("SELECT a.b FROM t ORDER BY b[0].d"), Row(Seq(Row(1))))
    }
  }

  test("SPARK-8782: ORDER BY NULL") {
    withTempView("t") {
      Seq((1, 2), (1, 2)).toDF("a", "b").createOrReplaceTempView("t")
      checkAnswer(sql("SELECT * FROM t ORDER BY NULL"), Seq(Row(1, 2), Row(1, 2)))
    }
  }

  test("SPARK-8837: use keyword in column name") {
    withTempView("t") {
      val df = Seq(1 -> "a").toDF("count", "sort")
      checkAnswer(df.filter("count > 0"), Row(1, "a"))
      df.createOrReplaceTempView("t")
      checkAnswer(sql("select count, sort from t"), Row(1, "a"))
    }
  }

  test("SPARK-8753: add interval type") {
    import org.apache.spark.unsafe.types.CalendarInterval

    val df = sql("select interval 3 years -3 month 7 week 123 microseconds")
    checkAnswer(df, Row(new CalendarInterval(12 * 3 - 3, 7L * 1000 * 1000 * 3600 * 24 * 7 + 123 )))
    withTempPath(f => {
      // Currently we don't yet support saving out values of interval data type.
      val e = intercept[AnalysisException] {
        df.write.json(f.getCanonicalPath)
      }
      e.message.contains("Cannot save interval data type into external storage")
    })

    val e1 = intercept[AnalysisException] {
      sql("select interval")
    }
    assert(e1.message.contains("at least one time unit should be given for interval literal"))
    // Currently we don't yet support nanosecond
    val e2 = intercept[AnalysisException] {
      sql("select interval 23 nanosecond")
    }
    assert(e2.message.contains("No interval can be constructed"))
  }

  test("SPARK-8945: add and subtract expressions for interval type") {
    import org.apache.spark.unsafe.types.CalendarInterval
    import org.apache.spark.unsafe.types.CalendarInterval.MICROS_PER_WEEK

    val df = sql("select interval 3 years -3 month 7 week 123 microseconds as i")
    checkAnswer(df, Row(new CalendarInterval(12 * 3 - 3, 7L * MICROS_PER_WEEK + 123)))

    checkAnswer(df.select(df("i") + new CalendarInterval(2, 123)),
      Row(new CalendarInterval(12 * 3 - 3 + 2, 7L * MICROS_PER_WEEK + 123 + 123)))

    checkAnswer(df.select(df("i") - new CalendarInterval(2, 123)),
      Row(new CalendarInterval(12 * 3 - 3 - 2, 7L * MICROS_PER_WEEK + 123 - 123)))

    // unary minus
    checkAnswer(df.select(-df("i")),
      Row(new CalendarInterval(-(12 * 3 - 3), -(7L * MICROS_PER_WEEK + 123))))
  }

  test("aggregation with codegen updates peak execution memory") {
    AccumulatorSuite.verifyPeakExecutionMemorySet(sparkContext, "aggregation with codegen") {
      testCodeGen(
        "SELECT key, count(value) FROM testData GROUP BY key",
        (1 to 100).map(i => Row(i, 1)))
    }
  }

  test("SPARK-10215 Div of Decimal returns null") {
    val d = Decimal(1.12321).toBigDecimal
    val df = Seq((d, 1)).toDF("a", "b")

    checkAnswer(
      df.selectExpr("b * a / b"),
      Seq(Row(d)))
    checkAnswer(
      df.selectExpr("b * a / b / b"),
      Seq(Row(d)))
    checkAnswer(
      df.selectExpr("b * a + b"),
      Seq(Row(BigDecimal("2.12321"))))
    checkAnswer(
      df.selectExpr("b * a - b"),
      Seq(Row(BigDecimal("0.12321"))))
    checkAnswer(
      df.selectExpr("b * a * b"),
      Seq(Row(d)))
  }

  test("precision smaller than scale") {
    checkAnswer(sql("select 10.00"), Row(BigDecimal("10.00")))
    checkAnswer(sql("select 1.00"), Row(BigDecimal("1.00")))
    checkAnswer(sql("select 0.10"), Row(BigDecimal("0.10")))
    checkAnswer(sql("select 0.01"), Row(BigDecimal("0.01")))
    checkAnswer(sql("select 0.001"), Row(BigDecimal("0.001")))
    checkAnswer(sql("select -0.01"), Row(BigDecimal("-0.01")))
    checkAnswer(sql("select -0.001"), Row(BigDecimal("-0.001")))
  }

  test("external sorting updates peak execution memory") {
    AccumulatorSuite.verifyPeakExecutionMemorySet(sparkContext, "external sort") {
      sql("SELECT * FROM testData2 ORDER BY a ASC, b ASC").collect()
    }
  }

  test("SPARK-9511: error with table starting with number") {
    withTempView("1one") {
      sparkContext.parallelize(1 to 10).map(i => (i, i.toString))
        .toDF("num", "str")
        .createOrReplaceTempView("1one")
      checkAnswer(sql("select count(num) from 1one"), Row(10))
    }
  }

  test("specifying database name for a temporary view is not allowed") {
    withTempPath { dir =>
      withTempView("db.t") {
        val path = dir.toURI.toString
        val df =
          sparkContext.parallelize(1 to 10).map(i => (i, i.toString)).toDF("num", "str")
        df
          .write
          .format("parquet")
          .save(path)

        // We don't support creating a temporary table while specifying a database
        intercept[AnalysisException] {
          spark.sql(
            s"""
              |CREATE TEMPORARY VIEW db.t
              |USING parquet
              |OPTIONS (
              |  path '$path'
              |)
             """.stripMargin)
        }.getMessage

        // If you use backticks to quote the name then it's OK.
        spark.sql(
          s"""
            |CREATE TEMPORARY VIEW `db.t`
            |USING parquet
            |OPTIONS (
            |  path '$path'
            |)
           """.stripMargin)
        checkAnswer(spark.table("`db.t`"), df)
      }
    }
  }

  test("SPARK-10130 type coercion for IF should have children resolved first") {
    withTempView("src") {
      Seq((1, 1), (-1, 1)).toDF("key", "value").createOrReplaceTempView("src")
      checkAnswer(
        sql("SELECT IF(a > 0, a, 0) FROM (SELECT key a FROM src) temp"), Seq(Row(1), Row(0)))
    }
  }

  test("SPARK-10389: order by non-attribute grouping expression on Aggregate") {
    withTempView("src") {
      Seq((1, 1), (-1, 1)).toDF("key", "value").createOrReplaceTempView("src")
      checkAnswer(sql("SELECT MAX(value) FROM src GROUP BY key + 1 ORDER BY key + 1"),
        Seq(Row(1), Row(1)))
      checkAnswer(sql("SELECT MAX(value) FROM src GROUP BY key + 1 ORDER BY (key + 1) * 2"),
        Seq(Row(1), Row(1)))
    }
  }

  test("SPARK-23281: verify the correctness of sort direction on composite order by clause") {
    withTempView("src") {
      Seq[(Integer, Integer)](
        (1, 1),
        (1, 3),
        (2, 3),
        (3, 3),
        (4, null),
        (5, null)
      ).toDF("key", "value").createOrReplaceTempView("src")

      checkAnswer(sql(
        """
          |SELECT MAX(value) as value, key as col2
          |FROM src
          |GROUP BY key
          |ORDER BY value desc, key
        """.stripMargin),
        Seq(Row(3, 1), Row(3, 2), Row(3, 3), Row(null, 4), Row(null, 5)))

      checkAnswer(sql(
        """
          |SELECT MAX(value) as value, key as col2
          |FROM src
          |GROUP BY key
          |ORDER BY value desc, key desc
        """.stripMargin),
        Seq(Row(3, 3), Row(3, 2), Row(3, 1), Row(null, 5), Row(null, 4)))

      checkAnswer(sql(
        """
          |SELECT MAX(value) as value, key as col2
          |FROM src
          |GROUP BY key
          |ORDER BY value asc, key desc
        """.stripMargin),
        Seq(Row(null, 5), Row(null, 4), Row(3, 3), Row(3, 2), Row(3, 1)))
    }
  }

  test("run sql directly on files") {
    val df = spark.range(100).toDF()
    withTempPath(f => {
      df.write.json(f.getCanonicalPath)
      checkAnswer(sql(s"select id from json.`${f.getCanonicalPath}`"),
        df)
      checkAnswer(sql(s"select id from `org.apache.spark.sql.json`.`${f.getCanonicalPath}`"),
        df)
      checkAnswer(sql(s"select a.id from json.`${f.getCanonicalPath}` as a"),
        df)
    })

    var e = intercept[AnalysisException] {
      sql("select * from in_valid_table")
    }
    assert(e.message.contains("Table or view not found"))

    e = intercept[AnalysisException] {
      sql("select * from no_db.no_table").show()
    }
    assert(e.message.contains("Table or view not found"))

    e = intercept[AnalysisException] {
      sql("select * from json.invalid_file")
    }
    assert(e.message.contains("Path does not exist"))

    e = intercept[AnalysisException] {
      sql(s"select id from `org.apache.spark.sql.hive.orc`.`file_path`")
    }
    assert(e.message.contains("Hive built-in ORC data source must be used with Hive support"))

    e = intercept[AnalysisException] {
      sql(s"select id from `org.apache.spark.sql.sources.HadoopFsRelationProvider`.`file_path`")
    }
    assert(e.message.contains("Table or view not found: " +
      "`org.apache.spark.sql.sources.HadoopFsRelationProvider`.`file_path`"))

    e = intercept[AnalysisException] {
      sql(s"select id from `Jdbc`.`file_path`")
    }
    assert(e.message.contains("Unsupported data source type for direct query on files: Jdbc"))

    e = intercept[AnalysisException] {
      sql(s"select id from `org.apache.spark.sql.execution.datasources.jdbc`.`file_path`")
    }
    assert(e.message.contains("Unsupported data source type for direct query on files: " +
      "org.apache.spark.sql.execution.datasources.jdbc"))
  }

  test("SortMergeJoin returns wrong results when using UnsafeRows") {
    // This test is for the fix of https://issues.apache.org/jira/browse/SPARK-10737.
    // This bug will be triggered when Tungsten is enabled and there are multiple
    // SortMergeJoin operators executed in the same task.
    val confs = SQLConf.AUTO_BROADCASTJOIN_THRESHOLD.key -> "1" :: Nil
    withSQLConf(confs: _*) {
      val df1 = (1 to 50).map(i => (s"str_$i", i)).toDF("i", "j")
      val df2 =
        df1
          .join(df1.select(df1("i")), "i")
          .select(df1("i"), df1("j"))

      val df3 = df2.withColumnRenamed("i", "i1").withColumnRenamed("j", "j1")
      val df4 =
        df2
          .join(df3, df2("i") === df3("i1"))
          .withColumn("diff", $"j" - $"j1")
          .select(df2("i"), df2("j"), $"diff")

      checkAnswer(
        df4,
        df1.withColumn("diff", lit(0)))
    }
  }

  test("SPARK-11303: filter should not be pushed down into sample") {
    val df = spark.range(100)
    List(true, false).foreach { withReplacement =>
      val sampled = df.sample(withReplacement, 0.1, 1)
      val sampledOdd = sampled.filter("id % 2 != 0")
      val sampledEven = sampled.filter("id % 2 = 0")
      assert(sampled.count() == sampledOdd.count() + sampledEven.count())
    }
  }

  test("Struct Star Expansion") {
    val structDf = testData2.select("a", "b").as("record")

    checkAnswer(
      structDf.select($"record.a", $"record.b"),
      Row(1, 1) :: Row(1, 2) :: Row(2, 1) :: Row(2, 2) :: Row(3, 1) :: Row(3, 2) :: Nil)

    checkAnswer(
      structDf.select($"record.*"),
      Row(1, 1) :: Row(1, 2) :: Row(2, 1) :: Row(2, 2) :: Row(3, 1) :: Row(3, 2) :: Nil)

    checkAnswer(
      structDf.select($"record.*", $"record.*"),
      Row(1, 1, 1, 1) :: Row(1, 2, 1, 2) :: Row(2, 1, 2, 1) :: Row(2, 2, 2, 2) ::
        Row(3, 1, 3, 1) :: Row(3, 2, 3, 2) :: Nil)

    checkAnswer(
      sql("select struct(a, b) as r1, struct(b, a) as r2 from testData2").select($"r1.*", $"r2.*"),
      Row(1, 1, 1, 1) :: Row(1, 2, 2, 1) :: Row(2, 1, 1, 2) :: Row(2, 2, 2, 2) ::
        Row(3, 1, 1, 3) :: Row(3, 2, 2, 3) :: Nil)

    // Try with a temporary view
    sql("select struct(a, b) as record from testData2").createOrReplaceTempView("structTable")
    checkAnswer(
      sql("SELECT record.* FROM structTable"),
      Row(1, 1) :: Row(1, 2) :: Row(2, 1) :: Row(2, 2) :: Row(3, 1) :: Row(3, 2) :: Nil)

    checkAnswer(sql(
      """
        | SELECT min(struct(record.*)) FROM
        |   (select struct(a,b) as record from testData2) tmp
      """.stripMargin),
      Row(Row(1, 1)) :: Nil)

    // Try with an alias on the select list
    checkAnswer(sql(
      """
        | SELECT max(struct(record.*)) as r FROM
        |   (select struct(a,b) as record from testData2) tmp
      """.stripMargin).select($"r.*"),
      Row(3, 2) :: Nil)

    // With GROUP BY
    checkAnswer(sql(
      """
        | SELECT min(struct(record.*)) FROM
        |   (select a as a, struct(a,b) as record from testData2) tmp
        | GROUP BY a
      """.stripMargin),
      Row(Row(1, 1)) :: Row(Row(2, 1)) :: Row(Row(3, 1)) :: Nil)

    // With GROUP BY and alias
    checkAnswer(sql(
      """
        | SELECT max(struct(record.*)) as r FROM
        |   (select a as a, struct(a,b) as record from testData2) tmp
        | GROUP BY a
      """.stripMargin).select($"r.*"),
      Row(1, 2) :: Row(2, 2) :: Row(3, 2) :: Nil)

    // With GROUP BY and alias and additional fields in the struct
    checkAnswer(sql(
      """
        | SELECT max(struct(a, record.*, b)) as r FROM
        |   (select a as a, b as b, struct(a,b) as record from testData2) tmp
        | GROUP BY a
      """.stripMargin).select($"r.*"),
      Row(1, 1, 2, 2) :: Row(2, 2, 2, 2) :: Row(3, 3, 2, 2) :: Nil)

    // Create a data set that contains nested structs.
    val nestedStructData = sql(
      """
        | SELECT struct(r1, r2) as record FROM
        |   (SELECT struct(a, b) as r1, struct(b, a) as r2 FROM testData2) tmp
      """.stripMargin)

    checkAnswer(nestedStructData.select($"record.*"),
      Row(Row(1, 1), Row(1, 1)) :: Row(Row(1, 2), Row(2, 1)) :: Row(Row(2, 1), Row(1, 2)) ::
        Row(Row(2, 2), Row(2, 2)) :: Row(Row(3, 1), Row(1, 3)) :: Row(Row(3, 2), Row(2, 3)) :: Nil)
    checkAnswer(nestedStructData.select($"record.r1"),
      Row(Row(1, 1)) :: Row(Row(1, 2)) :: Row(Row(2, 1)) :: Row(Row(2, 2)) ::
        Row(Row(3, 1)) :: Row(Row(3, 2)) :: Nil)
    checkAnswer(
      nestedStructData.select($"record.r1.*"),
      Row(1, 1) :: Row(1, 2) :: Row(2, 1) :: Row(2, 2) :: Row(3, 1) :: Row(3, 2) :: Nil)

    // Try with a temporary view
    withTempView("nestedStructTable") {
      nestedStructData.createOrReplaceTempView("nestedStructTable")
      checkAnswer(
        sql("SELECT record.* FROM nestedStructTable"),
        nestedStructData.select($"record.*"))
      checkAnswer(
        sql("SELECT record.r1 FROM nestedStructTable"),
        nestedStructData.select($"record.r1"))
      checkAnswer(
        sql("SELECT record.r1.* FROM nestedStructTable"),
        nestedStructData.select($"record.r1.*"))

      // Try resolving something not there.
      assert(intercept[AnalysisException](sql("SELECT abc.* FROM nestedStructTable"))
        .getMessage.contains("cannot resolve"))
    }

    // Create paths with unusual characters
    withSQLConf(SQLConf.SUPPORT_QUOTED_REGEX_COLUMN_NAME.key -> "false") {
      val specialCharacterPath = sql(
        """
        | SELECT struct(`col$.a_`, `a.b.c.`) as `r&&b.c` FROM
        |   (SELECT struct(a, b) as `col$.a_`, struct(b, a) as `a.b.c.` FROM testData2) tmp
      """.stripMargin)
      withTempView("specialCharacterTable") {
        specialCharacterPath.createOrReplaceTempView("specialCharacterTable")
        checkAnswer(
          specialCharacterPath.select($"`r&&b.c`.*"),
          nestedStructData.select($"record.*"))
        checkAnswer(
        sql(
          "SELECT `r&&b.c`.`col$.a_` FROM specialCharacterTable"),
        nestedStructData.select($"record.r1"))
        checkAnswer(
          sql("SELECT `r&&b.c`.`a.b.c.` FROM specialCharacterTable"),
          nestedStructData.select($"record.r2"))
        checkAnswer(
          sql("SELECT `r&&b.c`.`col$.a_`.* FROM specialCharacterTable"),
          nestedStructData.select($"record.r1.*"))
      }
    }

    // Try star expanding a scalar. This should fail.
    assert(intercept[AnalysisException](sql("select a.* from testData2")).getMessage.contains(
      "Can only star expand struct data types."))
  }

  test("Struct Star Expansion - Name conflict") {
    // Create a data set that contains a naming conflict
    val nameConflict = sql("SELECT struct(a, b) as nameConflict, a as a FROM testData2")
    withTempView("nameConflict") {
      nameConflict.createOrReplaceTempView("nameConflict")
      // Unqualified should resolve to table.
      checkAnswer(sql("SELECT nameConflict.* FROM nameConflict"),
        Row(Row(1, 1), 1) :: Row(Row(1, 2), 1) :: Row(Row(2, 1), 2) :: Row(Row(2, 2), 2) ::
          Row(Row(3, 1), 3) :: Row(Row(3, 2), 3) :: Nil)
      // Qualify the struct type with the table name.
      checkAnswer(sql("SELECT nameConflict.nameConflict.* FROM nameConflict"),
        Row(1, 1) :: Row(1, 2) :: Row(2, 1) :: Row(2, 2) :: Row(3, 1) :: Row(3, 2) :: Nil)
    }
  }

  test("Star Expansion - group by") {
    withSQLConf("spark.sql.retainGroupColumns" -> "false") {
      checkAnswer(
        testData2.groupBy($"a", $"b").agg($"*"),
        sql("SELECT * FROM testData2 group by a, b"))
    }
  }

  test("Star Expansion - table with zero column") {
    withTempView("temp_table_no_cols") {
      val rddNoCols = sparkContext.parallelize(1 to 10).map(_ => Row.empty)
      val dfNoCols = spark.createDataFrame(rddNoCols, StructType(Seq.empty))
      dfNoCols.createTempView("temp_table_no_cols")

      // ResolvedStar
      checkAnswer(
        dfNoCols,
        dfNoCols.select(dfNoCols.col("*")))

      // UnresolvedStar
      checkAnswer(
        dfNoCols,
        sql("SELECT * FROM temp_table_no_cols"))
      checkAnswer(
        dfNoCols,
        dfNoCols.select($"*"))

      var e = intercept[AnalysisException] {
        sql("SELECT a.* FROM temp_table_no_cols a")
      }.getMessage
      assert(e.contains("cannot resolve 'a.*' given input columns ''"))

      e = intercept[AnalysisException] {
        dfNoCols.select($"b.*")
      }.getMessage
      assert(e.contains("cannot resolve 'b.*' given input columns ''"))
    }
  }

  test("Common subexpression elimination") {
    // TODO: support subexpression elimination in whole stage codegen
    withSQLConf("spark.sql.codegen.wholeStage" -> "false") {
      // select from a table to prevent constant folding.
      val df = sql("SELECT a, b from testData2 limit 1")
      checkAnswer(df, Row(1, 1))

      checkAnswer(df.selectExpr("a + 1", "a + 1"), Row(2, 2))
      checkAnswer(df.selectExpr("a + 1", "a + 1 + 1"), Row(2, 3))

      // This does not work because the expressions get grouped like (a + a) + 1
      checkAnswer(df.selectExpr("a + 1", "a + a + 1"), Row(2, 3))
      checkAnswer(df.selectExpr("a + 1", "a + (a + 1)"), Row(2, 3))

      // Identity udf that tracks the number of times it is called.
      val countAcc = sparkContext.longAccumulator("CallCount")
      spark.udf.register("testUdf", (x: Int) => {
        countAcc.add(1)
        x
      })

      // Evaluates df, verifying it is equal to the expectedResult and the accumulator's value
      // is correct.
      def verifyCallCount(df: DataFrame, expectedResult: Row, expectedCount: Int): Unit = {
        countAcc.setValue(0)
        QueryTest.checkAnswer(
          df, Seq(expectedResult), checkToRDD = false /* avoid duplicate exec */)
        assert(countAcc.value == expectedCount)
      }

      verifyCallCount(df.selectExpr("testUdf(a)"), Row(1), 1)
      verifyCallCount(df.selectExpr("testUdf(a)", "testUdf(a)"), Row(1, 1), 1)
      verifyCallCount(df.selectExpr("testUdf(a + 1)", "testUdf(a + 1)"), Row(2, 2), 1)
      verifyCallCount(df.selectExpr("testUdf(a + 1)", "testUdf(a)"), Row(2, 1), 2)
      verifyCallCount(
        df.selectExpr("testUdf(a + 1) + testUdf(a + 1)", "testUdf(a + 1)"), Row(4, 2), 1)

      verifyCallCount(
        df.selectExpr("testUdf(a + 1) + testUdf(1 + b)", "testUdf(a + 1)"), Row(4, 2), 2)

      val testUdf = functions.udf((x: Int) => {
        countAcc.add(1)
        x
      })
      verifyCallCount(
        df.groupBy().agg(sum(testUdf($"b") + testUdf($"b") + testUdf($"b"))), Row(3.0), 1)

      verifyCallCount(
        df.selectExpr("testUdf(a + 1) + testUdf(1 + a)", "testUdf(a + 1)"), Row(4, 2), 1)

      // Try disabling it via configuration.
      spark.conf.set("spark.sql.subexpressionElimination.enabled", "false")
      verifyCallCount(df.selectExpr("testUdf(a)", "testUdf(a)"), Row(1, 1), 2)
      spark.conf.set("spark.sql.subexpressionElimination.enabled", "true")
      verifyCallCount(df.selectExpr("testUdf(a)", "testUdf(a)"), Row(1, 1), 1)
    }
  }

  test("SPARK-10707: nullability should be correctly propagated through set operations (1)") {
    // This test produced an incorrect result of 1 before the SPARK-10707 fix because of the
    // NullPropagation rule: COUNT(v) got replaced with COUNT(1) because the output column of
    // UNION was incorrectly considered non-nullable:
    checkAnswer(
      sql("""SELECT count(v) FROM (
            |  SELECT v FROM (
            |    SELECT 'foo' AS v UNION ALL
            |    SELECT NULL AS v
            |  ) my_union WHERE isnull(v)
            |) my_subview""".stripMargin),
      Seq(Row(0)))
  }

  test("SPARK-10707: nullability should be correctly propagated through set operations (2)") {
    // This test uses RAND() to stop column pruning for Union and checks the resulting isnull
    // value. This would produce an incorrect result before the fix in SPARK-10707 because the "v"
    // column of the union was considered non-nullable.
    checkAnswer(
      sql(
        """
          |SELECT a FROM (
          |  SELECT ISNULL(v) AS a, RAND() FROM (
          |    SELECT 'foo' AS v UNION ALL SELECT null AS v
          |  ) my_union
          |) my_view
        """.stripMargin),
      Row(false) :: Row(true) :: Nil)
  }

  test("filter on a grouping column that is not presented in SELECT") {
    checkAnswer(
      sql("select count(1) from (select 1 as a) t group by a having a > 0"),
      Row(1) :: Nil)
  }

  test("SPARK-13056: Null in map value causes NPE") {
    val df = Seq(1 -> Map("abc" -> "somestring", "cba" -> null)).toDF("key", "value")
    withTempView("maptest") {
      df.createOrReplaceTempView("maptest")
      // local optimization will by pass codegen code, so we should keep the filter `key=1`
      checkAnswer(sql("SELECT value['abc'] FROM maptest where key = 1"), Row("somestring"))
      checkAnswer(sql("SELECT value['cba'] FROM maptest where key = 1"), Row(null))
    }
  }

  test("hash function") {
    val df = Seq(1 -> "a", 2 -> "b").toDF("i", "j")
    withTempView("tbl") {
      df.createOrReplaceTempView("tbl")
      checkAnswer(
        df.select(hash($"i", $"j")),
        sql("SELECT hash(i, j) from tbl")
      )
    }
  }

  test("join with using clause") {
    val df1 = Seq(("r1c1", "r1c2", "t1r1c3"),
      ("r2c1", "r2c2", "t1r2c3"), ("r3c1x", "r3c2", "t1r3c3")).toDF("c1", "c2", "c3")
    val df2 = Seq(("r1c1", "r1c2", "t2r1c3"),
      ("r2c1", "r2c2", "t2r2c3"), ("r3c1y", "r3c2", "t2r3c3")).toDF("c1", "c2", "c3")
    val df3 = Seq((null, "r1c2", "t3r1c3"),
      ("r2c1", "r2c2", "t3r2c3"), ("r3c1y", "r3c2", "t3r3c3")).toDF("c1", "c2", "c3")
    withTempView("t1", "t2", "t3") {
      df1.createOrReplaceTempView("t1")
      df2.createOrReplaceTempView("t2")
      df3.createOrReplaceTempView("t3")
      // inner join with one using column
      checkAnswer(
        sql("SELECT * FROM t1 join t2 using (c1)"),
        Row("r1c1", "r1c2", "t1r1c3", "r1c2", "t2r1c3") ::
          Row("r2c1", "r2c2", "t1r2c3", "r2c2", "t2r2c3") :: Nil)

      // inner join with two using columns
      checkAnswer(
        sql("SELECT * FROM t1 join t2 using (c1, c2)"),
        Row("r1c1", "r1c2", "t1r1c3", "t2r1c3") ::
          Row("r2c1", "r2c2", "t1r2c3", "t2r2c3") :: Nil)

      // Left outer join with one using column.
      checkAnswer(
        sql("SELECT * FROM t1 left join t2 using (c1)"),
        Row("r1c1", "r1c2", "t1r1c3", "r1c2", "t2r1c3") ::
          Row("r2c1", "r2c2", "t1r2c3", "r2c2", "t2r2c3") ::
          Row("r3c1x", "r3c2", "t1r3c3", null, null) :: Nil)

      // Right outer join with one using column.
      checkAnswer(
        sql("SELECT * FROM t1 right join t2 using (c1)"),
        Row("r1c1", "r1c2", "t1r1c3", "r1c2", "t2r1c3") ::
          Row("r2c1", "r2c2", "t1r2c3", "r2c2", "t2r2c3") ::
          Row("r3c1y", null, null, "r3c2", "t2r3c3") :: Nil)

      // Full outer join with one using column.
      checkAnswer(
        sql("SELECT * FROM t1 full outer join t2 using (c1)"),
        Row("r1c1", "r1c2", "t1r1c3", "r1c2", "t2r1c3") ::
          Row("r2c1", "r2c2", "t1r2c3", "r2c2", "t2r2c3") ::
          Row("r3c1x", "r3c2", "t1r3c3", null, null) ::
          Row("r3c1y", null,
            null, "r3c2", "t2r3c3") :: Nil)

      // Full outer join with null value in join column.
      checkAnswer(
        sql("SELECT * FROM t1 full outer join t3 using (c1)"),
        Row("r1c1", "r1c2", "t1r1c3", null, null) ::
          Row("r2c1", "r2c2", "t1r2c3", "r2c2", "t3r2c3") ::
          Row("r3c1x", "r3c2", "t1r3c3", null, null) ::
          Row("r3c1y", null, null, "r3c2", "t3r3c3") ::
          Row(null, null, null, "r1c2", "t3r1c3") :: Nil)

      // Self join with using columns.
      checkAnswer(
        sql("SELECT * FROM t1 join t1 using (c1)"),
        Row("r1c1", "r1c2", "t1r1c3", "r1c2", "t1r1c3") ::
          Row("r2c1", "r2c2", "t1r2c3", "r2c2", "t1r2c3") ::
          Row("r3c1x", "r3c2", "t1r3c3", "r3c2", "t1r3c3") :: Nil)
    }
  }

  test("SPARK-15327: fail to compile generated code with complex data structure") {
    withTempDir{ dir =>
      val json =
        """
          |{"h": {"b": {"c": [{"e": "adfgd"}], "a": [{"e": "testing", "count": 3}],
          |"b": [{"e": "test", "count": 1}]}}, "d": {"b": {"c": [{"e": "adfgd"}],
          |"a": [{"e": "testing", "count": 3}], "b": [{"e": "test", "count": 1}]}},
          |"c": {"b": {"c": [{"e": "adfgd"}], "a": [{"count": 3}],
          |"b": [{"e": "test", "count": 1}]}}, "a": {"b": {"c": [{"e": "adfgd"}],
          |"a": [{"count": 3}], "b": [{"e": "test", "count": 1}]}},
          |"e": {"b": {"c": [{"e": "adfgd"}], "a": [{"e": "testing", "count": 3}],
          |"b": [{"e": "test", "count": 1}]}}, "g": {"b": {"c": [{"e": "adfgd"}],
          |"a": [{"e": "testing", "count": 3}], "b": [{"e": "test", "count": 1}]}},
          |"f": {"b": {"c": [{"e": "adfgd"}], "a": [{"e": "testing", "count": 3}],
          |"b": [{"e": "test", "count": 1}]}}, "b": {"b": {"c": [{"e": "adfgd"}],
          |"a": [{"count": 3}], "b": [{"e": "test", "count": 1}]}}}'
          |
        """.stripMargin
      spark.read.json(Seq(json).toDS()).write.mode("overwrite").parquet(dir.toString)
      spark.read.parquet(dir.toString).collect()
    }
  }

  test("data source table created in InMemoryCatalog should be able to read/write") {
    withTable("tbl") {
      val provider = spark.sessionState.conf.defaultDataSourceName
      sql(s"CREATE TABLE tbl(i INT, j STRING) USING $provider")
      checkAnswer(sql("SELECT i, j FROM tbl"), Nil)

      Seq(1 -> "a", 2 -> "b").toDF("i", "j").write.mode("overwrite").insertInto("tbl")
      checkAnswer(sql("SELECT i, j FROM tbl"), Row(1, "a") :: Row(2, "b") :: Nil)

      Seq(3 -> "c", 4 -> "d").toDF("i", "j").write.mode("append").saveAsTable("tbl")
      checkAnswer(
        sql("SELECT i, j FROM tbl"),
        Row(1, "a") :: Row(2, "b") :: Row(3, "c") :: Row(4, "d") :: Nil)
    }
  }

  test("Eliminate noop ordinal ORDER BY") {
    withSQLConf(SQLConf.ORDER_BY_ORDINAL.key -> "true") {
      val plan1 = sql("SELECT 1.0, 'abc', year(current_date()) ORDER BY 1, 2, 3")
      val plan2 = sql("SELECT 1.0, 'abc', year(current_date())")
      comparePlans(plan1.queryExecution.optimizedPlan, plan2.queryExecution.optimizedPlan)
    }
  }

  test("check code injection is prevented") {
    // The end of comment (*/) should be escaped.
    var literal =
      """|*/
         |{
         |  new Object() {
         |    void f() { throw new RuntimeException("This exception is injected."); }
         |  }.f();
         |}
         |/*""".stripMargin
    var expected =
      """|*/
         |{
         |  new Object() {
         |    void f() { throw new RuntimeException("This exception is injected."); }
         |  }.f();
         |}
         |/*""".stripMargin
    checkAnswer(
      sql(s"SELECT '$literal' AS DUMMY"),
      Row(s"$expected") :: Nil)

    // `\u002A` is `*` and `\u002F` is `/`
    // so if the end of comment consists of those characters in queries, we need to escape them.
    literal =
      """|\\u002A/
         |{
         |  new Object() {
         |    void f() { throw new RuntimeException("This exception is injected."); }
         |  }.f();
         |}
         |/*""".stripMargin
    expected =
      s"""|${"\\u002A/"}
          |{
          |  new Object() {
          |    void f() { throw new RuntimeException("This exception is injected."); }
          |  }.f();
          |}
          |/*""".stripMargin
    checkAnswer(
      sql(s"SELECT '$literal' AS DUMMY"),
      Row(s"$expected") :: Nil)

    literal =
      """|\\\\u002A/
         |{
         |  new Object() {
         |    void f() { throw new RuntimeException("This exception is injected."); }
         |  }.f();
         |}
         |/*""".stripMargin
    expected =
      """|\\u002A/
         |{
         |  new Object() {
         |    void f() { throw new RuntimeException("This exception is injected."); }
         |  }.f();
         |}
         |/*""".stripMargin
    checkAnswer(
      sql(s"SELECT '$literal' AS DUMMY"),
      Row(s"$expected") :: Nil)

    literal =
      """|\\u002a/
         |{
         |  new Object() {
         |    void f() { throw new RuntimeException("This exception is injected."); }
         |  }.f();
         |}
         |/*""".stripMargin
    expected =
      s"""|${"\\u002a/"}
          |{
          |  new Object() {
          |    void f() { throw new RuntimeException("This exception is injected."); }
          |  }.f();
          |}
          |/*""".stripMargin
    checkAnswer(
      sql(s"SELECT '$literal' AS DUMMY"),
      Row(s"$expected") :: Nil)

    literal =
      """|\\\\u002a/
         |{
         |  new Object() {
         |    void f() { throw new RuntimeException("This exception is injected."); }
         |  }.f();
         |}
         |/*""".stripMargin
    expected =
      """|\\u002a/
         |{
         |  new Object() {
         |    void f() { throw new RuntimeException("This exception is injected."); }
         |  }.f();
         |}
         |/*""".stripMargin
    checkAnswer(
      sql(s"SELECT '$literal' AS DUMMY"),
      Row(s"$expected") :: Nil)

    literal =
      """|*\\u002F
         |{
         |  new Object() {
         |    void f() { throw new RuntimeException("This exception is injected."); }
         |  }.f();
         |}
         |/*""".stripMargin
    expected =
      s"""|${"*\\u002F"}
          |{
          |  new Object() {
          |    void f() { throw new RuntimeException("This exception is injected."); }
          |  }.f();
          |}
          |/*""".stripMargin
    checkAnswer(
      sql(s"SELECT '$literal' AS DUMMY"),
      Row(s"$expected") :: Nil)

    literal =
      """|*\\\\u002F
         |{
         |  new Object() {
         |    void f() { throw new RuntimeException("This exception is injected."); }
         |  }.f();
         |}
         |/*""".stripMargin
    expected =
      """|*\\u002F
         |{
         |  new Object() {
         |    void f() { throw new RuntimeException("This exception is injected."); }
         |  }.f();
         |}
         |/*""".stripMargin
    checkAnswer(
      sql(s"SELECT '$literal' AS DUMMY"),
      Row(s"$expected") :: Nil)

    literal =
      """|*\\u002f
         |{
         |  new Object() {
         |    void f() { throw new RuntimeException("This exception is injected."); }
         |  }.f();
         |}
         |/*""".stripMargin
    expected =
      s"""|${"*\\u002f"}
          |{
          |  new Object() {
          |    void f() { throw new RuntimeException("This exception is injected."); }
          |  }.f();
          |}
          |/*""".stripMargin
    checkAnswer(
      sql(s"SELECT '$literal' AS DUMMY"),
      Row(s"$expected") :: Nil)

    literal =
      """|*\\\\u002f
         |{
         |  new Object() {
         |    void f() { throw new RuntimeException("This exception is injected."); }
         |  }.f();
         |}
         |/*""".stripMargin
    expected =
      """|*\\u002f
         |{
         |  new Object() {
         |    void f() { throw new RuntimeException("This exception is injected."); }
         |  }.f();
         |}
         |/*""".stripMargin
    checkAnswer(
      sql(s"SELECT '$literal' AS DUMMY"),
      Row(s"$expected") :: Nil)

    literal =
      """|\\u002A\\u002F
         |{
         |  new Object() {
         |    void f() { throw new RuntimeException("This exception is injected."); }
         |  }.f();
         |}
         |/*""".stripMargin
    expected =
      s"""|${"\\u002A\\u002F"}
          |{
          |  new Object() {
          |    void f() { throw new RuntimeException("This exception is injected."); }
          |  }.f();
          |}
          |/*""".stripMargin
    checkAnswer(
      sql(s"SELECT '$literal' AS DUMMY"),
      Row(s"$expected") :: Nil)

    literal =
      """|\\\\u002A\\u002F
         |{
         |  new Object() {
         |    void f() { throw new RuntimeException("This exception is injected."); }
         |  }.f();
         |}
         |/*""".stripMargin
    expected =
      s"""|${"\\\\u002A\\u002F"}
          |{
          |  new Object() {
          |    void f() { throw new RuntimeException("This exception is injected."); }
          |  }.f();
          |}
          |/*""".stripMargin
    checkAnswer(
      sql(s"SELECT '$literal' AS DUMMY"),
      Row(s"$expected") :: Nil)

    literal =
      """|\\u002A\\\\u002F
         |{
         |  new Object() {
         |    void f() { throw new RuntimeException("This exception is injected."); }
         |  }.f();
         |}
         |/*""".stripMargin
    expected =
      s"""|${"\\u002A\\\\u002F"}
          |{
          |  new Object() {
          |    void f() { throw new RuntimeException("This exception is injected."); }
          |  }.f();
          |}
          |/*""".stripMargin
    checkAnswer(
      sql(s"SELECT '$literal' AS DUMMY"),
      Row(s"$expected") :: Nil)

    literal =
      """|\\\\u002A\\\\u002F
         |{
         |  new Object() {
         |    void f() { throw new RuntimeException("This exception is injected."); }
         |  }.f();
         |}
         |/*""".stripMargin
    expected =
      """|\\u002A\\u002F
         |{
         |  new Object() {
         |    void f() { throw new RuntimeException("This exception is injected."); }
         |  }.f();
         |}
         |/*""".stripMargin
    checkAnswer(
      sql(s"SELECT '$literal' AS DUMMY"),
      Row(s"$expected") :: Nil)
  }

  test("SPARK-15752 optimize metadata only query for datasource table") {
    withSQLConf(SQLConf.OPTIMIZER_METADATA_ONLY.key -> "true") {
      withTable("srcpart_15752") {
        val data = (1 to 10).map(i => (i, s"data-$i", i % 2, if ((i % 2) == 0) "a" else "b"))
          .toDF("col1", "col2", "partcol1", "partcol2")
        data.write.partitionBy("partcol1", "partcol2").mode("append").saveAsTable("srcpart_15752")
        checkAnswer(
          sql("select partcol1 from srcpart_15752 group by partcol1"),
          Row(0) :: Row(1) :: Nil)
        checkAnswer(
          sql("select partcol1 from srcpart_15752 where partcol1 = 1 group by partcol1"),
          Row(1))
        checkAnswer(
          sql("select partcol1, count(distinct partcol2) from srcpart_15752 group by partcol1"),
          Row(0, 1) :: Row(1, 1) :: Nil)
        checkAnswer(
          sql("select partcol1, count(distinct partcol2) from srcpart_15752  where partcol1 = 1 " +
            "group by partcol1"),
          Row(1, 1) :: Nil)
        checkAnswer(sql("select distinct partcol1 from srcpart_15752"), Row(0) :: Row(1) :: Nil)
        checkAnswer(sql("select distinct partcol1 from srcpart_15752 where partcol1 = 1"), Row(1))
        checkAnswer(
          sql("select distinct col from (select partcol1 + 1 as col from srcpart_15752 " +
            "where partcol1 = 1) t"),
          Row(2))
        checkAnswer(sql("select max(partcol1) from srcpart_15752"), Row(1))
        checkAnswer(sql("select max(partcol1) from srcpart_15752 where partcol1 = 1"), Row(1))
        checkAnswer(sql("select max(partcol1) from (select partcol1 from srcpart_15752) t"), Row(1))
        checkAnswer(
          sql("select max(col) from (select partcol1 + 1 as col from srcpart_15752 " +
            "where partcol1 = 1) t"),
          Row(2))
      }
    }
  }

  test("SPARK-16975: Column-partition path starting '_' should be handled correctly") {
    withTempDir { dir =>
      val dataDir = new File(dir, "data").getCanonicalPath
      spark.range(10).withColumn("_col", $"id").write.partitionBy("_col").save(dataDir)
      spark.read.load(dataDir)
    }
  }

  test("SPARK-16644: Aggregate should not put aggregate expressions to constraints") {
    withTable("tbl") {
      sql("CREATE TABLE tbl(a INT, b INT) USING parquet")
      checkAnswer(sql(
        """
          |SELECT
          |  a,
          |  MAX(b) AS c1,
          |  b AS c2
          |FROM tbl
          |WHERE a = b
          |GROUP BY a, b
          |HAVING c1 = 1
        """.stripMargin), Nil)
    }
  }

  test("SPARK-16674: field names containing dots for both fields and partitioned fields") {
    withTempPath { path =>
      val data = (1 to 10).map(i => (i, s"data-$i", i % 2, if ((i % 2) == 0) "a" else "b"))
        .toDF("col.1", "col.2", "part.col1", "part.col2")
      data.write
        .format("parquet")
        .partitionBy("part.col1", "part.col2")
        .save(path.getCanonicalPath)
      val readBack = spark.read.format("parquet").load(path.getCanonicalPath)
      checkAnswer(
        readBack.selectExpr("`part.col1`", "`col.1`"),
        data.selectExpr("`part.col1`", "`col.1`"))
    }
  }

  test("SPARK-17515: CollectLimit.execute() should perform per-partition limits") {
    val numRecordsRead = spark.sparkContext.longAccumulator
    spark.range(1, 100, 1, numPartitions = 10).map { x =>
      numRecordsRead.add(1)
      x
    }.limit(1).queryExecution.toRdd.count()
    assert(numRecordsRead.value === 10)
  }

  test("CREATE TABLE USING should not fail if a same-name temp view exists") {
    withTable("same_name") {
      withTempView("same_name") {
        spark.range(10).createTempView("same_name")
        sql("CREATE TABLE same_name(i int) USING json")
        checkAnswer(spark.table("same_name"), spark.range(10).toDF())
        assert(spark.table("default.same_name").collect().isEmpty)
      }
    }
  }

  test("SPARK-18053: ARRAY equality is broken") {
    withTable("array_tbl") {
      spark.range(10).select(array($"id").as("arr")).write.saveAsTable("array_tbl")
      assert(sql("SELECT * FROM array_tbl where arr = ARRAY(1L)").count == 1)
    }
  }

  test("SPARK-19157: should be able to change spark.sql.runSQLOnFiles at runtime") {
    withTempPath { path =>
      Seq(1 -> "a").toDF("i", "j").write.parquet(path.getCanonicalPath)

      val newSession = spark.newSession()
      val originalValue = newSession.sessionState.conf.runSQLonFile

      try {
        newSession.sessionState.conf.setConf(SQLConf.RUN_SQL_ON_FILES, false)
        intercept[AnalysisException] {
          newSession.sql(s"SELECT i, j FROM parquet.`${path.getCanonicalPath}`")
        }

        newSession.sessionState.conf.setConf(SQLConf.RUN_SQL_ON_FILES, true)
        checkAnswer(
          newSession.sql(s"SELECT i, j FROM parquet.`${path.getCanonicalPath}`"),
          Row(1, "a"))
      } finally {
        newSession.sessionState.conf.setConf(SQLConf.RUN_SQL_ON_FILES, originalValue)
      }
    }
  }

  test("should be able to resolve a persistent view") {
    withTable("t1", "t2") {
      withView("v1") {
        sql("CREATE TABLE `t1` USING parquet AS SELECT * FROM VALUES(1, 1) AS t1(a, b)")
        sql("CREATE TABLE `t2` USING parquet AS SELECT * FROM VALUES('a', 2, 1.0) AS t2(d, e, f)")
        sql("CREATE VIEW `v1`(x, y) AS SELECT * FROM t1")
        checkAnswer(spark.table("v1").orderBy("x"), Row(1, 1))

        sql("ALTER VIEW `v1` AS SELECT * FROM t2")
        checkAnswer(spark.table("v1").orderBy("f"), Row("a", 2, 1.0))
      }
    }
  }

  test("SPARK-19059: read file based table whose name starts with underscore") {
    withTable("_tbl") {
      sql("CREATE TABLE `_tbl`(i INT) USING parquet")
      sql("INSERT INTO `_tbl` VALUES (1), (2), (3)")
      checkAnswer( sql("SELECT * FROM `_tbl`"), Row(1) :: Row(2) :: Row(3) :: Nil)
    }
  }

  test("SPARK-19334: check code injection is prevented") {
    // The end of comment (*/) should be escaped.
    val badQuery =
      """|SELECT inline(array(cast(struct(1) AS
         |  struct<`=
         |    new Object() {
         |      {f();}
         |      public void f() {throw new RuntimeException("This exception is injected.");}
         |      public int x;
         |    }.x
         |  `:int>)))""".stripMargin.replaceAll("\n", "")

    checkAnswer(sql(badQuery), Row(1) :: Nil)
  }

  test("SPARK-19650: An action on a Command should not trigger a Spark job") {
    // Create a listener that checks if new jobs have started.
    val jobStarted = new AtomicBoolean(false)
    val listener = new SparkListener {
      override def onJobStart(jobStart: SparkListenerJobStart): Unit = {
        jobStarted.set(true)
      }
    }

    // Make sure no spurious job starts are pending in the listener bus.
    sparkContext.listenerBus.waitUntilEmpty(500)
    sparkContext.addSparkListener(listener)
    try {
      // Execute the command.
      sql("show databases").head()

      // Make sure we have seen all events triggered by DataFrame.show()
      sparkContext.listenerBus.waitUntilEmpty(500)
    } finally {
      sparkContext.removeSparkListener(listener)
    }
    assert(!jobStarted.get(), "Command should not trigger a Spark job.")
  }

  test("SPARK-20164: AnalysisException should be tolerant to null query plan") {
    try {
      throw new AnalysisException("", None, None, plan = null)
    } catch {
      case ae: AnalysisException => assert(ae.plan == null && ae.getMessage == ae.getSimpleMessage)
    }
  }

  test("SPARK-12868: Allow adding jars from hdfs ") {
    val jarFromHdfs = "hdfs://doesnotmatter/test.jar"
    val jarFromInvalidFs = "fffs://doesnotmatter/test.jar"

    // if 'hdfs' is not supported, MalformedURLException will be thrown
    new URL(jarFromHdfs)

    intercept[MalformedURLException] {
      new URL(jarFromInvalidFs)
    }
  }

  test("RuntimeReplaceable functions should not take extra parameters") {
    val e = intercept[AnalysisException](sql("SELECT nvl(1, 2, 3)"))
    assert(e.message.contains("Invalid number of arguments"))
  }

  test("SPARK-21228: InSet incorrect handling of structs") {
    withTempView("A") {
      // reduce this from the default of 10 so the repro query text is not too long
      withSQLConf((SQLConf.OPTIMIZER_INSET_CONVERSION_THRESHOLD.key -> "3")) {
        // a relation that has 1 column of struct type with values (1,1), ..., (9, 9)
        spark.range(1, 10).selectExpr("named_struct('a', id, 'b', id) as a")
          .createOrReplaceTempView("A")
        val df = sql(
          """
            |SELECT * from
            | (SELECT MIN(a) as minA FROM A) AA -- this Aggregate will return UnsafeRows
            | -- the IN will become InSet with a Set of GenericInternalRows
            | -- a GenericInternalRow is never equal to an UnsafeRow so the query would
            | -- returns 0 results, which is incorrect
            | WHERE minA IN (NAMED_STRUCT('a', 1L, 'b', 1L), NAMED_STRUCT('a', 2L, 'b', 2L),
            |   NAMED_STRUCT('a', 3L, 'b', 3L))
          """.stripMargin)
        checkAnswer(df, Row(Row(1, 1)))
      }
    }
  }

  test("SPARK-21247: Allow case-insensitive type equality in Set operation") {
    withSQLConf(SQLConf.CASE_SENSITIVE.key -> "false") {
      sql("SELECT struct(1 a) UNION ALL (SELECT struct(2 A))")
      sql("SELECT struct(1 a) EXCEPT (SELECT struct(2 A))")

      withTable("t", "S") {
        sql("CREATE TABLE t(c struct<f:int>) USING parquet")
        sql("CREATE TABLE S(C struct<F:int>) USING parquet")
        Seq(("c", "C"), ("C", "c"), ("c.f", "C.F"), ("C.F", "c.f")).foreach {
          case (left, right) =>
            checkAnswer(sql(s"SELECT * FROM t, S WHERE t.$left = S.$right"), Seq.empty)
        }
      }
    }

    withSQLConf(SQLConf.CASE_SENSITIVE.key -> "true") {
      val m1 = intercept[AnalysisException] {
        sql("SELECT struct(1 a) UNION ALL (SELECT struct(2 A))")
      }.message
      assert(m1.contains("Union can only be performed on tables with the compatible column types"))

      val m2 = intercept[AnalysisException] {
        sql("SELECT struct(1 a) EXCEPT (SELECT struct(2 A))")
      }.message
      assert(m2.contains("Except can only be performed on tables with the compatible column types"))

      withTable("t", "S") {
        sql("CREATE TABLE t(c struct<f:int>) USING parquet")
        sql("CREATE TABLE S(C struct<F:int>) USING parquet")
        checkAnswer(sql("SELECT * FROM t, S WHERE t.c.f = S.C.F"), Seq.empty)
        val m = intercept[AnalysisException] {
          sql("SELECT * FROM t, S WHERE c = C")
        }.message
        assert(m.contains("cannot resolve '(t.`c` = S.`C`)' due to data type mismatch"))
      }
    }
  }

  test("SPARK-21335: support un-aliased subquery") {
    withTempView("v") {
      Seq(1 -> "a").toDF("i", "j").createOrReplaceTempView("v")
      checkAnswer(sql("SELECT i from (SELECT i FROM v)"), Row(1))

      val e = intercept[AnalysisException](sql("SELECT v.i from (SELECT i FROM v)"))
      assert(e.message ==
        "cannot resolve '`v.i`' given input columns: [__auto_generated_subquery_name.i]")

      checkAnswer(sql("SELECT __auto_generated_subquery_name.i from (SELECT i FROM v)"), Row(1))
    }
  }

  test("SPARK-21743: top-most limit should not cause memory leak") {
    // In unit test, Spark will fail the query if memory leak detected.
    spark.range(100).groupBy("id").count().limit(1).collect()
  }

  test("SPARK-21652: rule confliction of InferFiltersFromConstraints and ConstantPropagation") {
    withTempView("t1", "t2") {
      Seq((1, 1)).toDF("col1", "col2").createOrReplaceTempView("t1")
      Seq(1, 2).toDF("col").createOrReplaceTempView("t2")
      val df = sql(
        """
          |SELECT *
          |FROM t1, t2
          |WHERE t1.col1 = 1 AND 1 = t1.col2 AND t1.col1 = t2.col AND t1.col2 = t2.col
        """.stripMargin)
      checkAnswer(df, Row(1, 1, 1))
    }
  }

  test("SPARK-23079: constraints should be inferred correctly with aliases") {
    withTable("t") {
      spark.range(5).write.saveAsTable("t")
      val t = spark.read.table("t")
      val left = t.withColumn("xid", $"id" + lit(1)).as("x")
      val right = t.withColumnRenamed("id", "xid").as("y")
      val df = left.join(right, "xid").filter("id = 3").toDF()
      checkAnswer(df, Row(4, 3))
    }
  }

  test("SRARK-22266: the same aggregate function was calculated multiple times") {
    val query = "SELECT a, max(b+1), max(b+1) + 1 FROM testData2 GROUP BY a"
    val df = sql(query)
    val physical = df.queryExecution.sparkPlan
    val aggregateExpressions = physical.collectFirst {
      case agg : HashAggregateExec => agg.aggregateExpressions
      case agg : SortAggregateExec => agg.aggregateExpressions
    }
    assert (aggregateExpressions.isDefined)
    assert (aggregateExpressions.get.size == 1)
    checkAnswer(df, Row(1, 3, 4) :: Row(2, 3, 4) :: Row(3, 3, 4) :: Nil)
  }

  test("Non-deterministic aggregate functions should not be deduplicated") {
    val query = "SELECT a, first_value(b), first_value(b) + 1 FROM testData2 GROUP BY a"
    val df = sql(query)
    val physical = df.queryExecution.sparkPlan
    val aggregateExpressions = physical.collectFirst {
      case agg : HashAggregateExec => agg.aggregateExpressions
      case agg : SortAggregateExec => agg.aggregateExpressions
    }
    assert (aggregateExpressions.isDefined)
    assert (aggregateExpressions.get.size == 2)
  }

  test("SPARK-22356: overlapped columns between data and partition schema in data source tables") {
    withTempPath { path =>
      Seq((1, 1, 1), (1, 2, 1)).toDF("i", "p", "j")
        .write.mode("overwrite").parquet(new File(path, "p=1").getCanonicalPath)
      withTable("t") {
        sql(s"create table t using parquet options(path='${path.getCanonicalPath}')")
        // We should respect the column order in data schema.
        assert(spark.table("t").columns === Array("i", "p", "j"))
        checkAnswer(spark.table("t"), Row(1, 1, 1) :: Row(1, 1, 1) :: Nil)
        // The DESC TABLE should report same schema as table scan.
        assert(sql("desc t").select("col_name")
          .as[String].collect().mkString(",").contains("i,p,j"))
      }
    }
  }

  test("SPARK-24696 ColumnPruning rule fails to remove extra Project") {
    withTable("fact_stats", "dim_stats") {
      val factData = Seq((1, 1, 99, 1), (2, 2, 99, 2), (3, 1, 99, 3), (4, 2, 99, 4))
      val storeData = Seq((1, "BW", "DE"), (2, "AZ", "US"))
      spark.udf.register("filterND", udf((value: Int) => value > 2).asNondeterministic)
      factData.toDF("date_id", "store_id", "product_id", "units_sold")
        .write.mode("overwrite").partitionBy("store_id").format("parquet").saveAsTable("fact_stats")
      storeData.toDF("store_id", "state_province", "country")
        .write.mode("overwrite").format("parquet").saveAsTable("dim_stats")
      val df = sql(
        """
          |SELECT f.date_id, f.product_id, f.store_id FROM
          |(SELECT date_id, product_id, store_id
          |   FROM fact_stats WHERE filterND(date_id)) AS f
          |JOIN dim_stats s
          |ON f.store_id = s.store_id WHERE s.country = 'DE'
        """.stripMargin)
      checkAnswer(df, Seq(Row(3, 99, 1)))
    }
  }

<<<<<<< HEAD
  test("SPARK-24900: speed up sort when the dataset is small") {
    withTempView("src") {
      // the optimization works
      Seq((5, 5), (3, 3), (1, 1), (2, 2), (4, 4), (6, 6), (7,7))
        .toDF("key", "value").repartition(2).createOrReplaceTempView("src")
      checkAnswer(sql("SELECT * FROM src ORDER BY key"),
        Seq(Row(1, 1), Row(2, 2), Row(3, 3), Row(4, 4), Row(5, 5), Row(6, 6), Row(7, 7)))
      checkAnswer(sql("SELECT * FROM src ORDER BY key DESC"),
        Seq(Row(7, 7), Row(6, 6), Row(5, 5), Row(4, 4), Row(3, 3), Row(2, 2), Row(1, 1)))

      // total sample size is 2 * 1 * 3 = 6. 6 < 7, so the optimization won't work
      withSQLConf(SQLConf.SHUFFLE_PARTITIONS.key -> "2",
        SQLConf.RANGE_EXCHANGE_SAMPLE_SIZE_PER_PARTITION.key -> "1") {
        checkAnswer(sql("SELECT * FROM src ORDER BY key"),
          Seq(Row(1, 1), Row(2, 2), Row(3, 3), Row(4, 4), Row(5, 5), Row(6, 6), Row(7, 7)))
        checkAnswer(sql("SELECT * FROM src ORDER BY key DESC"),
          Seq(Row(7, 7), Row(6, 6), Row(5, 5), Row(4, 4), Row(3, 3), Row(2, 2), Row(1, 1)))
=======

  test("SPARK-24940: coalesce and repartition hint") {
    withTempView("nums1") {
      val numPartitionsSrc = 10
      spark.range(0, 100, 1, numPartitionsSrc).createOrReplaceTempView("nums1")
      assert(spark.table("nums1").rdd.getNumPartitions == numPartitionsSrc)

      withTable("nums") {
        sql("CREATE TABLE nums (id INT) USING parquet")

        Seq(5, 20, 2).foreach { numPartitions =>
          sql(
            s"""
               |INSERT OVERWRITE TABLE nums
               |SELECT /*+ REPARTITION($numPartitions) */ *
               |FROM nums1
             """.stripMargin)
          assert(spark.table("nums").inputFiles.length == numPartitions)

          sql(
            s"""
               |INSERT OVERWRITE TABLE nums
               |SELECT /*+ COALESCE($numPartitions) */ *
               |FROM nums1
             """.stripMargin)
          // Coalesce can not increase the number of partitions
          assert(spark.table("nums").inputFiles.length == Seq(numPartitions, numPartitionsSrc).min)
        }
>>>>>>> 388f5a06
      }
    }
  }
}<|MERGE_RESOLUTION|>--- conflicted
+++ resolved
@@ -2799,7 +2799,6 @@
     }
   }
 
-<<<<<<< HEAD
   test("SPARK-24900: speed up sort when the dataset is small") {
     withTempView("src") {
       // the optimization works
@@ -2817,7 +2816,9 @@
           Seq(Row(1, 1), Row(2, 2), Row(3, 3), Row(4, 4), Row(5, 5), Row(6, 6), Row(7, 7)))
         checkAnswer(sql("SELECT * FROM src ORDER BY key DESC"),
           Seq(Row(7, 7), Row(6, 6), Row(5, 5), Row(4, 4), Row(3, 3), Row(2, 2), Row(1, 1)))
-=======
+      }
+    }
+  }
 
   test("SPARK-24940: coalesce and repartition hint") {
     withTempView("nums1") {
@@ -2846,7 +2847,6 @@
           // Coalesce can not increase the number of partitions
           assert(spark.table("nums").inputFiles.length == Seq(numPartitions, numPartitionsSrc).min)
         }
->>>>>>> 388f5a06
       }
     }
   }
