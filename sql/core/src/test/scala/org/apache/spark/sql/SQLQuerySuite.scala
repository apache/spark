--- conflicted
+++ resolved
@@ -3719,7 +3719,6 @@
     }
   }
 
-<<<<<<< HEAD
   test("SPARK-33084: Add jar support ivy url in SQL") {
     val sc = spark.sparkContext
     // default transitive=false, only download specified jar
@@ -3737,7 +3736,8 @@
     assert(sc.listJars().exists(_.contains("org.apache.hive_hive-contrib-2.3.7.jar")))
     assert(sc.listJars().exists(_.contains("org.apache.hive_hive-exec-2.3.7.jar")))
     assert(!sc.listJars().exists(_.contains("org.pentaho.pentaho_aggdesigner-algorithm")))
-=======
+  }
+
   test("SPARK-33677: LikeSimplification should be skipped if pattern contains any escapeChar") {
     withTempView("df") {
       Seq("m@ca").toDF("s").createOrReplaceTempView("df")
@@ -3750,7 +3750,6 @@
 
       checkAnswer(sql("SELECT s LIKE 'm@@ca' ESCAPE '@' FROM df"), Row(true))
     }
->>>>>>> b135db3b
   }
 }
 
