/*
 * Licensed to the Apache Software Foundation (ASF) under one or more
 * contributor license agreements.  See the NOTICE file distributed with
 * this work for additional information regarding copyright ownership.
 * The ASF licenses this file to You under the Apache License, Version 2.0
 * (the "License"); you may not use this file except in compliance with
 * the License.  You may obtain a copy of the License at
 *
 *    http://www.apache.org/licenses/LICENSE-2.0
 *
 * Unless required by applicable law or agreed to in writing, software
 * distributed under the License is distributed on an "AS IS" BASIS,
 * WITHOUT WARRANTIES OR CONDITIONS OF ANY KIND, either express or implied.
 * See the License for the specific language governing permissions and
 * limitations under the License.
 */

package org.apache.spark.sql

import org.apache.spark.sql.test.TestSQLContext
import org.scalatest.BeforeAndAfterAll

<<<<<<< HEAD
import org.apache.spark.sql.functions._
=======
import org.apache.spark.sql.Dsl._

import org.apache.spark.sql.catalyst.CatalystConf
>>>>>>> 39e369c6
import org.apache.spark.sql.catalyst.errors.TreeNodeException
import org.apache.spark.sql.catalyst.plans.logical.LogicalPlan
import org.apache.spark.sql.types._

<<<<<<< HEAD
=======
import org.scalatest.BeforeAndAfterAll

/* Implicits */
>>>>>>> 39e369c6
import org.apache.spark.sql.TestData._
import org.apache.spark.sql.test.TestSQLContext.{udf => _, _}


class SQLQuerySuite extends QueryTest with BeforeAndAfterAll {
  // Make sure the tables are loaded.
  TestData

  import org.apache.spark.sql.test.TestSQLContext.implicits._
  val sqlCtx = TestSQLContext

  test("SPARK-4625 support SORT BY in SimpleSQLParser & DSL") {
    checkAnswer(
      sql("SELECT a FROM testData2 SORT BY a"),
      Seq(1, 1, 2 ,2 ,3 ,3).map(Row(_))
    )
  }

  test("grouping on nested fields") {
    jsonRDD(sparkContext.parallelize("""{"nested": {"attribute": 1}, "value": 2}""" :: Nil))
     .registerTempTable("rows")

    checkAnswer(
      sql(
        """
          |select attribute, sum(cnt)
          |from (
          |  select nested.attribute, count(*) as cnt
          |  from rows
          |  group by nested.attribute) a
          |group by attribute
        """.stripMargin),
      Row(1, 1) :: Nil)
  }

  test("SPARK-3176 Added Parser of SQL ABS()") {
    checkAnswer(
      sql("SELECT ABS(-1.3)"),
      Row(1.3))
    checkAnswer(
      sql("SELECT ABS(0.0)"),
      Row(0.0))
    checkAnswer(
      sql("SELECT ABS(2.5)"),
      Row(2.5))
  }

  test("aggregation with codegen") {
    val originalValue = conf.codegenEnabled
    setConf(SQLConf.CODEGEN_ENABLED, "true")
    sql("SELECT key FROM testData GROUP BY key").collect()
    setConf(SQLConf.CODEGEN_ENABLED, originalValue.toString)
  }

  test("Add Parser of SQL COALESCE()") {
    checkAnswer(
      sql("""SELECT COALESCE(1, 2)"""),
      Row(1))
    checkAnswer(
      sql("SELECT COALESCE(null, 1, 1.5)"),
      Row(1.toDouble))
    checkAnswer(
      sql("SELECT COALESCE(null, null, null)"),
      Row(null))
  }

  test("SPARK-3176 Added Parser of SQL LAST()") {
    checkAnswer(
      sql("SELECT LAST(n) FROM lowerCaseData"),
      Row(4))
  }

  test("SPARK-2041 column name equals tablename") {
    checkAnswer(
      sql("SELECT tableName FROM tableName"),
      Row("test"))
  }

  test("SQRT") {
    checkAnswer(
      sql("SELECT SQRT(key) FROM testData"),
      (1 to 100).map(x => Row(math.sqrt(x.toDouble))).toSeq
    )
  }

  test("SQRT with automatic string casts") {
    checkAnswer(
      sql("SELECT SQRT(CAST(key AS STRING)) FROM testData"),
      (1 to 100).map(x => Row(math.sqrt(x.toDouble))).toSeq
    )
  }

  test("SPARK-2407 Added Parser of SQL SUBSTR()") {
    checkAnswer(
      sql("SELECT substr(tableName, 1, 2) FROM tableName"),
      Row("te"))
    checkAnswer(
      sql("SELECT substr(tableName, 3) FROM tableName"),
      Row("st"))
    checkAnswer(
      sql("SELECT substring(tableName, 1, 2) FROM tableName"),
      Row("te"))
    checkAnswer(
      sql("SELECT substring(tableName, 3) FROM tableName"),
      Row("st"))
  }

  test("SPARK-3173 Timestamp support in the parser") {
    checkAnswer(sql(
      "SELECT time FROM timestamps WHERE time=CAST('1969-12-31 16:00:00.001' AS TIMESTAMP)"),
      Row(java.sql.Timestamp.valueOf("1969-12-31 16:00:00.001")))

    checkAnswer(sql(
      "SELECT time FROM timestamps WHERE time='1969-12-31 16:00:00.001'"),
      Row(java.sql.Timestamp.valueOf("1969-12-31 16:00:00.001")))

    checkAnswer(sql(
      "SELECT time FROM timestamps WHERE '1969-12-31 16:00:00.001'=time"),
      Row(java.sql.Timestamp.valueOf("1969-12-31 16:00:00.001")))

    checkAnswer(sql(
      """SELECT time FROM timestamps WHERE time<'1969-12-31 16:00:00.003'
          AND time>'1969-12-31 16:00:00.001'"""),
      Row(java.sql.Timestamp.valueOf("1969-12-31 16:00:00.002")))

    checkAnswer(sql(
      "SELECT time FROM timestamps WHERE time IN ('1969-12-31 16:00:00.001','1969-12-31 16:00:00.002')"),
      Seq(Row(java.sql.Timestamp.valueOf("1969-12-31 16:00:00.001")),
        Row(java.sql.Timestamp.valueOf("1969-12-31 16:00:00.002"))))

    checkAnswer(sql(
      "SELECT time FROM timestamps WHERE time='123'"),
      Nil)
  }

  test("index into array") {
    checkAnswer(
      sql("SELECT data, data[0], data[0] + data[1], data[0 + 1] FROM arrayData"),
      arrayData.map(d => Row(d.data, d.data(0), d.data(0) + d.data(1), d.data(1))).collect())
  }

  test("left semi greater than predicate") {
    checkAnswer(
      sql("SELECT * FROM testData2 x LEFT SEMI JOIN testData2 y ON x.a >= y.a + 2"),
      Seq(Row(3,1), Row(3,2))
    )
  }

  test("index into array of arrays") {
    checkAnswer(
      sql(
        "SELECT nestedData, nestedData[0][0], nestedData[0][0] + nestedData[0][1] FROM arrayData"),
      arrayData.map(d =>
        Row(d.nestedData,
         d.nestedData(0)(0),
         d.nestedData(0)(0) + d.nestedData(0)(1))).collect().toSeq)
  }

  test("agg") {
    checkAnswer(
      sql("SELECT a, SUM(b) FROM testData2 GROUP BY a"),
      Seq(Row(1,3), Row(2,3), Row(3,3)))
  }

  test("literal in agg grouping expressions") {
    checkAnswer(
      sql("SELECT a, count(1) FROM testData2 GROUP BY a, 1"),
      Seq(Row(1,2), Row(2,2), Row(3,2)))
    checkAnswer(
      sql("SELECT a, count(2) FROM testData2 GROUP BY a, 2"),
      Seq(Row(1,2), Row(2,2), Row(3,2)))
  }

  test("aggregates with nulls") {
    checkAnswer(
      sql("SELECT MIN(a), MAX(a), AVG(a), SUM(a), COUNT(a) FROM nullInts"),
      Row(1, 3, 2, 6, 3)
    )
  }

  test("select *") {
    checkAnswer(
      sql("SELECT * FROM testData"),
      testData.collect().toSeq)
  }

  test("simple select") {
    checkAnswer(
      sql("SELECT value FROM testData WHERE key = 1"),
      Row("1"))
  }

  def sortTest() = {
    checkAnswer(
      sql("SELECT * FROM testData2 ORDER BY a ASC, b ASC"),
      Seq(Row(1,1), Row(1,2), Row(2,1), Row(2,2), Row(3,1), Row(3,2)))

    checkAnswer(
      sql("SELECT * FROM testData2 ORDER BY a ASC, b DESC"),
      Seq(Row(1,2), Row(1,1), Row(2,2), Row(2,1), Row(3,2), Row(3,1)))

    checkAnswer(
      sql("SELECT * FROM testData2 ORDER BY a DESC, b DESC"),
      Seq(Row(3,2), Row(3,1), Row(2,2), Row(2,1), Row(1,2), Row(1,1)))

    checkAnswer(
      sql("SELECT * FROM testData2 ORDER BY a DESC, b ASC"),
      Seq(Row(3,1), Row(3,2), Row(2,1), Row(2,2), Row(1,1), Row(1,2)))

    checkAnswer(
      sql("SELECT b FROM binaryData ORDER BY a ASC"),
      (1 to 5).map(Row(_)))

    checkAnswer(
      sql("SELECT b FROM binaryData ORDER BY a DESC"),
      (1 to 5).map(Row(_)).toSeq.reverse)

    checkAnswer(
      sql("SELECT * FROM arrayData ORDER BY data[0] ASC"),
      arrayData.collect().sortBy(_.data(0)).map(Row.fromTuple).toSeq)

    checkAnswer(
      sql("SELECT * FROM arrayData ORDER BY data[0] DESC"),
      arrayData.collect().sortBy(_.data(0)).reverse.map(Row.fromTuple).toSeq)

    checkAnswer(
      sql("SELECT * FROM mapData ORDER BY data[1] ASC"),
      mapData.collect().sortBy(_.data(1)).map(Row.fromTuple).toSeq)

    checkAnswer(
      sql("SELECT * FROM mapData ORDER BY data[1] DESC"),
      mapData.collect().sortBy(_.data(1)).reverse.map(Row.fromTuple).toSeq)
  }

  test("sorting") {
    val before = conf.externalSortEnabled
    setConf(SQLConf.EXTERNAL_SORT, "false")
    sortTest()
    setConf(SQLConf.EXTERNAL_SORT, before.toString)
  }

  test("external sorting") {
    val before = conf.externalSortEnabled
    setConf(SQLConf.EXTERNAL_SORT, "true")
    sortTest()
    setConf(SQLConf.EXTERNAL_SORT, before.toString)
  }

  test("limit") {
    checkAnswer(
      sql("SELECT * FROM testData LIMIT 10"),
      testData.take(10).toSeq)

    checkAnswer(
      sql("SELECT * FROM arrayData LIMIT 1"),
      arrayData.collect().take(1).map(Row.fromTuple).toSeq)

    checkAnswer(
      sql("SELECT * FROM mapData LIMIT 1"),
      mapData.collect().take(1).map(Row.fromTuple).toSeq)
  }

  test("date row") {
    checkAnswer(sql(
      """select cast("2015-01-28" as date) from testData limit 1"""),
      Row(java.sql.Date.valueOf("2015-01-28"))
    )
  }

  test("from follow multiple brackets") {
    checkAnswer(sql(
      "select key from ((select * from testData limit 1) union all (select * from testData limit 1)) x limit 1"),
      Row(1)
    )

    checkAnswer(sql(
      "select key from (select * from testData) x limit 1"),
      Row(1)
    )

    checkAnswer(sql(
      "select key from (select * from testData limit 1 union all select * from testData limit 1) x limit 1"),
      Row(1)
    )
  }

  test("average") {
    checkAnswer(
      sql("SELECT AVG(a) FROM testData2"),
      Row(2.0))
  }

  test("average overflow") {
    checkAnswer(
      sql("SELECT AVG(a),b FROM largeAndSmallInts group by b"),
      Seq(Row(2147483645.0,1), Row(2.0,2)))
  }

  test("count") {
    checkAnswer(
      sql("SELECT COUNT(*) FROM testData2"),
      Row(testData2.count()))
  }

  test("count distinct") {
    checkAnswer(
      sql("SELECT COUNT(DISTINCT b) FROM testData2"),
      Row(2))
  }

  test("approximate count distinct") {
    checkAnswer(
      sql("SELECT APPROXIMATE COUNT(DISTINCT a) FROM testData2"),
      Row(3))
  }

  test("approximate count distinct with user provided standard deviation") {
    checkAnswer(
      sql("SELECT APPROXIMATE(0.04) COUNT(DISTINCT a) FROM testData2"),
      Row(3))
  }

  test("null count") {
    checkAnswer(
      sql("SELECT a, COUNT(b) FROM testData3 GROUP BY a"),
      Seq(Row(1, 0), Row(2, 1)))

    checkAnswer(
      sql("SELECT COUNT(a), COUNT(b), COUNT(1), COUNT(DISTINCT a), COUNT(DISTINCT b) FROM testData3"),
      Row(2, 1, 2, 2, 1))
  }

  test("inner join where, one match per row") {
    checkAnswer(
      sql("SELECT * FROM upperCaseData JOIN lowerCaseData WHERE n = N"),
      Seq(
        Row(1, "A", 1, "a"),
        Row(2, "B", 2, "b"),
        Row(3, "C", 3, "c"),
        Row(4, "D", 4, "d")))
  }

  test("inner join ON, one match per row") {
    checkAnswer(
      sql("SELECT * FROM upperCaseData JOIN lowerCaseData ON n = N"),
      Seq(
        Row(1, "A", 1, "a"),
        Row(2, "B", 2, "b"),
        Row(3, "C", 3, "c"),
        Row(4, "D", 4, "d")))
  }

  test("inner join, where, multiple matches") {
    checkAnswer(
      sql("""
        |SELECT * FROM
        |  (SELECT * FROM testData2 WHERE a = 1) x JOIN
        |  (SELECT * FROM testData2 WHERE a = 1) y
        |WHERE x.a = y.a""".stripMargin),
      Row(1,1,1,1) ::
      Row(1,1,1,2) ::
      Row(1,2,1,1) ::
      Row(1,2,1,2) :: Nil)
  }

  test("inner join, no matches") {
    checkAnswer(
      sql(
        """
          |SELECT * FROM
          |  (SELECT * FROM testData2 WHERE a = 1) x JOIN
          |  (SELECT * FROM testData2 WHERE a = 2) y
          |WHERE x.a = y.a""".stripMargin),
      Nil)
  }

  test("big inner join, 4 matches per row") {
    checkAnswer(
      sql(
        """
          |SELECT * FROM
          |  (SELECT * FROM testData UNION ALL
          |   SELECT * FROM testData UNION ALL
          |   SELECT * FROM testData UNION ALL
          |   SELECT * FROM testData) x JOIN
          |  (SELECT * FROM testData UNION ALL
          |   SELECT * FROM testData UNION ALL
          |   SELECT * FROM testData UNION ALL
          |   SELECT * FROM testData) y
          |WHERE x.key = y.key""".stripMargin),
      testData.rdd.flatMap(
        row => Seq.fill(16)(Row.merge(row, row))).collect().toSeq)
  }

  ignore("cartesian product join") {
    checkAnswer(
      testData3.join(testData3),
      Row(1, null, 1, null) ::
      Row(1, null, 2, 2) ::
      Row(2, 2, 1, null) ::
      Row(2, 2, 2, 2) :: Nil)
  }

  test("left outer join") {
    checkAnswer(
      sql("SELECT * FROM upperCaseData LEFT OUTER JOIN lowerCaseData ON n = N"),
      Row(1, "A", 1, "a") ::
      Row(2, "B", 2, "b") ::
      Row(3, "C", 3, "c") ::
      Row(4, "D", 4, "d") ::
      Row(5, "E", null, null) ::
      Row(6, "F", null, null) :: Nil)
  }

  test("right outer join") {
    checkAnswer(
      sql("SELECT * FROM lowerCaseData RIGHT OUTER JOIN upperCaseData ON n = N"),
      Row(1, "a", 1, "A") ::
      Row(2, "b", 2, "B") ::
      Row(3, "c", 3, "C") ::
      Row(4, "d", 4, "D") ::
      Row(null, null, 5, "E") ::
      Row(null, null, 6, "F") :: Nil)
  }

  test("full outer join") {
    checkAnswer(
      sql(
        """
          |SELECT * FROM
          |  (SELECT * FROM upperCaseData WHERE N <= 4) leftTable FULL OUTER JOIN
          |  (SELECT * FROM upperCaseData WHERE N >= 3) rightTable
          |    ON leftTable.N = rightTable.N
        """.stripMargin),
      Row(1, "A", null, null) ::
      Row(2, "B", null, null) ::
      Row(3, "C", 3, "C") ::
      Row (4, "D", 4, "D") ::
      Row(null, null, 5, "E") ::
      Row(null, null, 6, "F") :: Nil)
  }

  test("SPARK-3349 partitioning after limit") {
    sql("SELECT DISTINCT n FROM lowerCaseData ORDER BY n DESC")
      .limit(2)
      .registerTempTable("subset1")
    sql("SELECT DISTINCT n FROM lowerCaseData")
      .limit(2)
      .registerTempTable("subset2")
    checkAnswer(
      sql("SELECT * FROM lowerCaseData INNER JOIN subset1 ON subset1.n = lowerCaseData.n"),
      Row(3, "c", 3) ::
      Row(4, "d", 4) :: Nil)
    checkAnswer(
      sql("SELECT * FROM lowerCaseData INNER JOIN subset2 ON subset2.n = lowerCaseData.n"),
      Row(1, "a", 1) ::
      Row(2, "b", 2) :: Nil)
  }

  test("mixed-case keywords") {
    checkAnswer(
      sql(
        """
          |SeleCT * from
          |  (select * from upperCaseData WherE N <= 4) leftTable fuLL OUtER joiN
          |  (sElEcT * FROM upperCaseData whERe N >= 3) rightTable
          |    oN leftTable.N = rightTable.N
        """.stripMargin),
      Row(1, "A", null, null) ::
      Row(2, "B", null, null) ::
      Row(3, "C", 3, "C") ::
      Row(4, "D", 4, "D") ::
      Row(null, null, 5, "E") ::
      Row(null, null, 6, "F") :: Nil)
  }

  test("select with table name as qualifier") {
    checkAnswer(
      sql("SELECT testData.value FROM testData WHERE testData.key = 1"),
      Row("1"))
  }

  test("inner join ON with table name as qualifier") {
    checkAnswer(
      sql("SELECT * FROM upperCaseData JOIN lowerCaseData ON lowerCaseData.n = upperCaseData.N"),
      Seq(
        Row(1, "A", 1, "a"),
        Row(2, "B", 2, "b"),
        Row(3, "C", 3, "c"),
        Row(4, "D", 4, "d")))
  }

  test("qualified select with inner join ON with table name as qualifier") {
    checkAnswer(
      sql("SELECT upperCaseData.N, upperCaseData.L FROM upperCaseData JOIN lowerCaseData " +
        "ON lowerCaseData.n = upperCaseData.N"),
      Seq(
        Row(1, "A"),
        Row(2, "B"),
        Row(3, "C"),
        Row(4, "D")))
  }

  test("system function upper()") {
    checkAnswer(
      sql("SELECT n,UPPER(l) FROM lowerCaseData"),
      Seq(
        Row(1, "A"),
        Row(2, "B"),
        Row(3, "C"),
        Row(4, "D")))

    checkAnswer(
      sql("SELECT n, UPPER(s) FROM nullStrings"),
      Seq(
        Row(1, "ABC"),
        Row(2, "ABC"),
        Row(3, null)))
  }

  test("system function lower()") {
    checkAnswer(
      sql("SELECT N,LOWER(L) FROM upperCaseData"),
      Seq(
        Row(1, "a"),
        Row(2, "b"),
        Row(3, "c"),
        Row(4, "d"),
        Row(5, "e"),
        Row(6, "f")))

    checkAnswer(
      sql("SELECT n, LOWER(s) FROM nullStrings"),
      Seq(
        Row(1, "abc"),
        Row(2, "abc"),
        Row(3, null)))
  }

  test("UNION") {
    checkAnswer(
      sql("SELECT * FROM lowerCaseData UNION SELECT * FROM upperCaseData"),
      Row(1, "A") :: Row(1, "a") :: Row(2, "B") :: Row(2, "b") :: Row(3, "C") :: Row(3, "c") ::
      Row(4, "D") :: Row(4, "d") :: Row(5, "E") :: Row(6, "F") :: Nil)
    checkAnswer(
      sql("SELECT * FROM lowerCaseData UNION SELECT * FROM lowerCaseData"),
      Row(1, "a") :: Row(2, "b") :: Row(3, "c") :: Row(4, "d") :: Nil)
    checkAnswer(
      sql("SELECT * FROM lowerCaseData UNION ALL SELECT * FROM lowerCaseData"),
      Row(1, "a") :: Row(1, "a") :: Row(2, "b") :: Row(2, "b") :: Row(3, "c") :: Row(3, "c") ::
      Row(4, "d") :: Row(4, "d") :: Nil)
  }

  test("UNION with column mismatches") {
    // Column name mismatches are allowed.
    checkAnswer(
      sql("SELECT n,l FROM lowerCaseData UNION SELECT N as x1, L as x2 FROM upperCaseData"),
      Row(1, "A") :: Row(1, "a") :: Row(2, "B") :: Row(2, "b") :: Row(3, "C") :: Row(3, "c") ::
      Row(4, "D") :: Row(4, "d") :: Row(5, "E") :: Row(6, "F") :: Nil)
    // Column type mismatches are not allowed, forcing a type coercion.
    checkAnswer(
      sql("SELECT n FROM lowerCaseData UNION SELECT L FROM upperCaseData"),
      ("1" :: "2" :: "3" :: "4" :: "A" :: "B" :: "C" :: "D" :: "E" :: "F" :: Nil).map(Row(_)))
    // Column type mismatches where a coercion is not possible, in this case between integer
    // and array types, trigger a TreeNodeException.
    intercept[AnalysisException] {
      sql("SELECT data FROM arrayData UNION SELECT 1 FROM arrayData").collect()
    }
  }

  test("EXCEPT") {
    checkAnswer(
      sql("SELECT * FROM lowerCaseData EXCEPT SELECT * FROM upperCaseData"),
      Row(1, "a") ::
      Row(2, "b") ::
      Row(3, "c") ::
      Row(4, "d") :: Nil)
    checkAnswer(
      sql("SELECT * FROM lowerCaseData EXCEPT SELECT * FROM lowerCaseData"), Nil)
    checkAnswer(
      sql("SELECT * FROM upperCaseData EXCEPT SELECT * FROM upperCaseData"), Nil)
  }

  test("INTERSECT") {
    checkAnswer(
      sql("SELECT * FROM lowerCaseData INTERSECT SELECT * FROM lowerCaseData"),
      Row(1, "a") ::
      Row(2, "b") ::
      Row(3, "c") ::
      Row(4, "d") :: Nil)
    checkAnswer(
      sql("SELECT * FROM lowerCaseData INTERSECT SELECT * FROM upperCaseData"), Nil)
  }

  test("SET commands semantics using sql()") {
    conf.clear()
    val testKey = "test.key.0"
    val testVal = "test.val.0"
    val nonexistentKey = "nonexistent"

    // "set" itself returns all config variables currently specified in SQLConf.
    assert(sql("SET").collect().size == 0)

    // "set key=val"
    sql(s"SET $testKey=$testVal")
    checkAnswer(
      sql("SET"),
      Row(s"$testKey=$testVal")
    )

    sql(s"SET ${testKey + testKey}=${testVal + testVal}")
    checkAnswer(
      sql("set"),
      Seq(
        Row(s"$testKey=$testVal"),
        Row(s"${testKey + testKey}=${testVal + testVal}"))
    )

    // "set key"
    checkAnswer(
      sql(s"SET $testKey"),
      Row(s"$testKey=$testVal")
    )
    checkAnswer(
      sql(s"SET $nonexistentKey"),
      Row(s"$nonexistentKey=<undefined>")
    )
    conf.clear()
  }

  test("apply schema") {
    val schema1 = StructType(
      StructField("f1", IntegerType, false) ::
      StructField("f2", StringType, false) ::
      StructField("f3", BooleanType, false) ::
      StructField("f4", IntegerType, true) :: Nil)

    val rowRDD1 = unparsedStrings.map { r =>
      val values = r.split(",").map(_.trim)
      val v4 = try values(3).toInt catch {
        case _: NumberFormatException => null
      }
      Row(values(0).toInt, values(1), values(2).toBoolean, v4)
    }

    val df1 = sqlCtx.createDataFrame(rowRDD1, schema1)
    df1.registerTempTable("applySchema1")
    checkAnswer(
      sql("SELECT * FROM applySchema1"),
      Row(1, "A1", true, null) ::
      Row(2, "B2", false, null) ::
      Row(3, "C3", true, null) ::
      Row(4, "D4", true, 2147483644) :: Nil)

    checkAnswer(
      sql("SELECT f1, f4 FROM applySchema1"),
      Row(1, null) ::
      Row(2, null) ::
      Row(3, null) ::
      Row(4, 2147483644) :: Nil)

    val schema2 = StructType(
      StructField("f1", StructType(
        StructField("f11", IntegerType, false) ::
        StructField("f12", BooleanType, false) :: Nil), false) ::
      StructField("f2", MapType(StringType, IntegerType, true), false) :: Nil)

    val rowRDD2 = unparsedStrings.map { r =>
      val values = r.split(",").map(_.trim)
      val v4 = try values(3).toInt catch {
        case _: NumberFormatException => null
      }
      Row(Row(values(0).toInt, values(2).toBoolean), Map(values(1) -> v4))
    }

    val df2 = sqlCtx.createDataFrame(rowRDD2, schema2)
    df2.registerTempTable("applySchema2")
    checkAnswer(
      sql("SELECT * FROM applySchema2"),
      Row(Row(1, true), Map("A1" -> null)) ::
      Row(Row(2, false), Map("B2" -> null)) ::
      Row(Row(3, true), Map("C3" -> null)) ::
      Row(Row(4, true), Map("D4" -> 2147483644)) :: Nil)

    checkAnswer(
      sql("SELECT f1.f11, f2['D4'] FROM applySchema2"),
      Row(1, null) ::
      Row(2, null) ::
      Row(3, null) ::
      Row(4, 2147483644) :: Nil)

    // The value of a MapType column can be a mutable map.
    val rowRDD3 = unparsedStrings.map { r =>
      val values = r.split(",").map(_.trim)
      val v4 = try values(3).toInt catch {
        case _: NumberFormatException => null
      }
      Row(Row(values(0).toInt, values(2).toBoolean), scala.collection.mutable.Map(values(1) -> v4))
    }

    val df3 = sqlCtx.createDataFrame(rowRDD3, schema2)
    df3.registerTempTable("applySchema3")

    checkAnswer(
      sql("SELECT f1.f11, f2['D4'] FROM applySchema3"),
      Row(1, null) ::
      Row(2, null) ::
      Row(3, null) ::
      Row(4, 2147483644) :: Nil)
  }

  test("SPARK-3423 BETWEEN") {
    checkAnswer(
      sql("SELECT key, value FROM testData WHERE key BETWEEN 5 and 7"),
      Seq(Row(5, "5"), Row(6, "6"), Row(7, "7"))
    )

    checkAnswer(
      sql("SELECT key, value FROM testData WHERE key BETWEEN 7 and 7"),
      Row(7, "7")
    )

    checkAnswer(
      sql("SELECT key, value FROM testData WHERE key BETWEEN 9 and 7"),
      Nil
    )
  }

  test("cast boolean to string") {
    // TODO Ensure true/false string letter casing is consistent with Hive in all cases.
    checkAnswer(
      sql("SELECT CAST(TRUE AS STRING), CAST(FALSE AS STRING) FROM testData LIMIT 1"),
      Row("true", "false"))
  }

  test("metadata is propagated correctly") {
    val person: DataFrame = sql("SELECT * FROM person")
    val schema = person.schema
    val docKey = "doc"
    val docValue = "first name"
    val metadata = new MetadataBuilder()
      .putString(docKey, docValue)
      .build()
    val schemaWithMeta = new StructType(Array(
      schema("id"), schema("name").copy(metadata = metadata), schema("age")))
    val personWithMeta = sqlCtx.createDataFrame(person.rdd, schemaWithMeta)
    def validateMetadata(rdd: DataFrame): Unit = {
      assert(rdd.schema("name").metadata.getString(docKey) == docValue)
    }
    personWithMeta.registerTempTable("personWithMeta")
    validateMetadata(personWithMeta.select($"name"))
    validateMetadata(personWithMeta.select($"name"))
    validateMetadata(personWithMeta.select($"id", $"name"))
    validateMetadata(sql("SELECT * FROM personWithMeta"))
    validateMetadata(sql("SELECT id, name FROM personWithMeta"))
    validateMetadata(sql("SELECT * FROM personWithMeta JOIN salary ON id = personId"))
    validateMetadata(sql("SELECT name, salary FROM personWithMeta JOIN salary ON id = personId"))
  }

  test("SPARK-3371 Renaming a function expression with group by gives error") {
    TestSQLContext.udf.register("len", (s: String) => s.length)
    checkAnswer(
      sql("SELECT len(value) as temp FROM testData WHERE key = 1 group by len(value)"),
      Row(1))
  }

  test("SPARK-3813 CASE a WHEN b THEN c [WHEN d THEN e]* [ELSE f] END") {
    checkAnswer(
      sql("SELECT CASE key WHEN 1 THEN 1 ELSE 0 END FROM testData WHERE key = 1 group by key"),
      Row(1))
  }

  test("SPARK-3813 CASE WHEN a THEN b [WHEN c THEN d]* [ELSE e] END") {
    checkAnswer(
      sql("SELECT CASE WHEN key = 1 THEN 1 ELSE 2 END FROM testData WHERE key = 1 group by key"),
      Row(1))
  }

  test("throw errors for non-aggregate attributes with aggregation") {
    def checkAggregation(query: String, isInvalidQuery: Boolean = true) {
      if (isInvalidQuery) {
        val e = intercept[AnalysisException](sql(query).queryExecution.analyzed)
        assert(e.getMessage contains "group by")
      } else {
        // Should not throw
        sql(query).queryExecution.analyzed
      }
    }

    checkAggregation("SELECT key, COUNT(*) FROM testData")
    checkAggregation("SELECT COUNT(key), COUNT(*) FROM testData", isInvalidQuery = false)

    checkAggregation("SELECT value, COUNT(*) FROM testData GROUP BY key")
    checkAggregation("SELECT COUNT(value), SUM(key) FROM testData GROUP BY key", false)

    checkAggregation("SELECT key + 2, COUNT(*) FROM testData GROUP BY key + 1")
    checkAggregation("SELECT key + 1 + 1, COUNT(*) FROM testData GROUP BY key + 1", false)
  }

  test("Test to check we can use Long.MinValue") {
    checkAnswer(
      sql(s"SELECT ${Long.MinValue} FROM testData ORDER BY key LIMIT 1"), Row(Long.MinValue)
    )

    checkAnswer(
      sql(s"SELECT key FROM testData WHERE key > ${Long.MinValue}"),
      (1 to 100).map(Row(_)).toSeq
    )
  }

  test("Floating point number format") {
    checkAnswer(
      sql("SELECT 0.3"), Row(0.3)
    )

    checkAnswer(
      sql("SELECT -0.8"), Row(-0.8)
    )

    checkAnswer(
      sql("SELECT .5"), Row(0.5)
    )

    checkAnswer(
      sql("SELECT -.18"), Row(-0.18)
    )
  }

  test("Auto cast integer type") {
    checkAnswer(
      sql(s"SELECT ${Int.MaxValue + 1L}"), Row(Int.MaxValue + 1L)
    )

    checkAnswer(
      sql(s"SELECT ${Int.MinValue - 1L}"), Row(Int.MinValue - 1L)
    )

    checkAnswer(
      sql("SELECT 9223372036854775808"), Row(new java.math.BigDecimal("9223372036854775808"))
    )

    checkAnswer(
      sql("SELECT -9223372036854775809"), Row(new java.math.BigDecimal("-9223372036854775809"))
    )
  }

  test("Test to check we can apply sign to expression") {

    checkAnswer(
      sql("SELECT -100"), Row(-100)
    )

    checkAnswer(
      sql("SELECT +230"), Row(230)
    )

    checkAnswer(
      sql("SELECT -5.2"), Row(-5.2)
    )

    checkAnswer(
      sql("SELECT +6.8"), Row(6.8)
    )

    checkAnswer(
      sql("SELECT -key FROM testData WHERE key = 2"), Row(-2)
    )

    checkAnswer(
      sql("SELECT +key FROM testData WHERE key = 3"), Row(3)
    )

    checkAnswer(
      sql("SELECT -(key + 1) FROM testData WHERE key = 1"), Row(-2)
    )

    checkAnswer(
      sql("SELECT - key + 1 FROM testData WHERE key = 10"), Row(-9)
    )

    checkAnswer(
      sql("SELECT +(key + 5) FROM testData WHERE key = 5"), Row(10)
    )

    checkAnswer(
      sql("SELECT -MAX(key) FROM testData"), Row(-100)
    )

    checkAnswer(
      sql("SELECT +MAX(key) FROM testData"), Row(100)
    )

    checkAnswer(
      sql("SELECT - (-10)"), Row(10)
    )

    checkAnswer(
      sql("SELECT + (-key) FROM testData WHERE key = 32"), Row(-32)
    )

    checkAnswer(
      sql("SELECT - (+Max(key)) FROM testData"), Row(-100)
    )

    checkAnswer(
      sql("SELECT - - 3"), Row(3)
    )

    checkAnswer(
      sql("SELECT - + 20"), Row(-20)
    )

    checkAnswer(
      sql("SELEcT - + 45"), Row(-45)
    )

    checkAnswer(
      sql("SELECT + + 100"), Row(100)
    )

    checkAnswer(
      sql("SELECT - - Max(key) FROM testData"), Row(100)
    )

    checkAnswer(
      sql("SELECT + - key FROM testData WHERE key = 33"), Row(-33)
    )
  }

  test("Multiple join") {
    checkAnswer(
      sql(
        """SELECT a.key, b.key, c.key
          |FROM testData a
          |JOIN testData b ON a.key = b.key
          |JOIN testData c ON a.key = c.key
        """.stripMargin),
      (1 to 100).map(i => Row(i, i, i)))
  }

  test("SPARK-3483 Special chars in column names") {
    val data = sparkContext.parallelize(Seq("""{"key?number1": "value1", "key.number2": "value2"}"""))
    jsonRDD(data).registerTempTable("records")
    sql("SELECT `key?number1` FROM records")
  }

  test("SPARK-3814 Support Bitwise & operator") {
    checkAnswer(sql("SELECT key&1 FROM testData WHERE key = 1 "), Row(1))
  }

  test("SPARK-3814 Support Bitwise | operator") {
    checkAnswer(sql("SELECT key|0 FROM testData WHERE key = 1 "), Row(1))
  }

  test("SPARK-3814 Support Bitwise ^ operator") {
    checkAnswer(sql("SELECT key^0 FROM testData WHERE key = 1 "), Row(1))
  }

  test("SPARK-3814 Support Bitwise ~ operator") {
    checkAnswer(sql("SELECT ~key FROM testData WHERE key = 1 "), Row(-2))
  }

  test("SPARK-4120 Join of multiple tables does not work in SparkSQL") {
    checkAnswer(
      sql(
        """SELECT a.key, b.key, c.key
          |FROM testData a,testData b,testData c
          |where a.key = b.key and a.key = c.key
        """.stripMargin),
      (1 to 100).map(i => Row(i, i, i)))
  }

  test("SPARK-4154 Query does not work if it has 'not between' in Spark SQL and HQL") {
    checkAnswer(sql("SELECT key FROM testData WHERE key not between 0 and 10 order by key"),
        (11 to 100).map(i => Row(i)))
  }

  test("SPARK-4207 Query which has syntax like 'not like' is not working in Spark SQL") {
    checkAnswer(sql("SELECT key FROM testData WHERE value not like '100%' order by key"),
        (1 to 99).map(i => Row(i)))
  }

  test("SPARK-4322 Grouping field with struct field as sub expression") {
    jsonRDD(sparkContext.makeRDD("""{"a": {"b": [{"c": 1}]}}""" :: Nil)).registerTempTable("data")
    checkAnswer(sql("SELECT a.b[0].c FROM data GROUP BY a.b[0].c"), Row(1))
    dropTempTable("data")

    jsonRDD(sparkContext.makeRDD("""{"a": {"b": 1}}""" :: Nil)).registerTempTable("data")
    checkAnswer(sql("SELECT a.b + 1 FROM data GROUP BY a.b + 1"), Row(2))
    dropTempTable("data")
  }

  test("SPARK-4432 Fix attribute reference resolution error when using ORDER BY") {
    checkAnswer(
      sql("SELECT a + b FROM testData2 ORDER BY a"),
      Seq(2, 3, 3 ,4 ,4 ,5).map(Row(_))
    )
  }

  test("oder by asc by default when not specify ascending and descending") {
    checkAnswer(
      sql("SELECT a, b FROM testData2 ORDER BY a desc, b"),
      Seq(Row(3, 1), Row(3, 2), Row(2, 1), Row(2,2), Row(1, 1), Row(1, 2))
    )
  }

  test("Supporting relational operator '<=>' in Spark SQL") {
    val nullCheckData1 = TestData(1,"1") :: TestData(2,null) :: Nil
    val rdd1 = sparkContext.parallelize((0 to 1).map(i => nullCheckData1(i)))
    rdd1.toDF().registerTempTable("nulldata1")
    val nullCheckData2 = TestData(1,"1") :: TestData(2,null) :: Nil
    val rdd2 = sparkContext.parallelize((0 to 1).map(i => nullCheckData2(i)))
    rdd2.toDF().registerTempTable("nulldata2")
    checkAnswer(sql("SELECT nulldata1.key FROM nulldata1 join " +
      "nulldata2 on nulldata1.value <=> nulldata2.value"),
        (1 to 2).map(i => Row(i)))
  }

  test("Multi-column COUNT(DISTINCT ...)") {
    val data = TestData(1,"val_1") :: TestData(2,"val_2") :: Nil
    val rdd = sparkContext.parallelize((0 to 1).map(i => data(i)))
    rdd.toDF().registerTempTable("distinctData")
    checkAnswer(sql("SELECT COUNT(DISTINCT key,value) FROM distinctData"), Row(2))
  }

  test("SPARK-4699 case sensitivity SQL query") {
    setConf(CatalystConf.CASE_SENSITIVE, "false")
    val data = TestData(1,"val_1") :: TestData(2,"val_2") :: Nil
    val rdd = sparkContext.parallelize((0 to 1).map(i => data(i)))
    rdd.registerTempTable("testTable1")
    checkAnswer(sql("SELECT VALUE FROM TESTTABLE1 where KEY = 1"), Row("val_1"))
    setConf(CatalystConf.CASE_SENSITIVE, "true")
  }
}<|MERGE_RESOLUTION|>--- conflicted
+++ resolved
@@ -20,23 +20,11 @@
 import org.apache.spark.sql.test.TestSQLContext
 import org.scalatest.BeforeAndAfterAll
 
-<<<<<<< HEAD
 import org.apache.spark.sql.functions._
-=======
-import org.apache.spark.sql.Dsl._
-
 import org.apache.spark.sql.catalyst.CatalystConf
->>>>>>> 39e369c6
 import org.apache.spark.sql.catalyst.errors.TreeNodeException
 import org.apache.spark.sql.catalyst.plans.logical.LogicalPlan
 import org.apache.spark.sql.types._
-
-<<<<<<< HEAD
-=======
-import org.scalatest.BeforeAndAfterAll
-
-/* Implicits */
->>>>>>> 39e369c6
 import org.apache.spark.sql.TestData._
 import org.apache.spark.sql.test.TestSQLContext.{udf => _, _}
 
@@ -1066,7 +1054,7 @@
     setConf(CatalystConf.CASE_SENSITIVE, "false")
     val data = TestData(1,"val_1") :: TestData(2,"val_2") :: Nil
     val rdd = sparkContext.parallelize((0 to 1).map(i => data(i)))
-    rdd.registerTempTable("testTable1")
+    rdd.toDF().registerTempTable("testTable1")
     checkAnswer(sql("SELECT VALUE FROM TESTTABLE1 where KEY = 1"), Row("val_1"))
     setConf(CatalystConf.CASE_SENSITIVE, "true")
   }
