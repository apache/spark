/*
 * Licensed to the Apache Software Foundation (ASF) under one or more
 * contributor license agreements.  See the NOTICE file distributed with
 * this work for additional information regarding copyright ownership.
 * The ASF licenses this file to You under the Apache License, Version 2.0
 * (the "License"); you may not use this file except in compliance with
 * the License.  You may obtain a copy of the License at
 *
 *    http://www.apache.org/licenses/LICENSE-2.0
 *
 * Unless required by applicable law or agreed to in writing, software
 * distributed under the License is distributed on an "AS IS" BASIS,
 * WITHOUT WARRANTIES OR CONDITIONS OF ANY KIND, either express or implied.
 * See the License for the specific language governing permissions and
 * limitations under the License.
 */

package org.apache.spark.sql

import java.io.File
import java.math.MathContext
import java.net.{MalformedURLException, URL}
import java.sql.Timestamp
import java.util.concurrent.atomic.AtomicBoolean

import scala.collection.mutable.ArrayBuffer

import org.apache.spark.{AccumulatorSuite, SparkException}
import org.apache.spark.scheduler.{SparkListener, SparkListenerJobStart}
import org.apache.spark.sql.catalyst.util.StringUtils
import org.apache.spark.sql.execution.{ScalarSubquery, SubqueryExec}
import org.apache.spark.sql.execution.aggregate
import org.apache.spark.sql.execution.joins.{BroadcastHashJoinExec, CartesianProductExec, SortMergeJoinExec}
import org.apache.spark.sql.functions._
import org.apache.spark.sql.internal.SQLConf
import org.apache.spark.sql.test.{SharedSQLContext, TestSQLContext}
import org.apache.spark.sql.test.SQLTestData._
import org.apache.spark.sql.types._

class SQLQuerySuite extends QueryTest with SharedSQLContext {
  import testImplicits._

  setupTestData()

  test("SPARK-8010: promote numeric to string") {
    val df = Seq((1, 1)).toDF("key", "value")
    df.createOrReplaceTempView("src")
    val queryCaseWhen = sql("select case when true then 1.0 else '1' end from src ")
    val queryCoalesce = sql("select coalesce(null, 1, '1') from src ")

    checkAnswer(queryCaseWhen, Row("1.0") :: Nil)
    checkAnswer(queryCoalesce, Row("1") :: Nil)
  }

  test("show functions") {
    def getFunctions(pattern: String): Seq[Row] = {
      StringUtils.filterPattern(
        spark.sessionState.catalog.listFunctions("default").map(_._1.funcName), pattern)
        .map(Row(_))
    }

    def createFunction(names: Seq[String]): Unit = {
      names.foreach { name =>
        spark.udf.register(name, (arg1: Int, arg2: String) => arg2 + arg1)
      }
    }

    def dropFunction(names: Seq[String]): Unit = {
      names.foreach { name =>
        spark.sessionState.catalog.dropTempFunction(name, false)
      }
    }

    val functions = Array("ilog", "logi", "logii", "logiii", "crc32i", "cubei", "cume_disti",
      "isize", "ispace", "to_datei", "date_addi", "current_datei")

    createFunction(functions)

    checkAnswer(sql("SHOW functions"), getFunctions("*"))
    assert(sql("SHOW functions").collect().size > 200)

    Seq("^c*", "*e$", "log*", "*date*").foreach { pattern =>
      // For the pattern part, only '*' and '|' are allowed as wildcards.
      // For '*', we need to replace it to '.*'.
      checkAnswer(sql(s"SHOW FUNCTIONS '$pattern'"), getFunctions(pattern))
    }
    dropFunction(functions)
  }

  test("describe functions") {
    checkKeywordsExist(sql("describe function extended upper"),
      "Function: upper",
      "Class: org.apache.spark.sql.catalyst.expressions.Upper",
      "Usage: upper(str) - Returns `str` with all characters changed to uppercase",
      "Extended Usage:",
      "Examples:",
      "> SELECT upper('SparkSql');",
      "SPARKSQL")

    checkKeywordsExist(sql("describe functioN Upper"),
      "Function: upper",
      "Class: org.apache.spark.sql.catalyst.expressions.Upper",
      "Usage: upper(str) - Returns `str` with all characters changed to uppercase")

    checkKeywordsNotExist(sql("describe functioN Upper"), "Extended Usage")

    checkKeywordsExist(sql("describe functioN abcadf"), "Function: abcadf not found.")
  }

  test("SPARK-14415: All functions should have own descriptions") {
    for (f <- spark.sessionState.functionRegistry.listFunction()) {
      if (!Seq("cube", "grouping", "grouping_id", "rollup", "window").contains(f)) {
        checkKeywordsNotExist(sql(s"describe function `$f`"), "N/A.")
      }
    }
  }

  test("SPARK-6743: no columns from cache") {
    Seq(
      (83, 0, 38),
      (26, 0, 79),
      (43, 81, 24)
    ).toDF("a", "b", "c").createOrReplaceTempView("cachedData")

    spark.catalog.cacheTable("cachedData")
    withSQLConf(SQLConf.CROSS_JOINS_ENABLED.key -> "true") {
      checkAnswer(
        sql("SELECT t1.b FROM cachedData, cachedData t1 GROUP BY t1.b"),
        Row(0) :: Row(81) :: Nil)
    }
  }

  test("self join with aliases") {
    Seq(1, 2, 3).map(i => (i, i.toString)).toDF("int", "str").createOrReplaceTempView("df")

    checkAnswer(
      sql(
        """
          |SELECT x.str, COUNT(*)
          |FROM df x JOIN df y ON x.str = y.str
          |GROUP BY x.str
        """.stripMargin),
      Row("1", 1) :: Row("2", 1) :: Row("3", 1) :: Nil)
  }

  test("support table.star") {
    checkAnswer(
      sql(
        """
          |SELECT r.*
          |FROM testData l join testData2 r on (l.key = r.a)
        """.stripMargin),
      Row(1, 1) :: Row(1, 2) :: Row(2, 1) :: Row(2, 2) :: Row(3, 1) :: Row(3, 2) :: Nil)
  }

  test("self join with alias in agg") {
      Seq(1, 2, 3)
        .map(i => (i, i.toString))
        .toDF("int", "str")
        .groupBy("str")
        .agg($"str", count("str").as("strCount"))
        .createOrReplaceTempView("df")

    checkAnswer(
      sql(
        """
          |SELECT x.str, SUM(x.strCount)
          |FROM df x JOIN df y ON x.str = y.str
          |GROUP BY x.str
        """.stripMargin),
      Row("1", 1) :: Row("2", 1) :: Row("3", 1) :: Nil)
  }

  test("SPARK-8668 expr function") {
    checkAnswer(Seq((1, "Bobby G."))
      .toDF("id", "name")
      .select(expr("length(name)"), expr("abs(id)")), Row(8, 1))

    checkAnswer(Seq((1, "building burrito tunnels"), (1, "major projects"))
      .toDF("id", "saying")
      .groupBy(expr("length(saying)"))
      .count(), Row(24, 1) :: Row(14, 1) :: Nil)
  }

  test("SPARK-4625 support SORT BY in SimpleSQLParser & DSL") {
    checkAnswer(
      sql("SELECT a FROM testData2 SORT BY a"),
      Seq(1, 1, 2, 2, 3, 3).map(Row(_))
    )
  }

  test("SPARK-7158 collect and take return different results") {
    import java.util.UUID

    val df = Seq(Tuple1(1), Tuple1(2), Tuple1(3)).toDF("index")
    // we except the id is materialized once
    val idUDF = org.apache.spark.sql.functions.udf(() => UUID.randomUUID().toString)

    val dfWithId = df.withColumn("id", idUDF())
    // Make a new DataFrame (actually the same reference to the old one)
    val cached = dfWithId.cache()
    // Trigger the cache
    val d0 = dfWithId.collect()
    val d1 = cached.collect()
    val d2 = cached.collect()

    // Since the ID is only materialized once, then all of the records
    // should come from the cache, not by re-computing. Otherwise, the ID
    // will be different
    assert(d0.map(_(0)) === d2.map(_(0)))
    assert(d0.map(_(1)) === d2.map(_(1)))

    assert(d1.map(_(0)) === d2.map(_(0)))
    assert(d1.map(_(1)) === d2.map(_(1)))
  }

  test("grouping on nested fields") {
    spark.read
      .json(Seq("""{"nested": {"attribute": 1}, "value": 2}""").toDS())
     .createOrReplaceTempView("rows")

    checkAnswer(
      sql(
        """
          |select attribute, sum(cnt)
          |from (
          |  select nested.attribute, count(*) as cnt
          |  from rows
          |  group by nested.attribute) a
          |group by attribute
        """.stripMargin),
      Row(1, 1) :: Nil)
  }

  test("SPARK-6201 IN type conversion") {
    spark.read
      .json(Seq("{\"a\": \"1\"}}", "{\"a\": \"2\"}}", "{\"a\": \"3\"}}").toDS())
      .createOrReplaceTempView("d")

    checkAnswer(
      sql("select * from d where d.a in (1,2)"),
      Seq(Row("1"), Row("2")))
  }

  test("SPARK-11226 Skip empty line in json file") {
    spark.read
      .json(Seq("{\"a\": \"1\"}}", "{\"a\": \"2\"}}", "{\"a\": \"3\"}}", "").toDS())
      .createOrReplaceTempView("d")

    checkAnswer(
      sql("select count(1) from d"),
      Seq(Row(3)))
  }

  test("SPARK-8828 sum should return null if all input values are null") {
    checkAnswer(
      sql("select sum(a), avg(a) from allNulls"),
      Seq(Row(null, null))
    )
  }

  private def testCodeGen(sqlText: String, expectedResults: Seq[Row]): Unit = {
    val df = sql(sqlText)
    // First, check if we have GeneratedAggregate.
    val hasGeneratedAgg = df.queryExecution.sparkPlan
      .collect { case _: aggregate.HashAggregateExec => true }
      .nonEmpty
    if (!hasGeneratedAgg) {
      fail(
        s"""
           |Codegen is enabled, but query $sqlText does not have HashAggregate in the plan.
           |${df.queryExecution.simpleString}
         """.stripMargin)
    }
    // Then, check results.
    checkAnswer(df, expectedResults)
  }

  test("aggregation with codegen") {
    // Prepare a table that we can group some rows.
    spark.table("testData")
      .union(spark.table("testData"))
      .union(spark.table("testData"))
      .createOrReplaceTempView("testData3x")

    try {
      // Just to group rows.
      testCodeGen(
        "SELECT key FROM testData3x GROUP BY key",
        (1 to 100).map(Row(_)))
      // COUNT
      testCodeGen(
        "SELECT key, count(value) FROM testData3x GROUP BY key",
        (1 to 100).map(i => Row(i, 3)))
      testCodeGen(
        "SELECT count(key) FROM testData3x",
        Row(300) :: Nil)
      // COUNT DISTINCT ON int
      testCodeGen(
        "SELECT value, count(distinct key) FROM testData3x GROUP BY value",
        (1 to 100).map(i => Row(i.toString, 1)))
      testCodeGen(
        "SELECT count(distinct key) FROM testData3x",
        Row(100) :: Nil)
      // SUM
      testCodeGen(
        "SELECT value, sum(key) FROM testData3x GROUP BY value",
        (1 to 100).map(i => Row(i.toString, 3 * i)))
      testCodeGen(
        "SELECT sum(key), SUM(CAST(key as Double)) FROM testData3x",
        Row(5050 * 3, 5050 * 3.0) :: Nil)
      // AVERAGE
      testCodeGen(
        "SELECT value, avg(key) FROM testData3x GROUP BY value",
        (1 to 100).map(i => Row(i.toString, i)))
      testCodeGen(
        "SELECT avg(key) FROM testData3x",
        Row(50.5) :: Nil)
      // MAX
      testCodeGen(
        "SELECT value, max(key) FROM testData3x GROUP BY value",
        (1 to 100).map(i => Row(i.toString, i)))
      testCodeGen(
        "SELECT max(key) FROM testData3x",
        Row(100) :: Nil)
      // MIN
      testCodeGen(
        "SELECT value, min(key) FROM testData3x GROUP BY value",
        (1 to 100).map(i => Row(i.toString, i)))
      testCodeGen(
        "SELECT min(key) FROM testData3x",
        Row(1) :: Nil)
      // Some combinations.
      testCodeGen(
        """
          |SELECT
          |  value,
          |  sum(key),
          |  max(key),
          |  min(key),
          |  avg(key),
          |  count(key),
          |  count(distinct key)
          |FROM testData3x
          |GROUP BY value
        """.stripMargin,
        (1 to 100).map(i => Row(i.toString, i*3, i, i, i, 3, 1)))
      testCodeGen(
        "SELECT max(key), min(key), avg(key), count(key), count(distinct key) FROM testData3x",
        Row(100, 1, 50.5, 300, 100) :: Nil)
      // Aggregate with Code generation handling all null values
      testCodeGen(
        "SELECT  sum('a'), avg('a'), count(null) FROM testData",
        Row(null, null, 0) :: Nil)
    } finally {
      spark.catalog.dropTempView("testData3x")
    }
  }

  test("Add Parser of SQL COALESCE()") {
    checkAnswer(
      sql("""SELECT COALESCE(1, 2)"""),
      Row(1))
    checkAnswer(
      sql("SELECT COALESCE(null, 1, 1.5)"),
      Row(BigDecimal(1)))
    checkAnswer(
      sql("SELECT COALESCE(null, null, null)"),
      Row(null))
  }

  test("SPARK-3176 Added Parser of SQL LAST()") {
    checkAnswer(
      sql("SELECT LAST(n) FROM lowerCaseData"),
      Row(4))
  }

  test("SPARK-2041 column name equals tablename") {
    checkAnswer(
      sql("SELECT tableName FROM tableName"),
      Row("test"))
  }

  test("SQRT") {
    checkAnswer(
      sql("SELECT SQRT(key) FROM testData"),
      (1 to 100).map(x => Row(math.sqrt(x.toDouble))).toSeq
    )
  }

  test("SQRT with automatic string casts") {
    checkAnswer(
      sql("SELECT SQRT(CAST(key AS STRING)) FROM testData"),
      (1 to 100).map(x => Row(math.sqrt(x.toDouble))).toSeq
    )
  }

  test("SPARK-2407 Added Parser of SQL SUBSTR()") {
    checkAnswer(
      sql("SELECT substr(tableName, 1, 2) FROM tableName"),
      Row("te"))
    checkAnswer(
      sql("SELECT substr(tableName, 3) FROM tableName"),
      Row("st"))
    checkAnswer(
      sql("SELECT substring(tableName, 1, 2) FROM tableName"),
      Row("te"))
    checkAnswer(
      sql("SELECT substring(tableName, 3) FROM tableName"),
      Row("st"))
  }

  test("SPARK-3173 Timestamp support in the parser") {
    (0 to 3).map(i => Tuple1(new Timestamp(i))).toDF("time").createOrReplaceTempView("timestamps")

    checkAnswer(sql(
      "SELECT time FROM timestamps WHERE time='1969-12-31 16:00:00.0'"),
      Row(java.sql.Timestamp.valueOf("1969-12-31 16:00:00")))

    checkAnswer(sql(
      "SELECT time FROM timestamps WHERE time=CAST('1969-12-31 16:00:00.001' AS TIMESTAMP)"),
      Row(java.sql.Timestamp.valueOf("1969-12-31 16:00:00.001")))

    checkAnswer(sql(
      "SELECT time FROM timestamps WHERE time='1969-12-31 16:00:00.001'"),
      Row(java.sql.Timestamp.valueOf("1969-12-31 16:00:00.001")))

    checkAnswer(sql(
      "SELECT time FROM timestamps WHERE '1969-12-31 16:00:00.001'=time"),
      Row(java.sql.Timestamp.valueOf("1969-12-31 16:00:00.001")))

    checkAnswer(sql(
      """SELECT time FROM timestamps WHERE time<'1969-12-31 16:00:00.003'
          AND time>'1969-12-31 16:00:00.001'"""),
      Row(java.sql.Timestamp.valueOf("1969-12-31 16:00:00.002")))

    checkAnswer(sql(
      """
        |SELECT time FROM timestamps
        |WHERE time IN ('1969-12-31 16:00:00.001','1969-12-31 16:00:00.002')
      """.stripMargin),
      Seq(Row(java.sql.Timestamp.valueOf("1969-12-31 16:00:00.001")),
        Row(java.sql.Timestamp.valueOf("1969-12-31 16:00:00.002"))))

    checkAnswer(sql(
      "SELECT time FROM timestamps WHERE time='123'"),
      Nil)
  }

  test("left semi greater than predicate") {
    withSQLConf(SQLConf.CROSS_JOINS_ENABLED.key -> "true") {
      checkAnswer(
        sql("SELECT * FROM testData2 x LEFT SEMI JOIN testData2 y ON x.a >= y.a + 2"),
        Seq(Row(3, 1), Row(3, 2))
      )
    }
  }

  test("left semi greater than predicate and equal operator") {
    checkAnswer(
      sql("SELECT * FROM testData2 x LEFT SEMI JOIN testData2 y ON x.b = y.b and x.a >= y.a + 2"),
      Seq(Row(3, 1), Row(3, 2))
    )

    checkAnswer(
      sql("SELECT * FROM testData2 x LEFT SEMI JOIN testData2 y ON x.b = y.a and x.a >= y.b + 1"),
      Seq(Row(2, 1), Row(2, 2), Row(3, 1), Row(3, 2))
    )
  }

  test("select *") {
    checkAnswer(
      sql("SELECT * FROM testData"),
      testData.collect().toSeq)
  }

  test("simple select") {
    checkAnswer(
      sql("SELECT value FROM testData WHERE key = 1"),
      Row("1"))
  }

  def sortTest(): Unit = {
    checkAnswer(
      sql("SELECT * FROM testData2 ORDER BY a ASC, b ASC"),
      Seq(Row(1, 1), Row(1, 2), Row(2, 1), Row(2, 2), Row(3, 1), Row(3, 2)))

    checkAnswer(
      sql("SELECT * FROM testData2 ORDER BY a ASC, b DESC"),
      Seq(Row(1, 2), Row(1, 1), Row(2, 2), Row(2, 1), Row(3, 2), Row(3, 1)))

    checkAnswer(
      sql("SELECT * FROM testData2 ORDER BY a DESC, b DESC"),
      Seq(Row(3, 2), Row(3, 1), Row(2, 2), Row(2, 1), Row(1, 2), Row(1, 1)))

    checkAnswer(
      sql("SELECT * FROM testData2 ORDER BY a DESC, b ASC"),
      Seq(Row(3, 1), Row(3, 2), Row(2, 1), Row(2, 2), Row(1, 1), Row(1, 2)))

    checkAnswer(
      sql("SELECT b FROM binaryData ORDER BY a ASC"),
      (1 to 5).map(Row(_)))

    checkAnswer(
      sql("SELECT b FROM binaryData ORDER BY a DESC"),
      (1 to 5).map(Row(_)).toSeq.reverse)

    checkAnswer(
      sql("SELECT * FROM arrayData ORDER BY data[0] ASC"),
      arrayData.collect().sortBy(_.data(0)).map(Row.fromTuple).toSeq)

    checkAnswer(
      sql("SELECT * FROM arrayData ORDER BY data[0] DESC"),
      arrayData.collect().sortBy(_.data(0)).reverse.map(Row.fromTuple).toSeq)

    checkAnswer(
      sql("SELECT * FROM mapData ORDER BY data[1] ASC"),
      mapData.collect().sortBy(_.data(1)).map(Row.fromTuple).toSeq)

    checkAnswer(
      sql("SELECT * FROM mapData ORDER BY data[1] DESC"),
      mapData.collect().sortBy(_.data(1)).reverse.map(Row.fromTuple).toSeq)
  }

  test("external sorting") {
    sortTest()
  }

  test("CTE feature") {
    checkAnswer(
      sql("with q1 as (select * from testData limit 10) select * from q1"),
      testData.take(10).toSeq)

    checkAnswer(
      sql("""
        |with q1 as (select * from testData where key= '5'),
        |q2 as (select * from testData where key = '4')
        |select * from q1 union all select * from q2""".stripMargin),
      Row(5, "5") :: Row(4, "4") :: Nil)

  }

  test("Allow only a single WITH clause per query") {
    intercept[AnalysisException] {
      sql(
        "with q1 as (select * from testData) with q2 as (select * from q1) select * from q2")
    }
  }

  test("date row") {
    checkAnswer(sql(
      """select cast("2015-01-28" as date) from testData limit 1"""),
      Row(java.sql.Date.valueOf("2015-01-28"))
    )
  }

  test("from follow multiple brackets") {
    checkAnswer(sql(
      """
        |select key from ((select * from testData)
        |  union all (select * from testData)) x limit 1
      """.stripMargin),
      Row(1)
    )

    checkAnswer(sql(
      "select key from (select * from testData) x limit 1"),
      Row(1)
    )

    checkAnswer(sql(
      """
        |select key from
        |  (select * from testData union all select * from testData) x
        |  limit 1
      """.stripMargin),
      Row(1)
    )
  }

  test("average") {
    checkAnswer(
      sql("SELECT AVG(a) FROM testData2"),
      Row(2.0))
  }

  test("average overflow") {
    checkAnswer(
      sql("SELECT AVG(a),b FROM largeAndSmallInts group by b"),
      Seq(Row(2147483645.0, 1), Row(2.0, 2)))
  }

  test("count") {
    checkAnswer(
      sql("SELECT COUNT(*) FROM testData2"),
      Row(testData2.count()))
  }

  test("count distinct") {
    checkAnswer(
      sql("SELECT COUNT(DISTINCT b) FROM testData2"),
      Row(2))
  }

  test("approximate count distinct") {
    checkAnswer(
      sql("SELECT APPROX_COUNT_DISTINCT(a) FROM testData2"),
      Row(3))
  }

  test("approximate count distinct with user provided standard deviation") {
    checkAnswer(
      sql("SELECT APPROX_COUNT_DISTINCT(a, 0.04) FROM testData2"),
      Row(3))
  }

  test("null count") {
    checkAnswer(
      sql("SELECT a, COUNT(b) FROM testData3 GROUP BY a"),
      Seq(Row(1, 0), Row(2, 1)))

    checkAnswer(
      sql(
        "SELECT COUNT(a), COUNT(b), COUNT(1), COUNT(DISTINCT a), COUNT(DISTINCT b) FROM testData3"),
      Row(2, 1, 2, 2, 1))
  }

  test("count of empty table") {
    withTempView("t") {
      Seq.empty[(Int, Int)].toDF("a", "b").createOrReplaceTempView("t")
      checkAnswer(
        sql("select count(a) from t"),
        Row(0))
    }
  }

  test("inner join where, one match per row") {
    withSQLConf(SQLConf.CASE_SENSITIVE.key -> "true") {
      checkAnswer(
        sql("SELECT * FROM uppercasedata JOIN lowercasedata WHERE n = N"),
        Seq(
          Row(1, "A", 1, "a"),
          Row(2, "B", 2, "b"),
          Row(3, "C", 3, "c"),
          Row(4, "D", 4, "d")))
    }
  }

  test("inner join ON, one match per row") {
    withSQLConf(SQLConf.CASE_SENSITIVE.key -> "true") {
      checkAnswer(
        sql("SELECT * FROM uppercasedata JOIN lowercasedata ON n = N"),
        Seq(
          Row(1, "A", 1, "a"),
          Row(2, "B", 2, "b"),
          Row(3, "C", 3, "c"),
          Row(4, "D", 4, "d")))
    }
  }

  test("inner join, where, multiple matches") {
    withSQLConf(SQLConf.CASE_SENSITIVE.key -> "true") {
      checkAnswer(
        sql(
          """
          |SELECT * FROM
          |  (SELECT * FROM testdata2 WHERE a = 1) x JOIN
          |  (SELECT * FROM testdata2 WHERE a = 1) y
          |WHERE x.a = y.a""".stripMargin),
        Row(1, 1, 1, 1) ::
        Row(1, 1, 1, 2) ::
        Row(1, 2, 1, 1) ::
        Row(1, 2, 1, 2) :: Nil)
    }
  }

  test("inner join, no matches") {
    checkAnswer(
      sql(
        """
          |SELECT * FROM
          |  (SELECT * FROM testData2 WHERE a = 1) x JOIN
          |  (SELECT * FROM testData2 WHERE a = 2) y
          |WHERE x.a = y.a""".stripMargin),
      Nil)
  }

  test("big inner join, 4 matches per row") {
    checkAnswer(
      sql(
        """
          |SELECT * FROM
          |  (SELECT * FROM testData UNION ALL
          |   SELECT * FROM testData UNION ALL
          |   SELECT * FROM testData UNION ALL
          |   SELECT * FROM testData) x JOIN
          |  (SELECT * FROM testData UNION ALL
          |   SELECT * FROM testData UNION ALL
          |   SELECT * FROM testData UNION ALL
          |   SELECT * FROM testData) y
          |WHERE x.key = y.key""".stripMargin),
      testData.rdd.flatMap(
        row => Seq.fill(16)(Row.merge(row, row))).collect().toSeq)
  }

  test("Verify spark.sql.subquery.reuse") {
    Seq(true, false).foreach { reuse =>
      withSQLConf(SQLConf.SUBQUERY_REUSE_ENABLED.key -> reuse.toString) {
        val df = sql(
          """
            |SELECT key, (SELECT avg(key) FROM testData)
            |FROM testData
            |WHERE key > (SELECT avg(key) FROM testData)
            |ORDER BY key
            |LIMIT 3
          """.stripMargin)

        checkAnswer(df, Row(51, 50.5) :: Row(52, 50.5) :: Row(53, 50.5) :: Nil)

        val subqueries = ArrayBuffer.empty[SubqueryExec]
        df.queryExecution.executedPlan.transformAllExpressions {
          case s @ ScalarSubquery(plan: SubqueryExec, _) =>
            subqueries += plan
            s
        }

        assert(subqueries.size == 2, "Two ScalarSubquery are expected in the plan")

        if (reuse) {
          assert(subqueries.distinct.size == 1, "Only one ScalarSubquery exists in the plan")
        } else {
          assert(subqueries.distinct.size == 2, "Reuse is not expected")
        }
      }
    }
  }

  test("cartesian product join") {
    withSQLConf(SQLConf.CROSS_JOINS_ENABLED.key -> "true") {
      checkAnswer(
        testData3.join(testData3),
        Row(1, null, 1, null) ::
          Row(1, null, 2, 2) ::
          Row(2, 2, 1, null) ::
          Row(2, 2, 2, 2) :: Nil)
    }
  }

  test("left outer join") {
    withSQLConf(SQLConf.CASE_SENSITIVE.key -> "true") {
      checkAnswer(
        sql("SELECT * FROM uppercasedata LEFT OUTER JOIN lowercasedata ON n = N"),
        Row(1, "A", 1, "a") ::
          Row(2, "B", 2, "b") ::
          Row(3, "C", 3, "c") ::
          Row(4, "D", 4, "d") ::
          Row(5, "E", null, null) ::
          Row(6, "F", null, null) :: Nil)
    }
  }

  test("right outer join") {
    withSQLConf(SQLConf.CASE_SENSITIVE.key -> "true") {
      checkAnswer(
        sql("SELECT * FROM lowercasedata RIGHT OUTER JOIN uppercasedata ON n = N"),
        Row(1, "a", 1, "A") ::
          Row(2, "b", 2, "B") ::
          Row(3, "c", 3, "C") ::
          Row(4, "d", 4, "D") ::
          Row(null, null, 5, "E") ::
          Row(null, null, 6, "F") :: Nil)
    }
  }

  test("full outer join") {
    checkAnswer(
      sql(
        """
          |SELECT * FROM
          |  (SELECT * FROM upperCaseData WHERE N <= 4) leftTable FULL OUTER JOIN
          |  (SELECT * FROM upperCaseData WHERE N >= 3) rightTable
          |    ON leftTable.N = rightTable.N
        """.stripMargin),
      Row(1, "A", null, null) ::
      Row(2, "B", null, null) ::
      Row(3, "C", 3, "C") ::
      Row (4, "D", 4, "D") ::
      Row(null, null, 5, "E") ::
      Row(null, null, 6, "F") :: Nil)
  }

  test("SPARK-11111 null-safe join should not use cartesian product") {
    val df = sql("select count(*) from testData a join testData b on (a.key <=> b.key)")
    val cp = df.queryExecution.sparkPlan.collect {
      case cp: CartesianProductExec => cp
    }
    assert(cp.isEmpty, "should not use CartesianProduct for null-safe join")
    val smj = df.queryExecution.sparkPlan.collect {
      case smj: SortMergeJoinExec => smj
      case j: BroadcastHashJoinExec => j
    }
    assert(smj.size > 0, "should use SortMergeJoin or BroadcastHashJoin")
    checkAnswer(df, Row(100) :: Nil)
  }

  test("SPARK-3349 partitioning after limit") {
    sql("SELECT DISTINCT n FROM lowerCaseData ORDER BY n DESC")
      .limit(2)
      .createOrReplaceTempView("subset1")
    sql("SELECT DISTINCT n FROM lowerCaseData ORDER BY n ASC")
      .limit(2)
      .createOrReplaceTempView("subset2")
    checkAnswer(
      sql("SELECT * FROM lowerCaseData INNER JOIN subset1 ON subset1.n = lowerCaseData.n"),
      Row(3, "c", 3) ::
      Row(4, "d", 4) :: Nil)
    checkAnswer(
      sql("SELECT * FROM lowerCaseData INNER JOIN subset2 ON subset2.n = lowerCaseData.n"),
      Row(1, "a", 1) ::
      Row(2, "b", 2) :: Nil)
  }

  test("mixed-case keywords") {
    checkAnswer(
      sql(
        """
          |SeleCT * from
          |  (select * from upperCaseData WherE N <= 4) leftTable fuLL OUtER joiN
          |  (sElEcT * FROM upperCaseData whERe N >= 3) rightTable
          |    oN leftTable.N = rightTable.N
        """.stripMargin),
      Row(1, "A", null, null) ::
      Row(2, "B", null, null) ::
      Row(3, "C", 3, "C") ::
      Row(4, "D", 4, "D") ::
      Row(null, null, 5, "E") ::
      Row(null, null, 6, "F") :: Nil)
  }

  test("select with table name as qualifier") {
    checkAnswer(
      sql("SELECT testData.value FROM testData WHERE testData.key = 1"),
      Row("1"))
  }

  test("inner join ON with table name as qualifier") {
    checkAnswer(
      sql("SELECT * FROM upperCaseData JOIN lowerCaseData ON lowerCaseData.n = upperCaseData.N"),
      Seq(
        Row(1, "A", 1, "a"),
        Row(2, "B", 2, "b"),
        Row(3, "C", 3, "c"),
        Row(4, "D", 4, "d")))
  }

  test("qualified select with inner join ON with table name as qualifier") {
    checkAnswer(
      sql("SELECT upperCaseData.N, upperCaseData.L FROM upperCaseData JOIN lowerCaseData " +
        "ON lowerCaseData.n = upperCaseData.N"),
      Seq(
        Row(1, "A"),
        Row(2, "B"),
        Row(3, "C"),
        Row(4, "D")))
  }

  test("system function upper()") {
    checkAnswer(
      sql("SELECT n,UPPER(l) FROM lowerCaseData"),
      Seq(
        Row(1, "A"),
        Row(2, "B"),
        Row(3, "C"),
        Row(4, "D")))

    checkAnswer(
      sql("SELECT n, UPPER(s) FROM nullStrings"),
      Seq(
        Row(1, "ABC"),
        Row(2, "ABC"),
        Row(3, null)))
  }

  test("system function lower()") {
    checkAnswer(
      sql("SELECT N,LOWER(L) FROM upperCaseData"),
      Seq(
        Row(1, "a"),
        Row(2, "b"),
        Row(3, "c"),
        Row(4, "d"),
        Row(5, "e"),
        Row(6, "f")))

    checkAnswer(
      sql("SELECT n, LOWER(s) FROM nullStrings"),
      Seq(
        Row(1, "abc"),
        Row(2, "abc"),
        Row(3, null)))
  }

  test("UNION") {
    checkAnswer(
      sql("SELECT * FROM lowerCaseData UNION SELECT * FROM upperCaseData"),
      Row(1, "A") :: Row(1, "a") :: Row(2, "B") :: Row(2, "b") :: Row(3, "C") :: Row(3, "c") ::
      Row(4, "D") :: Row(4, "d") :: Row(5, "E") :: Row(6, "F") :: Nil)
    checkAnswer(
      sql("SELECT * FROM lowerCaseData UNION SELECT * FROM lowerCaseData"),
      Row(1, "a") :: Row(2, "b") :: Row(3, "c") :: Row(4, "d") :: Nil)
    checkAnswer(
      sql("SELECT * FROM lowerCaseData UNION ALL SELECT * FROM lowerCaseData"),
      Row(1, "a") :: Row(1, "a") :: Row(2, "b") :: Row(2, "b") :: Row(3, "c") :: Row(3, "c") ::
      Row(4, "d") :: Row(4, "d") :: Nil)
  }

  test("UNION with column mismatches") {
    // Column name mismatches are allowed.
    checkAnswer(
      sql("SELECT n,l FROM lowerCaseData UNION SELECT N as x1, L as x2 FROM upperCaseData"),
      Row(1, "A") :: Row(1, "a") :: Row(2, "B") :: Row(2, "b") :: Row(3, "C") :: Row(3, "c") ::
      Row(4, "D") :: Row(4, "d") :: Row(5, "E") :: Row(6, "F") :: Nil)
    // Column type mismatches are not allowed, forcing a type coercion.
    checkAnswer(
      sql("SELECT n FROM lowerCaseData UNION SELECT L FROM upperCaseData"),
      ("1" :: "2" :: "3" :: "4" :: "A" :: "B" :: "C" :: "D" :: "E" :: "F" :: Nil).map(Row(_)))
    // Column type mismatches where a coercion is not possible, in this case between integer
    // and array types, trigger a TreeNodeException.
    intercept[AnalysisException] {
      sql("SELECT data FROM arrayData UNION SELECT 1 FROM arrayData").collect()
    }
  }

  test("EXCEPT") {
    checkAnswer(
      sql("SELECT * FROM lowerCaseData EXCEPT SELECT * FROM upperCaseData"),
      Row(1, "a") ::
      Row(2, "b") ::
      Row(3, "c") ::
      Row(4, "d") :: Nil)
    checkAnswer(
      sql("SELECT * FROM lowerCaseData EXCEPT SELECT * FROM lowerCaseData"), Nil)
    checkAnswer(
      sql("SELECT * FROM upperCaseData EXCEPT SELECT * FROM upperCaseData"), Nil)
  }

  test("MINUS") {
    checkAnswer(
      sql("SELECT * FROM lowerCaseData MINUS SELECT * FROM upperCaseData"),
      Row(1, "a") :: Row(2, "b") :: Row(3, "c") :: Row(4, "d") :: Nil)
    checkAnswer(
      sql("SELECT * FROM lowerCaseData MINUS SELECT * FROM lowerCaseData"), Nil)
    checkAnswer(
      sql("SELECT * FROM upperCaseData MINUS SELECT * FROM upperCaseData"), Nil)
  }

  test("INTERSECT") {
    checkAnswer(
      sql("SELECT * FROM lowerCaseData INTERSECT SELECT * FROM lowerCaseData"),
      Row(1, "a") ::
      Row(2, "b") ::
      Row(3, "c") ::
      Row(4, "d") :: Nil)
    checkAnswer(
      sql("SELECT * FROM lowerCaseData INTERSECT SELECT * FROM upperCaseData"), Nil)
  }

  test("SET commands semantics using sql()") {
    spark.sessionState.conf.clear()
    val testKey = "test.key.0"
    val testVal = "test.val.0"
    val nonexistentKey = "nonexistent"

    // "set" itself returns all config variables currently specified in SQLConf.
    assert(sql("SET").collect().size === TestSQLContext.overrideConfs.size)
    sql("SET").collect().foreach { row =>
      val key = row.getString(0)
      val value = row.getString(1)
      assert(
        TestSQLContext.overrideConfs.contains(key),
        s"$key should exist in SQLConf.")
      assert(
        TestSQLContext.overrideConfs(key) === value,
        s"The value of $key should be ${TestSQLContext.overrideConfs(key)} instead of $value.")
    }
    val overrideConfs = sql("SET").collect()

    // "set key=val"
    sql(s"SET $testKey=$testVal")
    checkAnswer(
      sql("SET"),
      overrideConfs ++ Seq(Row(testKey, testVal))
    )

    sql(s"SET ${testKey + testKey}=${testVal + testVal}")
    checkAnswer(
      sql("set"),
      overrideConfs ++ Seq(Row(testKey, testVal), Row(testKey + testKey, testVal + testVal))
    )

    // "set key"
    checkAnswer(
      sql(s"SET $testKey"),
      Row(testKey, testVal)
    )
    checkAnswer(
      sql(s"SET $nonexistentKey"),
      Row(nonexistentKey, "<undefined>")
    )
    spark.sessionState.conf.clear()
  }

  test("SPARK-19218 SET command should show a result in a sorted order") {
    val overrideConfs = sql("SET").collect()
    sql(s"SET test.key3=1")
    sql(s"SET test.key2=2")
    sql(s"SET test.key1=3")
    val result = sql("SET").collect()
    assert(result ===
      (overrideConfs ++ Seq(
        Row("test.key1", "3"),
        Row("test.key2", "2"),
        Row("test.key3", "1"))).sortBy(_.getString(0))
    )
    spark.sessionState.conf.clear()
  }

  test("SPARK-19218 `SET -v` should not fail with null value configuration") {
    import SQLConf._
    val confEntry = buildConf("spark.test").doc("doc").stringConf.createWithDefault(null)

    try {
      val result = sql("SET -v").collect()
      assert(result === result.sortBy(_.getString(0)))
    } finally {
      SQLConf.unregister(confEntry)
    }
  }

  test("SET commands with illegal or inappropriate argument") {
    spark.sessionState.conf.clear()
    // Set negative mapred.reduce.tasks for automatically determining
    // the number of reducers is not supported
    intercept[IllegalArgumentException](sql(s"SET mapred.reduce.tasks=-1"))
    intercept[IllegalArgumentException](sql(s"SET mapred.reduce.tasks=-01"))
    intercept[IllegalArgumentException](sql(s"SET mapred.reduce.tasks=-2"))
    spark.sessionState.conf.clear()
  }

  test("SET mapreduce.job.reduces automatically converted to spark.sql.shuffle.partitions") {
    spark.sessionState.conf.clear()
    val before = spark.conf.get(SQLConf.SHUFFLE_PARTITIONS.key).toInt
    val newConf = before + 1
    sql(s"SET mapreduce.job.reduces=${newConf.toString}")
    val after = spark.conf.get(SQLConf.SHUFFLE_PARTITIONS.key).toInt
    assert(before != after)
    assert(newConf === after)
    intercept[IllegalArgumentException](sql(s"SET mapreduce.job.reduces=-1"))
    spark.sessionState.conf.clear()
  }

  test("apply schema") {
    val schema1 = StructType(
      StructField("f1", IntegerType, false) ::
      StructField("f2", StringType, false) ::
      StructField("f3", BooleanType, false) ::
      StructField("f4", IntegerType, true) :: Nil)

    val rowRDD1 = unparsedStrings.map { r =>
      val values = r.split(",").map(_.trim)
      val v4 = try values(3).toInt catch {
        case _: NumberFormatException => null
      }
      Row(values(0).toInt, values(1), values(2).toBoolean, v4)
    }

    val df1 = spark.createDataFrame(rowRDD1, schema1)
    df1.createOrReplaceTempView("applySchema1")
    checkAnswer(
      sql("SELECT * FROM applySchema1"),
      Row(1, "A1", true, null) ::
      Row(2, "B2", false, null) ::
      Row(3, "C3", true, null) ::
      Row(4, "D4", true, 2147483644) :: Nil)

    checkAnswer(
      sql("SELECT f1, f4 FROM applySchema1"),
      Row(1, null) ::
      Row(2, null) ::
      Row(3, null) ::
      Row(4, 2147483644) :: Nil)

    val schema2 = StructType(
      StructField("f1", StructType(
        StructField("f11", IntegerType, false) ::
        StructField("f12", BooleanType, false) :: Nil), false) ::
      StructField("f2", MapType(StringType, IntegerType, true), false) :: Nil)

    val rowRDD2 = unparsedStrings.map { r =>
      val values = r.split(",").map(_.trim)
      val v4 = try values(3).toInt catch {
        case _: NumberFormatException => null
      }
      Row(Row(values(0).toInt, values(2).toBoolean), Map(values(1) -> v4))
    }

    val df2 = spark.createDataFrame(rowRDD2, schema2)
    df2.createOrReplaceTempView("applySchema2")
    checkAnswer(
      sql("SELECT * FROM applySchema2"),
      Row(Row(1, true), Map("A1" -> null)) ::
      Row(Row(2, false), Map("B2" -> null)) ::
      Row(Row(3, true), Map("C3" -> null)) ::
      Row(Row(4, true), Map("D4" -> 2147483644)) :: Nil)

    checkAnswer(
      sql("SELECT f1.f11, f2['D4'] FROM applySchema2"),
      Row(1, null) ::
      Row(2, null) ::
      Row(3, null) ::
      Row(4, 2147483644) :: Nil)

    // The value of a MapType column can be a mutable map.
    val rowRDD3 = unparsedStrings.map { r =>
      val values = r.split(",").map(_.trim)
      val v4 = try values(3).toInt catch {
        case _: NumberFormatException => null
      }
      Row(Row(values(0).toInt, values(2).toBoolean), scala.collection.mutable.Map(values(1) -> v4))
    }

    val df3 = spark.createDataFrame(rowRDD3, schema2)
    df3.createOrReplaceTempView("applySchema3")

    checkAnswer(
      sql("SELECT f1.f11, f2['D4'] FROM applySchema3"),
      Row(1, null) ::
      Row(2, null) ::
      Row(3, null) ::
      Row(4, 2147483644) :: Nil)
  }

  test("SPARK-3423 BETWEEN") {
    checkAnswer(
      sql("SELECT key, value FROM testData WHERE key BETWEEN 5 and 7"),
      Seq(Row(5, "5"), Row(6, "6"), Row(7, "7"))
    )

    checkAnswer(
      sql("SELECT key, value FROM testData WHERE key BETWEEN 7 and 7"),
      Row(7, "7")
    )

    checkAnswer(
      sql("SELECT key, value FROM testData WHERE key BETWEEN 9 and 7"),
      Nil
    )
  }

  test("SPARK-17863: SELECT distinct does not work correctly if order by missing attribute") {
    checkAnswer(
      sql("""select distinct struct.a, struct.b
          |from (
          |  select named_struct('a', 1, 'b', 2, 'c', 3) as struct
          |  union all
          |  select named_struct('a', 1, 'b', 2, 'c', 4) as struct) tmp
          |order by a, b
          |""".stripMargin),
      Row(1, 2) :: Nil)

    val error = intercept[AnalysisException] {
      sql("""select distinct struct.a, struct.b
            |from (
            |  select named_struct('a', 1, 'b', 2, 'c', 3) as struct
            |  union all
            |  select named_struct('a', 1, 'b', 2, 'c', 4) as struct) tmp
            |order by struct.a, struct.b
            |""".stripMargin)
    }
    assert(error.message contains "cannot resolve '`struct.a`' given input columns: [a, b]")

  }

  test("cast boolean to string") {
    // TODO Ensure true/false string letter casing is consistent with Hive in all cases.
    checkAnswer(
      sql("SELECT CAST(TRUE AS STRING), CAST(FALSE AS STRING) FROM testData LIMIT 1"),
      Row("true", "false"))
  }

  test("metadata is propagated correctly") {
    val person: DataFrame = sql("SELECT * FROM person")
    val schema = person.schema
    val docKey = "doc"
    val docValue = "first name"
    val metadata = new MetadataBuilder()
      .putString(docKey, docValue)
      .build()
    val schemaWithMeta = new StructType(Array(
      schema("id"), schema("name").copy(metadata = metadata), schema("age")))
    val personWithMeta = spark.createDataFrame(person.rdd, schemaWithMeta)
    def validateMetadata(rdd: DataFrame): Unit = {
      assert(rdd.schema("name").metadata.getString(docKey) == docValue)
    }
    personWithMeta.createOrReplaceTempView("personWithMeta")
    validateMetadata(personWithMeta.select($"name"))
    validateMetadata(personWithMeta.select($"name"))
    validateMetadata(personWithMeta.select($"id", $"name"))
    validateMetadata(sql("SELECT * FROM personWithMeta"))
    validateMetadata(sql("SELECT id, name FROM personWithMeta"))
    validateMetadata(sql("SELECT * FROM personWithMeta JOIN salary ON id = personId"))
    validateMetadata(sql(
      "SELECT name, salary FROM personWithMeta JOIN salary ON id = personId"))
  }

  test("SPARK-3371 Renaming a function expression with group by gives error") {
    spark.udf.register("len", (s: String) => s.length)
    checkAnswer(
      sql("SELECT len(value) as temp FROM testData WHERE key = 1 group by len(value)"),
      Row(1))
  }

  test("SPARK-3813 CASE a WHEN b THEN c [WHEN d THEN e]* [ELSE f] END") {
    checkAnswer(
      sql("SELECT CASE key WHEN 1 THEN 1 ELSE 0 END FROM testData WHERE key = 1 group by key"),
      Row(1))
  }

  test("SPARK-3813 CASE WHEN a THEN b [WHEN c THEN d]* [ELSE e] END") {
    checkAnswer(
      sql("SELECT CASE WHEN key = 1 THEN 1 ELSE 2 END FROM testData WHERE key = 1 group by key"),
      Row(1))
  }

  testQuietly(
    "SPARK-16748: SparkExceptions during planning should not wrapped in TreeNodeException") {
    intercept[SparkException] {
      val df = spark.range(0, 5).map(x => (1 / x).toString).toDF("a").orderBy("a")
      df.queryExecution.toRdd // force physical planning, but not execution of the plan
    }
  }

  test("Multiple join") {
    checkAnswer(
      sql(
        """SELECT a.key, b.key, c.key
          |FROM testData a
          |JOIN testData b ON a.key = b.key
          |JOIN testData c ON a.key = c.key
        """.stripMargin),
      (1 to 100).map(i => Row(i, i, i)))
  }

  test("SPARK-3483 Special chars in column names") {
    val data = Seq("""{"key?number1": "value1", "key.number2": "value2"}""").toDS()
    spark.read.json(data).createOrReplaceTempView("records")
    sql("SELECT `key?number1`, `key.number2` FROM records")
  }

  test("SPARK-3814 Support Bitwise & operator") {
    checkAnswer(sql("SELECT key&1 FROM testData WHERE key = 1 "), Row(1))
  }

  test("SPARK-3814 Support Bitwise | operator") {
    checkAnswer(sql("SELECT key|0 FROM testData WHERE key = 1 "), Row(1))
  }

  test("SPARK-3814 Support Bitwise ^ operator") {
    checkAnswer(sql("SELECT key^0 FROM testData WHERE key = 1 "), Row(1))
  }

  test("SPARK-3814 Support Bitwise ~ operator") {
    checkAnswer(sql("SELECT ~key FROM testData WHERE key = 1 "), Row(-2))
  }

  test("SPARK-4120 Join of multiple tables does not work in SparkSQL") {
    checkAnswer(
      sql(
        """SELECT a.key, b.key, c.key
          |FROM testData a,testData b,testData c
          |where a.key = b.key and a.key = c.key
        """.stripMargin),
      (1 to 100).map(i => Row(i, i, i)))
  }

  test("SPARK-4154 Query does not work if it has 'not between' in Spark SQL and HQL") {
    checkAnswer(sql("SELECT key FROM testData WHERE key not between 0 and 10 order by key"),
        (11 to 100).map(i => Row(i)))
  }

  test("SPARK-4207 Query which has syntax like 'not like' is not working in Spark SQL") {
    checkAnswer(sql("SELECT key FROM testData WHERE value not like '100%' order by key"),
        (1 to 99).map(i => Row(i)))
  }

  test("SPARK-4322 Grouping field with struct field as sub expression") {
    spark.read.json(Seq("""{"a": {"b": [{"c": 1}]}}""").toDS())
      .createOrReplaceTempView("data")
    checkAnswer(sql("SELECT a.b[0].c FROM data GROUP BY a.b[0].c"), Row(1))
    spark.catalog.dropTempView("data")

    spark.read.json(Seq("""{"a": {"b": 1}}""").toDS())
      .createOrReplaceTempView("data")
    checkAnswer(sql("SELECT a.b + 1 FROM data GROUP BY a.b + 1"), Row(2))
    spark.catalog.dropTempView("data")
  }

  test("SPARK-4432 Fix attribute reference resolution error when using ORDER BY") {
    checkAnswer(
      sql("SELECT a + b FROM testData2 ORDER BY a"),
      Seq(2, 3, 3, 4, 4, 5).map(Row(_))
    )
  }

  test("oder by asc by default when not specify ascending and descending") {
    checkAnswer(
      sql("SELECT a, b FROM testData2 ORDER BY a desc, b"),
      Seq(Row(3, 1), Row(3, 2), Row(2, 1), Row(2, 2), Row(1, 1), Row(1, 2))
    )
  }

  test("Supporting relational operator '<=>' in Spark SQL") {
    val nullCheckData1 = TestData(1, "1") :: TestData(2, null) :: Nil
    val rdd1 = sparkContext.parallelize((0 to 1).map(i => nullCheckData1(i)))
    rdd1.toDF().createOrReplaceTempView("nulldata1")
    val nullCheckData2 = TestData(1, "1") :: TestData(2, null) :: Nil
    val rdd2 = sparkContext.parallelize((0 to 1).map(i => nullCheckData2(i)))
    rdd2.toDF().createOrReplaceTempView("nulldata2")
    checkAnswer(sql("SELECT nulldata1.key FROM nulldata1 join " +
      "nulldata2 on nulldata1.value <=> nulldata2.value"),
        (1 to 2).map(i => Row(i)))
  }

  test("Multi-column COUNT(DISTINCT ...)") {
    val data = TestData(1, "val_1") :: TestData(2, "val_2") :: Nil
    val rdd = sparkContext.parallelize((0 to 1).map(i => data(i)))
    rdd.toDF().createOrReplaceTempView("distinctData")
    checkAnswer(sql("SELECT COUNT(DISTINCT key,value) FROM distinctData"), Row(2))
  }

  test("SPARK-4699 case sensitivity SQL query") {
    withSQLConf(SQLConf.CASE_SENSITIVE.key -> "false") {
      val data = TestData(1, "val_1") :: TestData(2, "val_2") :: Nil
      val rdd = sparkContext.parallelize((0 to 1).map(i => data(i)))
      rdd.toDF().createOrReplaceTempView("testTable1")
      checkAnswer(sql("SELECT VALUE FROM TESTTABLE1 where KEY = 1"), Row("val_1"))
    }
  }

  test("SPARK-6145: ORDER BY test for nested fields") {
    spark.read
      .json(Seq("""{"a": {"b": 1, "a": {"a": 1}}, "c": [{"d": 1}]}""").toDS())
      .createOrReplaceTempView("nestedOrder")

    checkAnswer(sql("SELECT 1 FROM nestedOrder ORDER BY a.b"), Row(1))
    checkAnswer(sql("SELECT a.b FROM nestedOrder ORDER BY a.b"), Row(1))
    checkAnswer(sql("SELECT 1 FROM nestedOrder ORDER BY a.a.a"), Row(1))
    checkAnswer(sql("SELECT a.a.a FROM nestedOrder ORDER BY a.a.a"), Row(1))
    checkAnswer(sql("SELECT 1 FROM nestedOrder ORDER BY c[0].d"), Row(1))
    checkAnswer(sql("SELECT c[0].d FROM nestedOrder ORDER BY c[0].d"), Row(1))
  }

  test("SPARK-6145: special cases") {
    spark.read
      .json(Seq("""{"a": {"b": [1]}, "b": [{"a": 1}], "_c0": {"a": 1}}""").toDS())
      .createOrReplaceTempView("t")

    checkAnswer(sql("SELECT a.b[0] FROM t ORDER BY _c0.a"), Row(1))
    checkAnswer(sql("SELECT b[0].a FROM t ORDER BY _c0.a"), Row(1))
  }

  test("SPARK-6898: complete support for special chars in column names") {
    spark.read
      .json(Seq("""{"a": {"c.b": 1}, "b.$q": [{"a@!.q": 1}], "q.w": {"w.i&": [1]}}""").toDS())
      .createOrReplaceTempView("t")

    checkAnswer(sql("SELECT a.`c.b`, `b.$q`[0].`a@!.q`, `q.w`.`w.i&`[0] FROM t"), Row(1, 1, 1))
  }

  test("SPARK-6583 order by aggregated function") {
    Seq("1" -> 3, "1" -> 4, "2" -> 7, "2" -> 8, "3" -> 5, "3" -> 6, "4" -> 1, "4" -> 2)
      .toDF("a", "b").createOrReplaceTempView("orderByData")

    checkAnswer(
      sql(
        """
          |SELECT a
          |FROM orderByData
          |GROUP BY a
          |ORDER BY sum(b)
        """.stripMargin),
      Row("4") :: Row("1") :: Row("3") :: Row("2") :: Nil)

    checkAnswer(
      sql(
        """
          |SELECT sum(b)
          |FROM orderByData
          |GROUP BY a
          |ORDER BY sum(b)
        """.stripMargin),
      Row(3) :: Row(7) :: Row(11) :: Row(15) :: Nil)

    checkAnswer(
      sql(
        """
          |SELECT sum(b)
          |FROM orderByData
          |GROUP BY a
          |ORDER BY sum(b), max(b)
        """.stripMargin),
      Row(3) :: Row(7) :: Row(11) :: Row(15) :: Nil)

    checkAnswer(
      sql(
        """
          |SELECT a, sum(b)
          |FROM orderByData
          |GROUP BY a
          |ORDER BY sum(b)
        """.stripMargin),
      Row("4", 3) :: Row("1", 7) :: Row("3", 11) :: Row("2", 15) :: Nil)

    checkAnswer(
      sql(
        """
            |SELECT a, sum(b)
            |FROM orderByData
            |GROUP BY a
            |ORDER BY sum(b) + 1
          """.stripMargin),
      Row("4", 3) :: Row("1", 7) :: Row("3", 11) :: Row("2", 15) :: Nil)

    checkAnswer(
      sql(
        """
            |SELECT count(*)
            |FROM orderByData
            |GROUP BY a
            |ORDER BY count(*)
          """.stripMargin),
      Row(2) :: Row(2) :: Row(2) :: Row(2) :: Nil)

    checkAnswer(
      sql(
        """
            |SELECT a
            |FROM orderByData
            |GROUP BY a
            |ORDER BY a, count(*), sum(b)
          """.stripMargin),
      Row("1") :: Row("2") :: Row("3") :: Row("4") :: Nil)
  }

  test("SPARK-7952: fix the equality check between boolean and numeric types") {
    withTempView("t") {
      // numeric field i, boolean field j, result of i = j, result of i <=> j
      Seq[(Integer, java.lang.Boolean, java.lang.Boolean, java.lang.Boolean)](
        (1, true, true, true),
        (0, false, true, true),
        (2, true, false, false),
        (2, false, false, false),
        (null, true, null, false),
        (null, false, null, false),
        (0, null, null, false),
        (1, null, null, false),
        (null, null, null, true)
      ).toDF("i", "b", "r1", "r2").createOrReplaceTempView("t")

      checkAnswer(sql("select i = b from t"), sql("select r1 from t"))
      checkAnswer(sql("select i <=> b from t"), sql("select r2 from t"))
    }
  }

  test("SPARK-7067: order by queries for complex ExtractValue chain") {
    withTempView("t") {
      spark.read
        .json(Seq("""{"a": {"b": [{"c": 1}]}, "b": [{"d": 1}]}""").toDS())
        .createOrReplaceTempView("t")
      checkAnswer(sql("SELECT a.b FROM t ORDER BY b[0].d"), Row(Seq(Row(1))))
    }
  }

  test("SPARK-8782: ORDER BY NULL") {
    withTempView("t") {
      Seq((1, 2), (1, 2)).toDF("a", "b").createOrReplaceTempView("t")
      checkAnswer(sql("SELECT * FROM t ORDER BY NULL"), Seq(Row(1, 2), Row(1, 2)))
    }
  }

  test("SPARK-8837: use keyword in column name") {
    withTempView("t") {
      val df = Seq(1 -> "a").toDF("count", "sort")
      checkAnswer(df.filter("count > 0"), Row(1, "a"))
      df.createOrReplaceTempView("t")
      checkAnswer(sql("select count, sort from t"), Row(1, "a"))
    }
  }

  test("SPARK-8753: add interval type") {
    import org.apache.spark.unsafe.types.CalendarInterval

    val df = sql("select interval 3 years -3 month 7 week 123 microseconds")
    checkAnswer(df, Row(new CalendarInterval(12 * 3 - 3, 7L * 1000 * 1000 * 3600 * 24 * 7 + 123 )))
    withTempPath(f => {
      // Currently we don't yet support saving out values of interval data type.
      val e = intercept[AnalysisException] {
        df.write.json(f.getCanonicalPath)
      }
      e.message.contains("Cannot save interval data type into external storage")
    })

    val e1 = intercept[AnalysisException] {
      sql("select interval")
    }
    assert(e1.message.contains("at least one time unit should be given for interval literal"))
    // Currently we don't yet support nanosecond
    val e2 = intercept[AnalysisException] {
      sql("select interval 23 nanosecond")
    }
    assert(e2.message.contains("No interval can be constructed"))
  }

  test("SPARK-8945: add and subtract expressions for interval type") {
    import org.apache.spark.unsafe.types.CalendarInterval
    import org.apache.spark.unsafe.types.CalendarInterval.MICROS_PER_WEEK

    val df = sql("select interval 3 years -3 month 7 week 123 microseconds as i")
    checkAnswer(df, Row(new CalendarInterval(12 * 3 - 3, 7L * MICROS_PER_WEEK + 123)))

    checkAnswer(df.select(df("i") + new CalendarInterval(2, 123)),
      Row(new CalendarInterval(12 * 3 - 3 + 2, 7L * MICROS_PER_WEEK + 123 + 123)))

    checkAnswer(df.select(df("i") - new CalendarInterval(2, 123)),
      Row(new CalendarInterval(12 * 3 - 3 - 2, 7L * MICROS_PER_WEEK + 123 - 123)))

    // unary minus
    checkAnswer(df.select(-df("i")),
      Row(new CalendarInterval(-(12 * 3 - 3), -(7L * MICROS_PER_WEEK + 123))))
  }

  test("aggregation with codegen updates peak execution memory") {
    AccumulatorSuite.verifyPeakExecutionMemorySet(sparkContext, "aggregation with codegen") {
      testCodeGen(
        "SELECT key, count(value) FROM testData GROUP BY key",
        (1 to 100).map(i => Row(i, 1)))
    }
  }

  test("decimal precision with multiply/division") {
    checkAnswer(sql("select 10.3 * 3.0"), Row(BigDecimal("30.90")))
    checkAnswer(sql("select 10.3000 * 3.0"), Row(BigDecimal("30.90000")))
    checkAnswer(sql("select 10.30000 * 30.0"), Row(BigDecimal("309.000000")))
    checkAnswer(sql("select 10.300000000000000000 * 3.000000000000000000"),
      Row(BigDecimal("30.900000000000000000000000000000000000", new MathContext(38))))
    checkAnswer(sql("select 10.300000000000000000 * 3.0000000000000000000"),
      Row(null))

    checkAnswer(sql("select 10.3 / 3.0"), Row(BigDecimal("3.433333")))
    checkAnswer(sql("select 10.3000 / 3.0"), Row(BigDecimal("3.4333333")))
    checkAnswer(sql("select 10.30000 / 30.0"), Row(BigDecimal("0.343333333")))
    checkAnswer(sql("select 10.300000000000000000 / 3.00000000000000000"),
      Row(BigDecimal("3.433333333333333333333333333", new MathContext(38))))
    checkAnswer(sql("select 10.3000000000000000000 / 3.00000000000000000"),
      Row(BigDecimal("3.4333333333333333333333333333", new MathContext(38))))
  }

  test("SPARK-10215 Div of Decimal returns null") {
    val d = Decimal(1.12321).toBigDecimal
    val df = Seq((d, 1)).toDF("a", "b")

    checkAnswer(
      df.selectExpr("b * a / b"),
      Seq(Row(d)))
    checkAnswer(
      df.selectExpr("b * a / b / b"),
      Seq(Row(d)))
    checkAnswer(
      df.selectExpr("b * a + b"),
      Seq(Row(BigDecimal(2.12321))))
    checkAnswer(
      df.selectExpr("b * a - b"),
      Seq(Row(BigDecimal(0.12321))))
    checkAnswer(
      df.selectExpr("b * a * b"),
      Seq(Row(d)))
  }

  test("precision smaller than scale") {
    checkAnswer(sql("select 10.00"), Row(BigDecimal("10.00")))
    checkAnswer(sql("select 1.00"), Row(BigDecimal("1.00")))
    checkAnswer(sql("select 0.10"), Row(BigDecimal("0.10")))
    checkAnswer(sql("select 0.01"), Row(BigDecimal("0.01")))
    checkAnswer(sql("select 0.001"), Row(BigDecimal("0.001")))
    checkAnswer(sql("select -0.01"), Row(BigDecimal("-0.01")))
    checkAnswer(sql("select -0.001"), Row(BigDecimal("-0.001")))
  }

  test("external sorting updates peak execution memory") {
    AccumulatorSuite.verifyPeakExecutionMemorySet(sparkContext, "external sort") {
      sql("SELECT * FROM testData2 ORDER BY a ASC, b ASC").collect()
    }
  }

  test("SPARK-9511: error with table starting with number") {
    withTempView("1one") {
      sparkContext.parallelize(1 to 10).map(i => (i, i.toString))
        .toDF("num", "str")
        .createOrReplaceTempView("1one")
      checkAnswer(sql("select count(num) from 1one"), Row(10))
    }
  }

  test("specifying database name for a temporary view is not allowed") {
    withTempPath { dir =>
      val path = dir.toURI.toString
      val df =
        sparkContext.parallelize(1 to 10).map(i => (i, i.toString)).toDF("num", "str")
      df
        .write
        .format("parquet")
        .save(path)

      // We don't support creating a temporary table while specifying a database
      intercept[AnalysisException] {
        spark.sql(
          s"""
            |CREATE TEMPORARY VIEW db.t
            |USING parquet
            |OPTIONS (
            |  path '$path'
            |)
           """.stripMargin)
      }.getMessage

      // If you use backticks to quote the name then it's OK.
      spark.sql(
        s"""
          |CREATE TEMPORARY VIEW `db.t`
          |USING parquet
          |OPTIONS (
          |  path '$path'
          |)
         """.stripMargin)
      checkAnswer(spark.table("`db.t`"), df)
    }
  }

  test("SPARK-10130 type coercion for IF should have children resolved first") {
    withTempView("src") {
      Seq((1, 1), (-1, 1)).toDF("key", "value").createOrReplaceTempView("src")
      checkAnswer(
        sql("SELECT IF(a > 0, a, 0) FROM (SELECT key a FROM src) temp"), Seq(Row(1), Row(0)))
    }
  }

  test("SPARK-10389: order by non-attribute grouping expression on Aggregate") {
    withTempView("src") {
      Seq((1, 1), (-1, 1)).toDF("key", "value").createOrReplaceTempView("src")
      checkAnswer(sql("SELECT MAX(value) FROM src GROUP BY key + 1 ORDER BY key + 1"),
        Seq(Row(1), Row(1)))
      checkAnswer(sql("SELECT MAX(value) FROM src GROUP BY key + 1 ORDER BY (key + 1) * 2"),
        Seq(Row(1), Row(1)))
    }
  }

  test("run sql directly on files") {
    val df = spark.range(100).toDF()
    withTempPath(f => {
      df.write.json(f.getCanonicalPath)
      checkAnswer(sql(s"select id from json.`${f.getCanonicalPath}`"),
        df)
      checkAnswer(sql(s"select id from `org.apache.spark.sql.json`.`${f.getCanonicalPath}`"),
        df)
      checkAnswer(sql(s"select a.id from json.`${f.getCanonicalPath}` as a"),
        df)
    })

    var e = intercept[AnalysisException] {
      sql("select * from in_valid_table")
    }
    assert(e.message.contains("Table or view not found"))

    e = intercept[AnalysisException] {
      sql("select * from no_db.no_table").show()
    }
    assert(e.message.contains("Table or view not found"))

    e = intercept[AnalysisException] {
      sql("select * from json.invalid_file")
    }
    assert(e.message.contains("Path does not exist"))

    e = intercept[AnalysisException] {
      sql(s"select id from `org.apache.spark.sql.hive.orc`.`file_path`")
    }
    assert(e.message.contains("The ORC data source must be used with Hive support enabled"))

    e = intercept[AnalysisException] {
      sql(s"select id from `com.databricks.spark.avro`.`file_path`")
    }
    assert(e.message.contains("Failed to find data source: com.databricks.spark.avro."))

    // data source type is case insensitive
    e = intercept[AnalysisException] {
      sql(s"select id from Avro.`file_path`")
    }
    assert(e.message.contains("Failed to find data source: avro."))

    e = intercept[AnalysisException] {
      sql(s"select id from avro.`file_path`")
    }
    assert(e.message.contains("Failed to find data source: avro."))

    e = intercept[AnalysisException] {
      sql(s"select id from `org.apache.spark.sql.sources.HadoopFsRelationProvider`.`file_path`")
    }
    assert(e.message.contains("Table or view not found: " +
      "`org.apache.spark.sql.sources.HadoopFsRelationProvider`.`file_path`"))

    e = intercept[AnalysisException] {
      sql(s"select id from `Jdbc`.`file_path`")
    }
    assert(e.message.contains("Unsupported data source type for direct query on files: Jdbc"))

    e = intercept[AnalysisException] {
      sql(s"select id from `org.apache.spark.sql.execution.datasources.jdbc`.`file_path`")
    }
    assert(e.message.contains("Unsupported data source type for direct query on files: " +
      "org.apache.spark.sql.execution.datasources.jdbc"))
  }

  test("SortMergeJoin returns wrong results when using UnsafeRows") {
    // This test is for the fix of https://issues.apache.org/jira/browse/SPARK-10737.
    // This bug will be triggered when Tungsten is enabled and there are multiple
    // SortMergeJoin operators executed in the same task.
    val confs = SQLConf.AUTO_BROADCASTJOIN_THRESHOLD.key -> "1" :: Nil
    withSQLConf(confs: _*) {
      val df1 = (1 to 50).map(i => (s"str_$i", i)).toDF("i", "j")
      val df2 =
        df1
          .join(df1.select(df1("i")), "i")
          .select(df1("i"), df1("j"))

      val df3 = df2.withColumnRenamed("i", "i1").withColumnRenamed("j", "j1")
      val df4 =
        df2
          .join(df3, df2("i") === df3("i1"))
          .withColumn("diff", $"j" - $"j1")
          .select(df2("i"), df2("j"), $"diff")

      checkAnswer(
        df4,
        df1.withColumn("diff", lit(0)))
    }
  }

  test("SPARK-11303: filter should not be pushed down into sample") {
    val df = spark.range(100)
    List(true, false).foreach { withReplacement =>
      val sampled = df.sample(withReplacement, 0.1, 1)
      val sampledOdd = sampled.filter("id % 2 != 0")
      val sampledEven = sampled.filter("id % 2 = 0")
      assert(sampled.count() == sampledOdd.count() + sampledEven.count())
    }
  }

  test("Struct Star Expansion") {
    val structDf = testData2.select("a", "b").as("record")

    checkAnswer(
      structDf.select($"record.a", $"record.b"),
      Row(1, 1) :: Row(1, 2) :: Row(2, 1) :: Row(2, 2) :: Row(3, 1) :: Row(3, 2) :: Nil)

    checkAnswer(
      structDf.select($"record.*"),
      Row(1, 1) :: Row(1, 2) :: Row(2, 1) :: Row(2, 2) :: Row(3, 1) :: Row(3, 2) :: Nil)

    checkAnswer(
      structDf.select($"record.*", $"record.*"),
      Row(1, 1, 1, 1) :: Row(1, 2, 1, 2) :: Row(2, 1, 2, 1) :: Row(2, 2, 2, 2) ::
        Row(3, 1, 3, 1) :: Row(3, 2, 3, 2) :: Nil)

    checkAnswer(
      sql("select struct(a, b) as r1, struct(b, a) as r2 from testData2").select($"r1.*", $"r2.*"),
      Row(1, 1, 1, 1) :: Row(1, 2, 2, 1) :: Row(2, 1, 1, 2) :: Row(2, 2, 2, 2) ::
        Row(3, 1, 1, 3) :: Row(3, 2, 2, 3) :: Nil)

    // Try with a temporary view
    sql("select struct(a, b) as record from testData2").createOrReplaceTempView("structTable")
    checkAnswer(
      sql("SELECT record.* FROM structTable"),
      Row(1, 1) :: Row(1, 2) :: Row(2, 1) :: Row(2, 2) :: Row(3, 1) :: Row(3, 2) :: Nil)

    checkAnswer(sql(
      """
        | SELECT min(struct(record.*)) FROM
        |   (select struct(a,b) as record from testData2) tmp
      """.stripMargin),
      Row(Row(1, 1)) :: Nil)

    // Try with an alias on the select list
    checkAnswer(sql(
      """
        | SELECT max(struct(record.*)) as r FROM
        |   (select struct(a,b) as record from testData2) tmp
      """.stripMargin).select($"r.*"),
      Row(3, 2) :: Nil)

    // With GROUP BY
    checkAnswer(sql(
      """
        | SELECT min(struct(record.*)) FROM
        |   (select a as a, struct(a,b) as record from testData2) tmp
        | GROUP BY a
      """.stripMargin),
      Row(Row(1, 1)) :: Row(Row(2, 1)) :: Row(Row(3, 1)) :: Nil)

    // With GROUP BY and alias
    checkAnswer(sql(
      """
        | SELECT max(struct(record.*)) as r FROM
        |   (select a as a, struct(a,b) as record from testData2) tmp
        | GROUP BY a
      """.stripMargin).select($"r.*"),
      Row(1, 2) :: Row(2, 2) :: Row(3, 2) :: Nil)

    // With GROUP BY and alias and additional fields in the struct
    checkAnswer(sql(
      """
        | SELECT max(struct(a, record.*, b)) as r FROM
        |   (select a as a, b as b, struct(a,b) as record from testData2) tmp
        | GROUP BY a
      """.stripMargin).select($"r.*"),
      Row(1, 1, 2, 2) :: Row(2, 2, 2, 2) :: Row(3, 3, 2, 2) :: Nil)

    // Create a data set that contains nested structs.
    val nestedStructData = sql(
      """
        | SELECT struct(r1, r2) as record FROM
        |   (SELECT struct(a, b) as r1, struct(b, a) as r2 FROM testData2) tmp
      """.stripMargin)

    checkAnswer(nestedStructData.select($"record.*"),
      Row(Row(1, 1), Row(1, 1)) :: Row(Row(1, 2), Row(2, 1)) :: Row(Row(2, 1), Row(1, 2)) ::
        Row(Row(2, 2), Row(2, 2)) :: Row(Row(3, 1), Row(1, 3)) :: Row(Row(3, 2), Row(2, 3)) :: Nil)
    checkAnswer(nestedStructData.select($"record.r1"),
      Row(Row(1, 1)) :: Row(Row(1, 2)) :: Row(Row(2, 1)) :: Row(Row(2, 2)) ::
        Row(Row(3, 1)) :: Row(Row(3, 2)) :: Nil)
    checkAnswer(
      nestedStructData.select($"record.r1.*"),
      Row(1, 1) :: Row(1, 2) :: Row(2, 1) :: Row(2, 2) :: Row(3, 1) :: Row(3, 2) :: Nil)

    // Try with a temporary view
    withTempView("nestedStructTable") {
      nestedStructData.createOrReplaceTempView("nestedStructTable")
      checkAnswer(
        sql("SELECT record.* FROM nestedStructTable"),
        nestedStructData.select($"record.*"))
      checkAnswer(
        sql("SELECT record.r1 FROM nestedStructTable"),
        nestedStructData.select($"record.r1"))
      checkAnswer(
        sql("SELECT record.r1.* FROM nestedStructTable"),
        nestedStructData.select($"record.r1.*"))

      // Try resolving something not there.
      assert(intercept[AnalysisException](sql("SELECT abc.* FROM nestedStructTable"))
        .getMessage.contains("cannot resolve"))
    }

    // Create paths with unusual characters
    val specialCharacterPath = sql(
      """
        | SELECT struct(`col$.a_`, `a.b.c.`) as `r&&b.c` FROM
        |   (SELECT struct(a, b) as `col$.a_`, struct(b, a) as `a.b.c.` FROM testData2) tmp
      """.stripMargin)
    withTempView("specialCharacterTable") {
      specialCharacterPath.createOrReplaceTempView("specialCharacterTable")
      checkAnswer(
        specialCharacterPath.select($"`r&&b.c`.*"),
        nestedStructData.select($"record.*"))
      checkAnswer(
        sql("SELECT `r&&b.c`.`col$.a_` FROM specialCharacterTable"),
        nestedStructData.select($"record.r1"))
      checkAnswer(
        sql("SELECT `r&&b.c`.`a.b.c.` FROM specialCharacterTable"),
        nestedStructData.select($"record.r2"))
      checkAnswer(
        sql("SELECT `r&&b.c`.`col$.a_`.* FROM specialCharacterTable"),
        nestedStructData.select($"record.r1.*"))
    }

    // Try star expanding a scalar. This should fail.
    assert(intercept[AnalysisException](sql("select a.* from testData2")).getMessage.contains(
      "Can only star expand struct data types."))
  }

  test("Struct Star Expansion - Name conflict") {
    // Create a data set that contains a naming conflict
    val nameConflict = sql("SELECT struct(a, b) as nameConflict, a as a FROM testData2")
    withTempView("nameConflict") {
      nameConflict.createOrReplaceTempView("nameConflict")
      // Unqualified should resolve to table.
      checkAnswer(sql("SELECT nameConflict.* FROM nameConflict"),
        Row(Row(1, 1), 1) :: Row(Row(1, 2), 1) :: Row(Row(2, 1), 2) :: Row(Row(2, 2), 2) ::
          Row(Row(3, 1), 3) :: Row(Row(3, 2), 3) :: Nil)
      // Qualify the struct type with the table name.
      checkAnswer(sql("SELECT nameConflict.nameConflict.* FROM nameConflict"),
        Row(1, 1) :: Row(1, 2) :: Row(2, 1) :: Row(2, 2) :: Row(3, 1) :: Row(3, 2) :: Nil)
    }
  }

  test("Star Expansion - group by") {
    withSQLConf("spark.sql.retainGroupColumns" -> "false") {
      checkAnswer(
        testData2.groupBy($"a", $"b").agg($"*"),
        sql("SELECT * FROM testData2 group by a, b"))
    }
  }

  test("Star Expansion - table with zero column") {
    withTempView("temp_table_no_cols") {
      val rddNoCols = sparkContext.parallelize(1 to 10).map(_ => Row.empty)
      val dfNoCols = spark.createDataFrame(rddNoCols, StructType(Seq.empty))
      dfNoCols.createTempView("temp_table_no_cols")

      // ResolvedStar
      checkAnswer(
        dfNoCols,
        dfNoCols.select(dfNoCols.col("*")))

      // UnresolvedStar
      checkAnswer(
        dfNoCols,
        sql("SELECT * FROM temp_table_no_cols"))
      checkAnswer(
        dfNoCols,
        dfNoCols.select($"*"))

      var e = intercept[AnalysisException] {
        sql("SELECT a.* FROM temp_table_no_cols a")
      }.getMessage
      assert(e.contains("cannot resolve 'a.*' give input columns ''"))

      e = intercept[AnalysisException] {
        dfNoCols.select($"b.*")
      }.getMessage
      assert(e.contains("cannot resolve 'b.*' give input columns ''"))
    }
  }

  test("Common subexpression elimination") {
    // TODO: support subexpression elimination in whole stage codegen
    withSQLConf("spark.sql.codegen.wholeStage" -> "false") {
      // select from a table to prevent constant folding.
      val df = sql("SELECT a, b from testData2 limit 1")
      checkAnswer(df, Row(1, 1))

      checkAnswer(df.selectExpr("a + 1", "a + 1"), Row(2, 2))
      checkAnswer(df.selectExpr("a + 1", "a + 1 + 1"), Row(2, 3))

      // This does not work because the expressions get grouped like (a + a) + 1
      checkAnswer(df.selectExpr("a + 1", "a + a + 1"), Row(2, 3))
      checkAnswer(df.selectExpr("a + 1", "a + (a + 1)"), Row(2, 3))

      // Identity udf that tracks the number of times it is called.
      val countAcc = sparkContext.longAccumulator("CallCount")
      spark.udf.register("testUdf", (x: Int) => {
        countAcc.add(1)
        x
      })

      // Evaluates df, verifying it is equal to the expectedResult and the accumulator's value
      // is correct.
      def verifyCallCount(df: DataFrame, expectedResult: Row, expectedCount: Int): Unit = {
        countAcc.setValue(0)
        QueryTest.checkAnswer(
          df, Seq(expectedResult), checkToRDD = false /* avoid duplicate exec */)
        assert(countAcc.value == expectedCount)
      }

      verifyCallCount(df.selectExpr("testUdf(a)"), Row(1), 1)
      verifyCallCount(df.selectExpr("testUdf(a)", "testUdf(a)"), Row(1, 1), 1)
      verifyCallCount(df.selectExpr("testUdf(a + 1)", "testUdf(a + 1)"), Row(2, 2), 1)
      verifyCallCount(df.selectExpr("testUdf(a + 1)", "testUdf(a)"), Row(2, 1), 2)
      verifyCallCount(
        df.selectExpr("testUdf(a + 1) + testUdf(a + 1)", "testUdf(a + 1)"), Row(4, 2), 1)

      verifyCallCount(
        df.selectExpr("testUdf(a + 1) + testUdf(1 + b)", "testUdf(a + 1)"), Row(4, 2), 2)

      val testUdf = functions.udf((x: Int) => {
        countAcc.add(1)
        x
      })
      verifyCallCount(
        df.groupBy().agg(sum(testUdf($"b") + testUdf($"b") + testUdf($"b"))), Row(3.0), 1)

      verifyCallCount(
        df.selectExpr("testUdf(a + 1) + testUdf(1 + a)", "testUdf(a + 1)"), Row(4, 2), 1)

      // Try disabling it via configuration.
      spark.conf.set("spark.sql.subexpressionElimination.enabled", "false")
      verifyCallCount(df.selectExpr("testUdf(a)", "testUdf(a)"), Row(1, 1), 2)
      spark.conf.set("spark.sql.subexpressionElimination.enabled", "true")
      verifyCallCount(df.selectExpr("testUdf(a)", "testUdf(a)"), Row(1, 1), 1)
    }
  }

  test("SPARK-10707: nullability should be correctly propagated through set operations (1)") {
    // This test produced an incorrect result of 1 before the SPARK-10707 fix because of the
    // NullPropagation rule: COUNT(v) got replaced with COUNT(1) because the output column of
    // UNION was incorrectly considered non-nullable:
    checkAnswer(
      sql("""SELECT count(v) FROM (
            |  SELECT v FROM (
            |    SELECT 'foo' AS v UNION ALL
            |    SELECT NULL AS v
            |  ) my_union WHERE isnull(v)
            |) my_subview""".stripMargin),
      Seq(Row(0)))
  }

  test("SPARK-10707: nullability should be correctly propagated through set operations (2)") {
    // This test uses RAND() to stop column pruning for Union and checks the resulting isnull
    // value. This would produce an incorrect result before the fix in SPARK-10707 because the "v"
    // column of the union was considered non-nullable.
    checkAnswer(
      sql(
        """
          |SELECT a FROM (
          |  SELECT ISNULL(v) AS a, RAND() FROM (
          |    SELECT 'foo' AS v UNION ALL SELECT null AS v
          |  ) my_union
          |) my_view
        """.stripMargin),
      Row(false) :: Row(true) :: Nil)
  }

  test("filter on a grouping column that is not presented in SELECT") {
    checkAnswer(
      sql("select count(1) from (select 1 as a) t group by a having a > 0"),
      Row(1) :: Nil)
  }

  test("SPARK-13056: Null in map value causes NPE") {
    val df = Seq(1 -> Map("abc" -> "somestring", "cba" -> null)).toDF("key", "value")
    withTempView("maptest") {
      df.createOrReplaceTempView("maptest")
      // local optimization will by pass codegen code, so we should keep the filter `key=1`
      checkAnswer(sql("SELECT value['abc'] FROM maptest where key = 1"), Row("somestring"))
      checkAnswer(sql("SELECT value['cba'] FROM maptest where key = 1"), Row(null))
    }
  }

  test("hash function") {
    val df = Seq(1 -> "a", 2 -> "b").toDF("i", "j")
    withTempView("tbl") {
      df.createOrReplaceTempView("tbl")
      checkAnswer(
        df.select(hash($"i", $"j")),
        sql("SELECT hash(i, j) from tbl")
      )
    }
  }

  test("join with using clause") {
    val df1 = Seq(("r1c1", "r1c2", "t1r1c3"),
      ("r2c1", "r2c2", "t1r2c3"), ("r3c1x", "r3c2", "t1r3c3")).toDF("c1", "c2", "c3")
    val df2 = Seq(("r1c1", "r1c2", "t2r1c3"),
      ("r2c1", "r2c2", "t2r2c3"), ("r3c1y", "r3c2", "t2r3c3")).toDF("c1", "c2", "c3")
    val df3 = Seq((null, "r1c2", "t3r1c3"),
      ("r2c1", "r2c2", "t3r2c3"), ("r3c1y", "r3c2", "t3r3c3")).toDF("c1", "c2", "c3")
    withTempView("t1", "t2", "t3") {
      df1.createOrReplaceTempView("t1")
      df2.createOrReplaceTempView("t2")
      df3.createOrReplaceTempView("t3")
      // inner join with one using column
      checkAnswer(
        sql("SELECT * FROM t1 join t2 using (c1)"),
        Row("r1c1", "r1c2", "t1r1c3", "r1c2", "t2r1c3") ::
          Row("r2c1", "r2c2", "t1r2c3", "r2c2", "t2r2c3") :: Nil)

      // inner join with two using columns
      checkAnswer(
        sql("SELECT * FROM t1 join t2 using (c1, c2)"),
        Row("r1c1", "r1c2", "t1r1c3", "t2r1c3") ::
          Row("r2c1", "r2c2", "t1r2c3", "t2r2c3") :: Nil)

      // Left outer join with one using column.
      checkAnswer(
        sql("SELECT * FROM t1 left join t2 using (c1)"),
        Row("r1c1", "r1c2", "t1r1c3", "r1c2", "t2r1c3") ::
          Row("r2c1", "r2c2", "t1r2c3", "r2c2", "t2r2c3") ::
          Row("r3c1x", "r3c2", "t1r3c3", null, null) :: Nil)

      // Right outer join with one using column.
      checkAnswer(
        sql("SELECT * FROM t1 right join t2 using (c1)"),
        Row("r1c1", "r1c2", "t1r1c3", "r1c2", "t2r1c3") ::
          Row("r2c1", "r2c2", "t1r2c3", "r2c2", "t2r2c3") ::
          Row("r3c1y", null, null, "r3c2", "t2r3c3") :: Nil)

      // Full outer join with one using column.
      checkAnswer(
        sql("SELECT * FROM t1 full outer join t2 using (c1)"),
        Row("r1c1", "r1c2", "t1r1c3", "r1c2", "t2r1c3") ::
          Row("r2c1", "r2c2", "t1r2c3", "r2c2", "t2r2c3") ::
          Row("r3c1x", "r3c2", "t1r3c3", null, null) ::
          Row("r3c1y", null,
            null, "r3c2", "t2r3c3") :: Nil)

      // Full outer join with null value in join column.
      checkAnswer(
        sql("SELECT * FROM t1 full outer join t3 using (c1)"),
        Row("r1c1", "r1c2", "t1r1c3", null, null) ::
          Row("r2c1", "r2c2", "t1r2c3", "r2c2", "t3r2c3") ::
          Row("r3c1x", "r3c2", "t1r3c3", null, null) ::
          Row("r3c1y", null, null, "r3c2", "t3r3c3") ::
          Row(null, null, null, "r1c2", "t3r1c3") :: Nil)

      // Self join with using columns.
      checkAnswer(
        sql("SELECT * FROM t1 join t1 using (c1)"),
        Row("r1c1", "r1c2", "t1r1c3", "r1c2", "t1r1c3") ::
          Row("r2c1", "r2c2", "t1r2c3", "r2c2", "t1r2c3") ::
          Row("r3c1x", "r3c2", "t1r3c3", "r3c2", "t1r3c3") :: Nil)
    }
  }

  test("SPARK-15327: fail to compile generated code with complex data structure") {
    withTempDir{ dir =>
      val json =
        """
          |{"h": {"b": {"c": [{"e": "adfgd"}], "a": [{"e": "testing", "count": 3}],
          |"b": [{"e": "test", "count": 1}]}}, "d": {"b": {"c": [{"e": "adfgd"}],
          |"a": [{"e": "testing", "count": 3}], "b": [{"e": "test", "count": 1}]}},
          |"c": {"b": {"c": [{"e": "adfgd"}], "a": [{"count": 3}],
          |"b": [{"e": "test", "count": 1}]}}, "a": {"b": {"c": [{"e": "adfgd"}],
          |"a": [{"count": 3}], "b": [{"e": "test", "count": 1}]}},
          |"e": {"b": {"c": [{"e": "adfgd"}], "a": [{"e": "testing", "count": 3}],
          |"b": [{"e": "test", "count": 1}]}}, "g": {"b": {"c": [{"e": "adfgd"}],
          |"a": [{"e": "testing", "count": 3}], "b": [{"e": "test", "count": 1}]}},
          |"f": {"b": {"c": [{"e": "adfgd"}], "a": [{"e": "testing", "count": 3}],
          |"b": [{"e": "test", "count": 1}]}}, "b": {"b": {"c": [{"e": "adfgd"}],
          |"a": [{"count": 3}], "b": [{"e": "test", "count": 1}]}}}'
          |
        """.stripMargin
      spark.read.json(Seq(json).toDS()).write.mode("overwrite").parquet(dir.toString)
      spark.read.parquet(dir.toString).collect()
    }
  }

  test("data source table created in InMemoryCatalog should be able to read/write") {
    withTable("tbl") {
      sql("CREATE TABLE tbl(i INT, j STRING) USING parquet")
      checkAnswer(sql("SELECT i, j FROM tbl"), Nil)

      Seq(1 -> "a", 2 -> "b").toDF("i", "j").write.mode("overwrite").insertInto("tbl")
      checkAnswer(sql("SELECT i, j FROM tbl"), Row(1, "a") :: Row(2, "b") :: Nil)

      Seq(3 -> "c", 4 -> "d").toDF("i", "j").write.mode("append").saveAsTable("tbl")
      checkAnswer(
        sql("SELECT i, j FROM tbl"),
        Row(1, "a") :: Row(2, "b") :: Row(3, "c") :: Row(4, "d") :: Nil)
    }
  }

  test("Eliminate noop ordinal ORDER BY") {
    withSQLConf(SQLConf.ORDER_BY_ORDINAL.key -> "true") {
      val plan1 = sql("SELECT 1.0, 'abc', year(current_date()) ORDER BY 1, 2, 3")
      val plan2 = sql("SELECT 1.0, 'abc', year(current_date())")
      comparePlans(plan1.queryExecution.optimizedPlan, plan2.queryExecution.optimizedPlan)
    }
  }

  test("check code injection is prevented") {
    // The end of comment (*/) should be escaped.
    var literal =
      """|*/
         |{
         |  new Object() {
         |    void f() { throw new RuntimeException("This exception is injected."); }
         |  }.f();
         |}
         |/*""".stripMargin
    var expected =
      """|*/
         |{
         |  new Object() {
         |    void f() { throw new RuntimeException("This exception is injected."); }
         |  }.f();
         |}
         |/*""".stripMargin
    checkAnswer(
      sql(s"SELECT '$literal' AS DUMMY"),
      Row(s"$expected") :: Nil)

    // `\u002A` is `*` and `\u002F` is `/`
    // so if the end of comment consists of those characters in queries, we need to escape them.
    literal =
      """|\\u002A/
         |{
         |  new Object() {
         |    void f() { throw new RuntimeException("This exception is injected."); }
         |  }.f();
         |}
         |/*""".stripMargin
    expected =
      s"""|${"\\u002A/"}
          |{
          |  new Object() {
          |    void f() { throw new RuntimeException("This exception is injected."); }
          |  }.f();
          |}
          |/*""".stripMargin
    checkAnswer(
      sql(s"SELECT '$literal' AS DUMMY"),
      Row(s"$expected") :: Nil)

    literal =
      """|\\\\u002A/
         |{
         |  new Object() {
         |    void f() { throw new RuntimeException("This exception is injected."); }
         |  }.f();
         |}
         |/*""".stripMargin
    expected =
      """|\\u002A/
         |{
         |  new Object() {
         |    void f() { throw new RuntimeException("This exception is injected."); }
         |  }.f();
         |}
         |/*""".stripMargin
    checkAnswer(
      sql(s"SELECT '$literal' AS DUMMY"),
      Row(s"$expected") :: Nil)

    literal =
      """|\\u002a/
         |{
         |  new Object() {
         |    void f() { throw new RuntimeException("This exception is injected."); }
         |  }.f();
         |}
         |/*""".stripMargin
    expected =
      s"""|${"\\u002a/"}
          |{
          |  new Object() {
          |    void f() { throw new RuntimeException("This exception is injected."); }
          |  }.f();
          |}
          |/*""".stripMargin
    checkAnswer(
      sql(s"SELECT '$literal' AS DUMMY"),
      Row(s"$expected") :: Nil)

    literal =
      """|\\\\u002a/
         |{
         |  new Object() {
         |    void f() { throw new RuntimeException("This exception is injected."); }
         |  }.f();
         |}
         |/*""".stripMargin
    expected =
      """|\\u002a/
         |{
         |  new Object() {
         |    void f() { throw new RuntimeException("This exception is injected."); }
         |  }.f();
         |}
         |/*""".stripMargin
    checkAnswer(
      sql(s"SELECT '$literal' AS DUMMY"),
      Row(s"$expected") :: Nil)

    literal =
      """|*\\u002F
         |{
         |  new Object() {
         |    void f() { throw new RuntimeException("This exception is injected."); }
         |  }.f();
         |}
         |/*""".stripMargin
    expected =
      s"""|${"*\\u002F"}
          |{
          |  new Object() {
          |    void f() { throw new RuntimeException("This exception is injected."); }
          |  }.f();
          |}
          |/*""".stripMargin
    checkAnswer(
      sql(s"SELECT '$literal' AS DUMMY"),
      Row(s"$expected") :: Nil)

    literal =
      """|*\\\\u002F
         |{
         |  new Object() {
         |    void f() { throw new RuntimeException("This exception is injected."); }
         |  }.f();
         |}
         |/*""".stripMargin
    expected =
      """|*\\u002F
         |{
         |  new Object() {
         |    void f() { throw new RuntimeException("This exception is injected."); }
         |  }.f();
         |}
         |/*""".stripMargin
    checkAnswer(
      sql(s"SELECT '$literal' AS DUMMY"),
      Row(s"$expected") :: Nil)

    literal =
      """|*\\u002f
         |{
         |  new Object() {
         |    void f() { throw new RuntimeException("This exception is injected."); }
         |  }.f();
         |}
         |/*""".stripMargin
    expected =
      s"""|${"*\\u002f"}
          |{
          |  new Object() {
          |    void f() { throw new RuntimeException("This exception is injected."); }
          |  }.f();
          |}
          |/*""".stripMargin
    checkAnswer(
      sql(s"SELECT '$literal' AS DUMMY"),
      Row(s"$expected") :: Nil)

    literal =
      """|*\\\\u002f
         |{
         |  new Object() {
         |    void f() { throw new RuntimeException("This exception is injected."); }
         |  }.f();
         |}
         |/*""".stripMargin
    expected =
      """|*\\u002f
         |{
         |  new Object() {
         |    void f() { throw new RuntimeException("This exception is injected."); }
         |  }.f();
         |}
         |/*""".stripMargin
    checkAnswer(
      sql(s"SELECT '$literal' AS DUMMY"),
      Row(s"$expected") :: Nil)

    literal =
      """|\\u002A\\u002F
         |{
         |  new Object() {
         |    void f() { throw new RuntimeException("This exception is injected."); }
         |  }.f();
         |}
         |/*""".stripMargin
    expected =
      s"""|${"\\u002A\\u002F"}
          |{
          |  new Object() {
          |    void f() { throw new RuntimeException("This exception is injected."); }
          |  }.f();
          |}
          |/*""".stripMargin
    checkAnswer(
      sql(s"SELECT '$literal' AS DUMMY"),
      Row(s"$expected") :: Nil)

    literal =
      """|\\\\u002A\\u002F
         |{
         |  new Object() {
         |    void f() { throw new RuntimeException("This exception is injected."); }
         |  }.f();
         |}
         |/*""".stripMargin
    expected =
      s"""|${"\\\\u002A\\u002F"}
          |{
          |  new Object() {
          |    void f() { throw new RuntimeException("This exception is injected."); }
          |  }.f();
          |}
          |/*""".stripMargin
    checkAnswer(
      sql(s"SELECT '$literal' AS DUMMY"),
      Row(s"$expected") :: Nil)

    literal =
      """|\\u002A\\\\u002F
         |{
         |  new Object() {
         |    void f() { throw new RuntimeException("This exception is injected."); }
         |  }.f();
         |}
         |/*""".stripMargin
    expected =
      s"""|${"\\u002A\\\\u002F"}
          |{
          |  new Object() {
          |    void f() { throw new RuntimeException("This exception is injected."); }
          |  }.f();
          |}
          |/*""".stripMargin
    checkAnswer(
      sql(s"SELECT '$literal' AS DUMMY"),
      Row(s"$expected") :: Nil)

    literal =
      """|\\\\u002A\\\\u002F
         |{
         |  new Object() {
         |    void f() { throw new RuntimeException("This exception is injected."); }
         |  }.f();
         |}
         |/*""".stripMargin
    expected =
      """|\\u002A\\u002F
         |{
         |  new Object() {
         |    void f() { throw new RuntimeException("This exception is injected."); }
         |  }.f();
         |}
         |/*""".stripMargin
    checkAnswer(
      sql(s"SELECT '$literal' AS DUMMY"),
      Row(s"$expected") :: Nil)
  }

  test("SPARK-15752 optimize metadata only query for datasource table") {
    withSQLConf(SQLConf.OPTIMIZER_METADATA_ONLY.key -> "true") {
      withTable("srcpart_15752") {
        val data = (1 to 10).map(i => (i, s"data-$i", i % 2, if ((i % 2) == 0) "a" else "b"))
          .toDF("col1", "col2", "partcol1", "partcol2")
        data.write.partitionBy("partcol1", "partcol2").mode("append").saveAsTable("srcpart_15752")
        checkAnswer(
          sql("select partcol1 from srcpart_15752 group by partcol1"),
          Row(0) :: Row(1) :: Nil)
        checkAnswer(
          sql("select partcol1 from srcpart_15752 where partcol1 = 1 group by partcol1"),
          Row(1))
        checkAnswer(
          sql("select partcol1, count(distinct partcol2) from srcpart_15752 group by partcol1"),
          Row(0, 1) :: Row(1, 1) :: Nil)
        checkAnswer(
          sql("select partcol1, count(distinct partcol2) from srcpart_15752  where partcol1 = 1 " +
            "group by partcol1"),
          Row(1, 1) :: Nil)
        checkAnswer(sql("select distinct partcol1 from srcpart_15752"), Row(0) :: Row(1) :: Nil)
        checkAnswer(sql("select distinct partcol1 from srcpart_15752 where partcol1 = 1"), Row(1))
        checkAnswer(
          sql("select distinct col from (select partcol1 + 1 as col from srcpart_15752 " +
            "where partcol1 = 1) t"),
          Row(2))
        checkAnswer(sql("select max(partcol1) from srcpart_15752"), Row(1))
        checkAnswer(sql("select max(partcol1) from srcpart_15752 where partcol1 = 1"), Row(1))
        checkAnswer(sql("select max(partcol1) from (select partcol1 from srcpart_15752) t"), Row(1))
        checkAnswer(
          sql("select max(col) from (select partcol1 + 1 as col from srcpart_15752 " +
            "where partcol1 = 1) t"),
          Row(2))
      }
    }
  }

  test("SPARK-16975: Column-partition path starting '_' should be handled correctly") {
    withTempDir { dir =>
      val parquetDir = new File(dir, "parquet").getCanonicalPath
      spark.range(10).withColumn("_col", $"id").write.partitionBy("_col").save(parquetDir)
      spark.read.parquet(parquetDir)
    }
  }

  test("SPARK-16644: Aggregate should not put aggregate expressions to constraints") {
    withTable("tbl") {
      sql("CREATE TABLE tbl(a INT, b INT) USING parquet")
      checkAnswer(sql(
        """
          |SELECT
          |  a,
          |  MAX(b) AS c1,
          |  b AS c2
          |FROM tbl
          |WHERE a = b
          |GROUP BY a, b
          |HAVING c1 = 1
        """.stripMargin), Nil)
    }
  }

  test("SPARK-16674: field names containing dots for both fields and partitioned fields") {
    withTempPath { path =>
      val data = (1 to 10).map(i => (i, s"data-$i", i % 2, if ((i % 2) == 0) "a" else "b"))
        .toDF("col.1", "col.2", "part.col1", "part.col2")
      data.write
        .format("parquet")
        .partitionBy("part.col1", "part.col2")
        .save(path.getCanonicalPath)
      val readBack = spark.read.format("parquet").load(path.getCanonicalPath)
      checkAnswer(
        readBack.selectExpr("`part.col1`", "`col.1`"),
        data.selectExpr("`part.col1`", "`col.1`"))
    }
  }

  test("SPARK-17515: CollectLimit.execute() should perform per-partition limits") {
    val numRecordsRead = spark.sparkContext.longAccumulator
    spark.range(1, 100, 1, numPartitions = 10).map { x =>
      numRecordsRead.add(1)
      x
    }.limit(1).queryExecution.toRdd.count()
    assert(numRecordsRead.value === 10)
  }

  test("CREATE TABLE USING should not fail if a same-name temp view exists") {
    withTable("same_name") {
      withTempView("same_name") {
        spark.range(10).createTempView("same_name")
        sql("CREATE TABLE same_name(i int) USING json")
        checkAnswer(spark.table("same_name"), spark.range(10).toDF())
        assert(spark.table("default.same_name").collect().isEmpty)
      }
    }
  }

  test("SPARK-18053: ARRAY equality is broken") {
    withTable("array_tbl") {
      spark.range(10).select(array($"id").as("arr")).write.saveAsTable("array_tbl")
      assert(sql("SELECT * FROM array_tbl where arr = ARRAY(1L)").count == 1)
    }
  }

  test("SPARK-19157: should be able to change spark.sql.runSQLOnFiles at runtime") {
    withTempPath { path =>
      Seq(1 -> "a").toDF("i", "j").write.parquet(path.getCanonicalPath)

      val newSession = spark.newSession()
      val originalValue = newSession.sessionState.conf.runSQLonFile

      try {
        newSession.sessionState.conf.setConf(SQLConf.RUN_SQL_ON_FILES, false)
        intercept[AnalysisException] {
          newSession.sql(s"SELECT i, j FROM parquet.`${path.getCanonicalPath}`")
        }

        newSession.sessionState.conf.setConf(SQLConf.RUN_SQL_ON_FILES, true)
        checkAnswer(
          newSession.sql(s"SELECT i, j FROM parquet.`${path.getCanonicalPath}`"),
          Row(1, "a"))
      } finally {
        newSession.sessionState.conf.setConf(SQLConf.RUN_SQL_ON_FILES, originalValue)
      }
    }
  }

  test("should be able to resolve a persistent view") {
    withTable("t1", "t2") {
      withView("v1") {
        sql("CREATE TABLE `t1` USING parquet AS SELECT * FROM VALUES(1, 1) AS t1(a, b)")
        sql("CREATE TABLE `t2` USING parquet AS SELECT * FROM VALUES('a', 2, 1.0) AS t2(d, e, f)")
        sql("CREATE VIEW `v1`(x, y) AS SELECT * FROM t1")
        checkAnswer(spark.table("v1").orderBy("x"), Row(1, 1))

        sql("ALTER VIEW `v1` AS SELECT * FROM t2")
        checkAnswer(spark.table("v1").orderBy("f"), Row("a", 2, 1.0))
      }
    }
  }

  test("SPARK-19059: read file based table whose name starts with underscore") {
    withTable("_tbl") {
      sql("CREATE TABLE `_tbl`(i INT) USING parquet")
      sql("INSERT INTO `_tbl` VALUES (1), (2), (3)")
      checkAnswer( sql("SELECT * FROM `_tbl`"), Row(1) :: Row(2) :: Row(3) :: Nil)
    }
  }

  test("SPARK-19334: check code injection is prevented") {
    // The end of comment (*/) should be escaped.
    val badQuery =
      """|SELECT inline(array(cast(struct(1) AS
         |  struct<`=
         |    new Object() {
         |      {f();}
         |      public void f() {throw new RuntimeException("This exception is injected.");}
         |      public int x;
         |    }.x
         |  `:int>)))""".stripMargin.replaceAll("\n", "")

    checkAnswer(sql(badQuery), Row(1) :: Nil)
  }

  test("SPARK-19650: An action on a Command should not trigger a Spark job") {
    // Create a listener that checks if new jobs have started.
    val jobStarted = new AtomicBoolean(false)
    val listener = new SparkListener {
      override def onJobStart(jobStart: SparkListenerJobStart): Unit = {
        jobStarted.set(true)
      }
    }

    // Make sure no spurious job starts are pending in the listener bus.
    sparkContext.listenerBus.waitUntilEmpty(500)
    sparkContext.addSparkListener(listener)
    try {
      // Execute the command.
      sql("show databases").head()

      // Make sure we have seen all events triggered by DataFrame.show()
      sparkContext.listenerBus.waitUntilEmpty(500)
    } finally {
      sparkContext.removeSparkListener(listener)
    }
    assert(!jobStarted.get(), "Command should not trigger a Spark job.")
  }

  test("SPARK-20164: AnalysisException should be tolerant to null query plan") {
    try {
      throw new AnalysisException("", None, None, plan = null)
    } catch {
      case ae: AnalysisException => assert(ae.plan == null && ae.getMessage == ae.getSimpleMessage)
    }
  }

<<<<<<< HEAD
  test("SPARK-20211: should be able to floor or ceil with a decimal when its precision < scale") {
    val df = Seq(0).toDF("a")
    withTempView("tb") {
      df.createOrReplaceTempView("tb")
      checkAnswer(sql("SELECT 1 > 0.00001 FROM tb"), Row(true))
      checkAnswer(sql("SELECT floor(0.0001) FROM tb"), Row(0))
      checkAnswer(sql("SELECT ceil(0.0001) FROM tb"), Row(1))
      checkAnswer(sql("SELECT floor(0.00123) FROM tb"), Row(0))
      checkAnswer(sql("SELECT floor(0.00010) FROM tb"), Row(0))
    }
  }
=======
  test("SPARK-12868: Allow adding jars from hdfs ") {
    val jarFromHdfs = "hdfs://doesnotmatter/test.jar"
    val jarFromInvalidFs = "fffs://doesnotmatter/test.jar"

    // if 'hdfs' is not supported, MalformedURLException will be thrown
    new URL(jarFromHdfs)

    intercept[MalformedURLException] {
      new URL(jarFromInvalidFs)
    }
  }

  test("RuntimeReplaceable functions should not take extra parameters") {
    val e = intercept[AnalysisException](sql("SELECT nvl(1, 2, 3)"))
    assert(e.message.contains("Invalid number of arguments"))
  }
>>>>>>> 0ca69c4c
}<|MERGE_RESOLUTION|>--- conflicted
+++ resolved
@@ -2635,7 +2635,6 @@
     }
   }
 
-<<<<<<< HEAD
   test("SPARK-20211: should be able to floor or ceil with a decimal when its precision < scale") {
     val df = Seq(0).toDF("a")
     withTempView("tb") {
@@ -2647,7 +2646,7 @@
       checkAnswer(sql("SELECT floor(0.00010) FROM tb"), Row(0))
     }
   }
-=======
+
   test("SPARK-12868: Allow adding jars from hdfs ") {
     val jarFromHdfs = "hdfs://doesnotmatter/test.jar"
     val jarFromInvalidFs = "fffs://doesnotmatter/test.jar"
@@ -2664,5 +2663,4 @@
     val e = intercept[AnalysisException](sql("SELECT nvl(1, 2, 3)"))
     assert(e.message.contains("Invalid number of arguments"))
   }
->>>>>>> 0ca69c4c
 }