--- conflicted
+++ resolved
@@ -3468,18 +3468,18 @@
     }
   }
 
-<<<<<<< HEAD
   test("SPARK-32237: Hint in CTE") {
     withTable("t") {
       sql("CREATE TABLE t USING PARQUET AS SELECT 1 AS id")
       checkAnswer(
-        sql(s"""
-               |WITH cte AS (SELECT /*+ REPARTITION(3) */ * FROM t)
-               |SELECT * FROM cte
-        """.stripMargin),
+        sql("""
+              |WITH cte AS (SELECT /*+ REPARTITION(3) */ * FROM t)
+              |SELECT * FROM cte
+            """.stripMargin),
         Row(1) :: Nil)
     }
-=======
+  }
+
   test("SPARK-32372: ResolveReferences.dedupRight should only rewrite attributes for ancestor " +
     "plans of the conflict plan") {
     sql("SELECT name, avg(age) as avg_age FROM person GROUP BY name")
@@ -3500,7 +3500,6 @@
       .createOrReplaceTempView("C")
     checkAnswer(sql("SELECT 0 FROM ( SELECT * FROM B JOIN C USING (id)) " +
       "JOIN ( SELECT * FROM B JOIN C USING (id)) USING (id)"), Row(0))
->>>>>>> ebac47b9
   }
 }
 
