--- conflicted
+++ resolved
@@ -385,16 +385,15 @@
       sql("SELECT * FROM upperCaseData EXCEPT SELECT * FROM upperCaseData "), Nil)
   }
 
-<<<<<<< HEAD
-test(" Skew Join") {
-  checkAnswer(
-    sql("SELECT * FROM upperCaseData x SKEW JOIN lowerCaseData y ON s.N=y.n"),
-      (1, A, 1, a) ::
-      (2, B, 2, b) ::
-      (3, C, 3, c) ::
-      (4, D, 4, d) :: Nil
-    )
-=======
+ test(" Skew Join") {
+   checkAnswer(
+     sql("SELECT * FROM upperCaseData x SKEW JOIN lowerCaseData y ON s.N=y.n"),
+     (1, A, 1, a) ::
+     (2, B, 2, b) ::
+     (3, C, 3, c) ::
+     (4, D, 4, d) :: Nil)
+  }
+
  test("INTERSECT") {
     checkAnswer(
       sql("SELECT * FROM lowerCaseData INTERSECT SELECT * FROM lowerCaseData"),
@@ -404,7 +403,6 @@
       (4, "d") :: Nil)
     checkAnswer(
       sql("SELECT * FROM lowerCaseData INTERSECT SELECT * FROM upperCaseData"), Nil)
->>>>>>> 50561f43
   }
 
   test("SET commands semantics using sql()") {
