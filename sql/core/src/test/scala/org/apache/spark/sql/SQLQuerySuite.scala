/*
 * Licensed to the Apache Software Foundation (ASF) under one or more
 * contributor license agreements.  See the NOTICE file distributed with
 * this work for additional information regarding copyright ownership.
 * The ASF licenses this file to You under the Apache License, Version 2.0
 * (the "License"); you may not use this file except in compliance with
 * the License.  You may obtain a copy of the License at
 *
 *    http://www.apache.org/licenses/LICENSE-2.0
 *
 * Unless required by applicable law or agreed to in writing, software
 * distributed under the License is distributed on an "AS IS" BASIS,
 * WITHOUT WARRANTIES OR CONDITIONS OF ANY KIND, either express or implied.
 * See the License for the specific language governing permissions and
 * limitations under the License.
 */

package org.apache.spark.sql

import java.io.File
import java.net.{MalformedURLException, URL}
import java.sql.{Date, Timestamp}
import java.time.{Duration, Period}
import java.util.Locale
import java.util.concurrent.atomic.AtomicBoolean

import org.apache.commons.io.FileUtils

import org.apache.spark.{AccumulatorSuite, SparkException}
import org.apache.spark.scheduler.{SparkListener, SparkListenerJobStart}
import org.apache.spark.sql.catalyst.analysis.FunctionRegistry
import org.apache.spark.sql.catalyst.expressions.GenericRow
import org.apache.spark.sql.catalyst.expressions.aggregate.{Complete, Partial}
import org.apache.spark.sql.catalyst.optimizer.{ConvertToLocalRelation, NestedColumnAliasingSuite}
import org.apache.spark.sql.catalyst.plans.logical.{LocalLimit, Project, RepartitionByExpression, Sort}
import org.apache.spark.sql.catalyst.util.StringUtils
import org.apache.spark.sql.execution.{CommandResultExec, ExpandExec, UnionExec}
import org.apache.spark.sql.execution.adaptive.AdaptiveSparkPlanHelper
import org.apache.spark.sql.execution.aggregate._
import org.apache.spark.sql.execution.columnar.InMemoryTableScanExec
import org.apache.spark.sql.execution.command.DataWritingCommandExec
import org.apache.spark.sql.execution.datasources.{InsertIntoHadoopFsRelationCommand, LogicalRelation}
import org.apache.spark.sql.execution.datasources.v2.BatchScanExec
import org.apache.spark.sql.execution.datasources.v2.orc.OrcScan
import org.apache.spark.sql.execution.datasources.v2.parquet.ParquetScan
import org.apache.spark.sql.execution.exchange.ReusedExchangeExec
import org.apache.spark.sql.execution.joins.{BroadcastHashJoinExec, CartesianProductExec, SortMergeJoinExec}
import org.apache.spark.sql.expressions.Aggregator
import org.apache.spark.sql.functions._
import org.apache.spark.sql.internal.SQLConf
import org.apache.spark.sql.test.SharedSparkSession
import org.apache.spark.sql.test.SQLTestData._
import org.apache.spark.sql.types._
import org.apache.spark.tags.ExtendedSQLTest
import org.apache.spark.unsafe.types.CalendarInterval
import org.apache.spark.util.ResetSystemProperties

@ExtendedSQLTest
class SQLQuerySuite extends QueryTest with SharedSparkSession with AdaptiveSparkPlanHelper
    with ResetSystemProperties {
  import testImplicits._

  setupTestData()

  test("SPARK-8010: promote numeric to string") {
    withTempView("src") {
      val df = Seq((1, 1)).toDF("key", "value")
      df.createOrReplaceTempView("src")
      val queryCaseWhen = sql("select case when true then 1.0 else '1' end from src ")
      val queryCoalesce = sql("select coalesce(null, 1, '1') from src ")

      checkAnswer(queryCaseWhen, Row("1.0") :: Nil)
      checkAnswer(queryCoalesce, Row("1") :: Nil)
    }
  }

  test("show functions") {
    def getFunctions(pattern: String): Seq[Row] = {
      StringUtils.filterPattern(
        spark.sessionState.catalog.listFunctions("default").map(_._1.funcName)
        ++ FunctionRegistry.builtinOperators.keys, pattern)
        .map(Row(_))
    }

    def createFunction(names: Seq[String]): Unit = {
      names.foreach { name =>
        spark.udf.register(name, (arg1: Int, arg2: String) => arg2 + arg1)
      }
    }

    def dropFunction(names: Seq[String]): Unit = {
      names.foreach { name =>
        spark.sessionState.catalog.dropTempFunction(name, false)
      }
    }

    val functions = Array("ilog", "logi", "logii", "logiii", "crc32i", "cubei", "cume_disti",
      "isize", "ispace", "to_datei", "date_addi", "current_datei")

    createFunction(functions)

    checkAnswer(sql("SHOW functions"), getFunctions("*"))
    assert(sql("SHOW functions").collect().size > 200)

    Seq("^c*", "*e$", "log*", "*date*").foreach { pattern =>
      // For the pattern part, only '*' and '|' are allowed as wildcards.
      // For '*', we need to replace it to '.*'.
      checkAnswer(sql(s"SHOW FUNCTIONS '$pattern'"), getFunctions(pattern))
    }
    dropFunction(functions)
  }

  test("describe functions") {
    checkKeywordsExist(sql("describe function extended upper"),
      "Function: upper",
      "Class: org.apache.spark.sql.catalyst.expressions.Upper",
      "Usage: upper(str) - Returns `str` with all characters changed to uppercase",
      "Extended Usage:",
      "Examples:",
      "> SELECT upper('SparkSql');",
      "SPARKSQL")

    checkKeywordsExist(sql("describe functioN Upper"),
      "Function: upper",
      "Class: org.apache.spark.sql.catalyst.expressions.Upper",
      "Usage: upper(str) - Returns `str` with all characters changed to uppercase")

    checkKeywordsNotExist(sql("describe functioN Upper"), "Extended Usage")

    val e = intercept[AnalysisException](sql("describe functioN abcadf"))
    assert(e.message.contains("Undefined function: abcadf. This function is neither a " +
      "built-in/temporary function, nor a persistent function"))
  }

  test("SPARK-34678: describe functions for table-valued functions") {
    checkKeywordsExist(sql("describe function range"),
      "Function: range",
      "Class: org.apache.spark.sql.catalyst.plans.logical.Range",
      "range(end: long)"
    )
  }

  test("SPARK-14415: All functions should have own descriptions") {
    for (f <- spark.sessionState.functionRegistry.listFunction()) {
      if (!Seq("cube", "grouping", "grouping_id", "rollup").contains(f.unquotedString)) {
        checkKeywordsNotExist(sql(s"describe function $f"), "N/A.")
      }
    }
  }

  test("SPARK-6743: no columns from cache") {
    withTempView("cachedData") {
      Seq(
        (83, 0, 38),
        (26, 0, 79),
        (43, 81, 24)
      ).toDF("a", "b", "c").createOrReplaceTempView("cachedData")

      spark.catalog.cacheTable("cachedData")
      withSQLConf(SQLConf.CROSS_JOINS_ENABLED.key -> "true") {
        checkAnswer(
          sql("SELECT t1.b FROM cachedData, cachedData t1 GROUP BY t1.b"),
          Row(0) :: Row(81) :: Nil)
      }
    }
  }

  test("self join with aliases") {
    withTempView("df") {
      Seq(1, 2, 3).map(i => (i, i.toString)).toDF("int", "str").createOrReplaceTempView("df")

      checkAnswer(
        sql(
          """
            |SELECT x.str, COUNT(*)
            |FROM df x JOIN df y ON x.str = y.str
            |GROUP BY x.str
        """.stripMargin),
        Row("1", 1) :: Row("2", 1) :: Row("3", 1) :: Nil)
    }
  }

  test("support table.star") {
    checkAnswer(
      sql(
        """
          |SELECT r.*
          |FROM testData l join testData2 r on (l.key = r.a)
        """.stripMargin),
      Row(1, 1) :: Row(1, 2) :: Row(2, 1) :: Row(2, 2) :: Row(3, 1) :: Row(3, 2) :: Nil)
  }

  test("self join with alias in agg") {
    withTempView("df") {
      Seq(1, 2, 3)
        .map(i => (i, i.toString))
        .toDF("int", "str")
        .groupBy("str")
        .agg($"str", count("str").as("strCount"))
        .createOrReplaceTempView("df")

      checkAnswer(
        sql(
          """
            |SELECT x.str, SUM(x.strCount)
            |FROM df x JOIN df y ON x.str = y.str
            |GROUP BY x.str
        """.stripMargin),
        Row("1", 1) :: Row("2", 1) :: Row("3", 1) :: Nil)
    }
  }

  test("SPARK-8668 expr function") {
    checkAnswer(Seq((1, "Bobby G."))
      .toDF("id", "name")
      .select(expr("length(name)"), expr("abs(id)")), Row(8, 1))

    checkAnswer(Seq((1, "building burrito tunnels"), (1, "major projects"))
      .toDF("id", "saying")
      .groupBy(expr("length(saying)"))
      .count(), Row(24, 1) :: Row(14, 1) :: Nil)
  }

  test("SPARK-4625 support SORT BY in SimpleSQLParser & DSL") {
    checkAnswer(
      sql("SELECT a FROM testData2 SORT BY a"),
      Seq(1, 1, 2, 2, 3, 3).map(Row(_))
    )
  }

  test("SPARK-7158 collect and take return different results") {
    import java.util.UUID

    val df = Seq(Tuple1(1), Tuple1(2), Tuple1(3)).toDF("index")
    // we except the id is materialized once
    val idUDF = org.apache.spark.sql.functions.udf(() => UUID.randomUUID().toString)

    val dfWithId = df.withColumn("id", idUDF())
    // Make a new DataFrame (actually the same reference to the old one)
    val cached = dfWithId.cache()
    // Trigger the cache
    val d0 = dfWithId.collect()
    val d1 = cached.collect()
    val d2 = cached.collect()

    // Since the ID is only materialized once, then all of the records
    // should come from the cache, not by re-computing. Otherwise, the ID
    // will be different
    assert(d0.map(_(0)) === d2.map(_(0)))
    assert(d0.map(_(1)) === d2.map(_(1)))

    assert(d1.map(_(0)) === d2.map(_(0)))
    assert(d1.map(_(1)) === d2.map(_(1)))
  }

  test("grouping on nested fields") {
    withTempView("rows") {
      spark.read
        .json(Seq("""{"nested": {"attribute": 1}, "value": 2}""").toDS())
       .createOrReplaceTempView("rows")

      checkAnswer(
        sql(
          """
            |select attribute, sum(cnt)
            |from (
            |  select nested.attribute, count(*) as cnt
            |  from rows
            |  group by nested.attribute) a
            |group by attribute
        """.stripMargin),
        Row(1, 1) :: Nil)
    }
  }

  test("SPARK-6201 IN type conversion") {
    withTempView("d") {
      spark.read
        .json(Seq("{\"a\": \"1\"}}", "{\"a\": \"2\"}}", "{\"a\": \"3\"}}").toDS())
        .createOrReplaceTempView("d")

      checkAnswer(
        sql("select * from d where d.a in (1,2)"),
        Seq(Row("1"), Row("2")))
    }
  }

  test("SPARK-11226 Skip empty line in json file") {
    withTempView("d") {
      spark.read
        .json(Seq("{\"a\": \"1\"}}", "{\"a\": \"2\"}}", "{\"a\": \"3\"}}", "").toDS())
        .createOrReplaceTempView("d")

      checkAnswer(
        sql("select count(1) from d"),
        Seq(Row(3)))
    }
  }

  test("SPARK-8828 sum should return null if all input values are null") {
    checkAnswer(
      sql("select sum(a), avg(a) from allNulls"),
      Seq(Row(null, null))
    )
  }

  private def testCodeGen(sqlText: String, expectedResults: Seq[Row]): Unit = {
    val df = sql(sqlText)
    // First, check if we have GeneratedAggregate.
    val hasGeneratedAgg = df.queryExecution.sparkPlan
      .collect { case _: HashAggregateExec => true }
      .nonEmpty
    if (!hasGeneratedAgg) {
      fail(
        s"""
           |Codegen is enabled, but query $sqlText does not have HashAggregate in the plan.
           |${df.queryExecution.simpleString}
         """.stripMargin)
    }
    // Then, check results.
    checkAnswer(df, expectedResults)
  }

  test("aggregation with codegen") {
    // Prepare a table that we can group some rows.
    spark.table("testData")
      .union(spark.table("testData"))
      .union(spark.table("testData"))
      .createOrReplaceTempView("testData3x")

    try {
      // Just to group rows.
      testCodeGen(
        "SELECT key FROM testData3x GROUP BY key",
        (1 to 100).map(Row(_)))
      // COUNT
      testCodeGen(
        "SELECT key, count(value) FROM testData3x GROUP BY key",
        (1 to 100).map(i => Row(i, 3)))
      testCodeGen(
        "SELECT count(key) FROM testData3x",
        Row(300) :: Nil)
      // COUNT DISTINCT ON int
      testCodeGen(
        "SELECT value, count(distinct key) FROM testData3x GROUP BY value",
        (1 to 100).map(i => Row(i.toString, 1)))
      testCodeGen(
        "SELECT count(distinct key) FROM testData3x",
        Row(100) :: Nil)
      // SUM
      testCodeGen(
        "SELECT value, sum(key) FROM testData3x GROUP BY value",
        (1 to 100).map(i => Row(i.toString, 3 * i)))
      testCodeGen(
        "SELECT sum(key), SUM(CAST(key as Double)) FROM testData3x",
        Row(5050 * 3, 5050 * 3.0) :: Nil)
      // AVERAGE
      testCodeGen(
        "SELECT value, avg(key) FROM testData3x GROUP BY value",
        (1 to 100).map(i => Row(i.toString, i)))
      testCodeGen(
        "SELECT avg(key) FROM testData3x",
        Row(50.5) :: Nil)
      // MAX
      testCodeGen(
        "SELECT value, max(key) FROM testData3x GROUP BY value",
        (1 to 100).map(i => Row(i.toString, i)))
      testCodeGen(
        "SELECT max(key) FROM testData3x",
        Row(100) :: Nil)
      // MIN
      testCodeGen(
        "SELECT value, min(key) FROM testData3x GROUP BY value",
        (1 to 100).map(i => Row(i.toString, i)))
      testCodeGen(
        "SELECT min(key) FROM testData3x",
        Row(1) :: Nil)
      // Some combinations.
      testCodeGen(
        """
          |SELECT
          |  value,
          |  sum(key),
          |  max(key),
          |  min(key),
          |  avg(key),
          |  count(key),
          |  count(distinct key)
          |FROM testData3x
          |GROUP BY value
        """.stripMargin,
        (1 to 100).map(i => Row(i.toString, i*3, i, i, i, 3, 1)))
      testCodeGen(
        "SELECT max(key), min(key), avg(key), count(key), count(distinct key) FROM testData3x",
        Row(100, 1, 50.5, 300, 100) :: Nil)
      // Aggregate with Code generation handling all null values
      testCodeGen(
        "SELECT  sum('a'), avg('a'), count(null) FROM testData",
        Row(null, null, 0) :: Nil)
    } finally {
      spark.catalog.dropTempView("testData3x")
    }
  }

  test("Add Parser of SQL COALESCE()") {
    checkAnswer(
      sql("""SELECT COALESCE(1, 2)"""),
      Row(1))
    checkAnswer(
      sql("SELECT COALESCE(null, 1, 1.5)"),
      Row(BigDecimal(1)))
    checkAnswer(
      sql("SELECT COALESCE(null, null, null)"),
      Row(null))
  }

  test("SPARK-3176 Added Parser of SQL LAST()") {
    checkAnswer(
      sql("SELECT LAST(n) FROM lowerCaseData"),
      Row(4))
  }

  test("SPARK-2041 column name equals tablename") {
    checkAnswer(
      sql("SELECT tableName FROM tableName"),
      Row("test"))
  }

  test("SQRT") {
    checkAnswer(
      sql("SELECT SQRT(key) FROM testData"),
      (1 to 100).map(x => Row(math.sqrt(x.toDouble))).toSeq
    )
  }

  test("SQRT with automatic string casts") {
    checkAnswer(
      sql("SELECT SQRT(CAST(key AS STRING)) FROM testData"),
      (1 to 100).map(x => Row(math.sqrt(x.toDouble))).toSeq
    )
  }

  test("SPARK-2407 Added Parser of SQL SUBSTR()") {
    checkAnswer(
      sql("SELECT substr(tableName, 1, 2) FROM tableName"),
      Row("te"))
    checkAnswer(
      sql("SELECT substr(tableName, 3) FROM tableName"),
      Row("st"))
    checkAnswer(
      sql("SELECT substring(tableName, 1, 2) FROM tableName"),
      Row("te"))
    checkAnswer(
      sql("SELECT substring(tableName, 3) FROM tableName"),
      Row("st"))
  }

  test("SPARK-3173 Timestamp support in the parser") {
    withTempView("timestamps") {
      (0 to 3).map(i => Tuple1(new Timestamp(i))).toDF("time").createOrReplaceTempView("timestamps")

      checkAnswer(sql(
        "SELECT time FROM timestamps WHERE time='1969-12-31 16:00:00.0'"),
        Row(Timestamp.valueOf("1969-12-31 16:00:00")))

      checkAnswer(sql(
        "SELECT time FROM timestamps WHERE time=CAST('1969-12-31 16:00:00.001' AS TIMESTAMP)"),
        Row(Timestamp.valueOf("1969-12-31 16:00:00.001")))

      checkAnswer(sql(
        "SELECT time FROM timestamps WHERE time='1969-12-31 16:00:00.001'"),
        Row(Timestamp.valueOf("1969-12-31 16:00:00.001")))

      checkAnswer(sql(
        "SELECT time FROM timestamps WHERE '1969-12-31 16:00:00.001'=time"),
        Row(Timestamp.valueOf("1969-12-31 16:00:00.001")))

      checkAnswer(sql(
        """SELECT time FROM timestamps WHERE time<'1969-12-31 16:00:00.003'
          AND time>'1969-12-31 16:00:00.001'"""),
        Row(Timestamp.valueOf("1969-12-31 16:00:00.002")))

      checkAnswer(sql(
        """
          |SELECT time FROM timestamps
          |WHERE time IN ('1969-12-31 16:00:00.001','1969-12-31 16:00:00.002')
      """.stripMargin),
        Seq(Row(Timestamp.valueOf("1969-12-31 16:00:00.001")),
          Row(Timestamp.valueOf("1969-12-31 16:00:00.002"))))

      checkAnswer(sql(
        "SELECT time FROM timestamps WHERE time='123'"),
        Nil)
    }
  }

  test("left semi greater than predicate") {
    withSQLConf(SQLConf.CROSS_JOINS_ENABLED.key -> "true") {
      checkAnswer(
        sql("SELECT * FROM testData2 x LEFT SEMI JOIN testData2 y ON x.a >= y.a + 2"),
        Seq(Row(3, 1), Row(3, 2))
      )
    }
  }

  test("left semi greater than predicate and equal operator") {
    checkAnswer(
      sql("SELECT * FROM testData2 x LEFT SEMI JOIN testData2 y ON x.b = y.b and x.a >= y.a + 2"),
      Seq(Row(3, 1), Row(3, 2))
    )

    checkAnswer(
      sql("SELECT * FROM testData2 x LEFT SEMI JOIN testData2 y ON x.b = y.a and x.a >= y.b + 1"),
      Seq(Row(2, 1), Row(2, 2), Row(3, 1), Row(3, 2))
    )
  }

  test("select *") {
    checkAnswer(
      sql("SELECT * FROM testData"),
      testData.collect().toSeq)
  }

  test("simple select") {
    checkAnswer(
      sql("SELECT value FROM testData WHERE key = 1"),
      Row("1"))
  }

  def sortTest(): Unit = {
    checkAnswer(
      sql("SELECT * FROM testData2 ORDER BY a ASC, b ASC"),
      Seq(Row(1, 1), Row(1, 2), Row(2, 1), Row(2, 2), Row(3, 1), Row(3, 2)))

    checkAnswer(
      sql("SELECT * FROM testData2 ORDER BY a ASC, b DESC"),
      Seq(Row(1, 2), Row(1, 1), Row(2, 2), Row(2, 1), Row(3, 2), Row(3, 1)))

    checkAnswer(
      sql("SELECT * FROM testData2 ORDER BY a DESC, b DESC"),
      Seq(Row(3, 2), Row(3, 1), Row(2, 2), Row(2, 1), Row(1, 2), Row(1, 1)))

    checkAnswer(
      sql("SELECT * FROM testData2 ORDER BY a DESC, b ASC"),
      Seq(Row(3, 1), Row(3, 2), Row(2, 1), Row(2, 2), Row(1, 1), Row(1, 2)))

    checkAnswer(
      sql("SELECT b FROM binaryData ORDER BY a ASC"),
      (1 to 5).map(Row(_)))

    checkAnswer(
      sql("SELECT b FROM binaryData ORDER BY a DESC"),
      (1 to 5).map(Row(_)).toSeq.reverse)

    checkAnswer(
      sql("SELECT * FROM arrayData ORDER BY data[0] ASC"),
      arrayData.collect().sortBy(_.data(0)).map(Row.fromTuple).toSeq)

    checkAnswer(
      sql("SELECT * FROM arrayData ORDER BY data[0] DESC"),
      arrayData.collect().sortBy(_.data(0)).reverse.map(Row.fromTuple).toSeq)

    checkAnswer(
      sql("SELECT * FROM mapData ORDER BY data[1] ASC"),
      mapData.collect().sortBy(_.data(1)).map(Row.fromTuple).toSeq)

    checkAnswer(
      sql("SELECT * FROM mapData ORDER BY data[1] DESC"),
      mapData.collect().sortBy(_.data(1)).reverse.map(Row.fromTuple).toSeq)
  }

  test("external sorting") {
    sortTest()
  }

  test("CTE feature") {
    checkAnswer(
      sql("with q1 as (select * from testData limit 10) select * from q1"),
      testData.take(10).toSeq)

    checkAnswer(
      sql("""
        |with q1 as (select * from testData where key= '5'),
        |q2 as (select * from testData where key = '4')
        |select * from q1 union all select * from q2""".stripMargin),
      Row(5, "5") :: Row(4, "4") :: Nil)

  }

  test("Allow only a single WITH clause per query") {
    intercept[AnalysisException] {
      sql(
        "with q1 as (select * from testData) with q2 as (select * from q1) select * from q2")
    }
  }

  test("date row") {
    checkAnswer(sql(
      """select cast("2015-01-28" as date) from testData limit 1"""),
      Row(Date.valueOf("2015-01-28"))
    )
  }

  test("from follow multiple brackets") {
    checkAnswer(sql(
      """
        |select key from ((select * from testData)
        |  union all (select * from testData)) x limit 1
      """.stripMargin),
      Row(1)
    )

    checkAnswer(sql(
      "select key from (select * from testData) x limit 1"),
      Row(1)
    )

    checkAnswer(sql(
      """
        |select key from
        |  (select * from testData union all select * from testData) x
        |  limit 1
      """.stripMargin),
      Row(1)
    )
  }

  test("average") {
    checkAnswer(
      sql("SELECT AVG(a) FROM testData2"),
      Row(2.0))
  }

  test("average overflow") {
    checkAnswer(
      sql("SELECT AVG(a),b FROM largeAndSmallInts group by b"),
      Seq(Row(2147483645.0, 1), Row(2.0, 2)))
  }

  test("count") {
    checkAnswer(
      sql("SELECT COUNT(*) FROM testData2"),
      Row(testData2.count()))
  }

  test("count distinct") {
    checkAnswer(
      sql("SELECT COUNT(DISTINCT b) FROM testData2"),
      Row(2))
  }

  test("approximate count distinct") {
    checkAnswer(
      sql("SELECT APPROX_COUNT_DISTINCT(a) FROM testData2"),
      Row(3))
  }

  test("approximate count distinct with user provided standard deviation") {
    checkAnswer(
      sql("SELECT APPROX_COUNT_DISTINCT(a, 0.04) FROM testData2"),
      Row(3))
  }

  test("null count") {
    checkAnswer(
      sql("SELECT a, COUNT(b) FROM testData3 GROUP BY a"),
      Seq(Row(1, 0), Row(2, 1)))

    checkAnswer(
      sql(
        "SELECT COUNT(a), COUNT(b), COUNT(1), COUNT(DISTINCT a), COUNT(DISTINCT b) FROM testData3"),
      Row(2, 1, 2, 2, 1))
  }

  test("count of empty table") {
    withTempView("t") {
      Seq.empty[(Int, Int)].toDF("a", "b").createOrReplaceTempView("t")
      checkAnswer(
        sql("select count(a) from t"),
        Row(0))
    }
  }

  test("inner join where, one match per row") {
    withSQLConf(SQLConf.CASE_SENSITIVE.key -> "true") {
      checkAnswer(
        sql("SELECT * FROM uppercasedata JOIN lowercasedata WHERE n = N"),
        Seq(
          Row(1, "A", 1, "a"),
          Row(2, "B", 2, "b"),
          Row(3, "C", 3, "c"),
          Row(4, "D", 4, "d")))
    }
  }

  test("inner join ON, one match per row") {
    withSQLConf(SQLConf.CASE_SENSITIVE.key -> "true") {
      checkAnswer(
        sql("SELECT * FROM uppercasedata JOIN lowercasedata ON n = N"),
        Seq(
          Row(1, "A", 1, "a"),
          Row(2, "B", 2, "b"),
          Row(3, "C", 3, "c"),
          Row(4, "D", 4, "d")))
    }
  }

  test("inner join, where, multiple matches") {
    withSQLConf(SQLConf.CASE_SENSITIVE.key -> "true") {
      checkAnswer(
        sql(
          """
          |SELECT * FROM
          |  (SELECT * FROM testdata2 WHERE a = 1) x JOIN
          |  (SELECT * FROM testdata2 WHERE a = 1) y
          |WHERE x.a = y.a""".stripMargin),
        Row(1, 1, 1, 1) ::
        Row(1, 1, 1, 2) ::
        Row(1, 2, 1, 1) ::
        Row(1, 2, 1, 2) :: Nil)
    }
  }

  test("inner join, no matches") {
    checkAnswer(
      sql(
        """
          |SELECT * FROM
          |  (SELECT * FROM testData2 WHERE a = 1) x JOIN
          |  (SELECT * FROM testData2 WHERE a = 2) y
          |WHERE x.a = y.a""".stripMargin),
      Nil)
  }

  test("big inner join, 4 matches per row") {
    checkAnswer(
      sql(
        """
          |SELECT * FROM
          |  (SELECT * FROM testData UNION ALL
          |   SELECT * FROM testData UNION ALL
          |   SELECT * FROM testData UNION ALL
          |   SELECT * FROM testData) x JOIN
          |  (SELECT * FROM testData UNION ALL
          |   SELECT * FROM testData UNION ALL
          |   SELECT * FROM testData UNION ALL
          |   SELECT * FROM testData) y
          |WHERE x.key = y.key""".stripMargin),
      testData.rdd.flatMap { row =>
        Seq.fill(16)(new GenericRow(Seq(row, row).flatMap(_.toSeq).toArray))
      }.collect().toSeq)
  }

  test("cartesian product join") {
    withSQLConf(SQLConf.CROSS_JOINS_ENABLED.key -> "true") {
      checkAnswer(
        testData3.join(testData3),
        Row(1, null, 1, null) ::
          Row(1, null, 2, 2) ::
          Row(2, 2, 1, null) ::
          Row(2, 2, 2, 2) :: Nil)
    }
  }

  test("left outer join") {
    withSQLConf(SQLConf.CASE_SENSITIVE.key -> "true") {
      checkAnswer(
        sql("SELECT * FROM uppercasedata LEFT OUTER JOIN lowercasedata ON n = N"),
        Row(1, "A", 1, "a") ::
          Row(2, "B", 2, "b") ::
          Row(3, "C", 3, "c") ::
          Row(4, "D", 4, "d") ::
          Row(5, "E", null, null) ::
          Row(6, "F", null, null) :: Nil)
    }
  }

  test("right outer join") {
    withSQLConf(SQLConf.CASE_SENSITIVE.key -> "true") {
      checkAnswer(
        sql("SELECT * FROM lowercasedata RIGHT OUTER JOIN uppercasedata ON n = N"),
        Row(1, "a", 1, "A") ::
          Row(2, "b", 2, "B") ::
          Row(3, "c", 3, "C") ::
          Row(4, "d", 4, "D") ::
          Row(null, null, 5, "E") ::
          Row(null, null, 6, "F") :: Nil)
    }
  }

  test("full outer join") {
    checkAnswer(
      sql(
        """
          |SELECT * FROM
          |  (SELECT * FROM upperCaseData WHERE N <= 4) leftTable FULL OUTER JOIN
          |  (SELECT * FROM upperCaseData WHERE N >= 3) rightTable
          |    ON leftTable.N = rightTable.N
        """.stripMargin),
      Row(1, "A", null, null) ::
      Row(2, "B", null, null) ::
      Row(3, "C", 3, "C") ::
      Row (4, "D", 4, "D") ::
      Row(null, null, 5, "E") ::
      Row(null, null, 6, "F") :: Nil)
  }

  test("SPARK-11111 null-safe join should not use cartesian product") {
    val df = sql("select count(*) from testData a join testData b on (a.key <=> b.key)")
    val cp = df.queryExecution.sparkPlan.collect {
      case cp: CartesianProductExec => cp
    }
    assert(cp.isEmpty, "should not use CartesianProduct for null-safe join")
    val smj = df.queryExecution.sparkPlan.collect {
      case smj: SortMergeJoinExec => smj
      case j: BroadcastHashJoinExec => j
    }
    assert(smj.size > 0, "should use SortMergeJoin or BroadcastHashJoin")
    checkAnswer(df, Row(100) :: Nil)
  }

  test("SPARK-3349 partitioning after limit") {
    withTempView("subset1", "subset2") {
      sql("SELECT DISTINCT n FROM lowerCaseData ORDER BY n DESC")
        .limit(2)
        .createOrReplaceTempView("subset1")
      sql("SELECT DISTINCT n FROM lowerCaseData ORDER BY n ASC")
        .limit(2)
        .createOrReplaceTempView("subset2")
      checkAnswer(
        sql("SELECT * FROM lowerCaseData INNER JOIN subset1 ON subset1.n = lowerCaseData.n"),
        Row(3, "c", 3) ::
        Row(4, "d", 4) :: Nil)
      checkAnswer(
        sql("SELECT * FROM lowerCaseData INNER JOIN subset2 ON subset2.n = lowerCaseData.n"),
        Row(1, "a", 1) ::
        Row(2, "b", 2) :: Nil)
    }
  }

  test("mixed-case keywords") {
    checkAnswer(
      sql(
        """
          |SeleCT * from
          |  (select * from upperCaseData WherE N <= 4) leftTable fuLL OUtER joiN
          |  (sElEcT * FROM upperCaseData whERe N >= 3) rightTable
          |    oN leftTable.N = rightTable.N
        """.stripMargin),
      Row(1, "A", null, null) ::
      Row(2, "B", null, null) ::
      Row(3, "C", 3, "C") ::
      Row(4, "D", 4, "D") ::
      Row(null, null, 5, "E") ::
      Row(null, null, 6, "F") :: Nil)
  }

  test("select with table name as qualifier") {
    checkAnswer(
      sql("SELECT testData.value FROM testData WHERE testData.key = 1"),
      Row("1"))
  }

  test("inner join ON with table name as qualifier") {
    checkAnswer(
      sql("SELECT * FROM upperCaseData JOIN lowerCaseData ON lowerCaseData.n = upperCaseData.N"),
      Seq(
        Row(1, "A", 1, "a"),
        Row(2, "B", 2, "b"),
        Row(3, "C", 3, "c"),
        Row(4, "D", 4, "d")))
  }

  test("qualified select with inner join ON with table name as qualifier") {
    checkAnswer(
      sql("SELECT upperCaseData.N, upperCaseData.L FROM upperCaseData JOIN lowerCaseData " +
        "ON lowerCaseData.n = upperCaseData.N"),
      Seq(
        Row(1, "A"),
        Row(2, "B"),
        Row(3, "C"),
        Row(4, "D")))
  }

  test("system function upper()") {
    checkAnswer(
      sql("SELECT n,UPPER(l) FROM lowerCaseData"),
      Seq(
        Row(1, "A"),
        Row(2, "B"),
        Row(3, "C"),
        Row(4, "D")))

    checkAnswer(
      sql("SELECT n, UPPER(s) FROM nullStrings"),
      Seq(
        Row(1, "ABC"),
        Row(2, "ABC"),
        Row(3, null)))
  }

  test("system function lower()") {
    checkAnswer(
      sql("SELECT N,LOWER(L) FROM upperCaseData"),
      Seq(
        Row(1, "a"),
        Row(2, "b"),
        Row(3, "c"),
        Row(4, "d"),
        Row(5, "e"),
        Row(6, "f")))

    checkAnswer(
      sql("SELECT n, LOWER(s) FROM nullStrings"),
      Seq(
        Row(1, "abc"),
        Row(2, "abc"),
        Row(3, null)))
  }

  test("UNION") {
    checkAnswer(
      sql("SELECT * FROM lowerCaseData UNION SELECT * FROM upperCaseData"),
      Row(1, "A") :: Row(1, "a") :: Row(2, "B") :: Row(2, "b") :: Row(3, "C") :: Row(3, "c") ::
      Row(4, "D") :: Row(4, "d") :: Row(5, "E") :: Row(6, "F") :: Nil)
    checkAnswer(
      sql("SELECT * FROM lowerCaseData UNION SELECT * FROM lowerCaseData"),
      Row(1, "a") :: Row(2, "b") :: Row(3, "c") :: Row(4, "d") :: Nil)
    checkAnswer(
      sql("SELECT * FROM lowerCaseData UNION ALL SELECT * FROM lowerCaseData"),
      Row(1, "a") :: Row(1, "a") :: Row(2, "b") :: Row(2, "b") :: Row(3, "c") :: Row(3, "c") ::
      Row(4, "d") :: Row(4, "d") :: Nil)
  }

  test("UNION with column mismatches") {
    // Column name mismatches are allowed.
    checkAnswer(
      sql("SELECT n,l FROM lowerCaseData UNION SELECT N as x1, L as x2 FROM upperCaseData"),
      Row(1, "A") :: Row(1, "a") :: Row(2, "B") :: Row(2, "b") :: Row(3, "C") :: Row(3, "c") ::
      Row(4, "D") :: Row(4, "d") :: Row(5, "E") :: Row(6, "F") :: Nil)
    // Column type mismatches are not allowed, forcing a type coercion.
    checkAnswer(
      sql("SELECT n FROM lowerCaseData UNION SELECT L FROM upperCaseData"),
      ("1" :: "2" :: "3" :: "4" :: "A" :: "B" :: "C" :: "D" :: "E" :: "F" :: Nil).map(Row(_)))
    // Column type mismatches where a coercion is not possible, in this case between integer
    // and array types, trigger a TreeNodeException.
    intercept[AnalysisException] {
      sql("SELECT data FROM arrayData UNION SELECT 1 FROM arrayData").collect()
    }
  }

  test("EXCEPT") {
    checkAnswer(
      sql("SELECT * FROM lowerCaseData EXCEPT SELECT * FROM upperCaseData"),
      Row(1, "a") ::
      Row(2, "b") ::
      Row(3, "c") ::
      Row(4, "d") :: Nil)
    checkAnswer(
      sql("SELECT * FROM lowerCaseData EXCEPT SELECT * FROM lowerCaseData"), Nil)
    checkAnswer(
      sql("SELECT * FROM upperCaseData EXCEPT SELECT * FROM upperCaseData"), Nil)
  }

  test("MINUS") {
    checkAnswer(
      sql("SELECT * FROM lowerCaseData MINUS SELECT * FROM upperCaseData"),
      Row(1, "a") :: Row(2, "b") :: Row(3, "c") :: Row(4, "d") :: Nil)
    checkAnswer(
      sql("SELECT * FROM lowerCaseData MINUS SELECT * FROM lowerCaseData"), Nil)
    checkAnswer(
      sql("SELECT * FROM upperCaseData MINUS SELECT * FROM upperCaseData"), Nil)
  }

  test("INTERSECT") {
    checkAnswer(
      sql("SELECT * FROM lowerCaseData INTERSECT SELECT * FROM lowerCaseData"),
      Row(1, "a") ::
      Row(2, "b") ::
      Row(3, "c") ::
      Row(4, "d") :: Nil)
    checkAnswer(
      sql("SELECT * FROM lowerCaseData INTERSECT SELECT * FROM upperCaseData"), Nil)
  }

  test("apply schema") {
    withTempView("applySchema1", "applySchema2", "applySchema3") {
      val schema1 = StructType(
        StructField("f1", IntegerType, false) ::
        StructField("f2", StringType, false) ::
        StructField("f3", BooleanType, false) ::
        StructField("f4", IntegerType, true) :: Nil)

      val rowRDD1 = unparsedStrings.map { r =>
        val values = r.split(",").map(_.trim)
        val v4 = try values(3).toInt catch {
          case _: NumberFormatException => null
        }
        Row(values(0).toInt, values(1), values(2).toBoolean, v4)
      }

      val df1 = spark.createDataFrame(rowRDD1, schema1)
      df1.createOrReplaceTempView("applySchema1")
      checkAnswer(
        sql("SELECT * FROM applySchema1"),
        Row(1, "A1", true, null) ::
        Row(2, "B2", false, null) ::
        Row(3, "C3", true, null) ::
        Row(4, "D4", true, 2147483644) :: Nil)

      checkAnswer(
        sql("SELECT f1, f4 FROM applySchema1"),
        Row(1, null) ::
        Row(2, null) ::
        Row(3, null) ::
        Row(4, 2147483644) :: Nil)

      val schema2 = StructType(
        StructField("f1", StructType(
          StructField("f11", IntegerType, false) ::
          StructField("f12", BooleanType, false) :: Nil), false) ::
        StructField("f2", MapType(StringType, IntegerType, true), false) :: Nil)

      val rowRDD2 = unparsedStrings.map { r =>
        val values = r.split(",").map(_.trim)
        val v4 = try values(3).toInt catch {
          case _: NumberFormatException => null
        }
        Row(Row(values(0).toInt, values(2).toBoolean), Map(values(1) -> v4))
      }

      val df2 = spark.createDataFrame(rowRDD2, schema2)
      df2.createOrReplaceTempView("applySchema2")
      checkAnswer(
        sql("SELECT * FROM applySchema2"),
        Row(Row(1, true), Map("A1" -> null)) ::
        Row(Row(2, false), Map("B2" -> null)) ::
        Row(Row(3, true), Map("C3" -> null)) ::
        Row(Row(4, true), Map("D4" -> 2147483644)) :: Nil)

      checkAnswer(
        sql("SELECT f1.f11, f2['D4'] FROM applySchema2"),
        Row(1, null) ::
        Row(2, null) ::
        Row(3, null) ::
        Row(4, 2147483644) :: Nil)

      // The value of a MapType column can be a mutable map.
      val rowRDD3 = unparsedStrings.map { r =>
        val values = r.split(",").map(_.trim)
        val v4 = try values(3).toInt catch {
          case _: NumberFormatException => null
        }
        Row(Row(values(0).toInt, values(2).toBoolean),
          scala.collection.mutable.Map(values(1) -> v4))
      }

      val df3 = spark.createDataFrame(rowRDD3, schema2)
      df3.createOrReplaceTempView("applySchema3")

      checkAnswer(
        sql("SELECT f1.f11, f2['D4'] FROM applySchema3"),
        Row(1, null) ::
        Row(2, null) ::
        Row(3, null) ::
        Row(4, 2147483644) :: Nil)
    }
  }

  test("SPARK-3423 BETWEEN") {
    checkAnswer(
      sql("SELECT key, value FROM testData WHERE key BETWEEN 5 and 7"),
      Seq(Row(5, "5"), Row(6, "6"), Row(7, "7"))
    )

    checkAnswer(
      sql("SELECT key, value FROM testData WHERE key BETWEEN 7 and 7"),
      Row(7, "7")
    )

    checkAnswer(
      sql("SELECT key, value FROM testData WHERE key BETWEEN 9 and 7"),
      Nil
    )
  }

  test("SPARK-17863: SELECT distinct does not work correctly if order by missing attribute") {
    checkAnswer(
      sql("""select distinct struct.a, struct.b
          |from (
          |  select named_struct('a', 1, 'b', 2, 'c', 3) as struct
          |  union all
          |  select named_struct('a', 1, 'b', 2, 'c', 4) as struct) tmp
          |order by a, b
          |""".stripMargin),
      Row(1, 2) :: Nil)

    val error = intercept[AnalysisException] {
      sql("""select distinct struct.a, struct.b
            |from (
            |  select named_struct('a', 1, 'b', 2, 'c', 3) as struct
            |  union all
            |  select named_struct('a', 1, 'b', 2, 'c', 4) as struct) tmp
            |order by struct.a, struct.b
            |""".stripMargin)
    }
    assert(error.getErrorClass == "MISSING_COLUMN")
    assert(error.messageParameters.sameElements(Array("struct.a", "a, b")))

  }

  test("cast boolean to string") {
    // TODO Ensure true/false string letter casing is consistent with Hive in all cases.
    checkAnswer(
      sql("SELECT CAST(TRUE AS STRING), CAST(FALSE AS STRING) FROM testData LIMIT 1"),
      Row("true", "false"))
  }

  test("metadata is propagated correctly") {
    withTempView("personWithMeta") {
      val person: DataFrame = sql("SELECT * FROM person")
      val schema = person.schema
      val docKey = "doc"
      val docValue = "first name"
      val metadata = new MetadataBuilder()
        .putString(docKey, docValue)
        .build()
      val schemaWithMeta = new StructType(Array(
        schema("id"), schema("name").copy(metadata = metadata), schema("age")))
      val personWithMeta = spark.createDataFrame(person.rdd, schemaWithMeta)
      def validateMetadata(rdd: DataFrame): Unit = {
        assert(rdd.schema("name").metadata.getString(docKey) == docValue)
      }
      personWithMeta.createOrReplaceTempView("personWithMeta")
      validateMetadata(personWithMeta.select($"name"))
      validateMetadata(personWithMeta.select($"name"))
      validateMetadata(personWithMeta.select($"id", $"name"))
      validateMetadata(sql("SELECT * FROM personWithMeta"))
      validateMetadata(sql("SELECT id, name FROM personWithMeta"))
      validateMetadata(sql("SELECT * FROM personWithMeta JOIN salary ON id = personId"))
      validateMetadata(sql(
        "SELECT name, salary FROM personWithMeta JOIN salary ON id = personId"))
    }
  }

  test("SPARK-3371 Renaming a function expression with group by gives error") {
    spark.udf.register("len", (s: String) => s.length)
    checkAnswer(
      sql("SELECT len(value) as temp FROM testData WHERE key = 1 group by len(value)"),
      Row(1))
  }

  test("SPARK-3813 CASE a WHEN b THEN c [WHEN d THEN e]* [ELSE f] END") {
    checkAnswer(
      sql("SELECT CASE key WHEN 1 THEN 1 ELSE 0 END FROM testData WHERE key = 1 group by key"),
      Row(1))
  }

  test("SPARK-3813 CASE WHEN a THEN b [WHEN c THEN d]* [ELSE e] END") {
    checkAnswer(
      sql("SELECT CASE WHEN key = 1 THEN 1 ELSE 2 END FROM testData WHERE key = 1 group by key"),
      Row(1))
  }

  testQuietly(
    "SPARK-16748: SparkExceptions during planning should not wrapped in TreeNodeException") {
    intercept[SparkException] {
      val df = spark.range(0, 5).map(x => (1 / x).toString).toDF("a").orderBy("a")
      df.queryExecution.toRdd // force physical planning, but not execution of the plan
    }
  }

  test("Multiple join") {
    checkAnswer(
      sql(
        """SELECT a.key, b.key, c.key
          |FROM testData a
          |JOIN testData b ON a.key = b.key
          |JOIN testData c ON a.key = c.key
        """.stripMargin),
      (1 to 100).map(i => Row(i, i, i)))
  }

  test("SPARK-3483 Special chars in column names") {
    withTempView("records") {
      val data = Seq("""{"key?number1": "value1", "key.number2": "value2"}""").toDS()
      spark.read.json(data).createOrReplaceTempView("records")
      withSQLConf(SQLConf.SUPPORT_QUOTED_REGEX_COLUMN_NAME.key -> "false") {
        sql("SELECT `key?number1`, `key.number2` FROM records")
      }
    }
  }

  test("SPARK-3814 Support Bitwise & operator") {
    checkAnswer(sql("SELECT key&1 FROM testData WHERE key = 1 "), Row(1))
  }

  test("SPARK-3814 Support Bitwise | operator") {
    checkAnswer(sql("SELECT key|0 FROM testData WHERE key = 1 "), Row(1))
  }

  test("SPARK-3814 Support Bitwise ^ operator") {
    checkAnswer(sql("SELECT key^0 FROM testData WHERE key = 1 "), Row(1))
  }

  test("SPARK-3814 Support Bitwise ~ operator") {
    checkAnswer(sql("SELECT ~key FROM testData WHERE key = 1 "), Row(-2))
  }

  test("SPARK-4120 Join of multiple tables does not work in SparkSQL") {
    checkAnswer(
      sql(
        """SELECT a.key, b.key, c.key
          |FROM testData a,testData b,testData c
          |where a.key = b.key and a.key = c.key
        """.stripMargin),
      (1 to 100).map(i => Row(i, i, i)))
  }

  test("SPARK-4154 Query does not work if it has 'not between' in Spark SQL and HQL") {
    checkAnswer(sql("SELECT key FROM testData WHERE key not between 0 and 10 order by key"),
        (11 to 100).map(i => Row(i)))
  }

  test("SPARK-4207 Query which has syntax like 'not like' is not working in Spark SQL") {
    checkAnswer(sql("SELECT key FROM testData WHERE value not like '100%' order by key"),
        (1 to 99).map(i => Row(i)))
  }

  test("SPARK-4322 Grouping field with struct field as sub expression") {
    spark.read.json(Seq("""{"a": {"b": [{"c": 1}]}}""").toDS())
      .createOrReplaceTempView("data")
    checkAnswer(sql("SELECT a.b[0].c FROM data GROUP BY a.b[0].c"), Row(1))
    spark.catalog.dropTempView("data")

    spark.read.json(Seq("""{"a": {"b": 1}}""").toDS())
      .createOrReplaceTempView("data")
    checkAnswer(sql("SELECT a.b + 1 FROM data GROUP BY a.b + 1"), Row(2))
    spark.catalog.dropTempView("data")
  }

  test("SPARK-4432 Fix attribute reference resolution error when using ORDER BY") {
    checkAnswer(
      sql("SELECT a + b FROM testData2 ORDER BY a"),
      Seq(2, 3, 3, 4, 4, 5).map(Row(_))
    )
  }

  test("order by asc by default when not specify ascending and descending") {
    checkAnswer(
      sql("SELECT a, b FROM testData2 ORDER BY a desc, b"),
      Seq(Row(3, 1), Row(3, 2), Row(2, 1), Row(2, 2), Row(1, 1), Row(1, 2))
    )
  }

  test("Supporting relational operator '<=>' in Spark SQL") {
    withTempView("nulldata1", "nulldata2") {
      val nullCheckData1 = TestData(1, "1") :: TestData(2, null) :: Nil
      val rdd1 = sparkContext.parallelize((0 to 1).map(i => nullCheckData1(i)))
      rdd1.toDF().createOrReplaceTempView("nulldata1")
      val nullCheckData2 = TestData(1, "1") :: TestData(2, null) :: Nil
      val rdd2 = sparkContext.parallelize((0 to 1).map(i => nullCheckData2(i)))
      rdd2.toDF().createOrReplaceTempView("nulldata2")
      checkAnswer(sql("SELECT nulldata1.key FROM nulldata1 join " +
        "nulldata2 on nulldata1.value <=> nulldata2.value"),
        (1 to 2).map(i => Row(i)))
    }
  }

  test("Multi-column COUNT(DISTINCT ...)") {
    withTempView("distinctData") {
      val data = TestData(1, "val_1") :: TestData(2, "val_2") :: Nil
      val rdd = sparkContext.parallelize((0 to 1).map(i => data(i)))
      rdd.toDF().createOrReplaceTempView("distinctData")
      checkAnswer(sql("SELECT COUNT(DISTINCT key,value) FROM distinctData"), Row(2))
    }
  }

  test("SPARK-4699 case sensitivity SQL query") {
    withTempView("testTable1") {
      withSQLConf(SQLConf.CASE_SENSITIVE.key -> "false") {
        val data = TestData(1, "val_1") :: TestData(2, "val_2") :: Nil
        val rdd = sparkContext.parallelize((0 to 1).map(i => data(i)))
        rdd.toDF().createOrReplaceTempView("testTable1")
        checkAnswer(sql("SELECT VALUE FROM TESTTABLE1 where KEY = 1"), Row("val_1"))
      }
    }
  }

  test("SPARK-6145: ORDER BY test for nested fields") {
    withTempView("nestedOrder") {
      spark.read
        .json(Seq("""{"a": {"b": 1, "a": {"a": 1}}, "c": [{"d": 1}]}""").toDS())
        .createOrReplaceTempView("nestedOrder")

      checkAnswer(sql("SELECT 1 FROM nestedOrder ORDER BY a.b"), Row(1))
      checkAnswer(sql("SELECT a.b FROM nestedOrder ORDER BY a.b"), Row(1))
      checkAnswer(sql("SELECT 1 FROM nestedOrder ORDER BY a.a.a"), Row(1))
      checkAnswer(sql("SELECT a.a.a FROM nestedOrder ORDER BY a.a.a"), Row(1))
      checkAnswer(sql("SELECT 1 FROM nestedOrder ORDER BY c[0].d"), Row(1))
      checkAnswer(sql("SELECT c[0].d FROM nestedOrder ORDER BY c[0].d"), Row(1))
    }
  }

  test("SPARK-6145: special cases") {
    withTempView("t") {
      spark.read
        .json(Seq("""{"a": {"b": [1]}, "b": [{"a": 1}], "_c0": {"a": 1}}""").toDS())
        .createOrReplaceTempView("t")

      checkAnswer(sql("SELECT a.b[0] FROM t ORDER BY _c0.a"), Row(1))
      checkAnswer(sql("SELECT b[0].a FROM t ORDER BY _c0.a"), Row(1))
    }
  }

  test("SPARK-6898: complete support for special chars in column names") {
    withTempView("t") {
      spark.read
        .json(Seq("""{"a": {"c.b": 1}, "b.$q": [{"a@!.q": 1}], "q.w": {"w.i&": [1]}}""").toDS())
        .createOrReplaceTempView("t")

      withSQLConf(SQLConf.SUPPORT_QUOTED_REGEX_COLUMN_NAME.key -> "false") {
        checkAnswer(sql("SELECT a.`c.b`, `b.$q`[0].`a@!.q`, `q.w`.`w.i&`[0] FROM t"), Row(1, 1, 1))
      }
    }
  }

  test("SPARK-6583 order by aggregated function") {
    withTempView("orderByData") {
      Seq("1" -> 3, "1" -> 4, "2" -> 7, "2" -> 8, "3" -> 5, "3" -> 6, "4" -> 1, "4" -> 2)
        .toDF("a", "b").createOrReplaceTempView("orderByData")

      checkAnswer(
        sql(
          """
            |SELECT a
            |FROM orderByData
            |GROUP BY a
            |ORDER BY sum(b)
        """.stripMargin),
        Row("4") :: Row("1") :: Row("3") :: Row("2") :: Nil)

      checkAnswer(
        sql(
          """
            |SELECT sum(b)
            |FROM orderByData
            |GROUP BY a
            |ORDER BY sum(b)
        """.stripMargin),
        Row(3) :: Row(7) :: Row(11) :: Row(15) :: Nil)

      checkAnswer(
        sql(
          """
            |SELECT sum(b)
            |FROM orderByData
            |GROUP BY a
            |ORDER BY sum(b), max(b)
        """.stripMargin),
        Row(3) :: Row(7) :: Row(11) :: Row(15) :: Nil)

      checkAnswer(
        sql(
          """
            |SELECT a, sum(b)
            |FROM orderByData
            |GROUP BY a
            |ORDER BY sum(b)
        """.stripMargin),
        Row("4", 3) :: Row("1", 7) :: Row("3", 11) :: Row("2", 15) :: Nil)

      checkAnswer(
        sql(
          """
            |SELECT a, sum(b)
            |FROM orderByData
            |GROUP BY a
            |ORDER BY sum(b) + 1
          """.stripMargin),
        Row("4", 3) :: Row("1", 7) :: Row("3", 11) :: Row("2", 15) :: Nil)

      checkAnswer(
        sql(
          """
            |SELECT count(*)
            |FROM orderByData
            |GROUP BY a
            |ORDER BY count(*)
          """.stripMargin),
        Row(2) :: Row(2) :: Row(2) :: Row(2) :: Nil)

      checkAnswer(
        sql(
          """
            |SELECT a
            |FROM orderByData
            |GROUP BY a
            |ORDER BY a, count(*), sum(b)
          """.stripMargin),
        Row("1") :: Row("2") :: Row("3") :: Row("4") :: Nil)
    }
  }

  test("SPARK-7952: fix the equality check between boolean and numeric types") {
    withTempView("t") {
      // numeric field i, boolean field j, result of i = j, result of i <=> j
      Seq[(Integer, java.lang.Boolean, java.lang.Boolean, java.lang.Boolean)](
        (1, true, true, true),
        (0, false, true, true),
        (2, true, false, false),
        (2, false, false, false),
        (null, true, null, false),
        (null, false, null, false),
        (0, null, null, false),
        (1, null, null, false),
        (null, null, null, true)
      ).toDF("i", "b", "r1", "r2").createOrReplaceTempView("t")

      checkAnswer(sql("select i = b from t"), sql("select r1 from t"))
      checkAnswer(sql("select i <=> b from t"), sql("select r2 from t"))
    }
  }

  test("SPARK-7067: order by queries for complex ExtractValue chain") {
    withTempView("t") {
      spark.read
        .json(Seq("""{"a": {"b": [{"c": 1}]}, "b": [{"d": 1}]}""").toDS())
        .createOrReplaceTempView("t")
      checkAnswer(sql("SELECT a.b FROM t ORDER BY b[0].d"), Row(Seq(Row(1))))
    }
  }

  test("SPARK-8782: ORDER BY NULL") {
    withTempView("t") {
      Seq((1, 2), (1, 2)).toDF("a", "b").createOrReplaceTempView("t")
      checkAnswer(sql("SELECT * FROM t ORDER BY NULL"), Seq(Row(1, 2), Row(1, 2)))
    }
  }

  test("SPARK-8837: use keyword in column name") {
    withTempView("t") {
      val df = Seq(1 -> "a").toDF("count", "sort")
      checkAnswer(df.filter("count > 0"), Row(1, "a"))
      df.createOrReplaceTempView("t")
      checkAnswer(sql("select count, sort from t"), Row(1, "a"))
    }
  }

  test("SPARK-8753: add interval type") {
    import org.apache.spark.unsafe.types.CalendarInterval

    val ymDF = sql("select interval 3 years -3 month")
    checkAnswer(ymDF, Row(Period.of(2, 9, 0)))

    val dtDF = sql("select interval 5 days 8 hours 12 minutes 50 seconds")
    checkAnswer(dtDF, Row(Duration.ofDays(5).plusHours(8).plusMinutes(12).plusSeconds(50)))

    withSQLConf(SQLConf.LEGACY_INTERVAL_ENABLED.key -> "true") {
      val df = sql("select interval 3 years -3 month 7 week 123 microseconds")
      checkAnswer(df, Row(new CalendarInterval(12 * 3 - 3, 7 * 7, 123)))
    }
  }

  test("SPARK-8945: add and subtract expressions for interval type") {
    withSQLConf(SQLConf.LEGACY_INTERVAL_ENABLED.key -> "true") {
      val df = sql("select interval 3 years -3 month 7 week 123 microseconds as i")
      checkAnswer(df, Row(new CalendarInterval(12 * 3 - 3, 7 * 7, 123)))

      checkAnswer(df.select(df("i") + new CalendarInterval(2, 1, 123)),
        Row(new CalendarInterval(12 * 3 - 3 + 2, 7 * 7 + 1, 123 + 123)))

      checkAnswer(df.select(df("i") - new CalendarInterval(2, 1, 123)),
        Row(new CalendarInterval(12 * 3 - 3 - 2, 7 * 7 - 1, 123 - 123)))

      // unary minus
      checkAnswer(df.select(-df("i")),
        Row(new CalendarInterval(-(12 * 3 - 3), -7 * 7, -123)))
    }
  }

  test("aggregation with codegen updates peak execution memory") {
    AccumulatorSuite.verifyPeakExecutionMemorySet(sparkContext, "aggregation with codegen") {
      testCodeGen(
        "SELECT key, count(value) FROM testData GROUP BY key",
        (1 to 100).map(i => Row(i, 1)))
    }
  }

  test("SPARK-10215 Div of Decimal returns null") {
    val d = Decimal(1.12321).toBigDecimal
    val df = Seq((d, 1)).toDF("a", "b")

    checkAnswer(
      df.selectExpr("b * a / b"),
      Seq(Row(d)))
    checkAnswer(
      df.selectExpr("b * a / b / b"),
      Seq(Row(d)))
    checkAnswer(
      df.selectExpr("b * a + b"),
      Seq(Row(BigDecimal("2.12321"))))
    checkAnswer(
      df.selectExpr("b * a - b"),
      Seq(Row(BigDecimal("0.12321"))))
    checkAnswer(
      df.selectExpr("b * a * b"),
      Seq(Row(d)))
  }

  test("precision smaller than scale") {
    checkAnswer(sql("select 10.00"), Row(BigDecimal("10.00")))
    checkAnswer(sql("select 1.00"), Row(BigDecimal("1.00")))
    checkAnswer(sql("select 0.10"), Row(BigDecimal("0.10")))
    checkAnswer(sql("select 0.01"), Row(BigDecimal("0.01")))
    checkAnswer(sql("select 0.001"), Row(BigDecimal("0.001")))
    checkAnswer(sql("select -0.01"), Row(BigDecimal("-0.01")))
    checkAnswer(sql("select -0.001"), Row(BigDecimal("-0.001")))
  }

  test("external sorting updates peak execution memory") {
    AccumulatorSuite.verifyPeakExecutionMemorySet(sparkContext, "external sort") {
      sql("SELECT * FROM testData2 ORDER BY a ASC, b ASC").collect()
    }
  }

  test("SPARK-9511: error with table starting with number") {
    withTempView("1one") {
      sparkContext.parallelize(1 to 10).map(i => (i, i.toString))
        .toDF("num", "str")
        .createOrReplaceTempView("1one")
      checkAnswer(sql("select count(num) from 1one"), Row(10))
    }
  }

  test("specifying database name for a temporary view is not allowed") {
    withTempPath { dir =>
      withTempView("db.t") {
        val path = dir.toURI.toString
        val df =
          sparkContext.parallelize(1 to 10).map(i => (i, i.toString)).toDF("num", "str")
        df
          .write
          .format("parquet")
          .save(path)

        // We don't support creating a temporary table while specifying a database
        intercept[AnalysisException] {
          spark.sql(
            s"""
              |CREATE TEMPORARY VIEW db.t
              |USING parquet
              |OPTIONS (
              |  path '$path'
              |)
             """.stripMargin)
        }.getMessage

        // If you use backticks to quote the name then it's OK.
        spark.sql(
          s"""
            |CREATE TEMPORARY VIEW `db.t`
            |USING parquet
            |OPTIONS (
            |  path '$path'
            |)
           """.stripMargin)
        checkAnswer(spark.table("`db.t`"), df)
      }
    }
  }

  test("SPARK-10130 type coercion for IF should have children resolved first") {
    withTempView("src") {
      Seq((1, 1), (-1, 1)).toDF("key", "value").createOrReplaceTempView("src")
      checkAnswer(
        sql("SELECT IF(a > 0, a, 0) FROM (SELECT key a FROM src) temp"), Seq(Row(1), Row(0)))
    }
  }

  test("SPARK-10389: order by non-attribute grouping expression on Aggregate") {
    withTempView("src") {
      Seq((1, 1), (-1, 1)).toDF("key", "value").createOrReplaceTempView("src")
      checkAnswer(sql("SELECT MAX(value) FROM src GROUP BY key + 1 ORDER BY key + 1"),
        Seq(Row(1), Row(1)))
      checkAnswer(sql("SELECT MAX(value) FROM src GROUP BY key + 1 ORDER BY (key + 1) * 2"),
        Seq(Row(1), Row(1)))
    }
  }

  test("SPARK-23281: verify the correctness of sort direction on composite order by clause") {
    withTempView("src") {
      Seq[(Integer, Integer)](
        (1, 1),
        (1, 3),
        (2, 3),
        (3, 3),
        (4, null),
        (5, null)
      ).toDF("key", "value").createOrReplaceTempView("src")

      checkAnswer(sql(
        """
          |SELECT MAX(value) as value, key as col2
          |FROM src
          |GROUP BY key
          |ORDER BY value desc, key
        """.stripMargin),
        Seq(Row(3, 1), Row(3, 2), Row(3, 3), Row(null, 4), Row(null, 5)))

      checkAnswer(sql(
        """
          |SELECT MAX(value) as value, key as col2
          |FROM src
          |GROUP BY key
          |ORDER BY value desc, key desc
        """.stripMargin),
        Seq(Row(3, 3), Row(3, 2), Row(3, 1), Row(null, 5), Row(null, 4)))

      checkAnswer(sql(
        """
          |SELECT MAX(value) as value, key as col2
          |FROM src
          |GROUP BY key
          |ORDER BY value asc, key desc
        """.stripMargin),
        Seq(Row(null, 5), Row(null, 4), Row(3, 3), Row(3, 2), Row(3, 1)))
    }
  }

  test("run sql directly on files") {
    val df = spark.range(100).toDF()
    withTempPath(f => {
      df.write.json(f.getCanonicalPath)
      checkAnswer(sql(s"select id from json.`${f.getCanonicalPath}`"),
        df)
      checkAnswer(sql(s"select id from `org.apache.spark.sql.json`.`${f.getCanonicalPath}`"),
        df)
      checkAnswer(sql(s"select a.id from json.`${f.getCanonicalPath}` as a"),
        df)
    })

    var e = intercept[AnalysisException] {
      sql("select * from in_valid_table")
    }
    assert(e.message.contains("Table or view not found"))

    e = intercept[AnalysisException] {
      sql("select * from no_db.no_table").show()
    }
    assert(e.message.contains("Table or view not found"))

    e = intercept[AnalysisException] {
      sql("select * from json.invalid_file")
    }
    assert(e.message.contains("Path does not exist"))

    e = intercept[AnalysisException] {
      sql(s"select id from `org.apache.spark.sql.hive.orc`.`file_path`")
    }
    assert(e.message.contains("Hive built-in ORC data source must be used with Hive support"))

    e = intercept[AnalysisException] {
      sql(s"select id from `org.apache.spark.sql.sources.HadoopFsRelationProvider`.`file_path`")
    }
    assert(e.message.contains("Table or view not found: " +
      "`org.apache.spark.sql.sources.HadoopFsRelationProvider`.file_path"))

    e = intercept[AnalysisException] {
      sql(s"select id from `Jdbc`.`file_path`")
    }
    assert(e.message.contains("Unsupported data source type for direct query on files: Jdbc"))

    e = intercept[AnalysisException] {
      sql(s"select id from `org.apache.spark.sql.execution.datasources.jdbc`.`file_path`")
    }
    assert(e.message.contains("Unsupported data source type for direct query on files: " +
      "org.apache.spark.sql.execution.datasources.jdbc"))
  }

  test("SortMergeJoin returns wrong results when using UnsafeRows") {
    // This test is for the fix of https://issues.apache.org/jira/browse/SPARK-10737.
    // This bug will be triggered when Tungsten is enabled and there are multiple
    // SortMergeJoin operators executed in the same task.
    val confs = SQLConf.AUTO_BROADCASTJOIN_THRESHOLD.key -> "1" :: Nil
    withSQLConf(confs: _*) {
      val df1 = (1 to 50).map(i => (s"str_$i", i)).toDF("i", "j")
      val df2 =
        df1
          .join(df1.select(df1("i")), "i")
          .select(df1("i"), df1("j"))

      val df3 = df2.withColumnRenamed("i", "i1").withColumnRenamed("j", "j1")
      val df4 =
        df2
          .join(df3, df2("i") === df3("i1"))
          .withColumn("diff", $"j" - $"j1")
          .select(df2("i"), df2("j"), $"diff")

      checkAnswer(
        df4,
        df1.withColumn("diff", lit(0)))
    }
  }

  test("SPARK-11303: filter should not be pushed down into sample") {
    val df = spark.range(100)
    List(true, false).foreach { withReplacement =>
      val sampled = df.sample(withReplacement, 0.1, 1)
      val sampledOdd = sampled.filter("id % 2 != 0")
      val sampledEven = sampled.filter("id % 2 = 0")
      assert(sampled.count() == sampledOdd.count() + sampledEven.count())
    }
  }

  test("Struct Star Expansion") {
    withTempView("structTable", "nestedStructTable", "specialCharacterTable", "nameConflict") {
      val structDf = testData2.select("a", "b").as("record")

      checkAnswer(
        structDf.select($"record.a", $"record.b"),
        Row(1, 1) :: Row(1, 2) :: Row(2, 1) :: Row(2, 2) :: Row(3, 1) :: Row(3, 2) :: Nil)

      checkAnswer(
        structDf.select($"record.*"),
        Row(1, 1) :: Row(1, 2) :: Row(2, 1) :: Row(2, 2) :: Row(3, 1) :: Row(3, 2) :: Nil)

      checkAnswer(
        structDf.select($"record.*", $"record.*"),
        Row(1, 1, 1, 1) :: Row(1, 2, 1, 2) :: Row(2, 1, 2, 1) :: Row(2, 2, 2, 2) ::
          Row(3, 1, 3, 1) :: Row(3, 2, 3, 2) :: Nil)

      checkAnswer(
        sql("select struct(a, b) as r1, struct(b, a) as r2 from testData2")
          .select($"r1.*", $"r2.*"),
        Row(1, 1, 1, 1) :: Row(1, 2, 2, 1) :: Row(2, 1, 1, 2) :: Row(2, 2, 2, 2) ::
          Row(3, 1, 1, 3) :: Row(3, 2, 2, 3) :: Nil)

      // Try with a temporary view
      sql("select struct(a, b) as record from testData2").createOrReplaceTempView("structTable")
      checkAnswer(
        sql("SELECT record.* FROM structTable"),
        Row(1, 1) :: Row(1, 2) :: Row(2, 1) :: Row(2, 2) :: Row(3, 1) :: Row(3, 2) :: Nil)

      checkAnswer(sql(
        """
          | SELECT min(struct(record.*)) FROM
          |   (select struct(a,b) as record from testData2) tmp
      """.stripMargin),
        Row(Row(1, 1)) :: Nil)

      // Try with an alias on the select list
      checkAnswer(sql(
        """
          | SELECT max(struct(record.*)) as r FROM
          |   (select struct(a,b) as record from testData2) tmp
      """.stripMargin).select($"r.*"),
        Row(3, 2) :: Nil)

      // With GROUP BY
      checkAnswer(sql(
        """
          | SELECT min(struct(record.*)) FROM
          |   (select a as a, struct(a,b) as record from testData2) tmp
          | GROUP BY a
      """.stripMargin),
        Row(Row(1, 1)) :: Row(Row(2, 1)) :: Row(Row(3, 1)) :: Nil)

      // With GROUP BY and alias
      checkAnswer(sql(
        """
          | SELECT max(struct(record.*)) as r FROM
          |   (select a as a, struct(a,b) as record from testData2) tmp
          | GROUP BY a
      """.stripMargin).select($"r.*"),
        Row(1, 2) :: Row(2, 2) :: Row(3, 2) :: Nil)

      // With GROUP BY and alias and additional fields in the struct
      checkAnswer(sql(
        """
          | SELECT max(struct(a, record.*, b)) as r FROM
          |   (select a as a, b as b, struct(a,b) as record from testData2) tmp
          | GROUP BY a
      """.stripMargin).select($"r.*"),
        Row(1, 1, 2, 2) :: Row(2, 2, 2, 2) :: Row(3, 3, 2, 2) :: Nil)

      // Create a data set that contains nested structs.
      val nestedStructData = sql(
        """
          | SELECT struct(r1, r2) as record FROM
          |   (SELECT struct(a, b) as r1, struct(b, a) as r2 FROM testData2) tmp
      """.stripMargin)

      checkAnswer(nestedStructData.select($"record.*"),
        Row(Row(1, 1), Row(1, 1)) :: Row(Row(1, 2), Row(2, 1)) :: Row(Row(2, 1), Row(1, 2)) ::
          Row(Row(2, 2), Row(2, 2)) :: Row(Row(3, 1), Row(1, 3)) :: Row(Row(3, 2), Row(2, 3)) ::
          Nil)
      checkAnswer(nestedStructData.select($"record.r1"),
        Row(Row(1, 1)) :: Row(Row(1, 2)) :: Row(Row(2, 1)) :: Row(Row(2, 2)) ::
          Row(Row(3, 1)) :: Row(Row(3, 2)) :: Nil)
      checkAnswer(
        nestedStructData.select($"record.r1.*"),
        Row(1, 1) :: Row(1, 2) :: Row(2, 1) :: Row(2, 2) :: Row(3, 1) :: Row(3, 2) :: Nil)

      // Try with a temporary view
      withTempView("nestedStructTable") {
        nestedStructData.createOrReplaceTempView("nestedStructTable")
        checkAnswer(
          sql("SELECT record.* FROM nestedStructTable"),
          nestedStructData.select($"record.*"))
        checkAnswer(
          sql("SELECT record.r1 FROM nestedStructTable"),
          nestedStructData.select($"record.r1"))
        checkAnswer(
          sql("SELECT record.r1.* FROM nestedStructTable"),
          nestedStructData.select($"record.r1.*"))

        // Try resolving something not there.
        assert(intercept[AnalysisException](sql("SELECT abc.* FROM nestedStructTable"))
          .getMessage.contains("cannot resolve"))
      }

      // Create paths with unusual characters
      withSQLConf(SQLConf.SUPPORT_QUOTED_REGEX_COLUMN_NAME.key -> "false") {
        val specialCharacterPath = sql(
          """
          | SELECT struct(`col$.a_`, `a.b.c.`) as `r&&b.c` FROM
          |   (SELECT struct(a, b) as `col$.a_`, struct(b, a) as `a.b.c.` FROM testData2) tmp
      """.stripMargin)
        withTempView("specialCharacterTable") {
          specialCharacterPath.createOrReplaceTempView("specialCharacterTable")
          checkAnswer(
            specialCharacterPath.select($"`r&&b.c`.*"),
            nestedStructData.select($"record.*"))
          checkAnswer(
          sql(
            "SELECT `r&&b.c`.`col$.a_` FROM specialCharacterTable"),
          nestedStructData.select($"record.r1"))
          checkAnswer(
            sql("SELECT `r&&b.c`.`a.b.c.` FROM specialCharacterTable"),
            nestedStructData.select($"record.r2"))
          checkAnswer(
            sql("SELECT `r&&b.c`.`col$.a_`.* FROM specialCharacterTable"),
            nestedStructData.select($"record.r1.*"))
        }
      }

      // Try star expanding a scalar. This should fail.
      assert(intercept[AnalysisException](sql("select a.* from testData2")).getMessage.contains(
        "Can only star expand struct data types."))
    }
  }

  test("Struct Star Expansion - Name conflict") {
    // Create a data set that contains a naming conflict
    val nameConflict = sql("SELECT struct(a, b) as nameConflict, a as a FROM testData2")
    withTempView("nameConflict") {
      nameConflict.createOrReplaceTempView("nameConflict")
      // Unqualified should resolve to table.
      checkAnswer(sql("SELECT nameConflict.* FROM nameConflict"),
        Row(Row(1, 1), 1) :: Row(Row(1, 2), 1) :: Row(Row(2, 1), 2) :: Row(Row(2, 2), 2) ::
          Row(Row(3, 1), 3) :: Row(Row(3, 2), 3) :: Nil)
      // Qualify the struct type with the table name.
      checkAnswer(sql("SELECT nameConflict.nameConflict.* FROM nameConflict"),
        Row(1, 1) :: Row(1, 2) :: Row(2, 1) :: Row(2, 2) :: Row(3, 1) :: Row(3, 2) :: Nil)
    }
  }

  test("Star Expansion - group by") {
    withSQLConf(SQLConf.DATAFRAME_RETAIN_GROUP_COLUMNS.key -> "false") {
      checkAnswer(
        testData2.groupBy($"a", $"b").agg($"*"),
        sql("SELECT * FROM testData2 group by a, b"))
    }
  }

  test("Star Expansion - table with zero column") {
    withTempView("temp_table_no_cols") {
      val rddNoCols = sparkContext.parallelize(1 to 10).map(_ => Row.empty)
      val dfNoCols = spark.createDataFrame(rddNoCols, StructType(Seq.empty))
      dfNoCols.createTempView("temp_table_no_cols")

      // ResolvedStar
      checkAnswer(
        dfNoCols,
        dfNoCols.select(dfNoCols.col("*")))

      // UnresolvedStar
      checkAnswer(
        dfNoCols,
        sql("SELECT * FROM temp_table_no_cols"))
      checkAnswer(
        dfNoCols,
        dfNoCols.select($"*"))

      var e = intercept[AnalysisException] {
        sql("SELECT a.* FROM temp_table_no_cols a")
      }.getMessage
      assert(e.contains("cannot resolve 'a.*' given input columns ''"))

      e = intercept[AnalysisException] {
        dfNoCols.select($"b.*")
      }.getMessage
      assert(e.contains("cannot resolve 'b.*' given input columns ''"))
    }
  }

  test("Common subexpression elimination") {
    // TODO: support subexpression elimination in whole stage codegen
    withSQLConf(SQLConf.WHOLESTAGE_CODEGEN_ENABLED.key -> "false") {
      // select from a table to prevent constant folding.
      val df = sql("SELECT a, b from testData2 limit 1")
      checkAnswer(df, Row(1, 1))

      checkAnswer(df.selectExpr("a + 1", "a + 1"), Row(2, 2))
      checkAnswer(df.selectExpr("a + 1", "a + 1 + 1"), Row(2, 3))

      // This does not work because the expressions get grouped like (a + a) + 1
      checkAnswer(df.selectExpr("a + 1", "a + a + 1"), Row(2, 3))
      checkAnswer(df.selectExpr("a + 1", "a + (a + 1)"), Row(2, 3))

      // Identity udf that tracks the number of times it is called.
      val countAcc = sparkContext.longAccumulator("CallCount")
      spark.udf.register("testUdf", (x: Int) => {
        countAcc.add(1)
        x
      })

      // Evaluates df, verifying it is equal to the expectedResult and the accumulator's value
      // is correct.
      def verifyCallCount(df: DataFrame, expectedResult: Row, expectedCount: Int): Unit = {
        countAcc.setValue(0)
        QueryTest.checkAnswer(
          df, Seq(expectedResult), checkToRDD = false /* avoid duplicate exec */)
        assert(countAcc.value == expectedCount)
      }

      verifyCallCount(df.selectExpr("testUdf(a)"), Row(1), 1)
      verifyCallCount(df.selectExpr("testUdf(a)", "testUdf(a)"), Row(1, 1), 1)
      verifyCallCount(df.selectExpr("testUdf(a + 1)", "testUdf(a + 1)"), Row(2, 2), 1)
      verifyCallCount(df.selectExpr("testUdf(a + 1)", "testUdf(a)"), Row(2, 1), 2)
      verifyCallCount(
        df.selectExpr("testUdf(a + 1) + testUdf(a + 1)", "testUdf(a + 1)"), Row(4, 2), 1)

      verifyCallCount(
        df.selectExpr("testUdf(a + 1) + testUdf(1 + b)", "testUdf(a + 1)"), Row(4, 2), 2)

      val testUdf = functions.udf((x: Int) => {
        countAcc.add(1)
        x
      })
      verifyCallCount(
        df.groupBy().agg(sum(testUdf($"b") + testUdf($"b") + testUdf($"b"))), Row(3.0), 1)

      verifyCallCount(
        df.selectExpr("testUdf(a + 1) + testUdf(1 + a)", "testUdf(a + 1)"), Row(4, 2), 1)

      // Try disabling it via configuration.
      spark.conf.set(SQLConf.SUBEXPRESSION_ELIMINATION_ENABLED.key, "false")
      verifyCallCount(df.selectExpr("testUdf(a)", "testUdf(a)"), Row(1, 1), 2)
      spark.conf.set(SQLConf.SUBEXPRESSION_ELIMINATION_ENABLED.key, "true")
      verifyCallCount(df.selectExpr("testUdf(a)", "testUdf(a)"), Row(1, 1), 1)
    }
  }

  test("SPARK-10707: nullability should be correctly propagated through set operations (1)") {
    // This test produced an incorrect result of 1 before the SPARK-10707 fix because of the
    // NullPropagation rule: COUNT(v) got replaced with COUNT(1) because the output column of
    // UNION was incorrectly considered non-nullable:
    checkAnswer(
      sql("""SELECT count(v) FROM (
            |  SELECT v FROM (
            |    SELECT 'foo' AS v UNION ALL
            |    SELECT NULL AS v
            |  ) my_union WHERE isnull(v)
            |) my_subview""".stripMargin),
      Seq(Row(0)))
  }

  test("SPARK-10707: nullability should be correctly propagated through set operations (2)") {
    // This test uses RAND() to stop column pruning for Union and checks the resulting isnull
    // value. This would produce an incorrect result before the fix in SPARK-10707 because the "v"
    // column of the union was considered non-nullable.
    checkAnswer(
      sql(
        """
          |SELECT a FROM (
          |  SELECT ISNULL(v) AS a, RAND() FROM (
          |    SELECT 'foo' AS v UNION ALL SELECT null AS v
          |  ) my_union
          |) my_view
        """.stripMargin),
      Row(false) :: Row(true) :: Nil)
  }

  test("filter on a grouping column that is not presented in SELECT") {
    checkAnswer(
      sql("select count(1) from (select 1 as a) t group by a having a > 0"),
      Row(1) :: Nil)
  }

  test("SPARK-13056: Null in map value causes NPE") {
    val df = Seq(1 -> Map("abc" -> "somestring", "cba" -> null)).toDF("key", "value")
    withTempView("maptest") {
      df.createOrReplaceTempView("maptest")
      // local optimization will by pass codegen code, so we should keep the filter `key=1`
      checkAnswer(sql("SELECT value['abc'] FROM maptest where key = 1"), Row("somestring"))
      checkAnswer(sql("SELECT value['cba'] FROM maptest where key = 1"), Row(null))
    }
  }

  test("hash function") {
    val df = Seq(1 -> "a", 2 -> "b").toDF("i", "j")
    withTempView("tbl") {
      df.createOrReplaceTempView("tbl")
      checkAnswer(
        df.select(hash($"i", $"j")),
        sql("SELECT hash(i, j) from tbl")
      )
    }
  }

  test("SPARK-27619: Throw analysis exception when hash and xxhash64 is used on MapType") {
    Seq("hash", "xxhash64").foreach {
      case hashExpression =>
        intercept[AnalysisException] {
          spark.createDataset(Map(1 -> 10, 2 -> 20) :: Nil).selectExpr(s"$hashExpression(*)")
        }
    }
  }

  test(s"SPARK-27619: When ${SQLConf.LEGACY_ALLOW_HASH_ON_MAPTYPE.key} is true, hash can be " +
    "used on Maptype") {
    Seq("hash", "xxhash64").foreach {
      case hashExpression =>
        withSQLConf(SQLConf.LEGACY_ALLOW_HASH_ON_MAPTYPE.key -> "true") {
          val df = spark.createDataset(Map() :: Nil)
          checkAnswer(df.selectExpr(s"$hashExpression(*)"), sql(s"SELECT $hashExpression(map())"))
        }
    }
  }

  test("xxhash64 function") {
    val df = Seq(1 -> "a", 2 -> "b").toDF("i", "j")
    withTempView("tbl") {
      df.createOrReplaceTempView("tbl")
      checkAnswer(
        df.select(xxhash64($"i", $"j")),
        sql("SELECT xxhash64(i, j) from tbl")
      )
    }
  }

  test("join with using clause") {
    val df1 = Seq(("r1c1", "r1c2", "t1r1c3"),
      ("r2c1", "r2c2", "t1r2c3"), ("r3c1x", "r3c2", "t1r3c3")).toDF("c1", "c2", "c3")
    val df2 = Seq(("r1c1", "r1c2", "t2r1c3"),
      ("r2c1", "r2c2", "t2r2c3"), ("r3c1y", "r3c2", "t2r3c3")).toDF("c1", "c2", "c3")
    val df3 = Seq((null, "r1c2", "t3r1c3"),
      ("r2c1", "r2c2", "t3r2c3"), ("r3c1y", "r3c2", "t3r3c3")).toDF("c1", "c2", "c3")
    withTempView("t1", "t2", "t3") {
      df1.createOrReplaceTempView("t1")
      df2.createOrReplaceTempView("t2")
      df3.createOrReplaceTempView("t3")
      // inner join with one using column
      checkAnswer(
        sql("SELECT * FROM t1 join t2 using (c1)"),
        Row("r1c1", "r1c2", "t1r1c3", "r1c2", "t2r1c3") ::
          Row("r2c1", "r2c2", "t1r2c3", "r2c2", "t2r2c3") :: Nil)

      // inner join with two using columns
      checkAnswer(
        sql("SELECT * FROM t1 join t2 using (c1, c2)"),
        Row("r1c1", "r1c2", "t1r1c3", "t2r1c3") ::
          Row("r2c1", "r2c2", "t1r2c3", "t2r2c3") :: Nil)

      // Left outer join with one using column.
      checkAnswer(
        sql("SELECT * FROM t1 left join t2 using (c1)"),
        Row("r1c1", "r1c2", "t1r1c3", "r1c2", "t2r1c3") ::
          Row("r2c1", "r2c2", "t1r2c3", "r2c2", "t2r2c3") ::
          Row("r3c1x", "r3c2", "t1r3c3", null, null) :: Nil)

      // Right outer join with one using column.
      checkAnswer(
        sql("SELECT * FROM t1 right join t2 using (c1)"),
        Row("r1c1", "r1c2", "t1r1c3", "r1c2", "t2r1c3") ::
          Row("r2c1", "r2c2", "t1r2c3", "r2c2", "t2r2c3") ::
          Row("r3c1y", null, null, "r3c2", "t2r3c3") :: Nil)

      // Full outer join with one using column.
      checkAnswer(
        sql("SELECT * FROM t1 full outer join t2 using (c1)"),
        Row("r1c1", "r1c2", "t1r1c3", "r1c2", "t2r1c3") ::
          Row("r2c1", "r2c2", "t1r2c3", "r2c2", "t2r2c3") ::
          Row("r3c1x", "r3c2", "t1r3c3", null, null) ::
          Row("r3c1y", null,
            null, "r3c2", "t2r3c3") :: Nil)

      // Full outer join with null value in join column.
      checkAnswer(
        sql("SELECT * FROM t1 full outer join t3 using (c1)"),
        Row("r1c1", "r1c2", "t1r1c3", null, null) ::
          Row("r2c1", "r2c2", "t1r2c3", "r2c2", "t3r2c3") ::
          Row("r3c1x", "r3c2", "t1r3c3", null, null) ::
          Row("r3c1y", null, null, "r3c2", "t3r3c3") ::
          Row(null, null, null, "r1c2", "t3r1c3") :: Nil)

      // Self join with using columns.
      checkAnswer(
        sql("SELECT * FROM t1 join t1 using (c1)"),
        Row("r1c1", "r1c2", "t1r1c3", "r1c2", "t1r1c3") ::
          Row("r2c1", "r2c2", "t1r2c3", "r2c2", "t1r2c3") ::
          Row("r3c1x", "r3c2", "t1r3c3", "r3c2", "t1r3c3") :: Nil)
    }
  }

  test("SPARK-15327: fail to compile generated code with complex data structure") {
    withTempDir{ dir =>
      val json =
        """
          |{"h": {"b": {"c": [{"e": "adfgd"}], "a": [{"e": "testing", "count": 3}],
          |"b": [{"e": "test", "count": 1}]}}, "d": {"b": {"c": [{"e": "adfgd"}],
          |"a": [{"e": "testing", "count": 3}], "b": [{"e": "test", "count": 1}]}},
          |"c": {"b": {"c": [{"e": "adfgd"}], "a": [{"count": 3}],
          |"b": [{"e": "test", "count": 1}]}}, "a": {"b": {"c": [{"e": "adfgd"}],
          |"a": [{"count": 3}], "b": [{"e": "test", "count": 1}]}},
          |"e": {"b": {"c": [{"e": "adfgd"}], "a": [{"e": "testing", "count": 3}],
          |"b": [{"e": "test", "count": 1}]}}, "g": {"b": {"c": [{"e": "adfgd"}],
          |"a": [{"e": "testing", "count": 3}], "b": [{"e": "test", "count": 1}]}},
          |"f": {"b": {"c": [{"e": "adfgd"}], "a": [{"e": "testing", "count": 3}],
          |"b": [{"e": "test", "count": 1}]}}, "b": {"b": {"c": [{"e": "adfgd"}],
          |"a": [{"count": 3}], "b": [{"e": "test", "count": 1}]}}}'
          |
        """.stripMargin
      spark.read.json(Seq(json).toDS()).write.mode("overwrite").parquet(dir.toString)
      spark.read.parquet(dir.toString).collect()
    }
  }

  test("data source table created in InMemoryCatalog should be able to read/write") {
    withTable("tbl") {
      val provider = spark.sessionState.conf.defaultDataSourceName
      sql(s"CREATE TABLE tbl(i INT, j STRING) USING $provider")
      checkAnswer(sql("SELECT i, j FROM tbl"), Nil)

      Seq(1 -> "a", 2 -> "b").toDF("i", "j").write.mode("overwrite").insertInto("tbl")
      checkAnswer(sql("SELECT i, j FROM tbl"), Row(1, "a") :: Row(2, "b") :: Nil)

      Seq(3 -> "c", 4 -> "d").toDF("i", "j").write.mode("append").saveAsTable("tbl")
      checkAnswer(
        sql("SELECT i, j FROM tbl"),
        Row(1, "a") :: Row(2, "b") :: Row(3, "c") :: Row(4, "d") :: Nil)
    }
  }

  test("Eliminate noop ordinal ORDER BY") {
    withSQLConf(SQLConf.ORDER_BY_ORDINAL.key -> "true") {
      val plan1 = sql("SELECT 1.0, 'abc', year(current_date()) ORDER BY 1, 2, 3")
      val plan2 = sql("SELECT 1.0, 'abc', year(current_date())")
      comparePlans(plan1.queryExecution.optimizedPlan, plan2.queryExecution.optimizedPlan)
    }
  }

  test("check code injection is prevented") {
    // The end of comment (*/) should be escaped.
    var literal =
      """|*/
         |{
         |  new Object() {
         |    void f() { throw new RuntimeException("This exception is injected."); }
         |  }.f();
         |}
         |/*""".stripMargin
    var expected =
      """|*/
         |{
         |  new Object() {
         |    void f() { throw new RuntimeException("This exception is injected."); }
         |  }.f();
         |}
         |/*""".stripMargin
    checkAnswer(
      sql(s"SELECT '$literal' AS DUMMY"),
      Row(s"$expected") :: Nil)

    // `\u002A` is `*` and `\u002F` is `/`
    // so if the end of comment consists of those characters in queries, we need to escape them.
    literal =
      """|\\u002A/
         |{
         |  new Object() {
         |    void f() { throw new RuntimeException("This exception is injected."); }
         |  }.f();
         |}
         |/*""".stripMargin
    expected =
      s"""|${"\\u002A/"}
          |{
          |  new Object() {
          |    void f() { throw new RuntimeException("This exception is injected."); }
          |  }.f();
          |}
          |/*""".stripMargin
    checkAnswer(
      sql(s"SELECT '$literal' AS DUMMY"),
      Row(s"$expected") :: Nil)

    literal =
      """|\\\\u002A/
         |{
         |  new Object() {
         |    void f() { throw new RuntimeException("This exception is injected."); }
         |  }.f();
         |}
         |/*""".stripMargin
    expected =
      """|\\u002A/
         |{
         |  new Object() {
         |    void f() { throw new RuntimeException("This exception is injected."); }
         |  }.f();
         |}
         |/*""".stripMargin
    checkAnswer(
      sql(s"SELECT '$literal' AS DUMMY"),
      Row(s"$expected") :: Nil)

    literal =
      """|\\u002a/
         |{
         |  new Object() {
         |    void f() { throw new RuntimeException("This exception is injected."); }
         |  }.f();
         |}
         |/*""".stripMargin
    expected =
      s"""|${"\\u002a/"}
          |{
          |  new Object() {
          |    void f() { throw new RuntimeException("This exception is injected."); }
          |  }.f();
          |}
          |/*""".stripMargin
    checkAnswer(
      sql(s"SELECT '$literal' AS DUMMY"),
      Row(s"$expected") :: Nil)

    literal =
      """|\\\\u002a/
         |{
         |  new Object() {
         |    void f() { throw new RuntimeException("This exception is injected."); }
         |  }.f();
         |}
         |/*""".stripMargin
    expected =
      """|\\u002a/
         |{
         |  new Object() {
         |    void f() { throw new RuntimeException("This exception is injected."); }
         |  }.f();
         |}
         |/*""".stripMargin
    checkAnswer(
      sql(s"SELECT '$literal' AS DUMMY"),
      Row(s"$expected") :: Nil)

    literal =
      """|*\\u002F
         |{
         |  new Object() {
         |    void f() { throw new RuntimeException("This exception is injected."); }
         |  }.f();
         |}
         |/*""".stripMargin
    expected =
      s"""|${"*\\u002F"}
          |{
          |  new Object() {
          |    void f() { throw new RuntimeException("This exception is injected."); }
          |  }.f();
          |}
          |/*""".stripMargin
    checkAnswer(
      sql(s"SELECT '$literal' AS DUMMY"),
      Row(s"$expected") :: Nil)

    literal =
      """|*\\\\u002F
         |{
         |  new Object() {
         |    void f() { throw new RuntimeException("This exception is injected."); }
         |  }.f();
         |}
         |/*""".stripMargin
    expected =
      """|*\\u002F
         |{
         |  new Object() {
         |    void f() { throw new RuntimeException("This exception is injected."); }
         |  }.f();
         |}
         |/*""".stripMargin
    checkAnswer(
      sql(s"SELECT '$literal' AS DUMMY"),
      Row(s"$expected") :: Nil)

    literal =
      """|*\\u002f
         |{
         |  new Object() {
         |    void f() { throw new RuntimeException("This exception is injected."); }
         |  }.f();
         |}
         |/*""".stripMargin
    expected =
      s"""|${"*\\u002f"}
          |{
          |  new Object() {
          |    void f() { throw new RuntimeException("This exception is injected."); }
          |  }.f();
          |}
          |/*""".stripMargin
    checkAnswer(
      sql(s"SELECT '$literal' AS DUMMY"),
      Row(s"$expected") :: Nil)

    literal =
      """|*\\\\u002f
         |{
         |  new Object() {
         |    void f() { throw new RuntimeException("This exception is injected."); }
         |  }.f();
         |}
         |/*""".stripMargin
    expected =
      """|*\\u002f
         |{
         |  new Object() {
         |    void f() { throw new RuntimeException("This exception is injected."); }
         |  }.f();
         |}
         |/*""".stripMargin
    checkAnswer(
      sql(s"SELECT '$literal' AS DUMMY"),
      Row(s"$expected") :: Nil)

    literal =
      """|\\u002A\\u002F
         |{
         |  new Object() {
         |    void f() { throw new RuntimeException("This exception is injected."); }
         |  }.f();
         |}
         |/*""".stripMargin
    expected =
      s"""|${"\\u002A\\u002F"}
          |{
          |  new Object() {
          |    void f() { throw new RuntimeException("This exception is injected."); }
          |  }.f();
          |}
          |/*""".stripMargin
    checkAnswer(
      sql(s"SELECT '$literal' AS DUMMY"),
      Row(s"$expected") :: Nil)

    literal =
      """|\\\\u002A\\u002F
         |{
         |  new Object() {
         |    void f() { throw new RuntimeException("This exception is injected."); }
         |  }.f();
         |}
         |/*""".stripMargin
    expected =
      s"""|${"\\\\u002A\\u002F"}
          |{
          |  new Object() {
          |    void f() { throw new RuntimeException("This exception is injected."); }
          |  }.f();
          |}
          |/*""".stripMargin
    checkAnswer(
      sql(s"SELECT '$literal' AS DUMMY"),
      Row(s"$expected") :: Nil)

    literal =
      """|\\u002A\\\\u002F
         |{
         |  new Object() {
         |    void f() { throw new RuntimeException("This exception is injected."); }
         |  }.f();
         |}
         |/*""".stripMargin
    expected =
      s"""|${"\\u002A\\\\u002F"}
          |{
          |  new Object() {
          |    void f() { throw new RuntimeException("This exception is injected."); }
          |  }.f();
          |}
          |/*""".stripMargin
    checkAnswer(
      sql(s"SELECT '$literal' AS DUMMY"),
      Row(s"$expected") :: Nil)

    literal =
      """|\\\\u002A\\\\u002F
         |{
         |  new Object() {
         |    void f() { throw new RuntimeException("This exception is injected."); }
         |  }.f();
         |}
         |/*""".stripMargin
    expected =
      """|\\u002A\\u002F
         |{
         |  new Object() {
         |    void f() { throw new RuntimeException("This exception is injected."); }
         |  }.f();
         |}
         |/*""".stripMargin
    checkAnswer(
      sql(s"SELECT '$literal' AS DUMMY"),
      Row(s"$expected") :: Nil)
  }

  test("SPARK-15752 optimize metadata only query for datasource table") {
    withSQLConf(SQLConf.OPTIMIZER_METADATA_ONLY.key -> "true") {
      withTable("srcpart_15752") {
        val data = (1 to 10).map(i => (i, s"data-$i", i % 2, if ((i % 2) == 0) "a" else "b"))
          .toDF("col1", "col2", "partcol1", "partcol2")
        data.write.partitionBy("partcol1", "partcol2").mode("append").saveAsTable("srcpart_15752")
        checkAnswer(
          sql("select partcol1 from srcpart_15752 group by partcol1"),
          Row(0) :: Row(1) :: Nil)
        checkAnswer(
          sql("select partcol1 from srcpart_15752 where partcol1 = 1 group by partcol1"),
          Row(1))
        checkAnswer(
          sql("select partcol1, count(distinct partcol2) from srcpart_15752 group by partcol1"),
          Row(0, 1) :: Row(1, 1) :: Nil)
        checkAnswer(
          sql("select partcol1, count(distinct partcol2) from srcpart_15752  where partcol1 = 1 " +
            "group by partcol1"),
          Row(1, 1) :: Nil)
        checkAnswer(sql("select distinct partcol1 from srcpart_15752"), Row(0) :: Row(1) :: Nil)
        checkAnswer(sql("select distinct partcol1 from srcpart_15752 where partcol1 = 1"), Row(1))
        checkAnswer(
          sql("select distinct col from (select partcol1 + 1 as col from srcpart_15752 " +
            "where partcol1 = 1) t"),
          Row(2))
        checkAnswer(sql("select max(partcol1) from srcpart_15752"), Row(1))
        checkAnswer(sql("select max(partcol1) from srcpart_15752 where partcol1 = 1"), Row(1))
        checkAnswer(sql("select max(partcol1) from (select partcol1 from srcpart_15752) t"), Row(1))
        checkAnswer(
          sql("select max(col) from (select partcol1 + 1 as col from srcpart_15752 " +
            "where partcol1 = 1) t"),
          Row(2))
      }
    }
  }

  test("SPARK-16975: Column-partition path starting '_' should be handled correctly") {
    withTempDir { dir =>
      val dataDir = new File(dir, "data").getCanonicalPath
      spark.range(10).withColumn("_col", $"id").write.partitionBy("_col").save(dataDir)
      spark.read.load(dataDir)
    }
  }

  test("SPARK-16644: Aggregate should not put aggregate expressions to constraints") {
    withTable("tbl") {
      sql("CREATE TABLE tbl(a INT, b INT) USING parquet")
      checkAnswer(sql(
        """
          |SELECT
          |  a,
          |  MAX(b) AS c1,
          |  b AS c2
          |FROM tbl
          |WHERE a = b
          |GROUP BY a, b
          |HAVING c1 = 1
        """.stripMargin), Nil)
    }
  }

  test("SPARK-16674: field names containing dots for both fields and partitioned fields") {
    withTempPath { path =>
      val data = (1 to 10).map(i => (i, s"data-$i", i % 2, if ((i % 2) == 0) "a" else "b"))
        .toDF("col.1", "col.2", "part.col1", "part.col2")
      data.write
        .format("parquet")
        .partitionBy("part.col1", "part.col2")
        .save(path.getCanonicalPath)
      val readBack = spark.read.format("parquet").load(path.getCanonicalPath)
      checkAnswer(
        readBack.selectExpr("`part.col1`", "`col.1`"),
        data.selectExpr("`part.col1`", "`col.1`"))
    }
  }

  test("SPARK-17515: CollectLimit.execute() should perform per-partition limits") {
    val numRecordsRead = spark.sparkContext.longAccumulator
    spark.range(1, 100, 1, numPartitions = 10).map { x =>
      numRecordsRead.add(1)
      x
    }.limit(1).queryExecution.toRdd.count()
    assert(numRecordsRead.value === 10)
  }

  test("CREATE TABLE USING should not fail if a same-name temp view exists") {
    withTable("same_name") {
      withTempView("same_name") {
        spark.range(10).createTempView("same_name")
        sql("CREATE TABLE same_name(i int) USING json")
        checkAnswer(spark.table("same_name"), spark.range(10).toDF())
        assert(spark.table("default.same_name").collect().isEmpty)
      }
    }
  }

  test("SPARK-18053: ARRAY equality is broken") {
    withTable("array_tbl") {
      spark.range(10).select(array($"id").as("arr")).write.saveAsTable("array_tbl")
      assert(sql("SELECT * FROM array_tbl where arr = ARRAY(1L)").count == 1)
    }
  }

  test("SPARK-19157: should be able to change spark.sql.runSQLOnFiles at runtime") {
    withTempPath { path =>
      Seq(1 -> "a").toDF("i", "j").write.parquet(path.getCanonicalPath)

      val newSession = spark.newSession()
      val originalValue = newSession.sessionState.conf.runSQLonFile

      try {
        newSession.sessionState.conf.setConf(SQLConf.RUN_SQL_ON_FILES, false)
        intercept[AnalysisException] {
          newSession.sql(s"SELECT i, j FROM parquet.`${path.getCanonicalPath}`")
        }

        newSession.sessionState.conf.setConf(SQLConf.RUN_SQL_ON_FILES, true)
        checkAnswer(
          newSession.sql(s"SELECT i, j FROM parquet.`${path.getCanonicalPath}`"),
          Row(1, "a"))
      } finally {
        newSession.sessionState.conf.setConf(SQLConf.RUN_SQL_ON_FILES, originalValue)
      }
    }
  }

  test("should be able to resolve a persistent view") {
    withTable("t1", "t2") {
      withView("v1") {
        sql("CREATE TABLE `t1` USING parquet AS SELECT * FROM VALUES(1, 1) AS t1(a, b)")
        sql("CREATE TABLE `t2` USING parquet AS SELECT * FROM VALUES('a', 2, 1.0) AS t2(d, e, f)")
        sql("CREATE VIEW `v1`(x, y) AS SELECT * FROM t1")
        checkAnswer(spark.table("v1").orderBy("x"), Row(1, 1))

        sql("ALTER VIEW `v1` AS SELECT * FROM t2")
        checkAnswer(spark.table("v1").orderBy("f"), Row("a", 2, 1.0))
      }
    }
  }

  test("SPARK-19059: read file based table whose name starts with underscore") {
    withTable("_tbl") {
      sql("CREATE TABLE `_tbl`(i INT) USING parquet")
      sql("INSERT INTO `_tbl` VALUES (1), (2), (3)")
      checkAnswer( sql("SELECT * FROM `_tbl`"), Row(1) :: Row(2) :: Row(3) :: Nil)
    }
  }

  test("SPARK-19334: check code injection is prevented") {
    // The end of comment (*/) should be escaped.
    val badQuery =
      """|SELECT inline(array(cast(struct(1) AS
         |  struct<`=
         |    new Object() {
         |      {f();}
         |      public void f() {throw new RuntimeException("This exception is injected.");}
         |      public int x;
         |    }.x
         |  `:int>)))""".stripMargin.replaceAll("\n", "")

    checkAnswer(sql(badQuery), Row(1) :: Nil)
  }

  test("SPARK-19650: An action on a Command should not trigger a Spark job") {
    // Create a listener that checks if new jobs have started.
    val jobStarted = new AtomicBoolean(false)
    val listener = new SparkListener {
      override def onJobStart(jobStart: SparkListenerJobStart): Unit = {
        jobStarted.set(true)
      }
    }

    // Make sure no spurious job starts are pending in the listener bus.
    sparkContext.listenerBus.waitUntilEmpty()
    sparkContext.addSparkListener(listener)
    try {
      // Execute the command.
      sql("show databases").head()

      // Make sure we have seen all events triggered by DataFrame.show()
      sparkContext.listenerBus.waitUntilEmpty()
    } finally {
      sparkContext.removeSparkListener(listener)
    }
    assert(!jobStarted.get(), "Command should not trigger a Spark job.")
  }

  test("SPARK-20164: AnalysisException should be tolerant to null query plan") {
    try {
      throw new AnalysisException("", None, None, plan = null)
    } catch {
      case ae: AnalysisException => assert(ae.plan == null && ae.getMessage == ae.getSimpleMessage)
    }
  }

  test("SPARK-12868: Allow adding jars from hdfs ") {
    val jarFromHdfs = "hdfs://doesnotmatter/test.jar"
    val jarFromInvalidFs = "fffs://doesnotmatter/test.jar"

    // if 'hdfs' is not supported, MalformedURLException will be thrown
    new URL(jarFromHdfs)

    intercept[MalformedURLException] {
      new URL(jarFromInvalidFs)
    }
  }

  test("RuntimeReplaceable functions should not take extra parameters") {
    val e = intercept[AnalysisException](sql("SELECT nvl(1, 2, 3)"))
    assert(e.message.contains("Invalid number of arguments"))
  }

  test("SPARK-21228: InSet incorrect handling of structs") {
    withTempView("A") {
      // reduce this from the default of 10 so the repro query text is not too long
      withSQLConf((SQLConf.OPTIMIZER_INSET_CONVERSION_THRESHOLD.key -> "3")) {
        // a relation that has 1 column of struct type with values (1,1), ..., (9, 9)
        spark.range(1, 10).selectExpr("named_struct('a', id, 'b', id) as a")
          .createOrReplaceTempView("A")
        val df = sql(
          """
            |SELECT * from
            | (SELECT MIN(a) as minA FROM A) AA -- this Aggregate will return UnsafeRows
            | -- the IN will become InSet with a Set of GenericInternalRows
            | -- a GenericInternalRow is never equal to an UnsafeRow so the query would
            | -- returns 0 results, which is incorrect
            | WHERE minA IN (NAMED_STRUCT('a', 1L, 'b', 1L), NAMED_STRUCT('a', 2L, 'b', 2L),
            |   NAMED_STRUCT('a', 3L, 'b', 3L))
          """.stripMargin)
        checkAnswer(df, Row(Row(1, 1)))
      }
    }
  }

  test("SPARK-21247: Allow case-insensitive type equality in Set operation") {
    withSQLConf(SQLConf.CASE_SENSITIVE.key -> "false") {
      sql("SELECT struct(1 a) UNION ALL (SELECT struct(2 A))")
      sql("SELECT struct(1 a) EXCEPT (SELECT struct(2 A))")

      withTable("t", "S") {
        sql("CREATE TABLE t(c struct<f:int>) USING parquet")
        sql("CREATE TABLE S(C struct<F:int>) USING parquet")
        Seq(("c", "C"), ("C", "c"), ("c.f", "C.F"), ("C.F", "c.f")).foreach {
          case (left, right) =>
            checkAnswer(sql(s"SELECT * FROM t, S WHERE t.$left = S.$right"), Seq.empty)
        }
      }
    }

    withSQLConf(SQLConf.CASE_SENSITIVE.key -> "true") {
      // Union resolves nested columns by position too.
      checkAnswer(sql("SELECT struct(1 a) UNION ALL (SELECT struct(2 A))"),
        Row(Row(1)) :: Row(Row(2)) :: Nil)

      val m2 = intercept[AnalysisException] {
        sql("SELECT struct(1 a) EXCEPT (SELECT struct(2 A))")
      }.message
      assert(m2.contains("Except can only be performed on tables with the compatible column types"))

      withTable("t", "S") {
        sql("CREATE TABLE t(c struct<f:int>) USING parquet")
        sql("CREATE TABLE S(C struct<F:int>) USING parquet")
        checkAnswer(sql("SELECT * FROM t, S WHERE t.c.f = S.C.F"), Seq.empty)
        val m = intercept[AnalysisException] {
          sql("SELECT * FROM t, S WHERE c = C")
        }.message
        assert(
          m.contains(
            "cannot resolve '(spark_catalog.default.t.c = " +
            "spark_catalog.default.S.C)' due to data type mismatch"))
      }
    }
  }

  test("SPARK-21335: support un-aliased subquery") {
    withTempView("v") {
      Seq(1 -> "a").toDF("i", "j").createOrReplaceTempView("v")
      checkAnswer(sql("SELECT i from (SELECT i FROM v)"), Row(1))

      val e = intercept[AnalysisException](sql("SELECT v.i from (SELECT i FROM v)"))
      assert(e.getErrorClass == "MISSING_COLUMN")
      assert(e.messageParameters.sameElements(Array("v.i", "__auto_generated_subquery_name.i")))

      checkAnswer(sql("SELECT __auto_generated_subquery_name.i from (SELECT i FROM v)"), Row(1))
    }
  }

  test("SPARK-21743: top-most limit should not cause memory leak") {
    // In unit test, Spark will fail the query if memory leak detected.
    spark.range(100).groupBy("id").count().limit(1).collect()
  }

  test("SPARK-21652: rule confliction of InferFiltersFromConstraints and ConstantPropagation") {
    withTempView("t1", "t2") {
      Seq((1, 1)).toDF("col1", "col2").createOrReplaceTempView("t1")
      Seq(1, 2).toDF("col").createOrReplaceTempView("t2")
      val df = sql(
        """
          |SELECT *
          |FROM t1, t2
          |WHERE t1.col1 = 1 AND 1 = t1.col2 AND t1.col1 = t2.col AND t1.col2 = t2.col
        """.stripMargin)
      checkAnswer(df, Row(1, 1, 1))
    }
  }

  test("SPARK-23079: constraints should be inferred correctly with aliases") {
    withTable("t") {
      spark.range(5).write.saveAsTable("t")
      val t = spark.read.table("t")
      val left = t.withColumn("xid", $"id" + lit(1)).as("x")
      val right = t.withColumnRenamed("id", "xid").as("y")
      val df = left.join(right, "xid").filter("id = 3").toDF()
      checkAnswer(df, Row(4, 3))
    }
  }

  test("SPARK-22266: the same aggregate function was calculated multiple times") {
    val query = "SELECT a, max(b+1), max(b+1) + 1 FROM testData2 GROUP BY a"
    val df = sql(query)
    val physical = df.queryExecution.sparkPlan
    val aggregateExpressions = physical.collectFirst {
      case agg : HashAggregateExec => agg.aggregateExpressions
      case agg : SortAggregateExec => agg.aggregateExpressions
    }
    assert (aggregateExpressions.isDefined)
    assert (aggregateExpressions.get.size == 1)
    checkAnswer(df, Row(1, 3, 4) :: Row(2, 3, 4) :: Row(3, 3, 4) :: Nil)
  }

  test("Support filter clause for aggregate function with hash aggregate") {
    Seq(("COUNT(a)", 3), ("COLLECT_LIST(a)", Seq(1, 2, 3))).foreach { funcToResult =>
      val query = s"SELECT ${funcToResult._1} FILTER (WHERE b > 1) FROM testData2"
      val df = sql(query)
      val physical = df.queryExecution.sparkPlan
      val aggregateExpressions = physical.collect {
        case agg: HashAggregateExec => agg.aggregateExpressions
        case agg: ObjectHashAggregateExec => agg.aggregateExpressions
      }.flatten
      aggregateExpressions.foreach { expr =>
        if (expr.mode == Complete || expr.mode == Partial) {
          assert(expr.filter.isDefined)
        } else {
          assert(expr.filter.isEmpty)
        }
      }
      checkAnswer(df, Row(funcToResult._2))
    }
  }

  test("Support filter clause for aggregate function uses SortAggregateExec") {
    withSQLConf(SQLConf.USE_OBJECT_HASH_AGG.key -> "false") {
      val df = sql("SELECT PERCENTILE(a, 1) FILTER (WHERE b > 1) FROM testData2")
      val physical = df.queryExecution.sparkPlan
      val aggregateExpressions = physical.collect {
        case agg: SortAggregateExec => agg.aggregateExpressions
      }.flatten
      aggregateExpressions.foreach { expr =>
        if (expr.mode == Complete || expr.mode == Partial) {
          assert(expr.filter.isDefined)
        } else {
          assert(expr.filter.isEmpty)
        }
      }
      checkAnswer(df, Row(3))
    }
  }

  test("Non-deterministic aggregate functions should not be deduplicated") {
    withUserDefinedFunction("sumND" -> true) {
      spark.udf.register("sumND", udaf(new Aggregator[Long, Long, Long] {
        def zero: Long = 0L
        def reduce(b: Long, a: Long): Long = b + a
        def merge(b1: Long, b2: Long): Long = b1 + b2
        def finish(r: Long): Long = r
        def bufferEncoder: Encoder[Long] = Encoders.scalaLong
        def outputEncoder: Encoder[Long] = Encoders.scalaLong
      }).asNondeterministic())

      val query = "SELECT a, sumND(b), sumND(b) + 1 FROM testData2 GROUP BY a"
      val df = sql(query)
      val physical = df.queryExecution.sparkPlan
      val aggregateExpressions = physical.collectFirst {
        case agg: BaseAggregateExec => agg.aggregateExpressions
      }
      assert(aggregateExpressions.isDefined)
      assert(aggregateExpressions.get.size == 2)
    }
  }

  test("SPARK-22356: overlapped columns between data and partition schema in data source tables") {
    withTempPath { path =>
      Seq((1, 1, 1), (1, 2, 1)).toDF("i", "p", "j")
        .write.mode("overwrite").parquet(new File(path, "p=1").getCanonicalPath)
      withTable("t") {
        sql(s"create table t using parquet options(path='${path.getCanonicalPath}')")
        // We should respect the column order in data schema.
        assert(spark.table("t").columns === Array("i", "p", "j"))
        checkAnswer(spark.table("t"), Row(1, 1, 1) :: Row(1, 1, 1) :: Nil)
        // The DESC TABLE should report same schema as table scan.
        assert(sql("desc t").select("col_name")
          .as[String].collect().mkString(",").contains("i,p,j"))
      }
    }
  }

  test("SPARK-24696 ColumnPruning rule fails to remove extra Project") {
    withTable("fact_stats", "dim_stats") {
      val factData = Seq((1, 1, 99, 1), (2, 2, 99, 2), (3, 1, 99, 3), (4, 2, 99, 4))
      val storeData = Seq((1, "BW", "DE"), (2, "AZ", "US"))
      spark.udf.register("filterND", udf((value: Int) => value > 2).asNondeterministic)
      factData.toDF("date_id", "store_id", "product_id", "units_sold")
        .write.mode("overwrite").partitionBy("store_id").format("parquet").saveAsTable("fact_stats")
      storeData.toDF("store_id", "state_province", "country")
        .write.mode("overwrite").format("parquet").saveAsTable("dim_stats")
      val df = sql(
        """
          |SELECT f.date_id, f.product_id, f.store_id FROM
          |(SELECT date_id, product_id, store_id
          |   FROM fact_stats WHERE filterND(date_id)) AS f
          |JOIN dim_stats s
          |ON f.store_id = s.store_id WHERE s.country = 'DE'
        """.stripMargin)
      checkAnswer(df, Seq(Row(3, 99, 1)))
    }
  }


  test("SPARK-24940: coalesce and repartition hint") {
    withTempView("nums1") {
      val numPartitionsSrc = 10
      spark.range(0, 100, 1, numPartitionsSrc).createOrReplaceTempView("nums1")
      assert(spark.table("nums1").rdd.getNumPartitions == numPartitionsSrc)

      withTable("nums") {
        sql("CREATE TABLE nums (id INT) USING parquet")

        Seq(5, 20, 2).foreach { numPartitions =>
          sql(
            s"""
               |INSERT OVERWRITE TABLE nums
               |SELECT /*+ REPARTITION($numPartitions) */ *
               |FROM nums1
             """.stripMargin)
          assert(spark.table("nums").inputFiles.length == numPartitions)

          sql(
            s"""
               |INSERT OVERWRITE TABLE nums
               |SELECT /*+ COALESCE($numPartitions) */ *
               |FROM nums1
             """.stripMargin)
          // Coalesce can not increase the number of partitions
          assert(spark.table("nums").inputFiles.length == Seq(numPartitions, numPartitionsSrc).min)
        }
      }
    }
  }

  test("SPARK-25084: 'distribute by' on multiple columns may lead to codegen issue") {
    withView("spark_25084") {
      val count = 1000
      val df = spark.range(count)
      val columns = (0 until 400).map{ i => s"id as id$i" }
      val distributeExprs = (0 until 100).map(c => s"id$c").mkString(",")
      df.selectExpr(columns : _*).createTempView("spark_25084")
      assert(
        spark.sql(s"select * from spark_25084 distribute by ($distributeExprs)").count === count)
    }
  }

  test("SPARK-25144 'distinct' causes memory leak") {
    val ds = List(Foo(Some("bar"))).toDS
    val result = ds.flatMap(_.bar).distinct
    result.rdd.isEmpty
  }

  test("SPARK-25454: decimal division with negative scale") {
    // TODO: completely fix this issue even when LITERAL_PRECISE_PRECISION is true.
    withSQLConf(SQLConf.LITERAL_PICK_MINIMUM_PRECISION.key -> "false") {
      checkAnswer(sql("select 26393499451 / (1e6 * 1000)"), Row(BigDecimal("26.3934994510000")))
    }
  }

  test("SPARK-25988: self join with aliases on partitioned tables #1") {
    withTempView("tmpView1", "tmpView2") {
      withTable("tab1", "tab2") {
        sql(
          """
            |CREATE TABLE `tab1` (`col1` INT, `TDATE` DATE)
            |USING CSV
            |PARTITIONED BY (TDATE)
          """.stripMargin)
        spark.table("tab1").where("TDATE >= '2017-08-15'").createOrReplaceTempView("tmpView1")
        sql("CREATE TABLE `tab2` (`TDATE` DATE) USING parquet")
        sql(
          """
            |CREATE OR REPLACE TEMPORARY VIEW tmpView2 AS
            |SELECT N.tdate, col1 AS aliasCol1
            |FROM tmpView1 N
            |JOIN tab2 Z
            |ON N.tdate = Z.tdate
          """.stripMargin)
        withSQLConf(SQLConf.AUTO_BROADCASTJOIN_THRESHOLD.key -> "0") {
          sql("SELECT * FROM tmpView2 x JOIN tmpView2 y ON x.tdate = y.tdate").collect()
        }
      }
    }
  }

  test("SPARK-25988: self join with aliases on partitioned tables #2") {
    withTempView("tmp") {
      withTable("tab1", "tab2") {
        sql(
          """
            |CREATE TABLE `tab1` (`EX` STRING, `TDATE` DATE)
            |USING parquet
            |PARTITIONED BY (tdate)
          """.stripMargin)
        sql("CREATE TABLE `tab2` (`TDATE` DATE) USING parquet")
        sql(
          """
            |CREATE OR REPLACE TEMPORARY VIEW TMP as
            |SELECT  N.tdate, EX AS new_ex
            |FROM tab1 N
            |JOIN tab2 Z
            |ON N.tdate = Z.tdate
          """.stripMargin)
        sql(
          """
            |SELECT * FROM TMP x JOIN TMP y
            |ON x.tdate = y.tdate
          """.stripMargin).queryExecution.executedPlan
      }
    }
  }

  test("SPARK-26366: verify ReplaceExceptWithFilter") {
    Seq(true, false).foreach { enabled =>
      withSQLConf(SQLConf.REPLACE_EXCEPT_WITH_FILTER.key -> enabled.toString) {
        val df = spark.createDataFrame(
          sparkContext.parallelize(Seq(Row(0, 3, 5),
            Row(0, 3, null),
            Row(null, 3, 5),
            Row(0, null, 5),
            Row(0, null, null),
            Row(null, null, 5),
            Row(null, 3, null),
            Row(null, null, null))),
          StructType(Seq(StructField("c1", IntegerType),
            StructField("c2", IntegerType),
            StructField("c3", IntegerType))))
        val where = "c2 >= 3 OR c1 >= 0"
        val whereNullSafe =
          """
            |(c2 IS NOT NULL AND c2 >= 3)
            |OR (c1 IS NOT NULL AND c1 >= 0)
          """.stripMargin

        val df_a = df.filter(where)
        val df_b = df.filter(whereNullSafe)
        checkAnswer(df.except(df_a), df.except(df_b))

        val whereWithIn = "c2 >= 3 OR c1 in (2)"
        val whereWithInNullSafe =
          """
            |(c2 IS NOT NULL AND c2 >= 3)
          """.stripMargin
        val dfIn_a = df.filter(whereWithIn)
        val dfIn_b = df.filter(whereWithInNullSafe)
        checkAnswer(df.except(dfIn_a), df.except(dfIn_b))
      }
    }
  }

  test("SPARK-26402: accessing nested fields with different cases in case insensitive mode") {
    withSQLConf(SQLConf.CASE_SENSITIVE.key -> "true") {
      val msg = intercept[AnalysisException] {
        withTable("t") {
          sql("create table t (s struct<i: Int>) using json")
          checkAnswer(sql("select s.I from t group by s.i"), Nil)
        }
      }.message
      assert(msg.contains("No such struct field I in i"))
    }

    withSQLConf(SQLConf.CASE_SENSITIVE.key -> "false") {
      withTable("t") {
        sql("create table t (s struct<i: Int>) using json")
        checkAnswer(sql("select s.I from t group by s.i"), Nil)
      }
    }
  }

  test("SPARK-27699 Validate pushed down filters") {
    def checkPushedFilters(format: String, df: DataFrame, filters: Array[sources.Filter]): Unit = {
      val scan = df.queryExecution.sparkPlan
        .find(_.isInstanceOf[BatchScanExec]).get.asInstanceOf[BatchScanExec]
        .scan
      format match {
        case "orc" =>
          assert(scan.isInstanceOf[OrcScan])
          assert(scan.asInstanceOf[OrcScan].pushedFilters === filters)
        case "parquet" =>
          assert(scan.isInstanceOf[ParquetScan])
          assert(scan.asInstanceOf[ParquetScan].pushedFilters === filters)
        case _ =>
          fail(s"unknown format $format")
      }
    }

    Seq("orc", "parquet").foreach { format =>
      withSQLConf(SQLConf.USE_V1_SOURCE_LIST.key -> "") {
        withTempPath { dir =>
          spark.range(10).map(i => (i, i.toString)).toDF("id", "s")
            .write
            .format(format)
            .save(dir.getCanonicalPath)
          val df = spark.read.format(format).load(dir.getCanonicalPath)
          checkPushedFilters(
            format,
            df.where(('id < 2 and 's.contains("foo")) or ('id > 10 and 's.contains("bar"))),
            Array(sources.Or(sources.LessThan("id", 2), sources.GreaterThan("id", 10))))
          checkPushedFilters(
            format,
            df.where('s.contains("foo") or ('id > 10 and 's.contains("bar"))),
            Array.empty)
          checkPushedFilters(
            format,
            df.where('id < 2 and not('id > 10 and 's.contains("bar"))),
            Array(sources.IsNotNull("id"), sources.LessThan("id", 2)))
        }
      }
    }
  }

  test("SPARK-26709: OptimizeMetadataOnlyQuery does not handle empty records correctly") {
    withSQLConf(SQLConf.USE_V1_SOURCE_LIST.key -> "parquet") {
      Seq(true, false).foreach { enableOptimizeMetadataOnlyQuery =>
        withSQLConf(SQLConf.OPTIMIZER_METADATA_ONLY.key ->
          enableOptimizeMetadataOnlyQuery.toString) {
          withTable("t") {
            sql("CREATE TABLE t (col1 INT, p1 INT) USING PARQUET PARTITIONED BY (p1)")
            sql("INSERT INTO TABLE t PARTITION (p1 = 5) SELECT ID FROM range(1, 1)")
            if (enableOptimizeMetadataOnlyQuery) {
              // The result is wrong if we enable the configuration.
              checkAnswer(sql("SELECT MAX(p1) FROM t"), Row(5))
            } else {
              checkAnswer(sql("SELECT MAX(p1) FROM t"), Row(null))
            }
            checkAnswer(sql("SELECT MAX(col1) FROM t"), Row(null))
          }

          withTempPath { path =>
            val tabLocation = path.getCanonicalPath
            val partLocation1 = tabLocation + "/p=3"
            val partLocation2 = tabLocation + "/p=1"
            // SPARK-23271 empty RDD when saved should write a metadata only file
            val df = spark.emptyDataFrame.select(lit(1).as("col"))
            df.write.parquet(partLocation1)
            val df2 = spark.range(10).toDF("col")
            df2.write.parquet(partLocation2)
            val readDF = spark.read.parquet(tabLocation)
            if (enableOptimizeMetadataOnlyQuery) {
              // The result is wrong if we enable the configuration.
              checkAnswer(readDF.selectExpr("max(p)"), Row(3))
            } else {
              checkAnswer(readDF.selectExpr("max(p)"), Row(1))
            }
            checkAnswer(readDF.selectExpr("max(col)"), Row(9))
          }
        }
      }
    }
  }

  test("reset command should not fail with cache") {
    withTable("tbl") {
      val provider = spark.sessionState.conf.defaultDataSourceName
      sql(s"CREATE TABLE tbl(i INT, j STRING) USING $provider")
      sql("reset")
      sql("cache table tbl")
      sql("reset")
    }
  }

  test("string date comparison") {
    withTempView("t1") {
      spark.range(1).selectExpr("date '2000-01-01' as d").createOrReplaceTempView("t1")
      val result = Date.valueOf("2000-01-01")
      checkAnswer(sql("select * from t1 where d < '2000'"), Nil)
      checkAnswer(sql("select * from t1 where d < '2001'"), Row(result))
      checkAnswer(sql("select * from t1 where d < '2000-01'"), Nil)
      checkAnswer(sql("select * from t1 where d < '2000-01-01'"), Nil)
      checkAnswer(sql("select * from t1 where d < '2000-1-1'"), Nil)
      checkAnswer(sql("select * from t1 where d <= '2000-1-1'"), Row(result))
      checkAnswer(sql("select * from t1 where d <= '1999-12-30'"), Nil)
      checkAnswer(sql("select * from t1 where d = '2000-1-1'"), Row(result))
      checkAnswer(sql("select * from t1 where d = '2000-01-01'"), Row(result))
      checkAnswer(sql("select * from t1 where d = '2000-1-02'"), Nil)
      checkAnswer(sql("select * from t1 where d > '2000-01-01'"), Nil)
      checkAnswer(sql("select * from t1 where d > '1999'"), Row(result))
      checkAnswer(sql("select * from t1 where d >= '2000'"), Row(result))
      checkAnswer(sql("select * from t1 where d >= '2000-1'"), Row(result))
      checkAnswer(sql("select * from t1 where d >= '2000-1-1'"), Row(result))
      checkAnswer(sql("select * from t1 where d >= '2000-1-01'"), Row(result))
      checkAnswer(sql("select * from t1 where d >= '2000-01-1'"), Row(result))
      checkAnswer(sql("select * from t1 where d >= '2000-01-01'"), Row(result))
      checkAnswer(sql("select * from t1 where d >= '2000-01-02'"), Nil)
      checkAnswer(sql("select * from t1 where '2000' >= d"), Row(result))
      checkAnswer(sql("select * from t1 where d > '2000-13'"), Nil)

      withSQLConf(SQLConf.LEGACY_CAST_DATETIME_TO_STRING.key -> "true") {
        checkAnswer(sql("select * from t1 where d < '2000'"), Nil)
        checkAnswer(sql("select * from t1 where d < '2001'"), Row(result))
        checkAnswer(sql("select * from t1 where d < '2000-1-1'"), Row(result))
        checkAnswer(sql("select * from t1 where d <= '1999'"), Nil)
        checkAnswer(sql("select * from t1 where d >= '2000'"), Row(result))
        checkAnswer(sql("select * from t1 where d > '1999-13'"), Row(result))
        checkAnswer(sql("select to_date('2000-01-01') > '1'"), Row(true))
      }
    }
  }

  test("string timestamp comparison") {
    spark.range(1)
      .selectExpr("timestamp '2000-01-01 01:10:00.000' as d")
      .createOrReplaceTempView("t1")
    val result = Timestamp.valueOf("2000-01-01 01:10:00")
    checkAnswer(sql("select * from t1 where d < '2000'"), Nil)
    checkAnswer(sql("select * from t1 where d < '2001'"), Row(result))
    checkAnswer(sql("select * from t1 where d < '2000-01'"), Nil)
    checkAnswer(sql("select * from t1 where d < '2000-1-1'"), Nil)
    checkAnswer(sql("select * from t1 where d < '2000-01-01 01:10:00.000'"), Nil)
    checkAnswer(sql("select * from t1 where d < '2000-01-01 02:10:00.000'"), Row(result))
    checkAnswer(sql("select * from t1 where d <= '2000-1-1 01:10:00'"), Row(result))
    checkAnswer(sql("select * from t1 where d <= '2000-1-1 01:00:00'"), Nil)
    checkAnswer(sql("select * from t1 where d = '2000-1-1 01:10:00.000'"), Row(result))
    checkAnswer(sql("select * from t1 where d = '2000-01-01 01:10:00.000'"), Row(result))
    checkAnswer(sql("select * from t1 where d = '2000-1-02 01:10:00.000'"), Nil)
    checkAnswer(sql("select * from t1 where d > '2000'"), Row(result))
    checkAnswer(sql("select * from t1 where d > '2000-1'"), Row(result))
    checkAnswer(sql("select * from t1 where d > '2000-1-1'"), Row(result))
    checkAnswer(sql("select * from t1 where d > '2000-1-1 01:00:00.000'"), Row(result))
    checkAnswer(sql("select * from t1 where d > '2001'"), Nil)
    checkAnswer(sql("select * from t1 where d > '2000-01-02'"), Nil)
    checkAnswer(sql("select * from t1 where d >= '2000-1-01'"), Row(result))
    checkAnswer(sql("select * from t1 where d >= '2000-01-1'"), Row(result))
    checkAnswer(sql("select * from t1 where d >= '2000-01-01'"), Row(result))
    checkAnswer(sql("select * from t1 where d >= '2000-01-01 01:10:00.000'"), Row(result))
    checkAnswer(sql("select * from t1 where d >= '2000-01-02 01:10:00.000'"), Nil)
    checkAnswer(sql("select * from t1 where '2000' >= d"), Nil)
    checkAnswer(sql("select * from t1 where d > '2000-13'"), Nil)

    withSQLConf(SQLConf.LEGACY_CAST_DATETIME_TO_STRING.key -> "true") {
      checkAnswer(sql("select * from t1 where d < '2000'"), Nil)
      checkAnswer(sql("select * from t1 where d < '2001'"), Row(result))
      checkAnswer(sql("select * from t1 where d <= '2000-1-1'"), Row(result))
      checkAnswer(sql("select * from t1 where d <= '2000-01-02'"), Row(result))
      checkAnswer(sql("select * from t1 where d <= '1999'"), Nil)
      checkAnswer(sql("select * from t1 where d >= '2000'"), Row(result))
      checkAnswer(sql("select * from t1 where d > '1999-13'"), Row(result))
      checkAnswer(sql("select to_timestamp('2000-01-01 01:10:00') > '1'"), Row(true))
    }
    sql("DROP VIEW t1")
  }

  test("SPARK-28156: self-join should not miss cached view") {
    withTable("table1") {
      withView("table1_vw") {
        withTempView("cachedview") {
          val df = Seq.tabulate(5) { x => (x, x + 1, x + 2, x + 3) }.toDF("a", "b", "c", "d")
          df.write.mode("overwrite").format("orc").saveAsTable("table1")
          sql("drop view if exists table1_vw")
          sql("create view table1_vw as select * from table1")

          val cachedView = sql("select a, b, c, d from table1_vw")

          cachedView.createOrReplaceTempView("cachedview")
          cachedView.persist()

          val queryDf = sql(
            s"""select leftside.a, leftside.b
               |from cachedview leftside
               |join cachedview rightside
               |on leftside.a = rightside.a
           """.stripMargin)

          val inMemoryTableScan = collect(queryDf.queryExecution.executedPlan) {
            case i: InMemoryTableScanExec => i
          }
          assert(inMemoryTableScan.size == 2)
          checkAnswer(queryDf, Row(0, 1) :: Row(1, 2) :: Row(2, 3) :: Row(3, 4) :: Row(4, 5) :: Nil)
        }
      }
    }

  }

  test("SPARK-29000: arithmetic computation overflow when don't allow decimal precision loss ") {
    withSQLConf(SQLConf.DECIMAL_OPERATIONS_ALLOW_PREC_LOSS.key -> "false") {
      val df1 = sql("select case when 1=2 then 1 else 100.000000000000000000000000 end * 1")
      checkAnswer(df1, Array(Row(100)))
      val df2 = sql("select case when 1=2 then 1 else 100.000000000000000000000000 end * " +
        "case when 1=2 then 2 else 1 end")
      checkAnswer(df2, Array(Row(100)))
      val df3 = sql("select case when 1=2 then 1 else 1.000000000000000000000001 end / 10")
      checkAnswer(df3, Array(Row(new java.math.BigDecimal("0.100000000000000000000000100"))))
    }
  }

  test("SPARK-29239: Subquery should not cause NPE when eliminating subexpression") {
    withSQLConf(SQLConf.WHOLESTAGE_CODEGEN_ENABLED.key -> "false",
        SQLConf.SUBQUERY_REUSE_ENABLED.key -> "false",
        SQLConf.CODEGEN_FACTORY_MODE.key -> "CODEGEN_ONLY",
        SQLConf.OPTIMIZER_EXCLUDED_RULES.key -> ConvertToLocalRelation.ruleName) {
      withTempView("t1", "t2") {
        sql("create temporary view t1 as select * from values ('val1a', 10L) as t1(t1a, t1b)")
        sql("create temporary view t2 as select * from values ('val3a', 110L) as t2(t2a, t2b)")
        val df = sql("SELECT min, min from (SELECT (SELECT min(t2b) FROM t2) min " +
          "FROM t1 WHERE t1a = 'val1c')")
        assert(df.collect().size == 0)
      }
    }
  }

  test("SPARK-29213: FilterExec should not throw NPE") {
    withTempView("t1", "t2", "t3") {
      sql("SELECT ''").as[String].map(identity).toDF("x").createOrReplaceTempView("t1")
      sql("SELECT * FROM VALUES 0, CAST(NULL AS BIGINT)")
        .as[java.lang.Long]
        .map(identity)
        .toDF("x")
        .createOrReplaceTempView("t2")
      sql("SELECT ''").as[String].map(identity).toDF("x").createOrReplaceTempView("t3")
      sql(
        """
          |SELECT t1.x
          |FROM t1
          |LEFT JOIN (
          |    SELECT x FROM (
          |        SELECT x FROM t2
          |        UNION ALL
          |        SELECT SUBSTR(x,5) x FROM t3
          |    ) a
          |    WHERE LENGTH(x)>0
          |) t3
          |ON t1.x=t3.x
        """.stripMargin).collect()
    }
  }

  test("SPARK-29682: Conflicting attributes in Expand are resolved") {
    val numsDF = Seq(1, 2, 3).toDF("nums")
    val cubeDF = numsDF.cube("nums").agg(max(lit(0)).as("agcol"))

    checkAnswer(
      cubeDF.join(cubeDF, "nums"),
      Row(1, 0, 0) :: Row(2, 0, 0) :: Row(3, 0, 0) :: Nil)
  }

  test("SPARK-29860: Fix dataType mismatch issue for InSubquery") {
    withTempView("ta", "tb", "tc", "td", "te", "tf") {
      sql("CREATE TEMPORARY VIEW ta AS SELECT * FROM VALUES(CAST(1 AS DECIMAL(8, 0))) AS ta(id)")
      sql("CREATE TEMPORARY VIEW tb AS SELECT * FROM VALUES(CAST(1 AS DECIMAL(7, 2))) AS tb(id)")
      sql("CREATE TEMPORARY VIEW tc AS SELECT * FROM VALUES(CAST(1 AS DOUBLE)) AS tc(id)")
      sql("CREATE TEMPORARY VIEW td AS SELECT * FROM VALUES(CAST(1 AS FLOAT)) AS td(id)")
      sql("CREATE TEMPORARY VIEW te AS SELECT * FROM VALUES(CAST(1 AS BIGINT)) AS te(id)")
      sql("CREATE TEMPORARY VIEW tf AS SELECT * FROM VALUES(CAST(1 AS DECIMAL(38, 38))) AS tf(id)")
      val df1 = sql("SELECT id FROM ta WHERE id IN (SELECT id FROM tb)")
      checkAnswer(df1, Row(new java.math.BigDecimal(1)))
      val df2 = sql("SELECT id FROM ta WHERE id IN (SELECT id FROM tc)")
      checkAnswer(df2, Row(new java.math.BigDecimal(1)))
      val df3 = sql("SELECT id FROM ta WHERE id IN (SELECT id FROM td)")
      checkAnswer(df3, Row(new java.math.BigDecimal(1)))
      val df4 = sql("SELECT id FROM ta WHERE id IN (SELECT id FROM te)")
      checkAnswer(df4, Row(new java.math.BigDecimal(1)))
      val df5 = sql("SELECT id FROM ta WHERE id IN (SELECT id FROM tf)")
      checkAnswer(df5, Array.empty[Row])
    }
  }

  test("SPARK-30447: fix constant propagation inside NOT") {
    withTempView("t") {
      Seq[Integer](1, null).toDF("c").createOrReplaceTempView("t")
      val df = sql("SELECT * FROM t WHERE NOT(c = 1 AND c + 1 = 1)")

      checkAnswer(df, Row(1))
    }
  }

  test("SPARK-26218: Fix the corner case when casting float to Integer") {
    withSQLConf(SQLConf.ANSI_ENABLED.key -> "true") {
      intercept[ArithmeticException](
        sql("SELECT CAST(CAST(2147483648 as FLOAT) as Integer)").collect()
      )
      intercept[ArithmeticException](
        sql("SELECT CAST(CAST(2147483648 as DOUBLE) as Integer)").collect()
      )
    }
  }

  test("SPARK-30870: Column pruning shouldn't alias a nested column for the whole structure") {
    withTable("t") {
      val df = sql(
        """
          |SELECT value
          |FROM VALUES array(named_struct('field', named_struct('a', 1, 'b', 2))) AS (value)
        """.stripMargin)
      df.write.format("parquet").saveAsTable("t")

      val df2 = spark.table("t")
        .limit(100)
        .select(size(col("value.field")))
      val projects = df2.queryExecution.optimizedPlan.collect {
        case p: Project => p
      }
      assert(projects.length == 1)
      val aliases = NestedColumnAliasingSuite.collectGeneratedAliases(projects(0))
      assert(aliases.length == 0)
    }
  }

  test("SPARK-30955: Exclude Generate output when aliasing in nested column pruning") {
    val df1 = sql(
      """
        |SELECT explodedvalue.*
        |FROM VALUES array(named_struct('nested', named_struct('a', 1, 'b', 2))) AS (value)
        |LATERAL VIEW explode(value) AS explodedvalue
      """.stripMargin)
    checkAnswer(df1, Row(Row(1, 2)) :: Nil)

    val df2 = sql(
      """
        |SELECT explodedvalue.nested.a
        |FROM VALUES array(named_struct('nested', named_struct('a', 1, 'b', 2))) AS (value)
        |LATERAL VIEW explode(value) AS explodedvalue
      """.stripMargin)
    checkAnswer(df2, Row(1) :: Nil)
  }

  test("SPARK-30279 Support 32 or more grouping attributes for GROUPING_ID()") {
    withTempView("t") {
      sql("CREATE TEMPORARY VIEW t AS SELECT * FROM " +
        s"VALUES(${(0 until 65).map { _ => 1 }.mkString(", ")}, 3) AS " +
        s"t(${(0 until 65).map { i => s"k$i" }.mkString(", ")}, v)")

      def testGroupingIDs(numGroupingSet: Int, expectedIds: Seq[Any] = Nil): Unit = {
        val groupingCols = (0 until numGroupingSet).map { i => s"k$i" }
        val df = sql("SELECT GROUPING_ID(), SUM(v) FROM t GROUP BY " +
          s"GROUPING SETS ((${groupingCols.mkString(",")}), (${groupingCols.init.mkString(",")}))")
        checkAnswer(df, expectedIds.map { id => Row(id, 3) })
      }

      withSQLConf(SQLConf.LEGACY_INTEGER_GROUPING_ID.key -> "true") {
        testGroupingIDs(32, Seq(0, 1))
        val ex = intercept[AnalysisException] {
          testGroupingIDs(33)
        }
        assert(ex.getMessage.contains("Grouping sets size cannot be greater than 32"))
        assert(ex.getErrorClass == "GROUPING_SIZE_LIMIT_EXCEEDED")
      }

      withSQLConf(SQLConf.LEGACY_INTEGER_GROUPING_ID.key -> "false") {
        testGroupingIDs(64, Seq(0L, 1L))
        val ex = intercept[AnalysisException] {
          testGroupingIDs(65)
        }
        assert(ex.getMessage.contains("Grouping sets size cannot be greater than 64"))
        assert(ex.getErrorClass == "GROUPING_SIZE_LIMIT_EXCEEDED")
      }
    }
  }

  test("SPARK-36339: References to grouping attributes should be replaced") {
    withTempView("t") {
      Seq("a", "a", "b").toDF("x").createOrReplaceTempView("t")
      checkAnswer(
        sql(
          """
            |select count(x) c, x from t
            |group by x grouping sets(x)
          """.stripMargin),
        Seq(Row(2, "a"), Row(1, "b")))
    }
  }

  test("SPARK-31166: UNION map<null, null> and other maps should not fail") {
    checkAnswer(
      sql("(SELECT map()) UNION ALL (SELECT map(1, 2))"),
      Seq(Row(Map[Int, Int]()), Row(Map(1 -> 2))))
  }

  test("SPARK-31242: clone SparkSession should respect sessionInitWithConfigDefaults") {
    // Note, only the conf explicitly set in SparkConf(e.g. in SharedSparkSessionBase) would cause
    // problem before the fix.
    withSQLConf(SQLConf.CODEGEN_FALLBACK.key -> "true") {
      val cloned = spark.cloneSession()
      SparkSession.setActiveSession(cloned)
      assert(SQLConf.get.getConf(SQLConf.CODEGEN_FALLBACK) === true)
    }
  }

  test("SPARK-31594: Do not display the seed of rand/randn with no argument in output schema") {
    def checkIfSeedExistsInExplain(df: DataFrame): Unit = {
      val output = new java.io.ByteArrayOutputStream()
      Console.withOut(output) {
        df.explain()
      }
      val projectExplainOutput = output.toString.split("\n").find(_.contains("Project")).get
      assert(projectExplainOutput.matches(""".*randn?\(-?[0-9]+\).*"""))
    }
    val df1 = sql("SELECT rand()")
    assert(df1.schema.head.name === "rand()")
    checkIfSeedExistsInExplain(df1)
    val df2 = sql("SELECT rand(1L)")
    assert(df2.schema.head.name === "rand(1)")
    checkIfSeedExistsInExplain(df2)
    val df3 = sql("SELECT randn()")
    assert(df3.schema.head.name === "randn()")
    checkIfSeedExistsInExplain(df1)
    val df4 = sql("SELECT randn(1L)")
    assert(df4.schema.head.name === "randn(1)")
    checkIfSeedExistsInExplain(df2)
  }

  test("SPARK-31670: Trim unnecessary Struct field alias in Aggregate/GroupingSets") {
    withTempView("t") {
      sql(
        """
          |CREATE TEMPORARY VIEW t(a, b, c) AS
          |SELECT * FROM VALUES
          |('A', 1, NAMED_STRUCT('row_id', 1, 'json_string', '{"i": 1}')),
          |('A', 2, NAMED_STRUCT('row_id', 2, 'json_string', '{"i": 1}')),
          |('A', 2, NAMED_STRUCT('row_id', 2, 'json_string', '{"i": 2}')),
          |('B', 1, NAMED_STRUCT('row_id', 3, 'json_string', '{"i": 1}')),
          |('C', 3, NAMED_STRUCT('row_id', 4, 'json_string', '{"i": 1}'))
        """.stripMargin)

      checkAnswer(
        sql(
          """
            |SELECT a, c.json_string, SUM(b)
            |FROM t
            |GROUP BY a, c.json_string
            |""".stripMargin),
        Row("A", "{\"i\": 1}", 3) :: Row("A", "{\"i\": 2}", 2) ::
          Row("B", "{\"i\": 1}", 1) :: Row("C", "{\"i\": 1}", 3) :: Nil)

      checkAnswer(
        sql(
          """
            |SELECT a, c.json_string, SUM(b)
            |FROM t
            |GROUP BY a, c.json_string
            |WITH CUBE
            |""".stripMargin),
        Row("A", "{\"i\": 1}", 3) :: Row("A", "{\"i\": 2}", 2) :: Row("A", null, 5) ::
          Row("B", "{\"i\": 1}", 1) :: Row("B", null, 1) ::
          Row("C", "{\"i\": 1}", 3) :: Row("C", null, 3) ::
          Row(null, "{\"i\": 1}", 7) :: Row(null, "{\"i\": 2}", 2) :: Row(null, null, 9) :: Nil)

      checkAnswer(
        sql(
          """
            |SELECT a, get_json_object(c.json_string, '$.i'), SUM(b)
            |FROM t
            |GROUP BY a, get_json_object(c.json_string, '$.i')
            |WITH CUBE
            |""".stripMargin),
        Row("A", "1", 3) :: Row("A", "2", 2) :: Row("A", null, 5) ::
          Row("B", "1", 1) :: Row("B", null, 1) ::
          Row("C", "1", 3) :: Row("C", null, 3) ::
          Row(null, "1", 7) :: Row(null, "2", 2) :: Row(null, null, 9) :: Nil)

      checkAnswer(
        sql(
          """
            |SELECT a, c.json_string AS json_string, SUM(b)
            |FROM t
            |GROUP BY a, c.json_string
            |WITH CUBE
            |""".stripMargin),
        Row("A", null, 5) :: Row("A", "{\"i\": 1}", 3) :: Row("A", "{\"i\": 2}", 2) ::
          Row("B", null, 1) :: Row("B", "{\"i\": 1}", 1) ::
          Row("C", null, 3) :: Row("C", "{\"i\": 1}", 3) ::
          Row(null, null, 9) :: Row(null, "{\"i\": 1}", 7) :: Row(null, "{\"i\": 2}", 2) :: Nil)

      checkAnswer(
        sql(
          """
            |SELECT a, c.json_string as js, SUM(b)
            |FROM t
            |GROUP BY a, c.json_string
            |WITH CUBE
            |""".stripMargin),
        Row("A", null, 5) :: Row("A", "{\"i\": 1}", 3) :: Row("A", "{\"i\": 2}", 2) ::
          Row("B", null, 1) :: Row("B", "{\"i\": 1}", 1) ::
          Row("C", null, 3) :: Row("C", "{\"i\": 1}", 3) ::
          Row(null, null, 9) :: Row(null, "{\"i\": 1}", 7) :: Row(null, "{\"i\": 2}", 2) :: Nil)

      checkAnswer(
        sql(
          """
            |SELECT a, c.json_string as js, SUM(b)
            |FROM t
            |GROUP BY a, c.json_string
            |WITH ROLLUP
            |""".stripMargin),
        Row("A", null, 5) :: Row("A", "{\"i\": 1}", 3) :: Row("A", "{\"i\": 2}", 2) ::
          Row("B", null, 1) :: Row("B", "{\"i\": 1}", 1) ::
          Row("C", null, 3) :: Row("C", "{\"i\": 1}", 3) ::
          Row(null, null, 9) :: Nil)

      checkAnswer(
        sql(
          """
            |SELECT a, c.json_string, SUM(b)
            |FROM t
            |GROUP BY a, c.json_string
            |GROUPING sets((a),(a, c.json_string))
            |""".stripMargin),
        Row("A", null, 5) :: Row("A", "{\"i\": 1}", 3) :: Row("A", "{\"i\": 2}", 2) ::
          Row("B", null, 1) :: Row("B", "{\"i\": 1}", 1) ::
          Row("C", null, 3) :: Row("C", "{\"i\": 1}", 3) :: Nil)
    }
  }

  test("SPARK-31761: test byte, short, integer overflow for (Divide) integral type") {
    checkAnswer(sql("Select -2147483648 DIV -1"), Seq(Row(Integer.MIN_VALUE.toLong * -1)))
    checkAnswer(sql("select CAST(-128 as Byte) DIV CAST (-1 as Byte)"),
      Seq(Row(Byte.MinValue.toLong * -1)))
    checkAnswer(sql("select CAST(-32768 as short) DIV CAST (-1 as short)"),
      Seq(Row(Short.MinValue.toLong * -1)))
  }

  test("normalize special floating numbers in subquery") {
    withTempView("v1", "v2", "v3") {
      Seq(-0.0).toDF("d").createTempView("v1")
      Seq(0.0).toDF("d").createTempView("v2")
      spark.range(2).createTempView("v3")

      // non-correlated subquery
      checkAnswer(sql("SELECT (SELECT v1.d FROM v1 JOIN v2 ON v1.d = v2.d)"), Row(-0.0))
      // correlated subquery
      checkAnswer(
        sql(
          """
            |SELECT id FROM v3 WHERE EXISTS
            |  (SELECT v1.d FROM v1 JOIN v2 ON v1.d = v2.d WHERE id > 0)
            |""".stripMargin), Row(1))
    }
  }

  test("SPARK-31875: remove hints from plan when spark.sql.optimizer.disableHints = true") {
    withSQLConf(SQLConf.DISABLE_HINTS.key -> "true") {
      withTempView("t1", "t2") {
        Seq[Integer](1, 2).toDF("c1").createOrReplaceTempView("t1")
        Seq[Integer](1, 2).toDF("c1").createOrReplaceTempView("t2")
        val repartitionHints = Seq(
          "COALESCE(2)",
          "REPARTITION(c1)",
          "REPARTITION(c1, 2)",
          "REPARTITION_BY_RANGE(c1, 2)",
          "REPARTITION_BY_RANGE(c1)"
        )
        val joinHints = Seq(
          "BROADCASTJOIN (t1)",
          "MAPJOIN(t1)",
          "SHUFFLE_MERGE(t1)",
          "MERGEJOIN(t1)",
          "SHUFFLE_REPLICATE_NL(t1)"
        )

        repartitionHints.foreach { hintName =>
          val sqlText = s"SELECT /*+ $hintName */ * FROM t1"
          val sqlTextWithoutHint = "SELECT * FROM t1"
          val expectedPlan = sql(sqlTextWithoutHint)
          val actualPlan = sql(sqlText)
          comparePlans(actualPlan.queryExecution.analyzed, expectedPlan.queryExecution.analyzed)
        }

        joinHints.foreach { hintName =>
          val sqlText = s"SELECT /*+ $hintName */ * FROM t1 INNER JOIN t2 ON t1.c1 = t2.c1"
          val sqlTextWithoutHint = "SELECT * FROM t1 INNER JOIN t2 ON t1.c1 = t2.c1"
          val expectedPlan = sql(sqlTextWithoutHint)
          val actualPlan = sql(sqlText)
          comparePlans(actualPlan.queryExecution.analyzed, expectedPlan.queryExecution.analyzed)
        }
      }
    }
  }

  test("SPARK-32372: ResolveReferences.dedupRight should only rewrite attributes for ancestor " +
    "plans of the conflict plan") {
    withTempView("person_a", "person_b", "person_c") {
      sql("SELECT name, avg(age) as avg_age FROM person GROUP BY name")
        .createOrReplaceTempView("person_a")
      sql("SELECT p1.name, p2.avg_age FROM person p1 JOIN person_a p2 ON p1.name = p2.name")
        .createOrReplaceTempView("person_b")
      sql("SELECT * FROM person_a UNION SELECT * FROM person_b")
        .createOrReplaceTempView("person_c")
      checkAnswer(
        sql("SELECT p1.name, p2.avg_age FROM person_c p1 JOIN person_c p2 ON p1.name = p2.name"),
        Row("jim", 20.0) :: Row("mike", 30.0) :: Nil)
    }
  }

  test("SPARK-32280: Avoid duplicate rewrite attributes when there're multiple JOINs") {
    withTempView("A", "B", "C") {
      sql("SELECT 1 AS id").createOrReplaceTempView("A")
      sql("SELECT id, 'foo' AS kind FROM A").createOrReplaceTempView("B")
      sql("SELECT l.id as id FROM B AS l LEFT SEMI JOIN B AS r ON l.kind = r.kind")
        .createOrReplaceTempView("C")
      checkAnswer(sql("SELECT 0 FROM ( SELECT * FROM B JOIN C USING (id)) " +
        "JOIN ( SELECT * FROM B JOIN C USING (id)) USING (id)"), Row(0))
    }
  }

  test("SPARK-32788: non-partitioned table scan should not have partition filter") {
    withTable("t") {
      spark.range(1).write.saveAsTable("t")
      checkAnswer(sql("SELECT id FROM t WHERE (SELECT true)"), Row(0L))
    }
  }

  test("SPARK-33306: Timezone is needed when cast Date to String") {
    withTempView("t1", "t2") {
      spark.sql("select to_date(concat('2000-01-0', id)) as d from range(1, 2)")
        .createOrReplaceTempView("t1")
      spark.sql("select concat('2000-01-0', id) as d from range(1, 2)")
        .createOrReplaceTempView("t2")
      val result = Date.valueOf("2000-01-01")

      checkAnswer(sql("select t1.d from t1 join t2 on t1.d = t2.d"), Row(result))
      withSQLConf(SQLConf.LEGACY_CAST_DATETIME_TO_STRING.key -> "true") {
        checkAnswer(sql("select t1.d from t1 join t2 on t1.d = t2.d"), Row(result))
      }
    }
  }

  test("SPARK-33338: GROUP BY using literal map should not fail") {
    withTable("t") {
      withTempDir { dir =>
        sql(s"CREATE TABLE t USING ORC LOCATION '${dir.toURI}' AS SELECT map('k1', 'v1') m, 'k1' k")
        Seq(
          "SELECT map('k1', 'v1')[k] FROM t GROUP BY 1",
          "SELECT map('k1', 'v1')[k] FROM t GROUP BY map('k1', 'v1')[k]",
          "SELECT map('k1', 'v1')[k] a FROM t GROUP BY a").foreach { statement =>
          checkAnswer(sql(statement), Row("v1"))
        }
      }
    }
  }

  test("SPARK-33084: Add jar support Ivy URI in SQL") {
    val sc = spark.sparkContext
    val hiveVersion = "2.3.9"
    // transitive=false, only download specified jar
    sql(s"ADD JAR ivy://org.apache.hive.hcatalog:hive-hcatalog-core:$hiveVersion?transitive=false")
    assert(sc.listJars()
      .exists(_.contains(s"org.apache.hive.hcatalog_hive-hcatalog-core-$hiveVersion.jar")))

    // default transitive=true, test download ivy URL jar return multiple jars
    sql("ADD JAR ivy://org.scala-js:scalajs-test-interface_2.12:1.2.0")
    assert(sc.listJars().exists(_.contains("scalajs-library_2.12")))
    assert(sc.listJars().exists(_.contains("scalajs-test-interface_2.12")))

    sql(s"ADD JAR ivy://org.apache.hive:hive-contrib:$hiveVersion" +
      "?exclude=org.pentaho:pentaho-aggdesigner-algorithm&transitive=true")
    assert(sc.listJars().exists(_.contains(s"org.apache.hive_hive-contrib-$hiveVersion.jar")))
    assert(sc.listJars().exists(_.contains(s"org.apache.hive_hive-exec-$hiveVersion.jar")))
    assert(!sc.listJars().exists(_.contains("org.pentaho.pentaho_aggdesigner-algorithm")))
  }

  test("SPARK-33677: LikeSimplification should be skipped if pattern contains any escapeChar") {
    withTempView("df") {
      Seq("m@ca").toDF("s").createOrReplaceTempView("df")

      val e = intercept[AnalysisException] {
        sql("SELECT s LIKE 'm%@ca' ESCAPE '%' FROM df").collect()
      }
      assert(e.message.contains("the pattern 'm%@ca' is invalid, " +
        "the escape character is not allowed to precede '@'"))

      checkAnswer(sql("SELECT s LIKE 'm@@ca' ESCAPE '@' FROM df"), Row(true))
    }
  }

  test("limit partition num to 1 when distributing by foldable expressions") {
    withSQLConf((SQLConf.SHUFFLE_PARTITIONS.key, "5")) {
      Seq(1, "1, 2", null, "version()").foreach { expr =>
        val plan = sql(s"select * from values (1), (2), (3) t(a) distribute by $expr")
          .queryExecution.optimizedPlan
        val res = plan.collect {
          case r: RepartitionByExpression if r.numPartitions == 1 => true
        }
        assert(res.nonEmpty)
      }
    }
  }

  test("Fold RepartitionExpression num partition should check if partition expression is empty") {
    withSQLConf((SQLConf.SHUFFLE_PARTITIONS.key, "5")) {
      val df = spark.range(1).hint("REPARTITION_BY_RANGE")
      val plan = df.queryExecution.optimizedPlan
      val res = plan.collect {
        case r: RepartitionByExpression if r.numPartitions == 5 => true
      }
      assert(res.nonEmpty)
    }
  }

  test("SPARK-34030: Fold RepartitionExpression num partition should at Optimizer") {
    withSQLConf((SQLConf.SHUFFLE_PARTITIONS.key, "2")) {
      Seq(1, "1, 2", null, "version()").foreach { expr =>
        val plan = sql(s"select * from values (1), (2), (3) t(a) distribute by $expr")
          .queryExecution.analyzed
        val res = plan.collect {
          case r: RepartitionByExpression if r.numPartitions == 2 => true
        }
        assert(res.nonEmpty)
      }
    }
  }

  test("SPARK-33591: null as string partition literal value 'null' after setting legacy conf") {
    withSQLConf(SQLConf.LEGACY_PARSE_NULL_PARTITION_SPEC_AS_STRING_LITERAL.key -> "true") {
      val t = "tbl"
      withTable("tbl") {
        sql(s"CREATE TABLE $t (col1 INT, p1 STRING) USING PARQUET PARTITIONED BY (p1)")
        sql(s"INSERT INTO TABLE $t PARTITION (p1 = null) SELECT 0")
        checkAnswer(spark.sql(s"SELECT * FROM $t"), Row(0, "null"))
      }
    }
  }

  test("SPARK-33593: Vector reader got incorrect data with binary partition value") {
    Seq("false", "true").foreach(value => {
      withSQLConf(SQLConf.PARQUET_VECTORIZED_READER_ENABLED.key -> value) {
        withTable("t1") {
          sql(
            """CREATE TABLE t1(name STRING, id BINARY, part BINARY)
              |USING PARQUET PARTITIONED BY (part)""".stripMargin)
          sql("INSERT INTO t1 PARTITION(part = 'Spark SQL') VALUES('a', X'537061726B2053514C')")
          checkAnswer(sql("SELECT name, cast(id as string), cast(part as string) FROM t1"),
            Row("a", "Spark SQL", "Spark SQL"))
        }
      }

      withSQLConf(SQLConf.ORC_VECTORIZED_READER_ENABLED.key -> value) {
        withTable("t2") {
          sql(
            """CREATE TABLE t2(name STRING, id BINARY, part BINARY)
              |USING ORC PARTITIONED BY (part)""".stripMargin)
          sql("INSERT INTO t2 PARTITION(part = 'Spark SQL') VALUES('a', X'537061726B2053514C')")
          checkAnswer(sql("SELECT name, cast(id as string), cast(part as string) FROM t2"),
            Row("a", "Spark SQL", "Spark SQL"))
        }
      }
    })
  }

  test("SPARK-33084: Add jar support Ivy URI in SQL -- jar contains udf class") {
    val sumFuncClass = "org.apache.spark.examples.sql.Spark33084"
    val functionName = "test_udf"
    withTempDir { dir =>
      System.setProperty("ivy.home", dir.getAbsolutePath)
      val sourceJar = new File(Thread.currentThread().getContextClassLoader
        .getResource("SPARK-33084.jar").getFile)
      val targetCacheJarDir = new File(dir.getAbsolutePath +
        "/local/org.apache.spark/SPARK-33084/1.0/jars/")
      targetCacheJarDir.mkdir()
      // copy jar to local cache
      FileUtils.copyFileToDirectory(sourceJar, targetCacheJarDir)
      withTempView("v1") {
        withUserDefinedFunction(
          s"default.$functionName" -> false,
          functionName -> true) {
          // create temporary function without class
          val e = intercept[AnalysisException] {
            sql(s"CREATE TEMPORARY FUNCTION $functionName AS '$sumFuncClass'")
          }.getMessage
          assert(e.contains("Can not load class 'org.apache.spark.examples.sql.Spark33084"))
          sql("ADD JAR ivy://org.apache.spark:SPARK-33084:1.0")
          sql(s"CREATE TEMPORARY FUNCTION $functionName AS '$sumFuncClass'")
          // create a view using a function in 'default' database
          sql(s"CREATE TEMPORARY VIEW v1 AS SELECT $functionName(col1) FROM VALUES (1), (2), (3)")
          // view v1 should still using function defined in `default` database
          checkAnswer(sql("SELECT * FROM v1"), Seq(Row(2.0)))
        }
      }
    }
  }

  test("SPARK-33964: Combine distinct unions that have noop project between them") {
    val df = sql("""
      |SELECT a, b FROM (
      |  SELECT a, b FROM testData2
      |  UNION
      |  SELECT a, sum(b) FROM testData2 GROUP BY a
      |  UNION
      |  SELECT null AS a, sum(b) FROM testData2
      |)""".stripMargin)

    val unions = df.queryExecution.sparkPlan.collect {
      case u: UnionExec => u
    }

    assert(unions.size == 1)
  }

  test("SPARK-34421: Resolve temporary objects in temporary views with CTEs") {
    val tempFuncName = "temp_func"
    withUserDefinedFunction(tempFuncName -> true) {
      spark.udf.register(tempFuncName, identity[Int](_))

      val tempViewName = "temp_view"
      withTempView(tempViewName) {
        sql(s"CREATE TEMPORARY VIEW $tempViewName AS SELECT 1")

        val testViewName = "test_view"

        withTempView(testViewName) {
          sql(
            s"""
              |CREATE TEMPORARY VIEW $testViewName AS
              |WITH cte AS (
              |  SELECT $tempFuncName(0)
              |)
              |SELECT * FROM cte
              |""".stripMargin)
          checkAnswer(sql(s"SELECT * FROM $testViewName"), Row(0))
        }

        withTempView(testViewName) {
          sql(
            s"""
              |CREATE TEMPORARY VIEW $testViewName AS
              |WITH cte AS (
              |  SELECT * FROM $tempViewName
              |)
              |SELECT * FROM cte
              |""".stripMargin)
          checkAnswer(sql(s"SELECT * FROM $testViewName"), Row(1))
        }
      }
    }
  }

  test("SPARK-34421: Resolve temporary objects in permanent views with CTEs") {
    val tempFuncName = "temp_func"
    withUserDefinedFunction((tempFuncName, true)) {
      spark.udf.register(tempFuncName, identity[Int](_))

      val tempViewName = "temp_view"
      withTempView(tempViewName) {
        sql(s"CREATE TEMPORARY VIEW $tempViewName AS SELECT 1")

        val testViewName = "test_view"

        val e = intercept[AnalysisException] {
          sql(
            s"""
              |CREATE VIEW $testViewName AS
              |WITH cte AS (
              |  SELECT * FROM $tempViewName
              |)
              |SELECT * FROM cte
              |""".stripMargin)
        }
        assert(e.message.contains("Not allowed to create a permanent view " +
          s"`default`.`$testViewName` by referencing a temporary view $tempViewName"))

        val e2 = intercept[AnalysisException] {
          sql(
            s"""
              |CREATE VIEW $testViewName AS
              |WITH cte AS (
              |  SELECT $tempFuncName(0)
              |)
              |SELECT * FROM cte
              |""".stripMargin)
        }
        assert(e2.message.contains("Not allowed to create a permanent view " +
          s"`default`.`$testViewName` by referencing a temporary function `$tempFuncName`"))
      }
    }
  }

  test("SPARK-26138 Pushdown limit through InnerLike when condition is empty") {
    withTable("t1", "t2") {
      spark.range(5).repartition(1).write.saveAsTable("t1")
      spark.range(5).repartition(1).write.saveAsTable("t2")
      val df = spark.sql("SELECT * FROM t1 CROSS JOIN t2 LIMIT 3")
      val pushedLocalLimits = df.queryExecution.optimizedPlan.collect {
        case l @ LocalLimit(_, _: LogicalRelation) => l
      }
      assert(pushedLocalLimits.length === 2)
      checkAnswer(df, Row(0, 0) :: Row(0, 1) :: Row(0, 2) :: Nil)
    }
  }

  test("SPARK-34514: Push down limit through LEFT SEMI and LEFT ANTI join") {
    withTable("left_table", "nonempty_right_table", "empty_right_table") {
      spark.range(5).toDF().repartition(1).write.saveAsTable("left_table")
      spark.range(3).write.saveAsTable("nonempty_right_table")
      spark.range(0).write.saveAsTable("empty_right_table")
      Seq("LEFT SEMI", "LEFT ANTI").foreach { joinType =>
        val joinWithNonEmptyRightDf = spark.sql(
          s"SELECT * FROM left_table $joinType JOIN nonempty_right_table LIMIT 3")
        val joinWithEmptyRightDf = spark.sql(
          s"SELECT * FROM left_table $joinType JOIN empty_right_table LIMIT 3")

        Seq(joinWithNonEmptyRightDf, joinWithEmptyRightDf).foreach { df =>
          val pushedLocalLimits = df.queryExecution.optimizedPlan.collect {
            case l @ LocalLimit(_, _: LogicalRelation) => l
          }
          assert(pushedLocalLimits.length === 1)
        }

        val expectedAnswer = Seq(Row(0), Row(1), Row(2))
        if (joinType == "LEFT SEMI") {
          checkAnswer(joinWithNonEmptyRightDf, expectedAnswer)
          checkAnswer(joinWithEmptyRightDf, Seq.empty)
        } else {
          checkAnswer(joinWithNonEmptyRightDf, Seq.empty)
          checkAnswer(joinWithEmptyRightDf, expectedAnswer)
        }
      }
    }
  }

  test("SPARK-34575 Push down limit through window when partitionSpec is empty") {
    withTable("t1") {
      val numRows = 10
      spark.range(numRows)
        .selectExpr("if (id % 2 = 0, null, id) AS a", s"$numRows - id AS b")
        .write
        .saveAsTable("t1")

      val df1 = spark.sql(
        """
          |SELECT a, b, ROW_NUMBER() OVER(ORDER BY a, b) AS rn
          |FROM t1 LIMIT 3
          |""".stripMargin)
      val pushedLocalLimits1 = df1.queryExecution.optimizedPlan.collect {
        case l @ LocalLimit(_, _: Sort) => l
      }
      assert(pushedLocalLimits1.length === 1)
      checkAnswer(df1, Seq(Row(null, 2, 1), Row(null, 4, 2), Row(null, 6, 3)))

      val df2 = spark.sql(
        """
          |SELECT b, RANK() OVER(ORDER BY a, b) AS rk, DENSE_RANK(b) OVER(ORDER BY a, b) AS s
          |FROM t1 LIMIT 2
          |""".stripMargin)
      val pushedLocalLimits2 = df2.queryExecution.optimizedPlan.collect {
        case l @ LocalLimit(_, _: Sort) => l
      }
      assert(pushedLocalLimits2.length === 1)
      checkAnswer(df2, Seq(Row(2, 1, 1), Row(4, 2, 2)))
    }
  }

  test("SPARK-34796: Avoid code-gen compilation error for LIMIT query") {
    withTable("left_table", "empty_right_table", "output_table") {
      spark.range(5).toDF("k").write.saveAsTable("left_table")
      spark.range(0).toDF("k").write.saveAsTable("empty_right_table")

      withSQLConf(SQLConf.ADAPTIVE_EXECUTION_ENABLED.key -> "false") {
        spark.sql("CREATE TABLE output_table (k INT) USING parquet")
        spark.sql(
          """
            |INSERT INTO TABLE output_table
            |SELECT t1.k FROM left_table t1
            |JOIN empty_right_table t2
            |ON t1.k = t2.k
            |LIMIT 3
          """.stripMargin)
      }
    }
  }

  test("SPARK-33482: Fix FileScan canonicalization") {
    withSQLConf(SQLConf.USE_V1_SOURCE_LIST.key -> "") {
      withTempPath { path =>
        spark.range(5).toDF().write.mode("overwrite").parquet(path.toString)
        withTempView("t") {
          spark.read.parquet(path.toString).createOrReplaceTempView("t")
          val df = sql(
            """
              |SELECT *
              |FROM t AS t1
              |JOIN t AS t2 ON t2.id = t1.id
              |JOIN t AS t3 ON t3.id = t2.id
              |""".stripMargin)
          df.collect()
          val reusedExchanges = collect(df.queryExecution.executedPlan) {
            case r: ReusedExchangeExec => r
          }
          assert(reusedExchanges.size == 1)
        }
      }
    }
  }

  test("SPARK-35331: Fix resolving original expression in RepartitionByExpression after aliased") {
    Seq("CLUSTER", "DISTRIBUTE").foreach { keyword =>
      Seq("a", "substr(a, 0, 3)").foreach { expr =>
        val clause = keyword + " by " + expr
        withClue(clause) {
          checkAnswer(sql(s"select a b from values('123') t(a) $clause"), Row("123"))
        }
      }
    }
    checkAnswer(sql(s"select /*+ REPARTITION(3, a) */ a b from values('123') t(a)"), Row("123"))
  }

  test("SPARK-35737: Parse day-time interval literals to tightest types") {
    import DayTimeIntervalType._
    val dayToSecDF = spark.sql("SELECT INTERVAL '13 02:02:10' DAY TO SECOND")
    assert(dayToSecDF.schema.head.dataType === DayTimeIntervalType(DAY, SECOND))
    val dayToMinuteDF = spark.sql("SELECT INTERVAL '-2 13:00' DAY TO MINUTE")
    assert(dayToMinuteDF.schema.head.dataType === DayTimeIntervalType(DAY, MINUTE))
    val dayToHourDF = spark.sql("SELECT INTERVAL '0 15' DAY TO HOUR")
    assert(dayToHourDF.schema.head.dataType === DayTimeIntervalType(DAY, HOUR))
    val dayDF = spark.sql("SELECT INTERVAL '23' DAY")
    assert(dayDF.schema.head.dataType === DayTimeIntervalType(DAY))
    val hourToSecDF = spark.sql("SELECT INTERVAL '00:21:02.03' HOUR TO SECOND")
    assert(hourToSecDF.schema.head.dataType === DayTimeIntervalType(HOUR, SECOND))
    val hourToMinuteDF = spark.sql("SELECT INTERVAL '01:02' HOUR TO MINUTE")
    assert(hourToMinuteDF.schema.head.dataType === DayTimeIntervalType(HOUR, MINUTE))
    val hourDF1 = spark.sql("SELECT INTERVAL '17' HOUR")
    assert(hourDF1.schema.head.dataType === DayTimeIntervalType(HOUR))
    val minuteToSecDF = spark.sql("SELECT INTERVAL '10:03.775808000' MINUTE TO SECOND")
    assert(minuteToSecDF.schema.head.dataType === DayTimeIntervalType(MINUTE, SECOND))
    val minuteDF1 = spark.sql("SELECT INTERVAL '03' MINUTE")
    assert(minuteDF1.schema.head.dataType === DayTimeIntervalType(MINUTE))
    val secondDF1 = spark.sql("SELECT INTERVAL '11' SECOND")
    assert(secondDF1.schema.head.dataType === DayTimeIntervalType(SECOND))

    // Seconds greater than 1 minute
    val secondDF2 = spark.sql("SELECT INTERVAL '75' SECONDS")
    assert(secondDF2.schema.head.dataType === DayTimeIntervalType(SECOND))

    // Minutes and seconds greater than 1 hour
    val minuteDF2 = spark.sql("SELECT INTERVAL '68' MINUTES")
    assert(minuteDF2.schema.head.dataType === DayTimeIntervalType(MINUTE))
    val secondDF3 = spark.sql("SELECT INTERVAL '11112' SECONDS")
    assert(secondDF3.schema.head.dataType === DayTimeIntervalType(SECOND))

    // Hours, minutes and seconds greater than 1 day
    val hourDF2 = spark.sql("SELECT INTERVAL '27' HOURS")
    assert(hourDF2.schema.head.dataType === DayTimeIntervalType(HOUR))
    val minuteDF3 = spark.sql("SELECT INTERVAL '2883' MINUTES")
    assert(minuteDF3.schema.head.dataType === DayTimeIntervalType(MINUTE))
    val secondDF4 = spark.sql("SELECT INTERVAL '266582' SECONDS")
    assert(secondDF4.schema.head.dataType === DayTimeIntervalType(SECOND))
  }

  test("SPARK-35773: Parse year-month interval literals to tightest types") {
    import YearMonthIntervalType._
    val yearToMonthDF = spark.sql("SELECT INTERVAL '2021-06' YEAR TO MONTH")
    assert(yearToMonthDF.schema.head.dataType === YearMonthIntervalType(YEAR, MONTH))
    val yearDF = spark.sql("SELECT INTERVAL '2022' YEAR")
    assert(yearDF.schema.head.dataType === YearMonthIntervalType(YEAR))
    val monthDF1 = spark.sql("SELECT INTERVAL '08' MONTH")
    assert(monthDF1.schema.head.dataType === YearMonthIntervalType(MONTH))
    // Months greater than 1 year
    val monthDF2 = spark.sql("SELECT INTERVAL '25' MONTHS")
    assert(monthDF2.schema.head.dataType === YearMonthIntervalType(MONTH))
  }

  test("SPARK-35749: Parse multiple unit fields interval literals as day-time interval types") {
    def evalAsSecond(query: String): Long = {
      spark.sql(query).map(_.getAs[Duration](0)).collect.head.getSeconds
    }

    Seq(
      ("SELECT INTERVAL '7' DAY", 604800),
      ("SELECT INTERVAL '5' HOUR", 18000),
      ("SELECT INTERVAL '2' MINUTE", 120),
      ("SELECT INTERVAL '30' SECOND", 30),
      ("SELECT INTERVAL '10' DAY '20' HOUR '30' MINUTE '40' SECOND", 937840),
      // Units end with 's'
      ("SELECT INTERVAL '2' DAYS '18' HOURS '34' MINUTES '53' SECONDS", 239693),
      // A unit occurs more than one time
      ("SELECT INTERVAL '1' DAY '23' HOURS '3' DAYS '70' MINUTES " +
        "'5' SECONDS '24' HOURS '10' MINUTES '80' SECONDS", 519685)
    ).foreach { case (query, expect) =>
      assert(evalAsSecond(query) === expect)
      // Units are lower case
      assert(evalAsSecond(query.toLowerCase(Locale.ROOT)) === expect)
    }
  }

  test("SPARK-35749: Parse multiple unit fields interval literals as year-month interval types") {
    def evalAsYearAndMonth(query: String): (Int, Int) = {
      val result = spark.sql(query).map(_.getAs[Period](0)).collect.head
      (result.getYears, result.getMonths)
    }

    Seq(
      ("SELECT INTERVAL '10' YEAR", (10, 0)),
      ("SELECT INTERVAL '7' MONTH", (0, 7)),
      ("SELECT INTERVAL '8' YEAR '3' MONTH", (8, 3)),
      // Units end with 's'
      ("SELECT INTERVAL '5' YEARS '10' MONTHS", (5, 10)),
      // A unit is appears more than one time
      ("SELECT INTERVAL '3' YEARS '5' MONTHS '1' YEAR '8' MONTHS", (5, 1))
    ).foreach { case (query, expect) =>
      assert(evalAsYearAndMonth(query) === expect)
      // Units are lower case
      assert(evalAsYearAndMonth(query.toLowerCase(Locale.ROOT)) === expect)
    }
  }

  test("SPARK-35937: Extract date field from timestamp should work in ANSI mode") {
    withSQLConf(SQLConf.ANSI_ENABLED.key -> "true") {
      Seq("to_timestamp", "to_timestamp_ntz").foreach { func =>
        checkAnswer(sql(s"select extract(year from $func('2021-01-02 03:04:05'))"), Row(2021))
        checkAnswer(sql(s"select extract(month from $func('2021-01-02 03:04:05'))"), Row(1))
        checkAnswer(sql(s"select extract(day from $func('2021-01-02 03:04:05'))"), Row(2))
      }
    }
  }

  test("SPARK-35545: split SubqueryExpression's children field into outer attributes and " +
    "join conditions") {
    withView("t") {
      Seq((0, 1), (1, 2)).toDF("c1", "c2").createOrReplaceTempView("t")
      checkAnswer(sql(
        s"""with
           |start as (
           |  select c1, c2 from t A where not exists (
           |    select * from t B where A.c1 = B.c1 - 2
           |  )
           |),
           |
           |end as (
           |  select c1, c2 from t A where not exists (
           |    select * from t B where A.c1 < B.c1
           |  )
           |)
           |
           |select * from start S join end E on S.c1 = E.c1
           |""".stripMargin),
        Row(1, 2, 1, 2) :: Nil)
    }
  }

  test("SPARK-36093: RemoveRedundantAliases should not change expression's name") {
    withTable("t1", "t2") {
      withView("t1_v") {
        sql("CREATE TABLE t1(cal_dt DATE) USING PARQUET")
        sql(
          """
            |INSERT INTO t1 VALUES
            |(date'2021-06-27'),
            |(date'2021-06-28'),
            |(date'2021-06-29'),
            |(date'2021-06-30')""".stripMargin)
        sql("CREATE VIEW t1_v AS SELECT * FROM t1")
        sql(
          """
            |CREATE TABLE t2(FLAG INT, CAL_DT DATE)
            |USING PARQUET
            |PARTITIONED BY (CAL_DT)""".stripMargin)
        val insert = sql(
          """
            |INSERT INTO t2 SELECT 2 AS FLAG,CAL_DT FROM t1_v
            |WHERE CAL_DT BETWEEN '2021-06-29' AND '2021-06-30'""".stripMargin)
        insert.queryExecution.executedPlan.collectFirst {
          case CommandResultExec(_, DataWritingCommandExec(
            i: InsertIntoHadoopFsRelationCommand, _), _) => i
        }.get.partitionColumns.map(_.name).foreach(name => assert(name == "CAL_DT"))
        checkAnswer(sql("SELECT FLAG, CAST(CAL_DT as STRING) FROM t2 "),
            Row(2, "2021-06-29") :: Row(2, "2021-06-30") :: Nil)
        checkAnswer(sql("SHOW PARTITIONS t2"),
            Row("CAL_DT=2021-06-29") :: Row("CAL_DT=2021-06-30") :: Nil)
      }
    }
  }

  test("SPARK-36371: Support raw string literal") {
    checkAnswer(sql("""SELECT r'a\tb\nc'"""), Row("""a\tb\nc"""))
    checkAnswer(sql("""SELECT R'a\tb\nc'"""), Row("""a\tb\nc"""))
    checkAnswer(sql("""SELECT r"a\tb\nc""""), Row("""a\tb\nc"""))
    checkAnswer(sql("""SELECT R"a\tb\nc""""), Row("""a\tb\nc"""))
    checkAnswer(sql("""SELECT from_json(r'{"a": "\\"}', 'a string')"""), Row(Row("\\")))
    checkAnswer(sql("""SELECT from_json(R'{"a": "\\"}', 'a string')"""), Row(Row("\\")))
  }

  test("SPARK-36979: Add RewriteLateralSubquery rule into nonExcludableRules") {
    withSQLConf(SQLConf.OPTIMIZER_EXCLUDED_RULES.key ->
      "org.apache.spark.sql.catalyst.optimizer.RewriteLateralSubquery") {
      sql("SELECT * FROM testData, LATERAL (SELECT * FROM testData)").collect()
    }
  }

  test("TABLE SAMPLE") {
    withTable("test") {
      sql("CREATE TABLE test(c int) USING PARQUET")
      for (i <- 0 to 20) {
        sql(s"INSERT INTO test VALUES ($i)")
      }
      val df1 = sql("SELECT * FROM test TABLESAMPLE (20 PERCENT) REPEATABLE (12345)")
      val df2 = sql("SELECT * FROM test TABLESAMPLE (20 PERCENT) REPEATABLE (12345)")
      checkAnswer(df1, df2)

      val df3 = sql("SELECT * FROM test TABLESAMPLE (BUCKET 4 OUT OF 10) REPEATABLE (6789)")
      val df4 = sql("SELECT * FROM test TABLESAMPLE (BUCKET 4 OUT OF 10) REPEATABLE (6789)")
      checkAnswer(df3, df4)
    }
  }

<<<<<<< HEAD
  test("SPARK-37538: No expand needed for single distinct aggregation with filter") {
    val df = sql("SELECT count(DISTINCT value % 5) FILTER (WHERE value < 50) FROM testData")

    assert(collect(df.queryExecution.executedPlan) {
      case e: ExpandExec => e
    }.isEmpty)

    checkAnswer(df, Row(5))
  }

  test("SPARK-37538: No expand needed for single grouping set") {
    val df = sql("SELECT count(*) FROM testData GROUP BY GROUPING SETS ((value % 2))")

    assert(collect(df.queryExecution.executedPlan) {
      case e: ExpandExec => e
    }.isEmpty)

    checkAnswer(df, Seq(Row(50), Row(50)))
=======
  test("SPARK-27442: Spark support read/write parquet file with invalid char in field name") {
    withTempDir { dir =>
      Seq((1, 2, 3, 4, 5, 6, 7, 8, 9, 10), (2, 4, 6, 8, 10, 12, 14, 16, 18, 20))
        .toDF("max(t)", "max(t", "=", "\n", ";", "a b", "{", ".", "a.b", "a")
        .repartition(1)
        .write.mode(SaveMode.Overwrite).parquet(dir.getAbsolutePath)
      val df = spark.read.parquet(dir.getAbsolutePath)
      checkAnswer(df,
        Row(1, 2, 3, 4, 5, 6, 7, 8, 9, 10) ::
          Row(2, 4, 6, 8, 10, 12, 14, 16, 18, 20) :: Nil)
      assert(df.schema.names.sameElements(
        Array("max(t)", "max(t", "=", "\n", ";", "a b", "{", ".", "a.b", "a")))
      checkAnswer(df.select("`max(t)`", "`a b`", "`{`", "`.`", "`a.b`"),
        Row(1, 6, 7, 8, 9) :: Row(2, 12, 14, 16, 18) :: Nil)
      checkAnswer(df.where("`a.b` > 10"),
        Row(2, 4, 6, 8, 10, 12, 14, 16, 18, 20) :: Nil)
    }
  }

  test("SPARK-37965: Spark support read/write orc file with invalid char in field name") {
    withTempDir { dir =>
      Seq((1, 2, 3, 4, 5, 6, 7, 8, 9, 10, 11), (2, 4, 6, 8, 10, 12, 14, 16, 18, 20, 22))
        .toDF("max(t)", "max(t", "=", "\n", ";", "a b", "{", ".", "a.b", "a", ",")
        .repartition(1)
        .write.mode(SaveMode.Overwrite).orc(dir.getAbsolutePath)
      val df = spark.read.orc(dir.getAbsolutePath)
      checkAnswer(df,
        Row(1, 2, 3, 4, 5, 6, 7, 8, 9, 10, 11) ::
          Row(2, 4, 6, 8, 10, 12, 14, 16, 18, 20, 22) :: Nil)
      assert(df.schema.names.sameElements(
        Array("max(t)", "max(t", "=", "\n", ";", "a b", "{", ".", "a.b", "a", ",")))
      checkAnswer(df.select("`max(t)`", "`a b`", "`{`", "`.`", "`a.b`"),
        Row(1, 6, 7, 8, 9) :: Row(2, 12, 14, 16, 18) :: Nil)
      checkAnswer(df.where("`a.b` > 10"),
        Row(2, 4, 6, 8, 10, 12, 14, 16, 18, 20, 22) :: Nil)
    }
>>>>>>> 15885f2f
  }
}

case class Foo(bar: Option[String])<|MERGE_RESOLUTION|>--- conflicted
+++ resolved
@@ -4244,26 +4244,6 @@
     }
   }
 
-<<<<<<< HEAD
-  test("SPARK-37538: No expand needed for single distinct aggregation with filter") {
-    val df = sql("SELECT count(DISTINCT value % 5) FILTER (WHERE value < 50) FROM testData")
-
-    assert(collect(df.queryExecution.executedPlan) {
-      case e: ExpandExec => e
-    }.isEmpty)
-
-    checkAnswer(df, Row(5))
-  }
-
-  test("SPARK-37538: No expand needed for single grouping set") {
-    val df = sql("SELECT count(*) FROM testData GROUP BY GROUPING SETS ((value % 2))")
-
-    assert(collect(df.queryExecution.executedPlan) {
-      case e: ExpandExec => e
-    }.isEmpty)
-
-    checkAnswer(df, Seq(Row(50), Row(50)))
-=======
   test("SPARK-27442: Spark support read/write parquet file with invalid char in field name") {
     withTempDir { dir =>
       Seq((1, 2, 3, 4, 5, 6, 7, 8, 9, 10), (2, 4, 6, 8, 10, 12, 14, 16, 18, 20))
@@ -4300,7 +4280,26 @@
       checkAnswer(df.where("`a.b` > 10"),
         Row(2, 4, 6, 8, 10, 12, 14, 16, 18, 20, 22) :: Nil)
     }
->>>>>>> 15885f2f
+  }
+
+  test("SPARK-37538: No expand needed for single distinct aggregation with filter") {
+    val df = sql("SELECT count(DISTINCT value % 5) FILTER (WHERE value < 50) FROM testData")
+
+    assert(collect(df.queryExecution.executedPlan) {
+      case e: ExpandExec => e
+    }.isEmpty)
+
+    checkAnswer(df, Row(5))
+  }
+
+  test("SPARK-37538: No expand needed for single grouping set") {
+    val df = sql("SELECT count(*) FROM testData GROUP BY GROUPING SETS ((value % 2))")
+
+    assert(collect(df.queryExecution.executedPlan) {
+      case e: ExpandExec => e
+    }.isEmpty)
+
+    checkAnswer(df, Seq(Row(50), Row(50)))
   }
 }
 
