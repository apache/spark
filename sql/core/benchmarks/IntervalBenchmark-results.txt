OpenJDK 64-Bit Server VM 1.8.0_222-8u222-b10-1ubuntu1~18.04.1-b10 on Linux 4.15.0-1044-aws
Intel(R) Xeon(R) CPU E5-2670 v2 @ 2.50GHz
cast strings to intervals:                Best Time(ms)   Avg Time(ms)   Stdev(ms)    Rate(M/s)   Per Row(ns)   Relative
------------------------------------------------------------------------------------------------------------------------
<<<<<<< HEAD
prepare string w/ interval                          596            647          61          1.7         596.0       1.0X
prepare string w/o interval                         530            554          22          1.9         530.2       1.1X
1 units w/ interval                                9168           9243          66          0.1        9167.8       0.1X
1 units w/o interval                               8740           8744           5          0.1        8740.2       0.1X
2 units w/ interval                               10815          10874          52          0.1       10815.0       0.1X
2 units w/o interval                              10413          10419          11          0.1       10412.8       0.1X
3 units w/ interval                               12490          12530          37          0.1       12490.3       0.0X
3 units w/o interval                              12173          12180           9          0.1       12172.8       0.0X
4 units w/ interval                               13788          13834          43          0.1       13788.0       0.0X
4 units w/o interval                              13445          13456          10          0.1       13445.5       0.0X
5 units w/ interval                               15313          15330          15          0.1       15312.7       0.0X
5 units w/o interval                              14928          14942          16          0.1       14928.0       0.0X
6 units w/ interval                               16959          17003          42          0.1       16959.1       0.0X
6 units w/o interval                              16623          16627           5          0.1       16623.3       0.0X
7 units w/ interval                               18955          18972          21          0.1       18955.4       0.0X
7 units w/o interval                              18454          18462           7          0.1       18454.1       0.0X
8 units w/ interval                               20835          20843           8          0.0       20835.4       0.0X
8 units w/o interval                              20446          20463          19          0.0       20445.7       0.0X
9 units w/ interval                               22981          23031          43          0.0       22981.4       0.0X
9 units w/o interval                              22581          22603          25          0.0       22581.1       0.0X
=======
string w/ interval                                  600            641          37          1.7         600.3       1.0X
string w/o interval                                 536            544          12          1.9         536.4       1.1X
1 units w/ interval                                1017           1027           9          1.0        1016.8       0.6X
1 units w/o interval                               1055           1073          16          0.9        1054.7       0.6X
2 units w/ interval                                1272           1292          29          0.8        1272.2       0.5X
2 units w/o interval                               1309           1314           9          0.8        1309.0       0.5X
3 units w/ interval                                1545           1566          20          0.6        1544.8       0.4X
3 units w/o interval                               1606           1610           5          0.6        1605.8       0.4X
4 units w/ interval                                1820           1826           6          0.5        1819.7       0.3X
4 units w/o interval                               1882           1885           3          0.5        1881.5       0.3X
5 units w/ interval                                2039           2043           7          0.5        2038.9       0.3X
5 units w/o interval                               2131           2133           3          0.5        2130.6       0.3X
6 units w/ interval                                2269           2272           4          0.4        2269.5       0.3X
6 units w/o interval                               2327           2333           6          0.4        2327.2       0.3X
7 units w/ interval                                2477           2485          10          0.4        2476.8       0.2X
7 units w/o interval                               2536           2538           3          0.4        2536.0       0.2X
8 units w/ interval                                2764           2781          27          0.4        2763.8       0.2X
8 units w/o interval                               2843           2847           5          0.4        2842.9       0.2X
9 units w/ interval                                2983           2997          12          0.3        2982.5       0.2X
9 units w/o interval                               3071           3072           1          0.3        3071.1       0.2X
>>>>>>> fd899d63
<|MERGE_RESOLUTION|>--- conflicted
+++ resolved
@@ -2,7 +2,6 @@
 Intel(R) Xeon(R) CPU E5-2670 v2 @ 2.50GHz
 cast strings to intervals:                Best Time(ms)   Avg Time(ms)   Stdev(ms)    Rate(M/s)   Per Row(ns)   Relative
 ------------------------------------------------------------------------------------------------------------------------
-<<<<<<< HEAD
 prepare string w/ interval                          596            647          61          1.7         596.0       1.0X
 prepare string w/o interval                         530            554          22          1.9         530.2       1.1X
 1 units w/ interval                                9168           9243          66          0.1        9167.8       0.1X
@@ -23,25 +22,4 @@
 8 units w/o interval                              20446          20463          19          0.0       20445.7       0.0X
 9 units w/ interval                               22981          23031          43          0.0       22981.4       0.0X
 9 units w/o interval                              22581          22603          25          0.0       22581.1       0.0X
-=======
-string w/ interval                                  600            641          37          1.7         600.3       1.0X
-string w/o interval                                 536            544          12          1.9         536.4       1.1X
-1 units w/ interval                                1017           1027           9          1.0        1016.8       0.6X
-1 units w/o interval                               1055           1073          16          0.9        1054.7       0.6X
-2 units w/ interval                                1272           1292          29          0.8        1272.2       0.5X
-2 units w/o interval                               1309           1314           9          0.8        1309.0       0.5X
-3 units w/ interval                                1545           1566          20          0.6        1544.8       0.4X
-3 units w/o interval                               1606           1610           5          0.6        1605.8       0.4X
-4 units w/ interval                                1820           1826           6          0.5        1819.7       0.3X
-4 units w/o interval                               1882           1885           3          0.5        1881.5       0.3X
-5 units w/ interval                                2039           2043           7          0.5        2038.9       0.3X
-5 units w/o interval                               2131           2133           3          0.5        2130.6       0.3X
-6 units w/ interval                                2269           2272           4          0.4        2269.5       0.3X
-6 units w/o interval                               2327           2333           6          0.4        2327.2       0.3X
-7 units w/ interval                                2477           2485          10          0.4        2476.8       0.2X
-7 units w/o interval                               2536           2538           3          0.4        2536.0       0.2X
-8 units w/ interval                                2764           2781          27          0.4        2763.8       0.2X
-8 units w/o interval                               2843           2847           5          0.4        2842.9       0.2X
-9 units w/ interval                                2983           2997          12          0.3        2982.5       0.2X
-9 units w/o interval                               3071           3072           1          0.3        3071.1       0.2X
->>>>>>> fd899d63
+
