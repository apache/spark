--- conflicted
+++ resolved
@@ -18,13 +18,13 @@
 package org.apache.spark.examples.mllib
 
 import scala.collection.mutable
-import org.apache.log4j.{ Level, Logger }
+import org.apache.log4j.{Level, Logger}
 import scopt.OptionParser
 import org.apache.spark.mllib.optimization.Constraint._
 import org.apache.spark.mllib.optimization.Constraint
-import org.apache.spark.{ SparkConf, SparkContext }
+import org.apache.spark.{SparkConf, SparkContext}
 import org.apache.spark.SparkContext._
-import org.apache.spark.mllib.recommendation.{ ALS, MatrixFactorizationModel, Rating }
+import org.apache.spark.mllib.recommendation.{ALS, MatrixFactorizationModel, Rating}
 import org.apache.spark.rdd.RDD
 import org.apache.spark.mllib.evaluation.RankingMetrics
 import org.jblas.DoubleMatrix
@@ -131,9 +131,10 @@
     Logger.getRootLogger.setLevel(Level.WARN)
 
     val implicitPrefs = params.implicitPrefs
-
+    val delimiter = params.delimiter
+    
     val ratings = sc.textFile(params.input).map { line =>
-      val fields = line.split(params.delimiter)
+      val fields = line.split(delimiter)
       if (implicitPrefs) {
         /*
          * MovieLens ratings are on a scale of 1-5:
@@ -160,15 +161,10 @@
     val numMovies = ratings.map(_.product).distinct().count()
 
     println(s"Got $numRatings ratings from $numUsers users on $numMovies movies.")
-
-<<<<<<< HEAD
-    val training = ratings.map { x => (x.user, x) }.sample(false, 0.8, 1L).map { x => x._2 }
-    val testSplit = ratings.subtract(training)
-
-=======
-    val splits = ratings.randomSplit(Array(0.8, 0.2))
+    
+    val splits = ratings.randomSplit(Array(0.8, 0.2), 1L)
     val training = splits(0).cache()
->>>>>>> 7163a5c2
+    
     val test = if (params.implicitPrefs) {
       /*
        * 0 means "don't know" and positive values mean "confident that the prediction should be 1".
@@ -210,27 +206,12 @@
 
     println(s"Test RMSE = $rmse.")
 
-<<<<<<< HEAD
-    val n = (numMovies * params.validateRecommendation).toInt
-
-    if (n > 0) {
-      val userMapAPI = computeRecommendationMetricsAPI(model,
-        training, test, n)
-
-      println(s"Test userMapAPI = $userMapAPI")
-
-      val userMap = computeRecommendationMetrics(model,
-        training, test, n)
-
-      println(s"Test userMap = $userMap")
-=======
     if (params.validateRecommendation) {
       val (map, users) = computeRankingMetrics(model,
         training, test, numMovies.toInt)
       println(s"Test users $users MAP $map")
->>>>>>> 7163a5c2
-    }
-
+    }
+    
     sc.stop()
   }
 
@@ -264,36 +245,12 @@
         val sortedProducts = products.toArray.sorted(ord.reverse)
         (userId, sortedProducts.map { _._1 })
     }
-
-<<<<<<< HEAD
-    val metrics = new RankingMetrics(rankings)
-    println("Using Cartesian")
-    for (i <- 0 until 10) {
-      val k = (i + 1) * 20
-      println(s"k $k prec@k ${metrics.precisionAt(k)}")
-    }
-    metrics.meanAveragePrecision
-  }
-
-  /**
-   * Compute MAP (Mean Average Precision) statistics for top N product Recommendation
-   */
-  def computeRecommendationMetricsAPI(model: MatrixFactorizationModel,
-    train: RDD[Rating], test: RDD[Rating], n: Int) = {
-
-    val testProductLabels = test.map {
-=======
+    
     val trainUserLabels = train.map {
->>>>>>> 7163a5c2
       x => (x.user, x.product)
     }.groupByKey.map {
       case (userId, products) => (userId, products.toArray)
     }
-<<<<<<< HEAD
-
-    val rankings = model.recommendAll(n, train).join(testProductLabels).map {
-      case (user, (pred, lab)) => (pred.map { _.product }, lab)
-=======
     
     val rankings = model.recommendProductsForUsers(n).join(trainUserLabels).map {
       case (userId, (pred, train)) => {
@@ -303,7 +260,6 @@
       }
     }.join(testUserLabels).map {
       case (user, (pred, lab)) => (pred, lab)
->>>>>>> 7163a5c2
     }
 
     val metrics = new RankingMetrics(rankings)
