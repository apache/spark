--- conflicted
+++ resolved
@@ -126,15 +126,9 @@
  *   <hostname> and <port> describe the AkkaSystem that Spark Sample feeder is running on.
  *
  * To run this example locally, you may run Feeder Actor as
-<<<<<<< HEAD
  *    `$ bin/run-example org.apache.spark.examples.streaming.FeederActor localhost 9999`
  * and then run the example
  *    `$ bin/run-example org.apache.spark.examples.streaming.ActorWordCount localhost 9999`
-=======
- *    `$ bin/run-example org.apache.spark.examples.streaming.FeederActor 127.0.0.1 9999`
- * and then run the example
- *    `$ bin/run-example org.apache.spark.examples.streaming.ActorWordCount 127.0.0.1 9999`
->>>>>>> 07b314a5
  */
 object ActorWordCount {
   def main(args: Array[String]) {
