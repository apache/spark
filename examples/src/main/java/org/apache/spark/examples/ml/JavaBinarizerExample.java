/*
 * Licensed to the Apache Software Foundation (ASF) under one or more
 * contributor license agreements.  See the NOTICE file distributed with
 * this work for additional information regarding copyright ownership.
 * The ASF licenses this file to You under the Apache License, Version 2.0
 * (the "License"); you may not use this file except in compliance with
 * the License.  You may obtain a copy of the License at
 *
 *    http://www.apache.org/licenses/LICENSE-2.0
 *
 * Unless required by applicable law or agreed to in writing, software
 * distributed under the License is distributed on an "AS IS" BASIS,
 * WITHOUT WARRANTIES OR CONDITIONS OF ANY KIND, either express or implied.
 * See the License for the specific language governing permissions and
 * limitations under the License.
 */

package org.apache.spark.examples.ml;

import org.apache.spark.sql.Dataset;
import org.apache.spark.sql.SparkSession;

// $example on$
import java.util.Arrays;
import java.util.List;

import org.apache.spark.ml.feature.Binarizer;
import org.apache.spark.sql.Row;
import org.apache.spark.sql.RowFactory;
import org.apache.spark.sql.types.DataTypes;
import org.apache.spark.sql.types.Metadata;
import org.apache.spark.sql.types.StructField;
import org.apache.spark.sql.types.StructType;
// $example off$

public class JavaBinarizerExample {
  public static void main(String[] args) {
    SparkSession spark = SparkSession
      .builder()
      .appName("JavaBinarizerExample")
      .getOrCreate();

    // $example on$
    List<Row> data = Arrays.asList(
      RowFactory.create(0, 0.1),
      RowFactory.create(1, 0.8),
      RowFactory.create(2, 0.2)
    );
    StructType schema = new StructType(new StructField[]{
<<<<<<< HEAD
      new StructField("label", DataTypes.IntegerType, false, Metadata.empty()),
=======
      new StructField("id", DataTypes.IntegerType, false, Metadata.empty()),
>>>>>>> 338a98d6
      new StructField("feature", DataTypes.DoubleType, false, Metadata.empty())
    });
    Dataset<Row> continuousDataFrame = spark.createDataFrame(data, schema);

    Binarizer binarizer = new Binarizer()
      .setInputCol("feature")
      .setOutputCol("binarized_feature")
      .setThreshold(0.5);

    Dataset<Row> binarizedDataFrame = binarizer.transform(continuousDataFrame);

    System.out.println("Binarizer output with Threshold = " + binarizer.getThreshold());
    binarizedDataFrame.show();
    // $example off$

    spark.stop();
  }
}<|MERGE_RESOLUTION|>--- conflicted
+++ resolved
@@ -47,11 +47,7 @@
       RowFactory.create(2, 0.2)
     );
     StructType schema = new StructType(new StructField[]{
-<<<<<<< HEAD
-      new StructField("label", DataTypes.IntegerType, false, Metadata.empty()),
-=======
       new StructField("id", DataTypes.IntegerType, false, Metadata.empty()),
->>>>>>> 338a98d6
       new StructField("feature", DataTypes.DoubleType, false, Metadata.empty())
     });
     Dataset<Row> continuousDataFrame = spark.createDataFrame(data, schema);
