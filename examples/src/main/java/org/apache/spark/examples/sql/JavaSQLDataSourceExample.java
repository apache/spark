--- conflicted
+++ resolved
@@ -147,11 +147,6 @@
     // |file1.parquet|
     // +-------------+
     // $example off:load_with_path_glob_filter$
-<<<<<<< HEAD
-    // $example on:load_with_modified_date_filter$
-    Dataset<Row> beforeFilterDF = spark.read().format("parquet")
-            .option("modifiedDateFilter", "2020-06-01T05:30:00") // File should not be filtered out
-=======
     // $example on:load_with_modified_time_filter$
     Dataset<Row> beforeFilterDF = spark.read().format("parquet")
             // Only load files modified before 7/1/2020 at 05:30
@@ -160,7 +155,6 @@
             .option("modifiedAfter", "2020-06-01T05:30:00")
             // Interpret both times above relative to CST timezone
             .option("timeZone", "CST")
->>>>>>> 7cb912cb
             .load("examples/src/main/resources/dir1");
     beforeFilterDF.show();
     // +-------------+
@@ -168,19 +162,7 @@
     // +-------------+
     // |file1.parquet|
     // +-------------+
-<<<<<<< HEAD
-    Dataset<Row> afterFilterDF = spark.read().format("parquet")
-            .option("modifiedDateFilter", "2050-06-01T05:30:00") // File should be filtered out
-            .load("examples/src/main/resources/dir1");
-    afterFilterDF.show();
-    // +-------------+
-    // |         file|
-    // +-------------+
-    // +-------------+
-    // $example off:load_with_modified_date_filter$
-=======
     // $example off:load_with_modified_time_filter$
->>>>>>> 7cb912cb
   }
 
   private static void runBasicDataSourceExample(SparkSession spark) {
