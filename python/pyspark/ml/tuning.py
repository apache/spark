#
# Licensed to the Apache Software Foundation (ASF) under one or more
# contributor license agreements.  See the NOTICE file distributed with
# this work for additional information regarding copyright ownership.
# The ASF licenses this file to You under the Apache License, Version 2.0
# (the "License"); you may not use this file except in compliance with
# the License.  You may obtain a copy of the License at
#
#    http://www.apache.org/licenses/LICENSE-2.0
#
# Unless required by applicable law or agreed to in writing, software
# distributed under the License is distributed on an "AS IS" BASIS,
# WITHOUT WARRANTIES OR CONDITIONS OF ANY KIND, either express or implied.
# See the License for the specific language governing permissions and
# limitations under the License.
#
import itertools
import sys
from multiprocessing.pool import ThreadPool

import numpy as np

from pyspark import since, keyword_only
from pyspark.ml import Estimator, Model
from pyspark.ml.common import _py2java
from pyspark.ml.param import Params, Param, TypeConverters
from pyspark.ml.param.shared import HasCollectSubModels, HasParallelism, HasSeed
from pyspark.ml.util import *
from pyspark.ml.wrapper import JavaParams
from pyspark.sql.functions import rand

__all__ = ['ParamGridBuilder', 'CrossValidator', 'CrossValidatorModel', 'TrainValidationSplit',
           'TrainValidationSplitModel']


def _parallelFitTasks(est, train, eva, validation, epm):
    """
    Creates a list of callables which can be called from different threads to fit and evaluate
    an estimator in parallel. Each callable returns an `(index, metric)` pair.

    :param est: Estimator, the estimator to be fit.
    :param train: DataFrame, training data set, used for fitting.
    :param eva: Evaluator, used to compute `metric`
    :param validation: DataFrame, validation data set, used for evaluation.
    :param epm: Sequence of ParamMap, params maps to be used during fitting & evaluation.
    :return: (int, float), an index into `epm` and the associated metric value.
    """
    modelIter = est.fitMultiple(train, epm)

    def singleTask():
        index, model = next(modelIter)
        metric = eva.evaluate(model.transform(validation, epm[index]))
        return index, metric

    return [singleTask] * len(epm)


class ParamGridBuilder(object):
    r"""
    Builder for a param grid used in grid search-based model selection.

    >>> from pyspark.ml.classification import LogisticRegression
    >>> lr = LogisticRegression()
    >>> output = ParamGridBuilder() \
    ...     .baseOn({lr.labelCol: 'l'}) \
    ...     .baseOn([lr.predictionCol, 'p']) \
    ...     .addGrid(lr.regParam, [1.0, 2.0]) \
    ...     .addGrid(lr.maxIter, [1, 5]) \
    ...     .build()
    >>> expected = [
    ...     {lr.regParam: 1.0, lr.maxIter: 1, lr.labelCol: 'l', lr.predictionCol: 'p'},
    ...     {lr.regParam: 2.0, lr.maxIter: 1, lr.labelCol: 'l', lr.predictionCol: 'p'},
    ...     {lr.regParam: 1.0, lr.maxIter: 5, lr.labelCol: 'l', lr.predictionCol: 'p'},
    ...     {lr.regParam: 2.0, lr.maxIter: 5, lr.labelCol: 'l', lr.predictionCol: 'p'}]
    >>> len(output) == len(expected)
    True
    >>> all([m in expected for m in output])
    True

    .. versionadded:: 1.4.0
    """

    def __init__(self):
        self._param_grid = {}

    @since("1.4.0")
    def addGrid(self, param, values):
        """
        Sets the given parameters in this grid to fixed values.
        """
        self._param_grid[param] = values

        return self

    @since("1.4.0")
    def baseOn(self, *args):
        """
        Sets the given parameters in this grid to fixed values.
        Accepts either a parameter dictionary or a list of (parameter, value) pairs.
        """
        if isinstance(args[0], dict):
            self.baseOn(*args[0].items())
        else:
            for (param, value) in args:
                self.addGrid(param, [value])

        return self

    @since("1.4.0")
    def build(self):
        """
        Builds and returns all combinations of parameters specified
        by the param grid.
        """
        keys = self._param_grid.keys()
        grid_values = self._param_grid.values()
        return [dict(zip(keys, prod)) for prod in itertools.product(*grid_values)]


class ValidatorParams(HasSeed):
    """
    Common params for TrainValidationSplit and CrossValidator.
    """

    estimator = Param(Params._dummy(), "estimator", "estimator to be cross-validated")
    estimatorParamMaps = Param(Params._dummy(), "estimatorParamMaps", "estimator param maps")
    evaluator = Param(
        Params._dummy(), "evaluator",
        "evaluator used to select hyper-parameters that maximize the validator metric")

    def setEstimator(self, value):
        """
        Sets the value of :py:attr:`estimator`.
        """
        return self._set(estimator=value)

    def getEstimator(self):
        """
        Gets the value of estimator or its default value.
        """
        return self.getOrDefault(self.estimator)

    def setEstimatorParamMaps(self, value):
        """
        Sets the value of :py:attr:`estimatorParamMaps`.
        """
        return self._set(estimatorParamMaps=value)

    def getEstimatorParamMaps(self):
        """
        Gets the value of estimatorParamMaps or its default value.
        """
        return self.getOrDefault(self.estimatorParamMaps)

    def setEvaluator(self, value):
        """
        Sets the value of :py:attr:`evaluator`.
        """
        return self._set(evaluator=value)

    def getEvaluator(self):
        """
        Gets the value of evaluator or its default value.
        """
        return self.getOrDefault(self.evaluator)

    @classmethod
    def _from_java_impl(cls, java_stage):
        """
        Return Python estimator, estimatorParamMaps, and evaluator from a Java ValidatorParams.
        """

        # Load information from java_stage to the instance.
        estimator = JavaParams._from_java(java_stage.getEstimator())
        evaluator = JavaParams._from_java(java_stage.getEvaluator())
        epms = [estimator._transfer_param_map_from_java(epm)
                for epm in java_stage.getEstimatorParamMaps()]
        return estimator, epms, evaluator

    def _to_java_impl(self):
        """
        Return Java estimator, estimatorParamMaps, and evaluator from this Python instance.
        """

        gateway = SparkContext._gateway
        cls = SparkContext._jvm.org.apache.spark.ml.param.ParamMap

        java_epms = gateway.new_array(cls, len(self.getEstimatorParamMaps()))
        for idx, epm in enumerate(self.getEstimatorParamMaps()):
            java_epms[idx] = self.getEstimator()._transfer_param_map_to_java(epm)

        java_estimator = self.getEstimator()._to_java()
        java_evaluator = self.getEvaluator()._to_java()
        return java_estimator, java_epms, java_evaluator


class CrossValidator(Estimator, ValidatorParams, HasParallelism, HasCollectSubModels,
                     MLReadable, MLWritable):
    """

    K-fold cross validation performs model selection by splitting the dataset into a set of
    non-overlapping randomly partitioned folds which are used as separate training and test datasets
    e.g., with k=3 folds, K-fold cross validation will generate 3 (training, test) dataset pairs,
    each of which uses 2/3 of the data for training and 1/3 for testing. Each fold is used as the
    test set exactly once.


    >>> from pyspark.ml.classification import LogisticRegression
    >>> from pyspark.ml.evaluation import BinaryClassificationEvaluator
    >>> from pyspark.ml.linalg import Vectors
    >>> dataset = spark.createDataFrame(
    ...     [(Vectors.dense([0.0]), 0.0),
    ...      (Vectors.dense([0.4]), 1.0),
    ...      (Vectors.dense([0.5]), 0.0),
    ...      (Vectors.dense([0.6]), 1.0),
    ...      (Vectors.dense([1.0]), 1.0)] * 10,
    ...     ["features", "label"])
    >>> lr = LogisticRegression()
    >>> grid = ParamGridBuilder().addGrid(lr.maxIter, [0, 1]).build()
    >>> evaluator = BinaryClassificationEvaluator()
    >>> cv = CrossValidator(estimator=lr, estimatorParamMaps=grid, evaluator=evaluator,
    ...     parallelism=2)
    >>> cvModel = cv.fit(dataset)
    >>> cvModel.avgMetrics[0]
    0.5
    >>> evaluator.evaluate(cvModel.transform(dataset))
    0.8333...

    .. versionadded:: 1.4.0
    """

    numFolds = Param(Params._dummy(), "numFolds", "number of folds for cross validation",
                     typeConverter=TypeConverters.toInt)

    @keyword_only
    def __init__(self, estimator=None, estimatorParamMaps=None, evaluator=None, numFolds=3,
                 seed=None, parallelism=1, collectSubModels=False):
        """
        __init__(self, estimator=None, estimatorParamMaps=None, evaluator=None, numFolds=3,\
                 seed=None, parallelism=1, collectSubModels=False)
        """
        super(CrossValidator, self).__init__()
        self._setDefault(numFolds=3, parallelism=1)
        kwargs = self._input_kwargs
        self._set(**kwargs)

    @keyword_only
    @since("1.4.0")
    def setParams(self, estimator=None, estimatorParamMaps=None, evaluator=None, numFolds=3,
                  seed=None, parallelism=1, collectSubModels=False):
        """
        setParams(self, estimator=None, estimatorParamMaps=None, evaluator=None, numFolds=3,\
                  seed=None, parallelism=1, collectSubModels=False):
        Sets params for cross validator.
        """
        kwargs = self._input_kwargs
        return self._set(**kwargs)

    @since("1.4.0")
    def setNumFolds(self, value):
        """
        Sets the value of :py:attr:`numFolds`.
        """
        return self._set(numFolds=value)

    @since("1.4.0")
    def getNumFolds(self):
        """
        Gets the value of numFolds or its default value.
        """
        return self.getOrDefault(self.numFolds)

    def _fit(self, dataset):
        est = self.getOrDefault(self.estimator)
        epm = self.getOrDefault(self.estimatorParamMaps)
        numModels = len(epm)
        eva = self.getOrDefault(self.evaluator)
        nFolds = self.getOrDefault(self.numFolds)
        seed = self.getOrDefault(self.seed)
        h = 1.0 / nFolds
        randCol = self.uid + "_rand"
        df = dataset.select("*", rand(seed).alias(randCol))
        metrics = [0.0] * numModels

        pool = ThreadPool(processes=min(self.getParallelism(), numModels))
        subModels = None
        collectSubModelsParam = self.getCollectSubModels()
        if collectSubModelsParam:
            subModels = [[None for j in range(numModels)] for i in range(nFolds)]

        for i in range(nFolds):
            validateLB = i * h
            validateUB = (i + 1) * h
            condition = (df[randCol] >= validateLB) & (df[randCol] < validateUB)
            validation = df.filter(condition).cache()
            train = df.filter(~condition).cache()

<<<<<<< HEAD
            def singleTrain(paramMapIndex):
                paramMap = epm[paramMapIndex]
                model = est.fit(train, paramMap)
                if collectSubModelsParam:
                    subModels[i][paramMapIndex] = model
                # TODO: duplicate evaluator to take extra params from input
                metric = eva.evaluate(model.transform(validation, paramMap))
                return metric

            currentFoldMetrics = pool.map(singleTrain, range(numModels))
            for j in range(numModels):
                metrics[j] += (currentFoldMetrics[j] / nFolds)
=======
            tasks = _parallelFitTasks(est, train, eva, validation, epm)
            for j, metric in pool.imap_unordered(lambda f: f(), tasks):
                metrics[j] += (metric / nFolds)
>>>>>>> 64988841
            validation.unpersist()
            train.unpersist()

        if eva.isLargerBetter():
            bestIndex = np.argmax(metrics)
        else:
            bestIndex = np.argmin(metrics)
        bestModel = est.fit(dataset, epm[bestIndex])
        return self._copyValues(CrossValidatorModel(bestModel, metrics, subModels))

    @since("1.4.0")
    def copy(self, extra=None):
        """
        Creates a copy of this instance with a randomly generated uid
        and some extra params. This copies creates a deep copy of
        the embedded paramMap, and copies the embedded and extra parameters over.

        :param extra: Extra parameters to copy to the new instance
        :return: Copy of this instance
        """
        if extra is None:
            extra = dict()
        newCV = Params.copy(self, extra)
        if self.isSet(self.estimator):
            newCV.setEstimator(self.getEstimator().copy(extra))
        # estimatorParamMaps remain the same
        if self.isSet(self.evaluator):
            newCV.setEvaluator(self.getEvaluator().copy(extra))
        return newCV

    @since("2.3.0")
    def write(self):
        """Returns an MLWriter instance for this ML instance."""
        return JavaMLWriter(self)

    @classmethod
    @since("2.3.0")
    def read(cls):
        """Returns an MLReader instance for this class."""
        return JavaMLReader(cls)

    @classmethod
    def _from_java(cls, java_stage):
        """
        Given a Java CrossValidator, create and return a Python wrapper of it.
        Used for ML persistence.
        """

        estimator, epms, evaluator = super(CrossValidator, cls)._from_java_impl(java_stage)
        numFolds = java_stage.getNumFolds()
        seed = java_stage.getSeed()
        parallelism = java_stage.getParallelism()
        # Create a new instance of this stage.
        py_stage = cls(estimator=estimator, estimatorParamMaps=epms, evaluator=evaluator,
                       numFolds=numFolds, seed=seed, parallelism=parallelism)
        py_stage._resetUid(java_stage.uid())
        return py_stage

    def _to_java(self):
        """
        Transfer this instance to a Java CrossValidator. Used for ML persistence.

        :return: Java object equivalent to this instance.
        """

        estimator, epms, evaluator = super(CrossValidator, self)._to_java_impl()

        _java_obj = JavaParams._new_java_obj("org.apache.spark.ml.tuning.CrossValidator", self.uid)
        _java_obj.setEstimatorParamMaps(epms)
        _java_obj.setEvaluator(evaluator)
        _java_obj.setEstimator(estimator)
        _java_obj.setSeed(self.getSeed())
        _java_obj.setNumFolds(self.getNumFolds())
        _java_obj.setParallelism(self.getParallelism())

        return _java_obj


class CrossValidatorModel(Model, ValidatorParams, MLReadable, MLWritable):
    """

    CrossValidatorModel contains the model with the highest average cross-validation
    metric across folds and uses this model to transform input data. CrossValidatorModel
    also tracks the metrics for each param map evaluated.

    .. versionadded:: 1.4.0
    """

    def __init__(self, bestModel, avgMetrics=[], subModels=None):
        super(CrossValidatorModel, self).__init__()
        #: best model from cross validation
        self.bestModel = bestModel
        #: Average cross-validation metrics for each paramMap in
        #: CrossValidator.estimatorParamMaps, in the corresponding order.
        self.avgMetrics = avgMetrics
        #: sub model list from cross validation
        self.subModels = subModels

    def _transform(self, dataset):
        return self.bestModel.transform(dataset)

    @since("1.4.0")
    def copy(self, extra=None):
        """
        Creates a copy of this instance with a randomly generated uid
        and some extra params. This copies the underlying bestModel,
        creates a deep copy of the embedded paramMap, and
        copies the embedded and extra parameters over.

        :param extra: Extra parameters to copy to the new instance
        :return: Copy of this instance
        """
        if extra is None:
            extra = dict()
        bestModel = self.bestModel.copy(extra)
        avgMetrics = self.avgMetrics
        subModels = self.subModels
        return CrossValidatorModel(bestModel, avgMetrics, subModels)

    @since("2.3.0")
    def write(self):
        """Returns an MLWriter instance for this ML instance."""
        return JavaMLWriter(self)

    @classmethod
    @since("2.3.0")
    def read(cls):
        """Returns an MLReader instance for this class."""
        return JavaMLReader(cls)

    @classmethod
    def _from_java(cls, java_stage):
        """
        Given a Java CrossValidatorModel, create and return a Python wrapper of it.
        Used for ML persistence.
        """
        bestModel = JavaParams._from_java(java_stage.bestModel())
        estimator, epms, evaluator = super(CrossValidatorModel, cls)._from_java_impl(java_stage)

        py_stage = cls(bestModel=bestModel).setEstimator(estimator)
        py_stage = py_stage.setEstimatorParamMaps(epms).setEvaluator(evaluator)

        if java_stage.hasSubModels():
            py_stage.subModels = [[JavaParams._from_java(sub_model)
                                   for sub_model in fold_sub_models]
                                  for fold_sub_models in java_stage.subModels()]

        py_stage._resetUid(java_stage.uid())
        return py_stage

    def _to_java(self):
        """
        Transfer this instance to a Java CrossValidatorModel. Used for ML persistence.

        :return: Java object equivalent to this instance.
        """

        sc = SparkContext._active_spark_context
        # TODO: persist average metrics as well
        _java_obj = JavaParams._new_java_obj("org.apache.spark.ml.tuning.CrossValidatorModel",
                                             self.uid,
                                             self.bestModel._to_java(),
                                             _py2java(sc, []))
        estimator, epms, evaluator = super(CrossValidatorModel, self)._to_java_impl()

        _java_obj.set("evaluator", evaluator)
        _java_obj.set("estimator", estimator)
        _java_obj.set("estimatorParamMaps", epms)

        if self.subModels is not None:
            java_sub_models = [[sub_model._to_java() for sub_model in fold_sub_models]
                               for fold_sub_models in self.subModels]
            _java_obj.setSubModels(java_sub_models)
        return _java_obj


class TrainValidationSplit(Estimator, ValidatorParams, HasParallelism, HasCollectSubModels,
                           MLReadable, MLWritable):
    """
    .. note:: Experimental

    Validation for hyper-parameter tuning. Randomly splits the input dataset into train and
    validation sets, and uses evaluation metric on the validation set to select the best model.
    Similar to :class:`CrossValidator`, but only splits the set once.

    >>> from pyspark.ml.classification import LogisticRegression
    >>> from pyspark.ml.evaluation import BinaryClassificationEvaluator
    >>> from pyspark.ml.linalg import Vectors
    >>> dataset = spark.createDataFrame(
    ...     [(Vectors.dense([0.0]), 0.0),
    ...      (Vectors.dense([0.4]), 1.0),
    ...      (Vectors.dense([0.5]), 0.0),
    ...      (Vectors.dense([0.6]), 1.0),
    ...      (Vectors.dense([1.0]), 1.0)] * 10,
    ...     ["features", "label"])
    >>> lr = LogisticRegression()
    >>> grid = ParamGridBuilder().addGrid(lr.maxIter, [0, 1]).build()
    >>> evaluator = BinaryClassificationEvaluator()
    >>> tvs = TrainValidationSplit(estimator=lr, estimatorParamMaps=grid, evaluator=evaluator,
    ...     parallelism=2)
    >>> tvsModel = tvs.fit(dataset)
    >>> evaluator.evaluate(tvsModel.transform(dataset))
    0.8333...

    .. versionadded:: 2.0.0
    """

    trainRatio = Param(Params._dummy(), "trainRatio", "Param for ratio between train and\
     validation data. Must be between 0 and 1.", typeConverter=TypeConverters.toFloat)

    @keyword_only
    def __init__(self, estimator=None, estimatorParamMaps=None, evaluator=None, trainRatio=0.75,
                 parallelism=1, collectSubModels=False, seed=None):
        """
        __init__(self, estimator=None, estimatorParamMaps=None, evaluator=None, trainRatio=0.75,\
                 parallelism=1, collectSubModels=False, seed=None)
        """
        super(TrainValidationSplit, self).__init__()
        self._setDefault(trainRatio=0.75, parallelism=1)
        kwargs = self._input_kwargs
        self._set(**kwargs)

    @since("2.0.0")
    @keyword_only
    def setParams(self, estimator=None, estimatorParamMaps=None, evaluator=None, trainRatio=0.75,
                  parallelism=1, collectSubModels=False, seed=None):
        """
        setParams(self, estimator=None, estimatorParamMaps=None, evaluator=None, trainRatio=0.75,\
                  parallelism=1, collectSubModels=False, seed=None):
        Sets params for the train validation split.
        """
        kwargs = self._input_kwargs
        return self._set(**kwargs)

    @since("2.0.0")
    def setTrainRatio(self, value):
        """
        Sets the value of :py:attr:`trainRatio`.
        """
        return self._set(trainRatio=value)

    @since("2.0.0")
    def getTrainRatio(self):
        """
        Gets the value of trainRatio or its default value.
        """
        return self.getOrDefault(self.trainRatio)

    def _fit(self, dataset):
        est = self.getOrDefault(self.estimator)
        epm = self.getOrDefault(self.estimatorParamMaps)
        numModels = len(epm)
        eva = self.getOrDefault(self.evaluator)
        tRatio = self.getOrDefault(self.trainRatio)
        seed = self.getOrDefault(self.seed)
        randCol = self.uid + "_rand"
        df = dataset.select("*", rand(seed).alias(randCol))
        condition = (df[randCol] >= tRatio)
        validation = df.filter(condition).cache()
        train = df.filter(~condition).cache()

<<<<<<< HEAD
        subModels = None
        collectSubModelsParam = self.getCollectSubModels()
        if collectSubModelsParam:
            subModels = [None for i in range(numModels)]

        def singleTrain(paramMapIndex):
            paramMap = epm[paramMapIndex]
            model = est.fit(train, paramMap)
            if collectSubModelsParam:
                subModels[paramMapIndex] = model
            metric = eva.evaluate(model.transform(validation, paramMap))
            return metric

        pool = ThreadPool(processes=min(self.getParallelism(), numModels))
        metrics = pool.map(singleTrain, range(numModels))
=======
        tasks = _parallelFitTasks(est, train, eva, validation, epm)
        pool = ThreadPool(processes=min(self.getParallelism(), numModels))
        metrics = [None] * numModels
        for j, metric in pool.imap_unordered(lambda f: f(), tasks):
            metrics[j] = metric
>>>>>>> 64988841
        train.unpersist()
        validation.unpersist()

        if eva.isLargerBetter():
            bestIndex = np.argmax(metrics)
        else:
            bestIndex = np.argmin(metrics)
        bestModel = est.fit(dataset, epm[bestIndex])
        return self._copyValues(TrainValidationSplitModel(bestModel, metrics, subModels))

    @since("2.0.0")
    def copy(self, extra=None):
        """
        Creates a copy of this instance with a randomly generated uid
        and some extra params. This copies creates a deep copy of
        the embedded paramMap, and copies the embedded and extra parameters over.

        :param extra: Extra parameters to copy to the new instance
        :return: Copy of this instance
        """
        if extra is None:
            extra = dict()
        newTVS = Params.copy(self, extra)
        if self.isSet(self.estimator):
            newTVS.setEstimator(self.getEstimator().copy(extra))
        # estimatorParamMaps remain the same
        if self.isSet(self.evaluator):
            newTVS.setEvaluator(self.getEvaluator().copy(extra))
        return newTVS

    @since("2.3.0")
    def write(self):
        """Returns an MLWriter instance for this ML instance."""
        return JavaMLWriter(self)

    @classmethod
    @since("2.3.0")
    def read(cls):
        """Returns an MLReader instance for this class."""
        return JavaMLReader(cls)

    @classmethod
    def _from_java(cls, java_stage):
        """
        Given a Java TrainValidationSplit, create and return a Python wrapper of it.
        Used for ML persistence.
        """

        estimator, epms, evaluator = super(TrainValidationSplit, cls)._from_java_impl(java_stage)
        trainRatio = java_stage.getTrainRatio()
        seed = java_stage.getSeed()
        parallelism = java_stage.getParallelism()
        # Create a new instance of this stage.
        py_stage = cls(estimator=estimator, estimatorParamMaps=epms, evaluator=evaluator,
                       trainRatio=trainRatio, seed=seed, parallelism=parallelism)
        py_stage._resetUid(java_stage.uid())
        return py_stage

    def _to_java(self):
        """
        Transfer this instance to a Java TrainValidationSplit. Used for ML persistence.
        :return: Java object equivalent to this instance.
        """

        estimator, epms, evaluator = super(TrainValidationSplit, self)._to_java_impl()

        _java_obj = JavaParams._new_java_obj("org.apache.spark.ml.tuning.TrainValidationSplit",
                                             self.uid)
        _java_obj.setEstimatorParamMaps(epms)
        _java_obj.setEvaluator(evaluator)
        _java_obj.setEstimator(estimator)
        _java_obj.setTrainRatio(self.getTrainRatio())
        _java_obj.setSeed(self.getSeed())
        _java_obj.setParallelism(self.getParallelism())
        return _java_obj


class TrainValidationSplitModel(Model, ValidatorParams, MLReadable, MLWritable):
    """
    .. note:: Experimental

    Model from train validation split.

    .. versionadded:: 2.0.0
    """

    def __init__(self, bestModel, validationMetrics=[], subModels=None):
        super(TrainValidationSplitModel, self).__init__()
        #: best model from train validation split
        self.bestModel = bestModel
        #: evaluated validation metrics
        self.validationMetrics = validationMetrics
        #: sub models from train validation split
        self.subModels = subModels

    def _transform(self, dataset):
        return self.bestModel.transform(dataset)

    @since("2.0.0")
    def copy(self, extra=None):
        """
        Creates a copy of this instance with a randomly generated uid
        and some extra params. This copies the underlying bestModel,
        creates a deep copy of the embedded paramMap, and
        copies the embedded and extra parameters over.
        And, this creates a shallow copy of the validationMetrics.

        :param extra: Extra parameters to copy to the new instance
        :return: Copy of this instance
        """
        if extra is None:
            extra = dict()
        bestModel = self.bestModel.copy(extra)
        validationMetrics = list(self.validationMetrics)
        subModels = self.subModels
        return TrainValidationSplitModel(bestModel, validationMetrics, subModels)

    @since("2.3.0")
    def write(self):
        """Returns an MLWriter instance for this ML instance."""
        return JavaMLWriter(self)

    @classmethod
    @since("2.3.0")
    def read(cls):
        """Returns an MLReader instance for this class."""
        return JavaMLReader(cls)

    @classmethod
    def _from_java(cls, java_stage):
        """
        Given a Java TrainValidationSplitModel, create and return a Python wrapper of it.
        Used for ML persistence.
        """

        # Load information from java_stage to the instance.
        bestModel = JavaParams._from_java(java_stage.bestModel())
        estimator, epms, evaluator = super(TrainValidationSplitModel,
                                           cls)._from_java_impl(java_stage)
        # Create a new instance of this stage.
        py_stage = cls(bestModel=bestModel).setEstimator(estimator)
        py_stage = py_stage.setEstimatorParamMaps(epms).setEvaluator(evaluator)

        if java_stage.hasSubModels():
            py_stage.subModels = [JavaParams._from_java(sub_model)
                                  for sub_model in java_stage.subModels()]

        py_stage._resetUid(java_stage.uid())
        return py_stage

    def _to_java(self):
        """
        Transfer this instance to a Java TrainValidationSplitModel. Used for ML persistence.
        :return: Java object equivalent to this instance.
        """

        sc = SparkContext._active_spark_context
        # TODO: persst validation metrics as well
        _java_obj = JavaParams._new_java_obj(
            "org.apache.spark.ml.tuning.TrainValidationSplitModel",
            self.uid,
            self.bestModel._to_java(),
            _py2java(sc, []))
        estimator, epms, evaluator = super(TrainValidationSplitModel, self)._to_java_impl()

        _java_obj.set("evaluator", evaluator)
        _java_obj.set("estimator", estimator)
        _java_obj.set("estimatorParamMaps", epms)

        if self.subModels is not None:
            java_sub_models = [sub_model._to_java() for sub_model in self.subModels]
            _java_obj.setSubModels(java_sub_models)

        return _java_obj


if __name__ == "__main__":
    import doctest

    from pyspark.sql import SparkSession
    globs = globals().copy()

    # The small batch size here ensures that we see multiple batches,
    # even in these small test examples:
    spark = SparkSession.builder\
        .master("local[2]")\
        .appName("ml.tuning tests")\
        .getOrCreate()
    sc = spark.sparkContext
    globs['sc'] = sc
    globs['spark'] = spark
    (failure_count, test_count) = doctest.testmod(globs=globs, optionflags=doctest.ELLIPSIS)
    spark.stop()
    if failure_count:
        sys.exit(-1)<|MERGE_RESOLUTION|>--- conflicted
+++ resolved
@@ -33,7 +33,7 @@
            'TrainValidationSplitModel']
 
 
-def _parallelFitTasks(est, train, eva, validation, epm):
+def _parallelFitTasks(est, train, eva, validation, epm, collectSubModel):
     """
     Creates a list of callables which can be called from different threads to fit and evaluate
     an estimator in parallel. Each callable returns an `(index, metric)` pair.
@@ -43,14 +43,15 @@
     :param eva: Evaluator, used to compute `metric`
     :param validation: DataFrame, validation data set, used for evaluation.
     :param epm: Sequence of ParamMap, params maps to be used during fitting & evaluation.
-    :return: (int, float), an index into `epm` and the associated metric value.
+    :param collectSubModel: Whether to collect sub model.
+    :return: (int, float, subModel), an index into `epm` and the associated metric value.
     """
     modelIter = est.fitMultiple(train, epm)
 
     def singleTask():
         index, model = next(modelIter)
         metric = eva.evaluate(model.transform(validation, epm[index]))
-        return index, metric
+        return index, metric, model if collectSubModel else None
 
     return [singleTask] * len(epm)
 
@@ -295,24 +296,12 @@
             validation = df.filter(condition).cache()
             train = df.filter(~condition).cache()
 
-<<<<<<< HEAD
-            def singleTrain(paramMapIndex):
-                paramMap = epm[paramMapIndex]
-                model = est.fit(train, paramMap)
+            tasks = _parallelFitTasks(est, train, eva, validation, epm, collectSubModelsParam)
+            for j, metric, subModel in pool.imap_unordered(lambda f: f(), tasks):
+                metrics[j] += (metric / nFolds)
                 if collectSubModelsParam:
-                    subModels[i][paramMapIndex] = model
-                # TODO: duplicate evaluator to take extra params from input
-                metric = eva.evaluate(model.transform(validation, paramMap))
-                return metric
-
-            currentFoldMetrics = pool.map(singleTrain, range(numModels))
-            for j in range(numModels):
-                metrics[j] += (currentFoldMetrics[j] / nFolds)
-=======
-            tasks = _parallelFitTasks(est, train, eva, validation, epm)
-            for j, metric in pool.imap_unordered(lambda f: f(), tasks):
-                metrics[j] += (metric / nFolds)
->>>>>>> 64988841
+                    subModels[i][j] = subModel
+
             validation.unpersist()
             train.unpersist()
 
@@ -574,29 +563,19 @@
         validation = df.filter(condition).cache()
         train = df.filter(~condition).cache()
 
-<<<<<<< HEAD
         subModels = None
         collectSubModelsParam = self.getCollectSubModels()
         if collectSubModelsParam:
             subModels = [None for i in range(numModels)]
 
-        def singleTrain(paramMapIndex):
-            paramMap = epm[paramMapIndex]
-            model = est.fit(train, paramMap)
-            if collectSubModelsParam:
-                subModels[paramMapIndex] = model
-            metric = eva.evaluate(model.transform(validation, paramMap))
-            return metric
-
-        pool = ThreadPool(processes=min(self.getParallelism(), numModels))
-        metrics = pool.map(singleTrain, range(numModels))
-=======
-        tasks = _parallelFitTasks(est, train, eva, validation, epm)
+        tasks = _parallelFitTasks(est, train, eva, validation, epm, collectSubModelsParam)
         pool = ThreadPool(processes=min(self.getParallelism(), numModels))
         metrics = [None] * numModels
-        for j, metric in pool.imap_unordered(lambda f: f(), tasks):
+        for j, metric, subModel in pool.imap_unordered(lambda f: f(), tasks):
             metrics[j] = metric
->>>>>>> 64988841
+            if collectSubModelsParam:
+                subModels[j] = subModel
+
         train.unpersist()
         validation.unpersist()
 
