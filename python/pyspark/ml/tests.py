#
# Licensed to the Apache Software Foundation (ASF) under one or more
# contributor license agreements.  See the NOTICE file distributed with
# this work for additional information regarding copyright ownership.
# The ASF licenses this file to You under the Apache License, Version 2.0
# (the "License"); you may not use this file except in compliance with
# the License.  You may obtain a copy of the License at
#
#    http://www.apache.org/licenses/LICENSE-2.0
#
# Unless required by applicable law or agreed to in writing, software
# distributed under the License is distributed on an "AS IS" BASIS,
# WITHOUT WARRANTIES OR CONDITIONS OF ANY KIND, either express or implied.
# See the License for the specific language governing permissions and
# limitations under the License.
#

"""
Unit tests for Spark ML Python APIs.
"""
import array
import sys
if sys.version > '3':
    xrange = range
    basestring = str

try:
    import xmlrunner
except ImportError:
    xmlrunner = None

if sys.version_info[:2] <= (2, 6):
    try:
        import unittest2 as unittest
    except ImportError:
        sys.stderr.write('Please install unittest2 to test with Python 2.6 or earlier')
        sys.exit(1)
else:
    import unittest

from shutil import rmtree
import tempfile
import numpy as np

from pyspark import keyword_only
from pyspark.ml import Estimator, Model, Pipeline, PipelineModel, Transformer
from pyspark.ml.classification import *
from pyspark.ml.clustering import KMeans
from pyspark.ml.evaluation import *
from pyspark.ml.feature import *
from pyspark.ml.param import Param, Params, TypeConverters
from pyspark.ml.param.shared import HasMaxIter, HasInputCol, HasSeed
from pyspark.ml.regression import LinearRegression, DecisionTreeRegressor
from pyspark.ml.tuning import *
from pyspark.ml.wrapper import JavaParams
from pyspark.mllib.linalg import Vectors, DenseVector, SparseVector
from pyspark.sql import DataFrame, SQLContext, Row
from pyspark.sql.functions import rand
from pyspark.tests import ReusedPySparkTestCase as PySparkTestCase


class MockDataset(DataFrame):

    def __init__(self):
        self.index = 0


class HasFake(Params):

    def __init__(self):
        super(HasFake, self).__init__()
        self.fake = Param(self, "fake", "fake param")

    def getFake(self):
        return self.getOrDefault(self.fake)


class MockTransformer(Transformer, HasFake):

    def __init__(self):
        super(MockTransformer, self).__init__()
        self.dataset_index = None

    def _transform(self, dataset):
        self.dataset_index = dataset.index
        dataset.index += 1
        return dataset


class MockEstimator(Estimator, HasFake):

    def __init__(self):
        super(MockEstimator, self).__init__()
        self.dataset_index = None

    def _fit(self, dataset):
        self.dataset_index = dataset.index
        model = MockModel()
        self._copyValues(model)
        return model


class MockModel(MockTransformer, Model, HasFake):
    pass


class ParamTypeConversionTests(PySparkTestCase):
    """
    Test that param type conversion happens.
    """

    def test_int(self):
        lr = LogisticRegression(maxIter=5.0)
        self.assertEqual(lr.getMaxIter(), 5)
        self.assertTrue(type(lr.getMaxIter()) == int)
        self.assertRaises(TypeError, lambda: LogisticRegression(maxIter="notAnInt"))
        self.assertRaises(TypeError, lambda: LogisticRegression(maxIter=5.1))

    def test_float(self):
        lr = LogisticRegression(tol=1)
        self.assertEqual(lr.getTol(), 1.0)
        self.assertTrue(type(lr.getTol()) == float)
        self.assertRaises(TypeError, lambda: LogisticRegression(tol="notAFloat"))

    def test_vector(self):
        ewp = ElementwiseProduct(scalingVec=[1, 3])
        self.assertEqual(ewp.getScalingVec(), DenseVector([1.0, 3.0]))
        ewp = ElementwiseProduct(scalingVec=np.array([1.2, 3.4]))
        self.assertEqual(ewp.getScalingVec(), DenseVector([1.2, 3.4]))
        self.assertRaises(TypeError, lambda: ElementwiseProduct(scalingVec=["a", "b"]))

    def test_list(self):
        l = [0, 1]
        for lst_like in [l, np.array(l), DenseVector(l), SparseVector(len(l), range(len(l)), l),
                         array.array('l', l), xrange(2), tuple(l)]:
            converted = TypeConverters.toList(lst_like)
            self.assertEqual(type(converted), list)
            self.assertListEqual(converted, l)

    def test_list_int(self):
        for indices in [[1.0, 2.0], np.array([1.0, 2.0]), DenseVector([1.0, 2.0]),
                        SparseVector(2, {0: 1.0, 1: 2.0}), xrange(1, 3), (1.0, 2.0),
                        array.array('d', [1.0, 2.0])]:
            vs = VectorSlicer(indices=indices)
            self.assertListEqual(vs.getIndices(), [1, 2])
            self.assertTrue(all([type(v) == int for v in vs.getIndices()]))
        self.assertRaises(TypeError, lambda: VectorSlicer(indices=["a", "b"]))

    def test_list_float(self):
        b = Bucketizer(splits=[1, 4])
        self.assertEqual(b.getSplits(), [1.0, 4.0])
        self.assertTrue(all([type(v) == float for v in b.getSplits()]))
        self.assertRaises(TypeError, lambda: Bucketizer(splits=["a", 1.0]))

    def test_list_string(self):
        for labels in [np.array(['a', u'b']), ['a', u'b'], np.array(['a', 'b'])]:
            idx_to_string = IndexToString(labels=labels)
            self.assertListEqual(idx_to_string.getLabels(), ['a', 'b'])
        self.assertRaises(TypeError, lambda: IndexToString(labels=['a', 2]))

    def test_string(self):
        lr = LogisticRegression()
        for col in ['features', u'features', np.str_('features')]:
            lr.setFeaturesCol(col)
            self.assertEqual(lr.getFeaturesCol(), 'features')
        self.assertRaises(TypeError, lambda: LogisticRegression(featuresCol=2.3))

    def test_bool(self):
        self.assertRaises(TypeError, lambda: LogisticRegression(fitIntercept=1))
        self.assertRaises(TypeError, lambda: LogisticRegression(fitIntercept="false"))


class PipelineTests(PySparkTestCase):

    def test_pipeline(self):
        dataset = MockDataset()
        estimator0 = MockEstimator()
        transformer1 = MockTransformer()
        estimator2 = MockEstimator()
        transformer3 = MockTransformer()
        pipeline = Pipeline(stages=[estimator0, transformer1, estimator2, transformer3])
        pipeline_model = pipeline.fit(dataset, {estimator0.fake: 0, transformer1.fake: 1})
        model0, transformer1, model2, transformer3 = pipeline_model.stages
        self.assertEqual(0, model0.dataset_index)
        self.assertEqual(0, model0.getFake())
        self.assertEqual(1, transformer1.dataset_index)
        self.assertEqual(1, transformer1.getFake())
        self.assertEqual(2, dataset.index)
        self.assertIsNone(model2.dataset_index, "The last model shouldn't be called in fit.")
        self.assertIsNone(transformer3.dataset_index,
                          "The last transformer shouldn't be called in fit.")
        dataset = pipeline_model.transform(dataset)
        self.assertEqual(2, model0.dataset_index)
        self.assertEqual(3, transformer1.dataset_index)
        self.assertEqual(4, model2.dataset_index)
        self.assertEqual(5, transformer3.dataset_index)
        self.assertEqual(6, dataset.index)


class TestParams(HasMaxIter, HasInputCol, HasSeed):
    """
    A subclass of Params mixed with HasMaxIter, HasInputCol and HasSeed.
    """
    @keyword_only
    def __init__(self, seed=None):
        super(TestParams, self).__init__()
        self._setDefault(maxIter=10)
        kwargs = self.__init__._input_kwargs
        self.setParams(**kwargs)

    @keyword_only
    def setParams(self, seed=None):
        """
        setParams(self, seed=None)
        Sets params for this test.
        """
        kwargs = self.setParams._input_kwargs
        return self._set(**kwargs)


class OtherTestParams(HasMaxIter, HasInputCol, HasSeed):
    """
    A subclass of Params mixed with HasMaxIter, HasInputCol and HasSeed.
    """
    @keyword_only
    def __init__(self, seed=None):
        super(OtherTestParams, self).__init__()
        self._setDefault(maxIter=10)
        kwargs = self.__init__._input_kwargs
        self.setParams(**kwargs)

    @keyword_only
    def setParams(self, seed=None):
        """
        setParams(self, seed=None)
        Sets params for this test.
        """
        kwargs = self.setParams._input_kwargs
        return self._set(**kwargs)


class HasThrowableProperty(Params):

    def __init__(self):
        super(HasThrowableProperty, self).__init__()
        self.p = Param(self, "none", "empty param")

    @property
    def test_property(self):
        raise RuntimeError("Test property to raise error when invoked")


class ParamTests(PySparkTestCase):

    def test_copy_new_parent(self):
        testParams = TestParams()
        # Copying an instantiated param should fail
        with self.assertRaises(ValueError):
            testParams.maxIter._copy_new_parent(testParams)
        # Copying a dummy param should succeed
        TestParams.maxIter._copy_new_parent(testParams)
        maxIter = testParams.maxIter
        self.assertEqual(maxIter.name, "maxIter")
        self.assertEqual(maxIter.doc, "max number of iterations (>= 0).")
        self.assertTrue(maxIter.parent == testParams.uid)

    def test_param(self):
        testParams = TestParams()
        maxIter = testParams.maxIter
        self.assertEqual(maxIter.name, "maxIter")
        self.assertEqual(maxIter.doc, "max number of iterations (>= 0).")
        self.assertTrue(maxIter.parent == testParams.uid)

    def test_hasparam(self):
        testParams = TestParams()
        self.assertTrue(all([testParams.hasParam(p.name) for p in testParams.params]))
        self.assertFalse(testParams.hasParam("notAParameter"))

    def test_params(self):
        testParams = TestParams()
        maxIter = testParams.maxIter
        inputCol = testParams.inputCol
        seed = testParams.seed

        params = testParams.params
        self.assertEqual(params, [inputCol, maxIter, seed])

        self.assertTrue(testParams.hasParam(maxIter.name))
        self.assertTrue(testParams.hasDefault(maxIter))
        self.assertFalse(testParams.isSet(maxIter))
        self.assertTrue(testParams.isDefined(maxIter))
        self.assertEqual(testParams.getMaxIter(), 10)
        testParams.setMaxIter(100)
        self.assertTrue(testParams.isSet(maxIter))
        self.assertEqual(testParams.getMaxIter(), 100)

        self.assertTrue(testParams.hasParam(inputCol.name))
        self.assertFalse(testParams.hasDefault(inputCol))
        self.assertFalse(testParams.isSet(inputCol))
        self.assertFalse(testParams.isDefined(inputCol))
        with self.assertRaises(KeyError):
            testParams.getInputCol()

        # Since the default is normally random, set it to a known number for debug str
        testParams._setDefault(seed=41)
        testParams.setSeed(43)

        self.assertEqual(
            testParams.explainParams(),
            "\n".join(["inputCol: input column name. (undefined)",
                       "maxIter: max number of iterations (>= 0). (default: 10, current: 100)",
                       "seed: random seed. (default: 41, current: 43)"]))

    def test_kmeans_param(self):
        algo = KMeans()
        self.assertEqual(algo.getInitMode(), "k-means||")
        algo.setK(10)
        self.assertEqual(algo.getK(), 10)
        algo.setInitSteps(10)
        self.assertEqual(algo.getInitSteps(), 10)

    def test_hasseed(self):
        noSeedSpecd = TestParams()
        withSeedSpecd = TestParams(seed=42)
        other = OtherTestParams()
        # Check that we no longer use 42 as the magic number
        self.assertNotEqual(noSeedSpecd.getSeed(), 42)
        origSeed = noSeedSpecd.getSeed()
        # Check that we only compute the seed once
        self.assertEqual(noSeedSpecd.getSeed(), origSeed)
        # Check that a specified seed is honored
        self.assertEqual(withSeedSpecd.getSeed(), 42)
        # Check that a different class has a different seed
        self.assertNotEqual(other.getSeed(), noSeedSpecd.getSeed())

    def test_param_property_error(self):
        param_store = HasThrowableProperty()
        self.assertRaises(RuntimeError, lambda: param_store.test_property)
        params = param_store.params  # should not invoke the property 'test_property'
        self.assertEqual(len(params), 1)

    def test_word2vec_param(self):
        model = Word2Vec().setWindowSize(6)
        # Check windowSize is set properly
        self.assertEqual(model.getWindowSize(), 6)


class FeatureTests(PySparkTestCase):

    def test_binarizer(self):
        b0 = Binarizer()
        self.assertListEqual(b0.params, [b0.inputCol, b0.outputCol, b0.threshold])
        self.assertTrue(all([~b0.isSet(p) for p in b0.params]))
        self.assertTrue(b0.hasDefault(b0.threshold))
        self.assertEqual(b0.getThreshold(), 0.0)
        b0.setParams(inputCol="input", outputCol="output").setThreshold(1.0)
        self.assertTrue(all([b0.isSet(p) for p in b0.params]))
        self.assertEqual(b0.getThreshold(), 1.0)
        self.assertEqual(b0.getInputCol(), "input")
        self.assertEqual(b0.getOutputCol(), "output")

        b0c = b0.copy({b0.threshold: 2.0})
        self.assertEqual(b0c.uid, b0.uid)
        self.assertListEqual(b0c.params, b0.params)
        self.assertEqual(b0c.getThreshold(), 2.0)

        b1 = Binarizer(threshold=2.0, inputCol="input", outputCol="output")
        self.assertNotEqual(b1.uid, b0.uid)
        self.assertEqual(b1.getThreshold(), 2.0)
        self.assertEqual(b1.getInputCol(), "input")
        self.assertEqual(b1.getOutputCol(), "output")

    def test_idf(self):
        sqlContext = SQLContext(self.sc)
        dataset = sqlContext.createDataFrame([
            (DenseVector([1.0, 2.0]),),
            (DenseVector([0.0, 1.0]),),
            (DenseVector([3.0, 0.2]),)], ["tf"])
        idf0 = IDF(inputCol="tf")
        self.assertListEqual(idf0.params, [idf0.inputCol, idf0.minDocFreq, idf0.outputCol])
        idf0m = idf0.fit(dataset, {idf0.outputCol: "idf"})
        self.assertEqual(idf0m.uid, idf0.uid,
                         "Model should inherit the UID from its parent estimator.")
        output = idf0m.transform(dataset)
        self.assertIsNotNone(output.head().idf)

    def test_ngram(self):
        sqlContext = SQLContext(self.sc)
        dataset = sqlContext.createDataFrame([
            Row(input=["a", "b", "c", "d", "e"])])
        ngram0 = NGram(n=4, inputCol="input", outputCol="output")
        self.assertEqual(ngram0.getN(), 4)
        self.assertEqual(ngram0.getInputCol(), "input")
        self.assertEqual(ngram0.getOutputCol(), "output")
        transformedDF = ngram0.transform(dataset)
        self.assertEqual(transformedDF.head().output, ["a b c d", "b c d e"])

    def test_stopwordsremover(self):
        sqlContext = SQLContext(self.sc)
        dataset = sqlContext.createDataFrame([Row(input=["a", "panda"])])
        stopWordRemover = StopWordsRemover(inputCol="input", outputCol="output")
        # Default
        self.assertEqual(stopWordRemover.getInputCol(), "input")
        transformedDF = stopWordRemover.transform(dataset)
        self.assertEqual(transformedDF.head().output, ["panda"])
        self.assertEqual(type(stopWordRemover.getStopWords()), list)
        self.assertTrue(isinstance(stopWordRemover.getStopWords()[0], basestring))
        # Custom
        stopwords = ["panda"]
        stopWordRemover.setStopWords(stopwords)
        self.assertEqual(stopWordRemover.getInputCol(), "input")
        self.assertEqual(stopWordRemover.getStopWords(), stopwords)
        transformedDF = stopWordRemover.transform(dataset)
        self.assertEqual(transformedDF.head().output, ["a"])

    def test_count_vectorizer_with_binary(self):
        sqlContext = SQLContext(self.sc)
        dataset = sqlContext.createDataFrame([
            (0, "a a a b b c".split(' '), SparseVector(3, {0: 1.0, 1: 1.0, 2: 1.0}),),
            (1, "a a".split(' '), SparseVector(3, {0: 1.0}),),
            (2, "a b".split(' '), SparseVector(3, {0: 1.0, 1: 1.0}),),
            (3, "c".split(' '), SparseVector(3, {2: 1.0}),)], ["id", "words", "expected"])
        cv = CountVectorizer(binary=True, inputCol="words", outputCol="features")
        model = cv.fit(dataset)

        transformedList = model.transform(dataset).select("features", "expected").collect()

        for r in transformedList:
            feature, expected = r
            self.assertEqual(feature, expected)


class HasInducedError(Params):

    def __init__(self):
        super(HasInducedError, self).__init__()
        self.inducedError = Param(self, "inducedError",
                                  "Uniformly-distributed error added to feature")

    def getInducedError(self):
        return self.getOrDefault(self.inducedError)


class InducedErrorModel(Model, HasInducedError):

    def __init__(self):
        super(InducedErrorModel, self).__init__()

    def _transform(self, dataset):
        return dataset.withColumn("prediction",
                                  dataset.feature + (rand(0) * self.getInducedError()))


class InducedErrorEstimator(Estimator, HasInducedError):

    def __init__(self, inducedError=1.0):
        super(InducedErrorEstimator, self).__init__()
        self._set(inducedError=inducedError)

    def _fit(self, dataset):
        model = InducedErrorModel()
        self._copyValues(model)
        return model


class CrossValidatorTests(PySparkTestCase):

    def test_fit_minimize_metric(self):
        sqlContext = SQLContext(self.sc)
        dataset = sqlContext.createDataFrame([
            (10, 10.0),
            (50, 50.0),
            (100, 100.0),
            (500, 500.0)] * 10,
            ["feature", "label"])

        iee = InducedErrorEstimator()
        evaluator = RegressionEvaluator(metricName="rmse")

        grid = (ParamGridBuilder()
                .addGrid(iee.inducedError, [100.0, 0.0, 10000.0])
                .build())
        cv = CrossValidator(estimator=iee, estimatorParamMaps=grid, evaluator=evaluator)
        cvModel = cv.fit(dataset)
        bestModel = cvModel.bestModel
        bestModelMetric = evaluator.evaluate(bestModel.transform(dataset))

        self.assertEqual(0.0, bestModel.getOrDefault('inducedError'),
                         "Best model should have zero induced error")
        self.assertEqual(0.0, bestModelMetric, "Best model has RMSE of 0")

    def test_fit_maximize_metric(self):
        sqlContext = SQLContext(self.sc)
        dataset = sqlContext.createDataFrame([
            (10, 10.0),
            (50, 50.0),
            (100, 100.0),
            (500, 500.0)] * 10,
            ["feature", "label"])

        iee = InducedErrorEstimator()
        evaluator = RegressionEvaluator(metricName="r2")

        grid = (ParamGridBuilder()
                .addGrid(iee.inducedError, [100.0, 0.0, 10000.0])
                .build())
        cv = CrossValidator(estimator=iee, estimatorParamMaps=grid, evaluator=evaluator)
        cvModel = cv.fit(dataset)
        bestModel = cvModel.bestModel
        bestModelMetric = evaluator.evaluate(bestModel.transform(dataset))

        self.assertEqual(0.0, bestModel.getOrDefault('inducedError'),
                         "Best model should have zero induced error")
        self.assertEqual(1.0, bestModelMetric, "Best model has R-squared of 1")

    def test_save_load(self):
        temp_path = tempfile.mkdtemp()
        sqlContext = SQLContext(self.sc)
        dataset = sqlContext.createDataFrame(
            [(Vectors.dense([0.0]), 0.0),
             (Vectors.dense([0.4]), 1.0),
             (Vectors.dense([0.5]), 0.0),
             (Vectors.dense([0.6]), 1.0),
             (Vectors.dense([1.0]), 1.0)] * 10,
            ["features", "label"])
        lr = LogisticRegression()
        grid = ParamGridBuilder().addGrid(lr.maxIter, [0, 1]).build()
        evaluator = BinaryClassificationEvaluator()
        cv = CrossValidator(estimator=lr, estimatorParamMaps=grid, evaluator=evaluator)
        cvModel = cv.fit(dataset)
        cvPath = temp_path + "/cv"
        cv.save(cvPath)
        loadedCV = CrossValidator.load(cvPath)
        self.assertEqual(loadedCV.getEstimator().uid, cv.getEstimator().uid)
        self.assertEqual(loadedCV.getEvaluator().uid, cv.getEvaluator().uid)
        self.assertEqual(loadedCV.getEstimatorParamMaps(), cv.getEstimatorParamMaps())
        cvModelPath = temp_path + "/cvModel"
        cvModel.save(cvModelPath)
        loadedModel = CrossValidatorModel.load(cvModelPath)
        self.assertEqual(loadedModel.bestModel.uid, cvModel.bestModel.uid)


class TrainValidationSplitTests(PySparkTestCase):

    def test_fit_minimize_metric(self):
        sqlContext = SQLContext(self.sc)
        dataset = sqlContext.createDataFrame([
            (10, 10.0),
            (50, 50.0),
            (100, 100.0),
            (500, 500.0)] * 10,
            ["feature", "label"])

        iee = InducedErrorEstimator()
        evaluator = RegressionEvaluator(metricName="rmse")

        grid = (ParamGridBuilder()
                .addGrid(iee.inducedError, [100.0, 0.0, 10000.0])
                .build())
        tvs = TrainValidationSplit(estimator=iee, estimatorParamMaps=grid, evaluator=evaluator)
        tvsModel = tvs.fit(dataset)
        bestModel = tvsModel.bestModel
        bestModelMetric = evaluator.evaluate(bestModel.transform(dataset))

        self.assertEqual(0.0, bestModel.getOrDefault('inducedError'),
                         "Best model should have zero induced error")
        self.assertEqual(0.0, bestModelMetric, "Best model has RMSE of 0")

    def test_fit_maximize_metric(self):
        sqlContext = SQLContext(self.sc)
        dataset = sqlContext.createDataFrame([
            (10, 10.0),
            (50, 50.0),
            (100, 100.0),
            (500, 500.0)] * 10,
            ["feature", "label"])

        iee = InducedErrorEstimator()
        evaluator = RegressionEvaluator(metricName="r2")

        grid = (ParamGridBuilder()
                .addGrid(iee.inducedError, [100.0, 0.0, 10000.0])
                .build())
        tvs = TrainValidationSplit(estimator=iee, estimatorParamMaps=grid, evaluator=evaluator)
        tvsModel = tvs.fit(dataset)
        bestModel = tvsModel.bestModel
        bestModelMetric = evaluator.evaluate(bestModel.transform(dataset))

        self.assertEqual(0.0, bestModel.getOrDefault('inducedError'),
                         "Best model should have zero induced error")
        self.assertEqual(1.0, bestModelMetric, "Best model has R-squared of 1")

    def test_save_load(self):
        temp_path = tempfile.mkdtemp()
        sqlContext = SQLContext(self.sc)
        dataset = sqlContext.createDataFrame(
            [(Vectors.dense([0.0]), 0.0),
             (Vectors.dense([0.4]), 1.0),
             (Vectors.dense([0.5]), 0.0),
             (Vectors.dense([0.6]), 1.0),
             (Vectors.dense([1.0]), 1.0)] * 10,
            ["features", "label"])
        lr = LogisticRegression()
        grid = ParamGridBuilder().addGrid(lr.maxIter, [0, 1]).build()
        evaluator = BinaryClassificationEvaluator()
        tvs = TrainValidationSplit(estimator=lr, estimatorParamMaps=grid, evaluator=evaluator)
        tvsModel = tvs.fit(dataset)
        tvsPath = temp_path + "/tvs"
        tvs.save(tvsPath)
        loadedTvs = TrainValidationSplit.load(tvsPath)
        self.assertEqual(loadedTvs.getEstimator().uid, tvs.getEstimator().uid)
        self.assertEqual(loadedTvs.getEvaluator().uid, tvs.getEvaluator().uid)
        self.assertEqual(loadedTvs.getEstimatorParamMaps(), tvs.getEstimatorParamMaps())
        tvsModelPath = temp_path + "/tvsModel"
        tvsModel.save(tvsModelPath)
        loadedModel = TrainValidationSplitModel.load(tvsModelPath)
        self.assertEqual(loadedModel.bestModel.uid, tvsModel.bestModel.uid)


class PersistenceTest(PySparkTestCase):

    def test_linear_regression(self):
        lr = LinearRegression(maxIter=1)
        path = tempfile.mkdtemp()
        lr_path = path + "/lr"
        lr.save(lr_path)
        lr2 = LinearRegression.load(lr_path)
        self.assertEqual(lr.uid, lr2.uid)
        self.assertEqual(type(lr.uid), type(lr2.uid))
        self.assertEqual(lr2.uid, lr2.maxIter.parent,
                         "Loaded LinearRegression instance uid (%s) did not match Param's uid (%s)"
                         % (lr2.uid, lr2.maxIter.parent))
        self.assertEqual(lr._defaultParamMap[lr.maxIter], lr2._defaultParamMap[lr2.maxIter],
                         "Loaded LinearRegression instance default params did not match " +
                         "original defaults")
        try:
            rmtree(path)
        except OSError:
            pass

    def test_logistic_regression(self):
        lr = LogisticRegression(maxIter=1)
        path = tempfile.mkdtemp()
        lr_path = path + "/logreg"
        lr.save(lr_path)
        lr2 = LogisticRegression.load(lr_path)
        self.assertEqual(lr2.uid, lr2.maxIter.parent,
                         "Loaded LogisticRegression instance uid (%s) "
                         "did not match Param's uid (%s)"
                         % (lr2.uid, lr2.maxIter.parent))
        self.assertEqual(lr._defaultParamMap[lr.maxIter], lr2._defaultParamMap[lr2.maxIter],
                         "Loaded LogisticRegression instance default params did not match " +
                         "original defaults")
        try:
            rmtree(path)
        except OSError:
            pass

    def _compare_params(self, m1, m2, param):
        """
        Compare 2 ML params, assert they have the same param.
        """
        # Prevent key not found error in case of some param neither in paramMap and
        # defaultParamMap.
        if m1.isDefined(param):
            self.assertEqual(m1.getOrDefault(param), m2.getOrDefault(param))
            self.assertEqual(param.parent, m2.getParam(param.name).parent)
        else:
            pass # fow now, wait until the default value mismatch between Spark and PySpark fixed.
            # If m1 is not defined param, then m2 should not, too.
            # self.assertEqual(m2.isDefined(m2.getParam(param.name)), False)

    def _compare_pipelines(self, m1, m2):
        """
        Compare 2 ML types, asserting that they are equivalent.
        This currently supports:
         - basic types
         - Pipeline, PipelineModel
         - CrossValidator, CrossValidatorModel
         - TrainValidationSplit, TrainValidationSplitModel
         - OneVsRest, OneVsRestModel
        This checks:
         - uid
         - type
         - Param values and parents
        """
        self.assertEqual(m1.uid, m2.uid)
        self.assertEqual(type(m1), type(m2))

        if isinstance(m1, JavaParams):
            self.assertEqual(len(m1.params), len(m2.params))
            for p in m1.params:
                self._compare_params(m1, m2, p)

        elif isinstance(m1, Pipeline):
            self.assertEqual(len(m1.getStages()), len(m2.getStages()))
            for s1, s2 in zip(m1.getStages(), m2.getStages()):
                self._compare_pipelines(s1, s2)

        elif isinstance(m1, PipelineModel):
            self.assertEqual(len(m1.stages), len(m2.stages))
            for s1, s2 in zip(m1.stages, m2.stages):
                self._compare_pipelines(s1, s2)

        elif isinstance(m1, OneVsRestParams):
            # Check the equality of classifiers (value and parent).
            self._compare_pipelines(m1.getClassifier(), m2.getClassifier())
            self.assertEqual(m1.classifier.parent, m2.classifier.parent)

            # Check the equality of other params (value and parent).
            for p in m1.params:
                if p.name != "classifier":
                    self.assertEqual(m1.getOrDefault(p), m2.getOrDefault(p))
                    self.assertEqual(p.parent, m2.getParam(p.name).parent)

            # Check extra attributes of OneVsRestModel.
            if isinstance(m1, OneVsRestModel):
                self.assertEqual(len(m1.models), len(m2.models))
                for x, y in zip(m1.models, m2.models):
                    self._compare_pipelines(x, y)

        elif isinstance(m1, ValidatorParams):
            # Check the equality of estimators (value and parent).
            self._compare_pipelines(m1.getEstimator(), m2.getEstimator())
            self.assertEqual(m1.estimator.parent, m2.estimator.parent)

            # Check the equality of evaluators (value and parent).
            self._compare_pipelines(m1.getEvaluator(), m2.getEvaluator())
            self.assertEqual(m1.evaluator.parent, m2.evaluator.parent)

            # Check the equality of estimator parameter maps (value and parent).
            self.assertEqual(len(m1.getEstimatorParamMaps()), len(m2.getEstimatorParamMaps()))
            for epm1, epm2 in zip(m1.getEstimatorParamMaps(), m2.getEstimatorParamMaps()):
                self.assertEqual(len(epm1), len(epm2))
                for param in epm1:
                    self.assertIn(param, epm2)
                    if isinstance(epm1[param], Params):
                        self._compare_pipelines(epm1[param], epm2[param])
                    else:
                        self.assertEqual(epm1[param], epm2[param])
            self.assertEqual(m1.estimatorParamMaps.parent, m2.estimatorParamMaps.parent)

            # Check extra attributes/params.
            if isinstance(m1, CrossValidator):
                self.assertEqual(m1.getNumFolds(), m2.getNumFolds())
                self.assertEqual(m1.numFolds.parent, m2.numFolds.parent)
            elif isinstance(m1, CrossValidatorModel):
                self._compare_pipelines(m1.bestModel, m2.bestModel)
            elif isinstance(m1, TrainValidationSplit):
                self.assertEqual(m1.getTrainRatio(), m2.getTrainRatio())
                self.assertEqual(m1.trainRatio.parent, m2.trainRatio.parent)
            elif isinstance(m1, TrainValidationSplitModel):
                self._compare_pipelines(m1.bestModel, m2.bestModel)
            else:
                raise RuntimeError("_compare_pipelines does not yet support type: %s" % type(m1))

        else:
            raise RuntimeError("_compare_pipelines does not yet support type: %s" % type(m1))

    def test_pipeline_persistence(self):
        """
        Pipeline[HashingTF, PCA]
        """
        sqlContext = SQLContext(self.sc)
        temp_path = tempfile.mkdtemp()

        try:
            df = sqlContext.createDataFrame([(["a", "b", "c"],), (["c", "d", "e"],)], ["words"])
            tf = HashingTF(numFeatures=10, inputCol="words", outputCol="features")
            pca = PCA(k=2, inputCol="features", outputCol="pca_features")
            pl = Pipeline(stages=[tf, pca])
            model = pl.fit(df)

            pipeline_path = temp_path + "/pipeline"
            pl.save(pipeline_path)
            loaded_pipeline = Pipeline.load(pipeline_path)
            self._compare_pipelines(pl, loaded_pipeline)

            model_path = temp_path + "/pipeline-model"
            model.save(model_path)
            loaded_model = PipelineModel.load(model_path)
            self._compare_pipelines(model, loaded_model)
        finally:
            try:
                rmtree(temp_path)
            except OSError:
                pass

    def test_nested_pipeline_persistence(self):
        """
        Pipeline[HashingTF, Pipeline[PCA]]
        """
        sqlContext = SQLContext(self.sc)
        temp_path = tempfile.mkdtemp()

        try:
            df = sqlContext.createDataFrame([(["a", "b", "c"],), (["c", "d", "e"],)], ["words"])
            tf = HashingTF(numFeatures=10, inputCol="words", outputCol="features")
            pca = PCA(k=2, inputCol="features", outputCol="pca_features")
            p0 = Pipeline(stages=[pca])
            pl = Pipeline(stages=[tf, p0])
            model = pl.fit(df)

            pipeline_path = temp_path + "/pipeline"
            pl.save(pipeline_path)
            loaded_pipeline = Pipeline.load(pipeline_path)
            self._compare_pipelines(pl, loaded_pipeline)

            model_path = temp_path + "/pipeline-model"
            model.save(model_path)
            loaded_model = PipelineModel.load(model_path)
            self._compare_pipelines(model, loaded_model)
        finally:
            try:
                rmtree(temp_path)
            except OSError:
                pass

<<<<<<< HEAD
    # TODO: Add OneVsRest as part of nested meta-algorithms.
    def test_nested_meta_algorithms_persistence(self):
        sqlContext = SQLContext(self.sc)
        temp_path = tempfile.mkdtemp()
        try:
            df = sqlContext.createDataFrame([
                Row(label=0.0, features=Vectors.dense(1.0, 0.8)),
                Row(label=0.0, features=Vectors.dense(0.8, 0.8)),
                Row(label=0.0, features=Vectors.dense(1.0, 1.2)),
                Row(label=1.0, features=Vectors.sparse(2, [], [])),
                Row(label=1.0, features=Vectors.sparse(2, [0], [0.1])),
                Row(label=1.0, features=Vectors.sparse(2, [1], [0.1]))])

            lr = LogisticRegression()

            # Check the estimator of CrossValidator(TrainValidationSplit(LogisticRegression))
            tvs_grid = ParamGridBuilder().addGrid(lr.maxIter, [1, 2]).build()
            tvs_evaluator = BinaryClassificationEvaluator()
            tvs = TrainValidationSplit(estimator=lr, estimatorParamMaps=tvs_grid,
                                       evaluator=tvs_evaluator)

            cv_grid = ParamGridBuilder().addGrid(tvs.trainRatio, [0.5, 0.7]).build()
            cv_evaluator = BinaryClassificationEvaluator()
            cv = CrossValidator(estimator=tvs, estimatorParamMaps=cv_grid, evaluator=cv_evaluator,
                                numFolds=2)

            model = cv.fit(df)

            path = temp_path + "/nested-meta-algorithm-cv-tvs"
            cv.save(path)
            loaded = CrossValidator.load(path)
            self._compare_pipelines(cv, loaded)

            model_path = temp_path + "/nested-meta-model-cv-tvs"
            model.save(model_path)
            loaded_model = CrossValidatorModel.load(model_path)
            self._compare_pipelines(model, loaded_model)

            # Check the estimator of TrainValidationSplit(CrossValidator(LogisticRegression))
            cv_grid = ParamGridBuilder().addGrid(lr.maxIter, [1, 2]).build()
            cv_evaluator = BinaryClassificationEvaluator()
            cv = CrossValidator(estimator=lr, estimatorParamMaps=cv_grid, evaluator=cv_evaluator)

            tvs_grid = ParamGridBuilder().addGrid(cv.numFolds, [2, 3]).build()
            tvs_evaluator = BinaryClassificationEvaluator()
            tvs = TrainValidationSplit(
                estimator=cv, estimatorParamMaps=tvs_grid, evaluator=tvs_evaluator)

            model = tvs.fit(df)
            path = temp_path + "/nested-meta-algorithm-tvs-cv"
            tvs.save(path)
            loaded = TrainValidationSplit.load(path)
            self._compare_pipelines(tvs, loaded)

            model_path = temp_path + "/nested-meta-model-tvs-cv"
            model.save(model_path)
            loaded_model = TrainValidationSplitModel.load(model_path)
            self._compare_pipelines(model, loaded_model)
        finally:
            try:
                rmtree(temp_path)
            except OSError:
                pass

    def test_write_property(self):
        lr = LinearRegression(maxIter=1)
        self.assertTrue(isinstance(lr.write, MLWriter))

=======
>>>>>>> e4f3eec5
    def test_decisiontree_classifier(self):
        dt = DecisionTreeClassifier(maxDepth=1)
        path = tempfile.mkdtemp()
        dtc_path = path + "/dtc"
        dt.save(dtc_path)
        dt2 = DecisionTreeClassifier.load(dtc_path)
        self.assertEqual(dt2.uid, dt2.maxDepth.parent,
                         "Loaded DecisionTreeClassifier instance uid (%s) "
                         "did not match Param's uid (%s)"
                         % (dt2.uid, dt2.maxDepth.parent))
        self.assertEqual(dt._defaultParamMap[dt.maxDepth], dt2._defaultParamMap[dt2.maxDepth],
                         "Loaded DecisionTreeClassifier instance default params did not match " +
                         "original defaults")
        try:
            rmtree(path)
        except OSError:
            pass

    def test_decisiontree_regressor(self):
        dt = DecisionTreeRegressor(maxDepth=1)
        path = tempfile.mkdtemp()
        dtr_path = path + "/dtr"
        dt.save(dtr_path)
        dt2 = DecisionTreeClassifier.load(dtr_path)
        self.assertEqual(dt2.uid, dt2.maxDepth.parent,
                         "Loaded DecisionTreeRegressor instance uid (%s) "
                         "did not match Param's uid (%s)"
                         % (dt2.uid, dt2.maxDepth.parent))
        self.assertEqual(dt._defaultParamMap[dt.maxDepth], dt2._defaultParamMap[dt2.maxDepth],
                         "Loaded DecisionTreeRegressor instance default params did not match " +
                         "original defaults")
        try:
            rmtree(path)
        except OSError:
            pass


class TrainingSummaryTest(PySparkTestCase):

    def test_linear_regression_summary(self):
        from pyspark.mllib.linalg import Vectors
        sqlContext = SQLContext(self.sc)
        df = sqlContext.createDataFrame([(1.0, 2.0, Vectors.dense(1.0)),
                                         (0.0, 2.0, Vectors.sparse(1, [], []))],
                                        ["label", "weight", "features"])
        lr = LinearRegression(maxIter=5, regParam=0.0, solver="normal", weightCol="weight",
                              fitIntercept=False)
        model = lr.fit(df)
        self.assertTrue(model.hasSummary)
        s = model.summary
        # test that api is callable and returns expected types
        self.assertGreater(s.totalIterations, 0)
        self.assertTrue(isinstance(s.predictions, DataFrame))
        self.assertEqual(s.predictionCol, "prediction")
        self.assertEqual(s.labelCol, "label")
        self.assertEqual(s.featuresCol, "features")
        objHist = s.objectiveHistory
        self.assertTrue(isinstance(objHist, list) and isinstance(objHist[0], float))
        self.assertAlmostEqual(s.explainedVariance, 0.25, 2)
        self.assertAlmostEqual(s.meanAbsoluteError, 0.0)
        self.assertAlmostEqual(s.meanSquaredError, 0.0)
        self.assertAlmostEqual(s.rootMeanSquaredError, 0.0)
        self.assertAlmostEqual(s.r2, 1.0, 2)
        self.assertTrue(isinstance(s.residuals, DataFrame))
        self.assertEqual(s.numInstances, 2)
        devResiduals = s.devianceResiduals
        self.assertTrue(isinstance(devResiduals, list) and isinstance(devResiduals[0], float))
        coefStdErr = s.coefficientStandardErrors
        self.assertTrue(isinstance(coefStdErr, list) and isinstance(coefStdErr[0], float))
        tValues = s.tValues
        self.assertTrue(isinstance(tValues, list) and isinstance(tValues[0], float))
        pValues = s.pValues
        self.assertTrue(isinstance(pValues, list) and isinstance(pValues[0], float))
        # test evaluation (with training dataset) produces a summary with same values
        # one check is enough to verify a summary is returned, Scala version runs full test
        sameSummary = model.evaluate(df)
        self.assertAlmostEqual(sameSummary.explainedVariance, s.explainedVariance)

    def test_logistic_regression_summary(self):
        from pyspark.mllib.linalg import Vectors
        sqlContext = SQLContext(self.sc)
        df = sqlContext.createDataFrame([(1.0, 2.0, Vectors.dense(1.0)),
                                         (0.0, 2.0, Vectors.sparse(1, [], []))],
                                        ["label", "weight", "features"])
        lr = LogisticRegression(maxIter=5, regParam=0.01, weightCol="weight", fitIntercept=False)
        model = lr.fit(df)
        self.assertTrue(model.hasSummary)
        s = model.summary
        # test that api is callable and returns expected types
        self.assertTrue(isinstance(s.predictions, DataFrame))
        self.assertEqual(s.probabilityCol, "probability")
        self.assertEqual(s.labelCol, "label")
        self.assertEqual(s.featuresCol, "features")
        objHist = s.objectiveHistory
        self.assertTrue(isinstance(objHist, list) and isinstance(objHist[0], float))
        self.assertGreater(s.totalIterations, 0)
        self.assertTrue(isinstance(s.roc, DataFrame))
        self.assertAlmostEqual(s.areaUnderROC, 1.0, 2)
        self.assertTrue(isinstance(s.pr, DataFrame))
        self.assertTrue(isinstance(s.fMeasureByThreshold, DataFrame))
        self.assertTrue(isinstance(s.precisionByThreshold, DataFrame))
        self.assertTrue(isinstance(s.recallByThreshold, DataFrame))
        # test evaluation (with training dataset) produces a summary with same values
        # one check is enough to verify a summary is returned, Scala version runs full test
        sameSummary = model.evaluate(df)
        self.assertAlmostEqual(sameSummary.areaUnderROC, s.areaUnderROC)


class OneVsRestTests(PySparkTestCase):

    def test_copy(self):
        sqlContext = SQLContext(self.sc)
        df = sqlContext.createDataFrame([(0.0, Vectors.dense(1.0, 0.8)),
                                         (1.0, Vectors.sparse(2, [], [])),
                                         (2.0, Vectors.dense(0.5, 0.5))],
                                        ["label", "features"])
        lr = LogisticRegression(maxIter=5, regParam=0.01)
        ovr = OneVsRest(classifier=lr)
        ovr1 = ovr.copy({lr.maxIter: 10})
        self.assertEqual(ovr.getClassifier().getMaxIter(), 5)
        self.assertEqual(ovr1.getClassifier().getMaxIter(), 10)
        model = ovr.fit(df)
        model1 = model.copy({model.predictionCol: "indexed"})
        self.assertEqual(model1.getPredictionCol(), "indexed")

    def test_output_columns(self):
        sqlContext = SQLContext(self.sc)
        df = sqlContext.createDataFrame([(0.0, Vectors.dense(1.0, 0.8)),
                                         (1.0, Vectors.sparse(2, [], [])),
                                         (2.0, Vectors.dense(0.5, 0.5))],
                                        ["label", "features"])
        lr = LogisticRegression(maxIter=5, regParam=0.01)
        ovr = OneVsRest(classifier=lr)
        model = ovr.fit(df)
        output = model.transform(df)
        self.assertEqual(output.columns, ["label", "features", "prediction"])

    def test_save_load(self):
        temp_path = tempfile.mkdtemp()
        sqlContext = SQLContext(self.sc)
        df = sqlContext.createDataFrame([(0.0, Vectors.dense(1.0, 0.8)),
                                         (1.0, Vectors.sparse(2, [], [])),
                                         (2.0, Vectors.dense(0.5, 0.5))],
                                        ["label", "features"])
        lr = LogisticRegression(maxIter=5, regParam=0.01)
        ovr = OneVsRest(classifier=lr)
        model = ovr.fit(df)
        ovrPath = temp_path + "/ovr"
        ovr.save(ovrPath)
        loadedOvr = OneVsRest.load(ovrPath)
        self.assertEqual(loadedOvr.getFeaturesCol(), ovr.getFeaturesCol())
        self.assertEqual(loadedOvr.getLabelCol(), ovr.getLabelCol())
        self.assertEqual(loadedOvr.getClassifier().uid, ovr.getClassifier().uid)
        modelPath = temp_path + "/ovrModel"
        model.save(modelPath)
        loadedModel = OneVsRestModel.load(modelPath)
        for m, n in zip(model.models, loadedModel.models):
            self.assertEqual(m.uid, n.uid)


class HashingTFTest(PySparkTestCase):

    def test_apply_binary_term_freqs(self):
        sqlContext = SQLContext(self.sc)

        df = sqlContext.createDataFrame([(0, ["a", "a", "b", "c", "c", "c"])], ["id", "words"])
        n = 100
        hashingTF = HashingTF()
        hashingTF.setInputCol("words").setOutputCol("features").setNumFeatures(n)\
            .setBinary(True).setHashAlgorithm("native")
        output = hashingTF.transform(df)
        features = output.select("features").first().features.toArray()
        expected = Vectors.sparse(n, {(ord("a") % n): 1.0,
                                      (ord("b") % n): 1.0,
                                      (ord("c") % n): 1.0}).toArray()
        for i in range(0, n):
            self.assertAlmostEqual(features[i], expected[i], 14, "Error at " + str(i) +
                                   ": expected " + str(expected[i]) + ", got " + str(features[i]))


if __name__ == "__main__":
    from pyspark.ml.tests import *
    if xmlrunner:
        unittest.main(testRunner=xmlrunner.XMLTestRunner(output='target/test-reports'))
    else:
        unittest.main()<|MERGE_RESOLUTION|>--- conflicted
+++ resolved
@@ -816,7 +816,6 @@
             except OSError:
                 pass
 
-<<<<<<< HEAD
     # TODO: Add OneVsRest as part of nested meta-algorithms.
     def test_nested_meta_algorithms_persistence(self):
         sqlContext = SQLContext(self.sc)
@@ -881,12 +880,6 @@
             except OSError:
                 pass
 
-    def test_write_property(self):
-        lr = LinearRegression(maxIter=1)
-        self.assertTrue(isinstance(lr.write, MLWriter))
-
-=======
->>>>>>> e4f3eec5
     def test_decisiontree_classifier(self):
         dt = DecisionTreeClassifier(maxDepth=1)
         path = tempfile.mkdtemp()
