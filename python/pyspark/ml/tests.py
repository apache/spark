--- conflicted
+++ resolved
@@ -2134,17 +2134,11 @@
                     ParamTests.check_params(self, cls(), check_params_exist=False)
 
         # Additional classes that need explicit construction
-<<<<<<< HEAD
-        from pyspark.ml.feature import CountVectorizerModel
-        ParamTests.check_params(self, CountVectorizerModel.from_vocabulary(['a'], 'input'),
-                                check_params_exist=False)
-=======
         from pyspark.ml.feature import CountVectorizerModel, StringIndexerModel
         ParamTests.check_params(self, CountVectorizerModel.from_vocabulary(['a'], 'input'),
                                 check_params_exist=False)
         ParamTests.check_params(self, StringIndexerModel.from_labels(['a', 'b'], 'input'),
                                 check_params_exist=False)
->>>>>>> 64988841
 
 
 def _squared_distance(a, b):
