--- conflicted
+++ resolved
@@ -33,21 +33,6 @@
     implementations.
     """
 
-<<<<<<< HEAD
-=======
-    __metaclass__ = ABCMeta
-
-    def __init__(self):
-        """
-        Initialize the wrapped java object to None
-        """
-        super(JavaWrapper, self).__init__()
-        #: The wrapped Java companion object. Subclasses should initialize
-        #: it properly. The param values in the Java object should be
-        #: synced with the Python wrapper in fit/transform/evaluate/copy.
-        self._java_obj = None
-
->>>>>>> 54794113
     @staticmethod
     def _new_java_obj(java_class, *args):
         """
@@ -202,10 +187,15 @@
 
     __metaclass__ = ABCMeta
 
-    #: The wrapped Java companion object. Subclasses should initialize
-    #: it properly. The param values in the Java object should be
-    #: synced with the Python wrapper in fit/transform/evaluate/copy.
-    _java_obj = None
+    def __init__(self):
+        """
+        Initialize the wrapped java object to None
+        """
+        super(JavaWrapper, self).__init__()
+        #: The wrapped Java companion object. Subclasses should initialize
+        #: it properly. The param values in the Java object should be
+        #: synced with the Python wrapper in fit/transform/evaluate/copy.
+        self._java_obj = None
 
     def _transfer_params_to_java(self):
         """
