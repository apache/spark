#
# Licensed to the Apache Software Foundation (ASF) under one or more
# contributor license agreements.  See the NOTICE file distributed with
# this work for additional information regarding copyright ownership.
# The ASF licenses this file to You under the Apache License, Version 2.0
# (the "License"); you may not use this file except in compliance with
# the License.  You may obtain a copy of the License at
#
#    http://www.apache.org/licenses/LICENSE-2.0
#
# Unless required by applicable law or agreed to in writing, software
# distributed under the License is distributed on an "AS IS" BASIS,
# WITHOUT WARRANTIES OR CONDITIONS OF ANY KIND, either express or implied.
# See the License for the specific language governing permissions and
# limitations under the License.
#

from pyspark.rdd import ignore_unicode_prefix
from pyspark.ml.param.shared import *
from pyspark.ml.util import keyword_only
from pyspark.ml.wrapper import JavaEstimator, JavaModel, JavaTransformer
from pyspark.mllib.common import inherit_doc

__all__ = ['Binarizer', 'HashingTF', 'IDF', 'IDFModel', 'Normalizer', 'OneHotEncoder',
           'PolynomialExpansion', 'RegexTokenizer', 'StandardScaler', 'StandardScalerModel',
           'StringIndexer', 'StringIndexerModel', 'Tokenizer', 'VectorAssembler', 'VectorIndexer',
           'Word2Vec', 'Word2VecModel']


@inherit_doc
class Binarizer(JavaTransformer, HasInputCol, HasOutputCol):
    """
    Binarize a column of continuous features given a threshold.

    >>> df = sqlContext.createDataFrame([(0.5,)], ["values"])
    >>> binarizer = Binarizer(threshold=1.0, inputCol="values", outputCol="features")
    >>> binarizer.transform(df).head().features
    0.0
    >>> binarizer.setParams(outputCol="freqs").transform(df).head().freqs
    0.0
    >>> params = {binarizer.threshold: -0.5, binarizer.outputCol: "vector"}
    >>> binarizer.transform(df, params).head().vector
    1.0
    """

    _java_class = "org.apache.spark.ml.feature.Binarizer"
    # a placeholder to make it appear in the generated doc
    threshold = Param(Params._dummy(), "threshold",
                      "threshold in binary classification prediction, in range [0, 1]")

    @keyword_only
    def __init__(self, threshold=0.0, inputCol=None, outputCol=None):
        """
        __init__(self, threshold=0.0, inputCol=None, outputCol=None)
        """
        super(Binarizer, self).__init__()
        self.threshold = Param(self, "threshold",
                               "threshold in binary classification prediction, in range [0, 1]")
        self._setDefault(threshold=0.0)
        kwargs = self.__init__._input_kwargs
        self.setParams(**kwargs)

    @keyword_only
    def setParams(self, threshold=0.0, inputCol=None, outputCol=None):
        """
        setParams(self, threshold=0.0, inputCol=None, outputCol=None)
        Sets params for this Binarizer.
        """
        kwargs = self.setParams._input_kwargs
        return self._set(**kwargs)

    def setThreshold(self, value):
        """
        Sets the value of :py:attr:`threshold`.
        """
        self.paramMap[self.threshold] = value
        return self

    def getThreshold(self):
        """
        Gets the value of threshold or its default value.
        """
        return self.getOrDefault(self.threshold)


@inherit_doc
class Bucketizer(JavaTransformer, HasInputCol, HasOutputCol):
    """
    Maps a column of continuous features to a column of feature buckets.

    >>> df = sqlContext.createDataFrame([(0.1,), (0.4,), (1.2,), (1.5,)], ["values"])
    >>> bucketizer = Bucketizer(splits=[-float("inf"), 0.5, 1.4, float("inf")],
    ...     inputCol="values", outputCol="buckets")
    >>> bucketed = bucketizer.transform(df).collect()
    >>> bucketed[0].buckets
    0.0
    >>> bucketed[1].buckets
    0.0
    >>> bucketed[2].buckets
    1.0
    >>> bucketed[3].buckets
    2.0
    >>> bucketizer.setParams(outputCol="b").transform(df).head().b
    0.0
    """

    _java_class = "org.apache.spark.ml.feature.Bucketizer"
    # a placeholder to make it appear in the generated doc
    splits = \
        Param(Params._dummy(), "splits",
              "Split points for mapping continuous features into buckets. With n+1 splits, " +
              "there are n buckets. A bucket defined by splits x,y holds values in the " +
              "range [x,y) except the last bucket, which also includes y. The splits " +
              "should be strictly increasing. Values at -inf, inf must be explicitly " +
              "provided to cover all Double values; otherwise, values outside the splits " +
              "specified will be treated as errors.")

    @keyword_only
    def __init__(self, splits=None, inputCol=None, outputCol=None):
        """
        __init__(self, splits=None, inputCol=None, outputCol=None)
        """
        super(Bucketizer, self).__init__()
        #: param for Splitting points for mapping continuous features into buckets. With n+1 splits,
        #  there are n buckets. A bucket defined by splits x,y holds values in the range [x,y)
        #  except the last bucket, which also includes y. The splits should be strictly increasing.
        #  Values at -inf, inf must be explicitly provided to cover all Double values; otherwise,
        #  values outside the splits specified will be treated as errors.
        self.splits = \
            Param(self, "splits",
                  "Split points for mapping continuous features into buckets. With n+1 splits, " +
                  "there are n buckets. A bucket defined by splits x,y holds values in the " +
                  "range [x,y) except the last bucket, which also includes y. The splits " +
                  "should be strictly increasing. Values at -inf, inf must be explicitly " +
                  "provided to cover all Double values; otherwise, values outside the splits " +
                  "specified will be treated as errors.")
        kwargs = self.__init__._input_kwargs
        self.setParams(**kwargs)

    @keyword_only
    def setParams(self, splits=None, inputCol=None, outputCol=None):
        """
        setParams(self, splits=None, inputCol=None, outputCol=None)
        Sets params for this Bucketizer.
        """
        kwargs = self.setParams._input_kwargs
        return self._set(**kwargs)

    def setSplits(self, value):
        """
        Sets the value of :py:attr:`splits`.
        """
        self.paramMap[self.splits] = value
        return self

    def getSplits(self):
        """
        Gets the value of threshold or its default value.
        """
        return self.getOrDefault(self.splits)


@inherit_doc
class HashingTF(JavaTransformer, HasInputCol, HasOutputCol, HasNumFeatures):
    """
    Maps a sequence of terms to their term frequencies using the
    hashing trick.

    >>> df = sqlContext.createDataFrame([(["a", "b", "c"],)], ["words"])
    >>> hashingTF = HashingTF(numFeatures=10, inputCol="words", outputCol="features")
    >>> hashingTF.transform(df).head().features
    SparseVector(10, {7: 1.0, 8: 1.0, 9: 1.0})
    >>> hashingTF.setParams(outputCol="freqs").transform(df).head().freqs
    SparseVector(10, {7: 1.0, 8: 1.0, 9: 1.0})
    >>> params = {hashingTF.numFeatures: 5, hashingTF.outputCol: "vector"}
    >>> hashingTF.transform(df, params).head().vector
    SparseVector(5, {2: 1.0, 3: 1.0, 4: 1.0})
    """

    _java_class = "org.apache.spark.ml.feature.HashingTF"

    @keyword_only
    def __init__(self, numFeatures=1 << 18, inputCol=None, outputCol=None):
        """
        __init__(self, numFeatures=1 << 18, inputCol=None, outputCol=None)
        """
        super(HashingTF, self).__init__()
        self._setDefault(numFeatures=1 << 18)
        kwargs = self.__init__._input_kwargs
        self.setParams(**kwargs)

    @keyword_only
    def setParams(self, numFeatures=1 << 18, inputCol=None, outputCol=None):
        """
        setParams(self, numFeatures=1 << 18, inputCol=None, outputCol=None)
        Sets params for this HashingTF.
        """
        kwargs = self.setParams._input_kwargs
        return self._set(**kwargs)


@inherit_doc
class IDF(JavaEstimator, HasInputCol, HasOutputCol):
    """
    Compute the Inverse Document Frequency (IDF) given a collection of documents.

    >>> from pyspark.mllib.linalg import DenseVector
    >>> df = sqlContext.createDataFrame([(DenseVector([1.0, 2.0]),),
    ...     (DenseVector([0.0, 1.0]),), (DenseVector([3.0, 0.2]),)], ["tf"])
    >>> idf = IDF(minDocFreq=3, inputCol="tf", outputCol="idf")
    >>> idf.fit(df).transform(df).head().idf
    DenseVector([0.0, 0.0])
    >>> idf.setParams(outputCol="freqs").fit(df).transform(df).collect()[1].freqs
    DenseVector([0.0, 0.0])
    >>> params = {idf.minDocFreq: 1, idf.outputCol: "vector"}
    >>> idf.fit(df, params).transform(df).head().vector
    DenseVector([0.2877, 0.0])
    """

    _java_class = "org.apache.spark.ml.feature.IDF"

    # a placeholder to make it appear in the generated doc
    minDocFreq = Param(Params._dummy(), "minDocFreq",
                       "minimum of documents in which a term should appear for filtering")

    @keyword_only
    def __init__(self, minDocFreq=0, inputCol=None, outputCol=None):
        """
        __init__(self, minDocFreq=0, inputCol=None, outputCol=None)
        """
        super(IDF, self).__init__()
        self.minDocFreq = Param(self, "minDocFreq",
                                "minimum of documents in which a term should appear for filtering")
        self._setDefault(minDocFreq=0)
        kwargs = self.__init__._input_kwargs
        self.setParams(**kwargs)

    @keyword_only
    def setParams(self, minDocFreq=0, inputCol=None, outputCol=None):
        """
        setParams(self, minDocFreq=0, inputCol=None, outputCol=None)
        Sets params for this IDF.
        """
        kwargs = self.setParams._input_kwargs
        return self._set(**kwargs)

    def setMinDocFreq(self, value):
        """
        Sets the value of :py:attr:`minDocFreq`.
        """
        self.paramMap[self.minDocFreq] = value
        return self

    def getMinDocFreq(self):
        """
        Gets the value of minDocFreq or its default value.
        """
        return self.getOrDefault(self.minDocFreq)


class IDFModel(JavaModel):
    """
    Model fitted by IDF.
    """


@inherit_doc
class Normalizer(JavaTransformer, HasInputCol, HasOutputCol):
    """
     Normalize a vector to have unit norm using the given p-norm.

    >>> from pyspark.mllib.linalg import Vectors
    >>> svec = Vectors.sparse(4, {1: 4.0, 3: 3.0})
    >>> df = sqlContext.createDataFrame([(Vectors.dense([3.0, -4.0]), svec)], ["dense", "sparse"])
    >>> normalizer = Normalizer(p=2.0, inputCol="dense", outputCol="features")
    >>> normalizer.transform(df).head().features
    DenseVector([0.6, -0.8])
    >>> normalizer.setParams(inputCol="sparse", outputCol="freqs").transform(df).head().freqs
    SparseVector(4, {1: 0.8, 3: 0.6})
    >>> params = {normalizer.p: 1.0, normalizer.inputCol: "dense", normalizer.outputCol: "vector"}
    >>> normalizer.transform(df, params).head().vector
    DenseVector([0.4286, -0.5714])
    """

    # a placeholder to make it appear in the generated doc
    p = Param(Params._dummy(), "p", "the p norm value.")

    _java_class = "org.apache.spark.ml.feature.Normalizer"

    @keyword_only
    def __init__(self, p=2.0, inputCol=None, outputCol=None):
        """
        __init__(self, p=2.0, inputCol=None, outputCol=None)
        """
        super(Normalizer, self).__init__()
        self.p = Param(self, "p", "the p norm value.")
        self._setDefault(p=2.0)
        kwargs = self.__init__._input_kwargs
        self.setParams(**kwargs)

    @keyword_only
    def setParams(self, p=2.0, inputCol=None, outputCol=None):
        """
        setParams(self, p=2.0, inputCol=None, outputCol=None)
        Sets params for this Normalizer.
        """
        kwargs = self.setParams._input_kwargs
        return self._set(**kwargs)

    def setP(self, value):
        """
        Sets the value of :py:attr:`p`.
        """
        self.paramMap[self.p] = value
        return self

    def getP(self):
        """
        Gets the value of p or its default value.
        """
        return self.getOrDefault(self.p)


@inherit_doc
class OneHotEncoder(JavaTransformer, HasInputCol, HasOutputCol):
    """
    A one-hot encoder that maps a column of label indices to a column of binary vectors, with
    at most a single one-value. By default, the binary vector has an element for each category, so
    with 5 categories, an input value of 2.0 would map to an output vector of
    (0.0, 0.0, 1.0, 0.0, 0.0). If includeFirst is set to false, the first category is omitted, so
    the output vector for the previous example would be (0.0, 1.0, 0.0, 0.0) and an input value
    of 0.0 would map to a vector of all zeros. Including the first category makes the vector columns
    linearly dependent because they sum up to one.

    TODO: This method requires the use of StringIndexer first. Decouple them.

    >>> stringIndexer = StringIndexer(inputCol="label", outputCol="indexed")
    >>> model = stringIndexer.fit(stringIndDf)
    >>> td = model.transform(stringIndDf)
    >>> encoder = OneHotEncoder(includeFirst=False, inputCol="indexed", outputCol="features")
    >>> encoder.transform(td).head().features
    SparseVector(2, {})
    >>> encoder.setParams(outputCol="freqs").transform(td).head().freqs
    SparseVector(2, {})
    >>> params = {encoder.includeFirst: True, encoder.outputCol: "test"}
    >>> encoder.transform(td, params).head().test
    SparseVector(3, {0: 1.0})
    """

    _java_class = "org.apache.spark.ml.feature.OneHotEncoder"

    # a placeholder to make it appear in the generated doc
    includeFirst = Param(Params._dummy(), "includeFirst", "include first category")

    @keyword_only
    def __init__(self, includeFirst=True, inputCol=None, outputCol=None):
        """
        __init__(self, includeFirst=True, inputCol=None, outputCol=None)
        """
        super(OneHotEncoder, self).__init__()
        self.includeFirst = Param(self, "includeFirst", "include first category")
        self._setDefault(includeFirst=True)
        kwargs = self.__init__._input_kwargs
        self.setParams(**kwargs)

    @keyword_only
    def setParams(self, includeFirst=True, inputCol=None, outputCol=None):
        """
        setParams(self, includeFirst=True, inputCol=None, outputCol=None)
        Sets params for this OneHotEncoder.
        """
        kwargs = self.setParams._input_kwargs
        return self._set(**kwargs)

    def setIncludeFirst(self, value):
        """
        Sets the value of :py:attr:`includeFirst`.
        """
        self.paramMap[self.includeFirst] = value
        return self

    def getIncludeFirst(self):
        """
        Gets the value of includeFirst or its default value.
        """
        return self.getOrDefault(self.includeFirst)


@inherit_doc
class PolynomialExpansion(JavaTransformer, HasInputCol, HasOutputCol):
    """
    Perform feature expansion in a polynomial space. As said in wikipedia of Polynomial Expansion,
    which is available at `http://en.wikipedia.org/wiki/Polynomial_expansion`, "In mathematics, an
    expansion of a product of sums expresses it as a sum of products by using the fact that
    multiplication distributes over addition". Take a 2-variable feature vector as an example:
    `(x, y)`, if we want to expand it with degree 2, then we get `(x, x * x, y, x * y, y * y)`.

    >>> from pyspark.mllib.linalg import Vectors
    >>> df = sqlContext.createDataFrame([(Vectors.dense([0.5, 2.0]),)], ["dense"])
    >>> px = PolynomialExpansion(degree=2, inputCol="dense", outputCol="expanded")
    >>> px.transform(df).head().expanded
    DenseVector([0.5, 0.25, 2.0, 1.0, 4.0])
    >>> px.setParams(outputCol="test").transform(df).head().test
    DenseVector([0.5, 0.25, 2.0, 1.0, 4.0])
    """

    _java_class = "org.apache.spark.ml.feature.PolynomialExpansion"

    # a placeholder to make it appear in the generated doc
    degree = Param(Params._dummy(), "degree", "the polynomial degree to expand (>= 1)")

    @keyword_only
    def __init__(self, degree=2, inputCol=None, outputCol=None):
        """
        __init__(self, degree=2, inputCol=None, outputCol=None)
        """
        super(PolynomialExpansion, self).__init__()
        self.degree = Param(self, "degree", "the polynomial degree to expand (>= 1)")
        self._setDefault(degree=2)
        kwargs = self.__init__._input_kwargs
        self.setParams(**kwargs)

    @keyword_only
    def setParams(self, degree=2, inputCol=None, outputCol=None):
        """
        setParams(self, degree=2, inputCol=None, outputCol=None)
        Sets params for this PolynomialExpansion.
        """
        kwargs = self.setParams._input_kwargs
        return self._set(**kwargs)

    def setDegree(self, value):
        """
        Sets the value of :py:attr:`degree`.
        """
        self.paramMap[self.degree] = value
        return self

    def getDegree(self):
        """
        Gets the value of degree or its default value.
        """
        return self.getOrDefault(self.degree)


@inherit_doc
@ignore_unicode_prefix
class RegexTokenizer(JavaTransformer, HasInputCol, HasOutputCol):
    """
    A regex based tokenizer that extracts tokens either by repeatedly matching the regex(default)
    or using it to split the text (set matching to false). Optional parameters also allow filtering
    tokens using a minimal length.
    It returns an array of strings that can be empty.

    >>> df = sqlContext.createDataFrame([("a b c",)], ["text"])
    >>> reTokenizer = RegexTokenizer(inputCol="text", outputCol="words")
    >>> reTokenizer.transform(df).head()
    Row(text=u'a b c', words=[u'a', u'b', u'c'])
    >>> # Change a parameter.
    >>> reTokenizer.setParams(outputCol="tokens").transform(df).head()
    Row(text=u'a b c', tokens=[u'a', u'b', u'c'])
    >>> # Temporarily modify a parameter.
    >>> reTokenizer.transform(df, {reTokenizer.outputCol: "words"}).head()
    Row(text=u'a b c', words=[u'a', u'b', u'c'])
    >>> reTokenizer.transform(df).head()
    Row(text=u'a b c', tokens=[u'a', u'b', u'c'])
    >>> # Must use keyword arguments to specify params.
    >>> reTokenizer.setParams("text")
    Traceback (most recent call last):
        ...
    TypeError: Method setParams forces keyword arguments.
    """

    _java_class = "org.apache.spark.ml.feature.RegexTokenizer"
    # a placeholder to make it appear in the generated doc
    minTokenLength = Param(Params._dummy(), "minTokenLength", "minimum token length (>= 0)")
    gaps = Param(Params._dummy(), "gaps", "Set regex to match gaps or tokens")
    pattern = Param(Params._dummy(), "pattern", "regex pattern used for tokenizing")

    @keyword_only
    def __init__(self, minTokenLength=1, gaps=False, pattern="\\p{L}+|[^\\p{L}\\s]+",
                 inputCol=None, outputCol=None):
        """
        __init__(self, minTokenLength=1, gaps=False, pattern="\\p{L}+|[^\\p{L}\\s]+", \
                 inputCol=None, outputCol=None)
        """
        super(RegexTokenizer, self).__init__()
        self.minTokenLength = Param(self, "minLength", "minimum token length (>= 0)")
        self.gaps = Param(self, "gaps", "Set regex to match gaps or tokens")
        self.pattern = Param(self, "pattern", "regex pattern used for tokenizing")
        self._setDefault(minTokenLength=1, gaps=False, pattern="\\p{L}+|[^\\p{L}\\s]+")
        kwargs = self.__init__._input_kwargs
        self.setParams(**kwargs)

    @keyword_only
    def setParams(self, minTokenLength=1, gaps=False, pattern="\\p{L}+|[^\\p{L}\\s]+",
                  inputCol=None, outputCol=None):
        """
        setParams(self, minTokenLength=1, gaps=False, pattern="\\p{L}+|[^\\p{L}\\s]+", \
                  inputCol="input", outputCol="output")
        Sets params for this RegexTokenizer.
        """
        kwargs = self.setParams._input_kwargs
        return self._set(**kwargs)

    def setMinTokenLength(self, value):
        """
        Sets the value of :py:attr:`minTokenLength`.
        """
        self.paramMap[self.minTokenLength] = value
        return self

    def getMinTokenLength(self):
        """
        Gets the value of minTokenLength or its default value.
        """
        return self.getOrDefault(self.minTokenLength)

    def setGaps(self, value):
        """
        Sets the value of :py:attr:`gaps`.
        """
        self.paramMap[self.gaps] = value
        return self

    def getGaps(self):
        """
        Gets the value of gaps or its default value.
        """
        return self.getOrDefault(self.gaps)

    def setPattern(self, value):
        """
        Sets the value of :py:attr:`pattern`.
        """
        self.paramMap[self.pattern] = value
        return self

    def getPattern(self):
        """
        Gets the value of pattern or its default value.
        """
        return self.getOrDefault(self.pattern)


@inherit_doc
class StandardScaler(JavaEstimator, HasInputCol, HasOutputCol):
    """
    Standardizes features by removing the mean and scaling to unit variance using column summary
    statistics on the samples in the training set.

    >>> from pyspark.mllib.linalg import Vectors
    >>> df = sqlContext.createDataFrame([(Vectors.dense([0.0]),), (Vectors.dense([2.0]),)], ["a"])
    >>> standardScaler = StandardScaler(inputCol="a", outputCol="scaled")
    >>> model = standardScaler.fit(df)
    >>> model.transform(df).collect()[1].scaled
    DenseVector([1.4142])
    """

    _java_class = "org.apache.spark.ml.feature.StandardScaler"

    # a placeholder to make it appear in the generated doc
    withMean = Param(Params._dummy(), "withMean", "Center data with mean")
    withStd = Param(Params._dummy(), "withStd", "Scale to unit standard deviation")

    @keyword_only
    def __init__(self, withMean=False, withStd=True, inputCol=None, outputCol=None):
        """
        __init__(self, withMean=False, withStd=True, inputCol=None, outputCol=None)
        """
        super(StandardScaler, self).__init__()
        self.withMean = Param(self, "withMean", "Center data with mean")
        self.withStd = Param(self, "withStd", "Scale to unit standard deviation")
        self._setDefault(withMean=False, withStd=True)
        kwargs = self.__init__._input_kwargs
        self.setParams(**kwargs)

    @keyword_only
    def setParams(self, withMean=False, withStd=True, inputCol=None, outputCol=None):
        """
        setParams(self, withMean=False, withStd=True, inputCol=None, outputCol=None)
        Sets params for this StandardScaler.
        """
        kwargs = self.setParams._input_kwargs
        return self._set(**kwargs)

    def setWithMean(self, value):
        """
        Sets the value of :py:attr:`withMean`.
        """
        self.paramMap[self.withMean] = value
        return self

    def getWithMean(self):
        """
        Gets the value of withMean or its default value.
        """
        return self.getOrDefault(self.withMean)

    def setWithStd(self, value):
        """
        Sets the value of :py:attr:`withStd`.
        """
        self.paramMap[self.withStd] = value
        return self

    def getWithStd(self):
        """
        Gets the value of withStd or its default value.
        """
        return self.getOrDefault(self.withStd)


class StandardScalerModel(JavaModel):
    """
    Model fitted by StandardScaler.
    """


@inherit_doc
class StringIndexer(JavaEstimator, HasInputCol, HasOutputCol):
    """
    A label indexer that maps a string column of labels to an ML column of label indices.
    If the input column is numeric, we cast it to string and index the string values.
    The indices are in [0, numLabels), ordered by label frequencies.
    So the most frequent label gets index 0.

    >>> stringIndexer = StringIndexer(inputCol="label", outputCol="indexed")
    >>> model = stringIndexer.fit(stringIndDf)
    >>> td = model.transform(stringIndDf)
    >>> sorted(set([(i[0], i[1]) for i in td.select(td.id, td.indexed).collect()]),
    ...     key=lambda x: x[0])
    [(0, 0.0), (1, 2.0), (2, 1.0), (3, 0.0), (4, 0.0), (5, 1.0)]
    """

    _java_class = "org.apache.spark.ml.feature.StringIndexer"

    @keyword_only
    def __init__(self, inputCol=None, outputCol=None):
        """
        __init__(self, inputCol=None, outputCol=None)
        """
        super(StringIndexer, self).__init__()
        kwargs = self.__init__._input_kwargs
        self.setParams(**kwargs)

    @keyword_only
    def setParams(self, inputCol=None, outputCol=None):
        """
        setParams(self, inputCol=None, outputCol=None)
        Sets params for this StringIndexer.
        """
        kwargs = self.setParams._input_kwargs
        return self._set(**kwargs)


class StringIndexerModel(JavaModel):
    """
    Model fitted by StringIndexer.
    """


@inherit_doc
@ignore_unicode_prefix
class Tokenizer(JavaTransformer, HasInputCol, HasOutputCol):
    """
    A tokenizer that converts the input string to lowercase and then
    splits it by white spaces.

    >>> df = sqlContext.createDataFrame([("a b c",)], ["text"])
    >>> tokenizer = Tokenizer(inputCol="text", outputCol="words")
    >>> tokenizer.transform(df).head()
    Row(text=u'a b c', words=[u'a', u'b', u'c'])
    >>> # Change a parameter.
    >>> tokenizer.setParams(outputCol="tokens").transform(df).head()
    Row(text=u'a b c', tokens=[u'a', u'b', u'c'])
    >>> # Temporarily modify a parameter.
    >>> tokenizer.transform(df, {tokenizer.outputCol: "words"}).head()
    Row(text=u'a b c', words=[u'a', u'b', u'c'])
    >>> tokenizer.transform(df).head()
    Row(text=u'a b c', tokens=[u'a', u'b', u'c'])
    >>> # Must use keyword arguments to specify params.
    >>> tokenizer.setParams("text")
    Traceback (most recent call last):
        ...
    TypeError: Method setParams forces keyword arguments.
    """

    _java_class = "org.apache.spark.ml.feature.Tokenizer"

    @keyword_only
    def __init__(self, inputCol=None, outputCol=None):
        """
        __init__(self, inputCol=None, outputCol=None)
        """
        super(Tokenizer, self).__init__()
        kwargs = self.__init__._input_kwargs
        self.setParams(**kwargs)

    @keyword_only
    def setParams(self, inputCol=None, outputCol=None):
        """
        setParams(self, inputCol="input", outputCol="output")
        Sets params for this Tokenizer.
        """
        kwargs = self.setParams._input_kwargs
        return self._set(**kwargs)


@inherit_doc
class VectorAssembler(JavaTransformer, HasInputCols, HasOutputCol):
    """
    A feature transformer that merges multiple columns into a vector column.

    >>> df = sqlContext.createDataFrame([(1, 0, 3)], ["a", "b", "c"])
    >>> vecAssembler = VectorAssembler(inputCols=["a", "b", "c"], outputCol="features")
    >>> vecAssembler.transform(df).head().features
    DenseVector([1.0, 0.0, 3.0])
    >>> vecAssembler.setParams(outputCol="freqs").transform(df).head().freqs
    DenseVector([1.0, 0.0, 3.0])
    >>> params = {vecAssembler.inputCols: ["b", "a"], vecAssembler.outputCol: "vector"}
    >>> vecAssembler.transform(df, params).head().vector
    DenseVector([0.0, 1.0])
    """

    _java_class = "org.apache.spark.ml.feature.VectorAssembler"

    @keyword_only
    def __init__(self, inputCols=None, outputCol=None):
        """
        __init__(self, inputCols=None, outputCol=None)
        """
        super(VectorAssembler, self).__init__()
        kwargs = self.__init__._input_kwargs
        self.setParams(**kwargs)

    @keyword_only
    def setParams(self, inputCols=None, outputCol=None):
        """
        setParams(self, inputCols=None, outputCol=None)
        Sets params for this VectorAssembler.
        """
        kwargs = self.setParams._input_kwargs
        return self._set(**kwargs)


@inherit_doc
class VectorIndexer(JavaEstimator, HasInputCol, HasOutputCol):
    """
    Class for indexing categorical feature columns in a dataset of [[Vector]].

    This has 2 usage modes:
      - Automatically identify categorical features (default behavior)
         - This helps process a dataset of unknown vectors into a dataset with some continuous
           features and some categorical features. The choice between continuous and categorical
           is based upon a maxCategories parameter.
         - Set maxCategories to the maximum number of categorical any categorical feature should
           have.
         - E.g.: Feature 0 has unique values {-1.0, 0.0}, and feature 1 values {1.0, 3.0, 5.0}.
           If maxCategories = 2, then feature 0 will be declared categorical and use indices {0, 1},
           and feature 1 will be declared continuous.
      - Index all features, if all features are categorical
         - If maxCategories is set to be very large, then this will build an index of unique
           values for all features.
         - Warning: This can cause problems if features are continuous since this will collect ALL
           unique values to the driver.
         - E.g.: Feature 0 has unique values {-1.0, 0.0}, and feature 1 values {1.0, 3.0, 5.0}.
           If maxCategories >= 3, then both features will be declared categorical.

     This returns a model which can transform categorical features to use 0-based indices.

    Index stability:
      - This is not guaranteed to choose the same category index across multiple runs.
      - If a categorical feature includes value 0, then this is guaranteed to map value 0 to
        index 0. This maintains vector sparsity.
      - More stability may be added in the future.

     TODO: Future extensions: The following functionality is planned for the future:
      - Preserve metadata in transform; if a feature's metadata is already present,
        do not recompute.
      - Specify certain features to not index, either via a parameter or via existing metadata.
      - Add warning if a categorical feature has only 1 category.
      - Add option for allowing unknown categories.

    >>> from pyspark.mllib.linalg import Vectors
    >>> df = sqlContext.createDataFrame([(Vectors.dense([-1.0, 0.0]),),
    ...     (Vectors.dense([0.0, 1.0]),), (Vectors.dense([0.0, 2.0]),)], ["a"])
    >>> indexer = VectorIndexer(maxCategories=2, inputCol="a", outputCol="indexed")
    >>> model = indexer.fit(df)
    >>> model.transform(df).head().indexed
    DenseVector([1.0, 0.0])
    >>> indexer.setParams(outputCol="test").fit(df).transform(df).collect()[1].test
    DenseVector([0.0, 1.0])
    >>> params = {indexer.maxCategories: 3, indexer.outputCol: "vector"}
    >>> model2 = indexer.fit(df, params)
    >>> model2.transform(df).head().vector
    DenseVector([1.0, 0.0])
    """

    _java_class = "org.apache.spark.ml.feature.VectorIndexer"
    # a placeholder to make it appear in the generated doc
    maxCategories = Param(Params._dummy(), "maxCategories",
                          "Threshold for the number of values a categorical feature can take " +
                          "(>= 2). If a feature is found to have > maxCategories values, then " +
                          "it is declared continuous.")

    @keyword_only
    def __init__(self, maxCategories=20, inputCol=None, outputCol=None):
        """
        __init__(self, maxCategories=20, inputCol=None, outputCol=None)
        """
        super(VectorIndexer, self).__init__()
        self.maxCategories = Param(self, "maxCategories",
                                   "Threshold for the number of values a categorical feature " +
                                   "can take (>= 2). If a feature is found to have " +
                                   "> maxCategories values, then it is declared continuous.")
        self._setDefault(maxCategories=20)
        kwargs = self.__init__._input_kwargs
        self.setParams(**kwargs)

    @keyword_only
    def setParams(self, maxCategories=20, inputCol=None, outputCol=None):
        """
        setParams(self, maxCategories=20, inputCol=None, outputCol=None)
        Sets params for this VectorIndexer.
        """
        kwargs = self.setParams._input_kwargs
        return self._set(**kwargs)

    def setMaxCategories(self, value):
        """
        Sets the value of :py:attr:`maxCategories`.
        """
        self.paramMap[self.maxCategories] = value
        return self

    def getMaxCategories(self):
        """
        Gets the value of maxCategories or its default value.
        """
        return self.getOrDefault(self.maxCategories)


@inherit_doc
@ignore_unicode_prefix
class Word2Vec(JavaEstimator, HasStepSize, HasMaxIter, HasSeed, HasInputCol, HasOutputCol):
    """
    Word2Vec trains a model of `Map(String, Vector)`, i.e. transforms a word into a code for further
    natural language processing or machine learning process.

    >>> sent = ("a b " * 100 + "a c " * 10).split(" ")
    >>> doc = sqlContext.createDataFrame([(sent,), (sent,)], ["sentence"])
    >>> model = Word2Vec(vectorSize=5, seed=42, inputCol="sentence", outputCol="model").fit(doc)
    >>> model.transform(doc).head().model
    DenseVector([-0.0422, -0.5138, -0.2546, 0.6885, 0.276])
    """

    _java_class = "org.apache.spark.ml.feature.Word2Vec"
    # a placeholder to make it appear in the generated doc
    vectorSize = Param(Params._dummy(), "vectorSize",
                       "the dimension of codes after transforming from words")
    numPartitions = Param(Params._dummy(), "numPartitions",
                          "number of partitions for sentences of words")
    minCount = Param(Params._dummy(), "minCount",
                     "the minimum number of times a token must appear to be included in the " +
                     "word2vec model's vocabulary")

    @keyword_only
    def __init__(self, vectorSize=100, minCount=5, numPartitions=1, stepSize=0.025, maxIter=1,
                 seed=None, inputCol=None, outputCol=None):
        """
<<<<<<< HEAD
        __init__(self, vectorSize=100, minCount=5, numPartitions=1, stepSize=0.025, maxIter=1,
                 seed=None, inputCol=None, outputCol=None)
=======
        __init__(self, vectorSize=100, minCount=5, numPartitions=1, stepSize=0.025, maxIter=1, \
                 seed=42, inputCol=None, outputCol=None)
>>>>>>> 48fc38f5
        """
        super(Word2Vec, self).__init__()
        self.vectorSize = Param(self, "vectorSize",
                                "the dimension of codes after transforming from words")
        self.numPartitions = Param(self, "numPartitions",
                                   "number of partitions for sentences of words")
        self.minCount = Param(self, "minCount",
                              "the minimum number of times a token must appear to be included " +
                              "in the word2vec model's vocabulary")
        self._setDefault(vectorSize=100, minCount=5, numPartitions=1, stepSize=0.025, maxIter=1,
                         seed=None)
        kwargs = self.__init__._input_kwargs
        self.setParams(**kwargs)

    @keyword_only
    def setParams(self, vectorSize=100, minCount=5, numPartitions=1, stepSize=0.025, maxIter=1,
                  seed=None, inputCol=None, outputCol=None):
        """
<<<<<<< HEAD
        setParams(self, minCount=5, numPartitions=1, stepSize=0.025, maxIter=1, seed=None,
=======
        setParams(self, minCount=5, numPartitions=1, stepSize=0.025, maxIter=1, seed=42, \
>>>>>>> 48fc38f5
                 inputCol=None, outputCol=None)
        Sets params for this Word2Vec.
        """
        kwargs = self.setParams._input_kwargs
        return self._set(**kwargs)

    def setVectorSize(self, value):
        """
        Sets the value of :py:attr:`vectorSize`.
        """
        self.paramMap[self.vectorSize] = value
        return self

    def getVectorSize(self):
        """
        Gets the value of vectorSize or its default value.
        """
        return self.getOrDefault(self.vectorSize)

    def setNumPartitions(self, value):
        """
        Sets the value of :py:attr:`numPartitions`.
        """
        self.paramMap[self.numPartitions] = value
        return self

    def getNumPartitions(self):
        """
        Gets the value of numPartitions or its default value.
        """
        return self.getOrDefault(self.numPartitions)

    def setMinCount(self, value):
        """
        Sets the value of :py:attr:`minCount`.
        """
        self.paramMap[self.minCount] = value
        return self

    def getMinCount(self):
        """
        Gets the value of minCount or its default value.
        """
        return self.getOrDefault(self.minCount)


class Word2VecModel(JavaModel):
    """
    Model fitted by Word2Vec.
    """


if __name__ == "__main__":
    import doctest
    from pyspark.context import SparkContext
    from pyspark.sql import Row, SQLContext
    globs = globals().copy()
    # The small batch size here ensures that we see multiple batches,
    # even in these small test examples:
    sc = SparkContext("local[2]", "ml.feature tests")
    sqlContext = SQLContext(sc)
    globs['sc'] = sc
    globs['sqlContext'] = sqlContext
    testData = sc.parallelize([Row(id=0, label="a"), Row(id=1, label="b"),
                               Row(id=2, label="c"), Row(id=3, label="a"),
                               Row(id=4, label="a"), Row(id=5, label="c")], 2)
    globs['stringIndDf'] = sqlContext.createDataFrame(testData)
    (failure_count, test_count) = doctest.testmod(globs=globs, optionflags=doctest.ELLIPSIS)
    sc.stop()
    if failure_count:
        exit(-1)<|MERGE_RESOLUTION|>--- conflicted
+++ resolved
@@ -869,13 +869,8 @@
     def __init__(self, vectorSize=100, minCount=5, numPartitions=1, stepSize=0.025, maxIter=1,
                  seed=None, inputCol=None, outputCol=None):
         """
-<<<<<<< HEAD
-        __init__(self, vectorSize=100, minCount=5, numPartitions=1, stepSize=0.025, maxIter=1,
+        __init__(self, vectorSize=100, minCount=5, numPartitions=1, stepSize=0.025, maxIter=1, \
                  seed=None, inputCol=None, outputCol=None)
-=======
-        __init__(self, vectorSize=100, minCount=5, numPartitions=1, stepSize=0.025, maxIter=1, \
-                 seed=42, inputCol=None, outputCol=None)
->>>>>>> 48fc38f5
         """
         super(Word2Vec, self).__init__()
         self.vectorSize = Param(self, "vectorSize",
@@ -894,11 +889,7 @@
     def setParams(self, vectorSize=100, minCount=5, numPartitions=1, stepSize=0.025, maxIter=1,
                   seed=None, inputCol=None, outputCol=None):
         """
-<<<<<<< HEAD
-        setParams(self, minCount=5, numPartitions=1, stepSize=0.025, maxIter=1, seed=None,
-=======
-        setParams(self, minCount=5, numPartitions=1, stepSize=0.025, maxIter=1, seed=42, \
->>>>>>> 48fc38f5
+        setParams(self, minCount=5, numPartitions=1, stepSize=0.025, maxIter=1, seed=None, \
                  inputCol=None, outputCol=None)
         Sets params for this Word2Vec.
         """
