--- conflicted
+++ resolved
@@ -26,21 +26,13 @@
 from pyspark.mllib.common import inherit_doc
 from pyspark.mllib.linalg import _convert_to_vector
 
-<<<<<<< HEAD
 __all__ = ['Binarizer', 'Bucketizer', 'CountVectorizer', 'CountVectorizerModel', 'DCT',
-           'ElementwiseProduct', 'HashingTF', 'IDF', 'IDFModel', 'NGram', 'Normalizer',
-           'OneHotEncoder', 'PolynomialExpansion', 'RegexTokenizer', 'SQLTransformer',
-           'StandardScaler', 'StandardScalerModel', 'StringIndexer', 'StringIndexerModel',
-           'Tokenizer', 'VectorAssembler', 'VectorIndexer', 'Word2Vec', 'Word2VecModel',
-           'PCA', 'PCAModel', 'RFormula', 'RFormulaModel', 'StopWordsRemover']
-=======
-__all__ = ['Binarizer', 'Bucketizer', 'DCT', 'ElementwiseProduct', 'HashingTF', 'IDF', 'IDFModel',
-           'IndexToString', 'MinMaxScaler', 'MinMaxScalerModel', 'NGram', 'Normalizer',
-           'OneHotEncoder', 'PCA', 'PCAModel', 'PolynomialExpansion', 'RegexTokenizer',
-           'RFormula', 'RFormulaModel', 'SQLTransformer', 'StandardScaler', 'StandardScalerModel',
-           'StopWordsRemover', 'StringIndexer', 'StringIndexerModel', 'Tokenizer',
-           'VectorAssembler', 'VectorIndexer', 'VectorSlicer', 'Word2Vec', 'Word2VecModel']
->>>>>>> 1dc614b8
+           'ElementwiseProduct', 'HashingTF', 'IDF', 'IDFModel', 'IndexToString', 'MinMaxScaler',
+           'MinMaxScalerModel', 'NGram', 'Normalizer', 'OneHotEncoder', 'PCA', 'PCAModel',
+           'PolynomialExpansion', 'RegexTokenizer', 'RFormula', 'RFormulaModel', 'SQLTransformer',
+           'StandardScaler', 'StandardScalerModel', 'StopWordsRemover', 'StringIndexer',
+           'StringIndexerModel', 'Tokenizer', 'VectorAssembler', 'VectorIndexer', 'VectorSlicer',
+           'Word2Vec', 'Word2VecModel']
 
 
 @inherit_doc
