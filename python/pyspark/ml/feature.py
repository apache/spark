#
# Licensed to the Apache Software Foundation (ASF) under one or more
# contributor license agreements.  See the NOTICE file distributed with
# this work for additional information regarding copyright ownership.
# The ASF licenses this file to You under the Apache License, Version 2.0
# (the "License"); you may not use this file except in compliance with
# the License.  You may obtain a copy of the License at
#
#    http://www.apache.org/licenses/LICENSE-2.0
#
# Unless required by applicable law or agreed to in writing, software
# distributed under the License is distributed on an "AS IS" BASIS,
# WITHOUT WARRANTIES OR CONDITIONS OF ANY KIND, either express or implied.
# See the License for the specific language governing permissions and
# limitations under the License.
#

import sys
if sys.version > '3':
    basestring = str

from pyspark.rdd import ignore_unicode_prefix
from pyspark.ml.param.shared import *
from pyspark.ml.util import keyword_only
from pyspark.ml.wrapper import JavaEstimator, JavaModel, JavaTransformer, _jvm
from pyspark.mllib.common import inherit_doc
from pyspark.mllib.linalg import _convert_to_vector

<<<<<<< HEAD
__all__ = ['Binarizer', 'Bucketizer', 'ElementwiseProduct', 'HashingTF', 'IDF', 'IDFModel',
           'IndexToString', 'NGram', 'Normalizer', 'OneHotEncoder', 'PolynomialExpansion',
           'RegexTokenizer', 'StandardScaler', 'StandardScalerModel', 'StringIndexer',
           'StringIndexerModel', 'Tokenizer', 'VectorAssembler', 'VectorIndexer', 'Word2Vec',
           'Word2VecModel', 'PCA', 'PCAModel', 'RFormula', 'RFormulaModel']
=======
__all__ = ['Binarizer', 'Bucketizer', 'DCT', 'ElementwiseProduct', 'HashingTF', 'IDF', 'IDFModel',
           'NGram', 'Normalizer', 'OneHotEncoder', 'PolynomialExpansion', 'RegexTokenizer',
           'SQLTransformer', 'StandardScaler', 'StandardScalerModel', 'StringIndexer',
           'StringIndexerModel', 'Tokenizer', 'VectorAssembler', 'VectorIndexer', 'Word2Vec',
           'Word2VecModel', 'PCA', 'PCAModel', 'RFormula', 'RFormulaModel', 'StopWordsRemover']
>>>>>>> e6e483cc


@inherit_doc
class Binarizer(JavaTransformer, HasInputCol, HasOutputCol):
    """
    Binarize a column of continuous features given a threshold.

    >>> df = sqlContext.createDataFrame([(0.5,)], ["values"])
    >>> binarizer = Binarizer(threshold=1.0, inputCol="values", outputCol="features")
    >>> binarizer.transform(df).head().features
    0.0
    >>> binarizer.setParams(outputCol="freqs").transform(df).head().freqs
    0.0
    >>> params = {binarizer.threshold: -0.5, binarizer.outputCol: "vector"}
    >>> binarizer.transform(df, params).head().vector
    1.0
    """

    # a placeholder to make it appear in the generated doc
    threshold = Param(Params._dummy(), "threshold",
                      "threshold in binary classification prediction, in range [0, 1]")

    @keyword_only
    def __init__(self, threshold=0.0, inputCol=None, outputCol=None):
        """
        __init__(self, threshold=0.0, inputCol=None, outputCol=None)
        """
        super(Binarizer, self).__init__()
        self._java_obj = self._new_java_obj("org.apache.spark.ml.feature.Binarizer", self.uid)
        self.threshold = Param(self, "threshold",
                               "threshold in binary classification prediction, in range [0, 1]")
        self._setDefault(threshold=0.0)
        kwargs = self.__init__._input_kwargs
        self.setParams(**kwargs)

    @keyword_only
    def setParams(self, threshold=0.0, inputCol=None, outputCol=None):
        """
        setParams(self, threshold=0.0, inputCol=None, outputCol=None)
        Sets params for this Binarizer.
        """
        kwargs = self.setParams._input_kwargs
        return self._set(**kwargs)

    def setThreshold(self, value):
        """
        Sets the value of :py:attr:`threshold`.
        """
        self._paramMap[self.threshold] = value
        return self

    def getThreshold(self):
        """
        Gets the value of threshold or its default value.
        """
        return self.getOrDefault(self.threshold)


@inherit_doc
class Bucketizer(JavaTransformer, HasInputCol, HasOutputCol):
    """
    Maps a column of continuous features to a column of feature buckets.

    >>> df = sqlContext.createDataFrame([(0.1,), (0.4,), (1.2,), (1.5,)], ["values"])
    >>> bucketizer = Bucketizer(splits=[-float("inf"), 0.5, 1.4, float("inf")],
    ...     inputCol="values", outputCol="buckets")
    >>> bucketed = bucketizer.transform(df).collect()
    >>> bucketed[0].buckets
    0.0
    >>> bucketed[1].buckets
    0.0
    >>> bucketed[2].buckets
    1.0
    >>> bucketed[3].buckets
    2.0
    >>> bucketizer.setParams(outputCol="b").transform(df).head().b
    0.0
    """

    # a placeholder to make it appear in the generated doc
    splits = \
        Param(Params._dummy(), "splits",
              "Split points for mapping continuous features into buckets. With n+1 splits, " +
              "there are n buckets. A bucket defined by splits x,y holds values in the " +
              "range [x,y) except the last bucket, which also includes y. The splits " +
              "should be strictly increasing. Values at -inf, inf must be explicitly " +
              "provided to cover all Double values; otherwise, values outside the splits " +
              "specified will be treated as errors.")

    @keyword_only
    def __init__(self, splits=None, inputCol=None, outputCol=None):
        """
        __init__(self, splits=None, inputCol=None, outputCol=None)
        """
        super(Bucketizer, self).__init__()
        self._java_obj = self._new_java_obj("org.apache.spark.ml.feature.Bucketizer", self.uid)
        #: param for Splitting points for mapping continuous features into buckets. With n+1 splits,
        #  there are n buckets. A bucket defined by splits x,y holds values in the range [x,y)
        #  except the last bucket, which also includes y. The splits should be strictly increasing.
        #  Values at -inf, inf must be explicitly provided to cover all Double values; otherwise,
        #  values outside the splits specified will be treated as errors.
        self.splits = \
            Param(self, "splits",
                  "Split points for mapping continuous features into buckets. With n+1 splits, " +
                  "there are n buckets. A bucket defined by splits x,y holds values in the " +
                  "range [x,y) except the last bucket, which also includes y. The splits " +
                  "should be strictly increasing. Values at -inf, inf must be explicitly " +
                  "provided to cover all Double values; otherwise, values outside the splits " +
                  "specified will be treated as errors.")
        kwargs = self.__init__._input_kwargs
        self.setParams(**kwargs)

    @keyword_only
    def setParams(self, splits=None, inputCol=None, outputCol=None):
        """
        setParams(self, splits=None, inputCol=None, outputCol=None)
        Sets params for this Bucketizer.
        """
        kwargs = self.setParams._input_kwargs
        return self._set(**kwargs)

    def setSplits(self, value):
        """
        Sets the value of :py:attr:`splits`.
        """
        self._paramMap[self.splits] = value
        return self

    def getSplits(self):
        """
        Gets the value of threshold or its default value.
        """
        return self.getOrDefault(self.splits)


@inherit_doc
class DCT(JavaTransformer, HasInputCol, HasOutputCol):
    """
    A feature transformer that takes the 1D discrete cosine transform
    of a real vector. No zero padding is performed on the input vector.
    It returns a real vector of the same length representing the DCT.
    The return vector is scaled such that the transform matrix is
    unitary (aka scaled DCT-II).

    More information on
    `https://en.wikipedia.org/wiki/Discrete_cosine_transform#DCT-II Wikipedia`.

    >>> from pyspark.mllib.linalg import Vectors
    >>> df1 = sqlContext.createDataFrame([(Vectors.dense([5.0, 8.0, 6.0]),)], ["vec"])
    >>> dct = DCT(inverse=False, inputCol="vec", outputCol="resultVec")
    >>> df2 = dct.transform(df1)
    >>> df2.head().resultVec
    DenseVector([10.969..., -0.707..., -2.041...])
    >>> df3 = DCT(inverse=True, inputCol="resultVec", outputCol="origVec").transform(df2)
    >>> df3.head().origVec
    DenseVector([5.0, 8.0, 6.0])
    """

    # a placeholder to make it appear in the generated doc
    inverse = Param(Params._dummy(), "inverse", "Set transformer to perform inverse DCT, " +
                    "default False.")

    @keyword_only
    def __init__(self, inverse=False, inputCol=None, outputCol=None):
        """
        __init__(self, inverse=False, inputCol=None, outputCol=None)
        """
        super(DCT, self).__init__()
        self._java_obj = self._new_java_obj("org.apache.spark.ml.feature.DCT", self.uid)
        self.inverse = Param(self, "inverse", "Set transformer to perform inverse DCT, " +
                             "default False.")
        self._setDefault(inverse=False)
        kwargs = self.__init__._input_kwargs
        self.setParams(**kwargs)

    @keyword_only
    def setParams(self, inverse=False, inputCol=None, outputCol=None):
        """
        setParams(self, inverse=False, inputCol=None, outputCol=None)
        Sets params for this DCT.
        """
        kwargs = self.setParams._input_kwargs
        return self._set(**kwargs)

    def setInverse(self, value):
        """
        Sets the value of :py:attr:`inverse`.
        """
        self._paramMap[self.inverse] = value
        return self

    def getInverse(self):
        """
        Gets the value of inverse or its default value.
        """
        return self.getOrDefault(self.inverse)


@inherit_doc
class ElementwiseProduct(JavaTransformer, HasInputCol, HasOutputCol):
    """
    Outputs the Hadamard product (i.e., the element-wise product) of each input vector
    with a provided "weight" vector. In other words, it scales each column of the dataset
    by a scalar multiplier.

    >>> from pyspark.mllib.linalg import Vectors
    >>> df = sqlContext.createDataFrame([(Vectors.dense([2.0, 1.0, 3.0]),)], ["values"])
    >>> ep = ElementwiseProduct(scalingVec=Vectors.dense([1.0, 2.0, 3.0]),
    ...     inputCol="values", outputCol="eprod")
    >>> ep.transform(df).head().eprod
    DenseVector([2.0, 2.0, 9.0])
    >>> ep.setParams(scalingVec=Vectors.dense([2.0, 3.0, 5.0])).transform(df).head().eprod
    DenseVector([4.0, 3.0, 15.0])
    """

    # a placeholder to make it appear in the generated doc
    scalingVec = Param(Params._dummy(), "scalingVec", "vector for hadamard product, " +
                       "it must be MLlib Vector type.")

    @keyword_only
    def __init__(self, scalingVec=None, inputCol=None, outputCol=None):
        """
        __init__(self, scalingVec=None, inputCol=None, outputCol=None)
        """
        super(ElementwiseProduct, self).__init__()
        self._java_obj = self._new_java_obj("org.apache.spark.ml.feature.ElementwiseProduct",
                                            self.uid)
        self.scalingVec = Param(self, "scalingVec", "vector for hadamard product, " +
                                "it must be MLlib Vector type.")
        kwargs = self.__init__._input_kwargs
        self.setParams(**kwargs)

    @keyword_only
    def setParams(self, scalingVec=None, inputCol=None, outputCol=None):
        """
        setParams(self, scalingVec=None, inputCol=None, outputCol=None)
        Sets params for this ElementwiseProduct.
        """
        kwargs = self.setParams._input_kwargs
        return self._set(**kwargs)

    def setScalingVec(self, value):
        """
        Sets the value of :py:attr:`scalingVec`.
        """
        self._paramMap[self.scalingVec] = value
        return self

    def getScalingVec(self):
        """
        Gets the value of scalingVec or its default value.
        """
        return self.getOrDefault(self.scalingVec)


@inherit_doc
class HashingTF(JavaTransformer, HasInputCol, HasOutputCol, HasNumFeatures):
    """
    Maps a sequence of terms to their term frequencies using the
    hashing trick.

    >>> df = sqlContext.createDataFrame([(["a", "b", "c"],)], ["words"])
    >>> hashingTF = HashingTF(numFeatures=10, inputCol="words", outputCol="features")
    >>> hashingTF.transform(df).head().features
    SparseVector(10, {7: 1.0, 8: 1.0, 9: 1.0})
    >>> hashingTF.setParams(outputCol="freqs").transform(df).head().freqs
    SparseVector(10, {7: 1.0, 8: 1.0, 9: 1.0})
    >>> params = {hashingTF.numFeatures: 5, hashingTF.outputCol: "vector"}
    >>> hashingTF.transform(df, params).head().vector
    SparseVector(5, {2: 1.0, 3: 1.0, 4: 1.0})
    """

    @keyword_only
    def __init__(self, numFeatures=1 << 18, inputCol=None, outputCol=None):
        """
        __init__(self, numFeatures=1 << 18, inputCol=None, outputCol=None)
        """
        super(HashingTF, self).__init__()
        self._java_obj = self._new_java_obj("org.apache.spark.ml.feature.HashingTF", self.uid)
        self._setDefault(numFeatures=1 << 18)
        kwargs = self.__init__._input_kwargs
        self.setParams(**kwargs)

    @keyword_only
    def setParams(self, numFeatures=1 << 18, inputCol=None, outputCol=None):
        """
        setParams(self, numFeatures=1 << 18, inputCol=None, outputCol=None)
        Sets params for this HashingTF.
        """
        kwargs = self.setParams._input_kwargs
        return self._set(**kwargs)


@inherit_doc
class IDF(JavaEstimator, HasInputCol, HasOutputCol):
    """
    Compute the Inverse Document Frequency (IDF) given a collection of documents.

    >>> from pyspark.mllib.linalg import DenseVector
    >>> df = sqlContext.createDataFrame([(DenseVector([1.0, 2.0]),),
    ...     (DenseVector([0.0, 1.0]),), (DenseVector([3.0, 0.2]),)], ["tf"])
    >>> idf = IDF(minDocFreq=3, inputCol="tf", outputCol="idf")
    >>> idf.fit(df).transform(df).head().idf
    DenseVector([0.0, 0.0])
    >>> idf.setParams(outputCol="freqs").fit(df).transform(df).collect()[1].freqs
    DenseVector([0.0, 0.0])
    >>> params = {idf.minDocFreq: 1, idf.outputCol: "vector"}
    >>> idf.fit(df, params).transform(df).head().vector
    DenseVector([0.2877, 0.0])
    """

    # a placeholder to make it appear in the generated doc
    minDocFreq = Param(Params._dummy(), "minDocFreq",
                       "minimum of documents in which a term should appear for filtering")

    @keyword_only
    def __init__(self, minDocFreq=0, inputCol=None, outputCol=None):
        """
        __init__(self, minDocFreq=0, inputCol=None, outputCol=None)
        """
        super(IDF, self).__init__()
        self._java_obj = self._new_java_obj("org.apache.spark.ml.feature.IDF", self.uid)
        self.minDocFreq = Param(self, "minDocFreq",
                                "minimum of documents in which a term should appear for filtering")
        self._setDefault(minDocFreq=0)
        kwargs = self.__init__._input_kwargs
        self.setParams(**kwargs)

    @keyword_only
    def setParams(self, minDocFreq=0, inputCol=None, outputCol=None):
        """
        setParams(self, minDocFreq=0, inputCol=None, outputCol=None)
        Sets params for this IDF.
        """
        kwargs = self.setParams._input_kwargs
        return self._set(**kwargs)

    def setMinDocFreq(self, value):
        """
        Sets the value of :py:attr:`minDocFreq`.
        """
        self._paramMap[self.minDocFreq] = value
        return self

    def getMinDocFreq(self):
        """
        Gets the value of minDocFreq or its default value.
        """
        return self.getOrDefault(self.minDocFreq)

    def _create_model(self, java_model):
        return IDFModel(java_model)


class IDFModel(JavaModel):
    """
    Model fitted by IDF.
    """


@inherit_doc
@ignore_unicode_prefix
class NGram(JavaTransformer, HasInputCol, HasOutputCol):
    """
    A feature transformer that converts the input array of strings into an array of n-grams. Null
    values in the input array are ignored.
    It returns an array of n-grams where each n-gram is represented by a space-separated string of
    words.
    When the input is empty, an empty array is returned.
    When the input array length is less than n (number of elements per n-gram), no n-grams are
    returned.

    >>> df = sqlContext.createDataFrame([Row(inputTokens=["a", "b", "c", "d", "e"])])
    >>> ngram = NGram(n=2, inputCol="inputTokens", outputCol="nGrams")
    >>> ngram.transform(df).head()
    Row(inputTokens=[u'a', u'b', u'c', u'd', u'e'], nGrams=[u'a b', u'b c', u'c d', u'd e'])
    >>> # Change n-gram length
    >>> ngram.setParams(n=4).transform(df).head()
    Row(inputTokens=[u'a', u'b', u'c', u'd', u'e'], nGrams=[u'a b c d', u'b c d e'])
    >>> # Temporarily modify output column.
    >>> ngram.transform(df, {ngram.outputCol: "output"}).head()
    Row(inputTokens=[u'a', u'b', u'c', u'd', u'e'], output=[u'a b c d', u'b c d e'])
    >>> ngram.transform(df).head()
    Row(inputTokens=[u'a', u'b', u'c', u'd', u'e'], nGrams=[u'a b c d', u'b c d e'])
    >>> # Must use keyword arguments to specify params.
    >>> ngram.setParams("text")
    Traceback (most recent call last):
        ...
    TypeError: Method setParams forces keyword arguments.
    """

    # a placeholder to make it appear in the generated doc
    n = Param(Params._dummy(), "n", "number of elements per n-gram (>=1)")

    @keyword_only
    def __init__(self, n=2, inputCol=None, outputCol=None):
        """
        __init__(self, n=2, inputCol=None, outputCol=None)
        """
        super(NGram, self).__init__()
        self._java_obj = self._new_java_obj("org.apache.spark.ml.feature.NGram", self.uid)
        self.n = Param(self, "n", "number of elements per n-gram (>=1)")
        self._setDefault(n=2)
        kwargs = self.__init__._input_kwargs
        self.setParams(**kwargs)

    @keyword_only
    def setParams(self, n=2, inputCol=None, outputCol=None):
        """
        setParams(self, n=2, inputCol=None, outputCol=None)
        Sets params for this NGram.
        """
        kwargs = self.setParams._input_kwargs
        return self._set(**kwargs)

    def setN(self, value):
        """
        Sets the value of :py:attr:`n`.
        """
        self._paramMap[self.n] = value
        return self

    def getN(self):
        """
        Gets the value of n or its default value.
        """
        return self.getOrDefault(self.n)


@inherit_doc
class Normalizer(JavaTransformer, HasInputCol, HasOutputCol):
    """
     Normalize a vector to have unit norm using the given p-norm.

    >>> from pyspark.mllib.linalg import Vectors
    >>> svec = Vectors.sparse(4, {1: 4.0, 3: 3.0})
    >>> df = sqlContext.createDataFrame([(Vectors.dense([3.0, -4.0]), svec)], ["dense", "sparse"])
    >>> normalizer = Normalizer(p=2.0, inputCol="dense", outputCol="features")
    >>> normalizer.transform(df).head().features
    DenseVector([0.6, -0.8])
    >>> normalizer.setParams(inputCol="sparse", outputCol="freqs").transform(df).head().freqs
    SparseVector(4, {1: 0.8, 3: 0.6})
    >>> params = {normalizer.p: 1.0, normalizer.inputCol: "dense", normalizer.outputCol: "vector"}
    >>> normalizer.transform(df, params).head().vector
    DenseVector([0.4286, -0.5714])
    """

    # a placeholder to make it appear in the generated doc
    p = Param(Params._dummy(), "p", "the p norm value.")

    @keyword_only
    def __init__(self, p=2.0, inputCol=None, outputCol=None):
        """
        __init__(self, p=2.0, inputCol=None, outputCol=None)
        """
        super(Normalizer, self).__init__()
        self._java_obj = self._new_java_obj("org.apache.spark.ml.feature.Normalizer", self.uid)
        self.p = Param(self, "p", "the p norm value.")
        self._setDefault(p=2.0)
        kwargs = self.__init__._input_kwargs
        self.setParams(**kwargs)

    @keyword_only
    def setParams(self, p=2.0, inputCol=None, outputCol=None):
        """
        setParams(self, p=2.0, inputCol=None, outputCol=None)
        Sets params for this Normalizer.
        """
        kwargs = self.setParams._input_kwargs
        return self._set(**kwargs)

    def setP(self, value):
        """
        Sets the value of :py:attr:`p`.
        """
        self._paramMap[self.p] = value
        return self

    def getP(self):
        """
        Gets the value of p or its default value.
        """
        return self.getOrDefault(self.p)


@inherit_doc
class OneHotEncoder(JavaTransformer, HasInputCol, HasOutputCol):
    """
    A one-hot encoder that maps a column of category indices to a
    column of binary vectors, with at most a single one-value per row
    that indicates the input category index.
    For example with 5 categories, an input value of 2.0 would map to
    an output vector of `[0.0, 0.0, 1.0, 0.0]`.
    The last category is not included by default (configurable via
    :py:attr:`dropLast`) because it makes the vector entries sum up to
    one, and hence linearly dependent.
    So an input value of 4.0 maps to `[0.0, 0.0, 0.0, 0.0]`.
    Note that this is different from scikit-learn's OneHotEncoder,
    which keeps all categories.
    The output vectors are sparse.

    .. seealso::

       :py:class:`StringIndexer` for converting categorical values into
       category indices

    >>> stringIndexer = StringIndexer(inputCol="label", outputCol="indexed")
    >>> model = stringIndexer.fit(stringIndDf)
    >>> td = model.transform(stringIndDf)
    >>> encoder = OneHotEncoder(inputCol="indexed", outputCol="features")
    >>> encoder.transform(td).head().features
    SparseVector(2, {0: 1.0})
    >>> encoder.setParams(outputCol="freqs").transform(td).head().freqs
    SparseVector(2, {0: 1.0})
    >>> params = {encoder.dropLast: False, encoder.outputCol: "test"}
    >>> encoder.transform(td, params).head().test
    SparseVector(3, {0: 1.0})
    """

    # a placeholder to make it appear in the generated doc
    dropLast = Param(Params._dummy(), "dropLast", "whether to drop the last category")

    @keyword_only
    def __init__(self, dropLast=True, inputCol=None, outputCol=None):
        """
        __init__(self, includeFirst=True, inputCol=None, outputCol=None)
        """
        super(OneHotEncoder, self).__init__()
        self._java_obj = self._new_java_obj("org.apache.spark.ml.feature.OneHotEncoder", self.uid)
        self.dropLast = Param(self, "dropLast", "whether to drop the last category")
        self._setDefault(dropLast=True)
        kwargs = self.__init__._input_kwargs
        self.setParams(**kwargs)

    @keyword_only
    def setParams(self, dropLast=True, inputCol=None, outputCol=None):
        """
        setParams(self, dropLast=True, inputCol=None, outputCol=None)
        Sets params for this OneHotEncoder.
        """
        kwargs = self.setParams._input_kwargs
        return self._set(**kwargs)

    def setDropLast(self, value):
        """
        Sets the value of :py:attr:`dropLast`.
        """
        self._paramMap[self.dropLast] = value
        return self

    def getDropLast(self):
        """
        Gets the value of dropLast or its default value.
        """
        return self.getOrDefault(self.dropLast)


@inherit_doc
class PolynomialExpansion(JavaTransformer, HasInputCol, HasOutputCol):
    """
    Perform feature expansion in a polynomial space. As said in wikipedia of Polynomial Expansion,
    which is available at `http://en.wikipedia.org/wiki/Polynomial_expansion`, "In mathematics, an
    expansion of a product of sums expresses it as a sum of products by using the fact that
    multiplication distributes over addition". Take a 2-variable feature vector as an example:
    `(x, y)`, if we want to expand it with degree 2, then we get `(x, x * x, y, x * y, y * y)`.

    >>> from pyspark.mllib.linalg import Vectors
    >>> df = sqlContext.createDataFrame([(Vectors.dense([0.5, 2.0]),)], ["dense"])
    >>> px = PolynomialExpansion(degree=2, inputCol="dense", outputCol="expanded")
    >>> px.transform(df).head().expanded
    DenseVector([0.5, 0.25, 2.0, 1.0, 4.0])
    >>> px.setParams(outputCol="test").transform(df).head().test
    DenseVector([0.5, 0.25, 2.0, 1.0, 4.0])
    """

    # a placeholder to make it appear in the generated doc
    degree = Param(Params._dummy(), "degree", "the polynomial degree to expand (>= 1)")

    @keyword_only
    def __init__(self, degree=2, inputCol=None, outputCol=None):
        """
        __init__(self, degree=2, inputCol=None, outputCol=None)
        """
        super(PolynomialExpansion, self).__init__()
        self._java_obj = self._new_java_obj(
            "org.apache.spark.ml.feature.PolynomialExpansion", self.uid)
        self.degree = Param(self, "degree", "the polynomial degree to expand (>= 1)")
        self._setDefault(degree=2)
        kwargs = self.__init__._input_kwargs
        self.setParams(**kwargs)

    @keyword_only
    def setParams(self, degree=2, inputCol=None, outputCol=None):
        """
        setParams(self, degree=2, inputCol=None, outputCol=None)
        Sets params for this PolynomialExpansion.
        """
        kwargs = self.setParams._input_kwargs
        return self._set(**kwargs)

    def setDegree(self, value):
        """
        Sets the value of :py:attr:`degree`.
        """
        self._paramMap[self.degree] = value
        return self

    def getDegree(self):
        """
        Gets the value of degree or its default value.
        """
        return self.getOrDefault(self.degree)


@inherit_doc
@ignore_unicode_prefix
class RegexTokenizer(JavaTransformer, HasInputCol, HasOutputCol):
    """
    A regex based tokenizer that extracts tokens either by using the
    provided regex pattern (in Java dialect) to split the text
    (default) or repeatedly matching the regex (if gaps is false).
    Optional parameters also allow filtering tokens using a minimal
    length.
    It returns an array of strings that can be empty.

    >>> df = sqlContext.createDataFrame([("a b  c",)], ["text"])
    >>> reTokenizer = RegexTokenizer(inputCol="text", outputCol="words")
    >>> reTokenizer.transform(df).head()
    Row(text=u'a b  c', words=[u'a', u'b', u'c'])
    >>> # Change a parameter.
    >>> reTokenizer.setParams(outputCol="tokens").transform(df).head()
    Row(text=u'a b  c', tokens=[u'a', u'b', u'c'])
    >>> # Temporarily modify a parameter.
    >>> reTokenizer.transform(df, {reTokenizer.outputCol: "words"}).head()
    Row(text=u'a b  c', words=[u'a', u'b', u'c'])
    >>> reTokenizer.transform(df).head()
    Row(text=u'a b  c', tokens=[u'a', u'b', u'c'])
    >>> # Must use keyword arguments to specify params.
    >>> reTokenizer.setParams("text")
    Traceback (most recent call last):
        ...
    TypeError: Method setParams forces keyword arguments.
    """

    # a placeholder to make it appear in the generated doc
    minTokenLength = Param(Params._dummy(), "minTokenLength", "minimum token length (>= 0)")
    gaps = Param(Params._dummy(), "gaps", "whether regex splits on gaps (True) or matches tokens")
    pattern = Param(Params._dummy(), "pattern", "regex pattern (Java dialect) used for tokenizing")

    @keyword_only
    def __init__(self, minTokenLength=1, gaps=True, pattern="\\s+", inputCol=None, outputCol=None):
        """
        __init__(self, minTokenLength=1, gaps=True, pattern="\\s+", inputCol=None, outputCol=None)
        """
        super(RegexTokenizer, self).__init__()
        self._java_obj = self._new_java_obj("org.apache.spark.ml.feature.RegexTokenizer", self.uid)
        self.minTokenLength = Param(self, "minTokenLength", "minimum token length (>= 0)")
        self.gaps = Param(self, "gaps", "whether regex splits on gaps (True) or matches tokens")
        self.pattern = Param(self, "pattern", "regex pattern (Java dialect) used for tokenizing")
        self._setDefault(minTokenLength=1, gaps=True, pattern="\\s+")
        kwargs = self.__init__._input_kwargs
        self.setParams(**kwargs)

    @keyword_only
    def setParams(self, minTokenLength=1, gaps=True, pattern="\\s+", inputCol=None, outputCol=None):
        """
        setParams(self, minTokenLength=1, gaps=True, pattern="\\s+", inputCol=None, outputCol=None)
        Sets params for this RegexTokenizer.
        """
        kwargs = self.setParams._input_kwargs
        return self._set(**kwargs)

    def setMinTokenLength(self, value):
        """
        Sets the value of :py:attr:`minTokenLength`.
        """
        self._paramMap[self.minTokenLength] = value
        return self

    def getMinTokenLength(self):
        """
        Gets the value of minTokenLength or its default value.
        """
        return self.getOrDefault(self.minTokenLength)

    def setGaps(self, value):
        """
        Sets the value of :py:attr:`gaps`.
        """
        self._paramMap[self.gaps] = value
        return self

    def getGaps(self):
        """
        Gets the value of gaps or its default value.
        """
        return self.getOrDefault(self.gaps)

    def setPattern(self, value):
        """
        Sets the value of :py:attr:`pattern`.
        """
        self._paramMap[self.pattern] = value
        return self

    def getPattern(self):
        """
        Gets the value of pattern or its default value.
        """
        return self.getOrDefault(self.pattern)


@inherit_doc
class SQLTransformer(JavaTransformer):
    """
    Implements the transforms which are defined by SQL statement.
    Currently we only support SQL syntax like 'SELECT ... FROM __THIS__'
    where '__THIS__' represents the underlying table of the input dataset.

    >>> df = sqlContext.createDataFrame([(0, 1.0, 3.0), (2, 2.0, 5.0)], ["id", "v1", "v2"])
    >>> sqlTrans = SQLTransformer(
    ...     statement="SELECT *, (v1 + v2) AS v3, (v1 * v2) AS v4 FROM __THIS__")
    >>> sqlTrans.transform(df).head()
    Row(id=0, v1=1.0, v2=3.0, v3=4.0, v4=3.0)
    """

    # a placeholder to make it appear in the generated doc
    statement = Param(Params._dummy(), "statement", "SQL statement")

    @keyword_only
    def __init__(self, statement=None):
        """
        __init__(self, statement=None)
        """
        super(SQLTransformer, self).__init__()
        self._java_obj = self._new_java_obj("org.apache.spark.ml.feature.SQLTransformer", self.uid)
        self.statement = Param(self, "statement", "SQL statement")
        kwargs = self.__init__._input_kwargs
        self.setParams(**kwargs)

    @keyword_only
    def setParams(self, statement=None):
        """
        setParams(self, statement=None)
        Sets params for this SQLTransformer.
        """
        kwargs = self.setParams._input_kwargs
        return self._set(**kwargs)

    def setStatement(self, value):
        """
        Sets the value of :py:attr:`statement`.
        """
        self._paramMap[self.statement] = value
        return self

    def getStatement(self):
        """
        Gets the value of statement or its default value.
        """
        return self.getOrDefault(self.statement)


@inherit_doc
class StandardScaler(JavaEstimator, HasInputCol, HasOutputCol):
    """
    Standardizes features by removing the mean and scaling to unit variance using column summary
    statistics on the samples in the training set.

    >>> from pyspark.mllib.linalg import Vectors
    >>> df = sqlContext.createDataFrame([(Vectors.dense([0.0]),), (Vectors.dense([2.0]),)], ["a"])
    >>> standardScaler = StandardScaler(inputCol="a", outputCol="scaled")
    >>> model = standardScaler.fit(df)
    >>> model.mean
    DenseVector([1.0])
    >>> model.std
    DenseVector([1.4142])
    >>> model.transform(df).collect()[1].scaled
    DenseVector([1.4142])
    """

    # a placeholder to make it appear in the generated doc
    withMean = Param(Params._dummy(), "withMean", "Center data with mean")
    withStd = Param(Params._dummy(), "withStd", "Scale to unit standard deviation")

    @keyword_only
    def __init__(self, withMean=False, withStd=True, inputCol=None, outputCol=None):
        """
        __init__(self, withMean=False, withStd=True, inputCol=None, outputCol=None)
        """
        super(StandardScaler, self).__init__()
        self._java_obj = self._new_java_obj("org.apache.spark.ml.feature.StandardScaler", self.uid)
        self.withMean = Param(self, "withMean", "Center data with mean")
        self.withStd = Param(self, "withStd", "Scale to unit standard deviation")
        self._setDefault(withMean=False, withStd=True)
        kwargs = self.__init__._input_kwargs
        self.setParams(**kwargs)

    @keyword_only
    def setParams(self, withMean=False, withStd=True, inputCol=None, outputCol=None):
        """
        setParams(self, withMean=False, withStd=True, inputCol=None, outputCol=None)
        Sets params for this StandardScaler.
        """
        kwargs = self.setParams._input_kwargs
        return self._set(**kwargs)

    def setWithMean(self, value):
        """
        Sets the value of :py:attr:`withMean`.
        """
        self._paramMap[self.withMean] = value
        return self

    def getWithMean(self):
        """
        Gets the value of withMean or its default value.
        """
        return self.getOrDefault(self.withMean)

    def setWithStd(self, value):
        """
        Sets the value of :py:attr:`withStd`.
        """
        self._paramMap[self.withStd] = value
        return self

    def getWithStd(self):
        """
        Gets the value of withStd or its default value.
        """
        return self.getOrDefault(self.withStd)

    def _create_model(self, java_model):
        return StandardScalerModel(java_model)


class StandardScalerModel(JavaModel):
    """
    Model fitted by StandardScaler.
    """

    @property
    def std(self):
        """
        Standard deviation of the StandardScalerModel.
        """
        return self._call_java("std")

    @property
    def mean(self):
        """
        Mean of the StandardScalerModel.
        """
        return self._call_java("mean")


@inherit_doc
class StringIndexer(JavaEstimator, HasInputCol, HasOutputCol):
    """
    A label indexer that maps a string column of labels to an ML column of label indices.
    If the input column is numeric, we cast it to string and index the string values.
    The indices are in [0, numLabels), ordered by label frequencies.
    So the most frequent label gets index 0.

    >>> stringIndexer = StringIndexer(inputCol="label", outputCol="indexed")
    >>> model = stringIndexer.fit(stringIndDf)
    >>> td = model.transform(stringIndDf)
    >>> sorted(set([(i[0], i[1]) for i in td.select(td.id, td.indexed).collect()]),
    ...     key=lambda x: x[0])
    [(0, 0.0), (1, 2.0), (2, 1.0), (3, 0.0), (4, 0.0), (5, 1.0)]
    >>> inverter = IndexToString(inputCol="indexed", outputCol="label2", labels=model.labels())
    >>> itd = inverter.transform(td)
    >>> sorted(set([(i[0], str(i[1])) for i in itd.select(itd.id, itd.label2).collect()]),
    ...     key=lambda x: x[0])
    [(0, 'a'), (1, 'b'), (2, 'c'), (3, 'a'), (4, 'a'), (5, 'c')]
    """

    @keyword_only
    def __init__(self, inputCol=None, outputCol=None):
        """
        __init__(self, inputCol=None, outputCol=None)
        """
        super(StringIndexer, self).__init__()
        self._java_obj = self._new_java_obj("org.apache.spark.ml.feature.StringIndexer", self.uid)
        kwargs = self.__init__._input_kwargs
        self.setParams(**kwargs)

    @keyword_only
    def setParams(self, inputCol=None, outputCol=None):
        """
        setParams(self, inputCol=None, outputCol=None)
        Sets params for this StringIndexer.
        """
        kwargs = self.setParams._input_kwargs
        return self._set(**kwargs)

    def _create_model(self, java_model):
        return StringIndexerModel(java_model)


class StringIndexerModel(JavaModel):
    """
    Model fitted by StringIndexer.
    """
    @property
    def labels(self):
        return self._java_obj.labels


@inherit_doc
class IndexToString(JavaTransformer, HasInputCol, HasOutputCol):
    """
    .. note:: Experimental
    A [[Transformer]] that maps a column of string indices back to a new column of corresponding
    string values using either the ML attributes of the input column, or if provided using the
    labels supplied by the user.
    All original columns are kept during transformation.
    See L{StringIndexer} for converting strings into indices
    """

    # a placeholder to make the labels show up in generated doc
    labels = Param(Params._dummy(), "labels",
                   "Optional labels to be provided by the user, if not supplied column " +
                   "metadata is read for labels. The default value is an empty array, " +
                   "but the empty array is ignored and column metadata used instead.")

    @keyword_only
    def __init__(self, inputCol=None, outputCol=None, labels=None):
        """
        __init__(self, inputCol=None, outputCol=None, labels=None)
        """
        super(IndexToString, self).__init__()
        self._java_obj = self._new_java_obj("org.apache.spark.ml.feature.IndexToString",
                                            self.uid)
        self.labels = Param(self, "labels",
                            "Optional labels to be provided by the user, if not supplied column " +
                            "metadata is read for labels. The default value is an empty array, " +
                            "but the empty array is ignored and column metadata used instead.")
        kwargs = self.__init__._input_kwargs
        self.setParams(**kwargs)

    @keyword_only
    def setParams(self, inputCol=None, outputCol=None, labels=None):
        """
        setParams(self, inputCol=None, outputCol=None, labels=None)
        Sets params for this IndexToString
        """
        kwargs = self.setParams._input_kwargs
        return self._set(**kwargs)

    def setLabels(self, value):
        """
        Sets the value of :py:attr:`labels`.
        """
        self._paramMap[self.labels] = value
        return self

    def getLabels(self):
        """
        Gets the value of :py:attr:`labels` or its default value.
        """
        return self.getOrDefault(self.labels)


class StopWordsRemover(JavaTransformer, HasInputCol, HasOutputCol):
    """
    .. note:: Experimental

    A feature transformer that filters out stop words from input.
    Note: null values from input array are preserved unless adding null to stopWords explicitly.
    """
    # a placeholder to make the stopwords show up in generated doc
    stopWords = Param(Params._dummy(), "stopWords", "The words to be filtered out")
    caseSensitive = Param(Params._dummy(), "caseSensitive", "whether to do a case sensitive " +
                          "comparison over the stop words")

    @keyword_only
    def __init__(self, inputCol=None, outputCol=None, stopWords=None,
                 caseSensitive=False):
        """
        __init__(self, inputCol=None, outputCol=None, stopWords=None,\
                 caseSensitive=false)
        """
        super(StopWordsRemover, self).__init__()
        self._java_obj = self._new_java_obj("org.apache.spark.ml.feature.StopWordsRemover",
                                            self.uid)
        self.stopWords = Param(self, "stopWords", "The words to be filtered out")
        self.caseSensitive = Param(self, "caseSensitive", "whether to do a case " +
                                   "sensitive comparison over the stop words")
        stopWordsObj = _jvm().org.apache.spark.ml.feature.StopWords
        defaultStopWords = stopWordsObj.English()
        self._setDefault(stopWords=defaultStopWords)
        kwargs = self.__init__._input_kwargs
        self.setParams(**kwargs)

    @keyword_only
    def setParams(self, inputCol=None, outputCol=None, stopWords=None,
                  caseSensitive=False):
        """
        setParams(self, inputCol="input", outputCol="output", stopWords=None,\
                  caseSensitive=false)
        Sets params for this StopWordRemover.
        """
        kwargs = self.setParams._input_kwargs
        return self._set(**kwargs)

    def setStopWords(self, value):
        """
        Specify the stopwords to be filtered.
        """
        self._paramMap[self.stopWords] = value
        return self

    def getStopWords(self):
        """
        Get the stopwords.
        """
        return self.getOrDefault(self.stopWords)

    def setCaseSensitive(self, value):
        """
        Set whether to do a case sensitive comparison over the stop words
        """
        self._paramMap[self.caseSensitive] = value
        return self

    def getCaseSensitive(self):
        """
        Get whether to do a case sensitive comparison over the stop words.
        """
        return self.getOrDefault(self.caseSensitive)


@inherit_doc
@ignore_unicode_prefix
class Tokenizer(JavaTransformer, HasInputCol, HasOutputCol):
    """
    A tokenizer that converts the input string to lowercase and then
    splits it by white spaces.

    >>> df = sqlContext.createDataFrame([("a b c",)], ["text"])
    >>> tokenizer = Tokenizer(inputCol="text", outputCol="words")
    >>> tokenizer.transform(df).head()
    Row(text=u'a b c', words=[u'a', u'b', u'c'])
    >>> # Change a parameter.
    >>> tokenizer.setParams(outputCol="tokens").transform(df).head()
    Row(text=u'a b c', tokens=[u'a', u'b', u'c'])
    >>> # Temporarily modify a parameter.
    >>> tokenizer.transform(df, {tokenizer.outputCol: "words"}).head()
    Row(text=u'a b c', words=[u'a', u'b', u'c'])
    >>> tokenizer.transform(df).head()
    Row(text=u'a b c', tokens=[u'a', u'b', u'c'])
    >>> # Must use keyword arguments to specify params.
    >>> tokenizer.setParams("text")
    Traceback (most recent call last):
        ...
    TypeError: Method setParams forces keyword arguments.
    """

    @keyword_only
    def __init__(self, inputCol=None, outputCol=None):
        """
        __init__(self, inputCol=None, outputCol=None)
        """
        super(Tokenizer, self).__init__()
        self._java_obj = self._new_java_obj("org.apache.spark.ml.feature.Tokenizer", self.uid)
        kwargs = self.__init__._input_kwargs
        self.setParams(**kwargs)

    @keyword_only
    def setParams(self, inputCol=None, outputCol=None):
        """
        setParams(self, inputCol="input", outputCol="output")
        Sets params for this Tokenizer.
        """
        kwargs = self.setParams._input_kwargs
        return self._set(**kwargs)


@inherit_doc
class VectorAssembler(JavaTransformer, HasInputCols, HasOutputCol):
    """
    A feature transformer that merges multiple columns into a vector column.

    >>> df = sqlContext.createDataFrame([(1, 0, 3)], ["a", "b", "c"])
    >>> vecAssembler = VectorAssembler(inputCols=["a", "b", "c"], outputCol="features")
    >>> vecAssembler.transform(df).head().features
    DenseVector([1.0, 0.0, 3.0])
    >>> vecAssembler.setParams(outputCol="freqs").transform(df).head().freqs
    DenseVector([1.0, 0.0, 3.0])
    >>> params = {vecAssembler.inputCols: ["b", "a"], vecAssembler.outputCol: "vector"}
    >>> vecAssembler.transform(df, params).head().vector
    DenseVector([0.0, 1.0])
    """

    @keyword_only
    def __init__(self, inputCols=None, outputCol=None):
        """
        __init__(self, inputCols=None, outputCol=None)
        """
        super(VectorAssembler, self).__init__()
        self._java_obj = self._new_java_obj("org.apache.spark.ml.feature.VectorAssembler", self.uid)
        kwargs = self.__init__._input_kwargs
        self.setParams(**kwargs)

    @keyword_only
    def setParams(self, inputCols=None, outputCol=None):
        """
        setParams(self, inputCols=None, outputCol=None)
        Sets params for this VectorAssembler.
        """
        kwargs = self.setParams._input_kwargs
        return self._set(**kwargs)


@inherit_doc
class VectorIndexer(JavaEstimator, HasInputCol, HasOutputCol):
    """
    Class for indexing categorical feature columns in a dataset of [[Vector]].

    This has 2 usage modes:
      - Automatically identify categorical features (default behavior)
         - This helps process a dataset of unknown vectors into a dataset with some continuous
           features and some categorical features. The choice between continuous and categorical
           is based upon a maxCategories parameter.
         - Set maxCategories to the maximum number of categorical any categorical feature should
           have.
         - E.g.: Feature 0 has unique values {-1.0, 0.0}, and feature 1 values {1.0, 3.0, 5.0}.
           If maxCategories = 2, then feature 0 will be declared categorical and use indices {0, 1},
           and feature 1 will be declared continuous.
      - Index all features, if all features are categorical
         - If maxCategories is set to be very large, then this will build an index of unique
           values for all features.
         - Warning: This can cause problems if features are continuous since this will collect ALL
           unique values to the driver.
         - E.g.: Feature 0 has unique values {-1.0, 0.0}, and feature 1 values {1.0, 3.0, 5.0}.
           If maxCategories >= 3, then both features will be declared categorical.

     This returns a model which can transform categorical features to use 0-based indices.

    Index stability:
      - This is not guaranteed to choose the same category index across multiple runs.
      - If a categorical feature includes value 0, then this is guaranteed to map value 0 to
        index 0. This maintains vector sparsity.
      - More stability may be added in the future.

     TODO: Future extensions: The following functionality is planned for the future:
      - Preserve metadata in transform; if a feature's metadata is already present,
        do not recompute.
      - Specify certain features to not index, either via a parameter or via existing metadata.
      - Add warning if a categorical feature has only 1 category.
      - Add option for allowing unknown categories.

    >>> from pyspark.mllib.linalg import Vectors
    >>> df = sqlContext.createDataFrame([(Vectors.dense([-1.0, 0.0]),),
    ...     (Vectors.dense([0.0, 1.0]),), (Vectors.dense([0.0, 2.0]),)], ["a"])
    >>> indexer = VectorIndexer(maxCategories=2, inputCol="a", outputCol="indexed")
    >>> model = indexer.fit(df)
    >>> model.transform(df).head().indexed
    DenseVector([1.0, 0.0])
    >>> indexer.setParams(outputCol="test").fit(df).transform(df).collect()[1].test
    DenseVector([0.0, 1.0])
    >>> params = {indexer.maxCategories: 3, indexer.outputCol: "vector"}
    >>> model2 = indexer.fit(df, params)
    >>> model2.transform(df).head().vector
    DenseVector([1.0, 0.0])
    """

    # a placeholder to make it appear in the generated doc
    maxCategories = Param(Params._dummy(), "maxCategories",
                          "Threshold for the number of values a categorical feature can take " +
                          "(>= 2). If a feature is found to have > maxCategories values, then " +
                          "it is declared continuous.")

    @keyword_only
    def __init__(self, maxCategories=20, inputCol=None, outputCol=None):
        """
        __init__(self, maxCategories=20, inputCol=None, outputCol=None)
        """
        super(VectorIndexer, self).__init__()
        self._java_obj = self._new_java_obj("org.apache.spark.ml.feature.VectorIndexer", self.uid)
        self.maxCategories = Param(self, "maxCategories",
                                   "Threshold for the number of values a categorical feature " +
                                   "can take (>= 2). If a feature is found to have " +
                                   "> maxCategories values, then it is declared continuous.")
        self._setDefault(maxCategories=20)
        kwargs = self.__init__._input_kwargs
        self.setParams(**kwargs)

    @keyword_only
    def setParams(self, maxCategories=20, inputCol=None, outputCol=None):
        """
        setParams(self, maxCategories=20, inputCol=None, outputCol=None)
        Sets params for this VectorIndexer.
        """
        kwargs = self.setParams._input_kwargs
        return self._set(**kwargs)

    def setMaxCategories(self, value):
        """
        Sets the value of :py:attr:`maxCategories`.
        """
        self._paramMap[self.maxCategories] = value
        return self

    def getMaxCategories(self):
        """
        Gets the value of maxCategories or its default value.
        """
        return self.getOrDefault(self.maxCategories)

    def _create_model(self, java_model):
        return VectorIndexerModel(java_model)


class VectorIndexerModel(JavaModel):
    """
    Model fitted by VectorIndexer.
    """


@inherit_doc
@ignore_unicode_prefix
class Word2Vec(JavaEstimator, HasStepSize, HasMaxIter, HasSeed, HasInputCol, HasOutputCol):
    """
    Word2Vec trains a model of `Map(String, Vector)`, i.e. transforms a word into a code for further
    natural language processing or machine learning process.

    >>> sent = ("a b " * 100 + "a c " * 10).split(" ")
    >>> doc = sqlContext.createDataFrame([(sent,), (sent,)], ["sentence"])
    >>> model = Word2Vec(vectorSize=5, seed=42, inputCol="sentence", outputCol="model").fit(doc)
    >>> model.getVectors().show()
    +----+--------------------+
    |word|              vector|
    +----+--------------------+
    |   a|[-0.3511952459812...|
    |   b|[0.29077222943305...|
    |   c|[0.02315592765808...|
    +----+--------------------+
    ...
    >>> model.findSynonyms("a", 2).show()
    +----+-------------------+
    |word|         similarity|
    +----+-------------------+
    |   b|0.29255685145799626|
    |   c|-0.5414068302988307|
    +----+-------------------+
    ...
    >>> model.transform(doc).head().model
    DenseVector([-0.0422, -0.5138, -0.2546, 0.6885, 0.276])
    """

    # a placeholder to make it appear in the generated doc
    vectorSize = Param(Params._dummy(), "vectorSize",
                       "the dimension of codes after transforming from words")
    numPartitions = Param(Params._dummy(), "numPartitions",
                          "number of partitions for sentences of words")
    minCount = Param(Params._dummy(), "minCount",
                     "the minimum number of times a token must appear to be included in the " +
                     "word2vec model's vocabulary")

    @keyword_only
    def __init__(self, vectorSize=100, minCount=5, numPartitions=1, stepSize=0.025, maxIter=1,
                 seed=None, inputCol=None, outputCol=None):
        """
        __init__(self, vectorSize=100, minCount=5, numPartitions=1, stepSize=0.025, maxIter=1, \
                 seed=None, inputCol=None, outputCol=None)
        """
        super(Word2Vec, self).__init__()
        self._java_obj = self._new_java_obj("org.apache.spark.ml.feature.Word2Vec", self.uid)
        self.vectorSize = Param(self, "vectorSize",
                                "the dimension of codes after transforming from words")
        self.numPartitions = Param(self, "numPartitions",
                                   "number of partitions for sentences of words")
        self.minCount = Param(self, "minCount",
                              "the minimum number of times a token must appear to be included " +
                              "in the word2vec model's vocabulary")
        self._setDefault(vectorSize=100, minCount=5, numPartitions=1, stepSize=0.025, maxIter=1,
                         seed=None)
        kwargs = self.__init__._input_kwargs
        self.setParams(**kwargs)

    @keyword_only
    def setParams(self, vectorSize=100, minCount=5, numPartitions=1, stepSize=0.025, maxIter=1,
                  seed=None, inputCol=None, outputCol=None):
        """
        setParams(self, minCount=5, numPartitions=1, stepSize=0.025, maxIter=1, seed=None, \
                 inputCol=None, outputCol=None)
        Sets params for this Word2Vec.
        """
        kwargs = self.setParams._input_kwargs
        return self._set(**kwargs)

    def setVectorSize(self, value):
        """
        Sets the value of :py:attr:`vectorSize`.
        """
        self._paramMap[self.vectorSize] = value
        return self

    def getVectorSize(self):
        """
        Gets the value of vectorSize or its default value.
        """
        return self.getOrDefault(self.vectorSize)

    def setNumPartitions(self, value):
        """
        Sets the value of :py:attr:`numPartitions`.
        """
        self._paramMap[self.numPartitions] = value
        return self

    def getNumPartitions(self):
        """
        Gets the value of numPartitions or its default value.
        """
        return self.getOrDefault(self.numPartitions)

    def setMinCount(self, value):
        """
        Sets the value of :py:attr:`minCount`.
        """
        self._paramMap[self.minCount] = value
        return self

    def getMinCount(self):
        """
        Gets the value of minCount or its default value.
        """
        return self.getOrDefault(self.minCount)

    def _create_model(self, java_model):
        return Word2VecModel(java_model)


class Word2VecModel(JavaModel):
    """
    Model fitted by Word2Vec.
    """

    def getVectors(self):
        """
        Returns the vector representation of the words as a dataframe
        with two fields, word and vector.
        """
        return self._call_java("getVectors")

    def findSynonyms(self, word, num):
        """
        Find "num" number of words closest in similarity to "word".
        word can be a string or vector representation.
        Returns a dataframe with two fields word and similarity (which
        gives the cosine similarity).
        """
        if not isinstance(word, basestring):
            word = _convert_to_vector(word)
        return self._call_java("findSynonyms", word, num)


@inherit_doc
class PCA(JavaEstimator, HasInputCol, HasOutputCol):
    """
    PCA trains a model to project vectors to a low-dimensional space using PCA.

    >>> from pyspark.mllib.linalg import Vectors
    >>> data = [(Vectors.sparse(5, [(1, 1.0), (3, 7.0)]),),
    ...     (Vectors.dense([2.0, 0.0, 3.0, 4.0, 5.0]),),
    ...     (Vectors.dense([4.0, 0.0, 0.0, 6.0, 7.0]),)]
    >>> df = sqlContext.createDataFrame(data,["features"])
    >>> pca = PCA(k=2, inputCol="features", outputCol="pca_features")
    >>> model = pca.fit(df)
    >>> model.transform(df).collect()[0].pca_features
    DenseVector([1.648..., -4.013...])
    """

    # a placeholder to make it appear in the generated doc
    k = Param(Params._dummy(), "k", "the number of principal components")

    @keyword_only
    def __init__(self, k=None, inputCol=None, outputCol=None):
        """
        __init__(self, k=None, inputCol=None, outputCol=None)
        """
        super(PCA, self).__init__()
        self._java_obj = self._new_java_obj("org.apache.spark.ml.feature.PCA", self.uid)
        self.k = Param(self, "k", "the number of principal components")
        kwargs = self.__init__._input_kwargs
        self.setParams(**kwargs)

    @keyword_only
    def setParams(self, k=None, inputCol=None, outputCol=None):
        """
        setParams(self, k=None, inputCol=None, outputCol=None)
        Set params for this PCA.
        """
        kwargs = self.setParams._input_kwargs
        return self._set(**kwargs)

    def setK(self, value):
        """
        Sets the value of :py:attr:`k`.
        """
        self._paramMap[self.k] = value
        return self

    def getK(self):
        """
        Gets the value of k or its default value.
        """
        return self.getOrDefault(self.k)

    def _create_model(self, java_model):
        return PCAModel(java_model)


class PCAModel(JavaModel):
    """
    Model fitted by PCA.
    """


@inherit_doc
class RFormula(JavaEstimator, HasFeaturesCol, HasLabelCol):
    """
    .. note:: Experimental

    Implements the transforms required for fitting a dataset against an
    R model formula. Currently we support a limited subset of the R
    operators, including '~', '+', '-', and '.'. Also see the R formula
    docs:
    http://stat.ethz.ch/R-manual/R-patched/library/stats/html/formula.html

    >>> df = sqlContext.createDataFrame([
    ...     (1.0, 1.0, "a"),
    ...     (0.0, 2.0, "b"),
    ...     (0.0, 0.0, "a")
    ... ], ["y", "x", "s"])
    >>> rf = RFormula(formula="y ~ x + s")
    >>> rf.fit(df).transform(df).show()
    +---+---+---+---------+-----+
    |  y|  x|  s| features|label|
    +---+---+---+---------+-----+
    |1.0|1.0|  a|[1.0,1.0]|  1.0|
    |0.0|2.0|  b|[2.0,0.0]|  0.0|
    |0.0|0.0|  a|[0.0,1.0]|  0.0|
    +---+---+---+---------+-----+
    ...
    >>> rf.fit(df, {rf.formula: "y ~ . - s"}).transform(df).show()
    +---+---+---+--------+-----+
    |  y|  x|  s|features|label|
    +---+---+---+--------+-----+
    |1.0|1.0|  a|   [1.0]|  1.0|
    |0.0|2.0|  b|   [2.0]|  0.0|
    |0.0|0.0|  a|   [0.0]|  0.0|
    +---+---+---+--------+-----+
    ...
    """

    # a placeholder to make it appear in the generated doc
    formula = Param(Params._dummy(), "formula", "R model formula")

    @keyword_only
    def __init__(self, formula=None, featuresCol="features", labelCol="label"):
        """
        __init__(self, formula=None, featuresCol="features", labelCol="label")
        """
        super(RFormula, self).__init__()
        self._java_obj = self._new_java_obj("org.apache.spark.ml.feature.RFormula", self.uid)
        self.formula = Param(self, "formula", "R model formula")
        kwargs = self.__init__._input_kwargs
        self.setParams(**kwargs)

    @keyword_only
    def setParams(self, formula=None, featuresCol="features", labelCol="label"):
        """
        setParams(self, formula=None, featuresCol="features", labelCol="label")
        Sets params for RFormula.
        """
        kwargs = self.setParams._input_kwargs
        return self._set(**kwargs)

    def setFormula(self, value):
        """
        Sets the value of :py:attr:`formula`.
        """
        self._paramMap[self.formula] = value
        return self

    def getFormula(self):
        """
        Gets the value of :py:attr:`formula`.
        """
        return self.getOrDefault(self.formula)

    def _create_model(self, java_model):
        return RFormulaModel(java_model)


class RFormulaModel(JavaModel):
    """
    Model fitted by :py:class:`RFormula`.
    """


if __name__ == "__main__":
    import doctest
    from pyspark.context import SparkContext
    from pyspark.sql import Row, SQLContext
    globs = globals().copy()
    # The small batch size here ensures that we see multiple batches,
    # even in these small test examples:
    sc = SparkContext("local[2]", "ml.feature tests")
    sqlContext = SQLContext(sc)
    globs['sc'] = sc
    globs['sqlContext'] = sqlContext
    testData = sc.parallelize([Row(id=0, label="a"), Row(id=1, label="b"),
                               Row(id=2, label="c"), Row(id=3, label="a"),
                               Row(id=4, label="a"), Row(id=5, label="c")], 2)
    globs['stringIndDf'] = sqlContext.createDataFrame(testData)
    (failure_count, test_count) = doctest.testmod(globs=globs, optionflags=doctest.ELLIPSIS)
    sc.stop()
    if failure_count:
        exit(-1)<|MERGE_RESOLUTION|>--- conflicted
+++ resolved
@@ -26,19 +26,12 @@
 from pyspark.mllib.common import inherit_doc
 from pyspark.mllib.linalg import _convert_to_vector
 
-<<<<<<< HEAD
-__all__ = ['Binarizer', 'Bucketizer', 'ElementwiseProduct', 'HashingTF', 'IDF', 'IDFModel',
+__all__ = ['Binarizer', 'Bucketizer', 'DCT', 'ElementwiseProduct', 'HashingTF', 'IDF', 'IDFModel',
            'IndexToString', 'NGram', 'Normalizer', 'OneHotEncoder', 'PolynomialExpansion',
-           'RegexTokenizer', 'StandardScaler', 'StandardScalerModel', 'StringIndexer',
-           'StringIndexerModel', 'Tokenizer', 'VectorAssembler', 'VectorIndexer', 'Word2Vec',
-           'Word2VecModel', 'PCA', 'PCAModel', 'RFormula', 'RFormulaModel']
-=======
-__all__ = ['Binarizer', 'Bucketizer', 'DCT', 'ElementwiseProduct', 'HashingTF', 'IDF', 'IDFModel',
-           'NGram', 'Normalizer', 'OneHotEncoder', 'PolynomialExpansion', 'RegexTokenizer',
-           'SQLTransformer', 'StandardScaler', 'StandardScalerModel', 'StringIndexer',
-           'StringIndexerModel', 'Tokenizer', 'VectorAssembler', 'VectorIndexer', 'Word2Vec',
-           'Word2VecModel', 'PCA', 'PCAModel', 'RFormula', 'RFormulaModel', 'StopWordsRemover']
->>>>>>> e6e483cc
+           'RegexTokenizer', 'SQLTransformer', 'StandardScaler', 'StandardScalerModel',
+           'StringIndexer', 'StringIndexerModel', 'Tokenizer', 'VectorAssembler', 'VectorIndexer',
+           'Word2Vec', 'Word2VecModel', 'PCA', 'PCAModel', 'RFormula', 'RFormulaModel',
+           'StopWordsRemover']
 
 
 @inherit_doc
