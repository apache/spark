#
# Licensed to the Apache Software Foundation (ASF) under one or more
# contributor license agreements.  See the NOTICE file distributed with
# this work for additional information regarding copyright ownership.
# The ASF licenses this file to You under the Apache License, Version 2.0
# (the "License"); you may not use this file except in compliance with
# the License.  You may obtain a copy of the License at
#
#    http://www.apache.org/licenses/LICENSE-2.0
#
# Unless required by applicable law or agreed to in writing, software
# distributed under the License is distributed on an "AS IS" BASIS,
# WITHOUT WARRANTIES OR CONDITIONS OF ANY KIND, either express or implied.
# See the License for the specific language governing permissions and
# limitations under the License.
#

"""
PySpark supports custom serializers for transferring data; this can improve
performance.

By default, PySpark uses L{PickleSerializer} to serialize objects using Python's
C{cPickle} serializer, which can serialize nearly any Python object.
Other serializers, like L{MarshalSerializer}, support fewer datatypes but can be
faster.

The serializer is chosen when creating L{SparkContext}:

>>> from pyspark.context import SparkContext
>>> from pyspark.serializers import MarshalSerializer
>>> sc = SparkContext('local', 'test', serializer=MarshalSerializer())
>>> sc.parallelize(list(range(1000))).map(lambda x: 2 * x).take(10)
[0, 2, 4, 6, 8, 10, 12, 14, 16, 18]
>>> sc.stop()

By default, PySpark serialize objects in batches; the batch size can be
controlled through SparkContext's C{batchSize} parameter
(the default size is 1024 objects):

>>> sc = SparkContext('local', 'test', batchSize=2)
>>> rdd = sc.parallelize(range(16), 4).map(lambda x: x)

Behind the scenes, this creates a JavaRDD with four partitions, each of
which contains two batches of two objects:

>>> rdd.glom().collect()
[[0, 1, 2, 3], [4, 5, 6, 7], [8, 9, 10, 11], [12, 13, 14, 15]]
>>> rdd._jrdd.count()
8L
>>> sc.stop()

A batch size of -1 uses an unlimited batch size, and a size of 1 disables
batching:

>>> sc = SparkContext('local', 'test', batchSize=1)
>>> rdd = sc.parallelize(range(16), 4).map(lambda x: x)
>>> rdd.glom().collect()
[[0, 1, 2, 3], [4, 5, 6, 7], [8, 9, 10, 11], [12, 13, 14, 15]]
>>> rdd._jrdd.count()
16L
"""

import cPickle
from itertools import chain, izip, product
import marshal
import struct
import sys
import types
import collections
import zlib

from pyspark import cloudpickle


__all__ = ["PickleSerializer", "MarshalSerializer"]


class SpecialLengths(object):
    END_OF_DATA_SECTION = -1
    PYTHON_EXCEPTION_THROWN = -2
    TIMING_DATA = -3


class Serializer(object):

    def dump_stream(self, iterator, stream):
        """
        Serialize an iterator of objects to the output stream.
        """
        raise NotImplementedError

    def load_stream(self, stream):
        """
        Return an iterator of deserialized objects from the input stream.
        """
        raise NotImplementedError

    def _load_stream_without_unbatching(self, stream):
        return self.load_stream(stream)

    # Note: our notion of "equality" is that output generated by
    # equal serializers can be deserialized using the same serializer.

    # This default implementation handles the simple cases;
    # subclasses should override __eq__ as appropriate.

    def __eq__(self, other):
        return isinstance(other, self.__class__)

    def __ne__(self, other):
        return not self.__eq__(other)


class FramedSerializer(Serializer):

    """
    Serializer that writes objects as a stream of (length, data) pairs,
    where C{length} is a 32-bit integer and data is C{length} bytes.
    """

    def __init__(self):
        # On Python 2.6, we can't write bytearrays to streams, so we need to convert them
        # to strings first. Check if the version number is that old.
        self._only_write_strings = sys.version_info[0:2] <= (2, 6)

    def dump_stream(self, iterator, stream):
        for obj in iterator:
            self._write_with_length(obj, stream)

    def load_stream(self, stream):
        while True:
            try:
                yield self._read_with_length(stream)
            except EOFError:
                return

    def _write_with_length(self, obj, stream):
        serialized = self.dumps(obj)
        write_int(len(serialized), stream)
        if self._only_write_strings:
            stream.write(str(serialized))
        else:
            stream.write(serialized)

    def _read_with_length(self, stream):
        length = read_int(stream)
        if length == SpecialLengths.END_OF_DATA_SECTION:
            raise EOFError
        obj = stream.read(length)
        if obj == "":
            raise EOFError
        return self.loads(obj)

    def dumps(self, obj):
        """
        Serialize an object into a byte array.
        When batching is used, this will be called with an array of objects.
        """
        raise NotImplementedError

    def loads(self, obj):
        """
        Deserialize an object from a byte array.
        """
        raise NotImplementedError


class BatchedSerializer(Serializer):

    """
    Serializes a stream of objects in batches by calling its wrapped
    Serializer with streams of objects.
    """

    UNLIMITED_BATCH_SIZE = -1

    def __init__(self, serializer, batchSize=UNLIMITED_BATCH_SIZE):
        self.serializer = serializer
        self.batchSize = batchSize

    def _batched(self, iterator):
        if self.batchSize == self.UNLIMITED_BATCH_SIZE:
            yield list(iterator)
        else:
            items = []
            count = 0
            for item in iterator:
                items.append(item)
                count += 1
                if count == self.batchSize:
                    yield items
                    items = []
                    count = 0
            if items:
                yield items

    def dump_stream(self, iterator, stream):
        self.serializer.dump_stream(self._batched(iterator), stream)

    def load_stream(self, stream):
        return chain.from_iterable(self._load_stream_without_unbatching(stream))

    def _load_stream_without_unbatching(self, stream):
        return self.serializer.load_stream(stream)

    def __eq__(self, other):
        return (isinstance(other, BatchedSerializer) and
                other.serializer == self.serializer)

    def __str__(self):
        return "BatchedSerializer<%s>" % str(self.serializer)


class CartesianDeserializer(FramedSerializer):

    """
    Deserializes the JavaRDD cartesian() of two PythonRDDs.
    """

    def __init__(self, key_ser, val_ser):
        self.key_ser = key_ser
        self.val_ser = val_ser

    def prepare_keys_values(self, stream):
        key_stream = self.key_ser._load_stream_without_unbatching(stream)
        val_stream = self.val_ser._load_stream_without_unbatching(stream)
        key_is_batched = isinstance(self.key_ser, BatchedSerializer)
        val_is_batched = isinstance(self.val_ser, BatchedSerializer)
        for (keys, vals) in izip(key_stream, val_stream):
            keys = keys if key_is_batched else [keys]
            vals = vals if val_is_batched else [vals]
            yield (keys, vals)

    def load_stream(self, stream):
        for (keys, vals) in self.prepare_keys_values(stream):
            for pair in product(keys, vals):
                yield pair

    def __eq__(self, other):
        return (isinstance(other, CartesianDeserializer) and
                self.key_ser == other.key_ser and self.val_ser == other.val_ser)

    def __str__(self):
        return "CartesianDeserializer<%s, %s>" % \
               (str(self.key_ser), str(self.val_ser))


class PairDeserializer(CartesianDeserializer):

    """
    Deserializes the JavaRDD zip() of two PythonRDDs.
    """

    def __init__(self, key_ser, val_ser):
        self.key_ser = key_ser
        self.val_ser = val_ser

    def load_stream(self, stream):
        for (keys, vals) in self.prepare_keys_values(stream):
            if len(keys) != len(vals):
                raise ValueError("Can not deserialize RDD with different number of items"
                                 " in pair: (%d, %d)" % (len(keys), len(vals)))
            for pair in izip(keys, vals):
                yield pair

    def __eq__(self, other):
        return (isinstance(other, PairDeserializer) and
                self.key_ser == other.key_ser and self.val_ser == other.val_ser)

    def __str__(self):
        return "PairDeserializer<%s, %s>" % (str(self.key_ser), str(self.val_ser))


class NoOpSerializer(FramedSerializer):

    def loads(self, obj):
        return obj

    def dumps(self, obj):
        return obj


# Hook namedtuple, make it picklable

__cls = {}


def _restore(name, fields, value):
    """ Restore an object of namedtuple"""
    k = (name, fields)
    cls = __cls.get(k)
    if cls is None:
        cls = collections.namedtuple(name, fields)
        __cls[k] = cls
    return cls(*value)


def _hack_namedtuple(cls):
    """ Make class generated by namedtuple picklable """
    name = cls.__name__
    fields = cls._fields

    def __reduce__(self):
        return (_restore, (name, fields, tuple(self)))
    cls.__reduce__ = __reduce__
    return cls


def _hijack_namedtuple():
    """ Hack namedtuple() to make it picklable """
    # hijack only one time
    if hasattr(collections.namedtuple, "__hijack"):
        return

    global _old_namedtuple  # or it will put in closure

    def _copy_func(f):
        return types.FunctionType(f.func_code, f.func_globals, f.func_name,
                                  f.func_defaults, f.func_closure)

    _old_namedtuple = _copy_func(collections.namedtuple)

    def namedtuple(*args, **kwargs):
        cls = _old_namedtuple(*args, **kwargs)
        return _hack_namedtuple(cls)

    # replace namedtuple with new one
    collections.namedtuple.func_globals["_old_namedtuple"] = _old_namedtuple
    collections.namedtuple.func_globals["_hack_namedtuple"] = _hack_namedtuple
    collections.namedtuple.func_code = namedtuple.func_code
    collections.namedtuple.__hijack = 1

    # hack the cls already generated by namedtuple
    # those created in other module can be pickled as normal,
    # so only hack those in __main__ module
    for n, o in sys.modules["__main__"].__dict__.iteritems():
        if (type(o) is type and o.__base__ is tuple
                and hasattr(o, "_fields")
                and "__reduce__" not in o.__dict__):
            _hack_namedtuple(o)  # hack inplace


_hijack_namedtuple()


class PickleSerializer(FramedSerializer):

    """
    Serializes objects using Python's cPickle serializer:

        http://docs.python.org/2/library/pickle.html

    This serializer supports nearly any Python object, but may
    not be as fast as more specialized serializers.
    """

    def dumps(self, obj):
        return cPickle.dumps(obj, 2)

    def loads(self, obj):
        return cPickle.loads(obj)


class CloudPickleSerializer(PickleSerializer):

    def dumps(self, obj):
        return cloudpickle.dumps(obj, 2)


class MarshalSerializer(FramedSerializer):

    """
    Serializes objects using Python's Marshal serializer:

        http://docs.python.org/2/library/marshal.html

    This serializer is faster than PickleSerializer but supports fewer datatypes.
    """

    def dumps(self, obj):
        return marshal.dumps(obj)

    def loads(self, obj):
        return marshal.loads(obj)


class AutoSerializer(FramedSerializer):

    """
    Choose marshal or cPickle as serialization protocol autumatically
    """

    def __init__(self):
        FramedSerializer.__init__(self)
        self._type = None

    def dumps(self, obj):
        if self._type is not None:
            return 'P' + cPickle.dumps(obj, -1)
        try:
            return 'M' + marshal.dumps(obj)
        except Exception:
            self._type = 'P'
            return 'P' + cPickle.dumps(obj, -1)

    def loads(self, obj):
        _type = obj[0]
        if _type == 'M':
            return marshal.loads(obj[1:])
        elif _type == 'P':
            return cPickle.loads(obj[1:])
        else:
            raise ValueError("invalid sevialization type: %s" % _type)


class CompressedSerializer(FramedSerializer):
    """
    Compress the serialized data
    """

    def __init__(self, serializer):
        FramedSerializer.__init__(self)
        self.serializer = serializer

    def dumps(self, obj):
        return zlib.compress(self.serializer.dumps(obj), 1)

    def loads(self, obj):
        return self.serializer.loads(zlib.decompress(obj))


class UTF8Deserializer(Serializer):

    """
    Deserializes streams written by String.getBytes.
    """

    def __init__(self, use_unicode=False):
        self.use_unicode = use_unicode

    def loads(self, stream):
        length = read_int(stream)
<<<<<<< HEAD
        if length == SpecialLengths.END_OF_DATA_SECTION:
            raise EOFError
        return stream.read(length).decode('utf8')
=======
        s = stream.read(length)
        return s.decode("utf-8") if self.use_unicode else s
>>>>>>> e11eeb71

    def load_stream(self, stream):
        try:
            while True:
                yield self.loads(stream)
        except struct.error:
            return
        except EOFError:
            return


def read_long(stream):
    length = stream.read(8)
    if length == "":
        raise EOFError
    return struct.unpack("!q", length)[0]


def write_long(value, stream):
    stream.write(struct.pack("!q", value))


def pack_long(value):
    return struct.pack("!q", value)


def read_int(stream):
    length = stream.read(4)
    if length == "":
        raise EOFError
    return struct.unpack("!i", length)[0]


def write_int(value, stream):
    stream.write(struct.pack("!i", value))


def write_with_length(obj, stream):
    write_int(len(obj), stream)
    stream.write(obj)<|MERGE_RESOLUTION|>--- conflicted
+++ resolved
@@ -440,14 +440,10 @@
 
     def loads(self, stream):
         length = read_int(stream)
-<<<<<<< HEAD
         if length == SpecialLengths.END_OF_DATA_SECTION:
             raise EOFError
-        return stream.read(length).decode('utf8')
-=======
         s = stream.read(length)
         return s.decode("utf-8") if self.use_unicode else s
->>>>>>> e11eeb71
 
     def load_stream(self, stream):
         try:
