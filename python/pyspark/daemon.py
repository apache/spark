#
# Licensed to the Apache Software Foundation (ASF) under one or more
# contributor license agreements.  See the NOTICE file distributed with
# this work for additional information regarding copyright ownership.
# The ASF licenses this file to You under the Apache License, Version 2.0
# (the "License"); you may not use this file except in compliance with
# the License.  You may obtain a copy of the License at
#
#    http://www.apache.org/licenses/LICENSE-2.0
#
# Unless required by applicable law or agreed to in writing, software
# distributed under the License is distributed on an "AS IS" BASIS,
# WITHOUT WARRANTIES OR CONDITIONS OF ANY KIND, either express or implied.
# See the License for the specific language governing permissions and
# limitations under the License.
#
import uuid
import numbers
import os
import signal
import select
import socket
import sys
import traceback
import time
import gc
import faulthandler
from errno import EINTR, EAGAIN
from socket import AF_INET, AF_INET6, SOCK_STREAM, SOMAXCONN
from signal import SIGHUP, SIGTERM, SIGCHLD, SIG_DFL, SIG_IGN, SIGINT

from pyspark.serializers import read_int, write_int, write_with_length, UTF8Deserializer


def compute_real_exit_code(exit_code):
    # SystemExit's code can be integer or string, but os._exit only accepts integers
    if isinstance(exit_code, numbers.Integral):
        return exit_code
    else:
        return 1


def worker(sock, authenticated):
    """
    Called by a worker process after the fork().
    """
    signal.signal(SIGHUP, SIG_DFL)
    signal.signal(SIGCHLD, SIG_DFL)
    signal.signal(SIGTERM, SIG_DFL)
    # restore the handler for SIGINT,
    # it's useful for debugging (show the stacktrace before exit)
    signal.signal(SIGINT, signal.default_int_handler)

    # Read the socket using fdopen instead of socket.makefile() because the latter
    # seems to be very slow; note that we need to dup() the file descriptor because
    # otherwise writes also cause a seek that makes us miss data on the read side.
    buffer_size = int(os.environ.get("SPARK_BUFFER_SIZE", 65536))
    infile = os.fdopen(os.dup(sock.fileno()), "rb", buffer_size)
    outfile = os.fdopen(os.dup(sock.fileno()), "wb", buffer_size)

    if not authenticated:
        client_secret = UTF8Deserializer().loads(infile)
        if os.environ["PYTHON_WORKER_FACTORY_SECRET"] == client_secret:
            write_with_length("ok".encode("utf-8"), outfile)
            outfile.flush()
        else:
            write_with_length("err".encode("utf-8"), outfile)
            outfile.flush()
            sock.close()
            return 1

    exit_code = 0

    # We don't know what could happen when we import the worker module. We have to
    # guarantee that no thread is spawned before we fork, so we have to import the
    # worker module after fork. For example, both pandas and pyarrow starts some
    # threads when they are imported.
    if len(sys.argv) > 1 and sys.argv[1].startswith("pyspark"):
        import importlib

        worker_module = importlib.import_module(sys.argv[1])
        worker_main = worker_module.main
    else:
        from pyspark.worker import main as worker_main

    try:
        worker_main(infile, outfile)
    except SystemExit as exc:
        exit_code = compute_real_exit_code(exc.code)
    finally:
        try:
            outfile.flush()
        except Exception:
            if os.environ.get("PYTHON_DAEMON_KILL_WORKER_ON_FLUSH_FAILURE", False):
                faulthandler_log_path = os.environ.get("PYTHON_FAULTHANDLER_DIR", None)
                if faulthandler_log_path:
                    faulthandler_log_path = os.path.join(faulthandler_log_path, str(os.getpid()))
                    with open(faulthandler_log_path, "w") as faulthandler_log_file:
                        faulthandler.dump_traceback(file=faulthandler_log_file)
                raise
            else:
                print(
                    "PySpark daemon failed to flush the output to the worker process:\n"
                    + traceback.format_exc(),
                    file=sys.stderr,
                )
    return exit_code


def manager():
    # Create a new process group to corral our children
    os.setpgid(0, 0)

    is_unix_domain_sock = os.environ.get("PYTHON_UNIX_DOMAIN_ENABLED", "false").lower() == "true"
    socket_path = None

    # Create a listening socket on the loopback interface
    if is_unix_domain_sock:
        assert "PYTHON_WORKER_FACTORY_SOCK_DIR" in os.environ
        socket_path = os.path.join(
            os.environ["PYTHON_WORKER_FACTORY_SOCK_DIR"], f".{uuid.uuid4()}.sock"
        )
        listen_sock = socket.socket(socket.AF_UNIX, socket.SOCK_STREAM)
        listen_sock.bind(socket_path)
        listen_sock.listen(max(1024, SOMAXCONN))
        listen_port = socket_path
    elif os.environ.get("SPARK_PREFER_IPV6", "false").lower() == "true":
        listen_sock = socket.socket(AF_INET6, SOCK_STREAM)
        listen_sock.bind(("::1", 0, 0, 0))
        listen_sock.listen(max(1024, SOMAXCONN))
        listen_host, listen_port, _, _ = listen_sock.getsockname()
    else:
        listen_sock = socket.socket(AF_INET, SOCK_STREAM)
        listen_sock.bind(("127.0.0.1", 0))
        listen_sock.listen(max(1024, SOMAXCONN))
        listen_host, listen_port = listen_sock.getsockname()

    # re-open stdin/stdout in 'wb' mode
    stdin_bin = os.fdopen(sys.stdin.fileno(), "rb", 4)
    stdout_bin = os.fdopen(sys.stdout.fileno(), "wb", 4)
    if is_unix_domain_sock:
        write_with_length(listen_port.encode("utf-8"), stdout_bin)
    else:
        write_int(listen_port, stdout_bin)
    stdout_bin.flush()

    def shutdown(code):
        if socket_path is not None and os.path.exists(socket_path):
            os.remove(socket_path)
        signal.signal(SIGTERM, SIG_DFL)
        # Send SIGHUP to notify workers of shutdown
        os.kill(0, SIGHUP)
        sys.exit(code)

    def handle_sigterm(*args):
        shutdown(1)

    signal.signal(SIGTERM, handle_sigterm)  # Gracefully exit on SIGTERM
    signal.signal(SIGHUP, SIG_IGN)  # Don't die on SIGHUP
    signal.signal(SIGCHLD, SIG_IGN)

    reuse = os.environ.get("SPARK_REUSE_WORKER")

    # Initialization complete
    rlist = [0, listen_sock.fileno()]
    poller = None
    try:
<<<<<<< HEAD
        if os.name == "posix" and os.getenv("PYSPARK_FORCE_SELECT", "false").lower() != "true":
            # On posix systems use poll to avoid problems with file descriptor numbers above 1024
            # (unless we force select by setting the PYSPARK_FORCE_SELECT environment variable to true).
            poller = select.poll()
            for fd in rlist:
                poller.register(fd, select.POLLIN)

        while True:
            try:
                if poller is not None:
                    ready_fds = [fd for fd, event in poller.poll(1)]
                else:
                    # If poll is not available, use select.
                    ready_fds = select.select(rlist, [], [], 1)[0]
            except select.error as ex:
                if ex[0] == EINTR:
                    continue
                else:
                    raise
=======
        poller = None
        if os.name == "posix":
            # select.select has a known limit on the number of file descriptors
            # it can handle. We use select.poll instead to avoid this limit.
            poller = select.poll()
            fd_reverse_map = {0: 0, listen_sock.fileno(): listen_sock}
            poller.register(0, select.POLLIN)
            poller.register(listen_sock, select.POLLIN)

        while True:
            if poller is not None:
                ready_fds = [fd_reverse_map[fd] for fd, _ in poller.poll(1000)]
            else:
                try:
                    ready_fds = select.select([0, listen_sock], [], [], 1)[0]
                except select.error as ex:
                    if ex[0] == EINTR:
                        continue
                    else:
                        raise
>>>>>>> ab9cc087

            if 0 in ready_fds:
                try:
                    worker_pid = read_int(stdin_bin)
                except EOFError:
                    # Spark told us to exit by closing stdin
                    shutdown(0)
                try:
                    os.kill(worker_pid, signal.SIGKILL)
                except OSError:
                    pass  # process already died

            if listen_sock.fileno() in ready_fds:
                try:
                    sock, _ = listen_sock.accept()
                except OSError as e:
                    if e.errno == EINTR:
                        continue
                    raise

                # Launch a worker process
                try:
                    pid = os.fork()
                except OSError as e:
                    if e.errno in (EAGAIN, EINTR):
                        time.sleep(1)
                        pid = os.fork()  # error here will shutdown daemon
                    else:
                        outfile = sock.makefile(mode="wb")
                        write_int(e.errno, outfile)  # Signal that the fork failed
                        outfile.flush()
                        outfile.close()
                        sock.close()
                        continue

                if pid == 0:
                    # in child process
                    if poller is not None:
                        poller.unregister(0)
                        poller.unregister(listen_sock)
                    listen_sock.close()

                    # It should close the standard input in the child process so that
                    # Python native function executions stay intact.
                    #
                    # Note that if we just close the standard input (file descriptor 0),
                    # the lowest file descriptor (file descriptor 0) will be allocated,
                    # later when other file descriptors should happen to open.
                    #
                    # Therefore, here we redirects it to '/dev/null' by duplicating
                    # another file descriptor for '/dev/null' to the standard input (0).
                    # See SPARK-26175.
                    devnull = open(os.devnull, "r")
                    os.dup2(devnull.fileno(), 0)
                    devnull.close()

                    try:
                        # Acknowledge that the fork was successful
                        outfile = sock.makefile(mode="wb")
                        write_int(os.getpid(), outfile)
                        outfile.flush()
                        outfile.close()
                        authenticated = (
                            os.environ.get("PYTHON_UNIX_DOMAIN_ENABLED", "false").lower() == "true"
                            or False
                        )
                        while True:
                            code = worker(sock, authenticated)
                            if code == 0:
                                authenticated = True
                            if not reuse or code:
                                # wait for closing
                                try:
                                    while sock.recv(1024):
                                        pass
                                except Exception:
                                    pass
                                break
                            gc.collect()
                    except BaseException:
                        traceback.print_exc()
                        os._exit(1)
                    else:
                        os._exit(0)
                else:
                    sock.close()

    finally:
        if poller is not None:
<<<<<<< HEAD
            for fd in rlist:
                poller.unregister(fd)

=======
            poller.unregister(0)
            poller.unregister(listen_sock)
>>>>>>> ab9cc087
        shutdown(1)


if __name__ == "__main__":
    manager()<|MERGE_RESOLUTION|>--- conflicted
+++ resolved
@@ -162,30 +162,7 @@
     reuse = os.environ.get("SPARK_REUSE_WORKER")
 
     # Initialization complete
-    rlist = [0, listen_sock.fileno()]
-    poller = None
     try:
-<<<<<<< HEAD
-        if os.name == "posix" and os.getenv("PYSPARK_FORCE_SELECT", "false").lower() != "true":
-            # On posix systems use poll to avoid problems with file descriptor numbers above 1024
-            # (unless we force select by setting the PYSPARK_FORCE_SELECT environment variable to true).
-            poller = select.poll()
-            for fd in rlist:
-                poller.register(fd, select.POLLIN)
-
-        while True:
-            try:
-                if poller is not None:
-                    ready_fds = [fd for fd, event in poller.poll(1)]
-                else:
-                    # If poll is not available, use select.
-                    ready_fds = select.select(rlist, [], [], 1)[0]
-            except select.error as ex:
-                if ex[0] == EINTR:
-                    continue
-                else:
-                    raise
-=======
         poller = None
         if os.name == "posix":
             # select.select has a known limit on the number of file descriptors
@@ -206,7 +183,6 @@
                         continue
                     else:
                         raise
->>>>>>> ab9cc087
 
             if 0 in ready_fds:
                 try:
@@ -219,7 +195,7 @@
                 except OSError:
                     pass  # process already died
 
-            if listen_sock.fileno() in ready_fds:
+            if listen_sock in ready_fds:
                 try:
                     sock, _ = listen_sock.accept()
                 except OSError as e:
@@ -296,14 +272,8 @@
 
     finally:
         if poller is not None:
-<<<<<<< HEAD
-            for fd in rlist:
-                poller.unregister(fd)
-
-=======
             poller.unregister(0)
             poller.unregister(listen_sock)
->>>>>>> ab9cc087
         shutdown(1)
 
 
