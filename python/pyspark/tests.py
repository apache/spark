#
# Licensed to the Apache Software Foundation (ASF) under one or more
# contributor license agreements.  See the NOTICE file distributed with
# this work for additional information regarding copyright ownership.
# The ASF licenses this file to You under the Apache License, Version 2.0
# (the "License"); you may not use this file except in compliance with
# the License.  You may obtain a copy of the License at
#
#    http://www.apache.org/licenses/LICENSE-2.0
#
# Unless required by applicable law or agreed to in writing, software
# distributed under the License is distributed on an "AS IS" BASIS,
# WITHOUT WARRANTIES OR CONDITIONS OF ANY KIND, either express or implied.
# See the License for the specific language governing permissions and
# limitations under the License.
#

"""
Unit tests for PySpark; additional tests are implemented as doctests in
individual modules.
"""
from array import array
from fileinput import input
from glob import glob
import os
import re
import shutil
import subprocess
import sys
import tempfile
import time
import zipfile
import random
import threading

if sys.version_info[:2] <= (2, 6):
    try:
        import unittest2 as unittest
    except ImportError:
        sys.stderr.write('Please install unittest2 to test with Python 2.6 or earlier')
        sys.exit(1)
else:
    import unittest


from pyspark.conf import SparkConf
from pyspark.context import SparkContext
from pyspark.files import SparkFiles
from pyspark.serializers import read_int, BatchedSerializer, MarshalSerializer, PickleSerializer, \
    CloudPickleSerializer
from pyspark.shuffle import Aggregator, InMemoryMerger, ExternalMerger, ExternalSorter
from pyspark.sql import SQLContext, IntegerType, Row
from pyspark import shuffle

_have_scipy = False
_have_numpy = False
try:
    import scipy.sparse
    _have_scipy = True
except:
    # No SciPy, but that's okay, we'll skip those tests
    pass
try:
    import numpy as np
    _have_numpy = True
except:
    # No NumPy, but that's okay, we'll skip those tests
    pass


SPARK_HOME = os.environ["SPARK_HOME"]


class MergerTests(unittest.TestCase):

    def setUp(self):
        self.N = 1 << 14
        self.l = [i for i in xrange(self.N)]
        self.data = zip(self.l, self.l)
        self.agg = Aggregator(lambda x: [x],
                              lambda x, y: x.append(y) or x,
                              lambda x, y: x.extend(y) or x)

    def test_in_memory(self):
        m = InMemoryMerger(self.agg)
        m.mergeValues(self.data)
        self.assertEqual(sum(sum(v) for k, v in m.iteritems()),
                         sum(xrange(self.N)))

        m = InMemoryMerger(self.agg)
        m.mergeCombiners(map(lambda (x, y): (x, [y]), self.data))
        self.assertEqual(sum(sum(v) for k, v in m.iteritems()),
                         sum(xrange(self.N)))

    def test_small_dataset(self):
        m = ExternalMerger(self.agg, 1000)
        m.mergeValues(self.data)
        self.assertEqual(m.spills, 0)
        self.assertEqual(sum(sum(v) for k, v in m.iteritems()),
                         sum(xrange(self.N)))

        m = ExternalMerger(self.agg, 1000)
        m.mergeCombiners(map(lambda (x, y): (x, [y]), self.data))
        self.assertEqual(m.spills, 0)
        self.assertEqual(sum(sum(v) for k, v in m.iteritems()),
                         sum(xrange(self.N)))

    def test_medium_dataset(self):
        m = ExternalMerger(self.agg, 10)
        m.mergeValues(self.data)
        self.assertTrue(m.spills >= 1)
        self.assertEqual(sum(sum(v) for k, v in m.iteritems()),
                         sum(xrange(self.N)))

        m = ExternalMerger(self.agg, 10)
        m.mergeCombiners(map(lambda (x, y): (x, [y]), self.data * 3))
        self.assertTrue(m.spills >= 1)
        self.assertEqual(sum(sum(v) for k, v in m.iteritems()),
                         sum(xrange(self.N)) * 3)

    def test_huge_dataset(self):
        m = ExternalMerger(self.agg, 10, partitions=3)
        m.mergeCombiners(map(lambda (k, v): (k, [str(v)]), self.data * 10))
        self.assertTrue(m.spills >= 1)
        self.assertEqual(sum(len(v) for k, v in m._recursive_merged_items(0)),
                         self.N * 10)
        m._cleanup()


class SorterTests(unittest.TestCase):
    def test_in_memory_sort(self):
        l = range(1024)
        random.shuffle(l)
        sorter = ExternalSorter(1024)
        self.assertEquals(sorted(l), list(sorter.sorted(l)))
        self.assertEquals(sorted(l, reverse=True), list(sorter.sorted(l, reverse=True)))
        self.assertEquals(sorted(l, key=lambda x: -x), list(sorter.sorted(l, key=lambda x: -x)))
        self.assertEquals(sorted(l, key=lambda x: -x, reverse=True),
                          list(sorter.sorted(l, key=lambda x: -x, reverse=True)))

    def test_external_sort(self):
        l = range(1024)
        random.shuffle(l)
        sorter = ExternalSorter(1)
        self.assertEquals(sorted(l), list(sorter.sorted(l)))
        self.assertGreater(shuffle.DiskBytesSpilled, 0)
        last = shuffle.DiskBytesSpilled
        self.assertEquals(sorted(l, reverse=True), list(sorter.sorted(l, reverse=True)))
        self.assertGreater(shuffle.DiskBytesSpilled, last)
        last = shuffle.DiskBytesSpilled
        self.assertEquals(sorted(l, key=lambda x: -x), list(sorter.sorted(l, key=lambda x: -x)))
        self.assertGreater(shuffle.DiskBytesSpilled, last)
        last = shuffle.DiskBytesSpilled
        self.assertEquals(sorted(l, key=lambda x: -x, reverse=True),
                          list(sorter.sorted(l, key=lambda x: -x, reverse=True)))
        self.assertGreater(shuffle.DiskBytesSpilled, last)

    def test_external_sort_in_rdd(self):
        conf = SparkConf().set("spark.python.worker.memory", "1m")
        sc = SparkContext(conf=conf)
        l = range(10240)
        random.shuffle(l)
        rdd = sc.parallelize(l, 10)
        self.assertEquals(sorted(l), rdd.sortBy(lambda x: x).collect())
        sc.stop()


class SerializationTestCase(unittest.TestCase):

    def test_namedtuple(self):
        from collections import namedtuple
        from cPickle import dumps, loads
        P = namedtuple("P", "x y")
        p1 = P(1, 3)
        p2 = loads(dumps(p1, 2))
        self.assertEquals(p1, p2)

    def test_itemgetter(self):
        from operator import itemgetter
        ser = CloudPickleSerializer()
        d = range(10)
        getter = itemgetter(1)
        getter2 = ser.loads(ser.dumps(getter))
        self.assertEqual(getter(d), getter2(d))

        getter = itemgetter(0, 3)
        getter2 = ser.loads(ser.dumps(getter))
        self.assertEqual(getter(d), getter2(d))

    def test_attrgetter(self):
        from operator import attrgetter
        ser = CloudPickleSerializer()

        class C(object):
            def __getattr__(self, item):
                return item
        d = C()
        getter = attrgetter("a")
        getter2 = ser.loads(ser.dumps(getter))
        self.assertEqual(getter(d), getter2(d))
        getter = attrgetter("a", "b")
        getter2 = ser.loads(ser.dumps(getter))
        self.assertEqual(getter(d), getter2(d))

        d.e = C()
        getter = attrgetter("e.a")
        getter2 = ser.loads(ser.dumps(getter))
        self.assertEqual(getter(d), getter2(d))
        getter = attrgetter("e.a", "e.b")
        getter2 = ser.loads(ser.dumps(getter))
        self.assertEqual(getter(d), getter2(d))

    # Regression test for SPARK-3415
    def test_pickling_file_handles(self):
        ser = CloudPickleSerializer()
        out1 = sys.stderr
        out2 = ser.loads(ser.dumps(out1))
        self.assertEquals(out1, out2)

    def test_func_globals(self):

        class Unpicklable(object):
            def __reduce__(self):
                raise Exception("not picklable")

        global exit
        exit = Unpicklable()

        ser = CloudPickleSerializer()
        self.assertRaises(Exception, lambda: ser.dumps(exit))

        def foo():
            sys.exit(0)

        self.assertTrue("exit" in foo.func_code.co_names)
        ser.dumps(foo)


class PySparkTestCase(unittest.TestCase):

    def setUp(self):
        self._old_sys_path = list(sys.path)
        class_name = self.__class__.__name__
        self.sc = SparkContext('local[4]', class_name, batchSize=2)

    def tearDown(self):
        self.sc.stop()
        sys.path = self._old_sys_path


class ReusedPySparkTestCase(unittest.TestCase):

    @classmethod
    def setUpClass(cls):
        cls.sc = SparkContext('local[4]', cls.__name__, batchSize=2)

    @classmethod
    def tearDownClass(cls):
        cls.sc.stop()


class CheckpointTests(ReusedPySparkTestCase):

    def setUp(self):
        self.checkpointDir = tempfile.NamedTemporaryFile(delete=False)
        os.unlink(self.checkpointDir.name)
        self.sc.setCheckpointDir(self.checkpointDir.name)

    def tearDown(self):
        shutil.rmtree(self.checkpointDir.name)

    def test_basic_checkpointing(self):
        parCollection = self.sc.parallelize([1, 2, 3, 4])
        flatMappedRDD = parCollection.flatMap(lambda x: range(1, x + 1))

        self.assertFalse(flatMappedRDD.isCheckpointed())
        self.assertTrue(flatMappedRDD.getCheckpointFile() is None)

        flatMappedRDD.checkpoint()
        result = flatMappedRDD.collect()
        time.sleep(1)  # 1 second
        self.assertTrue(flatMappedRDD.isCheckpointed())
        self.assertEqual(flatMappedRDD.collect(), result)
        self.assertEqual("file:" + self.checkpointDir.name,
                         os.path.dirname(os.path.dirname(flatMappedRDD.getCheckpointFile())))

    def test_checkpoint_and_restore(self):
        parCollection = self.sc.parallelize([1, 2, 3, 4])
        flatMappedRDD = parCollection.flatMap(lambda x: [x])

        self.assertFalse(flatMappedRDD.isCheckpointed())
        self.assertTrue(flatMappedRDD.getCheckpointFile() is None)

        flatMappedRDD.checkpoint()
        flatMappedRDD.count()  # forces a checkpoint to be computed
        time.sleep(1)  # 1 second

        self.assertTrue(flatMappedRDD.getCheckpointFile() is not None)
        recovered = self.sc._checkpointFile(flatMappedRDD.getCheckpointFile(),
                                            flatMappedRDD._jrdd_deserializer)
        self.assertEquals([1, 2, 3, 4], recovered.collect())


class AddFileTests(PySparkTestCase):

    def test_add_py_file(self):
        # To ensure that we're actually testing addPyFile's effects, check that
        # this job fails due to `userlibrary` not being on the Python path:
        # disable logging in log4j temporarily
        log4j = self.sc._jvm.org.apache.log4j
        old_level = log4j.LogManager.getRootLogger().getLevel()
        log4j.LogManager.getRootLogger().setLevel(log4j.Level.FATAL)

        def func(x):
            from userlibrary import UserClass
            return UserClass().hello()
        self.assertRaises(Exception,
                          self.sc.parallelize(range(2)).map(func).first)
        log4j.LogManager.getRootLogger().setLevel(old_level)

        # Add the file, so the job should now succeed:
        path = os.path.join(SPARK_HOME, "python/test_support/userlibrary.py")
        self.sc.addPyFile(path)
        res = self.sc.parallelize(range(2)).map(func).first()
        self.assertEqual("Hello World!", res)

    def test_add_file_locally(self):
        path = os.path.join(SPARK_HOME, "python/test_support/hello.txt")
        self.sc.addFile(path)
        download_path = SparkFiles.get("hello.txt")
        self.assertNotEqual(path, download_path)
        with open(download_path) as test_file:
            self.assertEquals("Hello World!\n", test_file.readline())

    def test_add_py_file_locally(self):
        # To ensure that we're actually testing addPyFile's effects, check that
        # this fails due to `userlibrary` not being on the Python path:
        def func():
            from userlibrary import UserClass
        self.assertRaises(ImportError, func)
        path = os.path.join(SPARK_HOME, "python/test_support/userlibrary.py")
        self.sc.addFile(path)
        from userlibrary import UserClass
        self.assertEqual("Hello World!", UserClass().hello())

    def test_add_egg_file_locally(self):
        # To ensure that we're actually testing addPyFile's effects, check that
        # this fails due to `userlibrary` not being on the Python path:
        def func():
            from userlib import UserClass
        self.assertRaises(ImportError, func)
        path = os.path.join(SPARK_HOME, "python/test_support/userlib-0.1-py2.7.egg")
        self.sc.addPyFile(path)
        from userlib import UserClass
        self.assertEqual("Hello World from inside a package!", UserClass().hello())

    def test_overwrite_system_module(self):
        self.sc.addPyFile(os.path.join(SPARK_HOME, "python/test_support/SimpleHTTPServer.py"))

        import SimpleHTTPServer
        self.assertEqual("My Server", SimpleHTTPServer.__name__)

        def func(x):
            import SimpleHTTPServer
            return SimpleHTTPServer.__name__

        self.assertEqual(["My Server"], self.sc.parallelize(range(1)).map(func).collect())


class RDDTests(ReusedPySparkTestCase):

    def test_id(self):
        rdd = self.sc.parallelize(range(10))
        id = rdd.id()
        self.assertEqual(id, rdd.id())
        rdd2 = rdd.map(str).filter(bool)
        id2 = rdd2.id()
        self.assertEqual(id + 1, id2)
        self.assertEqual(id2, rdd2.id())

    def test_save_as_textfile_with_unicode(self):
        # Regression test for SPARK-970
        x = u"\u00A1Hola, mundo!"
        data = self.sc.parallelize([x])
        tempFile = tempfile.NamedTemporaryFile(delete=True)
        tempFile.close()
        data.saveAsTextFile(tempFile.name)
        raw_contents = ''.join(input(glob(tempFile.name + "/part-0000*")))
        self.assertEqual(x, unicode(raw_contents.strip(), "utf-8"))

    def test_save_as_textfile_with_utf8(self):
        x = u"\u00A1Hola, mundo!"
        data = self.sc.parallelize([x.encode("utf-8")])
        tempFile = tempfile.NamedTemporaryFile(delete=True)
        tempFile.close()
        data.saveAsTextFile(tempFile.name)
        raw_contents = ''.join(input(glob(tempFile.name + "/part-0000*")))
        self.assertEqual(x, unicode(raw_contents.strip(), "utf-8"))

    def test_transforming_cartesian_result(self):
        # Regression test for SPARK-1034
        rdd1 = self.sc.parallelize([1, 2])
        rdd2 = self.sc.parallelize([3, 4])
        cart = rdd1.cartesian(rdd2)
        result = cart.map(lambda (x, y): x + y).collect()

    def test_transforming_pickle_file(self):
        # Regression test for SPARK-2601
        data = self.sc.parallelize(["Hello", "World!"])
        tempFile = tempfile.NamedTemporaryFile(delete=True)
        tempFile.close()
        data.saveAsPickleFile(tempFile.name)
        pickled_file = self.sc.pickleFile(tempFile.name)
        pickled_file.map(lambda x: x).collect()

    def test_cartesian_on_textfile(self):
        # Regression test for
        path = os.path.join(SPARK_HOME, "python/test_support/hello.txt")
        a = self.sc.textFile(path)
        result = a.cartesian(a).collect()
        (x, y) = result[0]
        self.assertEqual("Hello World!", x.strip())
        self.assertEqual("Hello World!", y.strip())

    def test_deleting_input_files(self):
        # Regression test for SPARK-1025
        tempFile = tempfile.NamedTemporaryFile(delete=False)
        tempFile.write("Hello World!")
        tempFile.close()
        data = self.sc.textFile(tempFile.name)
        filtered_data = data.filter(lambda x: True)
        self.assertEqual(1, filtered_data.count())
        os.unlink(tempFile.name)
        self.assertRaises(Exception, lambda: filtered_data.count())

    def test_sampling_default_seed(self):
        # Test for SPARK-3995 (default seed setting)
        data = self.sc.parallelize(range(1000), 1)
        subset = data.takeSample(False, 10)
        self.assertEqual(len(subset), 10)

    def testAggregateByKey(self):
        data = self.sc.parallelize([(1, 1), (1, 1), (3, 2), (5, 1), (5, 3)], 2)

        def seqOp(x, y):
            x.add(y)
            return x

        def combOp(x, y):
            x |= y
            return x

        sets = dict(data.aggregateByKey(set(), seqOp, combOp).collect())
        self.assertEqual(3, len(sets))
        self.assertEqual(set([1]), sets[1])
        self.assertEqual(set([2]), sets[3])
        self.assertEqual(set([1, 3]), sets[5])

    def test_itemgetter(self):
        rdd = self.sc.parallelize([range(10)])
        from operator import itemgetter
        self.assertEqual([1], rdd.map(itemgetter(1)).collect())
        self.assertEqual([(2, 3)], rdd.map(itemgetter(2, 3)).collect())

    def test_namedtuple_in_rdd(self):
        from collections import namedtuple
        Person = namedtuple("Person", "id firstName lastName")
        jon = Person(1, "Jon", "Doe")
        jane = Person(2, "Jane", "Doe")
        theDoes = self.sc.parallelize([jon, jane])
        self.assertEquals([jon, jane], theDoes.collect())

    def test_large_broadcast(self):
        N = 100000
        data = [[float(i) for i in range(300)] for i in range(N)]
        bdata = self.sc.broadcast(data)  # 270MB
        m = self.sc.parallelize(range(1), 1).map(lambda x: len(bdata.value)).sum()
        self.assertEquals(N, m)

    def test_large_closure(self):
        N = 1000000
        data = [float(i) for i in xrange(N)]
        rdd = self.sc.parallelize(range(1), 1).map(lambda x: len(data))
        self.assertEquals(N, rdd.first())
        self.assertTrue(rdd._broadcast is not None)
        rdd = self.sc.parallelize(range(1), 1).map(lambda x: 1)
        self.assertEqual(1, rdd.first())
        self.assertTrue(rdd._broadcast is None)

    def test_zip_with_different_serializers(self):
        a = self.sc.parallelize(range(5))
        b = self.sc.parallelize(range(100, 105))
        self.assertEqual(a.zip(b).collect(), [(0, 100), (1, 101), (2, 102), (3, 103), (4, 104)])
        a = a._reserialize(BatchedSerializer(PickleSerializer(), 2))
        b = b._reserialize(MarshalSerializer())
        self.assertEqual(a.zip(b).collect(), [(0, 100), (1, 101), (2, 102), (3, 103), (4, 104)])

    def test_zip_with_different_number_of_items(self):
        a = self.sc.parallelize(range(5), 2)
        # different number of partitions
        b = self.sc.parallelize(range(100, 106), 3)
        self.assertRaises(ValueError, lambda: a.zip(b))
        # different number of batched items in JVM
        b = self.sc.parallelize(range(100, 104), 2)
        self.assertRaises(Exception, lambda: a.zip(b).count())
        # different number of items in one pair
        b = self.sc.parallelize(range(100, 106), 2)
        self.assertRaises(Exception, lambda: a.zip(b).count())
        # same total number of items, but different distributions
        a = self.sc.parallelize([2, 3], 2).flatMap(range)
        b = self.sc.parallelize([3, 2], 2).flatMap(range)
        self.assertEquals(a.count(), b.count())
        self.assertRaises(Exception, lambda: a.zip(b).count())

    def test_count_approx_distinct(self):
        rdd = self.sc.parallelize(range(1000))
        self.assertTrue(950 < rdd.countApproxDistinct(0.04) < 1050)
        self.assertTrue(950 < rdd.map(float).countApproxDistinct(0.04) < 1050)
        self.assertTrue(950 < rdd.map(str).countApproxDistinct(0.04) < 1050)
        self.assertTrue(950 < rdd.map(lambda x: (x, -x)).countApproxDistinct(0.04) < 1050)

        rdd = self.sc.parallelize([i % 20 for i in range(1000)], 7)
        self.assertTrue(18 < rdd.countApproxDistinct() < 22)
        self.assertTrue(18 < rdd.map(float).countApproxDistinct() < 22)
        self.assertTrue(18 < rdd.map(str).countApproxDistinct() < 22)
        self.assertTrue(18 < rdd.map(lambda x: (x, -x)).countApproxDistinct() < 22)

        self.assertRaises(ValueError, lambda: rdd.countApproxDistinct(0.00000001))
        self.assertRaises(ValueError, lambda: rdd.countApproxDistinct(0.5))

    def test_histogram(self):
        # empty
        rdd = self.sc.parallelize([])
        self.assertEquals([0], rdd.histogram([0, 10])[1])
        self.assertEquals([0, 0], rdd.histogram([0, 4, 10])[1])
        self.assertRaises(ValueError, lambda: rdd.histogram(1))

        # out of range
        rdd = self.sc.parallelize([10.01, -0.01])
        self.assertEquals([0], rdd.histogram([0, 10])[1])
        self.assertEquals([0, 0], rdd.histogram((0, 4, 10))[1])

        # in range with one bucket
        rdd = self.sc.parallelize(range(1, 5))
        self.assertEquals([4], rdd.histogram([0, 10])[1])
        self.assertEquals([3, 1], rdd.histogram([0, 4, 10])[1])

        # in range with one bucket exact match
        self.assertEquals([4], rdd.histogram([1, 4])[1])

        # out of range with two buckets
        rdd = self.sc.parallelize([10.01, -0.01])
        self.assertEquals([0, 0], rdd.histogram([0, 5, 10])[1])

        # out of range with two uneven buckets
        rdd = self.sc.parallelize([10.01, -0.01])
        self.assertEquals([0, 0], rdd.histogram([0, 4, 10])[1])

        # in range with two buckets
        rdd = self.sc.parallelize([1, 2, 3, 5, 6])
        self.assertEquals([3, 2], rdd.histogram([0, 5, 10])[1])

        # in range with two bucket and None
        rdd = self.sc.parallelize([1, 2, 3, 5, 6, None, float('nan')])
        self.assertEquals([3, 2], rdd.histogram([0, 5, 10])[1])

        # in range with two uneven buckets
        rdd = self.sc.parallelize([1, 2, 3, 5, 6])
        self.assertEquals([3, 2], rdd.histogram([0, 5, 11])[1])

        # mixed range with two uneven buckets
        rdd = self.sc.parallelize([-0.01, 0.0, 1, 2, 3, 5, 6, 11.0, 11.01])
        self.assertEquals([4, 3], rdd.histogram([0, 5, 11])[1])

        # mixed range with four uneven buckets
        rdd = self.sc.parallelize([-0.01, 0.0, 1, 2, 3, 5, 6, 11.01, 12.0, 199.0, 200.0, 200.1])
        self.assertEquals([4, 2, 1, 3], rdd.histogram([0.0, 5.0, 11.0, 12.0, 200.0])[1])

        # mixed range with uneven buckets and NaN
        rdd = self.sc.parallelize([-0.01, 0.0, 1, 2, 3, 5, 6, 11.01, 12.0,
                                   199.0, 200.0, 200.1, None, float('nan')])
        self.assertEquals([4, 2, 1, 3], rdd.histogram([0.0, 5.0, 11.0, 12.0, 200.0])[1])

        # out of range with infinite buckets
        rdd = self.sc.parallelize([10.01, -0.01, float('nan'), float("inf")])
        self.assertEquals([1, 2], rdd.histogram([float('-inf'), 0, float('inf')])[1])

        # invalid buckets
        self.assertRaises(ValueError, lambda: rdd.histogram([]))
        self.assertRaises(ValueError, lambda: rdd.histogram([1]))
        self.assertRaises(ValueError, lambda: rdd.histogram(0))
        self.assertRaises(TypeError, lambda: rdd.histogram({}))

        # without buckets
        rdd = self.sc.parallelize(range(1, 5))
        self.assertEquals(([1, 4], [4]), rdd.histogram(1))

        # without buckets single element
        rdd = self.sc.parallelize([1])
        self.assertEquals(([1, 1], [1]), rdd.histogram(1))

        # without bucket no range
        rdd = self.sc.parallelize([1] * 4)
        self.assertEquals(([1, 1], [4]), rdd.histogram(1))

        # without buckets basic two
        rdd = self.sc.parallelize(range(1, 5))
        self.assertEquals(([1, 2.5, 4], [2, 2]), rdd.histogram(2))

        # without buckets with more requested than elements
        rdd = self.sc.parallelize([1, 2])
        buckets = [1 + 0.2 * i for i in range(6)]
        hist = [1, 0, 0, 0, 1]
        self.assertEquals((buckets, hist), rdd.histogram(5))

        # invalid RDDs
        rdd = self.sc.parallelize([1, float('inf')])
        self.assertRaises(ValueError, lambda: rdd.histogram(2))
        rdd = self.sc.parallelize([float('nan')])
        self.assertRaises(ValueError, lambda: rdd.histogram(2))

        # string
        rdd = self.sc.parallelize(["ab", "ac", "b", "bd", "ef"], 2)
        self.assertEquals([2, 2], rdd.histogram(["a", "b", "c"])[1])
        self.assertEquals((["ab", "ef"], [5]), rdd.histogram(1))
        self.assertRaises(TypeError, lambda: rdd.histogram(2))

        # mixed RDD
        rdd = self.sc.parallelize([1, 4, "ab", "ac", "b"], 2)
        self.assertEquals([1, 1], rdd.histogram([0, 4, 10])[1])
        self.assertEquals([2, 1], rdd.histogram(["a", "b", "c"])[1])
        self.assertEquals(([1, "b"], [5]), rdd.histogram(1))
        self.assertRaises(TypeError, lambda: rdd.histogram(2))

    def test_repartitionAndSortWithinPartitions(self):
        rdd = self.sc.parallelize([(0, 5), (3, 8), (2, 6), (0, 8), (3, 8), (1, 3)], 2)

        repartitioned = rdd.repartitionAndSortWithinPartitions(2, lambda key: key % 2)
        partitions = repartitioned.glom().collect()
        self.assertEquals(partitions[0], [(0, 5), (0, 8), (2, 6)])
        self.assertEquals(partitions[1], [(1, 3), (3, 8), (3, 8)])

    def test_distinct(self):
        rdd = self.sc.parallelize((1, 2, 3)*10, 10)
        self.assertEquals(rdd.getNumPartitions(), 10)
        self.assertEquals(rdd.distinct().count(), 3)
        result = rdd.distinct(5)
        self.assertEquals(result.getNumPartitions(), 5)
        self.assertEquals(result.count(), 3)


class ProfilerTests(PySparkTestCase):

    def setUp(self):
        self._old_sys_path = list(sys.path)
        class_name = self.__class__.__name__
        conf = SparkConf().set("spark.python.profile", "true")
        self.sc = SparkContext('local[4]', class_name, batchSize=2, conf=conf)

    def test_profiler(self):

        def heavy_foo(x):
            for i in range(1 << 20):
                x = 1
        rdd = self.sc.parallelize(range(100))
        rdd.foreach(heavy_foo)
        profiles = self.sc._profile_stats
        self.assertEqual(1, len(profiles))
        id, acc, _ = profiles[0]
        stats = acc.value
        self.assertTrue(stats is not None)
        width, stat_list = stats.get_print_list([])
        func_names = [func_name for fname, n, func_name in stat_list]
        self.assertTrue("heavy_foo" in func_names)

        self.sc.show_profiles()
        d = tempfile.gettempdir()
        self.sc.dump_profiles(d)
        self.assertTrue("rdd_%d.pstats" % id in os.listdir(d))


class SQLTests(ReusedPySparkTestCase):

    def setUp(self):
        self.sqlCtx = SQLContext(self.sc)

    def test_udf(self):
        self.sqlCtx.registerFunction("twoArgs", lambda x, y: len(x) + y, IntegerType())
        [row] = self.sqlCtx.sql("SELECT twoArgs('test', 1)").collect()
        self.assertEqual(row[0], 5)

    def test_udf2(self):
        self.sqlCtx.registerFunction("strlen", lambda string: len(string))
        self.sqlCtx.inferSchema(self.sc.parallelize([Row(a="test")])).registerTempTable("test")
        [res] = self.sqlCtx.sql("SELECT strlen(a) FROM test WHERE strlen(a) > 1").collect()
        self.assertEqual(u"4", res[0])

    def test_broadcast_in_udf(self):
        bar = {"a": "aa", "b": "bb", "c": "abc"}
        foo = self.sc.broadcast(bar)
        self.sqlCtx.registerFunction("MYUDF", lambda x: foo.value[x] if x else '')
        [res] = self.sqlCtx.sql("SELECT MYUDF('c')").collect()
        self.assertEqual("abc", res[0])
        [res] = self.sqlCtx.sql("SELECT MYUDF('')").collect()
        self.assertEqual("", res[0])

    def test_basic_functions(self):
        rdd = self.sc.parallelize(['{"foo":"bar"}', '{"foo":"baz"}'])
        srdd = self.sqlCtx.jsonRDD(rdd)
        srdd.count()
        srdd.collect()
        srdd.schemaString()
        srdd.schema()

        # cache and checkpoint
        self.assertFalse(srdd.is_cached)
        srdd.persist()
        srdd.unpersist()
        srdd.cache()
        self.assertTrue(srdd.is_cached)
        self.assertFalse(srdd.isCheckpointed())
        self.assertEqual(None, srdd.getCheckpointFile())

        srdd = srdd.coalesce(2, True)
        srdd = srdd.repartition(3)
        srdd = srdd.distinct()
        srdd.intersection(srdd)
        self.assertEqual(2, srdd.count())

        srdd.registerTempTable("temp")
        srdd = self.sqlCtx.sql("select foo from temp")
        srdd.count()
        srdd.collect()

    def test_distinct(self):
        rdd = self.sc.parallelize(['{"a": 1}', '{"b": 2}', '{"c": 3}']*10, 10)
        srdd = self.sqlCtx.jsonRDD(rdd)
        self.assertEquals(srdd.getNumPartitions(), 10)
        self.assertEquals(srdd.distinct().count(), 3)
        result = srdd.distinct(5)
        self.assertEquals(result.getNumPartitions(), 5)
        self.assertEquals(result.count(), 3)

    def test_apply_schema_to_row(self):
        srdd = self.sqlCtx.jsonRDD(self.sc.parallelize(["""{"a":2}"""]))
        srdd2 = self.sqlCtx.applySchema(srdd.map(lambda x: x), srdd.schema())
        self.assertEqual(srdd.collect(), srdd2.collect())

        rdd = self.sc.parallelize(range(10)).map(lambda x: Row(a=x))
        srdd3 = self.sqlCtx.applySchema(rdd, srdd.schema())
        self.assertEqual(10, srdd3.count())

    def test_serialize_nested_array_and_map(self):
        d = [Row(l=[Row(a=1, b='s')], d={"key": Row(c=1.0, d="2")})]
        rdd = self.sc.parallelize(d)
        srdd = self.sqlCtx.inferSchema(rdd)
        row = srdd.first()
        self.assertEqual(1, len(row.l))
        self.assertEqual(1, row.l[0].a)
        self.assertEqual("2", row.d["key"].d)

        l = srdd.map(lambda x: x.l).first()
        self.assertEqual(1, len(l))
        self.assertEqual('s', l[0].b)

        d = srdd.map(lambda x: x.d).first()
        self.assertEqual(1, len(d))
        self.assertEqual(1.0, d["key"].c)

        row = srdd.map(lambda x: x.d["key"]).first()
        self.assertEqual(1.0, row.c)
        self.assertEqual("2", row.d)

<<<<<<< HEAD
    def test_infer_schema(self):
        d = [Row(l=[], d={}),
             Row(l=[Row(a=1, b='s')], d={"key": Row(c=1.0, d="2")}, s="")]
        rdd = self.sc.parallelize(d)
        srdd = self.sqlCtx.inferSchema(rdd)
        self.assertEqual([], srdd.map(lambda r: r.l).first())
        self.assertEqual([None, ""], srdd.map(lambda r: r.s).collect())
        srdd.registerTempTable("test")
        result = self.sqlCtx.sql("SELECT l[0].a from test where d['key'].d = '2'")
        self.assertEqual(1, result.first()[0])

        srdd2 = self.sqlCtx.inferSchema(rdd, 1.0)
        self.assertEqual(srdd.schema(), srdd2.schema())
        self.assertEqual({}, srdd2.map(lambda r: r.d).first())
        self.assertEqual([None, ""], srdd2.map(lambda r: r.s).collect())
        srdd2.registerTempTable("test2")
        result = self.sqlCtx.sql("SELECT l[0].a from test2 where d['key'].d = '2'")
        self.assertEqual(1, result.first()[0])
=======
    def test_convert_row_to_dict(self):
        row = Row(l=[Row(a=1, b='s')], d={"key": Row(c=1.0, d="2")})
        self.assertEqual(1, row.asDict()['l'][0].a)
        rdd = self.sc.parallelize([row])
        srdd = self.sqlCtx.inferSchema(rdd)
        srdd.registerTempTable("test")
        row = self.sqlCtx.sql("select l[0].a AS la from test").first()
        self.assertEqual(1, row.asDict()["la"])
>>>>>>> 3a845d3c


class InputFormatTests(ReusedPySparkTestCase):

    @classmethod
    def setUpClass(cls):
        ReusedPySparkTestCase.setUpClass()
        cls.tempdir = tempfile.NamedTemporaryFile(delete=False)
        os.unlink(cls.tempdir.name)
        cls.sc._jvm.WriteInputFormatTestDataGenerator.generateData(cls.tempdir.name, cls.sc._jsc)

    @classmethod
    def tearDownClass(cls):
        ReusedPySparkTestCase.tearDownClass()
        shutil.rmtree(cls.tempdir.name)

    def test_sequencefiles(self):
        basepath = self.tempdir.name
        ints = sorted(self.sc.sequenceFile(basepath + "/sftestdata/sfint/",
                                           "org.apache.hadoop.io.IntWritable",
                                           "org.apache.hadoop.io.Text").collect())
        ei = [(1, u'aa'), (1, u'aa'), (2, u'aa'), (2, u'bb'), (2, u'bb'), (3, u'cc')]
        self.assertEqual(ints, ei)

        doubles = sorted(self.sc.sequenceFile(basepath + "/sftestdata/sfdouble/",
                                              "org.apache.hadoop.io.DoubleWritable",
                                              "org.apache.hadoop.io.Text").collect())
        ed = [(1.0, u'aa'), (1.0, u'aa'), (2.0, u'aa'), (2.0, u'bb'), (2.0, u'bb'), (3.0, u'cc')]
        self.assertEqual(doubles, ed)

        bytes = sorted(self.sc.sequenceFile(basepath + "/sftestdata/sfbytes/",
                                            "org.apache.hadoop.io.IntWritable",
                                            "org.apache.hadoop.io.BytesWritable").collect())
        ebs = [(1, bytearray('aa', 'utf-8')),
               (1, bytearray('aa', 'utf-8')),
               (2, bytearray('aa', 'utf-8')),
               (2, bytearray('bb', 'utf-8')),
               (2, bytearray('bb', 'utf-8')),
               (3, bytearray('cc', 'utf-8'))]
        self.assertEqual(bytes, ebs)

        text = sorted(self.sc.sequenceFile(basepath + "/sftestdata/sftext/",
                                           "org.apache.hadoop.io.Text",
                                           "org.apache.hadoop.io.Text").collect())
        et = [(u'1', u'aa'),
              (u'1', u'aa'),
              (u'2', u'aa'),
              (u'2', u'bb'),
              (u'2', u'bb'),
              (u'3', u'cc')]
        self.assertEqual(text, et)

        bools = sorted(self.sc.sequenceFile(basepath + "/sftestdata/sfbool/",
                                            "org.apache.hadoop.io.IntWritable",
                                            "org.apache.hadoop.io.BooleanWritable").collect())
        eb = [(1, False), (1, True), (2, False), (2, False), (2, True), (3, True)]
        self.assertEqual(bools, eb)

        nulls = sorted(self.sc.sequenceFile(basepath + "/sftestdata/sfnull/",
                                            "org.apache.hadoop.io.IntWritable",
                                            "org.apache.hadoop.io.BooleanWritable").collect())
        en = [(1, None), (1, None), (2, None), (2, None), (2, None), (3, None)]
        self.assertEqual(nulls, en)

        maps = sorted(self.sc.sequenceFile(basepath + "/sftestdata/sfmap/",
                                           "org.apache.hadoop.io.IntWritable",
                                           "org.apache.hadoop.io.MapWritable").collect())
        em = [(1, {}),
              (1, {3.0: u'bb'}),
              (2, {1.0: u'aa'}),
              (2, {1.0: u'cc'}),
              (3, {2.0: u'dd'})]
        self.assertEqual(maps, em)

        # arrays get pickled to tuples by default
        tuples = sorted(self.sc.sequenceFile(
            basepath + "/sftestdata/sfarray/",
            "org.apache.hadoop.io.IntWritable",
            "org.apache.spark.api.python.DoubleArrayWritable").collect())
        et = [(1, ()),
              (2, (3.0, 4.0, 5.0)),
              (3, (4.0, 5.0, 6.0))]
        self.assertEqual(tuples, et)

        # with custom converters, primitive arrays can stay as arrays
        arrays = sorted(self.sc.sequenceFile(
            basepath + "/sftestdata/sfarray/",
            "org.apache.hadoop.io.IntWritable",
            "org.apache.spark.api.python.DoubleArrayWritable",
            valueConverter="org.apache.spark.api.python.WritableToDoubleArrayConverter").collect())
        ea = [(1, array('d')),
              (2, array('d', [3.0, 4.0, 5.0])),
              (3, array('d', [4.0, 5.0, 6.0]))]
        self.assertEqual(arrays, ea)

        clazz = sorted(self.sc.sequenceFile(basepath + "/sftestdata/sfclass/",
                                            "org.apache.hadoop.io.Text",
                                            "org.apache.spark.api.python.TestWritable").collect())
        ec = (u'1',
              {u'__class__': u'org.apache.spark.api.python.TestWritable',
               u'double': 54.0, u'int': 123, u'str': u'test1'})
        self.assertEqual(clazz[0], ec)

        unbatched_clazz = sorted(self.sc.sequenceFile(basepath + "/sftestdata/sfclass/",
                                                      "org.apache.hadoop.io.Text",
                                                      "org.apache.spark.api.python.TestWritable",
                                                      batchSize=1).collect())
        self.assertEqual(unbatched_clazz[0], ec)

    def test_oldhadoop(self):
        basepath = self.tempdir.name
        ints = sorted(self.sc.hadoopFile(basepath + "/sftestdata/sfint/",
                                         "org.apache.hadoop.mapred.SequenceFileInputFormat",
                                         "org.apache.hadoop.io.IntWritable",
                                         "org.apache.hadoop.io.Text").collect())
        ei = [(1, u'aa'), (1, u'aa'), (2, u'aa'), (2, u'bb'), (2, u'bb'), (3, u'cc')]
        self.assertEqual(ints, ei)

        hellopath = os.path.join(SPARK_HOME, "python/test_support/hello.txt")
        oldconf = {"mapred.input.dir": hellopath}
        hello = self.sc.hadoopRDD("org.apache.hadoop.mapred.TextInputFormat",
                                  "org.apache.hadoop.io.LongWritable",
                                  "org.apache.hadoop.io.Text",
                                  conf=oldconf).collect()
        result = [(0, u'Hello World!')]
        self.assertEqual(hello, result)

    def test_newhadoop(self):
        basepath = self.tempdir.name
        ints = sorted(self.sc.newAPIHadoopFile(
            basepath + "/sftestdata/sfint/",
            "org.apache.hadoop.mapreduce.lib.input.SequenceFileInputFormat",
            "org.apache.hadoop.io.IntWritable",
            "org.apache.hadoop.io.Text").collect())
        ei = [(1, u'aa'), (1, u'aa'), (2, u'aa'), (2, u'bb'), (2, u'bb'), (3, u'cc')]
        self.assertEqual(ints, ei)

        hellopath = os.path.join(SPARK_HOME, "python/test_support/hello.txt")
        newconf = {"mapred.input.dir": hellopath}
        hello = self.sc.newAPIHadoopRDD("org.apache.hadoop.mapreduce.lib.input.TextInputFormat",
                                        "org.apache.hadoop.io.LongWritable",
                                        "org.apache.hadoop.io.Text",
                                        conf=newconf).collect()
        result = [(0, u'Hello World!')]
        self.assertEqual(hello, result)

    def test_newolderror(self):
        basepath = self.tempdir.name
        self.assertRaises(Exception, lambda: self.sc.hadoopFile(
            basepath + "/sftestdata/sfint/",
            "org.apache.hadoop.mapreduce.lib.input.SequenceFileInputFormat",
            "org.apache.hadoop.io.IntWritable",
            "org.apache.hadoop.io.Text"))

        self.assertRaises(Exception, lambda: self.sc.newAPIHadoopFile(
            basepath + "/sftestdata/sfint/",
            "org.apache.hadoop.mapred.SequenceFileInputFormat",
            "org.apache.hadoop.io.IntWritable",
            "org.apache.hadoop.io.Text"))

    def test_bad_inputs(self):
        basepath = self.tempdir.name
        self.assertRaises(Exception, lambda: self.sc.sequenceFile(
            basepath + "/sftestdata/sfint/",
            "org.apache.hadoop.io.NotValidWritable",
            "org.apache.hadoop.io.Text"))
        self.assertRaises(Exception, lambda: self.sc.hadoopFile(
            basepath + "/sftestdata/sfint/",
            "org.apache.hadoop.mapred.NotValidInputFormat",
            "org.apache.hadoop.io.IntWritable",
            "org.apache.hadoop.io.Text"))
        self.assertRaises(Exception, lambda: self.sc.newAPIHadoopFile(
            basepath + "/sftestdata/sfint/",
            "org.apache.hadoop.mapreduce.lib.input.NotValidInputFormat",
            "org.apache.hadoop.io.IntWritable",
            "org.apache.hadoop.io.Text"))

    def test_converters(self):
        # use of custom converters
        basepath = self.tempdir.name
        maps = sorted(self.sc.sequenceFile(
            basepath + "/sftestdata/sfmap/",
            "org.apache.hadoop.io.IntWritable",
            "org.apache.hadoop.io.MapWritable",
            keyConverter="org.apache.spark.api.python.TestInputKeyConverter",
            valueConverter="org.apache.spark.api.python.TestInputValueConverter").collect())
        em = [(u'\x01', []),
              (u'\x01', [3.0]),
              (u'\x02', [1.0]),
              (u'\x02', [1.0]),
              (u'\x03', [2.0])]
        self.assertEqual(maps, em)


class OutputFormatTests(ReusedPySparkTestCase):

    def setUp(self):
        self.tempdir = tempfile.NamedTemporaryFile(delete=False)
        os.unlink(self.tempdir.name)

    def tearDown(self):
        shutil.rmtree(self.tempdir.name, ignore_errors=True)

    def test_sequencefiles(self):
        basepath = self.tempdir.name
        ei = [(1, u'aa'), (1, u'aa'), (2, u'aa'), (2, u'bb'), (2, u'bb'), (3, u'cc')]
        self.sc.parallelize(ei).saveAsSequenceFile(basepath + "/sfint/")
        ints = sorted(self.sc.sequenceFile(basepath + "/sfint/").collect())
        self.assertEqual(ints, ei)

        ed = [(1.0, u'aa'), (1.0, u'aa'), (2.0, u'aa'), (2.0, u'bb'), (2.0, u'bb'), (3.0, u'cc')]
        self.sc.parallelize(ed).saveAsSequenceFile(basepath + "/sfdouble/")
        doubles = sorted(self.sc.sequenceFile(basepath + "/sfdouble/").collect())
        self.assertEqual(doubles, ed)

        ebs = [(1, bytearray(b'\x00\x07spam\x08')), (2, bytearray(b'\x00\x07spam\x08'))]
        self.sc.parallelize(ebs).saveAsSequenceFile(basepath + "/sfbytes/")
        bytes = sorted(self.sc.sequenceFile(basepath + "/sfbytes/").collect())
        self.assertEqual(bytes, ebs)

        et = [(u'1', u'aa'),
              (u'2', u'bb'),
              (u'3', u'cc')]
        self.sc.parallelize(et).saveAsSequenceFile(basepath + "/sftext/")
        text = sorted(self.sc.sequenceFile(basepath + "/sftext/").collect())
        self.assertEqual(text, et)

        eb = [(1, False), (1, True), (2, False), (2, False), (2, True), (3, True)]
        self.sc.parallelize(eb).saveAsSequenceFile(basepath + "/sfbool/")
        bools = sorted(self.sc.sequenceFile(basepath + "/sfbool/").collect())
        self.assertEqual(bools, eb)

        en = [(1, None), (1, None), (2, None), (2, None), (2, None), (3, None)]
        self.sc.parallelize(en).saveAsSequenceFile(basepath + "/sfnull/")
        nulls = sorted(self.sc.sequenceFile(basepath + "/sfnull/").collect())
        self.assertEqual(nulls, en)

        em = [(1, {}),
              (1, {3.0: u'bb'}),
              (2, {1.0: u'aa'}),
              (2, {1.0: u'cc'}),
              (3, {2.0: u'dd'})]
        self.sc.parallelize(em).saveAsSequenceFile(basepath + "/sfmap/")
        maps = sorted(self.sc.sequenceFile(basepath + "/sfmap/").collect())
        self.assertEqual(maps, em)

    def test_oldhadoop(self):
        basepath = self.tempdir.name
        dict_data = [(1, {}),
                     (1, {"row1": 1.0}),
                     (2, {"row2": 2.0})]
        self.sc.parallelize(dict_data).saveAsHadoopFile(
            basepath + "/oldhadoop/",
            "org.apache.hadoop.mapred.SequenceFileOutputFormat",
            "org.apache.hadoop.io.IntWritable",
            "org.apache.hadoop.io.MapWritable")
        result = sorted(self.sc.hadoopFile(
            basepath + "/oldhadoop/",
            "org.apache.hadoop.mapred.SequenceFileInputFormat",
            "org.apache.hadoop.io.IntWritable",
            "org.apache.hadoop.io.MapWritable").collect())
        self.assertEqual(result, dict_data)

        conf = {
            "mapred.output.format.class": "org.apache.hadoop.mapred.SequenceFileOutputFormat",
            "mapred.output.key.class": "org.apache.hadoop.io.IntWritable",
            "mapred.output.value.class": "org.apache.hadoop.io.MapWritable",
            "mapred.output.dir": basepath + "/olddataset/"
        }
        self.sc.parallelize(dict_data).saveAsHadoopDataset(conf)
        input_conf = {"mapred.input.dir": basepath + "/olddataset/"}
        old_dataset = sorted(self.sc.hadoopRDD(
            "org.apache.hadoop.mapred.SequenceFileInputFormat",
            "org.apache.hadoop.io.IntWritable",
            "org.apache.hadoop.io.MapWritable",
            conf=input_conf).collect())
        self.assertEqual(old_dataset, dict_data)

    def test_newhadoop(self):
        basepath = self.tempdir.name
        data = [(1, ""),
                (1, "a"),
                (2, "bcdf")]
        self.sc.parallelize(data).saveAsNewAPIHadoopFile(
            basepath + "/newhadoop/",
            "org.apache.hadoop.mapreduce.lib.output.SequenceFileOutputFormat",
            "org.apache.hadoop.io.IntWritable",
            "org.apache.hadoop.io.Text")
        result = sorted(self.sc.newAPIHadoopFile(
            basepath + "/newhadoop/",
            "org.apache.hadoop.mapreduce.lib.input.SequenceFileInputFormat",
            "org.apache.hadoop.io.IntWritable",
            "org.apache.hadoop.io.Text").collect())
        self.assertEqual(result, data)

        conf = {
            "mapreduce.outputformat.class":
                "org.apache.hadoop.mapreduce.lib.output.SequenceFileOutputFormat",
            "mapred.output.key.class": "org.apache.hadoop.io.IntWritable",
            "mapred.output.value.class": "org.apache.hadoop.io.Text",
            "mapred.output.dir": basepath + "/newdataset/"
        }
        self.sc.parallelize(data).saveAsNewAPIHadoopDataset(conf)
        input_conf = {"mapred.input.dir": basepath + "/newdataset/"}
        new_dataset = sorted(self.sc.newAPIHadoopRDD(
            "org.apache.hadoop.mapreduce.lib.input.SequenceFileInputFormat",
            "org.apache.hadoop.io.IntWritable",
            "org.apache.hadoop.io.Text",
            conf=input_conf).collect())
        self.assertEqual(new_dataset, data)

    def test_newhadoop_with_array(self):
        basepath = self.tempdir.name
        # use custom ArrayWritable types and converters to handle arrays
        array_data = [(1, array('d')),
                      (1, array('d', [1.0, 2.0, 3.0])),
                      (2, array('d', [3.0, 4.0, 5.0]))]
        self.sc.parallelize(array_data).saveAsNewAPIHadoopFile(
            basepath + "/newhadoop/",
            "org.apache.hadoop.mapreduce.lib.output.SequenceFileOutputFormat",
            "org.apache.hadoop.io.IntWritable",
            "org.apache.spark.api.python.DoubleArrayWritable",
            valueConverter="org.apache.spark.api.python.DoubleArrayToWritableConverter")
        result = sorted(self.sc.newAPIHadoopFile(
            basepath + "/newhadoop/",
            "org.apache.hadoop.mapreduce.lib.input.SequenceFileInputFormat",
            "org.apache.hadoop.io.IntWritable",
            "org.apache.spark.api.python.DoubleArrayWritable",
            valueConverter="org.apache.spark.api.python.WritableToDoubleArrayConverter").collect())
        self.assertEqual(result, array_data)

        conf = {
            "mapreduce.outputformat.class":
                "org.apache.hadoop.mapreduce.lib.output.SequenceFileOutputFormat",
            "mapred.output.key.class": "org.apache.hadoop.io.IntWritable",
            "mapred.output.value.class": "org.apache.spark.api.python.DoubleArrayWritable",
            "mapred.output.dir": basepath + "/newdataset/"
        }
        self.sc.parallelize(array_data).saveAsNewAPIHadoopDataset(
            conf,
            valueConverter="org.apache.spark.api.python.DoubleArrayToWritableConverter")
        input_conf = {"mapred.input.dir": basepath + "/newdataset/"}
        new_dataset = sorted(self.sc.newAPIHadoopRDD(
            "org.apache.hadoop.mapreduce.lib.input.SequenceFileInputFormat",
            "org.apache.hadoop.io.IntWritable",
            "org.apache.spark.api.python.DoubleArrayWritable",
            valueConverter="org.apache.spark.api.python.WritableToDoubleArrayConverter",
            conf=input_conf).collect())
        self.assertEqual(new_dataset, array_data)

    def test_newolderror(self):
        basepath = self.tempdir.name
        rdd = self.sc.parallelize(range(1, 4)).map(lambda x: (x, "a" * x))
        self.assertRaises(Exception, lambda: rdd.saveAsHadoopFile(
            basepath + "/newolderror/saveAsHadoopFile/",
            "org.apache.hadoop.mapreduce.lib.output.SequenceFileOutputFormat"))
        self.assertRaises(Exception, lambda: rdd.saveAsNewAPIHadoopFile(
            basepath + "/newolderror/saveAsNewAPIHadoopFile/",
            "org.apache.hadoop.mapred.SequenceFileOutputFormat"))

    def test_bad_inputs(self):
        basepath = self.tempdir.name
        rdd = self.sc.parallelize(range(1, 4)).map(lambda x: (x, "a" * x))
        self.assertRaises(Exception, lambda: rdd.saveAsHadoopFile(
            basepath + "/badinputs/saveAsHadoopFile/",
            "org.apache.hadoop.mapred.NotValidOutputFormat"))
        self.assertRaises(Exception, lambda: rdd.saveAsNewAPIHadoopFile(
            basepath + "/badinputs/saveAsNewAPIHadoopFile/",
            "org.apache.hadoop.mapreduce.lib.output.NotValidOutputFormat"))

    def test_converters(self):
        # use of custom converters
        basepath = self.tempdir.name
        data = [(1, {3.0: u'bb'}),
                (2, {1.0: u'aa'}),
                (3, {2.0: u'dd'})]
        self.sc.parallelize(data).saveAsNewAPIHadoopFile(
            basepath + "/converters/",
            "org.apache.hadoop.mapreduce.lib.output.SequenceFileOutputFormat",
            keyConverter="org.apache.spark.api.python.TestOutputKeyConverter",
            valueConverter="org.apache.spark.api.python.TestOutputValueConverter")
        converted = sorted(self.sc.sequenceFile(basepath + "/converters/").collect())
        expected = [(u'1', 3.0),
                    (u'2', 1.0),
                    (u'3', 2.0)]
        self.assertEqual(converted, expected)

    def test_reserialization(self):
        basepath = self.tempdir.name
        x = range(1, 5)
        y = range(1001, 1005)
        data = zip(x, y)
        rdd = self.sc.parallelize(x).zip(self.sc.parallelize(y))
        rdd.saveAsSequenceFile(basepath + "/reserialize/sequence")
        result1 = sorted(self.sc.sequenceFile(basepath + "/reserialize/sequence").collect())
        self.assertEqual(result1, data)

        rdd.saveAsHadoopFile(
            basepath + "/reserialize/hadoop",
            "org.apache.hadoop.mapred.SequenceFileOutputFormat")
        result2 = sorted(self.sc.sequenceFile(basepath + "/reserialize/hadoop").collect())
        self.assertEqual(result2, data)

        rdd.saveAsNewAPIHadoopFile(
            basepath + "/reserialize/newhadoop",
            "org.apache.hadoop.mapreduce.lib.output.SequenceFileOutputFormat")
        result3 = sorted(self.sc.sequenceFile(basepath + "/reserialize/newhadoop").collect())
        self.assertEqual(result3, data)

        conf4 = {
            "mapred.output.format.class": "org.apache.hadoop.mapred.SequenceFileOutputFormat",
            "mapred.output.key.class": "org.apache.hadoop.io.IntWritable",
            "mapred.output.value.class": "org.apache.hadoop.io.IntWritable",
            "mapred.output.dir": basepath + "/reserialize/dataset"}
        rdd.saveAsHadoopDataset(conf4)
        result4 = sorted(self.sc.sequenceFile(basepath + "/reserialize/dataset").collect())
        self.assertEqual(result4, data)

        conf5 = {"mapreduce.outputformat.class":
                 "org.apache.hadoop.mapreduce.lib.output.SequenceFileOutputFormat",
                 "mapred.output.key.class": "org.apache.hadoop.io.IntWritable",
                 "mapred.output.value.class": "org.apache.hadoop.io.IntWritable",
                 "mapred.output.dir": basepath + "/reserialize/newdataset"}
        rdd.saveAsNewAPIHadoopDataset(conf5)
        result5 = sorted(self.sc.sequenceFile(basepath + "/reserialize/newdataset").collect())
        self.assertEqual(result5, data)

    def test_unbatched_save_and_read(self):
        basepath = self.tempdir.name
        ei = [(1, u'aa'), (1, u'aa'), (2, u'aa'), (2, u'bb'), (2, u'bb'), (3, u'cc')]
        self.sc.parallelize(ei, len(ei)).saveAsSequenceFile(
            basepath + "/unbatched/")

        unbatched_sequence = sorted(self.sc.sequenceFile(
            basepath + "/unbatched/",
            batchSize=1).collect())
        self.assertEqual(unbatched_sequence, ei)

        unbatched_hadoopFile = sorted(self.sc.hadoopFile(
            basepath + "/unbatched/",
            "org.apache.hadoop.mapred.SequenceFileInputFormat",
            "org.apache.hadoop.io.IntWritable",
            "org.apache.hadoop.io.Text",
            batchSize=1).collect())
        self.assertEqual(unbatched_hadoopFile, ei)

        unbatched_newAPIHadoopFile = sorted(self.sc.newAPIHadoopFile(
            basepath + "/unbatched/",
            "org.apache.hadoop.mapreduce.lib.input.SequenceFileInputFormat",
            "org.apache.hadoop.io.IntWritable",
            "org.apache.hadoop.io.Text",
            batchSize=1).collect())
        self.assertEqual(unbatched_newAPIHadoopFile, ei)

        oldconf = {"mapred.input.dir": basepath + "/unbatched/"}
        unbatched_hadoopRDD = sorted(self.sc.hadoopRDD(
            "org.apache.hadoop.mapred.SequenceFileInputFormat",
            "org.apache.hadoop.io.IntWritable",
            "org.apache.hadoop.io.Text",
            conf=oldconf,
            batchSize=1).collect())
        self.assertEqual(unbatched_hadoopRDD, ei)

        newconf = {"mapred.input.dir": basepath + "/unbatched/"}
        unbatched_newAPIHadoopRDD = sorted(self.sc.newAPIHadoopRDD(
            "org.apache.hadoop.mapreduce.lib.input.SequenceFileInputFormat",
            "org.apache.hadoop.io.IntWritable",
            "org.apache.hadoop.io.Text",
            conf=newconf,
            batchSize=1).collect())
        self.assertEqual(unbatched_newAPIHadoopRDD, ei)

    def test_malformed_RDD(self):
        basepath = self.tempdir.name
        # non-batch-serialized RDD[[(K, V)]] should be rejected
        data = [[(1, "a")], [(2, "aa")], [(3, "aaa")]]
        rdd = self.sc.parallelize(data, len(data))
        self.assertRaises(Exception, lambda: rdd.saveAsSequenceFile(
            basepath + "/malformed/sequence"))


class DaemonTests(unittest.TestCase):
    def connect(self, port):
        from socket import socket, AF_INET, SOCK_STREAM
        sock = socket(AF_INET, SOCK_STREAM)
        sock.connect(('127.0.0.1', port))
        # send a split index of -1 to shutdown the worker
        sock.send("\xFF\xFF\xFF\xFF")
        sock.close()
        return True

    def do_termination_test(self, terminator):
        from subprocess import Popen, PIPE
        from errno import ECONNREFUSED

        # start daemon
        daemon_path = os.path.join(os.path.dirname(__file__), "daemon.py")
        daemon = Popen([sys.executable, daemon_path], stdin=PIPE, stdout=PIPE)

        # read the port number
        port = read_int(daemon.stdout)

        # daemon should accept connections
        self.assertTrue(self.connect(port))

        # request shutdown
        terminator(daemon)
        time.sleep(1)

        # daemon should no longer accept connections
        try:
            self.connect(port)
        except EnvironmentError as exception:
            self.assertEqual(exception.errno, ECONNREFUSED)
        else:
            self.fail("Expected EnvironmentError to be raised")

    def test_termination_stdin(self):
        """Ensure that daemon and workers terminate when stdin is closed."""
        self.do_termination_test(lambda daemon: daemon.stdin.close())

    def test_termination_sigterm(self):
        """Ensure that daemon and workers terminate on SIGTERM."""
        from signal import SIGTERM
        self.do_termination_test(lambda daemon: os.kill(daemon.pid, SIGTERM))


class WorkerTests(PySparkTestCase):

    def test_cancel_task(self):
        temp = tempfile.NamedTemporaryFile(delete=True)
        temp.close()
        path = temp.name

        def sleep(x):
            import os
            import time
            with open(path, 'w') as f:
                f.write("%d %d" % (os.getppid(), os.getpid()))
            time.sleep(100)

        # start job in background thread
        def run():
            self.sc.parallelize(range(1)).foreach(sleep)
        import threading
        t = threading.Thread(target=run)
        t.daemon = True
        t.start()

        daemon_pid, worker_pid = 0, 0
        while True:
            if os.path.exists(path):
                data = open(path).read().split(' ')
                daemon_pid, worker_pid = map(int, data)
                break
            time.sleep(0.1)

        # cancel jobs
        self.sc.cancelAllJobs()
        t.join()

        for i in range(50):
            try:
                os.kill(worker_pid, 0)
                time.sleep(0.1)
            except OSError:
                break  # worker was killed
        else:
            self.fail("worker has not been killed after 5 seconds")

        try:
            os.kill(daemon_pid, 0)
        except OSError:
            self.fail("daemon had been killed")

        # run a normal job
        rdd = self.sc.parallelize(range(100), 1)
        self.assertEqual(100, rdd.map(str).count())

    def test_after_exception(self):
        def raise_exception(_):
            raise Exception()
        rdd = self.sc.parallelize(range(100), 1)
        self.assertRaises(Exception, lambda: rdd.foreach(raise_exception))
        self.assertEqual(100, rdd.map(str).count())

    def test_after_jvm_exception(self):
        tempFile = tempfile.NamedTemporaryFile(delete=False)
        tempFile.write("Hello World!")
        tempFile.close()
        data = self.sc.textFile(tempFile.name, 1)
        filtered_data = data.filter(lambda x: True)
        self.assertEqual(1, filtered_data.count())
        os.unlink(tempFile.name)
        self.assertRaises(Exception, lambda: filtered_data.count())

        rdd = self.sc.parallelize(range(100), 1)
        self.assertEqual(100, rdd.map(str).count())

    def test_accumulator_when_reuse_worker(self):
        from pyspark.accumulators import INT_ACCUMULATOR_PARAM
        acc1 = self.sc.accumulator(0, INT_ACCUMULATOR_PARAM)
        self.sc.parallelize(range(100), 20).foreach(lambda x: acc1.add(x))
        self.assertEqual(sum(range(100)), acc1.value)

        acc2 = self.sc.accumulator(0, INT_ACCUMULATOR_PARAM)
        self.sc.parallelize(range(100), 20).foreach(lambda x: acc2.add(x))
        self.assertEqual(sum(range(100)), acc2.value)
        self.assertEqual(sum(range(100)), acc1.value)

    def test_reuse_worker_after_take(self):
        rdd = self.sc.parallelize(range(100000), 1)
        self.assertEqual(0, rdd.first())

        def count():
            try:
                rdd.count()
            except Exception:
                pass

        t = threading.Thread(target=count)
        t.daemon = True
        t.start()
        t.join(5)
        self.assertTrue(not t.isAlive())
        self.assertEqual(100000, rdd.count())


class SparkSubmitTests(unittest.TestCase):

    def setUp(self):
        self.programDir = tempfile.mkdtemp()
        self.sparkSubmit = os.path.join(os.environ.get("SPARK_HOME"), "bin", "spark-submit")

    def tearDown(self):
        shutil.rmtree(self.programDir)

    def createTempFile(self, name, content):
        """
        Create a temp file with the given name and content and return its path.
        Strips leading spaces from content up to the first '|' in each line.
        """
        pattern = re.compile(r'^ *\|', re.MULTILINE)
        content = re.sub(pattern, '', content.strip())
        path = os.path.join(self.programDir, name)
        with open(path, "w") as f:
            f.write(content)
        return path

    def createFileInZip(self, name, content):
        """
        Create a zip archive containing a file with the given content and return its path.
        Strips leading spaces from content up to the first '|' in each line.
        """
        pattern = re.compile(r'^ *\|', re.MULTILINE)
        content = re.sub(pattern, '', content.strip())
        path = os.path.join(self.programDir, name + ".zip")
        zip = zipfile.ZipFile(path, 'w')
        zip.writestr(name, content)
        zip.close()
        return path

    def test_single_script(self):
        """Submit and test a single script file"""
        script = self.createTempFile("test.py", """
            |from pyspark import SparkContext
            |
            |sc = SparkContext()
            |print sc.parallelize([1, 2, 3]).map(lambda x: x * 2).collect()
            """)
        proc = subprocess.Popen([self.sparkSubmit, script], stdout=subprocess.PIPE)
        out, err = proc.communicate()
        self.assertEqual(0, proc.returncode)
        self.assertIn("[2, 4, 6]", out)

    def test_script_with_local_functions(self):
        """Submit and test a single script file calling a global function"""
        script = self.createTempFile("test.py", """
            |from pyspark import SparkContext
            |
            |def foo(x):
            |    return x * 3
            |
            |sc = SparkContext()
            |print sc.parallelize([1, 2, 3]).map(foo).collect()
            """)
        proc = subprocess.Popen([self.sparkSubmit, script], stdout=subprocess.PIPE)
        out, err = proc.communicate()
        self.assertEqual(0, proc.returncode)
        self.assertIn("[3, 6, 9]", out)

    def test_module_dependency(self):
        """Submit and test a script with a dependency on another module"""
        script = self.createTempFile("test.py", """
            |from pyspark import SparkContext
            |from mylib import myfunc
            |
            |sc = SparkContext()
            |print sc.parallelize([1, 2, 3]).map(myfunc).collect()
            """)
        zip = self.createFileInZip("mylib.py", """
            |def myfunc(x):
            |    return x + 1
            """)
        proc = subprocess.Popen([self.sparkSubmit, "--py-files", zip, script],
                                stdout=subprocess.PIPE)
        out, err = proc.communicate()
        self.assertEqual(0, proc.returncode)
        self.assertIn("[2, 3, 4]", out)

    def test_module_dependency_on_cluster(self):
        """Submit and test a script with a dependency on another module on a cluster"""
        script = self.createTempFile("test.py", """
            |from pyspark import SparkContext
            |from mylib import myfunc
            |
            |sc = SparkContext()
            |print sc.parallelize([1, 2, 3]).map(myfunc).collect()
            """)
        zip = self.createFileInZip("mylib.py", """
            |def myfunc(x):
            |    return x + 1
            """)
        proc = subprocess.Popen([self.sparkSubmit, "--py-files", zip, "--master",
                                "local-cluster[1,1,512]", script],
                                stdout=subprocess.PIPE)
        out, err = proc.communicate()
        self.assertEqual(0, proc.returncode)
        self.assertIn("[2, 3, 4]", out)

    def test_single_script_on_cluster(self):
        """Submit and test a single script on a cluster"""
        script = self.createTempFile("test.py", """
            |from pyspark import SparkContext
            |
            |def foo(x):
            |    return x * 2
            |
            |sc = SparkContext()
            |print sc.parallelize([1, 2, 3]).map(foo).collect()
            """)
        # this will fail if you have different spark.executor.memory
        # in conf/spark-defaults.conf
        proc = subprocess.Popen(
            [self.sparkSubmit, "--master", "local-cluster[1,1,512]", script],
            stdout=subprocess.PIPE)
        out, err = proc.communicate()
        self.assertEqual(0, proc.returncode)
        self.assertIn("[2, 4, 6]", out)


class ContextTests(unittest.TestCase):

    def test_failed_sparkcontext_creation(self):
        # Regression test for SPARK-1550
        self.assertRaises(Exception, lambda: SparkContext("an-invalid-master-name"))

    def test_stop(self):
        sc = SparkContext()
        self.assertNotEqual(SparkContext._active_spark_context, None)
        sc.stop()
        self.assertEqual(SparkContext._active_spark_context, None)

    def test_with(self):
        with SparkContext() as sc:
            self.assertNotEqual(SparkContext._active_spark_context, None)
        self.assertEqual(SparkContext._active_spark_context, None)

    def test_with_exception(self):
        try:
            with SparkContext() as sc:
                self.assertNotEqual(SparkContext._active_spark_context, None)
                raise Exception()
        except:
            pass
        self.assertEqual(SparkContext._active_spark_context, None)

    def test_with_stop(self):
        with SparkContext() as sc:
            self.assertNotEqual(SparkContext._active_spark_context, None)
            sc.stop()
        self.assertEqual(SparkContext._active_spark_context, None)


@unittest.skipIf(not _have_scipy, "SciPy not installed")
class SciPyTests(PySparkTestCase):

    """General PySpark tests that depend on scipy """

    def test_serialize(self):
        from scipy.special import gammaln
        x = range(1, 5)
        expected = map(gammaln, x)
        observed = self.sc.parallelize(x).map(gammaln).collect()
        self.assertEqual(expected, observed)


@unittest.skipIf(not _have_numpy, "NumPy not installed")
class NumPyTests(PySparkTestCase):

    """General PySpark tests that depend on numpy """

    def test_statcounter_array(self):
        x = self.sc.parallelize([np.array([1.0, 1.0]), np.array([2.0, 2.0]), np.array([3.0, 3.0])])
        s = x.stats()
        self.assertSequenceEqual([2.0, 2.0], s.mean().tolist())
        self.assertSequenceEqual([1.0, 1.0], s.min().tolist())
        self.assertSequenceEqual([3.0, 3.0], s.max().tolist())
        self.assertSequenceEqual([1.0, 1.0], s.sampleStdev().tolist())


if __name__ == "__main__":
    if not _have_scipy:
        print "NOTE: Skipping SciPy tests as it does not seem to be installed"
    if not _have_numpy:
        print "NOTE: Skipping NumPy tests as it does not seem to be installed"
    unittest.main()
    if not _have_scipy:
        print "NOTE: SciPy tests were skipped as it does not seem to be installed"
    if not _have_numpy:
        print "NOTE: NumPy tests were skipped as it does not seem to be installed"<|MERGE_RESOLUTION|>--- conflicted
+++ resolved
@@ -771,7 +771,6 @@
         self.assertEqual(1.0, row.c)
         self.assertEqual("2", row.d)
 
-<<<<<<< HEAD
     def test_infer_schema(self):
         d = [Row(l=[], d={}),
              Row(l=[Row(a=1, b='s')], d={"key": Row(c=1.0, d="2")}, s="")]
@@ -790,7 +789,7 @@
         srdd2.registerTempTable("test2")
         result = self.sqlCtx.sql("SELECT l[0].a from test2 where d['key'].d = '2'")
         self.assertEqual(1, result.first()[0])
-=======
+
     def test_convert_row_to_dict(self):
         row = Row(l=[Row(a=1, b='s')], d={"key": Row(c=1.0, d="2")})
         self.assertEqual(1, row.asDict()['l'][0].a)
@@ -799,7 +798,6 @@
         srdd.registerTempTable("test")
         row = self.sqlCtx.sql("select l[0].a AS la from test").first()
         self.assertEqual(1, row.asDict()["la"])
->>>>>>> 3a845d3c
 
 
 class InputFormatTests(ReusedPySparkTestCase):
