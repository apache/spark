#
# Licensed to the Apache Software Foundation (ASF) under one or more
# contributor license agreements.  See the NOTICE file distributed with
# this work for additional information regarding copyright ownership.
# The ASF licenses this file to You under the Apache License, Version 2.0
# (the "License"); you may not use this file except in compliance with
# the License.  You may obtain a copy of the License at
#
#    http://www.apache.org/licenses/LICENSE-2.0
#
# Unless required by applicable law or agreed to in writing, software
# distributed under the License is distributed on an "AS IS" BASIS,
# WITHOUT WARRANTIES OR CONDITIONS OF ANY KIND, either express or implied.
# See the License for the specific language governing permissions and
# limitations under the License.
#

"""
Unit tests for PySpark; additional tests are implemented as doctests in
individual modules.
"""
from array import array
from fileinput import input
from glob import glob
import os
import re
import shutil
import subprocess
import sys
import tempfile
import time
import zipfile
import random
import itertools
import threading

if sys.version_info[:2] <= (2, 6):
    try:
        import unittest2 as unittest
    except ImportError:
        sys.stderr.write('Please install unittest2 to test with Python 2.6 or earlier')
        sys.exit(1)
else:
    import unittest


from pyspark.conf import SparkConf
from pyspark.context import SparkContext
from pyspark.files import SparkFiles
from pyspark.serializers import read_int, BatchedSerializer, MarshalSerializer, PickleSerializer, \
    CloudPickleSerializer
from pyspark.shuffle import Aggregator, InMemoryMerger, ExternalMerger, ExternalSorter
from pyspark.sql import SQLContext, IntegerType, Row, ArrayType, StructType, StructField, \
    UserDefinedType, DoubleType
from pyspark import shuffle

_have_scipy = False
_have_numpy = False
try:
    import scipy.sparse
    _have_scipy = True
except:
    # No SciPy, but that's okay, we'll skip those tests
    pass
try:
    import numpy as np
    _have_numpy = True
except:
    # No NumPy, but that's okay, we'll skip those tests
    pass


SPARK_HOME = os.environ["SPARK_HOME"]


class MergerTests(unittest.TestCase):

    def setUp(self):
        self.N = 1 << 12
        self.l = [i for i in xrange(self.N)]
        self.data = zip(self.l, self.l)
        self.agg = Aggregator(lambda x: [x],
                              lambda x, y: x.append(y) or x,
                              lambda x, y: x.extend(y) or x)

    def test_in_memory(self):
        m = InMemoryMerger(self.agg)
        m.mergeValues(self.data)
        self.assertEqual(sum(sum(v) for k, v in m.iteritems()),
                         sum(xrange(self.N)))

        m = InMemoryMerger(self.agg)
        m.mergeCombiners(map(lambda (x, y): (x, [y]), self.data))
        self.assertEqual(sum(sum(v) for k, v in m.iteritems()),
                         sum(xrange(self.N)))

    def test_small_dataset(self):
        m = ExternalMerger(self.agg, 1000)
        m.mergeValues(self.data)
        self.assertEqual(m.spills, 0)
        self.assertEqual(sum(sum(v) for k, v in m.iteritems()),
                         sum(xrange(self.N)))

        m = ExternalMerger(self.agg, 1000)
        m.mergeCombiners(map(lambda (x, y): (x, [y]), self.data))
        self.assertEqual(m.spills, 0)
        self.assertEqual(sum(sum(v) for k, v in m.iteritems()),
                         sum(xrange(self.N)))

    def test_medium_dataset(self):
        m = ExternalMerger(self.agg, 30)
        m.mergeValues(self.data)
        self.assertTrue(m.spills >= 1)
        self.assertEqual(sum(sum(v) for k, v in m.iteritems()),
                         sum(xrange(self.N)))

        m = ExternalMerger(self.agg, 10)
        m.mergeCombiners(map(lambda (x, y): (x, [y]), self.data * 3))
        self.assertTrue(m.spills >= 1)
        self.assertEqual(sum(sum(v) for k, v in m.iteritems()),
                         sum(xrange(self.N)) * 3)

    def test_huge_dataset(self):
        m = ExternalMerger(self.agg, 10, partitions=3)
        m.mergeCombiners(map(lambda (k, v): (k, [str(v)]), self.data * 10))
        self.assertTrue(m.spills >= 1)
        self.assertEqual(sum(len(v) for k, v in m.iteritems()),
                         self.N * 10)
        m._cleanup()

    def test_group_by_key(self):

        def gen_data(N, step):
            for i in range(1, N + 1, step):
                for j in range(i * 10):
                    yield (i, j)

        def gen_gs(N, step=1):
            return shuffle.GroupByKey(gen_data(N, step))

        self.assertEqual(1, len(list(gen_gs(1))))
        self.assertEqual(2, len(list(gen_gs(2))))
        self.assertEqual(100, len(list(gen_gs(100))))
        self.assertEqual(range(1, 101), [k for k, _ in gen_gs(100)])
        self.assertTrue(all(k * 10 == len(list(vs)) for k, vs in gen_gs(100)))

        for k, vs in gen_gs(5002, 100):
            if k % 1000 == 1:
                self.assertEqual(range(k), list(itertools.islice(vs, k)))
                self.assertEqual(k * 10, sum(1 for _ in vs))
                self.assertEqual(range(k * 9, k * 10), list(itertools.islice(vs, k * 9, k * 10)))
                self.assertEqual(k * 10, sum(1 for _ in vs))

        ser = PickleSerializer()
        l = ser.loads(ser.dumps(list(gen_gs(5002, 1000))))
        for k, vs in l:
            self.assertEqual(k * 10, len(vs))
            self.assertEqual(range(k * 10), list(vs))


class SorterTests(unittest.TestCase):
    def test_in_memory_sort(self):
        l = range(1024)
        random.shuffle(l)
        sorter = ExternalSorter(1024)
        self.assertEquals(sorted(l), list(sorter.sorted(l)))
        self.assertEquals(sorted(l, reverse=True), list(sorter.sorted(l, reverse=True)))
        self.assertEquals(sorted(l, key=lambda x: -x), list(sorter.sorted(l, key=lambda x: -x)))
        self.assertEquals(sorted(l, key=lambda x: -x, reverse=True),
                          list(sorter.sorted(l, key=lambda x: -x, reverse=True)))

    def test_external_sort(self):
        l = range(1024)
        random.shuffle(l)
        sorter = ExternalSorter(1)
        self.assertEquals(sorted(l), list(sorter.sorted(l)))
        self.assertGreater(shuffle.DiskBytesSpilled, 0)
        last = shuffle.DiskBytesSpilled
        self.assertEquals(sorted(l, reverse=True), list(sorter.sorted(l, reverse=True)))
        self.assertGreater(shuffle.DiskBytesSpilled, last)
        last = shuffle.DiskBytesSpilled
        self.assertEquals(sorted(l, key=lambda x: -x), list(sorter.sorted(l, key=lambda x: -x)))
        self.assertGreater(shuffle.DiskBytesSpilled, last)
        last = shuffle.DiskBytesSpilled
        self.assertEquals(sorted(l, key=lambda x: -x, reverse=True),
                          list(sorter.sorted(l, key=lambda x: -x, reverse=True)))
        self.assertGreater(shuffle.DiskBytesSpilled, last)

    def test_external_sort_in_rdd(self):
        conf = SparkConf().set("spark.python.worker.memory", "1m")
        sc = SparkContext(conf=conf)
        l = range(10240)
        random.shuffle(l)
        rdd = sc.parallelize(l, 10)
        self.assertEquals(sorted(l), rdd.sortBy(lambda x: x).collect())
        sc.stop()


class SerializationTestCase(unittest.TestCase):

    def test_namedtuple(self):
        from collections import namedtuple
        from cPickle import dumps, loads
        P = namedtuple("P", "x y")
        p1 = P(1, 3)
        p2 = loads(dumps(p1, 2))
        self.assertEquals(p1, p2)

    def test_itemgetter(self):
        from operator import itemgetter
        ser = CloudPickleSerializer()
        d = range(10)
        getter = itemgetter(1)
        getter2 = ser.loads(ser.dumps(getter))
        self.assertEqual(getter(d), getter2(d))

        getter = itemgetter(0, 3)
        getter2 = ser.loads(ser.dumps(getter))
        self.assertEqual(getter(d), getter2(d))

    def test_attrgetter(self):
        from operator import attrgetter
        ser = CloudPickleSerializer()

        class C(object):
            def __getattr__(self, item):
                return item
        d = C()
        getter = attrgetter("a")
        getter2 = ser.loads(ser.dumps(getter))
        self.assertEqual(getter(d), getter2(d))
        getter = attrgetter("a", "b")
        getter2 = ser.loads(ser.dumps(getter))
        self.assertEqual(getter(d), getter2(d))

        d.e = C()
        getter = attrgetter("e.a")
        getter2 = ser.loads(ser.dumps(getter))
        self.assertEqual(getter(d), getter2(d))
        getter = attrgetter("e.a", "e.b")
        getter2 = ser.loads(ser.dumps(getter))
        self.assertEqual(getter(d), getter2(d))

    # Regression test for SPARK-3415
    def test_pickling_file_handles(self):
        ser = CloudPickleSerializer()
        out1 = sys.stderr
        out2 = ser.loads(ser.dumps(out1))
        self.assertEquals(out1, out2)

    def test_func_globals(self):

        class Unpicklable(object):
            def __reduce__(self):
                raise Exception("not picklable")

        global exit
        exit = Unpicklable()

        ser = CloudPickleSerializer()
        self.assertRaises(Exception, lambda: ser.dumps(exit))

        def foo():
            sys.exit(0)

        self.assertTrue("exit" in foo.func_code.co_names)
        ser.dumps(foo)


class PySparkTestCase(unittest.TestCase):

    def setUp(self):
        self._old_sys_path = list(sys.path)
        class_name = self.__class__.__name__
        self.sc = SparkContext('local[4]', class_name)

    def tearDown(self):
        self.sc.stop()
        sys.path = self._old_sys_path


class ReusedPySparkTestCase(unittest.TestCase):

    @classmethod
    def setUpClass(cls):
        cls.sc = SparkContext('local[4]', cls.__name__)

    @classmethod
    def tearDownClass(cls):
        cls.sc.stop()


class CheckpointTests(ReusedPySparkTestCase):

    def setUp(self):
        self.checkpointDir = tempfile.NamedTemporaryFile(delete=False)
        os.unlink(self.checkpointDir.name)
        self.sc.setCheckpointDir(self.checkpointDir.name)

    def tearDown(self):
        shutil.rmtree(self.checkpointDir.name)

    def test_basic_checkpointing(self):
        parCollection = self.sc.parallelize([1, 2, 3, 4])
        flatMappedRDD = parCollection.flatMap(lambda x: range(1, x + 1))

        self.assertFalse(flatMappedRDD.isCheckpointed())
        self.assertTrue(flatMappedRDD.getCheckpointFile() is None)

        flatMappedRDD.checkpoint()
        result = flatMappedRDD.collect()
        time.sleep(1)  # 1 second
        self.assertTrue(flatMappedRDD.isCheckpointed())
        self.assertEqual(flatMappedRDD.collect(), result)
        self.assertEqual("file:" + self.checkpointDir.name,
                         os.path.dirname(os.path.dirname(flatMappedRDD.getCheckpointFile())))

    def test_checkpoint_and_restore(self):
        parCollection = self.sc.parallelize([1, 2, 3, 4])
        flatMappedRDD = parCollection.flatMap(lambda x: [x])

        self.assertFalse(flatMappedRDD.isCheckpointed())
        self.assertTrue(flatMappedRDD.getCheckpointFile() is None)

        flatMappedRDD.checkpoint()
        flatMappedRDD.count()  # forces a checkpoint to be computed
        time.sleep(1)  # 1 second

        self.assertTrue(flatMappedRDD.getCheckpointFile() is not None)
        recovered = self.sc._checkpointFile(flatMappedRDD.getCheckpointFile(),
                                            flatMappedRDD._jrdd_deserializer)
        self.assertEquals([1, 2, 3, 4], recovered.collect())


class AddFileTests(PySparkTestCase):

    def test_add_py_file(self):
        # To ensure that we're actually testing addPyFile's effects, check that
        # this job fails due to `userlibrary` not being on the Python path:
        # disable logging in log4j temporarily
        log4j = self.sc._jvm.org.apache.log4j
        old_level = log4j.LogManager.getRootLogger().getLevel()
        log4j.LogManager.getRootLogger().setLevel(log4j.Level.FATAL)

        def func(x):
            from userlibrary import UserClass
            return UserClass().hello()
        self.assertRaises(Exception,
                          self.sc.parallelize(range(2)).map(func).first)
        log4j.LogManager.getRootLogger().setLevel(old_level)

        # Add the file, so the job should now succeed:
        path = os.path.join(SPARK_HOME, "python/test_support/userlibrary.py")
        self.sc.addPyFile(path)
        res = self.sc.parallelize(range(2)).map(func).first()
        self.assertEqual("Hello World!", res)

    def test_add_file_locally(self):
        path = os.path.join(SPARK_HOME, "python/test_support/hello.txt")
        self.sc.addFile(path)
        download_path = SparkFiles.get("hello.txt")
        self.assertNotEqual(path, download_path)
        with open(download_path) as test_file:
            self.assertEquals("Hello World!\n", test_file.readline())

    def test_add_py_file_locally(self):
        # To ensure that we're actually testing addPyFile's effects, check that
        # this fails due to `userlibrary` not being on the Python path:
        def func():
            from userlibrary import UserClass
        self.assertRaises(ImportError, func)
        path = os.path.join(SPARK_HOME, "python/test_support/userlibrary.py")
        self.sc.addFile(path)
        from userlibrary import UserClass
        self.assertEqual("Hello World!", UserClass().hello())

    def test_add_egg_file_locally(self):
        # To ensure that we're actually testing addPyFile's effects, check that
        # this fails due to `userlibrary` not being on the Python path:
        def func():
            from userlib import UserClass
        self.assertRaises(ImportError, func)
        path = os.path.join(SPARK_HOME, "python/test_support/userlib-0.1-py2.7.egg")
        self.sc.addPyFile(path)
        from userlib import UserClass
        self.assertEqual("Hello World from inside a package!", UserClass().hello())

    def test_overwrite_system_module(self):
        self.sc.addPyFile(os.path.join(SPARK_HOME, "python/test_support/SimpleHTTPServer.py"))

        import SimpleHTTPServer
        self.assertEqual("My Server", SimpleHTTPServer.__name__)

        def func(x):
            import SimpleHTTPServer
            return SimpleHTTPServer.__name__

        self.assertEqual(["My Server"], self.sc.parallelize(range(1)).map(func).collect())


class RDDTests(ReusedPySparkTestCase):

    def test_id(self):
        rdd = self.sc.parallelize(range(10))
        id = rdd.id()
        self.assertEqual(id, rdd.id())
        rdd2 = rdd.map(str).filter(bool)
        id2 = rdd2.id()
        self.assertEqual(id + 1, id2)
        self.assertEqual(id2, rdd2.id())

    def test_save_as_textfile_with_unicode(self):
        # Regression test for SPARK-970
        x = u"\u00A1Hola, mundo!"
        data = self.sc.parallelize([x])
        tempFile = tempfile.NamedTemporaryFile(delete=True)
        tempFile.close()
        data.saveAsTextFile(tempFile.name)
        raw_contents = ''.join(input(glob(tempFile.name + "/part-0000*")))
        self.assertEqual(x, unicode(raw_contents.strip(), "utf-8"))

    def test_save_as_textfile_with_utf8(self):
        x = u"\u00A1Hola, mundo!"
        data = self.sc.parallelize([x.encode("utf-8")])
        tempFile = tempfile.NamedTemporaryFile(delete=True)
        tempFile.close()
        data.saveAsTextFile(tempFile.name)
        raw_contents = ''.join(input(glob(tempFile.name + "/part-0000*")))
        self.assertEqual(x, unicode(raw_contents.strip(), "utf-8"))

    def test_transforming_cartesian_result(self):
        # Regression test for SPARK-1034
        rdd1 = self.sc.parallelize([1, 2])
        rdd2 = self.sc.parallelize([3, 4])
        cart = rdd1.cartesian(rdd2)
        result = cart.map(lambda (x, y): x + y).collect()

    def test_transforming_pickle_file(self):
        # Regression test for SPARK-2601
        data = self.sc.parallelize(["Hello", "World!"])
        tempFile = tempfile.NamedTemporaryFile(delete=True)
        tempFile.close()
        data.saveAsPickleFile(tempFile.name)
        pickled_file = self.sc.pickleFile(tempFile.name)
        pickled_file.map(lambda x: x).collect()

    def test_cartesian_on_textfile(self):
        # Regression test for
        path = os.path.join(SPARK_HOME, "python/test_support/hello.txt")
        a = self.sc.textFile(path)
        result = a.cartesian(a).collect()
        (x, y) = result[0]
        self.assertEqual("Hello World!", x.strip())
        self.assertEqual("Hello World!", y.strip())

    def test_deleting_input_files(self):
        # Regression test for SPARK-1025
        tempFile = tempfile.NamedTemporaryFile(delete=False)
        tempFile.write("Hello World!")
        tempFile.close()
        data = self.sc.textFile(tempFile.name)
        filtered_data = data.filter(lambda x: True)
        self.assertEqual(1, filtered_data.count())
        os.unlink(tempFile.name)
        self.assertRaises(Exception, lambda: filtered_data.count())

    def test_sampling_default_seed(self):
        # Test for SPARK-3995 (default seed setting)
        data = self.sc.parallelize(range(1000), 1)
        subset = data.takeSample(False, 10)
        self.assertEqual(len(subset), 10)

    def testAggregateByKey(self):
        data = self.sc.parallelize([(1, 1), (1, 1), (3, 2), (5, 1), (5, 3)], 2)

        def seqOp(x, y):
            x.add(y)
            return x

        def combOp(x, y):
            x |= y
            return x

        sets = dict(data.aggregateByKey(set(), seqOp, combOp).collect())
        self.assertEqual(3, len(sets))
        self.assertEqual(set([1]), sets[1])
        self.assertEqual(set([2]), sets[3])
        self.assertEqual(set([1, 3]), sets[5])

    def test_itemgetter(self):
        rdd = self.sc.parallelize([range(10)])
        from operator import itemgetter
        self.assertEqual([1], rdd.map(itemgetter(1)).collect())
        self.assertEqual([(2, 3)], rdd.map(itemgetter(2, 3)).collect())

    def test_namedtuple_in_rdd(self):
        from collections import namedtuple
        Person = namedtuple("Person", "id firstName lastName")
        jon = Person(1, "Jon", "Doe")
        jane = Person(2, "Jane", "Doe")
        theDoes = self.sc.parallelize([jon, jane])
        self.assertEquals([jon, jane], theDoes.collect())

    def test_large_broadcast(self):
        N = 100000
        data = [[float(i) for i in range(300)] for i in range(N)]
        bdata = self.sc.broadcast(data)  # 270MB
        m = self.sc.parallelize(range(1), 1).map(lambda x: len(bdata.value)).sum()
        self.assertEquals(N, m)

    def test_large_closure(self):
        N = 1000000
        data = [float(i) for i in xrange(N)]
        rdd = self.sc.parallelize(range(1), 1).map(lambda x: len(data))
        self.assertEquals(N, rdd.first())
        self.assertTrue(rdd._broadcast is not None)
        rdd = self.sc.parallelize(range(1), 1).map(lambda x: 1)
        self.assertEqual(1, rdd.first())
        self.assertTrue(rdd._broadcast is None)

    def test_zip_with_different_serializers(self):
        a = self.sc.parallelize(range(5))
        b = self.sc.parallelize(range(100, 105))
        self.assertEqual(a.zip(b).collect(), [(0, 100), (1, 101), (2, 102), (3, 103), (4, 104)])
        a = a._reserialize(BatchedSerializer(PickleSerializer(), 2))
        b = b._reserialize(MarshalSerializer())
        self.assertEqual(a.zip(b).collect(), [(0, 100), (1, 101), (2, 102), (3, 103), (4, 104)])

    def test_zip_with_different_number_of_items(self):
        a = self.sc.parallelize(range(5), 2)
        # different number of partitions
        b = self.sc.parallelize(range(100, 106), 3)
        self.assertRaises(ValueError, lambda: a.zip(b))
        # different number of batched items in JVM
        b = self.sc.parallelize(range(100, 104), 2)
        self.assertRaises(Exception, lambda: a.zip(b).count())
        # different number of items in one pair
        b = self.sc.parallelize(range(100, 106), 2)
        self.assertRaises(Exception, lambda: a.zip(b).count())
        # same total number of items, but different distributions
        a = self.sc.parallelize([2, 3], 2).flatMap(range)
        b = self.sc.parallelize([3, 2], 2).flatMap(range)
        self.assertEquals(a.count(), b.count())
        self.assertRaises(Exception, lambda: a.zip(b).count())

    def test_count_approx_distinct(self):
        rdd = self.sc.parallelize(range(1000))
        self.assertTrue(950 < rdd.countApproxDistinct(0.04) < 1050)
        self.assertTrue(950 < rdd.map(float).countApproxDistinct(0.04) < 1050)
        self.assertTrue(950 < rdd.map(str).countApproxDistinct(0.04) < 1050)
        self.assertTrue(950 < rdd.map(lambda x: (x, -x)).countApproxDistinct(0.04) < 1050)

        rdd = self.sc.parallelize([i % 20 for i in range(1000)], 7)
        self.assertTrue(18 < rdd.countApproxDistinct() < 22)
        self.assertTrue(18 < rdd.map(float).countApproxDistinct() < 22)
        self.assertTrue(18 < rdd.map(str).countApproxDistinct() < 22)
        self.assertTrue(18 < rdd.map(lambda x: (x, -x)).countApproxDistinct() < 22)

        self.assertRaises(ValueError, lambda: rdd.countApproxDistinct(0.00000001))
        self.assertRaises(ValueError, lambda: rdd.countApproxDistinct(0.5))

    def test_histogram(self):
        # empty
        rdd = self.sc.parallelize([])
        self.assertEquals([0], rdd.histogram([0, 10])[1])
        self.assertEquals([0, 0], rdd.histogram([0, 4, 10])[1])
        self.assertRaises(ValueError, lambda: rdd.histogram(1))

        # out of range
        rdd = self.sc.parallelize([10.01, -0.01])
        self.assertEquals([0], rdd.histogram([0, 10])[1])
        self.assertEquals([0, 0], rdd.histogram((0, 4, 10))[1])

        # in range with one bucket
        rdd = self.sc.parallelize(range(1, 5))
        self.assertEquals([4], rdd.histogram([0, 10])[1])
        self.assertEquals([3, 1], rdd.histogram([0, 4, 10])[1])

        # in range with one bucket exact match
        self.assertEquals([4], rdd.histogram([1, 4])[1])

        # out of range with two buckets
        rdd = self.sc.parallelize([10.01, -0.01])
        self.assertEquals([0, 0], rdd.histogram([0, 5, 10])[1])

        # out of range with two uneven buckets
        rdd = self.sc.parallelize([10.01, -0.01])
        self.assertEquals([0, 0], rdd.histogram([0, 4, 10])[1])

        # in range with two buckets
        rdd = self.sc.parallelize([1, 2, 3, 5, 6])
        self.assertEquals([3, 2], rdd.histogram([0, 5, 10])[1])

        # in range with two bucket and None
        rdd = self.sc.parallelize([1, 2, 3, 5, 6, None, float('nan')])
        self.assertEquals([3, 2], rdd.histogram([0, 5, 10])[1])

        # in range with two uneven buckets
        rdd = self.sc.parallelize([1, 2, 3, 5, 6])
        self.assertEquals([3, 2], rdd.histogram([0, 5, 11])[1])

        # mixed range with two uneven buckets
        rdd = self.sc.parallelize([-0.01, 0.0, 1, 2, 3, 5, 6, 11.0, 11.01])
        self.assertEquals([4, 3], rdd.histogram([0, 5, 11])[1])

        # mixed range with four uneven buckets
        rdd = self.sc.parallelize([-0.01, 0.0, 1, 2, 3, 5, 6, 11.01, 12.0, 199.0, 200.0, 200.1])
        self.assertEquals([4, 2, 1, 3], rdd.histogram([0.0, 5.0, 11.0, 12.0, 200.0])[1])

        # mixed range with uneven buckets and NaN
        rdd = self.sc.parallelize([-0.01, 0.0, 1, 2, 3, 5, 6, 11.01, 12.0,
                                   199.0, 200.0, 200.1, None, float('nan')])
        self.assertEquals([4, 2, 1, 3], rdd.histogram([0.0, 5.0, 11.0, 12.0, 200.0])[1])

        # out of range with infinite buckets
        rdd = self.sc.parallelize([10.01, -0.01, float('nan'), float("inf")])
        self.assertEquals([1, 2], rdd.histogram([float('-inf'), 0, float('inf')])[1])

        # invalid buckets
        self.assertRaises(ValueError, lambda: rdd.histogram([]))
        self.assertRaises(ValueError, lambda: rdd.histogram([1]))
        self.assertRaises(ValueError, lambda: rdd.histogram(0))
        self.assertRaises(TypeError, lambda: rdd.histogram({}))

        # without buckets
        rdd = self.sc.parallelize(range(1, 5))
        self.assertEquals(([1, 4], [4]), rdd.histogram(1))

        # without buckets single element
        rdd = self.sc.parallelize([1])
        self.assertEquals(([1, 1], [1]), rdd.histogram(1))

        # without bucket no range
        rdd = self.sc.parallelize([1] * 4)
        self.assertEquals(([1, 1], [4]), rdd.histogram(1))

        # without buckets basic two
        rdd = self.sc.parallelize(range(1, 5))
        self.assertEquals(([1, 2.5, 4], [2, 2]), rdd.histogram(2))

        # without buckets with more requested than elements
        rdd = self.sc.parallelize([1, 2])
        buckets = [1 + 0.2 * i for i in range(6)]
        hist = [1, 0, 0, 0, 1]
        self.assertEquals((buckets, hist), rdd.histogram(5))

        # invalid RDDs
        rdd = self.sc.parallelize([1, float('inf')])
        self.assertRaises(ValueError, lambda: rdd.histogram(2))
        rdd = self.sc.parallelize([float('nan')])
        self.assertRaises(ValueError, lambda: rdd.histogram(2))

        # string
        rdd = self.sc.parallelize(["ab", "ac", "b", "bd", "ef"], 2)
        self.assertEquals([2, 2], rdd.histogram(["a", "b", "c"])[1])
        self.assertEquals((["ab", "ef"], [5]), rdd.histogram(1))
        self.assertRaises(TypeError, lambda: rdd.histogram(2))

        # mixed RDD
        rdd = self.sc.parallelize([1, 4, "ab", "ac", "b"], 2)
        self.assertEquals([1, 1], rdd.histogram([0, 4, 10])[1])
        self.assertEquals([2, 1], rdd.histogram(["a", "b", "c"])[1])
        self.assertEquals(([1, "b"], [5]), rdd.histogram(1))
        self.assertRaises(TypeError, lambda: rdd.histogram(2))

    def test_repartitionAndSortWithinPartitions(self):
        rdd = self.sc.parallelize([(0, 5), (3, 8), (2, 6), (0, 8), (3, 8), (1, 3)], 2)

        repartitioned = rdd.repartitionAndSortWithinPartitions(2, lambda key: key % 2)
        partitions = repartitioned.glom().collect()
        self.assertEquals(partitions[0], [(0, 5), (0, 8), (2, 6)])
        self.assertEquals(partitions[1], [(1, 3), (3, 8), (3, 8)])

    def test_distinct(self):
        rdd = self.sc.parallelize((1, 2, 3)*10, 10)
        self.assertEquals(rdd.getNumPartitions(), 10)
        self.assertEquals(rdd.distinct().count(), 3)
        result = rdd.distinct(5)
        self.assertEquals(result.getNumPartitions(), 5)
        self.assertEquals(result.count(), 3)

<<<<<<< HEAD
    def test_external_group_by_key(self):
        self.sc._conf.set("spark.python.worker.memory", "5m")
        N = 200001
        kv = self.sc.parallelize(range(N)).map(lambda x: (x % 3, x))
        gkv = kv.groupByKey().cache()
        self.assertEqual(3, gkv.count())
        filtered = gkv.filter(lambda (k, vs): k == 1)
        self.assertEqual(1, filtered.count())
        self.assertEqual([(1, N/3)], filtered.mapValues(len).collect())
        result = filtered.collect()[0][1]
        self.assertEqual(N/3, len(result))
        self.assertTrue(isinstance(result.it, shuffle.ChainedIterable))
=======
    def test_sort_on_empty_rdd(self):
        self.assertEqual([], self.sc.parallelize(zip([], [])).sortByKey().collect())
>>>>>>> 3a02d416

    def test_sample(self):
        rdd = self.sc.parallelize(range(0, 100), 4)
        wo = rdd.sample(False, 0.1, 2).collect()
        wo_dup = rdd.sample(False, 0.1, 2).collect()
        self.assertSetEqual(set(wo), set(wo_dup))
        wr = rdd.sample(True, 0.2, 5).collect()
        wr_dup = rdd.sample(True, 0.2, 5).collect()
        self.assertSetEqual(set(wr), set(wr_dup))
        wo_s10 = rdd.sample(False, 0.3, 10).collect()
        wo_s20 = rdd.sample(False, 0.3, 20).collect()
        self.assertNotEqual(set(wo_s10), set(wo_s20))
        wr_s11 = rdd.sample(True, 0.4, 11).collect()
        wr_s21 = rdd.sample(True, 0.4, 21).collect()
        self.assertNotEqual(set(wr_s11), set(wr_s21))


class ProfilerTests(PySparkTestCase):

    def setUp(self):
        self._old_sys_path = list(sys.path)
        class_name = self.__class__.__name__
        conf = SparkConf().set("spark.python.profile", "true")
        self.sc = SparkContext('local[4]', class_name, conf=conf)

    def test_profiler(self):

        def heavy_foo(x):
            for i in range(1 << 20):
                x = 1
        rdd = self.sc.parallelize(range(100))
        rdd.foreach(heavy_foo)
        profiles = self.sc._profile_stats
        self.assertEqual(1, len(profiles))
        id, acc, _ = profiles[0]
        stats = acc.value
        self.assertTrue(stats is not None)
        width, stat_list = stats.get_print_list([])
        func_names = [func_name for fname, n, func_name in stat_list]
        self.assertTrue("heavy_foo" in func_names)

        self.sc.show_profiles()
        d = tempfile.gettempdir()
        self.sc.dump_profiles(d)
        self.assertTrue("rdd_%d.pstats" % id in os.listdir(d))


class ExamplePointUDT(UserDefinedType):
    """
    User-defined type (UDT) for ExamplePoint.
    """

    @classmethod
    def sqlType(self):
        return ArrayType(DoubleType(), False)

    @classmethod
    def module(cls):
        return 'pyspark.tests'

    @classmethod
    def scalaUDT(cls):
        return 'org.apache.spark.sql.test.ExamplePointUDT'

    def serialize(self, obj):
        return [obj.x, obj.y]

    def deserialize(self, datum):
        return ExamplePoint(datum[0], datum[1])


class ExamplePoint:
    """
    An example class to demonstrate UDT in Scala, Java, and Python.
    """

    __UDT__ = ExamplePointUDT()

    def __init__(self, x, y):
        self.x = x
        self.y = y

    def __repr__(self):
        return "ExamplePoint(%s,%s)" % (self.x, self.y)

    def __str__(self):
        return "(%s,%s)" % (self.x, self.y)

    def __eq__(self, other):
        return isinstance(other, ExamplePoint) and \
            other.x == self.x and other.y == self.y


class SQLTests(ReusedPySparkTestCase):

    @classmethod
    def setUpClass(cls):
        ReusedPySparkTestCase.setUpClass()
        cls.tempdir = tempfile.NamedTemporaryFile(delete=False)
        os.unlink(cls.tempdir.name)

    @classmethod
    def tearDownClass(cls):
        ReusedPySparkTestCase.tearDownClass()
        shutil.rmtree(cls.tempdir.name)

    def setUp(self):
        self.sqlCtx = SQLContext(self.sc)

    def test_udf(self):
        self.sqlCtx.registerFunction("twoArgs", lambda x, y: len(x) + y, IntegerType())
        [row] = self.sqlCtx.sql("SELECT twoArgs('test', 1)").collect()
        self.assertEqual(row[0], 5)

    def test_udf2(self):
        self.sqlCtx.registerFunction("strlen", lambda string: len(string), IntegerType())
        self.sqlCtx.inferSchema(self.sc.parallelize([Row(a="test")])).registerTempTable("test")
        [res] = self.sqlCtx.sql("SELECT strlen(a) FROM test WHERE strlen(a) > 1").collect()
        self.assertEqual(4, res[0])

    def test_udf_with_array_type(self):
        d = [Row(l=range(3), d={"key": range(5)})]
        rdd = self.sc.parallelize(d)
        srdd = self.sqlCtx.inferSchema(rdd).registerTempTable("test")
        self.sqlCtx.registerFunction("copylist", lambda l: list(l), ArrayType(IntegerType()))
        self.sqlCtx.registerFunction("maplen", lambda d: len(d), IntegerType())
        [(l1, l2)] = self.sqlCtx.sql("select copylist(l), maplen(d) from test").collect()
        self.assertEqual(range(3), l1)
        self.assertEqual(1, l2)

    def test_broadcast_in_udf(self):
        bar = {"a": "aa", "b": "bb", "c": "abc"}
        foo = self.sc.broadcast(bar)
        self.sqlCtx.registerFunction("MYUDF", lambda x: foo.value[x] if x else '')
        [res] = self.sqlCtx.sql("SELECT MYUDF('c')").collect()
        self.assertEqual("abc", res[0])
        [res] = self.sqlCtx.sql("SELECT MYUDF('')").collect()
        self.assertEqual("", res[0])

    def test_basic_functions(self):
        rdd = self.sc.parallelize(['{"foo":"bar"}', '{"foo":"baz"}'])
        srdd = self.sqlCtx.jsonRDD(rdd)
        srdd.count()
        srdd.collect()
        srdd.schemaString()
        srdd.schema()

        # cache and checkpoint
        self.assertFalse(srdd.is_cached)
        srdd.persist()
        srdd.unpersist()
        srdd.cache()
        self.assertTrue(srdd.is_cached)
        self.assertFalse(srdd.isCheckpointed())
        self.assertEqual(None, srdd.getCheckpointFile())

        srdd = srdd.coalesce(2, True)
        srdd = srdd.repartition(3)
        srdd = srdd.distinct()
        srdd.intersection(srdd)
        self.assertEqual(2, srdd.count())

        srdd.registerTempTable("temp")
        srdd = self.sqlCtx.sql("select foo from temp")
        srdd.count()
        srdd.collect()

    def test_distinct(self):
        rdd = self.sc.parallelize(['{"a": 1}', '{"b": 2}', '{"c": 3}']*10, 10)
        srdd = self.sqlCtx.jsonRDD(rdd)
        self.assertEquals(srdd.getNumPartitions(), 10)
        self.assertEquals(srdd.distinct().count(), 3)
        result = srdd.distinct(5)
        self.assertEquals(result.getNumPartitions(), 5)
        self.assertEquals(result.count(), 3)

    def test_apply_schema_to_row(self):
        srdd = self.sqlCtx.jsonRDD(self.sc.parallelize(["""{"a":2}"""]))
        srdd2 = self.sqlCtx.applySchema(srdd.map(lambda x: x), srdd.schema())
        self.assertEqual(srdd.collect(), srdd2.collect())

        rdd = self.sc.parallelize(range(10)).map(lambda x: Row(a=x))
        srdd3 = self.sqlCtx.applySchema(rdd, srdd.schema())
        self.assertEqual(10, srdd3.count())

    def test_serialize_nested_array_and_map(self):
        d = [Row(l=[Row(a=1, b='s')], d={"key": Row(c=1.0, d="2")})]
        rdd = self.sc.parallelize(d)
        srdd = self.sqlCtx.inferSchema(rdd)
        row = srdd.first()
        self.assertEqual(1, len(row.l))
        self.assertEqual(1, row.l[0].a)
        self.assertEqual("2", row.d["key"].d)

        l = srdd.map(lambda x: x.l).first()
        self.assertEqual(1, len(l))
        self.assertEqual('s', l[0].b)

        d = srdd.map(lambda x: x.d).first()
        self.assertEqual(1, len(d))
        self.assertEqual(1.0, d["key"].c)

        row = srdd.map(lambda x: x.d["key"]).first()
        self.assertEqual(1.0, row.c)
        self.assertEqual("2", row.d)

    def test_infer_schema(self):
        d = [Row(l=[], d={}),
             Row(l=[Row(a=1, b='s')], d={"key": Row(c=1.0, d="2")}, s="")]
        rdd = self.sc.parallelize(d)
        srdd = self.sqlCtx.inferSchema(rdd)
        self.assertEqual([], srdd.map(lambda r: r.l).first())
        self.assertEqual([None, ""], srdd.map(lambda r: r.s).collect())
        srdd.registerTempTable("test")
        result = self.sqlCtx.sql("SELECT l[0].a from test where d['key'].d = '2'")
        self.assertEqual(1, result.first()[0])

        srdd2 = self.sqlCtx.inferSchema(rdd, 1.0)
        self.assertEqual(srdd.schema(), srdd2.schema())
        self.assertEqual({}, srdd2.map(lambda r: r.d).first())
        self.assertEqual([None, ""], srdd2.map(lambda r: r.s).collect())
        srdd2.registerTempTable("test2")
        result = self.sqlCtx.sql("SELECT l[0].a from test2 where d['key'].d = '2'")
        self.assertEqual(1, result.first()[0])

    def test_convert_row_to_dict(self):
        row = Row(l=[Row(a=1, b='s')], d={"key": Row(c=1.0, d="2")})
        self.assertEqual(1, row.asDict()['l'][0].a)
        rdd = self.sc.parallelize([row])
        srdd = self.sqlCtx.inferSchema(rdd)
        srdd.registerTempTable("test")
        row = self.sqlCtx.sql("select l[0].a AS la from test").first()
        self.assertEqual(1, row.asDict()["la"])

    def test_infer_schema_with_udt(self):
        from pyspark.tests import ExamplePoint, ExamplePointUDT
        row = Row(label=1.0, point=ExamplePoint(1.0, 2.0))
        rdd = self.sc.parallelize([row])
        srdd = self.sqlCtx.inferSchema(rdd)
        schema = srdd.schema()
        field = [f for f in schema.fields if f.name == "point"][0]
        self.assertEqual(type(field.dataType), ExamplePointUDT)
        srdd.registerTempTable("labeled_point")
        point = self.sqlCtx.sql("SELECT point FROM labeled_point").first().point
        self.assertEqual(point, ExamplePoint(1.0, 2.0))

    def test_apply_schema_with_udt(self):
        from pyspark.tests import ExamplePoint, ExamplePointUDT
        row = (1.0, ExamplePoint(1.0, 2.0))
        rdd = self.sc.parallelize([row])
        schema = StructType([StructField("label", DoubleType(), False),
                             StructField("point", ExamplePointUDT(), False)])
        srdd = self.sqlCtx.applySchema(rdd, schema)
        point = srdd.first().point
        self.assertEquals(point, ExamplePoint(1.0, 2.0))

    def test_parquet_with_udt(self):
        from pyspark.tests import ExamplePoint
        row = Row(label=1.0, point=ExamplePoint(1.0, 2.0))
        rdd = self.sc.parallelize([row])
        srdd0 = self.sqlCtx.inferSchema(rdd)
        output_dir = os.path.join(self.tempdir.name, "labeled_point")
        srdd0.saveAsParquetFile(output_dir)
        srdd1 = self.sqlCtx.parquetFile(output_dir)
        point = srdd1.first().point
        self.assertEquals(point, ExamplePoint(1.0, 2.0))


class InputFormatTests(ReusedPySparkTestCase):

    @classmethod
    def setUpClass(cls):
        ReusedPySparkTestCase.setUpClass()
        cls.tempdir = tempfile.NamedTemporaryFile(delete=False)
        os.unlink(cls.tempdir.name)
        cls.sc._jvm.WriteInputFormatTestDataGenerator.generateData(cls.tempdir.name, cls.sc._jsc)

    @classmethod
    def tearDownClass(cls):
        ReusedPySparkTestCase.tearDownClass()
        shutil.rmtree(cls.tempdir.name)

    def test_sequencefiles(self):
        basepath = self.tempdir.name
        ints = sorted(self.sc.sequenceFile(basepath + "/sftestdata/sfint/",
                                           "org.apache.hadoop.io.IntWritable",
                                           "org.apache.hadoop.io.Text").collect())
        ei = [(1, u'aa'), (1, u'aa'), (2, u'aa'), (2, u'bb'), (2, u'bb'), (3, u'cc')]
        self.assertEqual(ints, ei)

        doubles = sorted(self.sc.sequenceFile(basepath + "/sftestdata/sfdouble/",
                                              "org.apache.hadoop.io.DoubleWritable",
                                              "org.apache.hadoop.io.Text").collect())
        ed = [(1.0, u'aa'), (1.0, u'aa'), (2.0, u'aa'), (2.0, u'bb'), (2.0, u'bb'), (3.0, u'cc')]
        self.assertEqual(doubles, ed)

        bytes = sorted(self.sc.sequenceFile(basepath + "/sftestdata/sfbytes/",
                                            "org.apache.hadoop.io.IntWritable",
                                            "org.apache.hadoop.io.BytesWritable").collect())
        ebs = [(1, bytearray('aa', 'utf-8')),
               (1, bytearray('aa', 'utf-8')),
               (2, bytearray('aa', 'utf-8')),
               (2, bytearray('bb', 'utf-8')),
               (2, bytearray('bb', 'utf-8')),
               (3, bytearray('cc', 'utf-8'))]
        self.assertEqual(bytes, ebs)

        text = sorted(self.sc.sequenceFile(basepath + "/sftestdata/sftext/",
                                           "org.apache.hadoop.io.Text",
                                           "org.apache.hadoop.io.Text").collect())
        et = [(u'1', u'aa'),
              (u'1', u'aa'),
              (u'2', u'aa'),
              (u'2', u'bb'),
              (u'2', u'bb'),
              (u'3', u'cc')]
        self.assertEqual(text, et)

        bools = sorted(self.sc.sequenceFile(basepath + "/sftestdata/sfbool/",
                                            "org.apache.hadoop.io.IntWritable",
                                            "org.apache.hadoop.io.BooleanWritable").collect())
        eb = [(1, False), (1, True), (2, False), (2, False), (2, True), (3, True)]
        self.assertEqual(bools, eb)

        nulls = sorted(self.sc.sequenceFile(basepath + "/sftestdata/sfnull/",
                                            "org.apache.hadoop.io.IntWritable",
                                            "org.apache.hadoop.io.BooleanWritable").collect())
        en = [(1, None), (1, None), (2, None), (2, None), (2, None), (3, None)]
        self.assertEqual(nulls, en)

        maps = sorted(self.sc.sequenceFile(basepath + "/sftestdata/sfmap/",
                                           "org.apache.hadoop.io.IntWritable",
                                           "org.apache.hadoop.io.MapWritable").collect())
        em = [(1, {}),
              (1, {3.0: u'bb'}),
              (2, {1.0: u'aa'}),
              (2, {1.0: u'cc'}),
              (3, {2.0: u'dd'})]
        self.assertEqual(maps, em)

        # arrays get pickled to tuples by default
        tuples = sorted(self.sc.sequenceFile(
            basepath + "/sftestdata/sfarray/",
            "org.apache.hadoop.io.IntWritable",
            "org.apache.spark.api.python.DoubleArrayWritable").collect())
        et = [(1, ()),
              (2, (3.0, 4.0, 5.0)),
              (3, (4.0, 5.0, 6.0))]
        self.assertEqual(tuples, et)

        # with custom converters, primitive arrays can stay as arrays
        arrays = sorted(self.sc.sequenceFile(
            basepath + "/sftestdata/sfarray/",
            "org.apache.hadoop.io.IntWritable",
            "org.apache.spark.api.python.DoubleArrayWritable",
            valueConverter="org.apache.spark.api.python.WritableToDoubleArrayConverter").collect())
        ea = [(1, array('d')),
              (2, array('d', [3.0, 4.0, 5.0])),
              (3, array('d', [4.0, 5.0, 6.0]))]
        self.assertEqual(arrays, ea)

        clazz = sorted(self.sc.sequenceFile(basepath + "/sftestdata/sfclass/",
                                            "org.apache.hadoop.io.Text",
                                            "org.apache.spark.api.python.TestWritable").collect())
        cname = u'org.apache.spark.api.python.TestWritable'
        ec = [(u'1', {u'__class__': cname, u'double': 1.0, u'int': 1, u'str': u'test1'}),
              (u'2', {u'__class__': cname, u'double': 2.3, u'int': 2, u'str': u'test2'}),
              (u'3', {u'__class__': cname, u'double': 3.1, u'int': 3, u'str': u'test3'}),
              (u'4', {u'__class__': cname, u'double': 4.2, u'int': 4, u'str': u'test4'}),
              (u'5', {u'__class__': cname, u'double': 5.5, u'int': 5, u'str': u'test56'})]
        self.assertEqual(clazz, ec)

        unbatched_clazz = sorted(self.sc.sequenceFile(basepath + "/sftestdata/sfclass/",
                                                      "org.apache.hadoop.io.Text",
                                                      "org.apache.spark.api.python.TestWritable",
                                                      ).collect())
        self.assertEqual(unbatched_clazz, ec)

    def test_oldhadoop(self):
        basepath = self.tempdir.name
        ints = sorted(self.sc.hadoopFile(basepath + "/sftestdata/sfint/",
                                         "org.apache.hadoop.mapred.SequenceFileInputFormat",
                                         "org.apache.hadoop.io.IntWritable",
                                         "org.apache.hadoop.io.Text").collect())
        ei = [(1, u'aa'), (1, u'aa'), (2, u'aa'), (2, u'bb'), (2, u'bb'), (3, u'cc')]
        self.assertEqual(ints, ei)

        hellopath = os.path.join(SPARK_HOME, "python/test_support/hello.txt")
        oldconf = {"mapred.input.dir": hellopath}
        hello = self.sc.hadoopRDD("org.apache.hadoop.mapred.TextInputFormat",
                                  "org.apache.hadoop.io.LongWritable",
                                  "org.apache.hadoop.io.Text",
                                  conf=oldconf).collect()
        result = [(0, u'Hello World!')]
        self.assertEqual(hello, result)

    def test_newhadoop(self):
        basepath = self.tempdir.name
        ints = sorted(self.sc.newAPIHadoopFile(
            basepath + "/sftestdata/sfint/",
            "org.apache.hadoop.mapreduce.lib.input.SequenceFileInputFormat",
            "org.apache.hadoop.io.IntWritable",
            "org.apache.hadoop.io.Text").collect())
        ei = [(1, u'aa'), (1, u'aa'), (2, u'aa'), (2, u'bb'), (2, u'bb'), (3, u'cc')]
        self.assertEqual(ints, ei)

        hellopath = os.path.join(SPARK_HOME, "python/test_support/hello.txt")
        newconf = {"mapred.input.dir": hellopath}
        hello = self.sc.newAPIHadoopRDD("org.apache.hadoop.mapreduce.lib.input.TextInputFormat",
                                        "org.apache.hadoop.io.LongWritable",
                                        "org.apache.hadoop.io.Text",
                                        conf=newconf).collect()
        result = [(0, u'Hello World!')]
        self.assertEqual(hello, result)

    def test_newolderror(self):
        basepath = self.tempdir.name
        self.assertRaises(Exception, lambda: self.sc.hadoopFile(
            basepath + "/sftestdata/sfint/",
            "org.apache.hadoop.mapreduce.lib.input.SequenceFileInputFormat",
            "org.apache.hadoop.io.IntWritable",
            "org.apache.hadoop.io.Text"))

        self.assertRaises(Exception, lambda: self.sc.newAPIHadoopFile(
            basepath + "/sftestdata/sfint/",
            "org.apache.hadoop.mapred.SequenceFileInputFormat",
            "org.apache.hadoop.io.IntWritable",
            "org.apache.hadoop.io.Text"))

    def test_bad_inputs(self):
        basepath = self.tempdir.name
        self.assertRaises(Exception, lambda: self.sc.sequenceFile(
            basepath + "/sftestdata/sfint/",
            "org.apache.hadoop.io.NotValidWritable",
            "org.apache.hadoop.io.Text"))
        self.assertRaises(Exception, lambda: self.sc.hadoopFile(
            basepath + "/sftestdata/sfint/",
            "org.apache.hadoop.mapred.NotValidInputFormat",
            "org.apache.hadoop.io.IntWritable",
            "org.apache.hadoop.io.Text"))
        self.assertRaises(Exception, lambda: self.sc.newAPIHadoopFile(
            basepath + "/sftestdata/sfint/",
            "org.apache.hadoop.mapreduce.lib.input.NotValidInputFormat",
            "org.apache.hadoop.io.IntWritable",
            "org.apache.hadoop.io.Text"))

    def test_converters(self):
        # use of custom converters
        basepath = self.tempdir.name
        maps = sorted(self.sc.sequenceFile(
            basepath + "/sftestdata/sfmap/",
            "org.apache.hadoop.io.IntWritable",
            "org.apache.hadoop.io.MapWritable",
            keyConverter="org.apache.spark.api.python.TestInputKeyConverter",
            valueConverter="org.apache.spark.api.python.TestInputValueConverter").collect())
        em = [(u'\x01', []),
              (u'\x01', [3.0]),
              (u'\x02', [1.0]),
              (u'\x02', [1.0]),
              (u'\x03', [2.0])]
        self.assertEqual(maps, em)

    def test_binary_files(self):
        path = os.path.join(self.tempdir.name, "binaryfiles")
        os.mkdir(path)
        data = "short binary data"
        with open(os.path.join(path, "part-0000"), 'w') as f:
            f.write(data)
        [(p, d)] = self.sc.binaryFiles(path).collect()
        self.assertTrue(p.endswith("part-0000"))
        self.assertEqual(d, data)

    def test_binary_records(self):
        path = os.path.join(self.tempdir.name, "binaryrecords")
        os.mkdir(path)
        with open(os.path.join(path, "part-0000"), 'w') as f:
            for i in range(100):
                f.write('%04d' % i)
        result = self.sc.binaryRecords(path, 4).map(int).collect()
        self.assertEqual(range(100), result)


class OutputFormatTests(ReusedPySparkTestCase):

    def setUp(self):
        self.tempdir = tempfile.NamedTemporaryFile(delete=False)
        os.unlink(self.tempdir.name)

    def tearDown(self):
        shutil.rmtree(self.tempdir.name, ignore_errors=True)

    def test_sequencefiles(self):
        basepath = self.tempdir.name
        ei = [(1, u'aa'), (1, u'aa'), (2, u'aa'), (2, u'bb'), (2, u'bb'), (3, u'cc')]
        self.sc.parallelize(ei).saveAsSequenceFile(basepath + "/sfint/")
        ints = sorted(self.sc.sequenceFile(basepath + "/sfint/").collect())
        self.assertEqual(ints, ei)

        ed = [(1.0, u'aa'), (1.0, u'aa'), (2.0, u'aa'), (2.0, u'bb'), (2.0, u'bb'), (3.0, u'cc')]
        self.sc.parallelize(ed).saveAsSequenceFile(basepath + "/sfdouble/")
        doubles = sorted(self.sc.sequenceFile(basepath + "/sfdouble/").collect())
        self.assertEqual(doubles, ed)

        ebs = [(1, bytearray(b'\x00\x07spam\x08')), (2, bytearray(b'\x00\x07spam\x08'))]
        self.sc.parallelize(ebs).saveAsSequenceFile(basepath + "/sfbytes/")
        bytes = sorted(self.sc.sequenceFile(basepath + "/sfbytes/").collect())
        self.assertEqual(bytes, ebs)

        et = [(u'1', u'aa'),
              (u'2', u'bb'),
              (u'3', u'cc')]
        self.sc.parallelize(et).saveAsSequenceFile(basepath + "/sftext/")
        text = sorted(self.sc.sequenceFile(basepath + "/sftext/").collect())
        self.assertEqual(text, et)

        eb = [(1, False), (1, True), (2, False), (2, False), (2, True), (3, True)]
        self.sc.parallelize(eb).saveAsSequenceFile(basepath + "/sfbool/")
        bools = sorted(self.sc.sequenceFile(basepath + "/sfbool/").collect())
        self.assertEqual(bools, eb)

        en = [(1, None), (1, None), (2, None), (2, None), (2, None), (3, None)]
        self.sc.parallelize(en).saveAsSequenceFile(basepath + "/sfnull/")
        nulls = sorted(self.sc.sequenceFile(basepath + "/sfnull/").collect())
        self.assertEqual(nulls, en)

        em = [(1, {}),
              (1, {3.0: u'bb'}),
              (2, {1.0: u'aa'}),
              (2, {1.0: u'cc'}),
              (3, {2.0: u'dd'})]
        self.sc.parallelize(em).saveAsSequenceFile(basepath + "/sfmap/")
        maps = sorted(self.sc.sequenceFile(basepath + "/sfmap/").collect())
        self.assertEqual(maps, em)

    def test_oldhadoop(self):
        basepath = self.tempdir.name
        dict_data = [(1, {}),
                     (1, {"row1": 1.0}),
                     (2, {"row2": 2.0})]
        self.sc.parallelize(dict_data).saveAsHadoopFile(
            basepath + "/oldhadoop/",
            "org.apache.hadoop.mapred.SequenceFileOutputFormat",
            "org.apache.hadoop.io.IntWritable",
            "org.apache.hadoop.io.MapWritable")
        result = sorted(self.sc.hadoopFile(
            basepath + "/oldhadoop/",
            "org.apache.hadoop.mapred.SequenceFileInputFormat",
            "org.apache.hadoop.io.IntWritable",
            "org.apache.hadoop.io.MapWritable").collect())
        self.assertEqual(result, dict_data)

        conf = {
            "mapred.output.format.class": "org.apache.hadoop.mapred.SequenceFileOutputFormat",
            "mapred.output.key.class": "org.apache.hadoop.io.IntWritable",
            "mapred.output.value.class": "org.apache.hadoop.io.MapWritable",
            "mapred.output.dir": basepath + "/olddataset/"
        }
        self.sc.parallelize(dict_data).saveAsHadoopDataset(conf)
        input_conf = {"mapred.input.dir": basepath + "/olddataset/"}
        old_dataset = sorted(self.sc.hadoopRDD(
            "org.apache.hadoop.mapred.SequenceFileInputFormat",
            "org.apache.hadoop.io.IntWritable",
            "org.apache.hadoop.io.MapWritable",
            conf=input_conf).collect())
        self.assertEqual(old_dataset, dict_data)

    def test_newhadoop(self):
        basepath = self.tempdir.name
        data = [(1, ""),
                (1, "a"),
                (2, "bcdf")]
        self.sc.parallelize(data).saveAsNewAPIHadoopFile(
            basepath + "/newhadoop/",
            "org.apache.hadoop.mapreduce.lib.output.SequenceFileOutputFormat",
            "org.apache.hadoop.io.IntWritable",
            "org.apache.hadoop.io.Text")
        result = sorted(self.sc.newAPIHadoopFile(
            basepath + "/newhadoop/",
            "org.apache.hadoop.mapreduce.lib.input.SequenceFileInputFormat",
            "org.apache.hadoop.io.IntWritable",
            "org.apache.hadoop.io.Text").collect())
        self.assertEqual(result, data)

        conf = {
            "mapreduce.outputformat.class":
                "org.apache.hadoop.mapreduce.lib.output.SequenceFileOutputFormat",
            "mapred.output.key.class": "org.apache.hadoop.io.IntWritable",
            "mapred.output.value.class": "org.apache.hadoop.io.Text",
            "mapred.output.dir": basepath + "/newdataset/"
        }
        self.sc.parallelize(data).saveAsNewAPIHadoopDataset(conf)
        input_conf = {"mapred.input.dir": basepath + "/newdataset/"}
        new_dataset = sorted(self.sc.newAPIHadoopRDD(
            "org.apache.hadoop.mapreduce.lib.input.SequenceFileInputFormat",
            "org.apache.hadoop.io.IntWritable",
            "org.apache.hadoop.io.Text",
            conf=input_conf).collect())
        self.assertEqual(new_dataset, data)

    def test_newhadoop_with_array(self):
        basepath = self.tempdir.name
        # use custom ArrayWritable types and converters to handle arrays
        array_data = [(1, array('d')),
                      (1, array('d', [1.0, 2.0, 3.0])),
                      (2, array('d', [3.0, 4.0, 5.0]))]
        self.sc.parallelize(array_data).saveAsNewAPIHadoopFile(
            basepath + "/newhadoop/",
            "org.apache.hadoop.mapreduce.lib.output.SequenceFileOutputFormat",
            "org.apache.hadoop.io.IntWritable",
            "org.apache.spark.api.python.DoubleArrayWritable",
            valueConverter="org.apache.spark.api.python.DoubleArrayToWritableConverter")
        result = sorted(self.sc.newAPIHadoopFile(
            basepath + "/newhadoop/",
            "org.apache.hadoop.mapreduce.lib.input.SequenceFileInputFormat",
            "org.apache.hadoop.io.IntWritable",
            "org.apache.spark.api.python.DoubleArrayWritable",
            valueConverter="org.apache.spark.api.python.WritableToDoubleArrayConverter").collect())
        self.assertEqual(result, array_data)

        conf = {
            "mapreduce.outputformat.class":
                "org.apache.hadoop.mapreduce.lib.output.SequenceFileOutputFormat",
            "mapred.output.key.class": "org.apache.hadoop.io.IntWritable",
            "mapred.output.value.class": "org.apache.spark.api.python.DoubleArrayWritable",
            "mapred.output.dir": basepath + "/newdataset/"
        }
        self.sc.parallelize(array_data).saveAsNewAPIHadoopDataset(
            conf,
            valueConverter="org.apache.spark.api.python.DoubleArrayToWritableConverter")
        input_conf = {"mapred.input.dir": basepath + "/newdataset/"}
        new_dataset = sorted(self.sc.newAPIHadoopRDD(
            "org.apache.hadoop.mapreduce.lib.input.SequenceFileInputFormat",
            "org.apache.hadoop.io.IntWritable",
            "org.apache.spark.api.python.DoubleArrayWritable",
            valueConverter="org.apache.spark.api.python.WritableToDoubleArrayConverter",
            conf=input_conf).collect())
        self.assertEqual(new_dataset, array_data)

    def test_newolderror(self):
        basepath = self.tempdir.name
        rdd = self.sc.parallelize(range(1, 4)).map(lambda x: (x, "a" * x))
        self.assertRaises(Exception, lambda: rdd.saveAsHadoopFile(
            basepath + "/newolderror/saveAsHadoopFile/",
            "org.apache.hadoop.mapreduce.lib.output.SequenceFileOutputFormat"))
        self.assertRaises(Exception, lambda: rdd.saveAsNewAPIHadoopFile(
            basepath + "/newolderror/saveAsNewAPIHadoopFile/",
            "org.apache.hadoop.mapred.SequenceFileOutputFormat"))

    def test_bad_inputs(self):
        basepath = self.tempdir.name
        rdd = self.sc.parallelize(range(1, 4)).map(lambda x: (x, "a" * x))
        self.assertRaises(Exception, lambda: rdd.saveAsHadoopFile(
            basepath + "/badinputs/saveAsHadoopFile/",
            "org.apache.hadoop.mapred.NotValidOutputFormat"))
        self.assertRaises(Exception, lambda: rdd.saveAsNewAPIHadoopFile(
            basepath + "/badinputs/saveAsNewAPIHadoopFile/",
            "org.apache.hadoop.mapreduce.lib.output.NotValidOutputFormat"))

    def test_converters(self):
        # use of custom converters
        basepath = self.tempdir.name
        data = [(1, {3.0: u'bb'}),
                (2, {1.0: u'aa'}),
                (3, {2.0: u'dd'})]
        self.sc.parallelize(data).saveAsNewAPIHadoopFile(
            basepath + "/converters/",
            "org.apache.hadoop.mapreduce.lib.output.SequenceFileOutputFormat",
            keyConverter="org.apache.spark.api.python.TestOutputKeyConverter",
            valueConverter="org.apache.spark.api.python.TestOutputValueConverter")
        converted = sorted(self.sc.sequenceFile(basepath + "/converters/").collect())
        expected = [(u'1', 3.0),
                    (u'2', 1.0),
                    (u'3', 2.0)]
        self.assertEqual(converted, expected)

    def test_reserialization(self):
        basepath = self.tempdir.name
        x = range(1, 5)
        y = range(1001, 1005)
        data = zip(x, y)
        rdd = self.sc.parallelize(x).zip(self.sc.parallelize(y))
        rdd.saveAsSequenceFile(basepath + "/reserialize/sequence")
        result1 = sorted(self.sc.sequenceFile(basepath + "/reserialize/sequence").collect())
        self.assertEqual(result1, data)

        rdd.saveAsHadoopFile(
            basepath + "/reserialize/hadoop",
            "org.apache.hadoop.mapred.SequenceFileOutputFormat")
        result2 = sorted(self.sc.sequenceFile(basepath + "/reserialize/hadoop").collect())
        self.assertEqual(result2, data)

        rdd.saveAsNewAPIHadoopFile(
            basepath + "/reserialize/newhadoop",
            "org.apache.hadoop.mapreduce.lib.output.SequenceFileOutputFormat")
        result3 = sorted(self.sc.sequenceFile(basepath + "/reserialize/newhadoop").collect())
        self.assertEqual(result3, data)

        conf4 = {
            "mapred.output.format.class": "org.apache.hadoop.mapred.SequenceFileOutputFormat",
            "mapred.output.key.class": "org.apache.hadoop.io.IntWritable",
            "mapred.output.value.class": "org.apache.hadoop.io.IntWritable",
            "mapred.output.dir": basepath + "/reserialize/dataset"}
        rdd.saveAsHadoopDataset(conf4)
        result4 = sorted(self.sc.sequenceFile(basepath + "/reserialize/dataset").collect())
        self.assertEqual(result4, data)

        conf5 = {"mapreduce.outputformat.class":
                 "org.apache.hadoop.mapreduce.lib.output.SequenceFileOutputFormat",
                 "mapred.output.key.class": "org.apache.hadoop.io.IntWritable",
                 "mapred.output.value.class": "org.apache.hadoop.io.IntWritable",
                 "mapred.output.dir": basepath + "/reserialize/newdataset"}
        rdd.saveAsNewAPIHadoopDataset(conf5)
        result5 = sorted(self.sc.sequenceFile(basepath + "/reserialize/newdataset").collect())
        self.assertEqual(result5, data)

    def test_malformed_RDD(self):
        basepath = self.tempdir.name
        # non-batch-serialized RDD[[(K, V)]] should be rejected
        data = [[(1, "a")], [(2, "aa")], [(3, "aaa")]]
        rdd = self.sc.parallelize(data, len(data))
        self.assertRaises(Exception, lambda: rdd.saveAsSequenceFile(
            basepath + "/malformed/sequence"))


class DaemonTests(unittest.TestCase):
    def connect(self, port):
        from socket import socket, AF_INET, SOCK_STREAM
        sock = socket(AF_INET, SOCK_STREAM)
        sock.connect(('127.0.0.1', port))
        # send a split index of -1 to shutdown the worker
        sock.send("\xFF\xFF\xFF\xFF")
        sock.close()
        return True

    def do_termination_test(self, terminator):
        from subprocess import Popen, PIPE
        from errno import ECONNREFUSED

        # start daemon
        daemon_path = os.path.join(os.path.dirname(__file__), "daemon.py")
        daemon = Popen([sys.executable, daemon_path], stdin=PIPE, stdout=PIPE)

        # read the port number
        port = read_int(daemon.stdout)

        # daemon should accept connections
        self.assertTrue(self.connect(port))

        # request shutdown
        terminator(daemon)
        time.sleep(1)

        # daemon should no longer accept connections
        try:
            self.connect(port)
        except EnvironmentError as exception:
            self.assertEqual(exception.errno, ECONNREFUSED)
        else:
            self.fail("Expected EnvironmentError to be raised")

    def test_termination_stdin(self):
        """Ensure that daemon and workers terminate when stdin is closed."""
        self.do_termination_test(lambda daemon: daemon.stdin.close())

    def test_termination_sigterm(self):
        """Ensure that daemon and workers terminate on SIGTERM."""
        from signal import SIGTERM
        self.do_termination_test(lambda daemon: os.kill(daemon.pid, SIGTERM))


class WorkerTests(PySparkTestCase):

    def test_cancel_task(self):
        temp = tempfile.NamedTemporaryFile(delete=True)
        temp.close()
        path = temp.name

        def sleep(x):
            import os
            import time
            with open(path, 'w') as f:
                f.write("%d %d" % (os.getppid(), os.getpid()))
            time.sleep(100)

        # start job in background thread
        def run():
            self.sc.parallelize(range(1)).foreach(sleep)
        import threading
        t = threading.Thread(target=run)
        t.daemon = True
        t.start()

        daemon_pid, worker_pid = 0, 0
        while True:
            if os.path.exists(path):
                data = open(path).read().split(' ')
                daemon_pid, worker_pid = map(int, data)
                break
            time.sleep(0.1)

        # cancel jobs
        self.sc.cancelAllJobs()
        t.join()

        for i in range(50):
            try:
                os.kill(worker_pid, 0)
                time.sleep(0.1)
            except OSError:
                break  # worker was killed
        else:
            self.fail("worker has not been killed after 5 seconds")

        try:
            os.kill(daemon_pid, 0)
        except OSError:
            self.fail("daemon had been killed")

        # run a normal job
        rdd = self.sc.parallelize(range(100), 1)
        self.assertEqual(100, rdd.map(str).count())

    def test_after_exception(self):
        def raise_exception(_):
            raise Exception()
        rdd = self.sc.parallelize(range(100), 1)
        self.assertRaises(Exception, lambda: rdd.foreach(raise_exception))
        self.assertEqual(100, rdd.map(str).count())

    def test_after_jvm_exception(self):
        tempFile = tempfile.NamedTemporaryFile(delete=False)
        tempFile.write("Hello World!")
        tempFile.close()
        data = self.sc.textFile(tempFile.name, 1)
        filtered_data = data.filter(lambda x: True)
        self.assertEqual(1, filtered_data.count())
        os.unlink(tempFile.name)
        self.assertRaises(Exception, lambda: filtered_data.count())

        rdd = self.sc.parallelize(range(100), 1)
        self.assertEqual(100, rdd.map(str).count())

    def test_accumulator_when_reuse_worker(self):
        from pyspark.accumulators import INT_ACCUMULATOR_PARAM
        acc1 = self.sc.accumulator(0, INT_ACCUMULATOR_PARAM)
        self.sc.parallelize(range(100), 20).foreach(lambda x: acc1.add(x))
        self.assertEqual(sum(range(100)), acc1.value)

        acc2 = self.sc.accumulator(0, INT_ACCUMULATOR_PARAM)
        self.sc.parallelize(range(100), 20).foreach(lambda x: acc2.add(x))
        self.assertEqual(sum(range(100)), acc2.value)
        self.assertEqual(sum(range(100)), acc1.value)

    def test_reuse_worker_after_take(self):
        rdd = self.sc.parallelize(range(100000), 1)
        self.assertEqual(0, rdd.first())

        def count():
            try:
                rdd.count()
            except Exception:
                pass

        t = threading.Thread(target=count)
        t.daemon = True
        t.start()
        t.join(5)
        self.assertTrue(not t.isAlive())
        self.assertEqual(100000, rdd.count())


class SparkSubmitTests(unittest.TestCase):

    def setUp(self):
        self.programDir = tempfile.mkdtemp()
        self.sparkSubmit = os.path.join(os.environ.get("SPARK_HOME"), "bin", "spark-submit")

    def tearDown(self):
        shutil.rmtree(self.programDir)

    def createTempFile(self, name, content):
        """
        Create a temp file with the given name and content and return its path.
        Strips leading spaces from content up to the first '|' in each line.
        """
        pattern = re.compile(r'^ *\|', re.MULTILINE)
        content = re.sub(pattern, '', content.strip())
        path = os.path.join(self.programDir, name)
        with open(path, "w") as f:
            f.write(content)
        return path

    def createFileInZip(self, name, content):
        """
        Create a zip archive containing a file with the given content and return its path.
        Strips leading spaces from content up to the first '|' in each line.
        """
        pattern = re.compile(r'^ *\|', re.MULTILINE)
        content = re.sub(pattern, '', content.strip())
        path = os.path.join(self.programDir, name + ".zip")
        zip = zipfile.ZipFile(path, 'w')
        zip.writestr(name, content)
        zip.close()
        return path

    def test_single_script(self):
        """Submit and test a single script file"""
        script = self.createTempFile("test.py", """
            |from pyspark import SparkContext
            |
            |sc = SparkContext()
            |print sc.parallelize([1, 2, 3]).map(lambda x: x * 2).collect()
            """)
        proc = subprocess.Popen([self.sparkSubmit, script], stdout=subprocess.PIPE)
        out, err = proc.communicate()
        self.assertEqual(0, proc.returncode)
        self.assertIn("[2, 4, 6]", out)

    def test_script_with_local_functions(self):
        """Submit and test a single script file calling a global function"""
        script = self.createTempFile("test.py", """
            |from pyspark import SparkContext
            |
            |def foo(x):
            |    return x * 3
            |
            |sc = SparkContext()
            |print sc.parallelize([1, 2, 3]).map(foo).collect()
            """)
        proc = subprocess.Popen([self.sparkSubmit, script], stdout=subprocess.PIPE)
        out, err = proc.communicate()
        self.assertEqual(0, proc.returncode)
        self.assertIn("[3, 6, 9]", out)

    def test_module_dependency(self):
        """Submit and test a script with a dependency on another module"""
        script = self.createTempFile("test.py", """
            |from pyspark import SparkContext
            |from mylib import myfunc
            |
            |sc = SparkContext()
            |print sc.parallelize([1, 2, 3]).map(myfunc).collect()
            """)
        zip = self.createFileInZip("mylib.py", """
            |def myfunc(x):
            |    return x + 1
            """)
        proc = subprocess.Popen([self.sparkSubmit, "--py-files", zip, script],
                                stdout=subprocess.PIPE)
        out, err = proc.communicate()
        self.assertEqual(0, proc.returncode)
        self.assertIn("[2, 3, 4]", out)

    def test_module_dependency_on_cluster(self):
        """Submit and test a script with a dependency on another module on a cluster"""
        script = self.createTempFile("test.py", """
            |from pyspark import SparkContext
            |from mylib import myfunc
            |
            |sc = SparkContext()
            |print sc.parallelize([1, 2, 3]).map(myfunc).collect()
            """)
        zip = self.createFileInZip("mylib.py", """
            |def myfunc(x):
            |    return x + 1
            """)
        proc = subprocess.Popen([self.sparkSubmit, "--py-files", zip, "--master",
                                "local-cluster[1,1,512]", script],
                                stdout=subprocess.PIPE)
        out, err = proc.communicate()
        self.assertEqual(0, proc.returncode)
        self.assertIn("[2, 3, 4]", out)

    def test_single_script_on_cluster(self):
        """Submit and test a single script on a cluster"""
        script = self.createTempFile("test.py", """
            |from pyspark import SparkContext
            |
            |def foo(x):
            |    return x * 2
            |
            |sc = SparkContext()
            |print sc.parallelize([1, 2, 3]).map(foo).collect()
            """)
        # this will fail if you have different spark.executor.memory
        # in conf/spark-defaults.conf
        proc = subprocess.Popen(
            [self.sparkSubmit, "--master", "local-cluster[1,1,512]", script],
            stdout=subprocess.PIPE)
        out, err = proc.communicate()
        self.assertEqual(0, proc.returncode)
        self.assertIn("[2, 4, 6]", out)


class ContextTests(unittest.TestCase):

    def test_failed_sparkcontext_creation(self):
        # Regression test for SPARK-1550
        self.assertRaises(Exception, lambda: SparkContext("an-invalid-master-name"))

    def test_stop(self):
        sc = SparkContext()
        self.assertNotEqual(SparkContext._active_spark_context, None)
        sc.stop()
        self.assertEqual(SparkContext._active_spark_context, None)

    def test_with(self):
        with SparkContext() as sc:
            self.assertNotEqual(SparkContext._active_spark_context, None)
        self.assertEqual(SparkContext._active_spark_context, None)

    def test_with_exception(self):
        try:
            with SparkContext() as sc:
                self.assertNotEqual(SparkContext._active_spark_context, None)
                raise Exception()
        except:
            pass
        self.assertEqual(SparkContext._active_spark_context, None)

    def test_with_stop(self):
        with SparkContext() as sc:
            self.assertNotEqual(SparkContext._active_spark_context, None)
            sc.stop()
        self.assertEqual(SparkContext._active_spark_context, None)


@unittest.skipIf(not _have_scipy, "SciPy not installed")
class SciPyTests(PySparkTestCase):

    """General PySpark tests that depend on scipy """

    def test_serialize(self):
        from scipy.special import gammaln
        x = range(1, 5)
        expected = map(gammaln, x)
        observed = self.sc.parallelize(x).map(gammaln).collect()
        self.assertEqual(expected, observed)


@unittest.skipIf(not _have_numpy, "NumPy not installed")
class NumPyTests(PySparkTestCase):

    """General PySpark tests that depend on numpy """

    def test_statcounter_array(self):
        x = self.sc.parallelize([np.array([1.0, 1.0]), np.array([2.0, 2.0]), np.array([3.0, 3.0])])
        s = x.stats()
        self.assertSequenceEqual([2.0, 2.0], s.mean().tolist())
        self.assertSequenceEqual([1.0, 1.0], s.min().tolist())
        self.assertSequenceEqual([3.0, 3.0], s.max().tolist())
        self.assertSequenceEqual([1.0, 1.0], s.sampleStdev().tolist())


if __name__ == "__main__":
    if not _have_scipy:
        print "NOTE: Skipping SciPy tests as it does not seem to be installed"
    if not _have_numpy:
        print "NOTE: Skipping NumPy tests as it does not seem to be installed"
    unittest.main()
    if not _have_scipy:
        print "NOTE: SciPy tests were skipped as it does not seem to be installed"
    if not _have_numpy:
        print "NOTE: NumPy tests were skipped as it does not seem to be installed"<|MERGE_RESOLUTION|>--- conflicted
+++ resolved
@@ -679,7 +679,6 @@
         self.assertEquals(result.getNumPartitions(), 5)
         self.assertEquals(result.count(), 3)
 
-<<<<<<< HEAD
     def test_external_group_by_key(self):
         self.sc._conf.set("spark.python.worker.memory", "5m")
         N = 200001
@@ -692,10 +691,9 @@
         result = filtered.collect()[0][1]
         self.assertEqual(N/3, len(result))
         self.assertTrue(isinstance(result.it, shuffle.ChainedIterable))
-=======
+
     def test_sort_on_empty_rdd(self):
         self.assertEqual([], self.sc.parallelize(zip([], [])).sortByKey().collect())
->>>>>>> 3a02d416
 
     def test_sample(self):
         rdd = self.sc.parallelize(range(0, 100), 4)
