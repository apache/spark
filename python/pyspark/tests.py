--- conflicted
+++ resolved
@@ -284,7 +284,12 @@
         self.assertEqual(set([2]), sets[3])
         self.assertEqual(set([1, 3]), sets[5])
 
-<<<<<<< HEAD
+    def test_itemgetter(self):
+        rdd = self.sc.parallelize([range(10)])
+        from operator import itemgetter
+        self.assertEqual([1], rdd.map(itemgetter(1)).collect())
+        self.assertEqual([(2, 3)], rdd.map(itemgetter(2, 3)).collect())
+
     def test_namedtuple_in_rdd(self):
         from collections import namedtuple
         Person = namedtuple("Person", "id firstName lastName")
@@ -292,13 +297,6 @@
         jane = Person(2, "Jane", "Doe")
         theDoes = self.sc.parallelize([jon, jane])
         self.assertEquals([jon, jane], theDoes.collect())
-=======
-    def test_itemgetter(self):
-        rdd = self.sc.parallelize([range(10)])
-        from operator import itemgetter
-        self.assertEqual([1], rdd.map(itemgetter(1)).collect())
-        self.assertEqual([(2, 3)], rdd.map(itemgetter(2, 3)).collect())
->>>>>>> dc965364
 
 
 class TestIO(PySparkTestCase):
