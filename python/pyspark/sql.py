#
# Licensed to the Apache Software Foundation (ASF) under one or more
# contributor license agreements.  See the NOTICE file distributed with
# this work for additional information regarding copyright ownership.
# The ASF licenses this file to You under the Apache License, Version 2.0
# (the "License"); you may not use this file except in compliance with
# the License.  You may obtain a copy of the License at
#
#    http://www.apache.org/licenses/LICENSE-2.0
#
# Unless required by applicable law or agreed to in writing, software
# distributed under the License is distributed on an "AS IS" BASIS,
# WITHOUT WARRANTIES OR CONDITIONS OF ANY KIND, either express or implied.
# See the License for the specific language governing permissions and
# limitations under the License.
#


import sys
import types
import array
import itertools
from operator import itemgetter

from pyspark.rdd import RDD
from pyspark.serializers import BatchedSerializer, PickleSerializer

from py4j.protocol import Py4JError

__all__ = ["SQLContext", "HiveContext", "LocalHiveContext", "TestHiveContext", "SchemaRDD", "Row"]


def _extend_tree(lines):
    parts = []

    def subtree(depth):
        sub = parts
        while depth > 1:
            sub = sub[-1]
            depth -= 1
        return sub

    for line in lines:
        subtree(line.count('|')).append([line])

    return parts

def _parse_tree(tree):
    if isinstance(tree[0], basestring):
        name, _type = tree[0].split(":")
        name = name.split(" ")[-1]
        if len(tree) == 1:
            return (name, _type.strip())
        else:
            return (name, _parse_tree(tree[1:]))
    else:
        return tuple(_parse_tree(sub) for sub in tree)

def parse_tree_schema(tree):
    lines = tree.split("\n")[1:-1]
    parts = _extend_tree(lines)
    return _parse_tree(parts)

def _create_object(cls, v):
    return cls(v) if v is not None else v

_cached_cls = {}
def _restore_object(fields, obj):
    cls = _cached_cls.get(fields)
    if cls is None:
        cls = namedtuple("Row", fields)
        _cached_cls[fields] = cls
    return cls(*obj)

def create_getter(schema, i):
    cls = create_cls(schema)
    def getter(self):
        return _create_object(cls, self[i])
    return getter

def create_cls(schema):
    # this can not be in global
    from operator import itemgetter

    if isinstance(schema, list):
        if not schema:
            return list
        cls = create_cls(schema[0])
        class List(list):
            def __getitem__(self, i):
                return _create_object(cls, list.__getitem__(self, i))
            def __reduce__(self):
                return (list, (list(self),))
        return List

    elif isinstance(schema, dict):
        if not schema:
            return dict
        vcls = create_cls(schema['value'])
        class Dict(dict):
            def __getitem__(self, k):
                return create(vcls, dict.__getitem__(self, k))

    # builtin types
    elif not isinstance(schema, tuple):
        return schema


    class Row(tuple):

        _fields = tuple(n for n, _ in schema)

        for __i,__x in enumerate(schema):
            if isinstance(__x, tuple):
                __name, _type = __x
                if _type and isinstance(_type, (tuple,list)):
                    locals()[__name] = property(create_getter(_type,__i))
                else:
                    locals()[__name] = property(itemgetter(__i))
                del __name, _type
            else:
                locals()[__x] = property(itemgetter(__i))
        del __i, __x

        def __equals__(self, x):
            if type(self) != type(x):
                return False
            for name in self._fields:
                if getattr(self, name) != getattr(x, name):
                    return False
            return True

        def __repr__(self):
            return ("Row(%s)" % ", ".join("%s=%r" % (n, getattr(self, n))
                    for n in self._fields))

        def __str__(self):
            return repr(self)

        def __reduce__(self):
            return (_restore_object, (self._fields, tuple(self)))

    return Row


class SQLContext:
    """Main entry point for SparkSQL functionality.

    A SQLContext can be used create L{SchemaRDD}s, register L{SchemaRDD}s as
    tables, execute SQL over tables, cache tables, and read parquet files.
    """

    def __init__(self, sparkContext, sqlContext=None):
        """Create a new SQLContext.

        @param sparkContext: The SparkContext to wrap.

        >>> srdd = sqlCtx.inferSchema(rdd)
        >>> sqlCtx.inferSchema(srdd) # doctest: +IGNORE_EXCEPTION_DETAIL
        Traceback (most recent call last):
            ...
        ValueError:...

        >>> bad_rdd = sc.parallelize([1,2,3])
        >>> sqlCtx.inferSchema(bad_rdd) # doctest: +IGNORE_EXCEPTION_DETAIL
        Traceback (most recent call last):
            ...
        ValueError:...

        >>> from datetime import datetime
        >>> allTypes = sc.parallelize([{"int": 1, "string": "string", "double": 1.0, "long": 1L,
        ... "boolean": True, "time": datetime(2010, 1, 1, 1, 1, 1), "dict": {"a": 1},
        ... "list": [1, 2, 3]}])
        >>> srdd = sqlCtx.inferSchema(allTypes).map(lambda x: (x.int, x.string, x.double, x.long,
<<<<<<< HEAD
        ... x.boolean))
        >>> srdd.collect()
        [(1, u'string', 1.0, 1, True)]
=======
        ... x.boolean, x.time, x.dict["a"], x.list))
        >>> srdd.collect()[0]
        (1, u'string', 1.0, 1, True, datetime.datetime(2010, 1, 1, 1, 1, 1), 1, [1, 2, 3])
>>>>>>> c7db274b
        """
        self._sc = sparkContext
        self._jsc = self._sc._jsc
        self._jvm = self._sc._jvm
        self._pythonToJavaMap = self._jvm.PythonRDD.pythonToJavaMap

        if sqlContext:
            self._scala_SQLContext = sqlContext

    @property
    def _ssql_ctx(self):
        """Accessor for the JVM SparkSQL context.

        Subclasses can override this property to provide their own
        JVM Contexts.
        """
        if not hasattr(self, '_scala_SQLContext'):
            self._scala_SQLContext = self._jvm.SQLContext(self._jsc.sc())
        return self._scala_SQLContext

    def inferSchema(self, rdd):
        """Infer and apply a schema to an RDD of L{dict}s.

        We peek at the first row of the RDD to determine the fields names
        and types, and then use that to extract all the dictionaries. Nested
        collections are supported, which include array, dict, list, set, and
        tuple.

        >>> srdd = sqlCtx.inferSchema(rdd)
        >>> srdd.collect()[0]
        Row(field1=1, field2=u'row1')

        >>> from array import array
        >>> srdd = sqlCtx.inferSchema(nestedRdd1)
<<<<<<< HEAD
        >>> srdd.collect()
        [Row(f2={u'row1': 1.0}, f1=array('i', [1, 2])), Row(f2={u'row2': 2.0}, f1=array('i', [2, 3]))]

        >>> srdd = sqlCtx.inferSchema(nestedRdd2)
        >>> srdd.collect()
        [Row(f1=[[1, 2], [2, 3]], f3=(1, 2), f2=set([1, 2])), Row(f1=[[2, 3], [3, 4]], f3=(2, 3), f2=set([2, 3]))]
=======
        >>> srdd.collect() == [{"f1" : [1, 2], "f2" : {"row1" : 1.0}},
        ...                    {"f1" : [2, 3], "f2" : {"row2" : 2.0}}]
        True

        >>> srdd = sqlCtx.inferSchema(nestedRdd2)
        >>> srdd.collect() == [{"f1" : [[1, 2], [2, 3]], "f2" : [1, 2]},
        ...                    {"f1" : [[2, 3], [3, 4]], "f2" : [2, 3]}]
        True
>>>>>>> c7db274b
        """
        if (rdd.__class__ is SchemaRDD):
            raise ValueError("Cannot apply schema to %s" % SchemaRDD.__name__)
        elif not isinstance(rdd.first(), dict):
            raise ValueError("Only RDDs with dictionaries can be converted to %s: %s" %
                             (SchemaRDD.__name__, rdd.first()))

        jrdd = self._pythonToJavaMap(rdd._jrdd)
        srdd = self._ssql_ctx.inferSchema(jrdd.rdd())
        return SchemaRDD(srdd, self)

    def registerRDDAsTable(self, rdd, tableName):
        """Registers the given RDD as a temporary table in the catalog.

        Temporary tables exist only during the lifetime of this instance of
        SQLContext.

        >>> srdd = sqlCtx.inferSchema(rdd)
        >>> sqlCtx.registerRDDAsTable(srdd, "table1")
        """
        if (rdd.__class__ is SchemaRDD):
            jschema_rdd = rdd._jschema_rdd
            self._ssql_ctx.registerRDDAsTable(jschema_rdd, tableName)
        else:
            raise ValueError("Can only register SchemaRDD as table")

    def parquetFile(self, path):
        """Loads a Parquet file, returning the result as a L{SchemaRDD}.

        >>> import tempfile, shutil
        >>> parquetFile = tempfile.mkdtemp()
        >>> shutil.rmtree(parquetFile)
        >>> srdd = sqlCtx.inferSchema(rdd)
        >>> srdd.saveAsParquetFile(parquetFile)
        >>> srdd2 = sqlCtx.parquetFile(parquetFile)
        >>> sorted(srdd.collect()) == sorted(srdd2.collect())
        True
        """
        jschema_rdd = self._ssql_ctx.parquetFile(path)
        return SchemaRDD(jschema_rdd, self)

    def jsonFile(self, path):
        """Loads a text file storing one JSON object per line,
           returning the result as a L{SchemaRDD}.
           It goes through the entire dataset once to determine the schema.

        >>> import tempfile, shutil
        >>> jsonFile = tempfile.mkdtemp()
        >>> shutil.rmtree(jsonFile)
        >>> ofn = open(jsonFile, 'w')
        >>> for json in jsonStrings:
        ...   print>>ofn, json
        >>> ofn.close()
        >>> srdd = sqlCtx.jsonFile(jsonFile)
        >>> sqlCtx.registerRDDAsTable(srdd, "table1")
        >>> srdd2 = sqlCtx.sql(
        ...   "SELECT field1 AS f1, field2 as f2, field3 as f3, field6 as f4 from table1")
        >>> srdd2.collect()
        [Row(f1=1, f2=u'row1', f3=Row(field4=11, field5=None), f4=None), \
Row(f1=2, f2=None, f3=Row(field4=22, field5=[10, 11]), f4=Row(field7=(u'row2',))), \
Row(f1=None, f2=u'row3', f3=Row(field4=33, field5=[]), f4=None)]
        """
        jschema_rdd = self._ssql_ctx.jsonFile(path)
        return SchemaRDD(jschema_rdd, self)

    def jsonRDD(self, rdd):
        """Loads an RDD storing one JSON object per string, returning the result as a L{SchemaRDD}.
           It goes through the entire dataset once to determine the schema.

        >>> srdd = sqlCtx.jsonRDD(json)
        >>> sqlCtx.registerRDDAsTable(srdd, "table1")
        >>> srdd2 = sqlCtx.sql(
        ...   "SELECT field1 AS f1, field2 as f2, field3 as f3, field6 as f4 from table1")
        >>> srdd2.collect()
        [Row(f1=1, f2=u'row1', f3=Row(field4=11, field5=None), f4=None), \
Row(f1=2, f2=None, f3=Row(field4=22, field5=[10, 11]), f4=Row(field7=(u'row2',))), \
Row(f1=None, f2=u'row3', f3=Row(field4=33, field5=[]), f4=None)]
        """
        def func(iterator):
            for x in iterator:
                if not isinstance(x, basestring):
                    x = unicode(x)
                yield x.encode("utf-8")
        keyed = rdd.mapPartitions(func)
        keyed._bypass_serializer = True
        jrdd = keyed._jrdd.map(self._jvm.BytesToString())
        jschema_rdd = self._ssql_ctx.jsonRDD(jrdd.rdd())
        return SchemaRDD(jschema_rdd, self)

    def sql(self, sqlQuery):
        """Return a L{SchemaRDD} representing the result of the given query.

        >>> srdd = sqlCtx.inferSchema(rdd)
        >>> sqlCtx.registerRDDAsTable(srdd, "table1")
        >>> srdd2 = sqlCtx.sql("SELECT field1 AS f1, field2 as f2 from table1")
        >>> srdd2.collect()
        [Row(f1=1, f2=u'row1'), Row(f1=2, f2=u'row2'), Row(f1=3, f2=u'row3')]
        """
        return SchemaRDD(self._ssql_ctx.sql(sqlQuery), self)

    def table(self, tableName):
        """Returns the specified table as a L{SchemaRDD}.

        >>> srdd = sqlCtx.inferSchema(rdd)
        >>> sqlCtx.registerRDDAsTable(srdd, "table1")
        >>> srdd2 = sqlCtx.table("table1")
        >>> sorted(srdd.collect()) == sorted(srdd2.collect())
        True
        """
        return SchemaRDD(self._ssql_ctx.table(tableName), self)

    def cacheTable(self, tableName):
        """Caches the specified table in-memory."""
        self._ssql_ctx.cacheTable(tableName)

    def uncacheTable(self, tableName):
        """Removes the specified table from the in-memory cache."""
        self._ssql_ctx.uncacheTable(tableName)


class HiveContext(SQLContext):
    """A variant of Spark SQL that integrates with data stored in Hive.

    Configuration for Hive is read from hive-site.xml on the classpath.
    It supports running both SQL and HiveQL commands.
    """

    @property
    def _ssql_ctx(self):
        try:
            if not hasattr(self, '_scala_HiveContext'):
                self._scala_HiveContext = self._get_hive_ctx()
            return self._scala_HiveContext
        except Py4JError as e:
            raise Exception("You must build Spark with Hive. Export 'SPARK_HIVE=true' and run "
                            "sbt/sbt assembly", e)

    def _get_hive_ctx(self):
        return self._jvm.HiveContext(self._jsc.sc())

    def hiveql(self, hqlQuery):
        """
        Runs a query expressed in HiveQL, returning the result as a L{SchemaRDD}.
        """
        return SchemaRDD(self._ssql_ctx.hiveql(hqlQuery), self)

    def hql(self, hqlQuery):
        """
        Runs a query expressed in HiveQL, returning the result as a L{SchemaRDD}.
        """
        return self.hiveql(hqlQuery)


class LocalHiveContext(HiveContext):
    """Starts up an instance of hive where metadata is stored locally.

    An in-process metadata data is created with data stored in ./metadata.
    Warehouse data is stored in in ./warehouse.

    ## disable these tests tempory
    ## >>> import os
    ## >>> hiveCtx = LocalHiveContext(sc)
    ## >>> try:
    ## ...     supress = hiveCtx.hql("DROP TABLE src")
    ## ... except Exception:
    ## ...     pass
    ## >>> kv1 = os.path.join(os.environ["SPARK_HOME"], 'examples/src/main/resources/kv1.txt')
    ## >>> supress = hiveCtx.hql("CREATE TABLE IF NOT EXISTS src (key INT, value STRING)")
    ## >>> supress = hiveCtx.hql("LOAD DATA LOCAL INPATH '%s' INTO TABLE src" % kv1)
    ## >>> results = hiveCtx.hql("FROM src SELECT value").map(lambda r: int(r.value.split('_')[1]))
    ## >>> num = results.count()
    ## >>> reduce_sum = results.reduce(lambda x, y: x + y)
    ## >>> num
    ## 500
    ## >>> reduce_sum
    ## 130091
    """

    def _get_hive_ctx(self):
        return self._jvm.LocalHiveContext(self._jsc.sc())


class TestHiveContext(HiveContext):

    def _get_hive_ctx(self):
        return self._jvm.TestHiveContext(self._jsc.sc())


# a stub type, the real type is dynamic generated.
class Row(tuple):
    """
    A row in L{SchemaRDD}. The fields in it can be accessed like attributes.
    """

class SchemaRDD(RDD):
    """An RDD of L{Row} objects that has an associated schema.

    The underlying JVM object is a SchemaRDD, not a PythonRDD, so we can
    utilize the relational query api exposed by SparkSQL.

    For normal L{pyspark.rdd.RDD} operations (map, count, etc.) the
    L{SchemaRDD} is not operated on directly, as it's underlying
    implementation is an RDD composed of Java objects. Instead it is
    converted to a PythonRDD in the JVM, on which Python operations can
    be done.
    """

    def __init__(self, jschema_rdd, sql_ctx):
        self.sql_ctx = sql_ctx
        self._sc = sql_ctx._sc
        self._jschema_rdd = jschema_rdd

        self.is_cached = False
        self.is_checkpointed = False
        self.ctx = self.sql_ctx._sc
        # the _jrdd is created by javaToPython(), serialized by pickle
        self._jrdd_deserializer = BatchedSerializer(PickleSerializer())

    @property
    def _jrdd(self):
        """Lazy evaluation of PythonRDD object.

        Only done when a user calls methods defined by the
        L{pyspark.rdd.RDD} super class (map, filter, etc.).
        """
        if not hasattr(self, '_lazy_jrdd'):
            self._lazy_jrdd = self._jschema_rdd.javaToPython()
        return self._lazy_jrdd

    @property
    def _id(self):
        return self._jrdd.id()

    def saveAsParquetFile(self, path):
        """Save the contents as a Parquet file, preserving the schema.

        Files that are written out using this method can be read back in as
        a SchemaRDD using the L{SQLContext.parquetFile} method.

        >>> import tempfile, shutil
        >>> parquetFile = tempfile.mkdtemp()
        >>> shutil.rmtree(parquetFile)
        >>> srdd = sqlCtx.inferSchema(rdd)
        >>> srdd.saveAsParquetFile(parquetFile)
        >>> srdd2 = sqlCtx.parquetFile(parquetFile)
        >>> sorted(srdd2.collect()) == sorted(srdd.collect())
        True
        """
        self._jschema_rdd.saveAsParquetFile(path)

    def registerAsTable(self, name):
        """Registers this RDD as a temporary table using the given name.

        The lifetime of this temporary table is tied to the L{SQLContext}
        that was used to create this SchemaRDD.

        >>> srdd = sqlCtx.inferSchema(rdd)
        >>> srdd.registerAsTable("test")
        >>> srdd2 = sqlCtx.sql("select * from test")
        >>> sorted(srdd.collect()) == sorted(srdd2.collect())
        True
        """
        self._jschema_rdd.registerAsTable(name)

    def insertInto(self, tableName, overwrite=False):
        """Inserts the contents of this SchemaRDD into the specified table.

        Optionally overwriting any existing data.
        """
        self._jschema_rdd.insertInto(tableName, overwrite)

    def saveAsTable(self, tableName):
        """Creates a new table with the contents of this SchemaRDD."""
        self._jschema_rdd.saveAsTable(tableName)

    def schemaString(self):
        """Returns the output schema in the tree format."""
        return self._jschema_rdd.schemaString()

    def printSchema(self):
        """Prints out the schema in the tree format."""
        print self.schemaString()

    def count(self):
        """Return the number of elements in this RDD.

        Unlike the base RDD implementation of count, this implementation
        leverages the query optimizer to compute the count on the SchemaRDD,
        which supports features such as filter pushdown.

        >>> srdd = sqlCtx.inferSchema(rdd)
        >>> srdd.count()
        3L
        >>> srdd.count() == srdd.map(lambda x: x).count()
        True
        """
        return self._jschema_rdd.count()

    def collect(self):
        rows = RDD.collect(self)
        schema = parse_tree_schema(self._jschema_rdd.schemaString())
        cls = create_cls(schema)
        return map(cls, rows)

    # convert Row in JavaSchemaRDD into namedtuple, let access fields easier
    def mapPartitionsWithIndex(self, f, preservesPartitioning=False):
        rdd = RDD(self._jrdd, self._sc, self._jrdd_deserializer)

        schema = parse_tree_schema(self._jschema_rdd.schemaString())
        def applySchema(_, it):
            cls = create_cls(schema)
            return itertools.imap(cls, it)
        
        objrdd = rdd.mapPartitionsWithIndex(applySchema, preservesPartitioning)
        return objrdd.mapPartitionsWithIndex(f, preservesPartitioning)

    # We override the default cache/persist/checkpoint behavior as we want to cache the underlying
    # SchemaRDD object in the JVM, not the PythonRDD checkpointed by the super class
    def cache(self):
        self.is_cached = True
        self._jschema_rdd.cache()
        return self

    def persist(self, storageLevel):
        self.is_cached = True
        javaStorageLevel = self.ctx._getJavaStorageLevel(storageLevel)
        self._jschema_rdd.persist(javaStorageLevel)
        return self

    def unpersist(self):
        self.is_cached = False
        self._jschema_rdd.unpersist()
        return self

    def checkpoint(self):
        self.is_checkpointed = True
        self._jschema_rdd.checkpoint()

    def isCheckpointed(self):
        return self._jschema_rdd.isCheckpointed()

    def getCheckpointFile(self):
        checkpointFile = self._jschema_rdd.getCheckpointFile()
        if checkpointFile.isDefined():
            return checkpointFile.get()
        else:
            return None

    def coalesce(self, numPartitions, shuffle=False):
        rdd = self._jschema_rdd.coalesce(numPartitions, shuffle)
        return SchemaRDD(rdd, self.sql_ctx)

    def distinct(self):
        rdd = self._jschema_rdd.distinct()
        return SchemaRDD(rdd, self.sql_ctx)

    def intersection(self, other):
        if (other.__class__ is SchemaRDD):
            rdd = self._jschema_rdd.intersection(other._jschema_rdd)
            return SchemaRDD(rdd, self.sql_ctx)
        else:
            raise ValueError("Can only intersect with another SchemaRDD")

    def repartition(self, numPartitions):
        rdd = self._jschema_rdd.repartition(numPartitions)
        return SchemaRDD(rdd, self.sql_ctx)

    def subtract(self, other, numPartitions=None):
        if (other.__class__ is SchemaRDD):
            if numPartitions is None:
                rdd = self._jschema_rdd.subtract(other._jschema_rdd)
            else:
                rdd = self._jschema_rdd.subtract(other._jschema_rdd, numPartitions)
            return SchemaRDD(rdd, self.sql_ctx)
        else:
            raise ValueError("Can only subtract another SchemaRDD")


def _test():
    import doctest
    from array import array
    from pyspark.context import SparkContext
    globs = globals().copy()
    # The small batch size here ensures that we see multiple batches,
    # even in these small test examples:
    sc = SparkContext('local[4]', 'PythonTest', batchSize=2)
    globs['sc'] = sc
    globs['sqlCtx'] = SQLContext(sc)
    globs['rdd'] = sc.parallelize(
        [{"field1": 1, "field2": "row1"},
         {"field1": 2, "field2": "row2"},
         {"field1": 3, "field2": "row3"}]
    )
    jsonStrings = [
        '{"field1": 1, "field2": "row1", "field3":{"field4":11}}',
        '{"field1" : 2, "field3":{"field4":22, "field5": [10, 11]}, "field6":[{"field7": "row2"}]}',
        '{"field1" : null, "field2": "row3", "field3":{"field4":33, "field5": []}}'
    ]
    globs['jsonStrings'] = jsonStrings
    globs['json'] = sc.parallelize(jsonStrings)
    globs['nestedRdd1'] = sc.parallelize([
        {"f1": array('i', [1, 2]), "f2": {"row1": 1.0}},
        {"f1": array('i', [2, 3]), "f2": {"row2": 2.0}}])
    globs['nestedRdd2'] = sc.parallelize([
        {"f1": [[1, 2], [2, 3]], "f2": [1, 2]},
        {"f1": [[2, 3], [3, 4]], "f2": [2, 3]}])
    (failure_count, test_count) = doctest.testmod(globs=globs, optionflags=doctest.ELLIPSIS)
    globs['sc'].stop()
    if failure_count:
        exit(-1)


if __name__ == "__main__":
    _test()<|MERGE_RESOLUTION|>--- conflicted
+++ resolved
@@ -172,15 +172,9 @@
         ... "boolean": True, "time": datetime(2010, 1, 1, 1, 1, 1), "dict": {"a": 1},
         ... "list": [1, 2, 3]}])
         >>> srdd = sqlCtx.inferSchema(allTypes).map(lambda x: (x.int, x.string, x.double, x.long,
-<<<<<<< HEAD
-        ... x.boolean))
-        >>> srdd.collect()
-        [(1, u'string', 1.0, 1, True)]
-=======
         ... x.boolean, x.time, x.dict["a"], x.list))
         >>> srdd.collect()[0]
         (1, u'string', 1.0, 1, True, datetime.datetime(2010, 1, 1, 1, 1, 1), 1, [1, 2, 3])
->>>>>>> c7db274b
         """
         self._sc = sparkContext
         self._jsc = self._sc._jsc
@@ -215,23 +209,12 @@
 
         >>> from array import array
         >>> srdd = sqlCtx.inferSchema(nestedRdd1)
-<<<<<<< HEAD
         >>> srdd.collect()
-        [Row(f2={u'row1': 1.0}, f1=array('i', [1, 2])), Row(f2={u'row2': 2.0}, f1=array('i', [2, 3]))]
+        [Row(f2={u'row1': 1.0}, f1=[1, 2]), Row(f2={u'row2': 2.0}, f1=[2, 3])]
 
         >>> srdd = sqlCtx.inferSchema(nestedRdd2)
         >>> srdd.collect()
-        [Row(f1=[[1, 2], [2, 3]], f3=(1, 2), f2=set([1, 2])), Row(f1=[[2, 3], [3, 4]], f3=(2, 3), f2=set([2, 3]))]
-=======
-        >>> srdd.collect() == [{"f1" : [1, 2], "f2" : {"row1" : 1.0}},
-        ...                    {"f1" : [2, 3], "f2" : {"row2" : 2.0}}]
-        True
-
-        >>> srdd = sqlCtx.inferSchema(nestedRdd2)
-        >>> srdd.collect() == [{"f1" : [[1, 2], [2, 3]], "f2" : [1, 2]},
-        ...                    {"f1" : [[2, 3], [3, 4]], "f2" : [2, 3]}]
-        True
->>>>>>> c7db274b
+        [Row(f2=[1, 2], f1=[[1, 2], [2, 3]]), Row(f2=[2, 3], f1=[[2, 3], [3, 4]])]
         """
         if (rdd.__class__ is SchemaRDD):
             raise ValueError("Cannot apply schema to %s" % SchemaRDD.__name__)
