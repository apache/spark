--- conflicted
+++ resolved
@@ -611,12 +611,8 @@
 
     def test_kafka_stream(self):
         """Test the Python Kafka stream API."""
-<<<<<<< HEAD
         print >> sys.stderr, "test_kafka_stream started"
-        topic = "topic1"
-=======
         topic = self._randomTopic()
->>>>>>> 3a180c19
         sendData = {"a": 3, "b": 5, "c": 10}
 
         self._kafkaTestUtils.createTopic(topic)
@@ -628,15 +624,7 @@
         stream = KafkaUtils.createStream(self.ssc, self._kafkaTestUtils.zkAddress(),
                                          "test-streaming-consumer", {topic: 1},
                                          {"auto.offset.reset": "smallest"})
-<<<<<<< HEAD
         print >> sys.stderr, "test_kafka_stream created stream"
-        result = {}
-        for i in chain.from_iterable(self._collect(stream.map(lambda x: x[1]),
-                                                   sum(sendData.values()))):
-            result[i] = result.get(i, 0) + 1
-        print >> sys.stderr, "test_kafka_stream got results"
-        self.assertEqual(sendData, result)
-=======
         self._validateStreamResult(sendData, stream)
 
     def test_kafka_direct_stream(self):
@@ -695,7 +683,6 @@
 
         rdd = KafkaUtils.createRDD(self.sc, kafkaParams, offsetRanges, leaders)
         self._validateRddResult(sendData, rdd)
->>>>>>> 3a180c19
 
 if __name__ == "__main__":
     unittest.main()