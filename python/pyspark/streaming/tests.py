--- conflicted
+++ resolved
@@ -40,11 +40,8 @@
 from pyspark.streaming.context import StreamingContext
 from pyspark.streaming.kafka import Broker, KafkaUtils, OffsetRange, TopicAndPartition
 from pyspark.streaming.flume import FlumeUtils
-<<<<<<< HEAD
 from pyspark.streaming.mqtt import MQTTUtils
-=======
 from pyspark.streaming.kinesis import KinesisUtils, InitialPositionInStream
->>>>>>> 87656650
 
 
 class PySparkStreamingTestCase(unittest.TestCase):
@@ -897,7 +894,6 @@
         self._testMultipleTimes(self._testFlumePollingMultipleHosts)
 
 
-<<<<<<< HEAD
 class MQTTStreamTests(PySparkStreamingTestCase):
     timeout = 20  # seconds
     duration = 1
@@ -958,7 +954,8 @@
                 if time.time() - start_time > self.timeout:
                     raise
                 time.sleep(0.01)
-=======
+
+
 class KinesisStreamTests(PySparkStreamingTestCase):
 
     def test_kinesis_stream_api(self):
@@ -1018,7 +1015,6 @@
         finally:
             kinesisTestUtils.deleteStream()
             kinesisTestUtils.deleteDynamoDBTable(kinesisAppName)
->>>>>>> 87656650
 
 
 def search_kafka_assembly_jar():
@@ -1114,15 +1110,12 @@
 if __name__ == "__main__":
     kafka_assembly_jar = search_kafka_assembly_jar()
     flume_assembly_jar = search_flume_assembly_jar()
-<<<<<<< HEAD
     mqtt_assembly_jar = search_mqtt_assembly_jar()
     mqtt_test_jar = search_mqtt_test_jar()
-    jars = "%s,%s,%s,%s" % (kafka_assembly_jar, flume_assembly_jar,
-                            mqtt_assembly_jar, mqtt_test_jar)
-=======
     kinesis_asl_assembly_jar = search_kinesis_asl_assembly_jar()
-    jars = "%s,%s,%s" % (kafka_assembly_jar, flume_assembly_jar, kinesis_asl_assembly_jar)
->>>>>>> 87656650
+
+    jars = "%s,%s,%s,%s,%s" % (kafka_assembly_jar, flume_assembly_jar, kinesis_asl_assembly_jar,
+                               mqtt_assembly_jar, mqtt_test_jar)
 
     os.environ["PYSPARK_SUBMIT_ARGS"] = "--jars %s pyspark-shell" % jars
     unittest.main()