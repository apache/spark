#
# Licensed to the Apache Software Foundation (ASF) under one or more
# contributor license agreements.  See the NOTICE file distributed with
# this work for additional information regarding copyright ownership.
# The ASF licenses this file to You under the Apache License, Version 2.0
# (the "License"); you may not use this file except in compliance with
# the License.  You may obtain a copy of the License at
#
#    http://www.apache.org/licenses/LICENSE-2.0
#
# Unless required by applicable law or agreed to in writing, software
# distributed under the License is distributed on an "AS IS" BASIS,
# WITHOUT WARRANTIES OR CONDITIONS OF ANY KIND, either express or implied.
# See the License for the specific language governing permissions and
# limitations under the License.
#

from datetime import datetime
from distutils.version import LooseVersion
import inspect
import sys
import unittest
from io import StringIO

import numpy as np
import pandas as pd
from pandas.tseries.offsets import DateOffset
from pyspark import StorageLevel
from pyspark.ml.linalg import SparseVector
from pyspark.sql import functions as F

from pyspark import pandas as ps
from pyspark.pandas.config import option_context
from pyspark.pandas.exceptions import PandasNotImplementedError
from pyspark.pandas.frame import CachedDataFrame
from pyspark.pandas.missing.frame import _MissingPandasLikeDataFrame
from pyspark.pandas.typedef.typehints import (
    extension_dtypes,
    extension_dtypes_available,
    extension_float_dtypes_available,
    extension_object_dtypes_available,
)
from pyspark.testing.pandasutils import (
    have_tabulate,
    PandasOnSparkTestCase,
    SPARK_CONF_ARROW_ENABLED,
    tabulate_requirement_message,
)
from pyspark.testing.sqlutils import SQLTestUtils
from pyspark.pandas.utils import name_like_string


class DataFrameTest(PandasOnSparkTestCase, SQLTestUtils):
    @property
    def pdf(self):
        return pd.DataFrame(
            {"a": [1, 2, 3, 4, 5, 6, 7, 8, 9], "b": [4, 5, 6, 3, 2, 1, 0, 0, 0]},
            index=np.random.rand(9),
        )

    @property
    def psdf(self):
        return ps.from_pandas(self.pdf)

    @property
    def df_pair(self):
        pdf = self.pdf
        psdf = ps.from_pandas(pdf)
        return pdf, psdf

    def test_dataframe(self):
        pdf, psdf = self.df_pair

        self.assert_eq(psdf["a"] + 1, pdf["a"] + 1)

        self.assert_eq(psdf.columns, pd.Index(["a", "b"]))

        self.assert_eq(psdf[psdf["b"] > 2], pdf[pdf["b"] > 2])
        self.assert_eq(-psdf[psdf["b"] > 2], -pdf[pdf["b"] > 2])
        self.assert_eq(psdf[["a", "b"]], pdf[["a", "b"]])
        self.assert_eq(psdf.a, pdf.a)
        self.assert_eq(psdf.b.mean(), pdf.b.mean())
        self.assert_eq(psdf.b.var(), pdf.b.var())
        self.assert_eq(psdf.b.std(), pdf.b.std())

        pdf, psdf = self.df_pair
        self.assert_eq(psdf[["a", "b"]], pdf[["a", "b"]])

        self.assertEqual(psdf.a.notnull().rename("x").name, "x")

        # check ps.DataFrame(ps.Series)
        pser = pd.Series([1, 2, 3], name="x", index=np.random.rand(3))
        psser = ps.from_pandas(pser)
        self.assert_eq(pd.DataFrame(pser), ps.DataFrame(psser))

        # check psdf[pd.Index]
        pdf, psdf = self.df_pair
        column_mask = pdf.columns.isin(["a", "b"])
        index_cols = pdf.columns[column_mask]
        self.assert_eq(psdf[index_cols], pdf[index_cols])

    def _check_extension(self, psdf, pdf):
        if LooseVersion("1.1") <= LooseVersion(pd.__version__) < LooseVersion("1.2.2"):
            self.assert_eq(psdf, pdf, check_exact=False)
            for dtype in psdf.dtypes:
                self.assertTrue(isinstance(dtype, extension_dtypes))
        else:
            self.assert_eq(psdf, pdf)

    @unittest.skipIf(not extension_dtypes_available, "pandas extension dtypes are not available")
    def test_extension_dtypes(self):
        pdf = pd.DataFrame(
            {
                "a": pd.Series([1, 2, None, 4], dtype="Int8"),
                "b": pd.Series([1, None, None, 4], dtype="Int16"),
                "c": pd.Series([1, 2, None, None], dtype="Int32"),
                "d": pd.Series([None, 2, None, 4], dtype="Int64"),
            }
        )
        psdf = ps.from_pandas(pdf)

        self._check_extension(psdf, pdf)
        self._check_extension(psdf + F.lit(1).cast("byte"), pdf + 1)
        self._check_extension(psdf + psdf, pdf + pdf)

    @unittest.skipIf(not extension_dtypes_available, "pandas extension dtypes are not available")
    def test_astype_extension_dtypes(self):
        pdf = pd.DataFrame(
            {
                "a": [1, 2, None, 4],
                "b": [1, None, None, 4],
                "c": [1, 2, None, None],
                "d": [None, 2, None, 4],
            }
        )
        psdf = ps.from_pandas(pdf)

        astype = {"a": "Int8", "b": "Int16", "c": "Int32", "d": "Int64"}

        self._check_extension(psdf.astype(astype), pdf.astype(astype))

    @unittest.skipIf(
        not extension_object_dtypes_available, "pandas extension object dtypes are not available"
    )
    def test_extension_object_dtypes(self):
        pdf = pd.DataFrame(
            {
                "a": pd.Series(["a", "b", None, "c"], dtype="string"),
                "b": pd.Series([True, None, False, True], dtype="boolean"),
            }
        )
        psdf = ps.from_pandas(pdf)

        self._check_extension(psdf, pdf)

    @unittest.skipIf(
        not extension_object_dtypes_available, "pandas extension object dtypes are not available"
    )
    def test_astype_extension_object_dtypes(self):
        pdf = pd.DataFrame({"a": ["a", "b", None, "c"], "b": [True, None, False, True]})
        psdf = ps.from_pandas(pdf)

        astype = {"a": "string", "b": "boolean"}

        self._check_extension(psdf.astype(astype), pdf.astype(astype))

    @unittest.skipIf(
        not extension_float_dtypes_available, "pandas extension float dtypes are not available"
    )
    def test_extension_float_dtypes(self):
        pdf = pd.DataFrame(
            {
                "a": pd.Series([1.0, 2.0, None, 4.0], dtype="Float32"),
                "b": pd.Series([1.0, None, 3.0, 4.0], dtype="Float64"),
            }
        )
        psdf = ps.from_pandas(pdf)

        self._check_extension(psdf, pdf)
        self._check_extension(psdf + 1, pdf + 1)
        self._check_extension(psdf + psdf, pdf + pdf)

    @unittest.skipIf(
        not extension_float_dtypes_available, "pandas extension float dtypes are not available"
    )
    def test_astype_extension_float_dtypes(self):
        pdf = pd.DataFrame({"a": [1.0, 2.0, None, 4.0], "b": [1.0, None, 3.0, 4.0]})
        psdf = ps.from_pandas(pdf)

        astype = {"a": "Float32", "b": "Float64"}

        self._check_extension(psdf.astype(astype), pdf.astype(astype))

    def test_insert(self):
        #
        # Basic DataFrame
        #
        pdf = pd.DataFrame([1, 2, 3])
        psdf = ps.from_pandas(pdf)

        psdf.insert(1, "b", 10)
        pdf.insert(1, "b", 10)
        self.assert_eq(psdf.sort_index(), pdf.sort_index(), almost=True)
        psdf.insert(2, "c", 0.1)
        pdf.insert(2, "c", 0.1)
        self.assert_eq(psdf.sort_index(), pdf.sort_index(), almost=True)
        psdf.insert(3, "d", psdf.b + 1)
        pdf.insert(3, "d", pdf.b + 1)
        self.assert_eq(psdf.sort_index(), pdf.sort_index(), almost=True)

        psser = ps.Series([4, 5, 6])
        self.assertRaises(ValueError, lambda: psdf.insert(0, "y", psser))
        self.assertRaisesRegex(
            ValueError, "cannot insert b, already exists", lambda: psdf.insert(1, "b", 10)
        )
        self.assertRaisesRegex(
            TypeError,
            '"column" should be a scalar value or tuple that contains scalar values',
            lambda: psdf.insert(0, list("abc"), psser),
        )
        self.assertRaises(ValueError, lambda: psdf.insert(0, "e", [7, 8, 9, 10]))
        self.assertRaises(ValueError, lambda: psdf.insert(0, "f", ps.Series([7, 8])))
        self.assertRaises(AssertionError, lambda: psdf.insert(100, "y", psser))
        self.assertRaises(AssertionError, lambda: psdf.insert(1, "y", psser, allow_duplicates=True))

        #
        # DataFrame with MultiIndex as columns
        #
        pdf = pd.DataFrame({("x", "a", "b"): [1, 2, 3]})
        psdf = ps.from_pandas(pdf)

        psdf.insert(1, "b", 10)
        pdf.insert(1, "b", 10)
        self.assert_eq(psdf.sort_index(), pdf.sort_index(), almost=True)
        psdf.insert(2, "c", 0.1)
        pdf.insert(2, "c", 0.1)
        self.assert_eq(psdf.sort_index(), pdf.sort_index(), almost=True)
        psdf.insert(3, "d", psdf.b + 1)
        pdf.insert(3, "d", pdf.b + 1)
        self.assert_eq(psdf.sort_index(), pdf.sort_index(), almost=True)

        self.assertRaisesRegex(
            ValueError, "cannot insert d, already exists", lambda: psdf.insert(4, "d", 11)
        )
        self.assertRaisesRegex(
            ValueError,
            '"column" must have length equal to number of column levels.',
            lambda: psdf.insert(4, ("e",), 11),
        )

    def test_inplace(self):
        pdf, psdf = self.df_pair

        pser = pdf.a
        psser = psdf.a

        pdf["a"] = pdf["a"] + 10
        psdf["a"] = psdf["a"] + 10

        self.assert_eq(psdf, pdf)
        self.assert_eq(psser, pser)

    def test_assign_list(self):
        pdf, psdf = self.df_pair

        pser = pdf.a
        psser = psdf.a

        pdf["x"] = [10, 20, 30, 40, 50, 60, 70, 80, 90]
        psdf["x"] = [10, 20, 30, 40, 50, 60, 70, 80, 90]

        self.assert_eq(psdf.sort_index(), pdf.sort_index())
        self.assert_eq(psser, pser)

        with self.assertRaisesRegex(ValueError, "Length of values does not match length of index"):
            psdf["z"] = [10, 20, 30, 40, 50, 60, 70, 80]

    def test_dataframe_multiindex_columns(self):
        pdf = pd.DataFrame(
            {
                ("x", "a", "1"): [1, 2, 3],
                ("x", "b", "2"): [4, 5, 6],
                ("y.z", "c.d", "3"): [7, 8, 9],
                ("x", "b", "4"): [10, 11, 12],
            },
            index=np.random.rand(3),
        )
        psdf = ps.from_pandas(pdf)

        self.assert_eq(psdf, pdf)
        self.assert_eq(psdf["x"], pdf["x"])
        self.assert_eq(psdf["y.z"], pdf["y.z"])
        self.assert_eq(psdf["x"]["b"], pdf["x"]["b"])
        self.assert_eq(psdf["x"]["b"]["2"], pdf["x"]["b"]["2"])

        self.assert_eq(psdf.x, pdf.x)
        self.assert_eq(psdf.x.b, pdf.x.b)
        self.assert_eq(psdf.x.b["2"], pdf.x.b["2"])

        self.assertRaises(KeyError, lambda: psdf["z"])
        self.assertRaises(AttributeError, lambda: psdf.z)

        self.assert_eq(psdf[("x",)], pdf[("x",)])
        self.assert_eq(psdf[("x", "a")], pdf[("x", "a")])
        self.assert_eq(psdf[("x", "a", "1")], pdf[("x", "a", "1")])

    def test_dataframe_column_level_name(self):
        column = pd.Index(["A", "B", "C"], name="X")
        pdf = pd.DataFrame([[1, 2, 3], [4, 5, 6]], columns=column, index=np.random.rand(2))
        psdf = ps.from_pandas(pdf)

        self.assert_eq(psdf, pdf)
        self.assert_eq(psdf.columns.names, pdf.columns.names)
        self.assert_eq(psdf.to_pandas().columns.names, pdf.columns.names)

    def test_dataframe_multiindex_names_level(self):
        columns = pd.MultiIndex.from_tuples(
            [("X", "A", "Z"), ("X", "B", "Z"), ("Y", "C", "Z"), ("Y", "D", "Z")],
            names=["lvl_1", "lvl_2", "lv_3"],
        )
        pdf = pd.DataFrame(
            [[1, 2, 3, 4], [5, 6, 7, 8], [9, 10, 11, 12], [13, 14, 15, 16], [17, 18, 19, 20]],
            columns=columns,
            index=np.random.rand(5),
        )
        psdf = ps.from_pandas(pdf)

        self.assert_eq(psdf.columns.names, pdf.columns.names)
        self.assert_eq(psdf.to_pandas().columns.names, pdf.columns.names)

        psdf1 = ps.from_pandas(pdf)
        self.assert_eq(psdf1.columns.names, pdf.columns.names)

        self.assertRaises(
            AssertionError,
            lambda: ps.DataFrame(psdf1._internal.copy(column_label_names=("level",))),
        )

        self.assert_eq(psdf["X"], pdf["X"])
        self.assert_eq(psdf["X"].columns.names, pdf["X"].columns.names)
        self.assert_eq(psdf["X"].to_pandas().columns.names, pdf["X"].columns.names)
        self.assert_eq(psdf["X"]["A"], pdf["X"]["A"])
        self.assert_eq(psdf["X"]["A"].columns.names, pdf["X"]["A"].columns.names)
        self.assert_eq(psdf["X"]["A"].to_pandas().columns.names, pdf["X"]["A"].columns.names)
        self.assert_eq(psdf[("X", "A")], pdf[("X", "A")])
        self.assert_eq(psdf[("X", "A")].columns.names, pdf[("X", "A")].columns.names)
        self.assert_eq(psdf[("X", "A")].to_pandas().columns.names, pdf[("X", "A")].columns.names)
        self.assert_eq(psdf[("X", "A", "Z")], pdf[("X", "A", "Z")])

    def test_itertuples(self):
        pdf = pd.DataFrame({"num_legs": [4, 2], "num_wings": [0, 2]}, index=["dog", "hawk"])
        psdf = ps.from_pandas(pdf)

        for ptuple, ktuple in zip(
            pdf.itertuples(index=False, name="Animal"), psdf.itertuples(index=False, name="Animal")
        ):
            self.assert_eq(ptuple, ktuple)
        for ptuple, ktuple in zip(pdf.itertuples(name=None), psdf.itertuples(name=None)):
            self.assert_eq(ptuple, ktuple)

        pdf.index = pd.MultiIndex.from_arrays(
            [[1, 2], ["black", "brown"]], names=("count", "color")
        )
        psdf = ps.from_pandas(pdf)
        for ptuple, ktuple in zip(pdf.itertuples(name="Animal"), psdf.itertuples(name="Animal")):
            self.assert_eq(ptuple, ktuple)

        pdf.columns = pd.MultiIndex.from_arrays(
            [["CA", "WA"], ["age", "children"]], names=("origin", "info")
        )
        psdf = ps.from_pandas(pdf)
        for ptuple, ktuple in zip(pdf.itertuples(name="Animal"), psdf.itertuples(name="Animal")):
            self.assert_eq(ptuple, ktuple)

        pdf = pd.DataFrame([1, 2, 3])
        psdf = ps.from_pandas(pdf)
        for ptuple, ktuple in zip(
            (pdf + 1).itertuples(name="num"), (psdf + 1).itertuples(name="num")
        ):
            self.assert_eq(ptuple, ktuple)

        # DataFrames with a large number of columns (>254)
        pdf = pd.DataFrame(np.random.random((1, 255)))
        psdf = ps.from_pandas(pdf)
        for ptuple, ktuple in zip(pdf.itertuples(name="num"), psdf.itertuples(name="num")):
            self.assert_eq(ptuple, ktuple)

    def test_iterrows(self):
        pdf = pd.DataFrame(
            {
                ("x", "a", "1"): [1, 2, 3],
                ("x", "b", "2"): [4, 5, 6],
                ("y.z", "c.d", "3"): [7, 8, 9],
                ("x", "b", "4"): [10, 11, 12],
            },
            index=np.random.rand(3),
        )
        psdf = ps.from_pandas(pdf)

        for (pdf_k, pdf_v), (psdf_k, psdf_v) in zip(pdf.iterrows(), psdf.iterrows()):
            self.assert_eq(pdf_k, psdf_k)
            self.assert_eq(pdf_v, psdf_v)

    def test_reset_index(self):
        pdf = pd.DataFrame({"a": [1, 2, 3], "b": [4, 5, 6]}, index=np.random.rand(3))
        psdf = ps.from_pandas(pdf)

        self.assert_eq(psdf.reset_index(), pdf.reset_index())
        self.assert_eq(psdf.reset_index().index, pdf.reset_index().index)
        self.assert_eq(psdf.reset_index(drop=True), pdf.reset_index(drop=True))

        pdf.index.name = "a"
        psdf.index.name = "a"

        with self.assertRaisesRegex(ValueError, "cannot insert a, already exists"):
            psdf.reset_index()

        self.assert_eq(psdf.reset_index(drop=True), pdf.reset_index(drop=True))

        # inplace
        pser = pdf.a
        psser = psdf.a
        pdf.reset_index(drop=True, inplace=True)
        psdf.reset_index(drop=True, inplace=True)
        self.assert_eq(psdf, pdf)
        self.assert_eq(psser, pser)

    def test_reset_index_with_default_index_types(self):
        pdf = pd.DataFrame({"a": [1, 2, 3], "b": [4, 5, 6]}, index=np.random.rand(3))
        psdf = ps.from_pandas(pdf)

        with ps.option_context("compute.default_index_type", "sequence"):
            self.assert_eq(psdf.reset_index(), pdf.reset_index())

        with ps.option_context("compute.default_index_type", "distributed-sequence"):
            self.assert_eq(psdf.reset_index(), pdf.reset_index())

        with ps.option_context("compute.default_index_type", "distributed"):
            # the index is different.
            self.assert_eq(psdf.reset_index().to_pandas().reset_index(drop=True), pdf.reset_index())

    def test_reset_index_with_multiindex_columns(self):
        index = pd.MultiIndex.from_tuples(
            [("bird", "falcon"), ("bird", "parrot"), ("mammal", "lion"), ("mammal", "monkey")],
            names=["class", "name"],
        )
        columns = pd.MultiIndex.from_tuples([("speed", "max"), ("species", "type")])
        pdf = pd.DataFrame(
            [(389.0, "fly"), (24.0, "fly"), (80.5, "run"), (np.nan, "jump")],
            index=index,
            columns=columns,
        )
        psdf = ps.from_pandas(pdf)

        self.assert_eq(psdf, pdf)
        self.assert_eq(psdf.reset_index(), pdf.reset_index())
        self.assert_eq(psdf.reset_index(level="class"), pdf.reset_index(level="class"))
        self.assert_eq(
            psdf.reset_index(level="class", col_level=1),
            pdf.reset_index(level="class", col_level=1),
        )
        self.assert_eq(
            psdf.reset_index(level="class", col_level=1, col_fill="species"),
            pdf.reset_index(level="class", col_level=1, col_fill="species"),
        )
        self.assert_eq(
            psdf.reset_index(level="class", col_level=1, col_fill="genus"),
            pdf.reset_index(level="class", col_level=1, col_fill="genus"),
        )

        with self.assertRaisesRegex(IndexError, "Index has only 2 levels, not 3"):
            psdf.reset_index(col_level=2)

        pdf.index.names = [("x", "class"), ("y", "name")]
        psdf.index.names = [("x", "class"), ("y", "name")]

        self.assert_eq(psdf.reset_index(), pdf.reset_index())

        with self.assertRaisesRegex(ValueError, "Item must have length equal to number of levels."):
            psdf.reset_index(col_level=1)

    def test_index_to_frame_reset_index(self):
        def check(psdf, pdf):
            self.assert_eq(psdf.reset_index(), pdf.reset_index())
            self.assert_eq(psdf.reset_index(drop=True), pdf.reset_index(drop=True))

            pdf.reset_index(drop=True, inplace=True)
            psdf.reset_index(drop=True, inplace=True)
            self.assert_eq(psdf, pdf)

        pdf, psdf = self.df_pair
        check(psdf.index.to_frame(), pdf.index.to_frame())
        check(psdf.index.to_frame(index=False), pdf.index.to_frame(index=False))

        if LooseVersion(pd.__version__) >= LooseVersion("0.24"):
            # The `name` argument is added in pandas 0.24.
            check(psdf.index.to_frame(name="a"), pdf.index.to_frame(name="a"))
            check(
                psdf.index.to_frame(index=False, name="a"),
                pdf.index.to_frame(index=False, name="a"),
            )
            check(psdf.index.to_frame(name=("x", "a")), pdf.index.to_frame(name=("x", "a")))
            check(
                psdf.index.to_frame(index=False, name=("x", "a")),
                pdf.index.to_frame(index=False, name=("x", "a")),
            )

    def test_multiindex_column_access(self):
        columns = pd.MultiIndex.from_tuples(
            [
                ("a", "", "", "b"),
                ("c", "", "d", ""),
                ("e", "", "f", ""),
                ("e", "g", "", ""),
                ("", "", "", "h"),
                ("i", "", "", ""),
            ]
        )

        pdf = pd.DataFrame(
            [
                (1, "a", "x", 10, 100, 1000),
                (2, "b", "y", 20, 200, 2000),
                (3, "c", "z", 30, 300, 3000),
            ],
            columns=columns,
            index=np.random.rand(3),
        )
        psdf = ps.from_pandas(pdf)

        self.assert_eq(psdf, pdf)
        self.assert_eq(psdf["a"], pdf["a"])
        self.assert_eq(psdf["a"]["b"], pdf["a"]["b"])
        self.assert_eq(psdf["c"], pdf["c"])
        self.assert_eq(psdf["c"]["d"], pdf["c"]["d"])
        self.assert_eq(psdf["e"], pdf["e"])
        self.assert_eq(psdf["e"][""]["f"], pdf["e"][""]["f"])
        self.assert_eq(psdf["e"]["g"], pdf["e"]["g"])
        self.assert_eq(psdf[""], pdf[""])
        self.assert_eq(psdf[""]["h"], pdf[""]["h"])
        self.assert_eq(psdf["i"], pdf["i"])

        self.assert_eq(psdf[["a", "e"]], pdf[["a", "e"]])
        self.assert_eq(psdf[["e", "a"]], pdf[["e", "a"]])

        self.assert_eq(psdf[("a",)], pdf[("a",)])
        self.assert_eq(psdf[("e", "g")], pdf[("e", "g")])
        # self.assert_eq(psdf[("i",)], pdf[("i",)])
        self.assert_eq(psdf[("i", "")], pdf[("i", "")])

        self.assertRaises(KeyError, lambda: psdf[("a", "b")])

    def test_repr_cache_invalidation(self):
        # If there is any cache, inplace operations should invalidate it.
        df = ps.range(10)
        df.__repr__()
        df["a"] = df["id"]
        self.assertEqual(df.__repr__(), df.to_pandas().__repr__())

    def test_repr_html_cache_invalidation(self):
        # If there is any cache, inplace operations should invalidate it.
        df = ps.range(10)
        df._repr_html_()
        df["a"] = df["id"]
        self.assertEqual(df._repr_html_(), df.to_pandas()._repr_html_())

    def test_empty_dataframe(self):
        pdf = pd.DataFrame({"a": pd.Series([], dtype="i1"), "b": pd.Series([], dtype="str")})

        psdf = ps.from_pandas(pdf)
        self.assert_eq(psdf, pdf)

        with self.sql_conf({SPARK_CONF_ARROW_ENABLED: False}):
            psdf = ps.from_pandas(pdf)
            self.assert_eq(psdf, pdf)

    def test_all_null_dataframe(self):
        pdf = pd.DataFrame(
            {
                "a": [None, None, None, "a"],
                "b": [None, None, None, 1],
                "c": [None, None, None] + list(np.arange(1, 2).astype("i1")),
                "d": [None, None, None, 1.0],
                "e": [None, None, None, True],
                "f": [None, None, None] + list(pd.date_range("20130101", periods=1)),
            },
        )
        psdf = ps.from_pandas(pdf)

        self.assert_eq(psdf.iloc[:-1], pdf.iloc[:-1])

        with self.sql_conf({SPARK_CONF_ARROW_ENABLED: False}):
            self.assert_eq(psdf.iloc[:-1], pdf.iloc[:-1])

        pdf = pd.DataFrame(
            {
                "a": pd.Series([None, None, None], dtype="float64"),
                "b": pd.Series([None, None, None], dtype="str"),
            },
        )

        psdf = ps.from_pandas(pdf)
        self.assert_eq(psdf, pdf)

        with self.sql_conf({SPARK_CONF_ARROW_ENABLED: False}):
            psdf = ps.from_pandas(pdf)
            self.assert_eq(psdf, pdf)

    def test_nullable_object(self):
        pdf = pd.DataFrame(
            {
                "a": list("abc") + [np.nan, None],
                "b": list(range(1, 4)) + [np.nan, None],
                "c": list(np.arange(3, 6).astype("i1")) + [np.nan, None],
                "d": list(np.arange(4.0, 7.0, dtype="float64")) + [np.nan, None],
                "e": [True, False, True, np.nan, None],
                "f": list(pd.date_range("20130101", periods=3)) + [np.nan, None],
            },
            index=np.random.rand(5),
        )

        psdf = ps.from_pandas(pdf)
        self.assert_eq(psdf, pdf)

        with self.sql_conf({SPARK_CONF_ARROW_ENABLED: False}):
            psdf = ps.from_pandas(pdf)
            self.assert_eq(psdf, pdf)

    def test_assign(self):
        pdf, psdf = self.df_pair

        psdf["w"] = 1.0
        pdf["w"] = 1.0

        self.assert_eq(psdf, pdf)

        psdf.w = 10.0
        pdf.w = 10.0

        self.assert_eq(psdf, pdf)

        psdf[1] = 1.0
        pdf[1] = 1.0

        self.assert_eq(psdf, pdf)

        psdf = psdf.assign(a=psdf["a"] * 2)
        pdf = pdf.assign(a=pdf["a"] * 2)

        self.assert_eq(psdf, pdf)

        # multi-index columns
        columns = pd.MultiIndex.from_tuples([("x", "a"), ("x", "b"), ("y", "w"), ("y", "v")])
        pdf.columns = columns
        psdf.columns = columns

        psdf[("a", "c")] = "def"
        pdf[("a", "c")] = "def"

        self.assert_eq(psdf, pdf)

        psdf = psdf.assign(Z="ZZ")
        pdf = pdf.assign(Z="ZZ")

        self.assert_eq(psdf, pdf)

        psdf["x"] = "ghi"
        pdf["x"] = "ghi"

        self.assert_eq(psdf, pdf)

    def test_head(self):
        pdf, psdf = self.df_pair

        self.assert_eq(psdf.head(2), pdf.head(2))
        self.assert_eq(psdf.head(3), pdf.head(3))
        self.assert_eq(psdf.head(0), pdf.head(0))
        self.assert_eq(psdf.head(-3), pdf.head(-3))
        self.assert_eq(psdf.head(-10), pdf.head(-10))

    def test_attributes(self):
        psdf = self.psdf

        self.assertIn("a", dir(psdf))
        self.assertNotIn("foo", dir(psdf))
        self.assertRaises(AttributeError, lambda: psdf.foo)

        psdf = ps.DataFrame({"a b c": [1, 2, 3]})
        self.assertNotIn("a b c", dir(psdf))
        psdf = ps.DataFrame({"a": [1, 2], 5: [1, 2]})
        self.assertIn("a", dir(psdf))
        self.assertNotIn(5, dir(psdf))

    def test_column_names(self):
        pdf, psdf = self.df_pair

        self.assert_eq(psdf.columns, pdf.columns)
        self.assert_eq(psdf[["b", "a"]].columns, pdf[["b", "a"]].columns)
        self.assert_eq(psdf["a"].name, pdf["a"].name)
        self.assert_eq((psdf["a"] + 1).name, (pdf["a"] + 1).name)

        self.assert_eq((psdf.a + psdf.b).name, (pdf.a + pdf.b).name)
        self.assert_eq((psdf.a + psdf.b.rename("a")).name, (pdf.a + pdf.b.rename("a")).name)
        self.assert_eq((psdf.a + psdf.b.rename()).name, (pdf.a + pdf.b.rename()).name)
        self.assert_eq((psdf.a.rename() + psdf.b).name, (pdf.a.rename() + pdf.b).name)
        self.assert_eq(
            (psdf.a.rename() + psdf.b.rename()).name, (pdf.a.rename() + pdf.b.rename()).name
        )

    def test_rename_columns(self):
        pdf = pd.DataFrame(
            {"a": [1, 2, 3, 4, 5, 6, 7], "b": [7, 6, 5, 4, 3, 2, 1]}, index=np.random.rand(7)
        )
        psdf = ps.from_pandas(pdf)

        psdf.columns = ["x", "y"]
        pdf.columns = ["x", "y"]
        self.assert_eq(psdf.columns, pd.Index(["x", "y"]))
        self.assert_eq(psdf, pdf)
        self.assert_eq(psdf._internal.data_spark_column_names, ["x", "y"])
        self.assert_eq(psdf.to_spark().columns, ["x", "y"])
        self.assert_eq(psdf.to_spark(index_col="index").columns, ["index", "x", "y"])

        columns = pdf.columns
        columns.name = "lvl_1"

        psdf.columns = columns
        self.assert_eq(psdf.columns.names, ["lvl_1"])
        self.assert_eq(psdf, pdf)

        msg = "Length mismatch: Expected axis has 2 elements, new values have 4 elements"
        with self.assertRaisesRegex(ValueError, msg):
            psdf.columns = [1, 2, 3, 4]

        # Multi-index columns
        pdf = pd.DataFrame(
            {("A", "0"): [1, 2, 2, 3], ("B", "1"): [1, 2, 3, 4]}, index=np.random.rand(4)
        )
        psdf = ps.from_pandas(pdf)

        columns = pdf.columns
        self.assert_eq(psdf.columns, columns)
        self.assert_eq(psdf, pdf)

        pdf.columns = ["x", "y"]
        psdf.columns = ["x", "y"]
        self.assert_eq(psdf.columns, pd.Index(["x", "y"]))
        self.assert_eq(psdf, pdf)
        self.assert_eq(psdf._internal.data_spark_column_names, ["x", "y"])
        self.assert_eq(psdf.to_spark().columns, ["x", "y"])
        self.assert_eq(psdf.to_spark(index_col="index").columns, ["index", "x", "y"])

        pdf.columns = columns
        psdf.columns = columns
        self.assert_eq(psdf.columns, columns)
        self.assert_eq(psdf, pdf)
        self.assert_eq(psdf._internal.data_spark_column_names, ["(A, 0)", "(B, 1)"])
        self.assert_eq(psdf.to_spark().columns, ["(A, 0)", "(B, 1)"])
        self.assert_eq(psdf.to_spark(index_col="index").columns, ["index", "(A, 0)", "(B, 1)"])

        columns.names = ["lvl_1", "lvl_2"]

        psdf.columns = columns
        self.assert_eq(psdf.columns.names, ["lvl_1", "lvl_2"])
        self.assert_eq(psdf, pdf)
        self.assert_eq(psdf._internal.data_spark_column_names, ["(A, 0)", "(B, 1)"])
        self.assert_eq(psdf.to_spark().columns, ["(A, 0)", "(B, 1)"])
        self.assert_eq(psdf.to_spark(index_col="index").columns, ["index", "(A, 0)", "(B, 1)"])

    def test_rename_dataframe(self):
        pdf1 = pd.DataFrame({"A": [1, 2, 3], "B": [4, 5, 6]})
        psdf1 = ps.from_pandas(pdf1)

        self.assert_eq(
            psdf1.rename(columns={"A": "a", "B": "b"}), pdf1.rename(columns={"A": "a", "B": "b"})
        )

        result_psdf = psdf1.rename(index={1: 10, 2: 20})
        result_pdf = pdf1.rename(index={1: 10, 2: 20})
        self.assert_eq(result_psdf, result_pdf)

        # inplace
        pser = result_pdf.A
        psser = result_psdf.A
        result_psdf.rename(index={10: 100, 20: 200}, inplace=True)
        result_pdf.rename(index={10: 100, 20: 200}, inplace=True)
        self.assert_eq(result_psdf, result_pdf)
        self.assert_eq(psser, pser)

        def str_lower(s) -> str:
            return str.lower(s)

        self.assert_eq(
            psdf1.rename(str_lower, axis="columns"), pdf1.rename(str_lower, axis="columns")
        )

        def mul10(x) -> int:
            return x * 10

        self.assert_eq(psdf1.rename(mul10, axis="index"), pdf1.rename(mul10, axis="index"))

        self.assert_eq(
            psdf1.rename(columns=str_lower, index={1: 10, 2: 20}),
            pdf1.rename(columns=str_lower, index={1: 10, 2: 20}),
        )

        idx = pd.MultiIndex.from_tuples([("X", "A"), ("X", "B"), ("Y", "C"), ("Y", "D")])
        pdf2 = pd.DataFrame([[1, 2, 3, 4], [5, 6, 7, 8]], columns=idx)
        psdf2 = ps.from_pandas(pdf2)

        self.assert_eq(psdf2.rename(columns=str_lower), pdf2.rename(columns=str_lower))

        self.assert_eq(
            psdf2.rename(columns=str_lower, level=0), pdf2.rename(columns=str_lower, level=0)
        )
        self.assert_eq(
            psdf2.rename(columns=str_lower, level=1), pdf2.rename(columns=str_lower, level=1)
        )

        pdf3 = pd.DataFrame([[1, 2], [3, 4], [5, 6], [7, 8]], index=idx, columns=list("ab"))
        psdf3 = ps.from_pandas(pdf3)

        self.assert_eq(psdf3.rename(index=str_lower), pdf3.rename(index=str_lower))
        self.assert_eq(
            psdf3.rename(index=str_lower, level=0), pdf3.rename(index=str_lower, level=0)
        )
        self.assert_eq(
            psdf3.rename(index=str_lower, level=1), pdf3.rename(index=str_lower, level=1)
        )

        pdf4 = pdf2 + 1
        psdf4 = psdf2 + 1
        self.assert_eq(psdf4.rename(columns=str_lower), pdf4.rename(columns=str_lower))

        pdf5 = pdf3 + 1
        psdf5 = psdf3 + 1
        self.assert_eq(psdf5.rename(index=str_lower), pdf5.rename(index=str_lower))

    def test_rename_axis(self):
        index = pd.Index(["A", "B", "C"], name="index")
        columns = pd.Index(["numbers", "values"], name="cols")
        pdf = pd.DataFrame([[1.0, 2.0], [3.0, 4.0], [5.0, 6.0]], index=index, columns=columns)
        psdf = ps.from_pandas(pdf)

        for axis in [0, "index"]:
            self.assert_eq(
                pdf.rename_axis("index2", axis=axis).sort_index(),
                psdf.rename_axis("index2", axis=axis).sort_index(),
            )
            self.assert_eq(
                pdf.rename_axis(["index2"], axis=axis).sort_index(),
                psdf.rename_axis(["index2"], axis=axis).sort_index(),
            )

        for axis in [1, "columns"]:
            self.assert_eq(
                pdf.rename_axis("cols2", axis=axis).sort_index(),
                psdf.rename_axis("cols2", axis=axis).sort_index(),
            )
            self.assert_eq(
                pdf.rename_axis(["cols2"], axis=axis).sort_index(),
                psdf.rename_axis(["cols2"], axis=axis).sort_index(),
            )

        pdf2 = pdf.copy()
        psdf2 = psdf.copy()
        pdf2.rename_axis("index2", axis="index", inplace=True)
        psdf2.rename_axis("index2", axis="index", inplace=True)
        self.assert_eq(pdf2.sort_index(), psdf2.sort_index())

        self.assertRaises(ValueError, lambda: psdf.rename_axis(["index2", "index3"], axis=0))
        self.assertRaises(ValueError, lambda: psdf.rename_axis(["cols2", "cols3"], axis=1))
        self.assertRaises(TypeError, lambda: psdf.rename_axis(mapper=["index2"], index=["index3"]))

        # index/columns parameters and dict_like/functions mappers introduced in pandas 0.24.0
        if LooseVersion(pd.__version__) >= LooseVersion("0.24.0"):
            self.assert_eq(
                pdf.rename_axis(index={"index": "index2"}, columns={"cols": "cols2"}).sort_index(),
                psdf.rename_axis(index={"index": "index2"}, columns={"cols": "cols2"}).sort_index(),
            )

            self.assert_eq(
                pdf.rename_axis(
                    index={"missing": "index2"}, columns={"missing": "cols2"}
                ).sort_index(),
                psdf.rename_axis(
                    index={"missing": "index2"}, columns={"missing": "cols2"}
                ).sort_index(),
            )

            self.assert_eq(
                pdf.rename_axis(index=str.upper, columns=str.upper).sort_index(),
                psdf.rename_axis(index=str.upper, columns=str.upper).sort_index(),
            )
        else:
            expected = pdf
            expected.index.name = "index2"
            expected.columns.name = "cols2"
            result = psdf.rename_axis(
                index={"index": "index2"}, columns={"cols": "cols2"}
            ).sort_index()
            self.assert_eq(expected, result)

            expected.index.name = "index"
            expected.columns.name = "cols"
            result = psdf.rename_axis(
                index={"missing": "index2"}, columns={"missing": "cols2"}
            ).sort_index()
            self.assert_eq(expected, result)

            expected.index.name = "INDEX"
            expected.columns.name = "COLS"
            result = psdf.rename_axis(index=str.upper, columns=str.upper).sort_index()
            self.assert_eq(expected, result)

        index = pd.MultiIndex.from_tuples(
            [("A", "B"), ("C", "D"), ("E", "F")], names=["index1", "index2"]
        )
        columns = pd.MultiIndex.from_tuples(
            [("numbers", "first"), ("values", "second")], names=["cols1", "cols2"]
        )
        pdf = pd.DataFrame([[1.0, 2.0], [3.0, 4.0], [5.0, 6.0]], index=index, columns=columns)
        psdf = ps.from_pandas(pdf)

        for axis in [0, "index"]:
            self.assert_eq(
                pdf.rename_axis(["index3", "index4"], axis=axis).sort_index(),
                psdf.rename_axis(["index3", "index4"], axis=axis).sort_index(),
            )

        for axis in [1, "columns"]:
            self.assert_eq(
                pdf.rename_axis(["cols3", "cols4"], axis=axis).sort_index(),
                psdf.rename_axis(["cols3", "cols4"], axis=axis).sort_index(),
            )

        self.assertRaises(
            ValueError, lambda: psdf.rename_axis(["index3", "index4", "index5"], axis=0)
        )
        self.assertRaises(ValueError, lambda: psdf.rename_axis(["cols3", "cols4", "cols5"], axis=1))

        # index/columns parameters and dict_like/functions mappers introduced in pandas 0.24.0
        if LooseVersion(pd.__version__) >= LooseVersion("0.24.0"):
            self.assert_eq(
                pdf.rename_axis(
                    index={"index1": "index3"}, columns={"cols1": "cols3"}
                ).sort_index(),
                psdf.rename_axis(
                    index={"index1": "index3"}, columns={"cols1": "cols3"}
                ).sort_index(),
            )

            self.assert_eq(
                pdf.rename_axis(
                    index={"missing": "index3"}, columns={"missing": "cols3"}
                ).sort_index(),
                psdf.rename_axis(
                    index={"missing": "index3"}, columns={"missing": "cols3"}
                ).sort_index(),
            )

            self.assert_eq(
                pdf.rename_axis(
                    index={"index1": "index3", "index2": "index4"},
                    columns={"cols1": "cols3", "cols2": "cols4"},
                ).sort_index(),
                psdf.rename_axis(
                    index={"index1": "index3", "index2": "index4"},
                    columns={"cols1": "cols3", "cols2": "cols4"},
                ).sort_index(),
            )

            self.assert_eq(
                pdf.rename_axis(index=str.upper, columns=str.upper).sort_index(),
                psdf.rename_axis(index=str.upper, columns=str.upper).sort_index(),
            )
        else:
            expected = pdf
            expected.index.names = ["index3", "index2"]
            expected.columns.names = ["cols3", "cols2"]
            result = psdf.rename_axis(
                index={"index1": "index3"}, columns={"cols1": "cols3"}
            ).sort_index()
            self.assert_eq(expected, result)

            expected.index.names = ["index1", "index2"]
            expected.columns.names = ["cols1", "cols2"]
            result = psdf.rename_axis(
                index={"missing": "index2"}, columns={"missing": "cols2"}
            ).sort_index()
            self.assert_eq(expected, result)

            expected.index.names = ["index3", "index4"]
            expected.columns.names = ["cols3", "cols4"]
            result = psdf.rename_axis(
                index={"index1": "index3", "index2": "index4"},
                columns={"cols1": "cols3", "cols2": "cols4"},
            ).sort_index()
            self.assert_eq(expected, result)

            expected.index.names = ["INDEX1", "INDEX2"]
            expected.columns.names = ["COLS1", "COLS2"]
            result = psdf.rename_axis(index=str.upper, columns=str.upper).sort_index()
            self.assert_eq(expected, result)

    def test_dot_in_column_name(self):
        self.assert_eq(
            ps.DataFrame(ps.range(1)._internal.spark_frame.selectExpr("1L as `a.b`"))["a.b"],
            ps.Series([1], name="a.b"),
        )

    def test_aggregate(self):
        pdf = pd.DataFrame(
            [[1, 2, 3], [4, 5, 6], [7, 8, 9], [np.nan, np.nan, np.nan]], columns=["A", "B", "C"]
        )
        psdf = ps.from_pandas(pdf)

        self.assert_eq(
            psdf.agg(["sum", "min"])[["A", "B", "C"]].sort_index(),  # TODO?: fix column order
            pdf.agg(["sum", "min"])[["A", "B", "C"]].sort_index(),
        )
        self.assert_eq(
            psdf.agg({"A": ["sum", "min"], "B": ["min", "max"]})[["A", "B"]].sort_index(),
            pdf.agg({"A": ["sum", "min"], "B": ["min", "max"]})[["A", "B"]].sort_index(),
        )

        self.assertRaises(KeyError, lambda: psdf.agg({"A": ["sum", "min"], "X": ["min", "max"]}))

        # multi-index columns
        columns = pd.MultiIndex.from_tuples([("X", "A"), ("X", "B"), ("Y", "C")])
        pdf.columns = columns
        psdf.columns = columns

        self.assert_eq(
            psdf.agg(["sum", "min"])[[("X", "A"), ("X", "B"), ("Y", "C")]].sort_index(),
            pdf.agg(["sum", "min"])[[("X", "A"), ("X", "B"), ("Y", "C")]].sort_index(),
        )
        self.assert_eq(
            psdf.agg({("X", "A"): ["sum", "min"], ("X", "B"): ["min", "max"]})[
                [("X", "A"), ("X", "B")]
            ].sort_index(),
            pdf.agg({("X", "A"): ["sum", "min"], ("X", "B"): ["min", "max"]})[
                [("X", "A"), ("X", "B")]
            ].sort_index(),
        )

        self.assertRaises(TypeError, lambda: psdf.agg({"X": ["sum", "min"], "Y": ["min", "max"]}))

        # non-string names
        pdf = pd.DataFrame(
            [[1, 2, 3], [4, 5, 6], [7, 8, 9], [np.nan, np.nan, np.nan]], columns=[10, 20, 30]
        )
        psdf = ps.from_pandas(pdf)

        self.assert_eq(
            psdf.agg(["sum", "min"])[[10, 20, 30]].sort_index(),
            pdf.agg(["sum", "min"])[[10, 20, 30]].sort_index(),
        )
        self.assert_eq(
            psdf.agg({10: ["sum", "min"], 20: ["min", "max"]})[[10, 20]].sort_index(),
            pdf.agg({10: ["sum", "min"], 20: ["min", "max"]})[[10, 20]].sort_index(),
        )

        columns = pd.MultiIndex.from_tuples([("X", 10), ("X", 20), ("Y", 30)])
        pdf.columns = columns
        psdf.columns = columns

        self.assert_eq(
            psdf.agg(["sum", "min"])[[("X", 10), ("X", 20), ("Y", 30)]].sort_index(),
            pdf.agg(["sum", "min"])[[("X", 10), ("X", 20), ("Y", 30)]].sort_index(),
        )
        self.assert_eq(
            psdf.agg({("X", 10): ["sum", "min"], ("X", 20): ["min", "max"]})[
                [("X", 10), ("X", 20)]
            ].sort_index(),
            pdf.agg({("X", 10): ["sum", "min"], ("X", 20): ["min", "max"]})[
                [("X", 10), ("X", 20)]
            ].sort_index(),
        )

        pdf = pd.DataFrame(
            [datetime(2019, 2, 2, 0, 0, 0, 0), datetime(2019, 2, 3, 0, 0, 0, 0)],
            columns=["timestamp"],
        )
        psdf = ps.from_pandas(pdf)

        self.assert_eq(psdf.timestamp.min(), pdf.timestamp.min())
        self.assert_eq(psdf.timestamp.max(), pdf.timestamp.max())

    def test_droplevel(self):
        pdf = (
            pd.DataFrame([[1, 2, 3, 4], [5, 6, 7, 8], [9, 10, 11, 12]])
            .set_index([0, 1])
            .rename_axis(["a", "b"])
        )
        pdf.columns = pd.MultiIndex.from_tuples(
            [("c", "e"), ("d", "f")], names=["level_1", "level_2"]
        )
        psdf = ps.from_pandas(pdf)

        self.assertRaises(ValueError, lambda: psdf.droplevel(["a", "b"]))
        self.assertRaises(ValueError, lambda: psdf.droplevel([1, 1, 1, 1, 1]))
        self.assertRaises(IndexError, lambda: psdf.droplevel(2))
        self.assertRaises(IndexError, lambda: psdf.droplevel(-3))
        self.assertRaises(KeyError, lambda: psdf.droplevel({"a"}))
        self.assertRaises(KeyError, lambda: psdf.droplevel({"a": 1}))

        self.assertRaises(ValueError, lambda: psdf.droplevel(["level_1", "level_2"], axis=1))
        self.assertRaises(IndexError, lambda: psdf.droplevel(2, axis=1))
        self.assertRaises(IndexError, lambda: psdf.droplevel(-3, axis=1))
        self.assertRaises(KeyError, lambda: psdf.droplevel({"level_1"}, axis=1))
        self.assertRaises(KeyError, lambda: psdf.droplevel({"level_1": 1}, axis=1))

        # droplevel is new in pandas 0.24.0
        if LooseVersion(pd.__version__) >= LooseVersion("0.24.0"):
            self.assert_eq(pdf.droplevel("a"), psdf.droplevel("a"))
            self.assert_eq(pdf.droplevel(["a"]), psdf.droplevel(["a"]))
            self.assert_eq(pdf.droplevel(("a",)), psdf.droplevel(("a",)))
            self.assert_eq(pdf.droplevel(0), psdf.droplevel(0))
            self.assert_eq(pdf.droplevel(-1), psdf.droplevel(-1))

            self.assert_eq(pdf.droplevel("level_1", axis=1), psdf.droplevel("level_1", axis=1))
            self.assert_eq(pdf.droplevel(["level_1"], axis=1), psdf.droplevel(["level_1"], axis=1))
            self.assert_eq(
                pdf.droplevel(("level_1",), axis=1), psdf.droplevel(("level_1",), axis=1)
            )
            self.assert_eq(pdf.droplevel(0, axis=1), psdf.droplevel(0, axis=1))
            self.assert_eq(pdf.droplevel(-1, axis=1), psdf.droplevel(-1, axis=1))
        else:
            expected = pdf.copy()
            expected.index = expected.index.droplevel("a")

            self.assert_eq(expected, psdf.droplevel("a"))
            self.assert_eq(expected, psdf.droplevel(["a"]))
            self.assert_eq(expected, psdf.droplevel(("a",)))
            self.assert_eq(expected, psdf.droplevel(0))

            expected = pdf.copy()
            expected.index = expected.index.droplevel(-1)

            self.assert_eq(expected, psdf.droplevel(-1))

            expected = pdf.copy()
            expected.columns = expected.columns.droplevel("level_1")

            self.assert_eq(expected, psdf.droplevel("level_1", axis=1))
            self.assert_eq(expected, psdf.droplevel(["level_1"], axis=1))
            self.assert_eq(expected, psdf.droplevel(("level_1",), axis=1))
            self.assert_eq(expected, psdf.droplevel(0, axis=1))

            expected = pdf.copy()
            expected.columns = expected.columns.droplevel(-1)

            self.assert_eq(expected, psdf.droplevel(-1, axis=1))

        # Tupled names
        pdf.columns.names = [("level", 1), ("level", 2)]
        pdf.index.names = [("a", 10), ("x", 20)]
        psdf = ps.from_pandas(pdf)

        self.assertRaises(KeyError, lambda: psdf.droplevel("a"))
        self.assertRaises(KeyError, lambda: psdf.droplevel(("a", 10)))

        # droplevel is new in pandas 0.24.0
        if LooseVersion(pd.__version__) >= LooseVersion("0.24.0"):
            self.assert_eq(pdf.droplevel([("a", 10)]), psdf.droplevel([("a", 10)]))
            self.assert_eq(
                pdf.droplevel([("level", 1)], axis=1), psdf.droplevel([("level", 1)], axis=1)
            )
        else:
            expected = pdf.copy()
            expected.index = expected.index.droplevel([("a", 10)])

            self.assert_eq(expected, psdf.droplevel([("a", 10)]))

            expected = pdf.copy()
            expected.columns = expected.columns.droplevel([("level", 1)])

            self.assert_eq(expected, psdf.droplevel([("level", 1)], axis=1))

        # non-string names
        pdf = (
            pd.DataFrame([[1, 2, 3, 4], [5, 6, 7, 8], [9, 10, 11, 12]])
            .set_index([0, 1])
            .rename_axis([10.0, 20.0])
        )
        pdf.columns = pd.MultiIndex.from_tuples([("c", "e"), ("d", "f")], names=[100.0, 200.0])
        psdf = ps.from_pandas(pdf)

        # droplevel is new in pandas 0.24.0
        if LooseVersion(pd.__version__) >= LooseVersion("0.24.0"):
            self.assert_eq(pdf.droplevel(10.0), psdf.droplevel(10.0))
            self.assert_eq(pdf.droplevel([10.0]), psdf.droplevel([10.0]))
            self.assert_eq(pdf.droplevel((10.0,)), psdf.droplevel((10.0,)))
            self.assert_eq(pdf.droplevel(0), psdf.droplevel(0))
            self.assert_eq(pdf.droplevel(-1), psdf.droplevel(-1))
            self.assert_eq(pdf.droplevel(100.0, axis=1), psdf.droplevel(100.0, axis=1))
            self.assert_eq(pdf.droplevel(0, axis=1), psdf.droplevel(0, axis=1))
        else:
            expected = pdf.copy()
            expected.index = expected.index.droplevel(10.0)

            self.assert_eq(expected, psdf.droplevel(10.0))
            self.assert_eq(expected, psdf.droplevel([10.0]))
            self.assert_eq(expected, psdf.droplevel((10.0,)))
            self.assert_eq(expected, psdf.droplevel(0))

            expected = pdf.copy()
            expected.index = expected.index.droplevel(-1)
            self.assert_eq(expected, psdf.droplevel(-1))

            expected = pdf.copy()
            expected.columns = expected.columns.droplevel(100.0)

            self.assert_eq(expected, psdf.droplevel(100.0, axis=1))
            self.assert_eq(expected, psdf.droplevel(0, axis=1))

    def test_drop(self):
        pdf = pd.DataFrame({"x": [1, 2], "y": [3, 4], "z": [5, 6]}, index=np.random.rand(2))
        psdf = ps.from_pandas(pdf)

        # Assert 'labels' or 'columns' parameter is set
        expected_error_message = "Need to specify at least one of 'labels' or 'columns'"
        with self.assertRaisesRegex(ValueError, expected_error_message):
            psdf.drop()
        # Assert axis cannot be 0
        with self.assertRaisesRegex(NotImplementedError, "Drop currently only works for axis=1"):
            psdf.drop("x", axis=0)
        # Assert using a str for 'labels' works
        self.assert_eq(psdf.drop("x", axis=1), pdf.drop("x", axis=1))
        # Assert axis is 1 by default
        self.assert_eq(psdf.drop("x"), pdf.drop("x", axis=1))
        # Assert using a list for 'labels' works
        self.assert_eq(psdf.drop(["y", "z"], axis=1), pdf.drop(["y", "z"], axis=1))
        # Assert using 'columns' instead of 'labels' produces the same results
        self.assert_eq(psdf.drop(columns="x"), pdf.drop(columns="x"))
        self.assert_eq(psdf.drop(columns=["y", "z"]), pdf.drop(columns=["y", "z"]))

        # Assert 'labels' being used when both 'labels' and 'columns' are specified
        # TODO: should throw an error?
        expected_output = pd.DataFrame({"y": [3, 4], "z": [5, 6]}, index=psdf.index.to_pandas())
        self.assert_eq(psdf.drop(labels=["x"], columns=["y"]), expected_output)

        columns = pd.MultiIndex.from_tuples([(1, "x"), (1, "y"), (2, "z")])
        pdf.columns = columns
        psdf = ps.from_pandas(pdf)

        self.assert_eq(psdf.drop(columns=1), pdf.drop(columns=1))
        self.assert_eq(psdf.drop(columns=(1, "x")), pdf.drop(columns=(1, "x")))
        self.assert_eq(psdf.drop(columns=[(1, "x"), 2]), pdf.drop(columns=[(1, "x"), 2]))

        self.assertRaises(KeyError, lambda: psdf.drop(columns=3))
        self.assertRaises(KeyError, lambda: psdf.drop(columns=(1, "z")))

        # non-string names
        pdf = pd.DataFrame({10: [1, 2], 20: [3, 4], 30: [5, 6]}, index=np.random.rand(2))
        psdf = ps.from_pandas(pdf)

        self.assert_eq(psdf.drop(10), pdf.drop(10, axis=1))
        self.assert_eq(psdf.drop([20, 30]), pdf.drop([20, 30], axis=1))

    def _test_dropna(self, pdf, axis):
        psdf = ps.from_pandas(pdf)

        self.assert_eq(psdf.dropna(axis=axis), pdf.dropna(axis=axis))
        self.assert_eq(psdf.dropna(axis=axis, how="all"), pdf.dropna(axis=axis, how="all"))
        self.assert_eq(psdf.dropna(axis=axis, subset=["x"]), pdf.dropna(axis=axis, subset=["x"]))
        self.assert_eq(psdf.dropna(axis=axis, subset="x"), pdf.dropna(axis=axis, subset=["x"]))
        self.assert_eq(
            psdf.dropna(axis=axis, subset=["y", "z"]), pdf.dropna(axis=axis, subset=["y", "z"])
        )
        self.assert_eq(
            psdf.dropna(axis=axis, subset=["y", "z"], how="all"),
            pdf.dropna(axis=axis, subset=["y", "z"], how="all"),
        )

        self.assert_eq(psdf.dropna(axis=axis, thresh=2), pdf.dropna(axis=axis, thresh=2))
        self.assert_eq(
            psdf.dropna(axis=axis, thresh=1, subset=["y", "z"]),
            pdf.dropna(axis=axis, thresh=1, subset=["y", "z"]),
        )

        pdf2 = pdf.copy()
        psdf2 = psdf.copy()
        pser = pdf2[pdf2.columns[0]]
        psser = psdf2[psdf2.columns[0]]
        pdf2.dropna(inplace=True)
        psdf2.dropna(inplace=True)
        self.assert_eq(psdf2, pdf2)
        self.assert_eq(psser, pser)

        # multi-index
        columns = pd.MultiIndex.from_tuples([("a", "x"), ("a", "y"), ("b", "z")])
        if axis == 0:
            pdf.columns = columns
        else:
            pdf.index = columns
        psdf = ps.from_pandas(pdf)

        self.assert_eq(psdf.dropna(axis=axis), pdf.dropna(axis=axis))
        self.assert_eq(psdf.dropna(axis=axis, how="all"), pdf.dropna(axis=axis, how="all"))
        self.assert_eq(
            psdf.dropna(axis=axis, subset=[("a", "x")]), pdf.dropna(axis=axis, subset=[("a", "x")])
        )
        self.assert_eq(
            psdf.dropna(axis=axis, subset=("a", "x")), pdf.dropna(axis=axis, subset=[("a", "x")])
        )
        self.assert_eq(
            psdf.dropna(axis=axis, subset=[("a", "y"), ("b", "z")]),
            pdf.dropna(axis=axis, subset=[("a", "y"), ("b", "z")]),
        )
        self.assert_eq(
            psdf.dropna(axis=axis, subset=[("a", "y"), ("b", "z")], how="all"),
            pdf.dropna(axis=axis, subset=[("a", "y"), ("b", "z")], how="all"),
        )

        self.assert_eq(psdf.dropna(axis=axis, thresh=2), pdf.dropna(axis=axis, thresh=2))
        self.assert_eq(
            psdf.dropna(axis=axis, thresh=1, subset=[("a", "y"), ("b", "z")]),
            pdf.dropna(axis=axis, thresh=1, subset=[("a", "y"), ("b", "z")]),
        )

    def test_dropna_axis_index(self):
        pdf = pd.DataFrame(
            {
                "x": [np.nan, 2, 3, 4, np.nan, 6],
                "y": [1, 2, np.nan, 4, np.nan, np.nan],
                "z": [1, 2, 3, 4, np.nan, np.nan],
            },
            index=np.random.rand(6),
        )
        psdf = ps.from_pandas(pdf)

        self._test_dropna(pdf, axis=0)

        # empty
        pdf = pd.DataFrame(index=np.random.rand(6))
        psdf = ps.from_pandas(pdf)

        self.assert_eq(psdf.dropna(), pdf.dropna())
        self.assert_eq(psdf.dropna(how="all"), pdf.dropna(how="all"))
        self.assert_eq(psdf.dropna(thresh=0), pdf.dropna(thresh=0))
        self.assert_eq(psdf.dropna(thresh=1), pdf.dropna(thresh=1))

        with self.assertRaisesRegex(ValueError, "No axis named foo"):
            psdf.dropna(axis="foo")

        self.assertRaises(KeyError, lambda: psdf.dropna(subset="1"))
        with self.assertRaisesRegex(ValueError, "invalid how option: 1"):
            psdf.dropna(how=1)
        with self.assertRaisesRegex(TypeError, "must specify how or thresh"):
            psdf.dropna(how=None)

    def test_dropna_axis_column(self):
        pdf = pd.DataFrame(
            {
                "x": [np.nan, 2, 3, 4, np.nan, 6],
                "y": [1, 2, np.nan, 4, np.nan, np.nan],
                "z": [1, 2, 3, 4, np.nan, np.nan],
            },
            index=[str(r) for r in np.random.rand(6)],
        ).T

        self._test_dropna(pdf, axis=1)

        # empty
        pdf = pd.DataFrame({"x": [], "y": [], "z": []})
        psdf = ps.from_pandas(pdf)

        self.assert_eq(psdf.dropna(axis=1), pdf.dropna(axis=1))
        self.assert_eq(psdf.dropna(axis=1, how="all"), pdf.dropna(axis=1, how="all"))
        self.assert_eq(psdf.dropna(axis=1, thresh=0), pdf.dropna(axis=1, thresh=0))
        self.assert_eq(psdf.dropna(axis=1, thresh=1), pdf.dropna(axis=1, thresh=1))

    def test_dtype(self):
        pdf = pd.DataFrame(
            {
                "a": list("abc"),
                "b": list(range(1, 4)),
                "c": np.arange(3, 6).astype("i1"),
                "d": np.arange(4.0, 7.0, dtype="float64"),
                "e": [True, False, True],
                "f": pd.date_range("20130101", periods=3),
            },
            index=np.random.rand(3),
        )
        psdf = ps.from_pandas(pdf)
        self.assert_eq(psdf, pdf)
        self.assertTrue((psdf.dtypes == pdf.dtypes).all())

        # multi-index columns
        columns = pd.MultiIndex.from_tuples(zip(list("xxxyyz"), list("abcdef")))
        pdf.columns = columns
        psdf.columns = columns
        self.assertTrue((psdf.dtypes == pdf.dtypes).all())

    def test_fillna(self):
        pdf = pd.DataFrame(
            {
                "x": [np.nan, 2, 3, 4, np.nan, 6],
                "y": [1, 2, np.nan, 4, np.nan, np.nan],
                "z": [1, 2, 3, 4, np.nan, np.nan],
            },
            index=np.random.rand(6),
        )
        psdf = ps.from_pandas(pdf)

        self.assert_eq(psdf, pdf)
        self.assert_eq(psdf.fillna(-1), pdf.fillna(-1))
        self.assert_eq(
            psdf.fillna({"x": -1, "y": -2, "z": -5}), pdf.fillna({"x": -1, "y": -2, "z": -5})
        )
        self.assert_eq(pdf.fillna(method="ffill"), psdf.fillna(method="ffill"))
        self.assert_eq(pdf.fillna(method="ffill", limit=2), psdf.fillna(method="ffill", limit=2))
        self.assert_eq(pdf.fillna(method="bfill"), psdf.fillna(method="bfill"))
        self.assert_eq(pdf.fillna(method="bfill", limit=2), psdf.fillna(method="bfill", limit=2))

        pdf = pdf.set_index(["x", "y"])
        psdf = ps.from_pandas(pdf)
        # check multi index
        self.assert_eq(psdf.fillna(-1), pdf.fillna(-1))
        self.assert_eq(pdf.fillna(method="bfill"), psdf.fillna(method="bfill"))
        self.assert_eq(pdf.fillna(method="ffill"), psdf.fillna(method="ffill"))

        pser = pdf.z
        psser = psdf.z
        pdf.fillna({"x": -1, "y": -2, "z": -5}, inplace=True)
        psdf.fillna({"x": -1, "y": -2, "z": -5}, inplace=True)
        self.assert_eq(psdf, pdf)
        self.assert_eq(psser, pser)

        s_nan = pd.Series([-1, -2, -5], index=["x", "y", "z"], dtype=int)
        self.assert_eq(psdf.fillna(s_nan), pdf.fillna(s_nan))

        with self.assertRaisesRegex(NotImplementedError, "fillna currently only"):
            psdf.fillna(-1, axis=1)
        with self.assertRaisesRegex(NotImplementedError, "fillna currently only"):
            psdf.fillna(-1, axis="columns")
        with self.assertRaisesRegex(ValueError, "limit parameter for value is not support now"):
            psdf.fillna(-1, limit=1)
        with self.assertRaisesRegex(TypeError, "Unsupported.*DataFrame"):
            psdf.fillna(pd.DataFrame({"x": [-1], "y": [-1], "z": [-1]}))
        with self.assertRaisesRegex(TypeError, "Unsupported.*int64"):
            psdf.fillna({"x": np.int64(-6), "y": np.int64(-4), "z": -5})
        with self.assertRaisesRegex(ValueError, "Expecting 'pad', 'ffill', 'backfill' or 'bfill'."):
            psdf.fillna(method="xxx")
        with self.assertRaisesRegex(
            ValueError, "Must specify a fillna 'value' or 'method' parameter."
        ):
            psdf.fillna()

        # multi-index columns
        pdf = pd.DataFrame(
            {
                ("x", "a"): [np.nan, 2, 3, 4, np.nan, 6],
                ("x", "b"): [1, 2, np.nan, 4, np.nan, np.nan],
                ("y", "c"): [1, 2, 3, 4, np.nan, np.nan],
            },
            index=np.random.rand(6),
        )
        psdf = ps.from_pandas(pdf)

        self.assert_eq(psdf.fillna(-1), pdf.fillna(-1))
        self.assert_eq(
            psdf.fillna({("x", "a"): -1, ("x", "b"): -2, ("y", "c"): -5}),
            pdf.fillna({("x", "a"): -1, ("x", "b"): -2, ("y", "c"): -5}),
        )
        self.assert_eq(pdf.fillna(method="ffill"), psdf.fillna(method="ffill"))
        self.assert_eq(pdf.fillna(method="ffill", limit=2), psdf.fillna(method="ffill", limit=2))
        self.assert_eq(pdf.fillna(method="bfill"), psdf.fillna(method="bfill"))
        self.assert_eq(pdf.fillna(method="bfill", limit=2), psdf.fillna(method="bfill", limit=2))

        self.assert_eq(psdf.fillna({"x": -1}), pdf.fillna({"x": -1}))

        if sys.version_info >= (3, 6):
            # flaky in Python 3.5.
            self.assert_eq(
                psdf.fillna({"x": -1, ("x", "b"): -2}), pdf.fillna({"x": -1, ("x", "b"): -2})
            )
            self.assert_eq(
                psdf.fillna({("x", "b"): -2, "x": -1}), pdf.fillna({("x", "b"): -2, "x": -1})
            )

        # check multi index
        pdf = pdf.set_index([("x", "a"), ("x", "b")])
        psdf = ps.from_pandas(pdf)
        self.assert_eq(psdf.fillna(-1), pdf.fillna(-1))
        self.assert_eq(
            psdf.fillna({("x", "a"): -1, ("x", "b"): -2, ("y", "c"): -5}),
            pdf.fillna({("x", "a"): -1, ("x", "b"): -2, ("y", "c"): -5}),
        )

    def test_isnull(self):
        pdf = pd.DataFrame(
            {"x": [1, 2, 3, 4, None, 6], "y": list("abdabd")}, index=np.random.rand(6)
        )
        psdf = ps.from_pandas(pdf)

        self.assert_eq(psdf.notnull(), pdf.notnull())
        self.assert_eq(psdf.isnull(), pdf.isnull())

    def test_to_datetime(self):
        pdf = pd.DataFrame(
            {"year": [2015, 2016], "month": [2, 3], "day": [4, 5]}, index=np.random.rand(2)
        )
        psdf = ps.from_pandas(pdf)

        self.assert_eq(pd.to_datetime(pdf), ps.to_datetime(psdf))

    def test_nunique(self):
        pdf = pd.DataFrame({"A": [1, 2, 3], "B": [np.nan, 3, np.nan]}, index=np.random.rand(3))
        psdf = ps.from_pandas(pdf)

        # Assert NaNs are dropped by default
        self.assert_eq(psdf.nunique(), pdf.nunique())

        # Assert including NaN values
        self.assert_eq(psdf.nunique(dropna=False), pdf.nunique(dropna=False))

        # Assert approximate counts
        self.assert_eq(
            ps.DataFrame({"A": range(100)}).nunique(approx=True), pd.Series([103], index=["A"]),
        )
        self.assert_eq(
            ps.DataFrame({"A": range(100)}).nunique(approx=True, rsd=0.01),
            pd.Series([100], index=["A"]),
        )

        # Assert unsupported axis value yet
        msg = 'axis should be either 0 or "index" currently.'
        with self.assertRaisesRegex(NotImplementedError, msg):
            psdf.nunique(axis=1)

        # multi-index columns
        columns = pd.MultiIndex.from_tuples([("X", "A"), ("Y", "B")], names=["1", "2"])
        pdf.columns = columns
        psdf.columns = columns

        self.assert_eq(psdf.nunique(), pdf.nunique())
        self.assert_eq(psdf.nunique(dropna=False), pdf.nunique(dropna=False))

    def test_sort_values(self):
        pdf = pd.DataFrame(
            {"a": [1, 2, 3, 4, 5, None, 7], "b": [7, 6, 5, 4, 3, 2, 1]}, index=np.random.rand(7)
        )
        psdf = ps.from_pandas(pdf)
        self.assert_eq(psdf.sort_values("b"), pdf.sort_values("b"))
        self.assert_eq(psdf.sort_values(["b", "a"]), pdf.sort_values(["b", "a"]))
        self.assert_eq(
            psdf.sort_values(["b", "a"], ascending=[False, True]),
            pdf.sort_values(["b", "a"], ascending=[False, True]),
        )

        self.assertRaises(ValueError, lambda: psdf.sort_values(["b", "a"], ascending=[False]))

        self.assert_eq(
            psdf.sort_values(["b", "a"], na_position="first"),
            pdf.sort_values(["b", "a"], na_position="first"),
        )

        self.assertRaises(ValueError, lambda: psdf.sort_values(["b", "a"], na_position="invalid"))

        pserA = pdf.a
        psserA = psdf.a
        self.assert_eq(psdf.sort_values("b", inplace=True), pdf.sort_values("b", inplace=True))
        self.assert_eq(psdf, pdf)
        self.assert_eq(psserA, pserA)

        # multi-index columns
        pdf = pd.DataFrame(
            {("X", 10): [1, 2, 3, 4, 5, None, 7], ("X", 20): [7, 6, 5, 4, 3, 2, 1]},
            index=np.random.rand(7),
        )
        psdf = ps.from_pandas(pdf)

        self.assert_eq(psdf.sort_values(("X", 20)), pdf.sort_values(("X", 20)))
        self.assert_eq(
            psdf.sort_values([("X", 20), ("X", 10)]), pdf.sort_values([("X", 20), ("X", 10)])
        )

        self.assertRaisesRegex(
            ValueError,
            "For a multi-index, the label must be a tuple with elements",
            lambda: psdf.sort_values(["X"]),
        )

        # non-string names
        pdf = pd.DataFrame(
            {10: [1, 2, 3, 4, 5, None, 7], 20: [7, 6, 5, 4, 3, 2, 1]}, index=np.random.rand(7)
        )
        psdf = ps.from_pandas(pdf)

        self.assert_eq(psdf.sort_values(20), pdf.sort_values(20))
        self.assert_eq(psdf.sort_values([20, 10]), pdf.sort_values([20, 10]))

    def test_sort_index(self):
        pdf = pd.DataFrame(
            {"A": [2, 1, np.nan], "B": [np.nan, 0, np.nan]}, index=["b", "a", np.nan]
        )
        psdf = ps.from_pandas(pdf)

        # Assert invalid parameters
        self.assertRaises(NotImplementedError, lambda: psdf.sort_index(axis=1))
        self.assertRaises(NotImplementedError, lambda: psdf.sort_index(kind="mergesort"))
        self.assertRaises(ValueError, lambda: psdf.sort_index(na_position="invalid"))

        # Assert default behavior without parameters
        self.assert_eq(psdf.sort_index(), pdf.sort_index())
        # Assert sorting descending
        self.assert_eq(psdf.sort_index(ascending=False), pdf.sort_index(ascending=False))
        # Assert sorting NA indices first
        self.assert_eq(psdf.sort_index(na_position="first"), pdf.sort_index(na_position="first"))

        # Assert sorting inplace
        pserA = pdf.A
        psserA = psdf.A
        self.assertEqual(psdf.sort_index(inplace=True), pdf.sort_index(inplace=True))
        self.assert_eq(psdf, pdf)
        self.assert_eq(psserA, pserA)

        # Assert multi-indices
        pdf = pd.DataFrame(
            {"A": range(4), "B": range(4)[::-1]}, index=[["b", "b", "a", "a"], [1, 0, 1, 0]]
        )
        psdf = ps.from_pandas(pdf)
        self.assert_eq(psdf.sort_index(), pdf.sort_index())
        self.assert_eq(psdf.sort_index(level=[1, 0]), pdf.sort_index(level=[1, 0]))
        self.assert_eq(psdf.reset_index().sort_index(), pdf.reset_index().sort_index())

        # Assert with multi-index columns
        columns = pd.MultiIndex.from_tuples([("X", "A"), ("X", "B")])
        pdf.columns = columns
        psdf.columns = columns

        self.assert_eq(psdf.sort_index(), pdf.sort_index())

    def test_swaplevel(self):
        # MultiIndex with two levels
        arrays = [[1, 1, 2, 2], ["red", "blue", "red", "blue"]]
        pidx = pd.MultiIndex.from_arrays(arrays, names=("number", "color"))
        pdf = pd.DataFrame({"x1": ["a", "b", "c", "d"], "x2": ["a", "b", "c", "d"]}, index=pidx)
        psdf = ps.from_pandas(pdf)
        self.assert_eq(pdf.swaplevel(), psdf.swaplevel())
        self.assert_eq(pdf.swaplevel(0, 1), psdf.swaplevel(0, 1))
        self.assert_eq(pdf.swaplevel(1, 1), psdf.swaplevel(1, 1))
        self.assert_eq(pdf.swaplevel("number", "color"), psdf.swaplevel("number", "color"))

        # MultiIndex with more than two levels
        arrays = [[1, 1, 2, 2], ["red", "blue", "red", "blue"], ["l", "m", "s", "xs"]]
        pidx = pd.MultiIndex.from_arrays(arrays, names=("number", "color", "size"))
        pdf = pd.DataFrame({"x1": ["a", "b", "c", "d"], "x2": ["a", "b", "c", "d"]}, index=pidx)
        psdf = ps.from_pandas(pdf)
        self.assert_eq(pdf.swaplevel(), psdf.swaplevel())
        self.assert_eq(pdf.swaplevel(0, 1), psdf.swaplevel(0, 1))
        self.assert_eq(pdf.swaplevel(0, 2), psdf.swaplevel(0, 2))
        self.assert_eq(pdf.swaplevel(1, 2), psdf.swaplevel(1, 2))
        self.assert_eq(pdf.swaplevel(1, 1), psdf.swaplevel(1, 1))
        self.assert_eq(pdf.swaplevel(-1, -2), psdf.swaplevel(-1, -2))
        self.assert_eq(pdf.swaplevel("number", "color"), psdf.swaplevel("number", "color"))
        self.assert_eq(pdf.swaplevel("number", "size"), psdf.swaplevel("number", "size"))
        self.assert_eq(pdf.swaplevel("color", "size"), psdf.swaplevel("color", "size"))
        self.assert_eq(
            pdf.swaplevel("color", "size", axis="index"),
            psdf.swaplevel("color", "size", axis="index"),
        )
        self.assert_eq(
            pdf.swaplevel("color", "size", axis=0), psdf.swaplevel("color", "size", axis=0)
        )

        pdf = pd.DataFrame(
            {
                "x1": ["a", "b", "c", "d"],
                "x2": ["a", "b", "c", "d"],
                "x3": ["a", "b", "c", "d"],
                "x4": ["a", "b", "c", "d"],
            }
        )
        pidx = pd.MultiIndex.from_arrays(arrays, names=("number", "color", "size"))
        pdf.columns = pidx
        psdf = ps.from_pandas(pdf)
        self.assert_eq(pdf.swaplevel(axis=1), psdf.swaplevel(axis=1))
        self.assert_eq(pdf.swaplevel(0, 1, axis=1), psdf.swaplevel(0, 1, axis=1))
        self.assert_eq(pdf.swaplevel(0, 2, axis=1), psdf.swaplevel(0, 2, axis=1))
        self.assert_eq(pdf.swaplevel(1, 2, axis=1), psdf.swaplevel(1, 2, axis=1))
        self.assert_eq(pdf.swaplevel(1, 1, axis=1), psdf.swaplevel(1, 1, axis=1))
        self.assert_eq(pdf.swaplevel(-1, -2, axis=1), psdf.swaplevel(-1, -2, axis=1))
        self.assert_eq(
            pdf.swaplevel("number", "color", axis=1), psdf.swaplevel("number", "color", axis=1)
        )
        self.assert_eq(
            pdf.swaplevel("number", "size", axis=1), psdf.swaplevel("number", "size", axis=1)
        )
        self.assert_eq(
            pdf.swaplevel("color", "size", axis=1), psdf.swaplevel("color", "size", axis=1)
        )
        self.assert_eq(
            pdf.swaplevel("color", "size", axis="columns"),
            psdf.swaplevel("color", "size", axis="columns"),
        )

        # Error conditions
        self.assertRaises(AssertionError, lambda: ps.DataFrame([1, 2]).swaplevel())
        self.assertRaises(IndexError, lambda: psdf.swaplevel(0, 9, axis=1))
        self.assertRaises(KeyError, lambda: psdf.swaplevel("not_number", "color", axis=1))
        self.assertRaises(ValueError, lambda: psdf.swaplevel(axis=2))

    def test_swapaxes(self):
        pdf = pd.DataFrame(
            [[1, 2, 3], [4, 5, 6], [7, 8, 9]], index=["x", "y", "z"], columns=["a", "b", "c"]
        )
        psdf = ps.from_pandas(pdf)

        self.assert_eq(psdf.swapaxes(0, 1), pdf.swapaxes(0, 1))
        self.assert_eq(psdf.swapaxes(1, 0), pdf.swapaxes(1, 0))
        self.assert_eq(psdf.swapaxes("index", "columns"), pdf.swapaxes("index", "columns"))
        self.assert_eq(psdf.swapaxes("columns", "index"), pdf.swapaxes("columns", "index"))
        self.assert_eq((psdf + 1).swapaxes(0, 1), (pdf + 1).swapaxes(0, 1))

        self.assertRaises(AssertionError, lambda: psdf.swapaxes(0, 1, copy=False))
        self.assertRaises(ValueError, lambda: psdf.swapaxes(0, -1))

    def test_nlargest(self):
        pdf = pd.DataFrame(
            {"a": [1, 2, 3, 4, 5, None, 7], "b": [7, 6, 5, 4, 3, 2, 1]}, index=np.random.rand(7)
        )
        psdf = ps.from_pandas(pdf)
        self.assert_eq(psdf.nlargest(n=5, columns="a"), pdf.nlargest(5, columns="a"))
        self.assert_eq(psdf.nlargest(n=5, columns=["a", "b"]), pdf.nlargest(5, columns=["a", "b"]))

    def test_nsmallest(self):
        pdf = pd.DataFrame(
            {"a": [1, 2, 3, 4, 5, None, 7], "b": [7, 6, 5, 4, 3, 2, 1]}, index=np.random.rand(7)
        )
        psdf = ps.from_pandas(pdf)
        self.assert_eq(psdf.nsmallest(n=5, columns="a"), pdf.nsmallest(5, columns="a"))
        self.assert_eq(
            psdf.nsmallest(n=5, columns=["a", "b"]), pdf.nsmallest(5, columns=["a", "b"])
        )

    def test_xs(self):
        d = {
            "num_legs": [4, 4, 2, 2],
            "num_wings": [0, 0, 2, 2],
            "class": ["mammal", "mammal", "mammal", "bird"],
            "animal": ["cat", "dog", "bat", "penguin"],
            "locomotion": ["walks", "walks", "flies", "walks"],
        }
        pdf = pd.DataFrame(data=d)
        pdf = pdf.set_index(["class", "animal", "locomotion"])
        psdf = ps.from_pandas(pdf)

        self.assert_eq(psdf.xs("mammal"), pdf.xs("mammal"))
        self.assert_eq(psdf.xs(("mammal",)), pdf.xs(("mammal",)))
        self.assert_eq(psdf.xs(("mammal", "dog", "walks")), pdf.xs(("mammal", "dog", "walks")))
        self.assert_eq(
            ps.concat([psdf, psdf]).xs(("mammal", "dog", "walks")),
            pd.concat([pdf, pdf]).xs(("mammal", "dog", "walks")),
        )
        self.assert_eq(psdf.xs("cat", level=1), pdf.xs("cat", level=1))
        self.assert_eq(psdf.xs("flies", level=2), pdf.xs("flies", level=2))
        self.assert_eq(psdf.xs("mammal", level=-3), pdf.xs("mammal", level=-3))

        msg = 'axis should be either 0 or "index" currently.'
        with self.assertRaisesRegex(NotImplementedError, msg):
            psdf.xs("num_wings", axis=1)
        with self.assertRaises(KeyError):
            psdf.xs(("mammal", "dog", "walk"))
        msg = r"'Key length \(4\) exceeds index depth \(3\)'"
        with self.assertRaisesRegex(KeyError, msg):
            psdf.xs(("mammal", "dog", "walks", "foo"))

        self.assertRaises(IndexError, lambda: psdf.xs("foo", level=-4))
        self.assertRaises(IndexError, lambda: psdf.xs("foo", level=3))

        self.assertRaises(KeyError, lambda: psdf.xs(("dog", "walks"), level=1))

        # non-string names
        pdf = pd.DataFrame(data=d)
        pdf = pdf.set_index(["class", "animal", "num_legs", "num_wings"])
        psdf = ps.from_pandas(pdf)

        self.assert_eq(psdf.xs(("mammal", "dog", 4)), pdf.xs(("mammal", "dog", 4)))
        self.assert_eq(psdf.xs(2, level=2), pdf.xs(2, level=2))

        self.assert_eq((psdf + "a").xs(("mammal", "dog", 4)), (pdf + "a").xs(("mammal", "dog", 4)))
        self.assert_eq((psdf + "a").xs(2, level=2), (pdf + "a").xs(2, level=2))

    def test_missing(self):
        psdf = self.psdf

        missing_functions = inspect.getmembers(_MissingPandasLikeDataFrame, inspect.isfunction)
        unsupported_functions = [
            name for (name, type_) in missing_functions if type_.__name__ == "unsupported_function"
        ]
        for name in unsupported_functions:
            with self.assertRaisesRegex(
                PandasNotImplementedError,
                "method.*DataFrame.*{}.*not implemented( yet\\.|\\. .+)".format(name),
            ):
                getattr(psdf, name)()

        deprecated_functions = [
            name for (name, type_) in missing_functions if type_.__name__ == "deprecated_function"
        ]
        for name in deprecated_functions:
            with self.assertRaisesRegex(
                PandasNotImplementedError, "method.*DataFrame.*{}.*is deprecated".format(name)
            ):
                getattr(psdf, name)()

        missing_properties = inspect.getmembers(
            _MissingPandasLikeDataFrame, lambda o: isinstance(o, property)
        )
        unsupported_properties = [
            name
            for (name, type_) in missing_properties
            if type_.fget.__name__ == "unsupported_property"
        ]
        for name in unsupported_properties:
            with self.assertRaisesRegex(
                PandasNotImplementedError,
                "property.*DataFrame.*{}.*not implemented( yet\\.|\\. .+)".format(name),
            ):
                getattr(psdf, name)
        deprecated_properties = [
            name
            for (name, type_) in missing_properties
            if type_.fget.__name__ == "deprecated_property"
        ]
        for name in deprecated_properties:
            with self.assertRaisesRegex(
                PandasNotImplementedError, "property.*DataFrame.*{}.*is deprecated".format(name)
            ):
                getattr(psdf, name)

    def test_to_numpy(self):
        pdf = pd.DataFrame(
            {
                "a": [4, 2, 3, 4, 8, 6],
                "b": [1, 2, 9, 4, 2, 4],
                "c": ["one", "three", "six", "seven", "one", "5"],
            },
            index=np.random.rand(6),
        )

        psdf = ps.from_pandas(pdf)

        self.assert_eq(psdf.to_numpy(), pdf.values)

    def test_to_pandas(self):
        pdf, psdf = self.df_pair
        self.assert_eq(psdf.toPandas(), pdf)
        self.assert_eq(psdf.to_pandas(), pdf)

    def test_isin(self):
        pdf = pd.DataFrame(
            {
                "a": [4, 2, 3, 4, 8, 6],
                "b": [1, 2, 9, 4, 2, 4],
                "c": ["one", "three", "six", "seven", "one", "5"],
            },
            index=np.random.rand(6),
        )
        psdf = ps.from_pandas(pdf)

        self.assert_eq(psdf.isin([4, "six"]), pdf.isin([4, "six"]))
        # Seems like pandas has a bug when passing `np.array` as parameter
        self.assert_eq(psdf.isin(np.array([4, "six"])), pdf.isin([4, "six"]))
        self.assert_eq(
            psdf.isin({"a": [2, 8], "c": ["three", "one"]}),
            pdf.isin({"a": [2, 8], "c": ["three", "one"]}),
        )
        self.assert_eq(
            psdf.isin({"a": np.array([2, 8]), "c": ["three", "one"]}),
            pdf.isin({"a": np.array([2, 8]), "c": ["three", "one"]}),
        )

        msg = "'DataFrame' object has no attribute {'e'}"
        with self.assertRaisesRegex(AttributeError, msg):
            psdf.isin({"e": [5, 7], "a": [1, 6]})

        msg = "DataFrame and Series are not supported"
        with self.assertRaisesRegex(NotImplementedError, msg):
            psdf.isin(pdf)

        msg = "Values should be iterable, Series, DataFrame or dict."
        with self.assertRaisesRegex(TypeError, msg):
            psdf.isin(1)

    def test_merge(self):
        left_pdf = pd.DataFrame(
            {
                "lkey": ["foo", "bar", "baz", "foo", "bar", "l"],
                "value": [1, 2, 3, 5, 6, 7],
                "x": list("abcdef"),
            },
            columns=["lkey", "value", "x"],
        )
        right_pdf = pd.DataFrame(
            {
                "rkey": ["baz", "foo", "bar", "baz", "foo", "r"],
                "value": [4, 5, 6, 7, 8, 9],
                "y": list("efghij"),
            },
            columns=["rkey", "value", "y"],
        )
        right_ps = pd.Series(list("defghi"), name="x", index=[5, 6, 7, 8, 9, 10])

        left_psdf = ps.from_pandas(left_pdf)
        right_psdf = ps.from_pandas(right_pdf)
        right_psser = ps.from_pandas(right_ps)

        def check(op, right_psdf=right_psdf, right_pdf=right_pdf):
            k_res = op(left_psdf, right_psdf)
            k_res = k_res.to_pandas()
            k_res = k_res.sort_values(by=list(k_res.columns))
            k_res = k_res.reset_index(drop=True)
            p_res = op(left_pdf, right_pdf)
            p_res = p_res.sort_values(by=list(p_res.columns))
            p_res = p_res.reset_index(drop=True)
            self.assert_eq(k_res, p_res)

        check(lambda left, right: left.merge(right))
        check(lambda left, right: left.merge(right, on="value"))
        check(lambda left, right: left.merge(right, left_on="lkey", right_on="rkey"))
        check(lambda left, right: left.set_index("lkey").merge(right.set_index("rkey")))
        check(
            lambda left, right: left.set_index("lkey").merge(
                right, left_index=True, right_on="rkey"
            )
        )
        check(
            lambda left, right: left.merge(
                right.set_index("rkey"), left_on="lkey", right_index=True
            )
        )
        check(
            lambda left, right: left.set_index("lkey").merge(
                right.set_index("rkey"), left_index=True, right_index=True
            )
        )

        # MultiIndex
        check(
            lambda left, right: left.merge(
                right, left_on=["lkey", "value"], right_on=["rkey", "value"]
            )
        )
        check(
            lambda left, right: left.set_index(["lkey", "value"]).merge(
                right, left_index=True, right_on=["rkey", "value"]
            )
        )
        check(
            lambda left, right: left.merge(
                right.set_index(["rkey", "value"]), left_on=["lkey", "value"], right_index=True
            )
        )
        # TODO: when both left_index=True and right_index=True with multi-index
        # check(lambda left, right: left.set_index(['lkey', 'value']).merge(
        #     right.set_index(['rkey', 'value']), left_index=True, right_index=True))

        # join types
        for how in ["inner", "left", "right", "outer"]:
            check(lambda left, right: left.merge(right, on="value", how=how))
            check(lambda left, right: left.merge(right, left_on="lkey", right_on="rkey", how=how))

        # suffix
        check(
            lambda left, right: left.merge(
                right, left_on="lkey", right_on="rkey", suffixes=["_left", "_right"]
            )
        )

        # Test Series on the right
        # pd.DataFrame.merge with Series is implemented since version 0.24.0
        if LooseVersion(pd.__version__) >= LooseVersion("0.24.0"):
            check(lambda left, right: left.merge(right), right_psser, right_ps)
            check(
                lambda left, right: left.merge(right, left_on="x", right_on="x"),
                right_psser,
                right_ps,
            )
            check(
                lambda left, right: left.set_index("x").merge(right, left_index=True, right_on="x"),
                right_psser,
                right_ps,
            )

            # Test join types with Series
            for how in ["inner", "left", "right", "outer"]:
                check(lambda left, right: left.merge(right, how=how), right_psser, right_ps)
                check(
                    lambda left, right: left.merge(right, left_on="x", right_on="x", how=how),
                    right_psser,
                    right_ps,
                )

            # suffix with Series
            check(
                lambda left, right: left.merge(
                    right,
                    suffixes=["_left", "_right"],
                    how="outer",
                    left_index=True,
                    right_index=True,
                ),
                right_psser,
                right_ps,
            )

        # multi-index columns
        left_columns = pd.MultiIndex.from_tuples([(10, "lkey"), (10, "value"), (20, "x")])
        left_pdf.columns = left_columns
        left_psdf.columns = left_columns

        right_columns = pd.MultiIndex.from_tuples([(10, "rkey"), (10, "value"), (30, "y")])
        right_pdf.columns = right_columns
        right_psdf.columns = right_columns

        check(lambda left, right: left.merge(right))
        check(lambda left, right: left.merge(right, on=[(10, "value")]))
        check(
            lambda left, right: (left.set_index((10, "lkey")).merge(right.set_index((10, "rkey"))))
        )
        check(
            lambda left, right: (
                left.set_index((10, "lkey")).merge(
                    right.set_index((10, "rkey")), left_index=True, right_index=True
                )
            )
        )
        # TODO: when both left_index=True and right_index=True with multi-index columns
        # check(lambda left, right: left.merge(right,
        #                                      left_on=[('a', 'lkey')], right_on=[('a', 'rkey')]))
        # check(lambda left, right: (left.set_index(('a', 'lkey'))
        #                            .merge(right, left_index=True, right_on=[('a', 'rkey')])))

        # non-string names
        left_pdf.columns = [10, 100, 1000]
        left_psdf.columns = [10, 100, 1000]

        right_pdf.columns = [20, 100, 2000]
        right_psdf.columns = [20, 100, 2000]

        check(lambda left, right: left.merge(right))
        check(lambda left, right: left.merge(right, on=[100]))
        check(lambda left, right: (left.set_index(10).merge(right.set_index(20))))
        check(
            lambda left, right: (
                left.set_index(10).merge(right.set_index(20), left_index=True, right_index=True)
            )
        )

    def test_merge_same_anchor(self):
        pdf = pd.DataFrame(
            {
                "lkey": ["foo", "bar", "baz", "foo", "bar", "l"],
                "rkey": ["baz", "foo", "bar", "baz", "foo", "r"],
                "value": [1, 1, 3, 5, 6, 7],
                "x": list("abcdef"),
                "y": list("efghij"),
            },
            columns=["lkey", "rkey", "value", "x", "y"],
        )
        psdf = ps.from_pandas(pdf)

        left_pdf = pdf[["lkey", "value", "x"]]
        right_pdf = pdf[["rkey", "value", "y"]]
        left_psdf = psdf[["lkey", "value", "x"]]
        right_psdf = psdf[["rkey", "value", "y"]]

        def check(op, right_psdf=right_psdf, right_pdf=right_pdf):
            k_res = op(left_psdf, right_psdf)
            k_res = k_res.to_pandas()
            k_res = k_res.sort_values(by=list(k_res.columns))
            k_res = k_res.reset_index(drop=True)
            p_res = op(left_pdf, right_pdf)
            p_res = p_res.sort_values(by=list(p_res.columns))
            p_res = p_res.reset_index(drop=True)
            self.assert_eq(k_res, p_res)

        check(lambda left, right: left.merge(right))
        check(lambda left, right: left.merge(right, on="value"))
        check(lambda left, right: left.merge(right, left_on="lkey", right_on="rkey"))
        check(lambda left, right: left.set_index("lkey").merge(right.set_index("rkey")))
        check(
            lambda left, right: left.set_index("lkey").merge(
                right, left_index=True, right_on="rkey"
            )
        )
        check(
            lambda left, right: left.merge(
                right.set_index("rkey"), left_on="lkey", right_index=True
            )
        )
        check(
            lambda left, right: left.set_index("lkey").merge(
                right.set_index("rkey"), left_index=True, right_index=True
            )
        )

    def test_merge_retains_indices(self):
        left_pdf = pd.DataFrame({"A": [0, 1]})
        right_pdf = pd.DataFrame({"B": [1, 2]}, index=[1, 2])
        left_psdf = ps.from_pandas(left_pdf)
        right_psdf = ps.from_pandas(right_pdf)

        self.assert_eq(
            left_psdf.merge(right_psdf, left_index=True, right_index=True),
            left_pdf.merge(right_pdf, left_index=True, right_index=True),
        )
        self.assert_eq(
            left_psdf.merge(right_psdf, left_on="A", right_index=True),
            left_pdf.merge(right_pdf, left_on="A", right_index=True),
        )
        self.assert_eq(
            left_psdf.merge(right_psdf, left_index=True, right_on="B"),
            left_pdf.merge(right_pdf, left_index=True, right_on="B"),
        )
        self.assert_eq(
            left_psdf.merge(right_psdf, left_on="A", right_on="B"),
            left_pdf.merge(right_pdf, left_on="A", right_on="B"),
        )

    def test_merge_how_parameter(self):
        left_pdf = pd.DataFrame({"A": [1, 2]})
        right_pdf = pd.DataFrame({"B": ["x", "y"]}, index=[1, 2])
        left_psdf = ps.from_pandas(left_pdf)
        right_psdf = ps.from_pandas(right_pdf)

        psdf = left_psdf.merge(right_psdf, left_index=True, right_index=True)
        pdf = left_pdf.merge(right_pdf, left_index=True, right_index=True)
        self.assert_eq(
            psdf.sort_values(by=list(psdf.columns)).reset_index(drop=True),
            pdf.sort_values(by=list(pdf.columns)).reset_index(drop=True),
        )

        psdf = left_psdf.merge(right_psdf, left_index=True, right_index=True, how="left")
        pdf = left_pdf.merge(right_pdf, left_index=True, right_index=True, how="left")
        self.assert_eq(
            psdf.sort_values(by=list(psdf.columns)).reset_index(drop=True),
            pdf.sort_values(by=list(pdf.columns)).reset_index(drop=True),
        )

        psdf = left_psdf.merge(right_psdf, left_index=True, right_index=True, how="right")
        pdf = left_pdf.merge(right_pdf, left_index=True, right_index=True, how="right")
        self.assert_eq(
            psdf.sort_values(by=list(psdf.columns)).reset_index(drop=True),
            pdf.sort_values(by=list(pdf.columns)).reset_index(drop=True),
        )

        psdf = left_psdf.merge(right_psdf, left_index=True, right_index=True, how="outer")
        pdf = left_pdf.merge(right_pdf, left_index=True, right_index=True, how="outer")
        self.assert_eq(
            psdf.sort_values(by=list(psdf.columns)).reset_index(drop=True),
            pdf.sort_values(by=list(pdf.columns)).reset_index(drop=True),
        )

    def test_merge_raises(self):
        left = ps.DataFrame(
            {"value": [1, 2, 3, 5, 6], "x": list("abcde")},
            columns=["value", "x"],
            index=["foo", "bar", "baz", "foo", "bar"],
        )
        right = ps.DataFrame(
            {"value": [4, 5, 6, 7, 8], "y": list("fghij")},
            columns=["value", "y"],
            index=["baz", "foo", "bar", "baz", "foo"],
        )

        with self.assertRaisesRegex(ValueError, "No common columns to perform merge on"):
            left[["x"]].merge(right[["y"]])

        with self.assertRaisesRegex(ValueError, "not a combination of both"):
            left.merge(right, on="value", left_on="x")

        with self.assertRaisesRegex(ValueError, "Must pass right_on or right_index=True"):
            left.merge(right, left_on="x")

        with self.assertRaisesRegex(ValueError, "Must pass right_on or right_index=True"):
            left.merge(right, left_index=True)

        with self.assertRaisesRegex(ValueError, "Must pass left_on or left_index=True"):
            left.merge(right, right_on="y")

        with self.assertRaisesRegex(ValueError, "Must pass left_on or left_index=True"):
            left.merge(right, right_index=True)

        with self.assertRaisesRegex(
            ValueError, "len\\(left_keys\\) must equal len\\(right_keys\\)"
        ):
            left.merge(right, left_on="value", right_on=["value", "y"])

        with self.assertRaisesRegex(
            ValueError, "len\\(left_keys\\) must equal len\\(right_keys\\)"
        ):
            left.merge(right, left_on=["value", "x"], right_on="value")

        with self.assertRaisesRegex(ValueError, "['inner', 'left', 'right', 'full', 'outer']"):
            left.merge(right, left_index=True, right_index=True, how="foo")

        with self.assertRaisesRegex(KeyError, "id"):
            left.merge(right, on="id")

    def test_append(self):
        pdf = pd.DataFrame([[1, 2], [3, 4]], columns=list("AB"))
        psdf = ps.from_pandas(pdf)
        other_pdf = pd.DataFrame([[3, 4], [5, 6]], columns=list("BC"), index=[2, 3])
        other_psdf = ps.from_pandas(other_pdf)

        self.assert_eq(psdf.append(psdf), pdf.append(pdf))
        self.assert_eq(psdf.append(psdf, ignore_index=True), pdf.append(pdf, ignore_index=True))

        # Assert DataFrames with non-matching columns
        self.assert_eq(psdf.append(other_psdf), pdf.append(other_pdf))

        # Assert appending a Series fails
        msg = "DataFrames.append() does not support appending Series to DataFrames"
        with self.assertRaises(TypeError, msg=msg):
            psdf.append(psdf["A"])

        # Assert using the sort parameter raises an exception
        msg = "The 'sort' parameter is currently not supported"
        with self.assertRaises(NotImplementedError, msg=msg):
            psdf.append(psdf, sort=True)

        # Assert using 'verify_integrity' only raises an exception for overlapping indices
        self.assert_eq(
            psdf.append(other_psdf, verify_integrity=True),
            pdf.append(other_pdf, verify_integrity=True),
        )
        msg = "Indices have overlapping values"
        with self.assertRaises(ValueError, msg=msg):
            psdf.append(psdf, verify_integrity=True)

        # Skip integrity verification when ignore_index=True
        self.assert_eq(
            psdf.append(psdf, ignore_index=True, verify_integrity=True),
            pdf.append(pdf, ignore_index=True, verify_integrity=True),
        )

        # Assert appending multi-index DataFrames
        multi_index_pdf = pd.DataFrame([[1, 2], [3, 4]], columns=list("AB"), index=[[2, 3], [4, 5]])
        multi_index_psdf = ps.from_pandas(multi_index_pdf)
        other_multi_index_pdf = pd.DataFrame(
            [[5, 6], [7, 8]], columns=list("AB"), index=[[2, 3], [6, 7]]
        )
        other_multi_index_psdf = ps.from_pandas(other_multi_index_pdf)

        self.assert_eq(
            multi_index_psdf.append(multi_index_psdf), multi_index_pdf.append(multi_index_pdf)
        )

        # Assert DataFrames with non-matching columns
        self.assert_eq(
            multi_index_psdf.append(other_multi_index_psdf),
            multi_index_pdf.append(other_multi_index_pdf),
        )

        # Assert using 'verify_integrity' only raises an exception for overlapping indices
        self.assert_eq(
            multi_index_psdf.append(other_multi_index_psdf, verify_integrity=True),
            multi_index_pdf.append(other_multi_index_pdf, verify_integrity=True),
        )
        with self.assertRaises(ValueError, msg=msg):
            multi_index_psdf.append(multi_index_psdf, verify_integrity=True)

        # Skip integrity verification when ignore_index=True
        self.assert_eq(
            multi_index_psdf.append(multi_index_psdf, ignore_index=True, verify_integrity=True),
            multi_index_pdf.append(multi_index_pdf, ignore_index=True, verify_integrity=True),
        )

        # Assert trying to append DataFrames with different index levels
        msg = "Both DataFrames have to have the same number of index levels"
        with self.assertRaises(ValueError, msg=msg):
            psdf.append(multi_index_psdf)

        # Skip index level check when ignore_index=True
        self.assert_eq(
            psdf.append(multi_index_psdf, ignore_index=True),
            pdf.append(multi_index_pdf, ignore_index=True),
        )

        columns = pd.MultiIndex.from_tuples([("A", "X"), ("A", "Y")])
        pdf.columns = columns
        psdf.columns = columns

        self.assert_eq(psdf.append(psdf), pdf.append(pdf))

    def test_clip(self):
        pdf = pd.DataFrame(
            {"A": [0, 2, 4], "B": [4, 2, 0], "X": [-1, 10, 0]}, index=np.random.rand(3)
        )
        psdf = ps.from_pandas(pdf)

        # Assert list-like values are not accepted for 'lower' and 'upper'
        msg = "List-like value are not supported for 'lower' and 'upper' at the moment"
        with self.assertRaises(TypeError, msg=msg):
            psdf.clip(lower=[1])
        with self.assertRaises(TypeError, msg=msg):
            psdf.clip(upper=[1])

        # Assert no lower or upper
        self.assert_eq(psdf.clip(), pdf.clip())
        # Assert lower only
        self.assert_eq(psdf.clip(1), pdf.clip(1))
        # Assert upper only
        self.assert_eq(psdf.clip(upper=3), pdf.clip(upper=3))
        # Assert lower and upper
        self.assert_eq(psdf.clip(1, 3), pdf.clip(1, 3))

        pdf["clip"] = pdf.A.clip(lower=1, upper=3)
        psdf["clip"] = psdf.A.clip(lower=1, upper=3)
        self.assert_eq(psdf, pdf)

        # Assert behavior on string values
        str_psdf = ps.DataFrame({"A": ["a", "b", "c"]}, index=np.random.rand(3))
        self.assert_eq(str_psdf.clip(1, 3), str_psdf)

    def test_binary_operators(self):
        pdf = pd.DataFrame(
            {"A": [0, 2, 4], "B": [4, 2, 0], "X": [-1, 10, 0]}, index=np.random.rand(3)
        )
        psdf = ps.from_pandas(pdf)

        self.assert_eq(psdf + psdf.copy(), pdf + pdf.copy())

        self.assertRaisesRegex(
            ValueError,
            "it comes from a different dataframe",
            lambda: ps.range(10).add(ps.range(10)),
        )

        self.assertRaisesRegex(
            TypeError,
            "add with a sequence is currently not supported",
            lambda: ps.range(10).add(ps.range(10).id),
        )

    def test_binary_operator_add(self):
        # Positive
        pdf = pd.DataFrame({"a": ["x"], "b": ["y"], "c": [1], "d": [2]})
        psdf = ps.from_pandas(pdf)

        self.assert_eq(psdf["a"] + psdf["b"], pdf["a"] + pdf["b"])
        self.assert_eq(psdf["c"] + psdf["d"], pdf["c"] + pdf["d"])

        # Negative
        ks_err_msg = "string addition can only be applied to string series or literals"

        self.assertRaisesRegex(TypeError, ks_err_msg, lambda: psdf["a"] + psdf["c"])
        self.assertRaisesRegex(TypeError, ks_err_msg, lambda: psdf["c"] + psdf["a"])
        self.assertRaisesRegex(TypeError, ks_err_msg, lambda: psdf["c"] + "literal")
        self.assertRaisesRegex(TypeError, ks_err_msg, lambda: "literal" + psdf["c"])
        self.assertRaisesRegex(TypeError, ks_err_msg, lambda: 1 + psdf["a"])
        self.assertRaisesRegex(TypeError, ks_err_msg, lambda: psdf["a"] + 1)

    def test_binary_operator_sub(self):
        # Positive
        pdf = pd.DataFrame({"a": [2], "b": [1]})
        psdf = ps.from_pandas(pdf)

        self.assert_eq(psdf["a"] - psdf["b"], pdf["a"] - pdf["b"])

        # Negative
<<<<<<< HEAD
        psdf = ps.DataFrame({"a": ["x"], "b": [1]})
        ks_err_msg = "substraction can not be applied to string series or literals"
=======
        kdf = ps.DataFrame({"a": ["x"], "b": [1]})
        ks_err_msg = "subtraction can not be applied to string series or literals"
>>>>>>> a970f850

        self.assertRaisesRegex(TypeError, ks_err_msg, lambda: psdf["a"] - psdf["b"])
        self.assertRaisesRegex(TypeError, ks_err_msg, lambda: psdf["b"] - psdf["a"])
        self.assertRaisesRegex(TypeError, ks_err_msg, lambda: psdf["b"] - "literal")
        self.assertRaisesRegex(TypeError, ks_err_msg, lambda: "literal" - psdf["b"])
        self.assertRaisesRegex(TypeError, ks_err_msg, lambda: 1 - psdf["a"])
        self.assertRaisesRegex(TypeError, ks_err_msg, lambda: psdf["a"] - 1)

        psdf = ps.DataFrame({"a": ["x"], "b": ["y"]})
        self.assertRaisesRegex(TypeError, ks_err_msg, lambda: psdf["a"] - psdf["b"])

    def test_binary_operator_truediv(self):
        # Positive
        pdf = pd.DataFrame({"a": [3], "b": [2]})
        psdf = ps.from_pandas(pdf)

        self.assert_eq(psdf["a"] / psdf["b"], pdf["a"] / pdf["b"])

        # Negative
        psdf = ps.DataFrame({"a": ["x"], "b": [1]})
        ks_err_msg = "division can not be applied on string series or literals"

        self.assertRaisesRegex(TypeError, ks_err_msg, lambda: psdf["a"] / psdf["b"])
        self.assertRaisesRegex(TypeError, ks_err_msg, lambda: psdf["b"] / psdf["a"])
        self.assertRaisesRegex(TypeError, ks_err_msg, lambda: psdf["b"] / "literal")
        self.assertRaisesRegex(TypeError, ks_err_msg, lambda: "literal" / psdf["b"])
        self.assertRaisesRegex(TypeError, ks_err_msg, lambda: 1 / psdf["a"])

    def test_binary_operator_floordiv(self):
        psdf = ps.DataFrame({"a": ["x"], "b": [1]})
        ks_err_msg = "division can not be applied on string series or literals"

        self.assertRaisesRegex(TypeError, ks_err_msg, lambda: psdf["a"] // psdf["b"])
        self.assertRaisesRegex(TypeError, ks_err_msg, lambda: psdf["b"] // psdf["a"])
        self.assertRaisesRegex(TypeError, ks_err_msg, lambda: psdf["b"] // "literal")
        self.assertRaisesRegex(TypeError, ks_err_msg, lambda: "literal" // psdf["b"])
        self.assertRaisesRegex(TypeError, ks_err_msg, lambda: 1 // psdf["a"])

    def test_binary_operator_mod(self):
        # Positive
        pdf = pd.DataFrame({"a": [3], "b": [2]})
        psdf = ps.from_pandas(pdf)

        self.assert_eq(psdf["a"] % psdf["b"], pdf["a"] % pdf["b"])

        # Negative
        psdf = ps.DataFrame({"a": ["x"], "b": [1]})
        ks_err_msg = "modulo can not be applied on string series or literals"

        self.assertRaisesRegex(TypeError, ks_err_msg, lambda: psdf["a"] % psdf["b"])
        self.assertRaisesRegex(TypeError, ks_err_msg, lambda: psdf["b"] % psdf["a"])
        self.assertRaisesRegex(TypeError, ks_err_msg, lambda: psdf["b"] % "literal")
        self.assertRaisesRegex(TypeError, ks_err_msg, lambda: 1 % psdf["a"])

    def test_binary_operator_multiply(self):
        # Positive
        pdf = pd.DataFrame({"a": ["x", "y"], "b": [1, 2], "c": [3, 4]})
        psdf = ps.from_pandas(pdf)

        self.assert_eq(psdf["b"] * psdf["c"], pdf["b"] * pdf["c"])
        self.assert_eq(psdf["c"] * psdf["b"], pdf["c"] * pdf["b"])
        self.assert_eq(psdf["a"] * psdf["b"], pdf["a"] * pdf["b"])
        self.assert_eq(psdf["b"] * psdf["a"], pdf["b"] * pdf["a"])
        self.assert_eq(psdf["a"] * 2, pdf["a"] * 2)
        self.assert_eq(psdf["b"] * 2, pdf["b"] * 2)
        self.assert_eq(2 * psdf["a"], 2 * pdf["a"])
        self.assert_eq(2 * psdf["b"], 2 * pdf["b"])

        # Negative
        psdf = ps.DataFrame({"a": ["x"], "b": [2]})
        ks_err_msg = "multiplication can not be applied to a string literal"
<<<<<<< HEAD
        self.assertRaisesRegex(TypeError, ks_err_msg, lambda: psdf["b"] * "literal")
        self.assertRaisesRegex(TypeError, ks_err_msg, lambda: "literal" * psdf["b"])
        self.assertRaisesRegex(TypeError, ks_err_msg, lambda: psdf["a"] * "literal")
        self.assertRaisesRegex(TypeError, ks_err_msg, lambda: "literal" * psdf["a"])

        ks_err_msg = "a string series can only be multiplied to an int series or literal"
        self.assertRaisesRegex(TypeError, ks_err_msg, lambda: psdf["a"] * psdf["a"])
        self.assertRaisesRegex(TypeError, ks_err_msg, lambda: psdf["a"] * 0.1)
        self.assertRaisesRegex(TypeError, ks_err_msg, lambda: 0.1 * psdf["a"])
=======
        self.assertRaisesRegex(TypeError, ks_err_msg, lambda: kdf["b"] * "literal")
        self.assertRaisesRegex(TypeError, ks_err_msg, lambda: "literal" * kdf["b"])
        self.assertRaisesRegex(TypeError, ks_err_msg, lambda: kdf["a"] * "literal")

        ks_err_msg = "a string series can only be multiplied to an int series or literal"
        self.assertRaisesRegex(TypeError, ks_err_msg, lambda: kdf["a"] * kdf["a"])
        self.assertRaisesRegex(TypeError, ks_err_msg, lambda: kdf["a"] * 0.1)
        self.assertRaisesRegex(TypeError, ks_err_msg, lambda: 0.1 * kdf["a"])
        self.assertRaisesRegex(TypeError, ks_err_msg, lambda: "literal" * kdf["a"])
>>>>>>> a970f850

    def test_sample(self):
        pdf = pd.DataFrame({"A": [0, 2, 4]})
        psdf = ps.from_pandas(pdf)

        # Make sure the tests run, but we can't check the result because they are non-deterministic.
        psdf.sample(frac=0.1)
        psdf.sample(frac=0.2, replace=True)
        psdf.sample(frac=0.2, random_state=5)
        psdf["A"].sample(frac=0.2)
        psdf["A"].sample(frac=0.2, replace=True)
        psdf["A"].sample(frac=0.2, random_state=5)

        with self.assertRaises(ValueError):
            psdf.sample()
        with self.assertRaises(NotImplementedError):
            psdf.sample(n=1)

    def test_add_prefix(self):
        pdf = pd.DataFrame({"A": [1, 2, 3, 4], "B": [3, 4, 5, 6]}, index=np.random.rand(4))
        psdf = ps.from_pandas(pdf)
        self.assert_eq(pdf.add_prefix("col_"), psdf.add_prefix("col_"))

        columns = pd.MultiIndex.from_tuples([("X", "A"), ("X", "B")])
        pdf.columns = columns
        psdf.columns = columns
        self.assert_eq(pdf.add_prefix("col_"), psdf.add_prefix("col_"))

    def test_add_suffix(self):
        pdf = pd.DataFrame({"A": [1, 2, 3, 4], "B": [3, 4, 5, 6]}, index=np.random.rand(4))
        psdf = ps.from_pandas(pdf)
        self.assert_eq(pdf.add_suffix("first_series"), psdf.add_suffix("first_series"))

        columns = pd.MultiIndex.from_tuples([("X", "A"), ("X", "B")])
        pdf.columns = columns
        psdf.columns = columns
        self.assert_eq(pdf.add_suffix("first_series"), psdf.add_suffix("first_series"))

    def test_join(self):
        # check basic function
        pdf1 = pd.DataFrame(
            {"key": ["K0", "K1", "K2", "K3"], "A": ["A0", "A1", "A2", "A3"]}, columns=["key", "A"]
        )
        pdf2 = pd.DataFrame(
            {"key": ["K0", "K1", "K2"], "B": ["B0", "B1", "B2"]}, columns=["key", "B"]
        )
        psdf1 = ps.from_pandas(pdf1)
        psdf2 = ps.from_pandas(pdf2)

        join_pdf = pdf1.join(pdf2, lsuffix="_left", rsuffix="_right")
        join_pdf.sort_values(by=list(join_pdf.columns), inplace=True)

        join_psdf = psdf1.join(psdf2, lsuffix="_left", rsuffix="_right")
        join_psdf.sort_values(by=list(join_psdf.columns), inplace=True)

        self.assert_eq(join_pdf, join_psdf)

        # join with duplicated columns in Series
        with self.assertRaisesRegex(ValueError, "columns overlap but no suffix specified"):
            ks1 = ps.Series(["A1", "A5"], index=[1, 2], name="A")
            psdf1.join(ks1, how="outer")
        # join with duplicated columns in DataFrame
        with self.assertRaisesRegex(ValueError, "columns overlap but no suffix specified"):
            psdf1.join(psdf2, how="outer")

        # check `on` parameter
        join_pdf = pdf1.join(pdf2.set_index("key"), on="key", lsuffix="_left", rsuffix="_right")
        join_pdf.sort_values(by=list(join_pdf.columns), inplace=True)

        join_psdf = psdf1.join(psdf2.set_index("key"), on="key", lsuffix="_left", rsuffix="_right")
        join_psdf.sort_values(by=list(join_psdf.columns), inplace=True)
        self.assert_eq(join_pdf.reset_index(drop=True), join_psdf.reset_index(drop=True))

        join_pdf = pdf1.set_index("key").join(
            pdf2.set_index("key"), on="key", lsuffix="_left", rsuffix="_right"
        )
        join_pdf.sort_values(by=list(join_pdf.columns), inplace=True)

        join_psdf = psdf1.set_index("key").join(
            psdf2.set_index("key"), on="key", lsuffix="_left", rsuffix="_right"
        )
        join_psdf.sort_values(by=list(join_psdf.columns), inplace=True)
        self.assert_eq(join_pdf.reset_index(drop=True), join_psdf.reset_index(drop=True))

        # multi-index columns
        columns1 = pd.MultiIndex.from_tuples([("x", "key"), ("Y", "A")])
        columns2 = pd.MultiIndex.from_tuples([("x", "key"), ("Y", "B")])
        pdf1.columns = columns1
        pdf2.columns = columns2
        psdf1.columns = columns1
        psdf2.columns = columns2

        join_pdf = pdf1.join(pdf2, lsuffix="_left", rsuffix="_right")
        join_pdf.sort_values(by=list(join_pdf.columns), inplace=True)

        join_psdf = psdf1.join(psdf2, lsuffix="_left", rsuffix="_right")
        join_psdf.sort_values(by=list(join_psdf.columns), inplace=True)

        self.assert_eq(join_pdf, join_psdf)

        # check `on` parameter
        join_pdf = pdf1.join(
            pdf2.set_index(("x", "key")), on=[("x", "key")], lsuffix="_left", rsuffix="_right"
        )
        join_pdf.sort_values(by=list(join_pdf.columns), inplace=True)

        join_psdf = psdf1.join(
            psdf2.set_index(("x", "key")), on=[("x", "key")], lsuffix="_left", rsuffix="_right"
        )
        join_psdf.sort_values(by=list(join_psdf.columns), inplace=True)

        self.assert_eq(join_pdf.reset_index(drop=True), join_psdf.reset_index(drop=True))

        join_pdf = pdf1.set_index(("x", "key")).join(
            pdf2.set_index(("x", "key")), on=[("x", "key")], lsuffix="_left", rsuffix="_right"
        )
        join_pdf.sort_values(by=list(join_pdf.columns), inplace=True)

        join_psdf = psdf1.set_index(("x", "key")).join(
            psdf2.set_index(("x", "key")), on=[("x", "key")], lsuffix="_left", rsuffix="_right"
        )
        join_psdf.sort_values(by=list(join_psdf.columns), inplace=True)

        self.assert_eq(join_pdf.reset_index(drop=True), join_psdf.reset_index(drop=True))

        # multi-index
        midx1 = pd.MultiIndex.from_tuples(
            [("w", "a"), ("x", "b"), ("y", "c"), ("z", "d")], names=["index1", "index2"]
        )
        midx2 = pd.MultiIndex.from_tuples(
            [("w", "a"), ("x", "b"), ("y", "c")], names=["index1", "index2"]
        )
        pdf1.index = midx1
        pdf2.index = midx2
        psdf1 = ps.from_pandas(pdf1)
        psdf2 = ps.from_pandas(pdf2)

        join_pdf = pdf1.join(pdf2, on=["index1", "index2"], rsuffix="_right")
        join_pdf.sort_values(by=list(join_pdf.columns), inplace=True)

        join_psdf = psdf1.join(psdf2, on=["index1", "index2"], rsuffix="_right")
        join_psdf.sort_values(by=list(join_psdf.columns), inplace=True)

        self.assert_eq(join_pdf, join_psdf)

        with self.assertRaisesRegex(
            ValueError, r'len\(left_on\) must equal the number of levels in the index of "right"'
        ):
            psdf1.join(psdf2, on=["index1"], rsuffix="_right")

    def test_replace(self):
        pdf = pd.DataFrame(
            {
                "name": ["Ironman", "Captain America", "Thor", "Hulk"],
                "weapon": ["Mark-45", "Shield", "Mjolnir", "Smash"],
            },
            index=np.random.rand(4),
        )
        psdf = ps.from_pandas(pdf)

        with self.assertRaisesRegex(
            NotImplementedError, "replace currently works only for method='pad"
        ):
            psdf.replace(method="bfill")
        with self.assertRaisesRegex(
            NotImplementedError, "replace currently works only when limit=None"
        ):
            psdf.replace(limit=10)
        with self.assertRaisesRegex(
            NotImplementedError, "replace currently doesn't supports regex"
        ):
            psdf.replace(regex="")

        with self.assertRaisesRegex(ValueError, "Length of to_replace and value must be same"):
            psdf.replace(to_replace=["Ironman"], value=["Spiderman", "Doctor Strange"])

        self.assert_eq(psdf.replace("Ironman", "Spiderman"), pdf.replace("Ironman", "Spiderman"))
        self.assert_eq(
            psdf.replace(["Ironman", "Captain America"], ["Rescue", "Hawkeye"]),
            pdf.replace(["Ironman", "Captain America"], ["Rescue", "Hawkeye"]),
        )
        self.assert_eq(
            psdf.replace(("Ironman", "Captain America"), ("Rescue", "Hawkeye")),
            pdf.replace(("Ironman", "Captain America"), ("Rescue", "Hawkeye")),
        )

        # inplace
        pser = pdf.name
        psser = psdf.name
        pdf.replace("Ironman", "Spiderman", inplace=True)
        psdf.replace("Ironman", "Spiderman", inplace=True)
        self.assert_eq(psdf, pdf)
        self.assert_eq(psser, pser)

        pdf = pd.DataFrame(
            {"A": [0, 1, 2, 3, np.nan], "B": [5, 6, 7, 8, np.nan], "C": ["a", "b", "c", "d", None]},
            index=np.random.rand(5),
        )
        psdf = ps.from_pandas(pdf)

        self.assert_eq(psdf.replace([0, 1, 2, 3, 5, 6], 4), pdf.replace([0, 1, 2, 3, 5, 6], 4))

        self.assert_eq(
            psdf.replace([0, 1, 2, 3, 5, 6], [6, 5, 4, 3, 2, 1]),
            pdf.replace([0, 1, 2, 3, 5, 6], [6, 5, 4, 3, 2, 1]),
        )

        self.assert_eq(psdf.replace({0: 10, 1: 100, 7: 200}), pdf.replace({0: 10, 1: 100, 7: 200}))

        self.assert_eq(
            psdf.replace({"A": [0, np.nan], "B": [5, np.nan]}, 100),
            pdf.replace({"A": [0, np.nan], "B": [5, np.nan]}, 100),
        )

        self.assert_eq(
            psdf.replace({"A": {0: 100, 4: 400, np.nan: 700}}),
            pdf.replace({"A": {0: 100, 4: 400, np.nan: 700}}),
        )
        self.assert_eq(
            psdf.replace({"X": {0: 100, 4: 400, np.nan: 700}}),
            pdf.replace({"X": {0: 100, 4: 400, np.nan: 700}}),
        )

        self.assert_eq(psdf.replace({"C": ["a", None]}, "e"), pdf.replace({"C": ["a", None]}, "e"))

        # multi-index columns
        columns = pd.MultiIndex.from_tuples([("X", "A"), ("X", "B"), ("Y", "C")])
        pdf.columns = columns
        psdf.columns = columns

        self.assert_eq(psdf.replace([0, 1, 2, 3, 5, 6], 4), pdf.replace([0, 1, 2, 3, 5, 6], 4))

        self.assert_eq(
            psdf.replace([0, 1, 2, 3, 5, 6], [6, 5, 4, 3, 2, 1]),
            pdf.replace([0, 1, 2, 3, 5, 6], [6, 5, 4, 3, 2, 1]),
        )

        self.assert_eq(psdf.replace({0: 10, 1: 100, 7: 200}), pdf.replace({0: 10, 1: 100, 7: 200}))

        self.assert_eq(
            psdf.replace({("X", "A"): [0, np.nan], ("X", "B"): 5}, 100),
            pdf.replace({("X", "A"): [0, np.nan], ("X", "B"): 5}, 100),
        )

        self.assert_eq(
            psdf.replace({("X", "A"): {0: 100, 4: 400, np.nan: 700}}),
            pdf.replace({("X", "A"): {0: 100, 4: 400, np.nan: 700}}),
        )
        self.assert_eq(
            psdf.replace({("X", "B"): {0: 100, 4: 400, np.nan: 700}}),
            pdf.replace({("X", "B"): {0: 100, 4: 400, np.nan: 700}}),
        )

        self.assert_eq(
            psdf.replace({("Y", "C"): ["a", None]}, "e"),
            pdf.replace({("Y", "C"): ["a", None]}, "e"),
        )

    def test_update(self):
        # check base function
        def get_data(left_columns=None, right_columns=None):
            left_pdf = pd.DataFrame(
                {"A": ["1", "2", "3", "4"], "B": ["100", "200", np.nan, np.nan]}, columns=["A", "B"]
            )
            right_pdf = pd.DataFrame(
                {"B": ["x", np.nan, "y", np.nan], "C": ["100", "200", "300", "400"]},
                columns=["B", "C"],
            )

            left_psdf = ps.DataFrame(
                {"A": ["1", "2", "3", "4"], "B": ["100", "200", None, None]}, columns=["A", "B"]
            )
            right_psdf = ps.DataFrame(
                {"B": ["x", None, "y", None], "C": ["100", "200", "300", "400"]}, columns=["B", "C"]
            )
            if left_columns is not None:
                left_pdf.columns = left_columns
                left_psdf.columns = left_columns
            if right_columns is not None:
                right_pdf.columns = right_columns
                right_psdf.columns = right_columns
            return left_psdf, left_pdf, right_psdf, right_pdf

        left_psdf, left_pdf, right_psdf, right_pdf = get_data()
        pser = left_pdf.B
        psser = left_psdf.B
        left_pdf.update(right_pdf)
        left_psdf.update(right_psdf)
        self.assert_eq(left_pdf.sort_values(by=["A", "B"]), left_psdf.sort_values(by=["A", "B"]))
        self.assert_eq(psser.sort_index(), pser.sort_index())

        left_psdf, left_pdf, right_psdf, right_pdf = get_data()
        left_pdf.update(right_pdf, overwrite=False)
        left_psdf.update(right_psdf, overwrite=False)
        self.assert_eq(left_pdf.sort_values(by=["A", "B"]), left_psdf.sort_values(by=["A", "B"]))

        with self.assertRaises(NotImplementedError):
            left_psdf.update(right_psdf, join="right")

        # multi-index columns
        left_columns = pd.MultiIndex.from_tuples([("X", "A"), ("X", "B")])
        right_columns = pd.MultiIndex.from_tuples([("X", "B"), ("Y", "C")])

        left_psdf, left_pdf, right_psdf, right_pdf = get_data(
            left_columns=left_columns, right_columns=right_columns
        )
        left_pdf.update(right_pdf)
        left_psdf.update(right_psdf)
        self.assert_eq(
            left_pdf.sort_values(by=[("X", "A"), ("X", "B")]),
            left_psdf.sort_values(by=[("X", "A"), ("X", "B")]),
        )

        left_psdf, left_pdf, right_psdf, right_pdf = get_data(
            left_columns=left_columns, right_columns=right_columns
        )
        left_pdf.update(right_pdf, overwrite=False)
        left_psdf.update(right_psdf, overwrite=False)
        self.assert_eq(
            left_pdf.sort_values(by=[("X", "A"), ("X", "B")]),
            left_psdf.sort_values(by=[("X", "A"), ("X", "B")]),
        )

        right_columns = pd.MultiIndex.from_tuples([("Y", "B"), ("Y", "C")])
        left_psdf, left_pdf, right_psdf, right_pdf = get_data(
            left_columns=left_columns, right_columns=right_columns
        )
        left_pdf.update(right_pdf)
        left_psdf.update(right_psdf)
        self.assert_eq(
            left_pdf.sort_values(by=[("X", "A"), ("X", "B")]),
            left_psdf.sort_values(by=[("X", "A"), ("X", "B")]),
        )

    def test_pivot_table_dtypes(self):
        pdf = pd.DataFrame(
            {
                "a": [4, 2, 3, 4, 8, 6],
                "b": [1, 2, 2, 4, 2, 4],
                "e": [1, 2, 2, 4, 2, 4],
                "c": [1, 2, 9, 4, 7, 4],
            },
            index=np.random.rand(6),
        )
        psdf = ps.from_pandas(pdf)

        # Skip columns comparison by reset_index
        res_df = psdf.pivot_table(
            index=["c"], columns="a", values=["b"], aggfunc={"b": "mean"}
        ).dtypes.reset_index(drop=True)
        exp_df = pdf.pivot_table(
            index=["c"], columns="a", values=["b"], aggfunc={"b": "mean"}
        ).dtypes.reset_index(drop=True)
        self.assert_eq(res_df, exp_df)

        # Results don't have the same column's name

        # Todo: self.assert_eq(psdf.pivot_table(columns="a", values="b").dtypes,
        #  pdf.pivot_table(columns="a", values="b").dtypes)

        # Todo: self.assert_eq(psdf.pivot_table(index=['c'], columns="a", values="b").dtypes,
        #  pdf.pivot_table(index=['c'], columns="a", values="b").dtypes)

        # Todo: self.assert_eq(psdf.pivot_table(index=['e', 'c'], columns="a", values="b").dtypes,
        #  pdf.pivot_table(index=['e', 'c'], columns="a", values="b").dtypes)

        # Todo: self.assert_eq(psdf.pivot_table(index=['e', 'c'],
        #  columns="a", values="b", fill_value=999).dtypes, pdf.pivot_table(index=['e', 'c'],
        #  columns="a", values="b", fill_value=999).dtypes)

    def test_pivot_table(self):
        pdf = pd.DataFrame(
            {
                "a": [4, 2, 3, 4, 8, 6],
                "b": [1, 2, 2, 4, 2, 4],
                "e": [10, 20, 20, 40, 20, 40],
                "c": [1, 2, 9, 4, 7, 4],
                "d": [-1, -2, -3, -4, -5, -6],
            },
            index=np.random.rand(6),
        )
        psdf = ps.from_pandas(pdf)

        # Checking if both DataFrames have the same results
        self.assert_eq(
            psdf.pivot_table(columns="a", values="b").sort_index(),
            pdf.pivot_table(columns="a", values="b").sort_index(),
            almost=True,
        )

        self.assert_eq(
            psdf.pivot_table(index=["c"], columns="a", values="b").sort_index(),
            pdf.pivot_table(index=["c"], columns="a", values="b").sort_index(),
            almost=True,
        )

        self.assert_eq(
            psdf.pivot_table(index=["c"], columns="a", values="b", aggfunc="sum").sort_index(),
            pdf.pivot_table(index=["c"], columns="a", values="b", aggfunc="sum").sort_index(),
            almost=True,
        )

        self.assert_eq(
            psdf.pivot_table(index=["c"], columns="a", values=["b"], aggfunc="sum").sort_index(),
            pdf.pivot_table(index=["c"], columns="a", values=["b"], aggfunc="sum").sort_index(),
            almost=True,
        )

        self.assert_eq(
            psdf.pivot_table(
                index=["c"], columns="a", values=["b", "e"], aggfunc="sum"
            ).sort_index(),
            pdf.pivot_table(
                index=["c"], columns="a", values=["b", "e"], aggfunc="sum"
            ).sort_index(),
            almost=True,
        )

        self.assert_eq(
            psdf.pivot_table(
                index=["c"], columns="a", values=["b", "e", "d"], aggfunc="sum"
            ).sort_index(),
            pdf.pivot_table(
                index=["c"], columns="a", values=["b", "e", "d"], aggfunc="sum"
            ).sort_index(),
            almost=True,
        )

        self.assert_eq(
            psdf.pivot_table(
                index=["c"], columns="a", values=["b", "e"], aggfunc={"b": "mean", "e": "sum"}
            ).sort_index(),
            pdf.pivot_table(
                index=["c"], columns="a", values=["b", "e"], aggfunc={"b": "mean", "e": "sum"}
            ).sort_index(),
            almost=True,
        )

        self.assert_eq(
            psdf.pivot_table(index=["e", "c"], columns="a", values="b").sort_index(),
            pdf.pivot_table(index=["e", "c"], columns="a", values="b").sort_index(),
            almost=True,
        )

        self.assert_eq(
            psdf.pivot_table(
                index=["e", "c"], columns="a", values="b", fill_value=999
            ).sort_index(),
            pdf.pivot_table(index=["e", "c"], columns="a", values="b", fill_value=999).sort_index(),
            almost=True,
        )

        # multi-index columns
        columns = pd.MultiIndex.from_tuples(
            [("x", "a"), ("x", "b"), ("y", "e"), ("z", "c"), ("w", "d")]
        )
        pdf.columns = columns
        psdf.columns = columns

        self.assert_eq(
            psdf.pivot_table(columns=("x", "a"), values=("x", "b")).sort_index(),
            pdf.pivot_table(columns=[("x", "a")], values=[("x", "b")]).sort_index(),
            almost=True,
        )

        self.assert_eq(
            psdf.pivot_table(
                index=[("z", "c")], columns=("x", "a"), values=[("x", "b")]
            ).sort_index(),
            pdf.pivot_table(
                index=[("z", "c")], columns=[("x", "a")], values=[("x", "b")]
            ).sort_index(),
            almost=True,
        )

        self.assert_eq(
            psdf.pivot_table(
                index=[("z", "c")], columns=("x", "a"), values=[("x", "b"), ("y", "e")]
            ).sort_index(),
            pdf.pivot_table(
                index=[("z", "c")], columns=[("x", "a")], values=[("x", "b"), ("y", "e")]
            ).sort_index(),
            almost=True,
        )

        self.assert_eq(
            psdf.pivot_table(
                index=[("z", "c")], columns=("x", "a"), values=[("x", "b"), ("y", "e"), ("w", "d")]
            ).sort_index(),
            pdf.pivot_table(
                index=[("z", "c")],
                columns=[("x", "a")],
                values=[("x", "b"), ("y", "e"), ("w", "d")],
            ).sort_index(),
            almost=True,
        )

        self.assert_eq(
            psdf.pivot_table(
                index=[("z", "c")],
                columns=("x", "a"),
                values=[("x", "b"), ("y", "e")],
                aggfunc={("x", "b"): "mean", ("y", "e"): "sum"},
            ).sort_index(),
            pdf.pivot_table(
                index=[("z", "c")],
                columns=[("x", "a")],
                values=[("x", "b"), ("y", "e")],
                aggfunc={("x", "b"): "mean", ("y", "e"): "sum"},
            ).sort_index(),
            almost=True,
        )

    def test_pivot_table_and_index(self):
        # https://github.com/databricks/koalas/issues/805
        pdf = pd.DataFrame(
            {
                "A": ["foo", "foo", "foo", "foo", "foo", "bar", "bar", "bar", "bar"],
                "B": ["one", "one", "one", "two", "two", "one", "one", "two", "two"],
                "C": [
                    "small",
                    "large",
                    "large",
                    "small",
                    "small",
                    "large",
                    "small",
                    "small",
                    "large",
                ],
                "D": [1, 2, 2, 3, 3, 4, 5, 6, 7],
                "E": [2, 4, 5, 5, 6, 6, 8, 9, 9],
            },
            columns=["A", "B", "C", "D", "E"],
            index=np.random.rand(9),
        )
        psdf = ps.from_pandas(pdf)

        ptable = pdf.pivot_table(
            values="D", index=["A", "B"], columns="C", aggfunc="sum", fill_value=0
        ).sort_index()
        ktable = psdf.pivot_table(
            values="D", index=["A", "B"], columns="C", aggfunc="sum", fill_value=0
        ).sort_index()

        self.assert_eq(ktable, ptable)
        self.assert_eq(ktable.index, ptable.index)
        self.assert_eq(repr(ktable.index), repr(ptable.index))

    def test_stack(self):
        pdf_single_level_cols = pd.DataFrame(
            [[0, 1], [2, 3]], index=["cat", "dog"], columns=["weight", "height"]
        )
        psdf_single_level_cols = ps.from_pandas(pdf_single_level_cols)

        self.assert_eq(
            psdf_single_level_cols.stack().sort_index(), pdf_single_level_cols.stack().sort_index()
        )

        multicol1 = pd.MultiIndex.from_tuples(
            [("weight", "kg"), ("weight", "pounds")], names=["x", "y"]
        )
        pdf_multi_level_cols1 = pd.DataFrame(
            [[1, 2], [2, 4]], index=["cat", "dog"], columns=multicol1
        )
        psdf_multi_level_cols1 = ps.from_pandas(pdf_multi_level_cols1)

        self.assert_eq(
            psdf_multi_level_cols1.stack().sort_index(), pdf_multi_level_cols1.stack().sort_index()
        )

        multicol2 = pd.MultiIndex.from_tuples([("weight", "kg"), ("height", "m")])
        pdf_multi_level_cols2 = pd.DataFrame(
            [[1.0, 2.0], [3.0, 4.0]], index=["cat", "dog"], columns=multicol2
        )
        psdf_multi_level_cols2 = ps.from_pandas(pdf_multi_level_cols2)

        self.assert_eq(
            psdf_multi_level_cols2.stack().sort_index(), pdf_multi_level_cols2.stack().sort_index()
        )

        pdf = pd.DataFrame(
            {
                ("y", "c"): [True, True],
                ("x", "b"): [False, False],
                ("x", "c"): [True, False],
                ("y", "a"): [False, True],
            }
        )
        psdf = ps.from_pandas(pdf)

        self.assert_eq(psdf.stack().sort_index(), pdf.stack().sort_index())
        self.assert_eq(psdf[[]].stack().sort_index(), pdf[[]].stack().sort_index(), almost=True)

    def test_unstack(self):
        pdf = pd.DataFrame(
            np.random.randn(3, 3),
            index=pd.MultiIndex.from_tuples([("rg1", "x"), ("rg1", "y"), ("rg2", "z")]),
        )
        psdf = ps.from_pandas(pdf)

        self.assert_eq(psdf.unstack().sort_index(), pdf.unstack().sort_index(), almost=True)

    def test_pivot_errors(self):
        psdf = ps.range(10)

        with self.assertRaisesRegex(ValueError, "columns should be set"):
            psdf.pivot(index="id")

        with self.assertRaisesRegex(ValueError, "values should be set"):
            psdf.pivot(index="id", columns="id")

    def test_pivot_table_errors(self):
        pdf = pd.DataFrame(
            {
                "a": [4, 2, 3, 4, 8, 6],
                "b": [1, 2, 2, 4, 2, 4],
                "e": [1, 2, 2, 4, 2, 4],
                "c": [1, 2, 9, 4, 7, 4],
            },
            index=np.random.rand(6),
        )
        psdf = ps.from_pandas(pdf)

        self.assertRaises(KeyError, lambda: psdf.pivot_table(index=["c"], columns="a", values=5))

        msg = "index should be a None or a list of columns."
        with self.assertRaisesRegex(TypeError, msg):
            psdf.pivot_table(index="c", columns="a", values="b")

        msg = "pivot_table doesn't support aggfunc as dict and without index."
        with self.assertRaisesRegex(NotImplementedError, msg):
            psdf.pivot_table(columns="a", values=["b", "e"], aggfunc={"b": "mean", "e": "sum"})

        msg = "columns should be one column name."
        with self.assertRaisesRegex(TypeError, msg):
            psdf.pivot_table(columns=["a"], values=["b"], aggfunc={"b": "mean", "e": "sum"})

        msg = "Columns in aggfunc must be the same as values."
        with self.assertRaisesRegex(ValueError, msg):
            psdf.pivot_table(
                index=["e", "c"], columns="a", values="b", aggfunc={"b": "mean", "e": "sum"}
            )

        msg = "values can't be a list without index."
        with self.assertRaisesRegex(NotImplementedError, msg):
            psdf.pivot_table(columns="a", values=["b", "e"])

        msg = "Wrong columns A."
        with self.assertRaisesRegex(ValueError, msg):
            psdf.pivot_table(
                index=["c"], columns="A", values=["b", "e"], aggfunc={"b": "mean", "e": "sum"}
            )

        psdf = ps.DataFrame(
            {
                "A": ["foo", "foo", "foo", "foo", "foo", "bar", "bar", "bar", "bar"],
                "B": ["one", "one", "one", "two", "two", "one", "one", "two", "two"],
                "C": [
                    "small",
                    "large",
                    "large",
                    "small",
                    "small",
                    "large",
                    "small",
                    "small",
                    "large",
                ],
                "D": [1, 2, 2, 3, 3, 4, 5, 6, 7],
                "E": [2, 4, 5, 5, 6, 6, 8, 9, 9],
            },
            columns=["A", "B", "C", "D", "E"],
            index=np.random.rand(9),
        )

        msg = "values should be a numeric type."
        with self.assertRaisesRegex(TypeError, msg):
            psdf.pivot_table(
                index=["C"], columns="A", values=["B", "E"], aggfunc={"B": "mean", "E": "sum"}
            )

        msg = "values should be a numeric type."
        with self.assertRaisesRegex(TypeError, msg):
            psdf.pivot_table(index=["C"], columns="A", values="B", aggfunc={"B": "mean"})

    def test_transpose(self):
        # TODO: what if with random index?
        pdf1 = pd.DataFrame(data={"col1": [1, 2], "col2": [3, 4]}, columns=["col1", "col2"])
        psdf1 = ps.from_pandas(pdf1)

        pdf2 = pd.DataFrame(
            data={"score": [9, 8], "kids": [0, 0], "age": [12, 22]},
            columns=["score", "kids", "age"],
        )
        psdf2 = ps.from_pandas(pdf2)

        self.assert_eq(pdf1.transpose().sort_index(), psdf1.transpose().sort_index())
        self.assert_eq(pdf2.transpose().sort_index(), psdf2.transpose().sort_index())

        with option_context("compute.max_rows", None):
            self.assert_eq(pdf1.transpose().sort_index(), psdf1.transpose().sort_index())

            self.assert_eq(pdf2.transpose().sort_index(), psdf2.transpose().sort_index())

        pdf3 = pd.DataFrame(
            {
                ("cg1", "a"): [1, 2, 3],
                ("cg1", "b"): [4, 5, 6],
                ("cg2", "c"): [7, 8, 9],
                ("cg3", "d"): [9, 9, 9],
            },
            index=pd.MultiIndex.from_tuples([("rg1", "x"), ("rg1", "y"), ("rg2", "z")]),
        )
        psdf3 = ps.from_pandas(pdf3)

        self.assert_eq(pdf3.transpose().sort_index(), psdf3.transpose().sort_index())

        with option_context("compute.max_rows", None):
            self.assert_eq(pdf3.transpose().sort_index(), psdf3.transpose().sort_index())

    def _test_cummin(self, pdf, psdf):
        self.assert_eq(pdf.cummin(), psdf.cummin())
        self.assert_eq(pdf.cummin(skipna=False), psdf.cummin(skipna=False))
        self.assert_eq(pdf.cummin().sum(), psdf.cummin().sum())

    def test_cummin(self):
        pdf = pd.DataFrame(
            [[2.0, 1.0], [5, None], [1.0, 0.0], [2.0, 4.0], [4.0, 9.0]],
            columns=list("AB"),
            index=np.random.rand(5),
        )
        psdf = ps.from_pandas(pdf)
        self._test_cummin(pdf, psdf)

    def test_cummin_multiindex_columns(self):
        arrays = [np.array(["A", "A", "B", "B"]), np.array(["one", "two", "one", "two"])]
        pdf = pd.DataFrame(np.random.randn(3, 4), index=["A", "C", "B"], columns=arrays)
        pdf.at["C", ("A", "two")] = None
        psdf = ps.from_pandas(pdf)
        self._test_cummin(pdf, psdf)

    def _test_cummax(self, pdf, psdf):
        self.assert_eq(pdf.cummax(), psdf.cummax())
        self.assert_eq(pdf.cummax(skipna=False), psdf.cummax(skipna=False))
        self.assert_eq(pdf.cummax().sum(), psdf.cummax().sum())

    def test_cummax(self):
        pdf = pd.DataFrame(
            [[2.0, 1.0], [5, None], [1.0, 0.0], [2.0, 4.0], [4.0, 9.0]],
            columns=list("AB"),
            index=np.random.rand(5),
        )
        psdf = ps.from_pandas(pdf)
        self._test_cummax(pdf, psdf)

    def test_cummax_multiindex_columns(self):
        arrays = [np.array(["A", "A", "B", "B"]), np.array(["one", "two", "one", "two"])]
        pdf = pd.DataFrame(np.random.randn(3, 4), index=["A", "C", "B"], columns=arrays)
        pdf.at["C", ("A", "two")] = None
        psdf = ps.from_pandas(pdf)
        self._test_cummax(pdf, psdf)

    def _test_cumsum(self, pdf, psdf):
        self.assert_eq(pdf.cumsum(), psdf.cumsum())
        self.assert_eq(pdf.cumsum(skipna=False), psdf.cumsum(skipna=False))
        self.assert_eq(pdf.cumsum().sum(), psdf.cumsum().sum())

    def test_cumsum(self):
        pdf = pd.DataFrame(
            [[2.0, 1.0], [5, None], [1.0, 0.0], [2.0, 4.0], [4.0, 9.0]],
            columns=list("AB"),
            index=np.random.rand(5),
        )
        psdf = ps.from_pandas(pdf)
        self._test_cumsum(pdf, psdf)

    def test_cumsum_multiindex_columns(self):
        arrays = [np.array(["A", "A", "B", "B"]), np.array(["one", "two", "one", "two"])]
        pdf = pd.DataFrame(np.random.randn(3, 4), index=["A", "C", "B"], columns=arrays)
        pdf.at["C", ("A", "two")] = None
        psdf = ps.from_pandas(pdf)
        self._test_cumsum(pdf, psdf)

    def _test_cumprod(self, pdf, psdf):
        self.assert_eq(pdf.cumprod(), psdf.cumprod(), almost=True)
        self.assert_eq(pdf.cumprod(skipna=False), psdf.cumprod(skipna=False), almost=True)
        self.assert_eq(pdf.cumprod().sum(), psdf.cumprod().sum(), almost=True)

    def test_cumprod(self):
        pdf = pd.DataFrame(
            [[2.0, 1.0, 1], [5, None, 2], [1.0, -1.0, -3], [2.0, 0, 4], [4.0, 9.0, 5]],
            columns=list("ABC"),
            index=np.random.rand(5),
        )
        psdf = ps.from_pandas(pdf)
        self._test_cumprod(pdf, psdf)

    def test_cumprod_multiindex_columns(self):
        arrays = [np.array(["A", "A", "B", "B"]), np.array(["one", "two", "one", "two"])]
        pdf = pd.DataFrame(np.random.rand(3, 4), index=["A", "C", "B"], columns=arrays)
        pdf.at["C", ("A", "two")] = None
        psdf = ps.from_pandas(pdf)
        self._test_cumprod(pdf, psdf)

    def test_drop_duplicates(self):
        pdf = pd.DataFrame(
            {"a": [1, 2, 2, 2, 3], "b": ["a", "a", "a", "c", "d"]}, index=np.random.rand(5)
        )
        psdf = ps.from_pandas(pdf)

        # inplace is False
        for keep in ["first", "last", False]:
            with self.subTest(keep=keep):
                self.assert_eq(
                    pdf.drop_duplicates(keep=keep).sort_index(),
                    psdf.drop_duplicates(keep=keep).sort_index(),
                )
                self.assert_eq(
                    pdf.drop_duplicates("a", keep=keep).sort_index(),
                    psdf.drop_duplicates("a", keep=keep).sort_index(),
                )
                self.assert_eq(
                    pdf.drop_duplicates(["a", "b"], keep=keep).sort_index(),
                    psdf.drop_duplicates(["a", "b"], keep=keep).sort_index(),
                )
                self.assert_eq(
                    pdf.set_index("a", append=True).drop_duplicates(keep=keep).sort_index(),
                    psdf.set_index("a", append=True).drop_duplicates(keep=keep).sort_index(),
                )
                self.assert_eq(
                    pdf.set_index("a", append=True).drop_duplicates("b", keep=keep).sort_index(),
                    psdf.set_index("a", append=True).drop_duplicates("b", keep=keep).sort_index(),
                )

        columns = pd.MultiIndex.from_tuples([("x", "a"), ("y", "b")])
        pdf.columns = columns
        psdf.columns = columns

        # inplace is False
        for keep in ["first", "last", False]:
            with self.subTest("multi-index columns", keep=keep):
                self.assert_eq(
                    pdf.drop_duplicates(keep=keep).sort_index(),
                    psdf.drop_duplicates(keep=keep).sort_index(),
                )
                self.assert_eq(
                    pdf.drop_duplicates(("x", "a"), keep=keep).sort_index(),
                    psdf.drop_duplicates(("x", "a"), keep=keep).sort_index(),
                )
                self.assert_eq(
                    pdf.drop_duplicates([("x", "a"), ("y", "b")], keep=keep).sort_index(),
                    psdf.drop_duplicates([("x", "a"), ("y", "b")], keep=keep).sort_index(),
                )

        # inplace is True
        subset_list = [None, "a", ["a", "b"]]
        for subset in subset_list:
            pdf = pd.DataFrame(
                {"a": [1, 2, 2, 2, 3], "b": ["a", "a", "a", "c", "d"]}, index=np.random.rand(5)
            )
            psdf = ps.from_pandas(pdf)
            pser = pdf.a
            psser = psdf.a
            pdf.drop_duplicates(subset=subset, inplace=True)
            psdf.drop_duplicates(subset=subset, inplace=True)
            self.assert_eq(psdf.sort_index(), pdf.sort_index())
            self.assert_eq(psser.sort_index(), pser.sort_index())

        # multi-index columns, inplace is True
        subset_list = [None, ("x", "a"), [("x", "a"), ("y", "b")]]
        for subset in subset_list:
            pdf = pd.DataFrame(
                {"a": [1, 2, 2, 2, 3], "b": ["a", "a", "a", "c", "d"]}, index=np.random.rand(5)
            )
            psdf = ps.from_pandas(pdf)
            columns = pd.MultiIndex.from_tuples([("x", "a"), ("y", "b")])
            pdf.columns = columns
            psdf.columns = columns
            pser = pdf[("x", "a")]
            psser = psdf[("x", "a")]
            pdf.drop_duplicates(subset=subset, inplace=True)
            psdf.drop_duplicates(subset=subset, inplace=True)
            self.assert_eq(psdf.sort_index(), pdf.sort_index())
            self.assert_eq(psser.sort_index(), pser.sort_index())

        # non-string names
        pdf = pd.DataFrame(
            {10: [1, 2, 2, 2, 3], 20: ["a", "a", "a", "c", "d"]}, index=np.random.rand(5)
        )
        psdf = ps.from_pandas(pdf)

        self.assert_eq(
            pdf.drop_duplicates(10, keep=keep).sort_index(),
            psdf.drop_duplicates(10, keep=keep).sort_index(),
        )
        self.assert_eq(
            pdf.drop_duplicates([10, 20], keep=keep).sort_index(),
            psdf.drop_duplicates([10, 20], keep=keep).sort_index(),
        )

    def test_reindex(self):
        index = pd.Index(["A", "B", "C", "D", "E"])
        columns = pd.Index(["numbers"])
        pdf = pd.DataFrame([1.0, 2.0, 3.0, 4.0, None], index=index, columns=columns)
        psdf = ps.from_pandas(pdf)

        columns2 = pd.Index(["numbers", "2", "3"], name="cols2")
        self.assert_eq(
            pdf.reindex(columns=columns2).sort_index(), psdf.reindex(columns=columns2).sort_index(),
        )

        columns = pd.Index(["numbers"], name="cols")
        pdf.columns = columns
        psdf.columns = columns

        self.assert_eq(
            pdf.reindex(["A", "B", "C"], columns=["numbers", "2", "3"]).sort_index(),
            psdf.reindex(["A", "B", "C"], columns=["numbers", "2", "3"]).sort_index(),
        )

        self.assert_eq(
            pdf.reindex(["A", "B", "C"], index=["numbers", "2", "3"]).sort_index(),
            psdf.reindex(["A", "B", "C"], index=["numbers", "2", "3"]).sort_index(),
        )

        self.assert_eq(
            pdf.reindex(index=["A", "B"]).sort_index(), psdf.reindex(index=["A", "B"]).sort_index()
        )

        self.assert_eq(
            pdf.reindex(index=["A", "B", "2", "3"]).sort_index(),
            psdf.reindex(index=["A", "B", "2", "3"]).sort_index(),
        )

        self.assert_eq(
            pdf.reindex(index=["A", "E", "2", "3"], fill_value=0).sort_index(),
            psdf.reindex(index=["A", "E", "2", "3"], fill_value=0).sort_index(),
        )

        self.assert_eq(
            pdf.reindex(columns=["numbers"]).sort_index(),
            psdf.reindex(columns=["numbers"]).sort_index(),
        )

        # Using float as fill_value to avoid int64/32 clash
        self.assert_eq(
            pdf.reindex(columns=["numbers", "2", "3"], fill_value=0.0).sort_index(),
            psdf.reindex(columns=["numbers", "2", "3"], fill_value=0.0).sort_index(),
        )

        columns2 = pd.Index(["numbers", "2", "3"])
        self.assert_eq(
            pdf.reindex(columns=columns2).sort_index(), psdf.reindex(columns=columns2).sort_index(),
        )

        columns2 = pd.Index(["numbers", "2", "3"], name="cols2")
        self.assert_eq(
            pdf.reindex(columns=columns2).sort_index(), psdf.reindex(columns=columns2).sort_index(),
        )

        # Reindexing single Index on single Index
        pindex2 = pd.Index(["A", "C", "D", "E", "0"], name="index2")
        kindex2 = ps.from_pandas(pindex2)

        for fill_value in [None, 0]:
            self.assert_eq(
                pdf.reindex(index=pindex2, fill_value=fill_value).sort_index(),
                psdf.reindex(index=kindex2, fill_value=fill_value).sort_index(),
            )

        pindex2 = pd.DataFrame({"index2": ["A", "C", "D", "E", "0"]}).set_index("index2").index
        kindex2 = ps.from_pandas(pindex2)

        for fill_value in [None, 0]:
            self.assert_eq(
                pdf.reindex(index=pindex2, fill_value=fill_value).sort_index(),
                psdf.reindex(index=kindex2, fill_value=fill_value).sort_index(),
            )

        # Reindexing MultiIndex on single Index
        pindex = pd.MultiIndex.from_tuples(
            [("A", "B"), ("C", "D"), ("F", "G")], names=["name1", "name2"]
        )
        kindex = ps.from_pandas(pindex)

        self.assert_eq(
            pdf.reindex(index=pindex, fill_value=0.0).sort_index(),
            psdf.reindex(index=kindex, fill_value=0.0).sort_index(),
        )

        self.assertRaises(TypeError, lambda: psdf.reindex(columns=["numbers", "2", "3"], axis=1))
        self.assertRaises(TypeError, lambda: psdf.reindex(columns=["numbers", "2", "3"], axis=2))
        self.assertRaises(TypeError, lambda: psdf.reindex(index=["A", "B", "C"], axis=1))
        self.assertRaises(TypeError, lambda: psdf.reindex(index=123))

        # Reindexing MultiIndex on MultiIndex
        pdf = pd.DataFrame({"numbers": [1.0, 2.0, None]}, index=pindex)
        psdf = ps.from_pandas(pdf)
        pindex2 = pd.MultiIndex.from_tuples(
            [("A", "G"), ("C", "D"), ("I", "J")], names=["name1", "name2"]
        )
        kindex2 = ps.from_pandas(pindex2)

        for fill_value in [None, 0.0]:
            self.assert_eq(
                pdf.reindex(index=pindex2, fill_value=fill_value).sort_index(),
                psdf.reindex(index=kindex2, fill_value=fill_value).sort_index(),
            )

        pindex2 = (
            pd.DataFrame({"index_level_1": ["A", "C", "I"], "index_level_2": ["G", "D", "J"]})
            .set_index(["index_level_1", "index_level_2"])
            .index
        )
        kindex2 = ps.from_pandas(pindex2)

        for fill_value in [None, 0.0]:
            self.assert_eq(
                pdf.reindex(index=pindex2, fill_value=fill_value).sort_index(),
                psdf.reindex(index=kindex2, fill_value=fill_value).sort_index(),
            )

        columns = pd.MultiIndex.from_tuples([("X", "numbers")], names=["cols1", "cols2"])
        pdf.columns = columns
        psdf.columns = columns

        # Reindexing MultiIndex index on MultiIndex columns and MultiIndex index
        for fill_value in [None, 0.0]:
            self.assert_eq(
                pdf.reindex(index=pindex2, fill_value=fill_value).sort_index(),
                psdf.reindex(index=kindex2, fill_value=fill_value).sort_index(),
            )

        index = pd.Index(["A", "B", "C", "D", "E"])
        pdf = pd.DataFrame(data=[1.0, 2.0, 3.0, 4.0, None], index=index, columns=columns)
        psdf = ps.from_pandas(pdf)
        pindex2 = pd.Index(["A", "C", "D", "E", "0"], name="index2")
        kindex2 = ps.from_pandas(pindex2)

        # Reindexing single Index on MultiIndex columns and single Index
        for fill_value in [None, 0.0]:
            self.assert_eq(
                pdf.reindex(index=pindex2, fill_value=fill_value).sort_index(),
                psdf.reindex(index=kindex2, fill_value=fill_value).sort_index(),
            )

        for fill_value in [None, 0.0]:
            self.assert_eq(
                pdf.reindex(
                    columns=[("X", "numbers"), ("Y", "2"), ("Y", "3")], fill_value=fill_value
                ).sort_index(),
                psdf.reindex(
                    columns=[("X", "numbers"), ("Y", "2"), ("Y", "3")], fill_value=fill_value
                ).sort_index(),
            )

        columns2 = pd.MultiIndex.from_tuples(
            [("X", "numbers"), ("Y", "2"), ("Y", "3")], names=["cols3", "cols4"]
        )
        self.assert_eq(
            pdf.reindex(columns=columns2).sort_index(), psdf.reindex(columns=columns2).sort_index(),
        )

        self.assertRaises(TypeError, lambda: psdf.reindex(columns=["X"]))
        self.assertRaises(ValueError, lambda: psdf.reindex(columns=[("X",)]))

    def test_reindex_like(self):
        data = [[1.0, 2.0], [3.0, None], [None, 4.0]]
        index = pd.Index(["A", "B", "C"], name="index")
        columns = pd.Index(["numbers", "values"], name="cols")
        pdf = pd.DataFrame(data=data, index=index, columns=columns)
        psdf = ps.from_pandas(pdf)

        # Reindexing single Index on single Index
        data2 = [[5.0, None], [6.0, 7.0], [8.0, None]]
        index2 = pd.Index(["A", "C", "D"], name="index2")
        columns2 = pd.Index(["numbers", "F"], name="cols2")
        pdf2 = pd.DataFrame(data=data2, index=index2, columns=columns2)
        psdf2 = ps.from_pandas(pdf2)

        self.assert_eq(
            pdf.reindex_like(pdf2).sort_index(), psdf.reindex_like(psdf2).sort_index(),
        )

        pdf2 = pd.DataFrame({"index_level_1": ["A", "C", "I"]})
        psdf2 = ps.from_pandas(pdf2)

        self.assert_eq(
            pdf.reindex_like(pdf2.set_index(["index_level_1"])).sort_index(),
            psdf.reindex_like(psdf2.set_index(["index_level_1"])).sort_index(),
        )

        # Reindexing MultiIndex on single Index
        index2 = pd.MultiIndex.from_tuples(
            [("A", "G"), ("C", "D"), ("I", "J")], names=["name3", "name4"]
        )
        pdf2 = pd.DataFrame(data=data2, index=index2)
        psdf2 = ps.from_pandas(pdf2)

        self.assert_eq(
            pdf.reindex_like(pdf2).sort_index(), psdf.reindex_like(psdf2).sort_index(),
        )

        self.assertRaises(TypeError, lambda: psdf.reindex_like(index2))
        self.assertRaises(AssertionError, lambda: psdf2.reindex_like(psdf))

        # Reindexing MultiIndex on MultiIndex
        columns2 = pd.MultiIndex.from_tuples(
            [("numbers", "third"), ("values", "second")], names=["cols3", "cols4"]
        )
        pdf2.columns = columns2
        psdf2.columns = columns2

        columns = pd.MultiIndex.from_tuples(
            [("numbers", "first"), ("values", "second")], names=["cols1", "cols2"]
        )
        index = pd.MultiIndex.from_tuples(
            [("A", "B"), ("C", "D"), ("E", "F")], names=["name1", "name2"]
        )
        pdf = pd.DataFrame(data=data, index=index, columns=columns)
        psdf = ps.from_pandas(pdf)

        self.assert_eq(
            pdf.reindex_like(pdf2).sort_index(), psdf.reindex_like(psdf2).sort_index(),
        )

    def test_melt(self):
        pdf = pd.DataFrame(
            {"A": [1, 3, 5], "B": [2, 4, 6], "C": [7, 8, 9]}, index=np.random.rand(3)
        )
        psdf = ps.from_pandas(pdf)

        self.assert_eq(
            psdf.melt().sort_values(["variable", "value"]).reset_index(drop=True),
            pdf.melt().sort_values(["variable", "value"]),
        )
        self.assert_eq(
            psdf.melt(id_vars="A").sort_values(["variable", "value"]).reset_index(drop=True),
            pdf.melt(id_vars="A").sort_values(["variable", "value"]),
        )
        self.assert_eq(
            psdf.melt(id_vars=["A", "B"]).sort_values(["variable", "value"]).reset_index(drop=True),
            pdf.melt(id_vars=["A", "B"]).sort_values(["variable", "value"]),
        )
        self.assert_eq(
            psdf.melt(id_vars=("A", "B")).sort_values(["variable", "value"]).reset_index(drop=True),
            pdf.melt(id_vars=("A", "B")).sort_values(["variable", "value"]),
        )
        self.assert_eq(
            psdf.melt(id_vars=["A"], value_vars=["C"])
            .sort_values(["variable", "value"])
            .reset_index(drop=True),
            pdf.melt(id_vars=["A"], value_vars=["C"]).sort_values(["variable", "value"]),
        )
        self.assert_eq(
            psdf.melt(id_vars=["A"], value_vars=["B"], var_name="myVarname", value_name="myValname")
            .sort_values(["myVarname", "myValname"])
            .reset_index(drop=True),
            pdf.melt(
                id_vars=["A"], value_vars=["B"], var_name="myVarname", value_name="myValname"
            ).sort_values(["myVarname", "myValname"]),
        )
        self.assert_eq(
            psdf.melt(value_vars=("A", "B"))
            .sort_values(["variable", "value"])
            .reset_index(drop=True),
            pdf.melt(value_vars=("A", "B")).sort_values(["variable", "value"]),
        )

        self.assertRaises(KeyError, lambda: psdf.melt(id_vars="Z"))
        self.assertRaises(KeyError, lambda: psdf.melt(value_vars="Z"))

        # multi-index columns
        if LooseVersion("0.24") <= LooseVersion(pd.__version__) < LooseVersion("1.0.0"):
            # pandas >=0.24,<1.0 doesn't support mixed int/str columns in melt.
            # see: https://github.com/pandas-dev/pandas/pull/29792
            TEN = "10"
            TWELVE = "20"
        else:
            TEN = 10.0
            TWELVE = 20.0

        columns = pd.MultiIndex.from_tuples([(TEN, "A"), (TEN, "B"), (TWELVE, "C")])
        pdf.columns = columns
        psdf.columns = columns

        self.assert_eq(
            psdf.melt().sort_values(["variable_0", "variable_1", "value"]).reset_index(drop=True),
            pdf.melt().sort_values(["variable_0", "variable_1", "value"]),
        )
        self.assert_eq(
            psdf.melt(id_vars=[(TEN, "A")])
            .sort_values(["variable_0", "variable_1", "value"])
            .reset_index(drop=True),
            pdf.melt(id_vars=[(TEN, "A")])
            .sort_values(["variable_0", "variable_1", "value"])
            .rename(columns=name_like_string),
        )
        self.assert_eq(
            psdf.melt(id_vars=[(TEN, "A")], value_vars=[(TWELVE, "C")])
            .sort_values(["variable_0", "variable_1", "value"])
            .reset_index(drop=True),
            pdf.melt(id_vars=[(TEN, "A")], value_vars=[(TWELVE, "C")])
            .sort_values(["variable_0", "variable_1", "value"])
            .rename(columns=name_like_string),
        )
        self.assert_eq(
            psdf.melt(
                id_vars=[(TEN, "A")],
                value_vars=[(TEN, "B")],
                var_name=["myV1", "myV2"],
                value_name="myValname",
            )
            .sort_values(["myV1", "myV2", "myValname"])
            .reset_index(drop=True),
            pdf.melt(
                id_vars=[(TEN, "A")],
                value_vars=[(TEN, "B")],
                var_name=["myV1", "myV2"],
                value_name="myValname",
            )
            .sort_values(["myV1", "myV2", "myValname"])
            .rename(columns=name_like_string),
        )

        columns.names = ["v0", "v1"]
        pdf.columns = columns
        psdf.columns = columns

        self.assert_eq(
            psdf.melt().sort_values(["v0", "v1", "value"]).reset_index(drop=True),
            pdf.melt().sort_values(["v0", "v1", "value"]),
        )

        self.assertRaises(ValueError, lambda: psdf.melt(id_vars=(TEN, "A")))
        self.assertRaises(ValueError, lambda: psdf.melt(value_vars=(TEN, "A")))
        self.assertRaises(KeyError, lambda: psdf.melt(id_vars=[TEN]))
        self.assertRaises(KeyError, lambda: psdf.melt(id_vars=[(TWELVE, "A")]))
        self.assertRaises(KeyError, lambda: psdf.melt(value_vars=[TWELVE]))
        self.assertRaises(KeyError, lambda: psdf.melt(value_vars=[(TWELVE, "A")]))

        # non-string names
        pdf.columns = [10.0, 20.0, 30.0]
        psdf.columns = [10.0, 20.0, 30.0]

        self.assert_eq(
            psdf.melt().sort_values(["variable", "value"]).reset_index(drop=True),
            pdf.melt().sort_values(["variable", "value"]),
        )
        self.assert_eq(
            psdf.melt(id_vars=10.0).sort_values(["variable", "value"]).reset_index(drop=True),
            pdf.melt(id_vars=10.0).sort_values(["variable", "value"]),
        )
        self.assert_eq(
            psdf.melt(id_vars=[10.0, 20.0])
            .sort_values(["variable", "value"])
            .reset_index(drop=True),
            pdf.melt(id_vars=[10.0, 20.0]).sort_values(["variable", "value"]),
        )
        self.assert_eq(
            psdf.melt(id_vars=(10.0, 20.0))
            .sort_values(["variable", "value"])
            .reset_index(drop=True),
            pdf.melt(id_vars=(10.0, 20.0)).sort_values(["variable", "value"]),
        )
        self.assert_eq(
            psdf.melt(id_vars=[10.0], value_vars=[30.0])
            .sort_values(["variable", "value"])
            .reset_index(drop=True),
            pdf.melt(id_vars=[10.0], value_vars=[30.0]).sort_values(["variable", "value"]),
        )
        self.assert_eq(
            psdf.melt(value_vars=(10.0, 20.0))
            .sort_values(["variable", "value"])
            .reset_index(drop=True),
            pdf.melt(value_vars=(10.0, 20.0)).sort_values(["variable", "value"]),
        )

    def test_all(self):
        pdf = pd.DataFrame(
            {
                "col1": [False, False, False],
                "col2": [True, False, False],
                "col3": [0, 0, 1],
                "col4": [0, 1, 2],
                "col5": [False, False, None],
                "col6": [True, False, None],
            },
            index=np.random.rand(3),
        )
        psdf = ps.from_pandas(pdf)

        self.assert_eq(psdf.all(), pdf.all())

        columns = pd.MultiIndex.from_tuples(
            [
                ("a", "col1"),
                ("a", "col2"),
                ("a", "col3"),
                ("b", "col4"),
                ("b", "col5"),
                ("c", "col6"),
            ]
        )
        pdf.columns = columns
        psdf.columns = columns

        self.assert_eq(psdf.all(), pdf.all())

        columns.names = ["X", "Y"]
        pdf.columns = columns
        psdf.columns = columns

        self.assert_eq(psdf.all(), pdf.all())

        with self.assertRaisesRegex(
            NotImplementedError, 'axis should be either 0 or "index" currently.'
        ):
            psdf.all(axis=1)

    def test_any(self):
        pdf = pd.DataFrame(
            {
                "col1": [False, False, False],
                "col2": [True, False, False],
                "col3": [0, 0, 1],
                "col4": [0, 1, 2],
                "col5": [False, False, None],
                "col6": [True, False, None],
            },
            index=np.random.rand(3),
        )
        psdf = ps.from_pandas(pdf)

        self.assert_eq(psdf.any(), pdf.any())

        columns = pd.MultiIndex.from_tuples(
            [
                ("a", "col1"),
                ("a", "col2"),
                ("a", "col3"),
                ("b", "col4"),
                ("b", "col5"),
                ("c", "col6"),
            ]
        )
        pdf.columns = columns
        psdf.columns = columns

        self.assert_eq(psdf.any(), pdf.any())

        columns.names = ["X", "Y"]
        pdf.columns = columns
        psdf.columns = columns

        self.assert_eq(psdf.any(), pdf.any())

        with self.assertRaisesRegex(
            NotImplementedError, 'axis should be either 0 or "index" currently.'
        ):
            psdf.any(axis=1)

    def test_rank(self):
        pdf = pd.DataFrame(
            data={"col1": [1, 2, 3, 1], "col2": [3, 4, 3, 1]},
            columns=["col1", "col2"],
            index=np.random.rand(4),
        )
        psdf = ps.from_pandas(pdf)

        self.assert_eq(pdf.rank().sort_index(), psdf.rank().sort_index())
        self.assert_eq(pdf.rank().sum(), psdf.rank().sum())
        self.assert_eq(
            pdf.rank(ascending=False).sort_index(), psdf.rank(ascending=False).sort_index()
        )
        self.assert_eq(pdf.rank(method="min").sort_index(), psdf.rank(method="min").sort_index())
        self.assert_eq(pdf.rank(method="max").sort_index(), psdf.rank(method="max").sort_index())
        self.assert_eq(
            pdf.rank(method="first").sort_index(), psdf.rank(method="first").sort_index()
        )
        self.assert_eq(
            pdf.rank(method="dense").sort_index(), psdf.rank(method="dense").sort_index()
        )

        msg = "method must be one of 'average', 'min', 'max', 'first', 'dense'"
        with self.assertRaisesRegex(ValueError, msg):
            psdf.rank(method="nothing")

        # multi-index columns
        columns = pd.MultiIndex.from_tuples([("x", "col1"), ("y", "col2")])
        pdf.columns = columns
        psdf.columns = columns
        self.assert_eq(pdf.rank().sort_index(), psdf.rank().sort_index())

    def test_round(self):
        pdf = pd.DataFrame(
            {
                "A": [0.028208, 0.038683, 0.877076],
                "B": [0.992815, 0.645646, 0.149370],
                "C": [0.173891, 0.577595, 0.491027],
            },
            columns=["A", "B", "C"],
            index=np.random.rand(3),
        )
        psdf = ps.from_pandas(pdf)

        pser = pd.Series([1, 0, 2], index=["A", "B", "C"])
        psser = ps.Series([1, 0, 2], index=["A", "B", "C"])
        self.assert_eq(pdf.round(2), psdf.round(2))
        self.assert_eq(pdf.round({"A": 1, "C": 2}), psdf.round({"A": 1, "C": 2}))
        self.assert_eq(pdf.round({"A": 1, "D": 2}), psdf.round({"A": 1, "D": 2}))
        self.assert_eq(pdf.round(pser), psdf.round(psser))
        msg = "decimals must be an integer, a dict-like or a Series"
        with self.assertRaisesRegex(TypeError, msg):
            psdf.round(1.5)

        # multi-index columns
        columns = pd.MultiIndex.from_tuples([("X", "A"), ("X", "B"), ("Y", "C")])
        pdf.columns = columns
        psdf.columns = columns
        pser = pd.Series([1, 0, 2], index=columns)
        psser = ps.Series([1, 0, 2], index=columns)
        self.assert_eq(pdf.round(2), psdf.round(2))
        self.assert_eq(
            pdf.round({("X", "A"): 1, ("Y", "C"): 2}), psdf.round({("X", "A"): 1, ("Y", "C"): 2})
        )
        self.assert_eq(pdf.round({("X", "A"): 1, "Y": 2}), psdf.round({("X", "A"): 1, "Y": 2}))
        self.assert_eq(pdf.round(pser), psdf.round(psser))

        # non-string names
        pdf = pd.DataFrame(
            {
                10: [0.028208, 0.038683, 0.877076],
                20: [0.992815, 0.645646, 0.149370],
                30: [0.173891, 0.577595, 0.491027],
            },
            index=np.random.rand(3),
        )
        psdf = ps.from_pandas(pdf)

        self.assert_eq(pdf.round({10: 1, 30: 2}), psdf.round({10: 1, 30: 2}))

    def test_shift(self):
        pdf = pd.DataFrame(
            {
                "Col1": [10, 20, 15, 30, 45],
                "Col2": [13, 23, 18, 33, 48],
                "Col3": [17, 27, 22, 37, 52],
            },
            index=np.random.rand(5),
        )
        psdf = ps.from_pandas(pdf)

        self.assert_eq(pdf.shift(3), psdf.shift(3))
        self.assert_eq(pdf.shift().shift(-1), psdf.shift().shift(-1))
        self.assert_eq(pdf.shift().sum().astype(int), psdf.shift().sum())

        # Need the expected result since pandas 0.23 does not support `fill_value` argument.
        pdf1 = pd.DataFrame(
            {"Col1": [0, 0, 0, 10, 20], "Col2": [0, 0, 0, 13, 23], "Col3": [0, 0, 0, 17, 27]},
            index=pdf.index,
        )
        self.assert_eq(pdf1, psdf.shift(periods=3, fill_value=0))
        msg = "should be an int"
        with self.assertRaisesRegex(TypeError, msg):
            psdf.shift(1.5)

        # multi-index columns
        columns = pd.MultiIndex.from_tuples([("x", "Col1"), ("x", "Col2"), ("y", "Col3")])
        pdf.columns = columns
        psdf.columns = columns
        self.assert_eq(pdf.shift(3), psdf.shift(3))
        self.assert_eq(pdf.shift().shift(-1), psdf.shift().shift(-1))

    def test_diff(self):
        pdf = pd.DataFrame(
            {"a": [1, 2, 3, 4, 5, 6], "b": [1, 1, 2, 3, 5, 8], "c": [1, 4, 9, 16, 25, 36]},
            index=np.random.rand(6),
        )
        psdf = ps.from_pandas(pdf)

        self.assert_eq(pdf.diff(), psdf.diff())
        self.assert_eq(pdf.diff().diff(-1), psdf.diff().diff(-1))
        self.assert_eq(pdf.diff().sum().astype(int), psdf.diff().sum())

        msg = "should be an int"
        with self.assertRaisesRegex(TypeError, msg):
            psdf.diff(1.5)
        msg = 'axis should be either 0 or "index" currently.'
        with self.assertRaisesRegex(NotImplementedError, msg):
            psdf.diff(axis=1)

        # multi-index columns
        columns = pd.MultiIndex.from_tuples([("x", "Col1"), ("x", "Col2"), ("y", "Col3")])
        pdf.columns = columns
        psdf.columns = columns

        self.assert_eq(pdf.diff(), psdf.diff())

    def test_duplicated(self):
        pdf = pd.DataFrame(
            {"a": [1, 1, 2, 3], "b": [1, 1, 1, 4], "c": [1, 1, 1, 5]}, index=np.random.rand(4)
        )
        psdf = ps.from_pandas(pdf)

        self.assert_eq(pdf.duplicated().sort_index(), psdf.duplicated().sort_index())
        self.assert_eq(
            pdf.duplicated(keep="last").sort_index(), psdf.duplicated(keep="last").sort_index(),
        )
        self.assert_eq(
            pdf.duplicated(keep=False).sort_index(), psdf.duplicated(keep=False).sort_index(),
        )
        self.assert_eq(
            pdf.duplicated(subset="b").sort_index(), psdf.duplicated(subset="b").sort_index(),
        )
        self.assert_eq(
            pdf.duplicated(subset=["b"]).sort_index(), psdf.duplicated(subset=["b"]).sort_index(),
        )
        with self.assertRaisesRegex(ValueError, "'keep' only supports 'first', 'last' and False"):
            psdf.duplicated(keep="false")
        with self.assertRaisesRegex(KeyError, "'d'"):
            psdf.duplicated(subset=["d"])

        pdf.index.name = "x"
        psdf.index.name = "x"
        self.assert_eq(pdf.duplicated().sort_index(), psdf.duplicated().sort_index())

        # multi-index
        self.assert_eq(
            pdf.set_index("a", append=True).duplicated().sort_index(),
            psdf.set_index("a", append=True).duplicated().sort_index(),
        )
        self.assert_eq(
            pdf.set_index("a", append=True).duplicated(keep=False).sort_index(),
            psdf.set_index("a", append=True).duplicated(keep=False).sort_index(),
        )
        self.assert_eq(
            pdf.set_index("a", append=True).duplicated(subset=["b"]).sort_index(),
            psdf.set_index("a", append=True).duplicated(subset=["b"]).sort_index(),
        )

        # mutli-index columns
        columns = pd.MultiIndex.from_tuples([("x", "a"), ("x", "b"), ("y", "c")])
        pdf.columns = columns
        psdf.columns = columns
        self.assert_eq(pdf.duplicated().sort_index(), psdf.duplicated().sort_index())
        self.assert_eq(
            pdf.duplicated(subset=("x", "b")).sort_index(),
            psdf.duplicated(subset=("x", "b")).sort_index(),
        )
        self.assert_eq(
            pdf.duplicated(subset=[("x", "b")]).sort_index(),
            psdf.duplicated(subset=[("x", "b")]).sort_index(),
        )

        # non-string names
        pdf = pd.DataFrame(
            {10: [1, 1, 2, 3], 20: [1, 1, 1, 4], 30: [1, 1, 1, 5]}, index=np.random.rand(4)
        )
        psdf = ps.from_pandas(pdf)

        self.assert_eq(pdf.duplicated().sort_index(), psdf.duplicated().sort_index())
        self.assert_eq(
            pdf.duplicated(subset=10).sort_index(), psdf.duplicated(subset=10).sort_index(),
        )

    def test_ffill(self):
        idx = np.random.rand(6)
        pdf = pd.DataFrame(
            {
                "x": [np.nan, 2, 3, 4, np.nan, 6],
                "y": [1, 2, np.nan, 4, np.nan, np.nan],
                "z": [1, 2, 3, 4, np.nan, np.nan],
            },
            index=idx,
        )
        psdf = ps.from_pandas(pdf)

        self.assert_eq(psdf.ffill(), pdf.ffill())
        self.assert_eq(psdf.ffill(limit=1), pdf.ffill(limit=1))

        pser = pdf.y
        psser = psdf.y

        psdf.ffill(inplace=True)
        pdf.ffill(inplace=True)

        self.assert_eq(psdf, pdf)
        self.assert_eq(psser, pser)
        self.assert_eq(psser[idx[2]], pser[idx[2]])

    def test_bfill(self):
        idx = np.random.rand(6)
        pdf = pd.DataFrame(
            {
                "x": [np.nan, 2, 3, 4, np.nan, 6],
                "y": [1, 2, np.nan, 4, np.nan, np.nan],
                "z": [1, 2, 3, 4, np.nan, np.nan],
            },
            index=idx,
        )
        psdf = ps.from_pandas(pdf)

        self.assert_eq(psdf.bfill(), pdf.bfill())
        self.assert_eq(psdf.bfill(limit=1), pdf.bfill(limit=1))

        pser = pdf.x
        psser = psdf.x

        psdf.bfill(inplace=True)
        pdf.bfill(inplace=True)

        self.assert_eq(psdf, pdf)
        self.assert_eq(psser, pser)
        self.assert_eq(psser[idx[0]], pser[idx[0]])

    def test_filter(self):
        pdf = pd.DataFrame(
            {
                "aa": ["aa", "bd", "bc", "ab", "ce"],
                "ba": [1, 2, 3, 4, 5],
                "cb": [1.0, 2.0, 3.0, 4.0, 5.0],
                "db": [1.0, np.nan, 3.0, np.nan, 5.0],
            }
        )
        pdf = pdf.set_index("aa")
        psdf = ps.from_pandas(pdf)

        self.assert_eq(
            psdf.filter(items=["ab", "aa"], axis=0).sort_index(),
            pdf.filter(items=["ab", "aa"], axis=0).sort_index(),
        )
        self.assert_eq(
            psdf.filter(items=["ba", "db"], axis=1).sort_index(),
            pdf.filter(items=["ba", "db"], axis=1).sort_index(),
        )

        self.assert_eq(psdf.filter(like="b", axis="index"), pdf.filter(like="b", axis="index"))
        self.assert_eq(psdf.filter(like="c", axis="columns"), pdf.filter(like="c", axis="columns"))

        self.assert_eq(
            psdf.filter(regex="b.*", axis="index"), pdf.filter(regex="b.*", axis="index")
        )
        self.assert_eq(
            psdf.filter(regex="b.*", axis="columns"), pdf.filter(regex="b.*", axis="columns")
        )

        pdf = pdf.set_index("ba", append=True)
        psdf = ps.from_pandas(pdf)

        self.assert_eq(
            psdf.filter(items=[("aa", 1), ("bd", 2)], axis=0).sort_index(),
            pdf.filter(items=[("aa", 1), ("bd", 2)], axis=0).sort_index(),
        )

        with self.assertRaisesRegex(TypeError, "Unsupported type list"):
            psdf.filter(items=[["aa", 1], ("bd", 2)], axis=0)

        with self.assertRaisesRegex(ValueError, "The item should not be empty."):
            psdf.filter(items=[(), ("bd", 2)], axis=0)

        self.assert_eq(psdf.filter(like="b", axis=0), pdf.filter(like="b", axis=0))

        self.assert_eq(psdf.filter(regex="b.*", axis=0), pdf.filter(regex="b.*", axis=0))

        with self.assertRaisesRegex(ValueError, "items should be a list-like object"):
            psdf.filter(items="b")

        with self.assertRaisesRegex(ValueError, "No axis named"):
            psdf.filter(regex="b.*", axis=123)

        with self.assertRaisesRegex(TypeError, "Must pass either `items`, `like`"):
            psdf.filter()

        with self.assertRaisesRegex(TypeError, "mutually exclusive"):
            psdf.filter(regex="b.*", like="aaa")

        # multi-index columns
        pdf = pd.DataFrame(
            {
                ("x", "aa"): ["aa", "ab", "bc", "bd", "ce"],
                ("x", "ba"): [1, 2, 3, 4, 5],
                ("y", "cb"): [1.0, 2.0, 3.0, 4.0, 5.0],
                ("z", "db"): [1.0, np.nan, 3.0, np.nan, 5.0],
            }
        )
        pdf = pdf.set_index(("x", "aa"))
        psdf = ps.from_pandas(pdf)

        self.assert_eq(
            psdf.filter(items=["ab", "aa"], axis=0).sort_index(),
            pdf.filter(items=["ab", "aa"], axis=0).sort_index(),
        )
        self.assert_eq(
            psdf.filter(items=[("x", "ba"), ("z", "db")], axis=1).sort_index(),
            pdf.filter(items=[("x", "ba"), ("z", "db")], axis=1).sort_index(),
        )

        self.assert_eq(psdf.filter(like="b", axis="index"), pdf.filter(like="b", axis="index"))
        self.assert_eq(psdf.filter(like="c", axis="columns"), pdf.filter(like="c", axis="columns"))

        self.assert_eq(
            psdf.filter(regex="b.*", axis="index"), pdf.filter(regex="b.*", axis="index")
        )
        self.assert_eq(
            psdf.filter(regex="b.*", axis="columns"), pdf.filter(regex="b.*", axis="columns")
        )

    def test_pipe(self):
        psdf = ps.DataFrame(
            {"category": ["A", "A", "B"], "col1": [1, 2, 3], "col2": [4, 5, 6]},
            columns=["category", "col1", "col2"],
        )

        self.assertRaisesRegex(
            ValueError,
            "arg is both the pipe target and a keyword argument",
            lambda: psdf.pipe((lambda x: x, "arg"), arg="1"),
        )

    def test_transform(self):
        pdf = pd.DataFrame(
            {
                "a": [1, 2, 3, 4, 5, 6] * 100,
                "b": [1.0, 1.0, 2.0, 3.0, 5.0, 8.0] * 100,
                "c": [1, 4, 9, 16, 25, 36] * 100,
            },
            columns=["a", "b", "c"],
            index=np.random.rand(600),
        )
        psdf = ps.DataFrame(pdf)
        self.assert_eq(
            psdf.transform(lambda x: x + 1).sort_index(),
            pdf.transform(lambda x: x + 1).sort_index(),
        )
        self.assert_eq(
            psdf.transform(lambda x, y: x + y, y=2).sort_index(),
            pdf.transform(lambda x, y: x + y, y=2).sort_index(),
        )
        with option_context("compute.shortcut_limit", 500):
            self.assert_eq(
                psdf.transform(lambda x: x + 1).sort_index(),
                pdf.transform(lambda x: x + 1).sort_index(),
            )
            self.assert_eq(
                psdf.transform(lambda x, y: x + y, y=1).sort_index(),
                pdf.transform(lambda x, y: x + y, y=1).sort_index(),
            )

        with self.assertRaisesRegex(AssertionError, "the first argument should be a callable"):
            psdf.transform(1)

        # multi-index columns
        columns = pd.MultiIndex.from_tuples([("x", "a"), ("x", "b"), ("y", "c")])
        pdf.columns = columns
        psdf.columns = columns

        self.assert_eq(
            psdf.transform(lambda x: x + 1).sort_index(),
            pdf.transform(lambda x: x + 1).sort_index(),
        )
        with option_context("compute.shortcut_limit", 500):
            self.assert_eq(
                psdf.transform(lambda x: x + 1).sort_index(),
                pdf.transform(lambda x: x + 1).sort_index(),
            )

    def test_apply(self):
        pdf = pd.DataFrame(
            {
                "a": [1, 2, 3, 4, 5, 6] * 100,
                "b": [1.0, 1.0, 2.0, 3.0, 5.0, 8.0] * 100,
                "c": [1, 4, 9, 16, 25, 36] * 100,
            },
            columns=["a", "b", "c"],
            index=np.random.rand(600),
        )
        psdf = ps.DataFrame(pdf)

        self.assert_eq(
            psdf.apply(lambda x: x + 1).sort_index(), pdf.apply(lambda x: x + 1).sort_index()
        )
        self.assert_eq(
            psdf.apply(lambda x, b: x + b, args=(1,)).sort_index(),
            pdf.apply(lambda x, b: x + b, args=(1,)).sort_index(),
        )
        self.assert_eq(
            psdf.apply(lambda x, b: x + b, b=1).sort_index(),
            pdf.apply(lambda x, b: x + b, b=1).sort_index(),
        )

        with option_context("compute.shortcut_limit", 500):
            self.assert_eq(
                psdf.apply(lambda x: x + 1).sort_index(), pdf.apply(lambda x: x + 1).sort_index()
            )
            self.assert_eq(
                psdf.apply(lambda x, b: x + b, args=(1,)).sort_index(),
                pdf.apply(lambda x, b: x + b, args=(1,)).sort_index(),
            )
            self.assert_eq(
                psdf.apply(lambda x, b: x + b, b=1).sort_index(),
                pdf.apply(lambda x, b: x + b, b=1).sort_index(),
            )

        # returning a Series
        self.assert_eq(
            psdf.apply(lambda x: len(x), axis=1).sort_index(),
            pdf.apply(lambda x: len(x), axis=1).sort_index(),
        )
        self.assert_eq(
            psdf.apply(lambda x, c: len(x) + c, axis=1, c=100).sort_index(),
            pdf.apply(lambda x, c: len(x) + c, axis=1, c=100).sort_index(),
        )
        with option_context("compute.shortcut_limit", 500):
            self.assert_eq(
                psdf.apply(lambda x: len(x), axis=1).sort_index(),
                pdf.apply(lambda x: len(x), axis=1).sort_index(),
            )
            self.assert_eq(
                psdf.apply(lambda x, c: len(x) + c, axis=1, c=100).sort_index(),
                pdf.apply(lambda x, c: len(x) + c, axis=1, c=100).sort_index(),
            )

        with self.assertRaisesRegex(AssertionError, "the first argument should be a callable"):
            psdf.apply(1)

        with self.assertRaisesRegex(TypeError, "The given function.*1 or 'column'; however"):

            def f1(_) -> ps.DataFrame[int]:
                pass

            psdf.apply(f1, axis=0)

        with self.assertRaisesRegex(TypeError, "The given function.*0 or 'index'; however"):

            def f2(_) -> ps.Series[int]:
                pass

            psdf.apply(f2, axis=1)

        # multi-index columns
        columns = pd.MultiIndex.from_tuples([("x", "a"), ("x", "b"), ("y", "c")])
        pdf.columns = columns
        psdf.columns = columns

        self.assert_eq(
            psdf.apply(lambda x: x + 1).sort_index(), pdf.apply(lambda x: x + 1).sort_index()
        )
        with option_context("compute.shortcut_limit", 500):
            self.assert_eq(
                psdf.apply(lambda x: x + 1).sort_index(), pdf.apply(lambda x: x + 1).sort_index()
            )

        # returning a Series
        self.assert_eq(
            psdf.apply(lambda x: len(x), axis=1).sort_index(),
            pdf.apply(lambda x: len(x), axis=1).sort_index(),
        )
        with option_context("compute.shortcut_limit", 500):
            self.assert_eq(
                psdf.apply(lambda x: len(x), axis=1).sort_index(),
                pdf.apply(lambda x: len(x), axis=1).sort_index(),
            )

    def test_apply_batch(self):
        pdf = pd.DataFrame(
            {
                "a": [1, 2, 3, 4, 5, 6] * 100,
                "b": [1.0, 1.0, 2.0, 3.0, 5.0, 8.0] * 100,
                "c": [1, 4, 9, 16, 25, 36] * 100,
            },
            columns=["a", "b", "c"],
            index=np.random.rand(600),
        )
        psdf = ps.DataFrame(pdf)

        # One to test alias.
        self.assert_eq(psdf.apply_batch(lambda pdf: pdf + 1).sort_index(), (pdf + 1).sort_index())
        self.assert_eq(
            psdf.koalas.apply_batch(lambda pdf, a: pdf + a, args=(1,)).sort_index(),
            (pdf + 1).sort_index(),
        )
        with option_context("compute.shortcut_limit", 500):
            self.assert_eq(
                psdf.koalas.apply_batch(lambda pdf: pdf + 1).sort_index(), (pdf + 1).sort_index()
            )
            self.assert_eq(
                psdf.koalas.apply_batch(lambda pdf, b: pdf + b, b=1).sort_index(),
                (pdf + 1).sort_index(),
            )

        with self.assertRaisesRegex(AssertionError, "the first argument should be a callable"):
            psdf.koalas.apply_batch(1)

        with self.assertRaisesRegex(TypeError, "The given function.*frame as its type hints"):

            def f2(_) -> ps.Series[int]:
                pass

            psdf.koalas.apply_batch(f2)

        with self.assertRaisesRegex(ValueError, "The given function should return a frame"):
            psdf.koalas.apply_batch(lambda pdf: 1)

        # multi-index columns
        columns = pd.MultiIndex.from_tuples([("x", "a"), ("x", "b"), ("y", "c")])
        pdf.columns = columns
        psdf.columns = columns

        self.assert_eq(
            psdf.koalas.apply_batch(lambda x: x + 1).sort_index(), (pdf + 1).sort_index()
        )
        with option_context("compute.shortcut_limit", 500):
            self.assert_eq(
                psdf.koalas.apply_batch(lambda x: x + 1).sort_index(), (pdf + 1).sort_index()
            )

    def test_transform_batch(self):
        pdf = pd.DataFrame(
            {
                "a": [1, 2, 3, 4, 5, 6] * 100,
                "b": [1.0, 1.0, 2.0, 3.0, 5.0, 8.0] * 100,
                "c": [1, 4, 9, 16, 25, 36] * 100,
            },
            columns=["a", "b", "c"],
            index=np.random.rand(600),
        )
        psdf = ps.DataFrame(pdf)

        # One to test alias.
        self.assert_eq(
            psdf.transform_batch(lambda pdf: pdf + 1).sort_index(), (pdf + 1).sort_index()
        )
        self.assert_eq(
            psdf.koalas.transform_batch(lambda pdf: pdf.c + 1).sort_index(),
            (pdf.c + 1).sort_index(),
        )
        self.assert_eq(
            psdf.koalas.transform_batch(lambda pdf, a: pdf + a, 1).sort_index(),
            (pdf + 1).sort_index(),
        )
        self.assert_eq(
            psdf.koalas.transform_batch(lambda pdf, a: pdf.c + a, a=1).sort_index(),
            (pdf.c + 1).sort_index(),
        )

        with option_context("compute.shortcut_limit", 500):
            self.assert_eq(
                psdf.koalas.transform_batch(lambda pdf: pdf + 1).sort_index(),
                (pdf + 1).sort_index(),
            )
            self.assert_eq(
                psdf.koalas.transform_batch(lambda pdf: pdf.b + 1).sort_index(),
                (pdf.b + 1).sort_index(),
            )
            self.assert_eq(
                psdf.koalas.transform_batch(lambda pdf, a: pdf + a, 1).sort_index(),
                (pdf + 1).sort_index(),
            )
            self.assert_eq(
                psdf.koalas.transform_batch(lambda pdf, a: pdf.c + a, a=1).sort_index(),
                (pdf.c + 1).sort_index(),
            )

        with self.assertRaisesRegex(AssertionError, "the first argument should be a callable"):
            psdf.koalas.transform_batch(1)

        with self.assertRaisesRegex(ValueError, "The given function should return a frame"):
            psdf.koalas.transform_batch(lambda pdf: 1)

        with self.assertRaisesRegex(
            ValueError, "transform_batch cannot produce aggregated results"
        ):
            psdf.koalas.transform_batch(lambda pdf: pd.Series(1))

        # multi-index columns
        columns = pd.MultiIndex.from_tuples([("x", "a"), ("x", "b"), ("y", "c")])
        pdf.columns = columns
        psdf.columns = columns

        self.assert_eq(
            psdf.koalas.transform_batch(lambda x: x + 1).sort_index(), (pdf + 1).sort_index()
        )
        with option_context("compute.shortcut_limit", 500):
            self.assert_eq(
                psdf.koalas.transform_batch(lambda x: x + 1).sort_index(), (pdf + 1).sort_index()
            )

    def test_transform_batch_same_anchor(self):
        psdf = ps.range(10)
        psdf["d"] = psdf.koalas.transform_batch(lambda pdf: pdf.id + 1)
        self.assert_eq(
            psdf,
            pd.DataFrame({"id": list(range(10)), "d": list(range(1, 11))}, columns=["id", "d"]),
        )

        psdf = ps.range(10)
        # One to test alias.
        psdf["d"] = psdf.id.transform_batch(lambda ser: ser + 1)
        self.assert_eq(
            psdf,
            pd.DataFrame({"id": list(range(10)), "d": list(range(1, 11))}, columns=["id", "d"]),
        )

        psdf = ps.range(10)

        def plus_one(pdf) -> ps.Series[np.int64]:
            return pdf.id + 1

        psdf["d"] = psdf.koalas.transform_batch(plus_one)
        self.assert_eq(
            psdf,
            pd.DataFrame({"id": list(range(10)), "d": list(range(1, 11))}, columns=["id", "d"]),
        )

        psdf = ps.range(10)

        def plus_one(ser) -> ps.Series[np.int64]:
            return ser + 1

        psdf["d"] = psdf.id.koalas.transform_batch(plus_one)
        self.assert_eq(
            psdf,
            pd.DataFrame({"id": list(range(10)), "d": list(range(1, 11))}, columns=["id", "d"]),
        )

    def test_empty_timestamp(self):
        pdf = pd.DataFrame(
            {
                "t": [
                    datetime(2019, 1, 1, 0, 0, 0),
                    datetime(2019, 1, 2, 0, 0, 0),
                    datetime(2019, 1, 3, 0, 0, 0),
                ]
            },
            index=np.random.rand(3),
        )
        psdf = ps.from_pandas(pdf)
        self.assert_eq(psdf[psdf["t"] != psdf["t"]], pdf[pdf["t"] != pdf["t"]])
        self.assert_eq(psdf[psdf["t"] != psdf["t"]].dtypes, pdf[pdf["t"] != pdf["t"]].dtypes)

    def test_to_spark(self):
        psdf = ps.from_pandas(self.pdf)

        with self.assertRaisesRegex(ValueError, "'index_col' cannot be overlapped"):
            psdf.to_spark(index_col="a")

        with self.assertRaisesRegex(ValueError, "length of index columns.*1.*3"):
            psdf.to_spark(index_col=["x", "y", "z"])

    def test_keys(self):
        pdf = pd.DataFrame(
            [[1, 2], [4, 5], [7, 8]],
            index=["cobra", "viper", "sidewinder"],
            columns=["max_speed", "shield"],
        )
        psdf = ps.from_pandas(pdf)

        self.assert_eq(psdf.keys(), pdf.keys())

    def test_quantile(self):
        pdf, psdf = self.df_pair

        self.assert_eq(psdf.quantile(0.5), pdf.quantile(0.5))
        self.assert_eq(psdf.quantile([0.25, 0.5, 0.75]), pdf.quantile([0.25, 0.5, 0.75]))

        self.assert_eq(psdf.loc[[]].quantile(0.5), pdf.loc[[]].quantile(0.5))
        self.assert_eq(
            psdf.loc[[]].quantile([0.25, 0.5, 0.75]), pdf.loc[[]].quantile([0.25, 0.5, 0.75])
        )

        with self.assertRaisesRegex(
            NotImplementedError, 'axis should be either 0 or "index" currently.'
        ):
            psdf.quantile(0.5, axis=1)
        with self.assertRaisesRegex(TypeError, "accuracy must be an integer; however"):
            psdf.quantile(accuracy="a")
        with self.assertRaisesRegex(TypeError, "q must be a float or an array of floats;"):
            psdf.quantile(q="a")
        with self.assertRaisesRegex(TypeError, "q must be a float or an array of floats;"):
            psdf.quantile(q=["a"])

        self.assert_eq(
            psdf.quantile(0.5, numeric_only=False), pdf.quantile(0.5, numeric_only=False)
        )
        self.assert_eq(
            psdf.quantile([0.25, 0.5, 0.75], numeric_only=False),
            pdf.quantile([0.25, 0.5, 0.75], numeric_only=False),
        )

        # multi-index column
        columns = pd.MultiIndex.from_tuples([("x", "a"), ("y", "b")])
        pdf.columns = columns
        psdf.columns = columns

        self.assert_eq(psdf.quantile(0.5), pdf.quantile(0.5))
        self.assert_eq(psdf.quantile([0.25, 0.5, 0.75]), pdf.quantile([0.25, 0.5, 0.75]))

        pdf = pd.DataFrame({"x": ["a", "b", "c"]})
        psdf = ps.from_pandas(pdf)

        if LooseVersion(pd.__version__) >= LooseVersion("1.0.0"):
            self.assert_eq(psdf.quantile(0.5), pdf.quantile(0.5))
            self.assert_eq(psdf.quantile([0.25, 0.5, 0.75]), pdf.quantile([0.25, 0.5, 0.75]))
        else:
            self.assert_eq(psdf.quantile(0.5), pd.Series(name=0.5))
            self.assert_eq(psdf.quantile([0.25, 0.5, 0.75]), pd.DataFrame(index=[0.25, 0.5, 0.75]))

        with self.assertRaisesRegex(TypeError, "Could not convert object \\(string\\) to numeric"):
            psdf.quantile(0.5, numeric_only=False)
        with self.assertRaisesRegex(TypeError, "Could not convert object \\(string\\) to numeric"):
            psdf.quantile([0.25, 0.5, 0.75], numeric_only=False)

    def test_pct_change(self):
        pdf = pd.DataFrame(
            {"a": [1, 2, 3, 2], "b": [4.0, 2.0, 3.0, 1.0], "c": [300, 200, 400, 200]},
            index=np.random.rand(4),
        )
        pdf.columns = pd.MultiIndex.from_tuples([("a", "x"), ("b", "y"), ("c", "z")])
        psdf = ps.from_pandas(pdf)

        self.assert_eq(psdf.pct_change(2), pdf.pct_change(2), check_exact=False)
        self.assert_eq(psdf.pct_change().sum(), pdf.pct_change().sum(), check_exact=False)

    def test_where(self):
        psdf = ps.from_pandas(self.pdf)

        with self.assertRaisesRegex(TypeError, "type of cond must be a DataFrame or Series"):
            psdf.where(1)

    def test_mask(self):
        psdf = ps.from_pandas(self.pdf)

        with self.assertRaisesRegex(TypeError, "type of cond must be a DataFrame or Series"):
            psdf.mask(1)

    def test_query(self):
        pdf = pd.DataFrame({"A": range(1, 6), "B": range(10, 0, -2), "C": range(10, 5, -1)})
        psdf = ps.from_pandas(pdf)

        exprs = ("A > B", "A < C", "C == B")
        for expr in exprs:
            self.assert_eq(psdf.query(expr), pdf.query(expr))

        # test `inplace=True`
        for expr in exprs:
            dummy_psdf = psdf.copy()
            dummy_pdf = pdf.copy()

            pser = dummy_pdf.A
            psser = dummy_psdf.A
            dummy_pdf.query(expr, inplace=True)
            dummy_psdf.query(expr, inplace=True)

            self.assert_eq(dummy_psdf, dummy_pdf)
            self.assert_eq(psser, pser)

        # invalid values for `expr`
        invalid_exprs = (1, 1.0, (exprs[0],), [exprs[0]])
        for expr in invalid_exprs:
            with self.assertRaisesRegex(
                TypeError,
                "expr must be a string to be evaluated, {} given".format(type(expr).__name__),
            ):
                psdf.query(expr)

        # invalid values for `inplace`
        invalid_inplaces = (1, 0, "True", "False")
        for inplace in invalid_inplaces:
            with self.assertRaisesRegex(
                TypeError,
                'For argument "inplace" expected type bool, received type {}.'.format(
                    type(inplace).__name__
                ),
            ):
                psdf.query("a < b", inplace=inplace)

        # doesn't support for MultiIndex columns
        columns = pd.MultiIndex.from_tuples([("A", "Z"), ("B", "X"), ("C", "C")])
        psdf.columns = columns
        with self.assertRaisesRegex(TypeError, "Doesn't support for MultiIndex columns"):
            psdf.query("('A', 'Z') > ('B', 'X')")

    def test_take(self):
        pdf = pd.DataFrame(
            {"A": range(0, 50000), "B": range(100000, 0, -2), "C": range(100000, 50000, -1)}
        )
        psdf = ps.from_pandas(pdf)

        # axis=0 (default)
        self.assert_eq(psdf.take([1, 2]).sort_index(), pdf.take([1, 2]).sort_index())
        self.assert_eq(psdf.take([-1, -2]).sort_index(), pdf.take([-1, -2]).sort_index())
        self.assert_eq(
            psdf.take(range(100, 110)).sort_index(), pdf.take(range(100, 110)).sort_index()
        )
        self.assert_eq(
            psdf.take(range(-110, -100)).sort_index(), pdf.take(range(-110, -100)).sort_index()
        )
        self.assert_eq(
            psdf.take([10, 100, 1000, 10000]).sort_index(),
            pdf.take([10, 100, 1000, 10000]).sort_index(),
        )
        self.assert_eq(
            psdf.take([-10, -100, -1000, -10000]).sort_index(),
            pdf.take([-10, -100, -1000, -10000]).sort_index(),
        )

        # axis=1
        self.assert_eq(
            psdf.take([1, 2], axis=1).sort_index(), pdf.take([1, 2], axis=1).sort_index()
        )
        self.assert_eq(
            psdf.take([-1, -2], axis=1).sort_index(), pdf.take([-1, -2], axis=1).sort_index()
        )
        self.assert_eq(
            psdf.take(range(1, 3), axis=1).sort_index(), pdf.take(range(1, 3), axis=1).sort_index(),
        )
        self.assert_eq(
            psdf.take(range(-1, -3), axis=1).sort_index(),
            pdf.take(range(-1, -3), axis=1).sort_index(),
        )
        self.assert_eq(
            psdf.take([2, 1], axis=1).sort_index(), pdf.take([2, 1], axis=1).sort_index(),
        )
        self.assert_eq(
            psdf.take([-1, -2], axis=1).sort_index(), pdf.take([-1, -2], axis=1).sort_index(),
        )

        # MultiIndex columns
        columns = pd.MultiIndex.from_tuples([("A", "Z"), ("B", "X"), ("C", "C")])
        psdf.columns = columns
        pdf.columns = columns

        # MultiIndex columns with axis=0 (default)
        self.assert_eq(psdf.take([1, 2]).sort_index(), pdf.take([1, 2]).sort_index())
        self.assert_eq(psdf.take([-1, -2]).sort_index(), pdf.take([-1, -2]).sort_index())
        self.assert_eq(
            psdf.take(range(100, 110)).sort_index(), pdf.take(range(100, 110)).sort_index()
        )
        self.assert_eq(
            psdf.take(range(-110, -100)).sort_index(), pdf.take(range(-110, -100)).sort_index()
        )
        self.assert_eq(
            psdf.take([10, 100, 1000, 10000]).sort_index(),
            pdf.take([10, 100, 1000, 10000]).sort_index(),
        )
        self.assert_eq(
            psdf.take([-10, -100, -1000, -10000]).sort_index(),
            pdf.take([-10, -100, -1000, -10000]).sort_index(),
        )

        # axis=1
        self.assert_eq(
            psdf.take([1, 2], axis=1).sort_index(), pdf.take([1, 2], axis=1).sort_index()
        )
        self.assert_eq(
            psdf.take([-1, -2], axis=1).sort_index(), pdf.take([-1, -2], axis=1).sort_index()
        )
        self.assert_eq(
            psdf.take(range(1, 3), axis=1).sort_index(), pdf.take(range(1, 3), axis=1).sort_index(),
        )
        self.assert_eq(
            psdf.take(range(-1, -3), axis=1).sort_index(),
            pdf.take(range(-1, -3), axis=1).sort_index(),
        )
        self.assert_eq(
            psdf.take([2, 1], axis=1).sort_index(), pdf.take([2, 1], axis=1).sort_index(),
        )
        self.assert_eq(
            psdf.take([-1, -2], axis=1).sort_index(), pdf.take([-1, -2], axis=1).sort_index(),
        )

        # Checking the type of indices.
        self.assertRaises(TypeError, lambda: psdf.take(1))
        self.assertRaises(TypeError, lambda: psdf.take("1"))
        self.assertRaises(TypeError, lambda: psdf.take({1, 2}))
        self.assertRaises(TypeError, lambda: psdf.take({1: None, 2: None}))

    def test_axes(self):
        pdf = self.pdf
        psdf = ps.from_pandas(pdf)
        self.assert_eq(pdf.axes, psdf.axes)

        # multi-index columns
        columns = pd.MultiIndex.from_tuples([("x", "a"), ("y", "b")])
        pdf.columns = columns
        psdf.columns = columns
        self.assert_eq(pdf.axes, psdf.axes)

    def test_udt(self):
        sparse_values = {0: 0.1, 1: 1.1}
        sparse_vector = SparseVector(len(sparse_values), sparse_values)
        pdf = pd.DataFrame({"a": [sparse_vector], "b": [10]})

        psdf = ps.from_pandas(pdf)
        self.assert_eq(psdf, pdf)

    def test_eval(self):
        pdf = pd.DataFrame({"A": range(1, 6), "B": range(10, 0, -2)})
        psdf = ps.from_pandas(pdf)

        # operation between columns (returns Series)
        self.assert_eq(pdf.eval("A + B"), psdf.eval("A + B"))
        self.assert_eq(pdf.eval("A + A"), psdf.eval("A + A"))
        # assignment (returns DataFrame)
        self.assert_eq(pdf.eval("C = A + B"), psdf.eval("C = A + B"))
        self.assert_eq(pdf.eval("A = A + A"), psdf.eval("A = A + A"))
        # operation between scalars (returns scalar)
        self.assert_eq(pdf.eval("1 + 1"), psdf.eval("1 + 1"))
        # complicated operations with assignment
        self.assert_eq(
            pdf.eval("B = A + B // (100 + 200) * (500 - B) - 10.5"),
            psdf.eval("B = A + B // (100 + 200) * (500 - B) - 10.5"),
        )

        # inplace=True (only support for assignment)
        pdf.eval("C = A + B", inplace=True)
        psdf.eval("C = A + B", inplace=True)
        self.assert_eq(pdf, psdf)
        pser = pdf.A
        psser = psdf.A
        pdf.eval("A = B + C", inplace=True)
        psdf.eval("A = B + C", inplace=True)
        self.assert_eq(pdf, psdf)
        self.assert_eq(pser, psser)

        # doesn't support for multi-index columns
        columns = pd.MultiIndex.from_tuples([("x", "a"), ("y", "b"), ("z", "c")])
        psdf.columns = columns
        self.assertRaises(TypeError, lambda: psdf.eval("x.a + y.b"))

    @unittest.skipIf(not have_tabulate, tabulate_requirement_message)
    def test_to_markdown(self):
        pdf = pd.DataFrame(data={"animal_1": ["elk", "pig"], "animal_2": ["dog", "quetzal"]})
        psdf = ps.from_pandas(pdf)

        # `to_markdown()` is supported in pandas >= 1.0.0 since it's newly added in pandas 1.0.0.
        if LooseVersion(pd.__version__) < LooseVersion("1.0.0"):
            self.assertRaises(NotImplementedError, lambda: psdf.to_markdown())
        else:
            self.assert_eq(pdf.to_markdown(), psdf.to_markdown())

    def test_cache(self):
        pdf = pd.DataFrame(
            [(0.2, 0.3), (0.0, 0.6), (0.6, 0.0), (0.2, 0.1)], columns=["dogs", "cats"]
        )
        psdf = ps.from_pandas(pdf)

        with psdf.cache() as cached_df:
            self.assert_eq(isinstance(cached_df, CachedDataFrame), True)
            self.assert_eq(
                repr(cached_df.storage_level), repr(StorageLevel(True, True, False, True))
            )

    def test_persist(self):
        pdf = pd.DataFrame(
            [(0.2, 0.3), (0.0, 0.6), (0.6, 0.0), (0.2, 0.1)], columns=["dogs", "cats"]
        )
        psdf = ps.from_pandas(pdf)
        storage_levels = [
            StorageLevel.DISK_ONLY,
            StorageLevel.MEMORY_AND_DISK,
            StorageLevel.MEMORY_ONLY,
            StorageLevel.OFF_HEAP,
        ]

        for storage_level in storage_levels:
            with psdf.persist(storage_level) as cached_df:
                self.assert_eq(isinstance(cached_df, CachedDataFrame), True)
                self.assert_eq(repr(cached_df.storage_level), repr(storage_level))

        self.assertRaises(TypeError, lambda: psdf.persist("DISK_ONLY"))

    def test_squeeze(self):
        axises = [None, 0, 1, "rows", "index", "columns"]

        # Multiple columns
        pdf = pd.DataFrame([[1, 2], [3, 4]], columns=["a", "b"], index=["x", "y"])
        psdf = ps.from_pandas(pdf)
        for axis in axises:
            self.assert_eq(pdf.squeeze(axis), psdf.squeeze(axis))
        # Multiple columns with MultiIndex columns
        columns = pd.MultiIndex.from_tuples([("A", "Z"), ("B", "X")])
        pdf.columns = columns
        psdf.columns = columns
        for axis in axises:
            self.assert_eq(pdf.squeeze(axis), psdf.squeeze(axis))

        # Single column with single value
        pdf = pd.DataFrame([[1]], columns=["a"], index=["x"])
        psdf = ps.from_pandas(pdf)
        for axis in axises:
            self.assert_eq(pdf.squeeze(axis), psdf.squeeze(axis))
        # Single column with single value with MultiIndex column
        columns = pd.MultiIndex.from_tuples([("A", "Z")])
        pdf.columns = columns
        psdf.columns = columns
        for axis in axises:
            self.assert_eq(pdf.squeeze(axis), psdf.squeeze(axis))

        # Single column with multiple values
        pdf = pd.DataFrame([1, 2, 3, 4], columns=["a"])
        psdf = ps.from_pandas(pdf)
        for axis in axises:
            self.assert_eq(pdf.squeeze(axis), psdf.squeeze(axis))
        # Single column with multiple values with MultiIndex column
        pdf.columns = columns
        psdf.columns = columns
        for axis in axises:
            self.assert_eq(pdf.squeeze(axis), psdf.squeeze(axis))

    def test_rfloordiv(self):
        pdf = pd.DataFrame(
            {"angles": [0, 3, 4], "degrees": [360, 180, 360]},
            index=["circle", "triangle", "rectangle"],
            columns=["angles", "degrees"],
        )
        psdf = ps.from_pandas(pdf)

        if LooseVersion(pd.__version__) < LooseVersion("1.0.0") and LooseVersion(
            pd.__version__
        ) >= LooseVersion("0.24.0"):
            expected_result = pd.DataFrame(
                {"angles": [np.inf, 3.0, 2.0], "degrees": [0.0, 0.0, 0.0]},
                index=["circle", "triangle", "rectangle"],
                columns=["angles", "degrees"],
            )
        else:
            expected_result = pdf.rfloordiv(10)

        self.assert_eq(psdf.rfloordiv(10), expected_result)

    def test_truncate(self):
        pdf1 = pd.DataFrame(
            {
                "A": ["a", "b", "c", "d", "e", "f", "g"],
                "B": ["h", "i", "j", "k", "l", "m", "n"],
                "C": ["o", "p", "q", "r", "s", "t", "u"],
            },
            index=[-500, -20, -1, 0, 400, 550, 1000],
        )
        psdf1 = ps.from_pandas(pdf1)
        pdf2 = pd.DataFrame(
            {
                "A": ["a", "b", "c", "d", "e", "f", "g"],
                "B": ["h", "i", "j", "k", "l", "m", "n"],
                "C": ["o", "p", "q", "r", "s", "t", "u"],
            },
            index=[1000, 550, 400, 0, -1, -20, -500],
        )
        psdf2 = ps.from_pandas(pdf2)

        self.assert_eq(psdf1.truncate(), pdf1.truncate())
        self.assert_eq(psdf1.truncate(before=-20), pdf1.truncate(before=-20))
        self.assert_eq(psdf1.truncate(after=400), pdf1.truncate(after=400))
        self.assert_eq(psdf1.truncate(copy=False), pdf1.truncate(copy=False))
        self.assert_eq(psdf1.truncate(-20, 400, copy=False), pdf1.truncate(-20, 400, copy=False))
        # The bug for these tests has been fixed in pandas 1.1.0.
        if LooseVersion(pd.__version__) >= LooseVersion("1.1.0"):
            self.assert_eq(psdf2.truncate(0, 550), pdf2.truncate(0, 550))
            self.assert_eq(psdf2.truncate(0, 550, copy=False), pdf2.truncate(0, 550, copy=False))
        else:
            expected_psdf = ps.DataFrame(
                {"A": ["b", "c", "d"], "B": ["i", "j", "k"], "C": ["p", "q", "r"]},
                index=[550, 400, 0],
            )
            self.assert_eq(psdf2.truncate(0, 550), expected_psdf)
            self.assert_eq(psdf2.truncate(0, 550, copy=False), expected_psdf)

        # axis = 1
        self.assert_eq(psdf1.truncate(axis=1), pdf1.truncate(axis=1))
        self.assert_eq(psdf1.truncate(before="B", axis=1), pdf1.truncate(before="B", axis=1))
        self.assert_eq(psdf1.truncate(after="A", axis=1), pdf1.truncate(after="A", axis=1))
        self.assert_eq(psdf1.truncate(copy=False, axis=1), pdf1.truncate(copy=False, axis=1))
        self.assert_eq(psdf2.truncate("B", "C", axis=1), pdf2.truncate("B", "C", axis=1))
        self.assert_eq(
            psdf1.truncate("B", "C", copy=False, axis=1),
            pdf1.truncate("B", "C", copy=False, axis=1),
        )

        # MultiIndex columns
        columns = pd.MultiIndex.from_tuples([("A", "Z"), ("B", "X"), ("C", "Z")])
        pdf1.columns = columns
        psdf1.columns = columns
        pdf2.columns = columns
        psdf2.columns = columns

        self.assert_eq(psdf1.truncate(), pdf1.truncate())
        self.assert_eq(psdf1.truncate(before=-20), pdf1.truncate(before=-20))
        self.assert_eq(psdf1.truncate(after=400), pdf1.truncate(after=400))
        self.assert_eq(psdf1.truncate(copy=False), pdf1.truncate(copy=False))
        self.assert_eq(psdf1.truncate(-20, 400, copy=False), pdf1.truncate(-20, 400, copy=False))
        # The bug for these tests has been fixed in pandas 1.1.0.
        if LooseVersion(pd.__version__) >= LooseVersion("1.1.0"):
            self.assert_eq(psdf2.truncate(0, 550), pdf2.truncate(0, 550))
            self.assert_eq(psdf2.truncate(0, 550, copy=False), pdf2.truncate(0, 550, copy=False))
        else:
            expected_psdf.columns = columns
            self.assert_eq(psdf2.truncate(0, 550), expected_psdf)
            self.assert_eq(psdf2.truncate(0, 550, copy=False), expected_psdf)
        # axis = 1
        self.assert_eq(psdf1.truncate(axis=1), pdf1.truncate(axis=1))
        self.assert_eq(psdf1.truncate(before="B", axis=1), pdf1.truncate(before="B", axis=1))
        self.assert_eq(psdf1.truncate(after="A", axis=1), pdf1.truncate(after="A", axis=1))
        self.assert_eq(psdf1.truncate(copy=False, axis=1), pdf1.truncate(copy=False, axis=1))
        self.assert_eq(psdf2.truncate("B", "C", axis=1), pdf2.truncate("B", "C", axis=1))
        self.assert_eq(
            psdf1.truncate("B", "C", copy=False, axis=1),
            pdf1.truncate("B", "C", copy=False, axis=1),
        )

        # Exceptions
        psdf = ps.DataFrame(
            {
                "A": ["a", "b", "c", "d", "e", "f", "g"],
                "B": ["h", "i", "j", "k", "l", "m", "n"],
                "C": ["o", "p", "q", "r", "s", "t", "u"],
            },
            index=[-500, 100, 400, 0, -1, 550, -20],
        )
        msg = "truncate requires a sorted index"
        with self.assertRaisesRegex(ValueError, msg):
            psdf.truncate()

        psdf = ps.DataFrame(
            {
                "A": ["a", "b", "c", "d", "e", "f", "g"],
                "B": ["h", "i", "j", "k", "l", "m", "n"],
                "C": ["o", "p", "q", "r", "s", "t", "u"],
            },
            index=[-500, -20, -1, 0, 400, 550, 1000],
        )
        msg = "Truncate: -20 must be after 400"
        with self.assertRaisesRegex(ValueError, msg):
            psdf.truncate(400, -20)
        msg = "Truncate: B must be after C"
        with self.assertRaisesRegex(ValueError, msg):
            psdf.truncate("C", "B", axis=1)

    def test_explode(self):
        pdf = pd.DataFrame({"A": [[-1.0, np.nan], [0.0, np.inf], [1.0, -np.inf]], "B": 1})
        pdf.index.name = "index"
        pdf.columns.name = "columns"
        psdf = ps.from_pandas(pdf)

        if LooseVersion(pd.__version__) >= LooseVersion("0.25.0"):
            expected_result1 = pdf.explode("A")
            expected_result2 = pdf.explode("B")
        else:
            expected_result1 = pd.DataFrame(
                {"A": [-1, np.nan, 0, np.inf, 1, -np.inf], "B": [1, 1, 1, 1, 1, 1]},
                index=pd.Index([0, 0, 1, 1, 2, 2]),
            )
            expected_result1.index.name = "index"
            expected_result1.columns.name = "columns"
            expected_result2 = pdf

        self.assert_eq(psdf.explode("A"), expected_result1, almost=True)
        self.assert_eq(repr(psdf.explode("B")), repr(expected_result2))
        self.assert_eq(psdf.explode("A").index.name, expected_result1.index.name)
        self.assert_eq(psdf.explode("A").columns.name, expected_result1.columns.name)

        self.assertRaises(TypeError, lambda: psdf.explode(["A", "B"]))

        # MultiIndex
        midx = pd.MultiIndex.from_tuples(
            [("x", "a"), ("x", "b"), ("y", "c")], names=["index1", "index2"]
        )
        pdf.index = midx
        psdf = ps.from_pandas(pdf)

        if LooseVersion(pd.__version__) >= LooseVersion("0.25.0"):
            expected_result1 = pdf.explode("A")
            expected_result2 = pdf.explode("B")
        else:
            midx = pd.MultiIndex.from_tuples(
                [("x", "a"), ("x", "a"), ("x", "b"), ("x", "b"), ("y", "c"), ("y", "c")],
                names=["index1", "index2"],
            )
            expected_result1.index = midx
            expected_result2 = pdf

        self.assert_eq(psdf.explode("A"), expected_result1, almost=True)
        self.assert_eq(repr(psdf.explode("B")), repr(expected_result2))
        self.assert_eq(psdf.explode("A").index.names, expected_result1.index.names)
        self.assert_eq(psdf.explode("A").columns.name, expected_result1.columns.name)

        self.assertRaises(TypeError, lambda: psdf.explode(["A", "B"]))

        # MultiIndex columns
        columns = pd.MultiIndex.from_tuples([("A", "Z"), ("B", "X")], names=["column1", "column2"])
        pdf.columns = columns
        psdf.columns = columns

        if LooseVersion(pd.__version__) >= LooseVersion("0.25.0"):
            expected_result1 = pdf.explode(("A", "Z"))
            expected_result2 = pdf.explode(("B", "X"))
            expected_result3 = pdf.A.explode("Z")
        else:
            expected_result1.columns = columns
            expected_result2 = pdf
            expected_result3 = pd.DataFrame({"Z": [-1, np.nan, 0, np.inf, 1, -np.inf]}, index=midx)
            expected_result3.index.name = "index"
            expected_result3.columns.name = "column2"

        self.assert_eq(psdf.explode(("A", "Z")), expected_result1, almost=True)
        self.assert_eq(repr(psdf.explode(("B", "X"))), repr(expected_result2))
        self.assert_eq(psdf.explode(("A", "Z")).index.names, expected_result1.index.names)
        self.assert_eq(psdf.explode(("A", "Z")).columns.names, expected_result1.columns.names)

        self.assert_eq(psdf.A.explode("Z"), expected_result3, almost=True)

        self.assertRaises(TypeError, lambda: psdf.explode(["A", "B"]))
        self.assertRaises(ValueError, lambda: psdf.explode("A"))

    def test_spark_schema(self):
        psdf = ps.DataFrame(
            {
                "a": list("abc"),
                "b": list(range(1, 4)),
                "c": np.arange(3, 6).astype("i1"),
                "d": np.arange(4.0, 7.0, dtype="float64"),
                "e": [True, False, True],
                "f": pd.date_range("20130101", periods=3),
            },
            columns=["a", "b", "c", "d", "e", "f"],
        )
        self.assertEqual(psdf.spark_schema(), psdf.spark.schema())
        self.assertEqual(psdf.spark_schema("index"), psdf.spark.schema("index"))

    def test_print_schema(self):
        psdf = ps.DataFrame(
            {"a": list("abc"), "b": list(range(1, 4)), "c": np.arange(3, 6).astype("i1")},
            columns=["a", "b", "c"],
        )

        prev = sys.stdout
        try:
            out = StringIO()
            sys.stdout = out
            psdf.print_schema()
            actual = out.getvalue().strip()

            out = StringIO()
            sys.stdout = out
            psdf.spark.print_schema()
            expected = out.getvalue().strip()

            self.assertEqual(actual, expected)
        finally:
            sys.stdout = prev

    def test_explain_hint(self):
        psdf1 = ps.DataFrame(
            {"lkey": ["foo", "bar", "baz", "foo"], "value": [1, 2, 3, 5]}, columns=["lkey", "value"]
        )
        psdf2 = ps.DataFrame(
            {"rkey": ["foo", "bar", "baz", "foo"], "value": [5, 6, 7, 8]}, columns=["rkey", "value"]
        )
        merged = psdf1.merge(psdf2.hint("broadcast"), left_on="lkey", right_on="rkey")
        prev = sys.stdout
        try:
            out = StringIO()
            sys.stdout = out
            merged.explain()
            actual = out.getvalue().strip()

            out = StringIO()
            sys.stdout = out
            merged.spark.explain()
            expected = out.getvalue().strip()

            self.assertEqual(actual, expected)
        finally:
            sys.stdout = prev

    def test_mad(self):
        pdf = pd.DataFrame(
            {
                "A": [1, 2, None, 4, np.nan],
                "B": [-0.1, 0.2, -0.3, np.nan, 0.5],
                "C": ["a", "b", "c", "d", "e"],
            }
        )
        psdf = ps.from_pandas(pdf)

        self.assert_eq(psdf.mad(), pdf.mad())
        self.assert_eq(psdf.mad(axis=1), pdf.mad(axis=1))

        with self.assertRaises(ValueError):
            psdf.mad(axis=2)

        # MultiIndex columns
        columns = pd.MultiIndex.from_tuples([("A", "X"), ("A", "Y"), ("A", "Z")])
        pdf.columns = columns
        psdf.columns = columns

        self.assert_eq(psdf.mad(), pdf.mad())
        self.assert_eq(psdf.mad(axis=1), pdf.mad(axis=1))

        pdf = pd.DataFrame({"A": [True, True, False, False], "B": [True, False, False, True]})
        psdf = ps.from_pandas(pdf)

        self.assert_eq(psdf.mad(), pdf.mad())
        self.assert_eq(psdf.mad(axis=1), pdf.mad(axis=1))

    def test_abs(self):
        pdf = pd.DataFrame({"a": [-2, -1, 0, 1]})
        psdf = ps.from_pandas(pdf)

        self.assert_eq(abs(psdf), abs(pdf))
        self.assert_eq(np.abs(psdf), np.abs(pdf))

    def test_iteritems(self):
        pdf = pd.DataFrame(
            {"species": ["bear", "bear", "marsupial"], "population": [1864, 22000, 80000]},
            index=["panda", "polar", "koala"],
            columns=["species", "population"],
        )
        psdf = ps.from_pandas(pdf)

        for (p_name, p_items), (k_name, k_items) in zip(pdf.iteritems(), psdf.iteritems()):
            self.assert_eq(p_name, k_name)
            self.assert_eq(p_items, k_items)

    def test_tail(self):
        pdf = pd.DataFrame({"x": range(1000)})
        psdf = ps.from_pandas(pdf)

        self.assert_eq(pdf.tail(), psdf.tail())
        self.assert_eq(pdf.tail(10), psdf.tail(10))
        self.assert_eq(pdf.tail(-990), psdf.tail(-990))
        self.assert_eq(pdf.tail(0), psdf.tail(0))
        self.assert_eq(pdf.tail(-1001), psdf.tail(-1001))
        self.assert_eq(pdf.tail(1001), psdf.tail(1001))
        self.assert_eq((pdf + 1).tail(), (psdf + 1).tail())
        self.assert_eq((pdf + 1).tail(10), (psdf + 1).tail(10))
        self.assert_eq((pdf + 1).tail(-990), (psdf + 1).tail(-990))
        self.assert_eq((pdf + 1).tail(0), (psdf + 1).tail(0))
        self.assert_eq((pdf + 1).tail(-1001), (psdf + 1).tail(-1001))
        self.assert_eq((pdf + 1).tail(1001), (psdf + 1).tail(1001))
        with self.assertRaisesRegex(TypeError, "bad operand type for unary -: 'str'"):
            psdf.tail("10")

    def test_last_valid_index(self):
        pdf = pd.DataFrame(
            {"a": [1, 2, 3, None], "b": [1.0, 2.0, 3.0, None], "c": [100, 200, 400, None]},
            index=["Q", "W", "E", "R"],
        )
        psdf = ps.from_pandas(pdf)
        self.assert_eq(pdf.last_valid_index(), psdf.last_valid_index())
        self.assert_eq(pdf[[]].last_valid_index(), psdf[[]].last_valid_index())

        # MultiIndex columns
        pdf.columns = pd.MultiIndex.from_tuples([("a", "x"), ("b", "y"), ("c", "z")])
        psdf = ps.from_pandas(pdf)
        self.assert_eq(pdf.last_valid_index(), psdf.last_valid_index())

        # Empty DataFrame
        pdf = pd.Series([]).to_frame()
        psdf = ps.Series([]).to_frame()
        self.assert_eq(pdf.last_valid_index(), psdf.last_valid_index())

    def test_last(self):
        index = pd.date_range("2018-04-09", periods=4, freq="2D")
        pdf = pd.DataFrame([1, 2, 3, 4], index=index)
        psdf = ps.from_pandas(pdf)
        self.assert_eq(pdf.last("1D"), psdf.last("1D"))
        self.assert_eq(pdf.last(DateOffset(days=1)), psdf.last(DateOffset(days=1)))
        with self.assertRaisesRegex(TypeError, "'last' only supports a DatetimeIndex"):
            ps.DataFrame([1, 2, 3, 4]).last("1D")

    def test_first(self):
        index = pd.date_range("2018-04-09", periods=4, freq="2D")
        pdf = pd.DataFrame([1, 2, 3, 4], index=index)
        psdf = ps.from_pandas(pdf)
        self.assert_eq(pdf.first("1D"), psdf.first("1D"))
        self.assert_eq(pdf.first(DateOffset(days=1)), psdf.first(DateOffset(days=1)))
        with self.assertRaisesRegex(TypeError, "'first' only supports a DatetimeIndex"):
            ps.DataFrame([1, 2, 3, 4]).first("1D")

    def test_first_valid_index(self):
        pdf = pd.DataFrame(
            {"a": [None, 2, 3, 2], "b": [None, 2.0, 3.0, 1.0], "c": [None, 200, 400, 200]},
            index=["Q", "W", "E", "R"],
        )
        psdf = ps.from_pandas(pdf)
        self.assert_eq(pdf.first_valid_index(), psdf.first_valid_index())
        self.assert_eq(pdf[[]].first_valid_index(), psdf[[]].first_valid_index())

        # MultiIndex columns
        pdf.columns = pd.MultiIndex.from_tuples([("a", "x"), ("b", "y"), ("c", "z")])
        psdf = ps.from_pandas(pdf)
        self.assert_eq(pdf.first_valid_index(), psdf.first_valid_index())

        # Empty DataFrame
        pdf = pd.Series([]).to_frame()
        psdf = ps.Series([]).to_frame()
        self.assert_eq(pdf.first_valid_index(), psdf.first_valid_index())

        pdf = pd.DataFrame(
            {"a": [None, 2, 3, 2], "b": [None, 2.0, 3.0, 1.0], "c": [None, 200, 400, 200]},
            index=[
                datetime(2021, 1, 1),
                datetime(2021, 2, 1),
                datetime(2021, 3, 1),
                datetime(2021, 4, 1),
            ],
        )
        psdf = ps.from_pandas(pdf)
        self.assert_eq(pdf.first_valid_index(), psdf.first_valid_index())

    def test_product(self):
        pdf = pd.DataFrame(
            {"A": [1, 2, 3, 4, 5], "B": [10, 20, 30, 40, 50], "C": ["a", "b", "c", "d", "e"]}
        )
        psdf = ps.from_pandas(pdf)
        self.assert_eq(pdf.prod(), psdf.prod().sort_index())

        # Named columns
        pdf.columns.name = "Koalas"
        psdf = ps.from_pandas(pdf)
        self.assert_eq(pdf.prod(), psdf.prod().sort_index())

        # MultiIndex columns
        pdf.columns = pd.MultiIndex.from_tuples([("a", "x"), ("b", "y"), ("c", "z")])
        psdf = ps.from_pandas(pdf)
        self.assert_eq(pdf.prod(), psdf.prod().sort_index())

        # Named MultiIndex columns
        pdf.columns.names = ["Hello", "Koalas"]
        psdf = ps.from_pandas(pdf)
        self.assert_eq(pdf.prod(), psdf.prod().sort_index())

        # No numeric columns
        pdf = pd.DataFrame({"key": ["a", "b", "c"], "val": ["x", "y", "z"]})
        psdf = ps.from_pandas(pdf)
        self.assert_eq(pdf.prod(), psdf.prod().sort_index())

        # No numeric named columns
        pdf.columns.name = "Koalas"
        psdf = ps.from_pandas(pdf)
        self.assert_eq(pdf.prod(), psdf.prod().sort_index(), almost=True)

        # No numeric MultiIndex columns
        pdf.columns = pd.MultiIndex.from_tuples([("a", "x"), ("b", "y")])
        psdf = ps.from_pandas(pdf)
        self.assert_eq(pdf.prod(), psdf.prod().sort_index(), almost=True)

        # No numeric named MultiIndex columns
        pdf.columns.names = ["Hello", "Koalas"]
        psdf = ps.from_pandas(pdf)
        self.assert_eq(pdf.prod(), psdf.prod().sort_index(), almost=True)

        # All NaN columns
        pdf = pd.DataFrame(
            {
                "A": [np.nan, np.nan, np.nan, np.nan, np.nan],
                "B": [10, 20, 30, 40, 50],
                "C": ["a", "b", "c", "d", "e"],
            }
        )
        psdf = ps.from_pandas(pdf)
        self.assert_eq(pdf.prod(), psdf.prod().sort_index(), check_exact=False)

        # All NaN named columns
        pdf.columns.name = "Koalas"
        psdf = ps.from_pandas(pdf)
        self.assert_eq(pdf.prod(), psdf.prod().sort_index(), check_exact=False)

        # All NaN MultiIndex columns
        pdf.columns = pd.MultiIndex.from_tuples([("a", "x"), ("b", "y"), ("c", "z")])
        psdf = ps.from_pandas(pdf)
        self.assert_eq(pdf.prod(), psdf.prod().sort_index(), check_exact=False)

        # All NaN named MultiIndex columns
        pdf.columns.names = ["Hello", "Koalas"]
        psdf = ps.from_pandas(pdf)
        self.assert_eq(pdf.prod(), psdf.prod().sort_index(), check_exact=False)

    def test_from_dict(self):
        data = {"row_1": [3, 2, 1, 0], "row_2": [10, 20, 30, 40]}
        pdf = pd.DataFrame.from_dict(data)
        psdf = ps.DataFrame.from_dict(data)
        self.assert_eq(pdf, psdf)

        pdf = pd.DataFrame.from_dict(data, dtype="int8")
        psdf = ps.DataFrame.from_dict(data, dtype="int8")
        self.assert_eq(pdf, psdf)

        pdf = pd.DataFrame.from_dict(data, orient="index", columns=["A", "B", "C", "D"])
        psdf = ps.DataFrame.from_dict(data, orient="index", columns=["A", "B", "C", "D"])
        self.assert_eq(pdf, psdf)

    def test_pad(self):
        pdf = pd.DataFrame(
            {
                "A": [None, 3, None, None],
                "B": [2, 4, None, 3],
                "C": [None, None, None, 1],
                "D": [0, 1, 5, 4],
            },
            columns=["A", "B", "C", "D"],
        )
        psdf = ps.from_pandas(pdf)

        if LooseVersion(pd.__version__) >= LooseVersion("1.1"):
            self.assert_eq(pdf.pad(), psdf.pad())

            # Test `inplace=True`
            pdf.pad(inplace=True)
            psdf.pad(inplace=True)
            self.assert_eq(pdf, psdf)
        else:
            expected = ps.DataFrame(
                {
                    "A": [None, 3, 3, 3],
                    "B": [2.0, 4.0, 4.0, 3.0],
                    "C": [None, None, None, 1],
                    "D": [0, 1, 5, 4],
                },
                columns=["A", "B", "C", "D"],
            )
            self.assert_eq(expected, psdf.pad())

            # Test `inplace=True`
            psdf.pad(inplace=True)
            self.assert_eq(expected, psdf)

    def test_backfill(self):
        pdf = pd.DataFrame(
            {
                "A": [None, 3, None, None],
                "B": [2, 4, None, 3],
                "C": [None, None, None, 1],
                "D": [0, 1, 5, 4],
            },
            columns=["A", "B", "C", "D"],
        )
        psdf = ps.from_pandas(pdf)

        if LooseVersion(pd.__version__) >= LooseVersion("1.1"):
            self.assert_eq(pdf.backfill(), psdf.backfill())

            # Test `inplace=True`
            pdf.backfill(inplace=True)
            psdf.backfill(inplace=True)
            self.assert_eq(pdf, psdf)
        else:
            expected = ps.DataFrame(
                {
                    "A": [3.0, 3.0, None, None],
                    "B": [2.0, 4.0, 3.0, 3.0],
                    "C": [1.0, 1.0, 1.0, 1.0],
                    "D": [0, 1, 5, 4],
                },
                columns=["A", "B", "C", "D"],
            )
            self.assert_eq(expected, psdf.backfill())

            # Test `inplace=True`
            psdf.backfill(inplace=True)
            self.assert_eq(expected, psdf)

    def test_align(self):
        pdf1 = pd.DataFrame({"a": [1, 2, 3], "b": ["a", "b", "c"]}, index=[10, 20, 30])
        psdf1 = ps.from_pandas(pdf1)

        for join in ["outer", "inner", "left", "right"]:
            for axis in [None, 0, 1]:
                psdf_l, psdf_r = psdf1.align(psdf1[["b"]], join=join, axis=axis)
                pdf_l, pdf_r = pdf1.align(pdf1[["b"]], join=join, axis=axis)
                self.assert_eq(psdf_l, pdf_l)
                self.assert_eq(psdf_r, pdf_r)

                psdf_l, psdf_r = psdf1[["a"]].align(psdf1[["b", "a"]], join=join, axis=axis)
                pdf_l, pdf_r = pdf1[["a"]].align(pdf1[["b", "a"]], join=join, axis=axis)
                self.assert_eq(psdf_l, pdf_l)
                self.assert_eq(psdf_r, pdf_r)

                psdf_l, psdf_r = psdf1[["b", "a"]].align(psdf1[["a"]], join=join, axis=axis)
                pdf_l, pdf_r = pdf1[["b", "a"]].align(pdf1[["a"]], join=join, axis=axis)
                self.assert_eq(psdf_l, pdf_l)
                self.assert_eq(psdf_r, pdf_r)

        psdf_l, psdf_r = psdf1.align(psdf1["b"], axis=0)
        pdf_l, pdf_r = pdf1.align(pdf1["b"], axis=0)
        self.assert_eq(psdf_l, pdf_l)
        self.assert_eq(psdf_r, pdf_r)

        psdf_l, psser_b = psdf1[["a"]].align(psdf1["b"], axis=0)
        pdf_l, pser_b = pdf1[["a"]].align(pdf1["b"], axis=0)
        self.assert_eq(psdf_l, pdf_l)
        self.assert_eq(psser_b, pser_b)

        self.assertRaises(ValueError, lambda: psdf1.align(psdf1, join="unknown"))
        self.assertRaises(ValueError, lambda: psdf1.align(psdf1["b"]))
        self.assertRaises(NotImplementedError, lambda: psdf1.align(psdf1["b"], axis=1))

        pdf2 = pd.DataFrame({"a": [4, 5, 6], "d": ["d", "e", "f"]}, index=[10, 11, 12])
        psdf2 = ps.from_pandas(pdf2)

        for join in ["outer", "inner", "left", "right"]:
            psdf_l, psdf_r = psdf1.align(psdf2, join=join, axis=1)
            pdf_l, pdf_r = pdf1.align(pdf2, join=join, axis=1)
            self.assert_eq(psdf_l.sort_index(), pdf_l.sort_index())
            self.assert_eq(psdf_r.sort_index(), pdf_r.sort_index())

    def test_between_time(self):
        idx = pd.date_range("2018-04-09", periods=4, freq="1D20min")
        pdf = pd.DataFrame({"A": [1, 2, 3, 4]}, index=idx)
        psdf = ps.from_pandas(pdf)
        self.assert_eq(
            pdf.between_time("0:15", "0:45").sort_index(),
            psdf.between_time("0:15", "0:45").sort_index(),
        )

        pdf.index.name = "ts"
        psdf = ps.from_pandas(pdf)
        self.assert_eq(
            pdf.between_time("0:15", "0:45").sort_index(),
            psdf.between_time("0:15", "0:45").sort_index(),
        )

        # Column label is 'index'
        pdf.columns = pd.Index(["index"])
        psdf = ps.from_pandas(pdf)
        self.assert_eq(
            pdf.between_time("0:15", "0:45").sort_index(),
            psdf.between_time("0:15", "0:45").sort_index(),
        )

        # Both index name and column label are 'index'
        pdf.index.name = "index"
        psdf = ps.from_pandas(pdf)
        self.assert_eq(
            pdf.between_time("0:15", "0:45").sort_index(),
            psdf.between_time("0:15", "0:45").sort_index(),
        )

        # Index name is 'index', column label is ('X', 'A')
        pdf.columns = pd.MultiIndex.from_arrays([["X"], ["A"]])
        psdf = ps.from_pandas(pdf)
        self.assert_eq(
            pdf.between_time("0:15", "0:45").sort_index(),
            psdf.between_time("0:15", "0:45").sort_index(),
        )

        with self.assertRaisesRegex(
            NotImplementedError, "between_time currently only works for axis=0"
        ):
            psdf.between_time("0:15", "0:45", axis=1)

        psdf = ps.DataFrame({"A": [1, 2, 3, 4]})
        with self.assertRaisesRegex(TypeError, "Index must be DatetimeIndex"):
            psdf.between_time("0:15", "0:45")

    def test_at_time(self):
        idx = pd.date_range("2018-04-09", periods=4, freq="1D20min")
        pdf = pd.DataFrame({"A": [1, 2, 3, 4]}, index=idx)
        psdf = ps.from_pandas(pdf)
        psdf.at_time("0:20")
        self.assert_eq(
            pdf.at_time("0:20").sort_index(), psdf.at_time("0:20").sort_index(),
        )

        # Index name is 'ts'
        pdf.index.name = "ts"
        psdf = ps.from_pandas(pdf)
        self.assert_eq(
            pdf.at_time("0:20").sort_index(), psdf.at_time("0:20").sort_index(),
        )

        # Index name is 'ts', column label is 'index'
        pdf.columns = pd.Index(["index"])
        psdf = ps.from_pandas(pdf)
        self.assert_eq(
            pdf.at_time("0:40").sort_index(), psdf.at_time("0:40").sort_index(),
        )

        # Both index name and column label are 'index'
        pdf.index.name = "index"
        psdf = ps.from_pandas(pdf)
        self.assert_eq(
            pdf.at_time("0:40").sort_index(), psdf.at_time("0:40").sort_index(),
        )

        # Index name is 'index', column label is ('X', 'A')
        pdf.columns = pd.MultiIndex.from_arrays([["X"], ["A"]])
        psdf = ps.from_pandas(pdf)
        self.assert_eq(
            pdf.at_time("0:40").sort_index(), psdf.at_time("0:40").sort_index(),
        )

        with self.assertRaisesRegex(NotImplementedError, "'asof' argument is not supported"):
            psdf.at_time("0:15", asof=True)

        with self.assertRaisesRegex(NotImplementedError, "at_time currently only works for axis=0"):
            psdf.at_time("0:15", axis=1)

        psdf = ps.DataFrame({"A": [1, 2, 3, 4]})
        with self.assertRaisesRegex(TypeError, "Index must be DatetimeIndex"):
            psdf.at_time("0:15")


if __name__ == "__main__":
    from pyspark.pandas.tests.test_dataframe import *  # noqa: F401

    try:
        import xmlrunner  # type: ignore[import]

        testRunner = xmlrunner.XMLTestRunner(output="target/test-reports", verbosity=2)
    except ImportError:
        testRunner = None
    unittest.main(testRunner=testRunner, verbosity=2)<|MERGE_RESOLUTION|>--- conflicted
+++ resolved
@@ -2365,13 +2365,8 @@
         self.assert_eq(psdf["a"] - psdf["b"], pdf["a"] - pdf["b"])
 
         # Negative
-<<<<<<< HEAD
         psdf = ps.DataFrame({"a": ["x"], "b": [1]})
-        ks_err_msg = "substraction can not be applied to string series or literals"
-=======
-        kdf = ps.DataFrame({"a": ["x"], "b": [1]})
         ks_err_msg = "subtraction can not be applied to string series or literals"
->>>>>>> a970f850
 
         self.assertRaisesRegex(TypeError, ks_err_msg, lambda: psdf["a"] - psdf["b"])
         self.assertRaisesRegex(TypeError, ks_err_msg, lambda: psdf["b"] - psdf["a"])
@@ -2443,27 +2438,15 @@
         # Negative
         psdf = ps.DataFrame({"a": ["x"], "b": [2]})
         ks_err_msg = "multiplication can not be applied to a string literal"
-<<<<<<< HEAD
         self.assertRaisesRegex(TypeError, ks_err_msg, lambda: psdf["b"] * "literal")
         self.assertRaisesRegex(TypeError, ks_err_msg, lambda: "literal" * psdf["b"])
         self.assertRaisesRegex(TypeError, ks_err_msg, lambda: psdf["a"] * "literal")
-        self.assertRaisesRegex(TypeError, ks_err_msg, lambda: "literal" * psdf["a"])
 
         ks_err_msg = "a string series can only be multiplied to an int series or literal"
         self.assertRaisesRegex(TypeError, ks_err_msg, lambda: psdf["a"] * psdf["a"])
         self.assertRaisesRegex(TypeError, ks_err_msg, lambda: psdf["a"] * 0.1)
         self.assertRaisesRegex(TypeError, ks_err_msg, lambda: 0.1 * psdf["a"])
-=======
-        self.assertRaisesRegex(TypeError, ks_err_msg, lambda: kdf["b"] * "literal")
-        self.assertRaisesRegex(TypeError, ks_err_msg, lambda: "literal" * kdf["b"])
-        self.assertRaisesRegex(TypeError, ks_err_msg, lambda: kdf["a"] * "literal")
-
-        ks_err_msg = "a string series can only be multiplied to an int series or literal"
-        self.assertRaisesRegex(TypeError, ks_err_msg, lambda: kdf["a"] * kdf["a"])
-        self.assertRaisesRegex(TypeError, ks_err_msg, lambda: kdf["a"] * 0.1)
-        self.assertRaisesRegex(TypeError, ks_err_msg, lambda: 0.1 * kdf["a"])
-        self.assertRaisesRegex(TypeError, ks_err_msg, lambda: "literal" * kdf["a"])
->>>>>>> a970f850
+        self.assertRaisesRegex(TypeError, ks_err_msg, lambda: "literal" * psdf["a"])
 
     def test_sample(self):
         pdf = pd.DataFrame({"A": [0, 2, 4]})
