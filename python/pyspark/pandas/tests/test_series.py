#
# Licensed to the Apache Software Foundation (ASF) under one or more
# contributor license agreements.  See the NOTICE file distributed with
# this work for additional information regarding copyright ownership.
# The ASF licenses this file to You under the Apache License, Version 2.0
# (the "License"); you may not use this file except in compliance with
# the License.  You may obtain a copy of the License at
#
#    http://www.apache.org/licenses/LICENSE-2.0
#
# Unless required by applicable law or agreed to in writing, software
# distributed under the License is distributed on an "AS IS" BASIS,
# WITHOUT WARRANTIES OR CONDITIONS OF ANY KIND, either express or implied.
# See the License for the specific language governing permissions and
# limitations under the License.
#

import unittest
from collections import defaultdict
from distutils.version import LooseVersion
import inspect
from itertools import product
from datetime import datetime, timedelta

import numpy as np
import pandas as pd
from pyspark.ml.linalg import SparseVector

from pyspark import pandas as ps
from pyspark.testing.pandasutils import (
    have_tabulate,
    PandasOnSparkTestCase,
    SPARK_CONF_ARROW_ENABLED,
    tabulate_requirement_message,
)
from pyspark.testing.sqlutils import SQLTestUtils
from pyspark.pandas.exceptions import PandasNotImplementedError
from pyspark.pandas.missing.series import MissingPandasLikeSeries
from pyspark.pandas.typedef.typehints import (
    extension_dtypes,
    extension_dtypes_available,
    extension_float_dtypes_available,
    extension_object_dtypes_available,
)


class SeriesTest(PandasOnSparkTestCase, SQLTestUtils):
    @property
    def pser(self):
        return pd.Series([1, 2, 3, 4, 5, 6, 7], name="x")

    @property
    def psser(self):
        return ps.from_pandas(self.pser)

    def test_series_ops(self):
        pser = self.pser
        psser = self.psser

        self.assert_eq(psser + 1 + 10 * psser, pser + 1 + 10 * pser)
        self.assert_eq(psser + 1 + 10 * psser.index, pser + 1 + 10 * pser.index)
        self.assert_eq(psser.index + 1 + 10 * psser, pser.index + 1 + 10 * pser)

    def test_series_tuple_name(self):
        pser = self.pser
        pser.name = ("x", "a")

        psser = ps.from_pandas(pser)

        self.assert_eq(psser, pser)
        self.assert_eq(psser.name, pser.name)

        pser.name = ("y", "z")
        psser.name = ("y", "z")

        self.assert_eq(psser, pser)
        self.assert_eq(psser.name, pser.name)

    def test_repr_cache_invalidation(self):
        # If there is any cache, inplace operations should invalidate it.
        s = ps.range(10)["id"]
        s.__repr__()
        s.rename("a", inplace=True)
        self.assertEqual(s.__repr__(), s.rename("a").__repr__())

    def _check_extension(self, psser, pser):
        if LooseVersion("1.1") <= LooseVersion(pd.__version__) < LooseVersion("1.2.2"):
            self.assert_eq(psser, pser, check_exact=False)
            self.assertTrue(isinstance(psser.dtype, extension_dtypes))
        else:
            self.assert_eq(psser, pser)

    def test_empty_series(self):
        pser_a = pd.Series([], dtype="i1")
        pser_b = pd.Series([], dtype="str")

        self.assert_eq(ps.from_pandas(pser_a), pser_a)

        psser_b = ps.from_pandas(pser_b)
        self.assert_eq(psser_b, pser_b)

        with self.sql_conf({SPARK_CONF_ARROW_ENABLED: False}):
            self.assert_eq(ps.from_pandas(pser_a), pser_a)
            self.assert_eq(ps.from_pandas(pser_b), pser_b)

    def test_all_null_series(self):
        pser_a = pd.Series([None, None, None], dtype="float64")
        pser_b = pd.Series([None, None, None], dtype="str")

        self.assert_eq(ps.from_pandas(pser_a), pser_a)

        psser_b = ps.from_pandas(pser_b)
        self.assert_eq(psser_b, pser_b)

        with self.sql_conf({SPARK_CONF_ARROW_ENABLED: False}):
            self.assert_eq(ps.from_pandas(pser_a), pser_a)
            self.assert_eq(ps.from_pandas(pser_b), pser_b)

    def test_head(self):
        psser = self.psser
        pser = self.pser

        self.assert_eq(psser.head(3), pser.head(3))
        self.assert_eq(psser.head(0), pser.head(0))
        self.assert_eq(psser.head(-3), pser.head(-3))
        self.assert_eq(psser.head(-10), pser.head(-10))

    def test_last(self):
        with self.assertRaises(TypeError):
            self.psser.last("1D")

        index = pd.date_range("2018-04-09", periods=4, freq="2D")
        pser = pd.Series([1, 2, 3, 4], index=index)
        psser = ps.from_pandas(pser)
        self.assert_eq(psser.last("1D"), pser.last("1D"))

    def test_first(self):
        with self.assertRaises(TypeError):
            self.psser.first("1D")

        index = pd.date_range("2018-04-09", periods=4, freq="2D")
        pser = pd.Series([1, 2, 3, 4], index=index)
        psser = ps.from_pandas(pser)
        self.assert_eq(psser.first("1D"), pser.first("1D"))

    def test_rename(self):
        pser = pd.Series([1, 2, 3, 4, 5, 6, 7], name="x")
        psser = ps.from_pandas(pser)

        pser.name = "renamed"
        psser.name = "renamed"
        self.assertEqual(psser.name, "renamed")
        self.assert_eq(psser, pser)

        pser.name = None
        psser.name = None
        self.assertEqual(psser.name, None)
        self.assert_eq(psser, pser)

        pidx = pser.index
        psidx = psser.index
        pidx.name = "renamed"
        psidx.name = "renamed"
        self.assertEqual(psidx.name, "renamed")
        self.assert_eq(psidx, pidx)

        expected_error_message = "Series.name must be a hashable type"
        with self.assertRaisesRegex(TypeError, expected_error_message):
            psser.name = ["renamed"]
        with self.assertRaisesRegex(TypeError, expected_error_message):
            psser.name = ["0", "1"]
        with self.assertRaisesRegex(TypeError, expected_error_message):
            ps.Series([1, 2, 3], name=["0", "1"])

    def test_rename_method(self):
        # Series name
        pser = pd.Series([1, 2, 3, 4, 5, 6, 7], name="x")
        psser = ps.from_pandas(pser)

        self.assert_eq(psser.rename("y"), pser.rename("y"))
        self.assertEqual(psser.name, "x")  # no mutation
        self.assert_eq(psser.rename(), pser.rename())

        self.assert_eq((psser.rename("y") + 1).head(), (pser.rename("y") + 1).head())

        psser.rename("z", inplace=True)
        pser.rename("z", inplace=True)
        self.assertEqual(psser.name, "z")
        self.assert_eq(psser, pser)

        expected_error_message = "Series.name must be a hashable type"
        with self.assertRaisesRegex(TypeError, expected_error_message):
            psser.rename(["0", "1"])

        # Series index
        # pser = pd.Series(['a', 'b', 'c', 'd', 'e', 'f', 'g'], name='x')
        # psser = ps.from_pandas(s)

        # TODO: index
        # res = psser.rename(lambda x: x ** 2)
        # self.assert_eq(res, pser.rename(lambda x: x ** 2))

        # res = psser.rename(pser)
        # self.assert_eq(res, pser.rename(pser))

        # res = psser.rename(psser)
        # self.assert_eq(res, pser.rename(pser))

        # res = psser.rename(lambda x: x**2, inplace=True)
        # self.assertis(res, psser)
        # s.rename(lambda x: x**2, inplace=True)
        # self.assert_eq(psser, pser)

    def test_rename_axis(self):
        index = pd.Index(["A", "B", "C"], name="index")
        pser = pd.Series([1.0, 2.0, 3.0], index=index, name="name")
        psser = ps.from_pandas(pser)

        self.assert_eq(
            pser.rename_axis("index2").sort_index(),
            psser.rename_axis("index2").sort_index(),
        )

        self.assert_eq(
            (pser + 1).rename_axis("index2").sort_index(),
            (psser + 1).rename_axis("index2").sort_index(),
        )

        pser2 = pser.copy()
        psser2 = psser.copy()
        pser2.rename_axis("index2", inplace=True)
        psser2.rename_axis("index2", inplace=True)
        self.assert_eq(pser2.sort_index(), psser2.sort_index())

        self.assertRaises(ValueError, lambda: psser.rename_axis(["index2", "index3"]))
        self.assertRaises(TypeError, lambda: psser.rename_axis(mapper=["index2"], index=["index3"]))

        # index/columns parameters and dict_like/functions mappers introduced in pandas 0.24.0
        if LooseVersion(pd.__version__) >= LooseVersion("0.24.0"):
            self.assert_eq(
                pser.rename_axis(index={"index": "index2", "missing": "index4"}).sort_index(),
                psser.rename_axis(index={"index": "index2", "missing": "index4"}).sort_index(),
            )

            self.assert_eq(
                pser.rename_axis(index=str.upper).sort_index(),
                psser.rename_axis(index=str.upper).sort_index(),
            )
        else:
            expected = psser
            expected.index.name = "index2"
            result = psser.rename_axis(index={"index": "index2", "missing": "index4"}).sort_index()
            self.assert_eq(expected, result)

            expected = psser
            expected.index.name = "INDEX"
            result = psser.rename_axis(index=str.upper).sort_index()
            self.assert_eq(expected, result)

        index = pd.MultiIndex.from_tuples(
            [("A", "B"), ("C", "D"), ("E", "F")], names=["index1", "index2"]
        )
        pser = pd.Series([1.0, 2.0, 3.0], index=index, name="name")
        psser = ps.from_pandas(pser)

        self.assert_eq(
            pser.rename_axis(["index3", "index4"]).sort_index(),
            psser.rename_axis(["index3", "index4"]).sort_index(),
        )

        self.assertRaises(ValueError, lambda: psser.rename_axis(["index3", "index4", "index5"]))

        # index/columns parameters and dict_like/functions mappers introduced in pandas 0.24.0
        if LooseVersion(pd.__version__) >= LooseVersion("0.24.0"):
            self.assert_eq(
                pser.rename_axis(
                    index={"index1": "index3", "index2": "index4", "missing": "index5"}
                ).sort_index(),
                psser.rename_axis(
                    index={"index1": "index3", "index2": "index4", "missing": "index5"}
                ).sort_index(),
            )

            self.assert_eq(
                pser.rename_axis(index=str.upper).sort_index(),
                psser.rename_axis(index=str.upper).sort_index(),
            )
        else:
            expected = psser
            expected.index.names = ["index3", "index4"]
            result = psser.rename_axis(
                index={"index1": "index3", "index2": "index4", "missing": "index5"}
            ).sort_index()
            self.assert_eq(expected, result)

            expected.index.names = ["INDEX1", "INDEX2"]
            result = psser.rename_axis(index=str.upper).sort_index()
            self.assert_eq(expected, result)

    def test_or(self):
        pdf = pd.DataFrame(
            {
                "left": [True, False, True, False, np.nan, np.nan, True, False, np.nan],
                "right": [True, False, False, True, True, False, np.nan, np.nan, np.nan],
            }
        )
        psdf = ps.from_pandas(pdf)

        self.assert_eq(psdf["left"] | psdf["right"], pdf["left"] | pdf["right"])
        self.assert_eq(psdf["left"] | True, pdf["left"] | True)
        self.assert_eq(psdf["left"] | False, pdf["left"] | False)
        self.assert_eq(psdf["left"] | None, pdf["left"] | None)
        self.assert_eq(True | psdf["right"], True | pdf["right"])
        self.assert_eq(False | psdf["right"], False | pdf["right"])
        self.assert_eq(None | psdf["right"], None | pdf["right"])

    @unittest.skipIf(
        not extension_object_dtypes_available, "pandas extension object dtypes are not available"
    )
    def test_or_extenstion_dtypes(self):
        pdf = pd.DataFrame(
            {
                "left": [True, False, True, False, np.nan, np.nan, True, False, np.nan],
                "right": [True, False, False, True, True, False, np.nan, np.nan, np.nan],
            }
        ).astype("boolean")
        psdf = ps.from_pandas(pdf)

        self._check_extension(psdf["left"] | psdf["right"], pdf["left"] | pdf["right"])
        self._check_extension(psdf["left"] | True, pdf["left"] | True)
        self._check_extension(psdf["left"] | False, pdf["left"] | False)
        self._check_extension(psdf["left"] | pd.NA, pdf["left"] | pd.NA)
        self._check_extension(True | psdf["right"], True | pdf["right"])
        self._check_extension(False | psdf["right"], False | pdf["right"])
        self._check_extension(pd.NA | psdf["right"], pd.NA | pdf["right"])

    def test_and(self):
        pdf = pd.DataFrame(
            {
                "left": [True, False, True, False, np.nan, np.nan, True, False, np.nan],
                "right": [True, False, False, True, True, False, np.nan, np.nan, np.nan],
            }
        )
        psdf = ps.from_pandas(pdf)

        self.assert_eq(psdf["left"] & psdf["right"], pdf["left"] & pdf["right"])
        self.assert_eq(psdf["left"] & True, pdf["left"] & True)
        self.assert_eq(psdf["left"] & False, pdf["left"] & False)
        self.assert_eq(psdf["left"] & None, pdf["left"] & None)
        self.assert_eq(True & psdf["right"], True & pdf["right"])
        self.assert_eq(False & psdf["right"], False & pdf["right"])
        self.assert_eq(None & psdf["right"], None & pdf["right"])

    @unittest.skipIf(
        not extension_object_dtypes_available, "pandas extension object dtypes are not available"
    )
    def test_and_extenstion_dtypes(self):
        pdf = pd.DataFrame(
            {
                "left": [True, False, True, False, np.nan, np.nan, True, False, np.nan],
                "right": [True, False, False, True, True, False, np.nan, np.nan, np.nan],
            }
        ).astype("boolean")
        psdf = ps.from_pandas(pdf)

        self._check_extension(psdf["left"] & psdf["right"], pdf["left"] & pdf["right"])
        self._check_extension(psdf["left"] & True, pdf["left"] & True)
        self._check_extension(psdf["left"] & False, pdf["left"] & False)
        self._check_extension(psdf["left"] & pd.NA, pdf["left"] & pd.NA)
        self._check_extension(True & psdf["right"], True & pdf["right"])
        self._check_extension(False & psdf["right"], False & pdf["right"])
        self._check_extension(pd.NA & psdf["right"], pd.NA & pdf["right"])

    def test_to_numpy(self):
        pser = pd.Series([1, 2, 3, 4, 5, 6, 7], name="x")

        psser = ps.from_pandas(pser)
        self.assert_eq(psser.to_numpy(), pser.values)

    def test_isin(self):
        pser = pd.Series(["lama", "cow", "lama", "beetle", "lama", "hippo"], name="animal")

        psser = ps.from_pandas(pser)

        self.assert_eq(psser.isin(["cow", "lama"]), pser.isin(["cow", "lama"]))
        self.assert_eq(psser.isin(np.array(["cow", "lama"])), pser.isin(np.array(["cow", "lama"])))
        self.assert_eq(psser.isin({"cow"}), pser.isin({"cow"}))

        pser = pd.Series([np.int64(1), np.int32(1), 1])
        psser = ps.from_pandas(pser)
        self.assert_eq(psser.isin([np.int64(1)]), pser.isin([np.int64(1)]))

        msg = "only list-like objects are allowed to be passed to isin()"
        with self.assertRaisesRegex(TypeError, msg):
            psser.isin(1)

        # when Series have NaN
        pser = pd.Series(["lama", "cow", None, "lama", "beetle", "lama", "hippo", None], name="a")
        psser = ps.from_pandas(pser)

        self.assert_eq(psser.isin(["cow", "lama"]), pser.isin(["cow", "lama"]))

        pser = pd.Series([None, 5, None, 3, 2, 1, None, 0, 0], name="a")
        psser = ps.from_pandas(pser)

        if LooseVersion(pd.__version__) >= LooseVersion("1.2"):
            self.assert_eq(psser.isin([1, 5, 0, None]), pser.isin([1, 5, 0, None]))
        else:
            expected = pd.Series(
                [False, True, False, False, False, True, False, True, True], name="a"
            )
            self.assert_eq(psser.isin([1, 5, 0, None]), expected)

    def test_drop_duplicates(self):
        pdf = pd.DataFrame({"animal": ["lama", "cow", "lama", "beetle", "lama", "hippo"]})
        psdf = ps.from_pandas(pdf)

        pser = pdf.animal
        psser = psdf.animal

        self.assert_eq(psser.drop_duplicates().sort_index(), pser.drop_duplicates().sort_index())
        self.assert_eq(
            psser.drop_duplicates(keep="last").sort_index(),
            pser.drop_duplicates(keep="last").sort_index(),
        )

        # inplace
        psser.drop_duplicates(keep=False, inplace=True)
        pser.drop_duplicates(keep=False, inplace=True)
        self.assert_eq(psser.sort_index(), pser.sort_index())
        self.assert_eq(psdf, pdf)

    def test_reindex(self):
        index = ["A", "B", "C", "D", "E"]
        pser = pd.Series([1.0, 2.0, 3.0, 4.0, None], index=index, name="x")
        psser = ps.from_pandas(pser)

        self.assert_eq(pser, psser)

        self.assert_eq(
            pser.reindex(["A", "B"]).sort_index(),
            psser.reindex(["A", "B"]).sort_index(),
        )

        self.assert_eq(
            pser.reindex(["A", "B", "2", "3"]).sort_index(),
            psser.reindex(["A", "B", "2", "3"]).sort_index(),
        )

        self.assert_eq(
            pser.reindex(["A", "E", "2"], fill_value=0).sort_index(),
            psser.reindex(["A", "E", "2"], fill_value=0).sort_index(),
        )

        self.assertRaises(TypeError, lambda: psser.reindex(index=123))

    def test_reindex_like(self):
        data = [1.0, 2.0, None]
        index = pd.Index(["A", "B", "C"], name="index1")
        pser = pd.Series(data=data, index=index, name="name1")
        psser = ps.from_pandas(pser)

        # Reindexing single Index on single Index
        data2 = [3.0, None, 4.0]
        index2 = pd.Index(["A", "C", "D"], name="index2")
        pser2 = pd.Series(data=data2, index=index2, name="name2")
        psser2 = ps.from_pandas(pser2)

        self.assert_eq(
            pser.reindex_like(pser2).sort_index(),
            psser.reindex_like(psser2).sort_index(),
        )

        self.assert_eq(
            (pser + 1).reindex_like(pser2).sort_index(),
            (psser + 1).reindex_like(psser2).sort_index(),
        )

        # Reindexing MultiIndex on single Index
        index2 = pd.MultiIndex.from_tuples(
            [("A", "G"), ("C", "D"), ("I", "J")], names=["index3", "index4"]
        )
        pser2 = pd.Series(data=data2, index=index2, name="name2")
        psser2 = ps.from_pandas(pser2)

        self.assert_eq(
            pser.reindex_like(pser2).sort_index(),
            psser.reindex_like(psser2).sort_index(),
        )

        self.assertRaises(TypeError, lambda: psser.reindex_like(index2))
        self.assertRaises(AssertionError, lambda: psser2.reindex_like(psser))

        # Reindexing MultiIndex on MultiIndex
        index = pd.MultiIndex.from_tuples(
            [("A", "B"), ("C", "D"), ("E", "F")], names=["index1", "index2"]
        )
        pser = pd.Series(data=data, index=index, name="name1")
        psser = ps.from_pandas(pser)

        self.assert_eq(
            pser.reindex_like(pser2).sort_index(),
            psser.reindex_like(psser2).sort_index(),
        )

        # Reindexing with DataFrame
        index2 = pd.MultiIndex.from_tuples(
            [("A", "B"), ("C", "D"), ("E", "F")], names=["name3", "name4"]
        )
        pdf = pd.DataFrame(data=data, index=index2)
        psdf = ps.from_pandas(pdf)

        self.assert_eq(
            pser.reindex_like(pdf).sort_index(),
            psser.reindex_like(psdf).sort_index(),
        )

    def test_fillna(self):
        pdf = pd.DataFrame({"x": [np.nan, 2, 3, 4, np.nan, 6], "y": [np.nan, 2, 3, 4, np.nan, 6]})
        psdf = ps.from_pandas(pdf)

        pser = pdf.x
        psser = psdf.x

        self.assert_eq(psser.fillna(0), pser.fillna(0))
        self.assert_eq(psser.fillna(np.nan).fillna(0), pser.fillna(np.nan).fillna(0))

        psser.fillna(0, inplace=True)
        pser.fillna(0, inplace=True)
        self.assert_eq(psser, pser)
        self.assert_eq(psdf, pdf)

        # test considering series does not have NA/NaN values
        psser.fillna(0, inplace=True)
        pser.fillna(0, inplace=True)
        self.assert_eq(psser, pser)

        psser = psdf.x.rename("y")
        pser = pdf.x.rename("y")
        psser.fillna(0, inplace=True)
        pser.fillna(0, inplace=True)
        self.assert_eq(psser.head(), pser.head())

        pser = pd.Series([1, 2, 3, 4, 5, 6], name="x")
        psser = ps.from_pandas(pser)

        pser.loc[3] = np.nan
        psser.loc[3] = np.nan

        self.assert_eq(psser.fillna(0), pser.fillna(0))
        self.assert_eq(psser.fillna(method="ffill"), pser.fillna(method="ffill"))
        self.assert_eq(psser.fillna(method="bfill"), pser.fillna(method="bfill"))

        # inplace fillna on non-nullable column
        pdf = pd.DataFrame({"a": [1, 2, None], "b": [1, 2, 3]})
        psdf = ps.from_pandas(pdf)

        pser = pdf.b
        psser = psdf.b

        self.assert_eq(psser.fillna(0), pser.fillna(0))
        self.assert_eq(psser.fillna(np.nan).fillna(0), pser.fillna(np.nan).fillna(0))

        psser.fillna(0, inplace=True)
        pser.fillna(0, inplace=True)
        self.assert_eq(psser, pser)
        self.assert_eq(psdf, pdf)

        with self.assertRaisesRegex(
            ValueError, "Must specify a fillna 'value' or 'method' parameter."
        ):
            psser.fillna()

    def test_dropna(self):
        pdf = pd.DataFrame({"x": [np.nan, 2, 3, 4, np.nan, 6]})
        psdf = ps.from_pandas(pdf)

        pser = pdf.x
        psser = psdf.x

        self.assert_eq(psser.dropna(), pser.dropna())

        pser.dropna(inplace=True)
        psser.dropna(inplace=True)
        self.assert_eq(psser, pser)
        self.assert_eq(psdf, pdf)

    def test_nunique(self):
        pser = pd.Series([1, 2, 1, np.nan])
        psser = ps.from_pandas(pser)

        # Assert NaNs are dropped by default
        nunique_result = psser.nunique()
        self.assertEqual(nunique_result, 2)
        self.assert_eq(nunique_result, pser.nunique())

        # Assert including NaN values
        nunique_result = psser.nunique(dropna=False)
        self.assertEqual(nunique_result, 3)
        self.assert_eq(nunique_result, pser.nunique(dropna=False))

        # Assert approximate counts
        self.assertEqual(ps.Series(range(100)).nunique(approx=True), 103)
        self.assertEqual(ps.Series(range(100)).nunique(approx=True, rsd=0.01), 100)

    def test_value_counts(self):
        # this is also containing test for Index & MultiIndex
        pser = pd.Series(
            [1, 2, 1, 3, 3, np.nan, 1, 4, 2, np.nan, 3, np.nan, 3, 1, 3],
            index=[1, 2, 1, 3, 3, np.nan, 1, 4, 2, np.nan, 3, np.nan, 3, 1, 3],
            name="x",
        )
        psser = ps.from_pandas(pser)

        exp = pser.value_counts()
        res = psser.value_counts()
        self.assertEqual(res.name, exp.name)
        self.assert_eq(res, exp)

        self.assert_eq(psser.value_counts(normalize=True), pser.value_counts(normalize=True))
        self.assert_eq(psser.value_counts(ascending=True), pser.value_counts(ascending=True))
        self.assert_eq(
            psser.value_counts(normalize=True, dropna=False),
            pser.value_counts(normalize=True, dropna=False),
        )
        self.assert_eq(
            psser.value_counts(ascending=True, dropna=False),
            pser.value_counts(ascending=True, dropna=False),
        )

        self.assert_eq(
            psser.index.value_counts(normalize=True), pser.index.value_counts(normalize=True)
        )
        self.assert_eq(
            psser.index.value_counts(ascending=True), pser.index.value_counts(ascending=True)
        )
        self.assert_eq(
            psser.index.value_counts(normalize=True, dropna=False),
            pser.index.value_counts(normalize=True, dropna=False),
        )
        self.assert_eq(
            psser.index.value_counts(ascending=True, dropna=False),
            pser.index.value_counts(ascending=True, dropna=False),
        )

        with self.assertRaisesRegex(
            NotImplementedError, "value_counts currently does not support bins"
        ):
            psser.value_counts(bins=3)

        pser.name = "index"
        psser.name = "index"
        self.assert_eq(psser.value_counts(), pser.value_counts())

        # Series from DataFrame
        pdf = pd.DataFrame({"a": [2, 2, 3], "b": [None, 1, None]})
        psdf = ps.from_pandas(pdf)

        self.assert_eq(psdf.a.value_counts(normalize=True), pdf.a.value_counts(normalize=True))
        self.assert_eq(psdf.a.value_counts(ascending=True), pdf.a.value_counts(ascending=True))
        self.assert_eq(
            psdf.a.value_counts(normalize=True, dropna=False),
            pdf.a.value_counts(normalize=True, dropna=False),
        )
        self.assert_eq(
            psdf.a.value_counts(ascending=True, dropna=False),
            pdf.a.value_counts(ascending=True, dropna=False),
        )

        self.assert_eq(
            psser.index.value_counts(normalize=True), pser.index.value_counts(normalize=True)
        )
        self.assert_eq(
            psser.index.value_counts(ascending=True), pser.index.value_counts(ascending=True)
        )
        self.assert_eq(
            psser.index.value_counts(normalize=True, dropna=False),
            pser.index.value_counts(normalize=True, dropna=False),
        )
        self.assert_eq(
            psser.index.value_counts(ascending=True, dropna=False),
            pser.index.value_counts(ascending=True, dropna=False),
        )

        # Series with NaN index
        pser = pd.Series([3, 2, 3, 1, 2, 3], index=[2.0, None, 5.0, 5.0, None, 5.0])
        psser = ps.from_pandas(pser)

        self.assert_eq(psser.value_counts(normalize=True), pser.value_counts(normalize=True))
        self.assert_eq(psser.value_counts(ascending=True), pser.value_counts(ascending=True))
        self.assert_eq(
            psser.value_counts(normalize=True, dropna=False),
            pser.value_counts(normalize=True, dropna=False),
        )
        self.assert_eq(
            psser.value_counts(ascending=True, dropna=False),
            pser.value_counts(ascending=True, dropna=False),
        )

        self.assert_eq(
            psser.index.value_counts(normalize=True), pser.index.value_counts(normalize=True)
        )
        self.assert_eq(
            psser.index.value_counts(ascending=True), pser.index.value_counts(ascending=True)
        )
        self.assert_eq(
            psser.index.value_counts(normalize=True, dropna=False),
            pser.index.value_counts(normalize=True, dropna=False),
        )
        self.assert_eq(
            psser.index.value_counts(ascending=True, dropna=False),
            pser.index.value_counts(ascending=True, dropna=False),
        )

        # Series with MultiIndex
        pser.index = pd.MultiIndex.from_tuples(
            [("x", "a"), ("x", "b"), ("y", "c"), ("x", "a"), ("y", "c"), ("x", "a")]
        )
        psser = ps.from_pandas(pser)

        self.assert_eq(psser.value_counts(normalize=True), pser.value_counts(normalize=True))
        self.assert_eq(psser.value_counts(ascending=True), pser.value_counts(ascending=True))
        self.assert_eq(
            psser.value_counts(normalize=True, dropna=False),
            pser.value_counts(normalize=True, dropna=False),
        )
        self.assert_eq(
            psser.value_counts(ascending=True, dropna=False),
            pser.value_counts(ascending=True, dropna=False),
        )

        # FIXME: MultiIndex.value_counts returns wrong indices.
        self.assert_eq(
            psser.index.value_counts(normalize=True),
            pser.index.value_counts(normalize=True),
            almost=True,
        )
        self.assert_eq(
            psser.index.value_counts(ascending=True),
            pser.index.value_counts(ascending=True),
            almost=True,
        )
        self.assert_eq(
            psser.index.value_counts(normalize=True, dropna=False),
            pser.index.value_counts(normalize=True, dropna=False),
            almost=True,
        )
        self.assert_eq(
            psser.index.value_counts(ascending=True, dropna=False),
            pser.index.value_counts(ascending=True, dropna=False),
            almost=True,
        )

        # Series with MultiIndex some of index has NaN
        pser.index = pd.MultiIndex.from_tuples(
            [("x", "a"), ("x", None), ("y", "c"), ("x", "a"), ("y", "c"), ("x", "a")]
        )
        psser = ps.from_pandas(pser)

        self.assert_eq(psser.value_counts(normalize=True), pser.value_counts(normalize=True))
        self.assert_eq(psser.value_counts(ascending=True), pser.value_counts(ascending=True))
        self.assert_eq(
            psser.value_counts(normalize=True, dropna=False),
            pser.value_counts(normalize=True, dropna=False),
        )
        self.assert_eq(
            psser.value_counts(ascending=True, dropna=False),
            pser.value_counts(ascending=True, dropna=False),
        )

        # FIXME: MultiIndex.value_counts returns wrong indices.
        self.assert_eq(
            psser.index.value_counts(normalize=True),
            pser.index.value_counts(normalize=True),
            almost=True,
        )
        self.assert_eq(
            psser.index.value_counts(ascending=True),
            pser.index.value_counts(ascending=True),
            almost=True,
        )
        self.assert_eq(
            psser.index.value_counts(normalize=True, dropna=False),
            pser.index.value_counts(normalize=True, dropna=False),
            almost=True,
        )
        self.assert_eq(
            psser.index.value_counts(ascending=True, dropna=False),
            pser.index.value_counts(ascending=True, dropna=False),
            almost=True,
        )

        # Series with MultiIndex some of index is NaN.
        # This test only available for pandas >= 0.24.
        if LooseVersion(pd.__version__) >= LooseVersion("0.24"):
            pser.index = pd.MultiIndex.from_tuples(
                [("x", "a"), None, ("y", "c"), ("x", "a"), ("y", "c"), ("x", "a")]
            )
            psser = ps.from_pandas(pser)

            self.assert_eq(psser.value_counts(normalize=True), pser.value_counts(normalize=True))
            self.assert_eq(psser.value_counts(ascending=True), pser.value_counts(ascending=True))
            self.assert_eq(
                psser.value_counts(normalize=True, dropna=False),
                pser.value_counts(normalize=True, dropna=False),
            )
            self.assert_eq(
                psser.value_counts(ascending=True, dropna=False),
                pser.value_counts(ascending=True, dropna=False),
            )

            # FIXME: MultiIndex.value_counts returns wrong indices.
            self.assert_eq(
                psser.index.value_counts(normalize=True),
                pser.index.value_counts(normalize=True),
                almost=True,
            )
            self.assert_eq(
                psser.index.value_counts(ascending=True),
                pser.index.value_counts(ascending=True),
                almost=True,
            )
            self.assert_eq(
                psser.index.value_counts(normalize=True, dropna=False),
                pser.index.value_counts(normalize=True, dropna=False),
                almost=True,
            )
            self.assert_eq(
                psser.index.value_counts(ascending=True, dropna=False),
                pser.index.value_counts(ascending=True, dropna=False),
                almost=True,
            )

    def test_nsmallest(self):
        sample_lst = [1, 2, 3, 4, np.nan, 6]
        pser = pd.Series(sample_lst, name="x")
        psser = ps.Series(sample_lst, name="x")
        self.assert_eq(psser.nsmallest(n=3), pser.nsmallest(n=3))
        self.assert_eq(psser.nsmallest(), pser.nsmallest())
        self.assert_eq((psser + 1).nsmallest(), (pser + 1).nsmallest())

    def test_nlargest(self):
        sample_lst = [1, 2, 3, 4, np.nan, 6]
        pser = pd.Series(sample_lst, name="x")
        psser = ps.Series(sample_lst, name="x")
        self.assert_eq(psser.nlargest(n=3), pser.nlargest(n=3))
        self.assert_eq(psser.nlargest(), pser.nlargest())
        self.assert_eq((psser + 1).nlargest(), (pser + 1).nlargest())

    def test_notnull(self):
        pser = pd.Series([1, 2, 3, 4, np.nan, 6], name="x")
        psser = ps.from_pandas(pser)

        self.assert_eq(psser.notnull(), pser.notnull())

        pser = self.pser
        psser = self.psser

        self.assert_eq(psser.notnull(), pser.notnull())

    def test_all(self):
        for pser in [
            pd.Series([True, True], name="x"),
            pd.Series([True, False], name="x"),
            pd.Series([0, 1], name="x"),
            pd.Series([1, 2, 3], name="x"),
            pd.Series([True, True, None], name="x"),
            pd.Series([True, False, None], name="x"),
            pd.Series([], name="x"),
            pd.Series([np.nan], name="x"),
        ]:
            psser = ps.from_pandas(pser)
            self.assert_eq(psser.all(), pser.all())

        pser = pd.Series([1, 2, 3, 4], name="x")
        psser = ps.from_pandas(pser)

        self.assert_eq((psser % 2 == 0).all(), (pser % 2 == 0).all())

        with self.assertRaisesRegex(
            NotImplementedError, 'axis should be either 0 or "index" currently.'
        ):
            psser.all(axis=1)

    def test_any(self):
        for pser in [
            pd.Series([False, False], name="x"),
            pd.Series([True, False], name="x"),
            pd.Series([0, 1], name="x"),
            pd.Series([1, 2, 3], name="x"),
            pd.Series([True, True, None], name="x"),
            pd.Series([True, False, None], name="x"),
            pd.Series([], name="x"),
            pd.Series([np.nan], name="x"),
        ]:
            psser = ps.from_pandas(pser)
            self.assert_eq(psser.any(), pser.any())

        pser = pd.Series([1, 2, 3, 4], name="x")
        psser = ps.from_pandas(pser)

        self.assert_eq((psser % 2 == 0).any(), (pser % 2 == 0).any())

        with self.assertRaisesRegex(
            NotImplementedError, 'axis should be either 0 or "index" currently.'
        ):
            psser.any(axis=1)

    def test_reset_index(self):
        pdf = pd.DataFrame({"foo": [1, 2, 3, 4]}, index=pd.Index(["a", "b", "c", "d"], name="idx"))
        psdf = ps.from_pandas(pdf)

        pser = pdf.foo
        psser = psdf.foo

        self.assert_eq(psser.reset_index(), pser.reset_index())
        self.assert_eq(psser.reset_index(name="values"), pser.reset_index(name="values"))
        self.assert_eq(psser.reset_index(drop=True), pser.reset_index(drop=True))

        # inplace
        psser.reset_index(drop=True, inplace=True)
        pser.reset_index(drop=True, inplace=True)
        self.assert_eq(psser, pser)
        self.assert_eq(psdf, pdf)

    def test_reset_index_with_default_index_types(self):
        pser = pd.Series([1, 2, 3], name="0", index=np.random.rand(3))
        psser = ps.from_pandas(pser)

        with ps.option_context("compute.default_index_type", "sequence"):
            self.assert_eq(psser.reset_index(), pser.reset_index())

        with ps.option_context("compute.default_index_type", "distributed-sequence"):
            # the order might be changed.
            self.assert_eq(psser.reset_index().sort_index(), pser.reset_index())

        with ps.option_context("compute.default_index_type", "distributed"):
            # the index is different.
            self.assert_eq(
                psser.reset_index().to_pandas().reset_index(drop=True), pser.reset_index()
            )

    def test_index_to_series_reset_index(self):
        def check(psser, pser):
            self.assert_eq(psser.reset_index(), pser.reset_index())
            self.assert_eq(psser.reset_index(drop=True), pser.reset_index(drop=True))

            pser.reset_index(drop=True, inplace=True)
            psser.reset_index(drop=True, inplace=True)
            self.assert_eq(psser, pser)

        pdf = pd.DataFrame(
            {"a": [1, 2, 3, 4, 5, 6, 7, 8, 9], "b": [4, 5, 6, 3, 2, 1, 0, 0, 0]},
            index=np.random.rand(9),
        )
        psdf = ps.from_pandas(pdf)
        check(psdf.index.to_series(), pdf.index.to_series())
        check(psdf.index.to_series(name="a"), pdf.index.to_series(name="a"))
        check(psdf.index.to_series(name=("x", "a")), pdf.index.to_series(name=("x", "a")))

    def test_sort_values(self):
        pdf = pd.DataFrame({"x": [1, 2, 3, 4, 5, None, 7]})
        psdf = ps.from_pandas(pdf)

        pser = pdf.x
        psser = psdf.x

        self.assert_eq(psser.sort_values(), pser.sort_values())
        self.assert_eq(psser.sort_values(ascending=False), pser.sort_values(ascending=False))
        self.assert_eq(
            psser.sort_values(na_position="first"), pser.sort_values(na_position="first")
        )

        self.assertRaises(ValueError, lambda: psser.sort_values(na_position="invalid"))

        # inplace
        # pandas raises an exception when the Series is derived from DataFrame
        psser.sort_values(inplace=True)
        self.assert_eq(psser, pser.sort_values())
        self.assert_eq(psdf, pdf)

        pser = pdf.x.copy()
        psser = psdf.x.copy()

        psser.sort_values(inplace=True)
        pser.sort_values(inplace=True)
        self.assert_eq(psser, pser)
        self.assert_eq(psdf, pdf)

    def test_sort_index(self):
        pdf = pd.DataFrame({"x": [2, 1, np.nan]}, index=["b", "a", np.nan])
        psdf = ps.from_pandas(pdf)

        pser = pdf.x
        psser = psdf.x

        # Assert invalid parameters
        self.assertRaises(NotImplementedError, lambda: psser.sort_index(axis=1))
        self.assertRaises(NotImplementedError, lambda: psser.sort_index(kind="mergesort"))
        self.assertRaises(ValueError, lambda: psser.sort_index(na_position="invalid"))

        # Assert default behavior without parameters
        self.assert_eq(psser.sort_index(), pser.sort_index())
        # Assert sorting descending
        self.assert_eq(psser.sort_index(ascending=False), pser.sort_index(ascending=False))
        # Assert sorting NA indices first
        self.assert_eq(psser.sort_index(na_position="first"), pser.sort_index(na_position="first"))

        # Assert sorting inplace
        # pandas sorts pdf.x by the index and update the column only
        # when the Series is derived from DataFrame.
        psser.sort_index(inplace=True)
        self.assert_eq(psser, pser.sort_index())
        self.assert_eq(psdf, pdf)

        pser = pdf.x.copy()
        psser = psdf.x.copy()

        psser.sort_index(inplace=True)
        pser.sort_index(inplace=True)
        self.assert_eq(psser, pser)
        self.assert_eq(psdf, pdf)

        # Assert multi-indices
        pser = pd.Series(range(4), index=[["b", "b", "a", "a"], [1, 0, 1, 0]], name="0")
        psser = ps.from_pandas(pser)
        self.assert_eq(psser.sort_index(), pser.sort_index())
        self.assert_eq(psser.sort_index(level=[1, 0]), pser.sort_index(level=[1, 0]))

        self.assert_eq(psser.reset_index().sort_index(), pser.reset_index().sort_index())

    def test_to_datetime(self):
        pser = pd.Series(["3/11/2000", "3/12/2000", "3/13/2000"] * 100)
        psser = ps.from_pandas(pser)

        self.assert_eq(
            pd.to_datetime(pser, infer_datetime_format=True),
            ps.to_datetime(psser, infer_datetime_format=True),
        )

    def test_missing(self):
        psser = self.psser

        missing_functions = inspect.getmembers(MissingPandasLikeSeries, inspect.isfunction)
        unsupported_functions = [
            name for (name, type_) in missing_functions if type_.__name__ == "unsupported_function"
        ]
        for name in unsupported_functions:
            with self.assertRaisesRegex(
                PandasNotImplementedError,
                "method.*Series.*{}.*not implemented( yet\\.|\\. .+)".format(name),
            ):
                getattr(psser, name)()

        deprecated_functions = [
            name for (name, type_) in missing_functions if type_.__name__ == "deprecated_function"
        ]
        for name in deprecated_functions:
            with self.assertRaisesRegex(
                PandasNotImplementedError, "method.*Series.*{}.*is deprecated".format(name)
            ):
                getattr(psser, name)()

        missing_properties = inspect.getmembers(
            MissingPandasLikeSeries, lambda o: isinstance(o, property)
        )
        unsupported_properties = [
            name
            for (name, type_) in missing_properties
            if type_.fget.__name__ == "unsupported_property"
        ]
        for name in unsupported_properties:
            with self.assertRaisesRegex(
                PandasNotImplementedError,
                "property.*Series.*{}.*not implemented( yet\\.|\\. .+)".format(name),
            ):
                getattr(psser, name)
        deprecated_properties = [
            name
            for (name, type_) in missing_properties
            if type_.fget.__name__ == "deprecated_property"
        ]
        for name in deprecated_properties:
            with self.assertRaisesRegex(
                PandasNotImplementedError, "property.*Series.*{}.*is deprecated".format(name)
            ):
                getattr(psser, name)

    def test_clip(self):
        pser = pd.Series([0, 2, 4], index=np.random.rand(3))
        psser = ps.from_pandas(pser)

        # Assert list-like values are not accepted for 'lower' and 'upper'
        msg = "List-like value are not supported for 'lower' and 'upper' at the moment"
        with self.assertRaises(TypeError, msg=msg):
            psser.clip(lower=[1])
        with self.assertRaises(TypeError, msg=msg):
            psser.clip(upper=[1])

        # Assert no lower or upper
        self.assert_eq(psser.clip(), pser.clip())
        # Assert lower only
        self.assert_eq(psser.clip(1), pser.clip(1))
        # Assert upper only
        self.assert_eq(psser.clip(upper=3), pser.clip(upper=3))
        # Assert lower and upper
        self.assert_eq(psser.clip(1, 3), pser.clip(1, 3))

        # Assert behavior on string values
        str_psser = ps.Series(["a", "b", "c"])
        self.assert_eq(str_psser.clip(1, 3), str_psser)

    def test_compare(self):
        if LooseVersion(pd.__version__) >= LooseVersion("1.1"):
            pser = pd.Series([1, 2])
            psser = ps.from_pandas(pser)

            res_psdf = psser.compare(psser)
            self.assertTrue(res_psdf.empty)
            self.assert_eq(res_psdf.columns, pd.Index(["self", "other"]))

            self.assert_eq(
                pser.compare(pser + 1).sort_index(), psser.compare(psser + 1).sort_index()
            )

            pser = pd.Series([1, 2], index=["x", "y"])
            psser = ps.from_pandas(pser)
            self.assert_eq(
                pser.compare(pser + 1).sort_index(), psser.compare(psser + 1).sort_index()
            )
        else:
            psser = ps.Series([1, 2])
            res_psdf = psser.compare(psser)
            self.assertTrue(res_psdf.empty)
            self.assert_eq(res_psdf.columns, pd.Index(["self", "other"]))
            expected = ps.DataFrame([[1, 2], [2, 3]], columns=["self", "other"])
            self.assert_eq(expected, psser.compare(psser + 1).sort_index())

            psser = ps.Series([1, 2], index=["x", "y"])
            expected = ps.DataFrame([[1, 2], [2, 3]], index=["x", "y"], columns=["self", "other"])
            self.assert_eq(expected, psser.compare(psser + 1).sort_index())

    def test_is_unique(self):
        # We can't use pandas' is_unique for comparison. pandas 0.23 ignores None
        pser = pd.Series([1, 2, 2, None, None])
        psser = ps.from_pandas(pser)
        self.assertEqual(False, psser.is_unique)
        self.assertEqual(False, (psser + 1).is_unique)

        pser = pd.Series([1, None, None])
        psser = ps.from_pandas(pser)
        self.assertEqual(False, psser.is_unique)
        self.assertEqual(False, (psser + 1).is_unique)

        pser = pd.Series([1])
        psser = ps.from_pandas(pser)
        self.assertEqual(pser.is_unique, psser.is_unique)
        self.assertEqual((pser + 1).is_unique, (psser + 1).is_unique)

        pser = pd.Series([1, 1, 1])
        psser = ps.from_pandas(pser)
        self.assertEqual(pser.is_unique, psser.is_unique)
        self.assertEqual((pser + 1).is_unique, (psser + 1).is_unique)

    def test_to_list(self):
        self.assert_eq(self.psser.tolist(), self.pser.tolist())

    def test_append(self):
        pser1 = pd.Series([1, 2, 3], name="0")
        pser2 = pd.Series([4, 5, 6], name="0")
        pser3 = pd.Series([4, 5, 6], index=[3, 4, 5], name="0")
        psser1 = ps.from_pandas(pser1)
        psser2 = ps.from_pandas(pser2)
        psser3 = ps.from_pandas(pser3)

        self.assert_eq(psser1.append(psser2), pser1.append(pser2))
        self.assert_eq(psser1.append(psser3), pser1.append(pser3))
        self.assert_eq(
            psser1.append(psser2, ignore_index=True), pser1.append(pser2, ignore_index=True)
        )

        psser1.append(psser3, verify_integrity=True)
        msg = "Indices have overlapping values"
        with self.assertRaises(ValueError, msg=msg):
            psser1.append(psser2, verify_integrity=True)

    def test_map(self):
        pser = pd.Series(["cat", "dog", None, "rabbit"])
        psser = ps.from_pandas(pser)
        # Currently Koalas doesn't return NaN as pandas does.
        self.assert_eq(psser.map({}), pser.map({}).replace({pd.np.nan: None}))

        d = defaultdict(lambda: "abc")
        self.assertTrue("abc" in repr(psser.map(d)))
        self.assert_eq(psser.map(d), pser.map(d))

        def tomorrow(date) -> datetime:
            return date + timedelta(days=1)

        pser = pd.Series([datetime(2019, 10, 24)])
        psser = ps.from_pandas(pser)
        self.assert_eq(psser.map(tomorrow), pser.map(tomorrow))

    def test_add_prefix(self):
        pser = pd.Series([1, 2, 3, 4], name="0")
        psser = ps.from_pandas(pser)
        self.assert_eq(pser.add_prefix("item_"), psser.add_prefix("item_"))

        pser = pd.Series(
            [1, 2, 3],
            name="0",
            index=pd.MultiIndex.from_tuples([("A", "X"), ("A", "Y"), ("B", "X")]),
        )
        psser = ps.from_pandas(pser)
        self.assert_eq(pser.add_prefix("item_"), psser.add_prefix("item_"))

    def test_add_suffix(self):
        pser = pd.Series([1, 2, 3, 4], name="0")
        psser = ps.from_pandas(pser)
        self.assert_eq(pser.add_suffix("_item"), psser.add_suffix("_item"))

        pser = pd.Series(
            [1, 2, 3],
            name="0",
            index=pd.MultiIndex.from_tuples([("A", "X"), ("A", "Y"), ("B", "X")]),
        )
        psser = ps.from_pandas(pser)
        self.assert_eq(pser.add_suffix("_item"), psser.add_suffix("_item"))

    def test_cummin(self):
        pser = pd.Series([1.0, None, 0.0, 4.0, 9.0])
        psser = ps.from_pandas(pser)
        self.assert_eq(pser.cummin(), psser.cummin())
        self.assert_eq(pser.cummin(skipna=False), psser.cummin(skipna=False))
        self.assert_eq(pser.cummin().sum(), psser.cummin().sum())

        # with reversed index
        pser.index = [4, 3, 2, 1, 0]
        psser = ps.from_pandas(pser)
        self.assert_eq(pser.cummin(), psser.cummin())
        self.assert_eq(pser.cummin(skipna=False), psser.cummin(skipna=False))

    def test_cummax(self):
        pser = pd.Series([1.0, None, 0.0, 4.0, 9.0])
        psser = ps.from_pandas(pser)
        self.assert_eq(pser.cummax(), psser.cummax())
        self.assert_eq(pser.cummax(skipna=False), psser.cummax(skipna=False))
        self.assert_eq(pser.cummax().sum(), psser.cummax().sum())

        # with reversed index
        pser.index = [4, 3, 2, 1, 0]
        psser = ps.from_pandas(pser)
        self.assert_eq(pser.cummax(), psser.cummax())
        self.assert_eq(pser.cummax(skipna=False), psser.cummax(skipna=False))

    def test_cumsum(self):
        pser = pd.Series([1.0, None, 0.0, 4.0, 9.0])
        psser = ps.from_pandas(pser)
        self.assert_eq(pser.cumsum(), psser.cumsum())
        self.assert_eq(pser.cumsum(skipna=False), psser.cumsum(skipna=False))
        self.assert_eq(pser.cumsum().sum(), psser.cumsum().sum())

        # with reversed index
        pser.index = [4, 3, 2, 1, 0]
        psser = ps.from_pandas(pser)
        self.assert_eq(pser.cumsum(), psser.cumsum())
        self.assert_eq(pser.cumsum(skipna=False), psser.cumsum(skipna=False))

        # bool
        pser = pd.Series([True, True, False, True])
        psser = ps.from_pandas(pser)
        self.assert_eq(pser.cumsum().astype(int), psser.cumsum())
        self.assert_eq(pser.cumsum(skipna=False).astype(int), psser.cumsum(skipna=False))

        with self.assertRaisesRegex(TypeError, r"Could not convert object \(string\) to numeric"):
            ps.Series(["a", "b", "c", "d"]).cumsum()

    def test_cumprod(self):
        pser = pd.Series([1.0, None, 1.0, 4.0, 9.0])
        psser = ps.from_pandas(pser)
        self.assert_eq(pser.cumprod(), psser.cumprod())
        self.assert_eq(pser.cumprod(skipna=False), psser.cumprod(skipna=False))
        self.assert_eq(pser.cumprod().sum(), psser.cumprod().sum())

        # with integer type
        pser = pd.Series([1, 10, 1, 4, 9])
        psser = ps.from_pandas(pser)
        self.assert_eq(pser.cumprod(), psser.cumprod())
        self.assert_eq(pser.cumprod(skipna=False), psser.cumprod(skipna=False))
        self.assert_eq(pser.cumprod().sum(), psser.cumprod().sum())

        # with reversed index
        pser.index = [4, 3, 2, 1, 0]
        psser = ps.from_pandas(pser)
        self.assert_eq(pser.cumprod(), psser.cumprod())
        self.assert_eq(pser.cumprod(skipna=False), psser.cumprod(skipna=False))

        # including zero
        pser = pd.Series([1, 2, 0, 3])
        psser = ps.from_pandas(pser)
        self.assert_eq(pser.cumprod(), psser.cumprod())
        self.assert_eq(pser.cumprod(skipna=False), psser.cumprod(skipna=False))

        # including negative values
        pser = pd.Series([1, -1, -2])
        psser = ps.from_pandas(pser)
        self.assert_eq(pser.cumprod(), psser.cumprod())
        self.assert_eq(pser.cumprod(skipna=False), psser.cumprod(skipna=False))

        # bool
        pser = pd.Series([True, True, False, True])
        psser = ps.from_pandas(pser)
        self.assert_eq(pser.cumprod(), psser.cumprod())
        self.assert_eq(pser.cumprod(skipna=False).astype(int), psser.cumprod(skipna=False))

        with self.assertRaisesRegex(TypeError, r"Could not convert object \(string\) to numeric"):
            ps.Series(["a", "b", "c", "d"]).cumprod()

    def test_median(self):
        with self.assertRaisesRegex(TypeError, "accuracy must be an integer; however"):
            ps.Series([24.0, 21.0, 25.0, 33.0, 26.0]).median(accuracy="a")

    def test_rank(self):
        pser = pd.Series([1, 2, 3, 1], name="x")
        psser = ps.from_pandas(pser)
        self.assert_eq(pser.rank(), psser.rank().sort_index())
        self.assert_eq(pser.rank().sum(), psser.rank().sum())
        self.assert_eq(pser.rank(ascending=False), psser.rank(ascending=False).sort_index())
        self.assert_eq(pser.rank(method="min"), psser.rank(method="min").sort_index())
        self.assert_eq(pser.rank(method="max"), psser.rank(method="max").sort_index())
        self.assert_eq(pser.rank(method="first"), psser.rank(method="first").sort_index())
        self.assert_eq(pser.rank(method="dense"), psser.rank(method="dense").sort_index())

        msg = "method must be one of 'average', 'min', 'max', 'first', 'dense'"
        with self.assertRaisesRegex(ValueError, msg):
            psser.rank(method="nothing")

        msg = "method must be one of 'average', 'min', 'max', 'first', 'dense'"
        with self.assertRaisesRegex(ValueError, msg):
            psser.rank(method="nothing")

        midx = pd.MultiIndex.from_tuples([("a", "b"), ("a", "c"), ("b", "c"), ("c", "d")])
        pser.index = midx
        psser = ps.from_pandas(pser)
        msg = "rank do not support MultiIndex now"
        with self.assertRaisesRegex(NotImplementedError, msg):
            psser.rank(method="min")

    def test_round(self):
        pser = pd.Series([0.028208, 0.038683, 0.877076], name="x")
        psser = ps.from_pandas(pser)
        self.assert_eq(pser.round(2), psser.round(2))
        msg = "decimals must be an integer"
        with self.assertRaisesRegex(TypeError, msg):
            psser.round(1.5)

    def test_quantile(self):
        pser = pd.Series([])
        psser = ps.from_pandas(pser)

        self.assert_eq(psser.quantile(0.5), pser.quantile(0.5))
        self.assert_eq(psser.quantile([0.25, 0.5, 0.75]), pser.quantile([0.25, 0.5, 0.75]))

        with self.assertRaisesRegex(TypeError, "accuracy must be an integer; however"):
            ps.Series([24.0, 21.0, 25.0, 33.0, 26.0]).quantile(accuracy="a")
        with self.assertRaisesRegex(TypeError, "q must be a float or an array of floats;"):
            ps.Series([24.0, 21.0, 25.0, 33.0, 26.0]).quantile(q="a")
        with self.assertRaisesRegex(TypeError, "q must be a float or an array of floats;"):
            ps.Series([24.0, 21.0, 25.0, 33.0, 26.0]).quantile(q=["a"])
        with self.assertRaisesRegex(
            ValueError, "percentiles should all be in the interval \\[0, 1\\]"
        ):
            ps.Series([24.0, 21.0, 25.0, 33.0, 26.0]).quantile(q=1.1)

        with self.assertRaisesRegex(TypeError, "Could not convert object \\(string\\) to numeric"):
            ps.Series(["a", "b", "c"]).quantile()
        with self.assertRaisesRegex(TypeError, "Could not convert object \\(string\\) to numeric"):
            ps.Series(["a", "b", "c"]).quantile([0.25, 0.5, 0.75])

    def test_idxmax(self):
        pser = pd.Series(data=[1, 4, 5], index=["A", "B", "C"])
        psser = ps.Series(pser)

        self.assertEqual(psser.idxmax(), pser.idxmax())
        self.assertEqual(psser.idxmax(skipna=False), pser.idxmax(skipna=False))

        index = pd.MultiIndex.from_arrays(
            [["a", "a", "b", "b"], ["c", "d", "e", "f"]], names=("first", "second")
        )
        pser = pd.Series(data=[1, 2, 4, 5], index=index)
        psser = ps.Series(pser)

        self.assertEqual(psser.idxmax(), pser.idxmax())
        self.assertEqual(psser.idxmax(skipna=False), pser.idxmax(skipna=False))

        psser = ps.Series([])
        with self.assertRaisesRegex(ValueError, "an empty sequence"):
            psser.idxmax()

        pser = pd.Series([1, 100, None, 100, 1, 100], index=[10, 3, 5, 2, 1, 8])
        psser = ps.Series(pser)

        self.assertEqual(psser.idxmax(), pser.idxmax())
        self.assertEqual(repr(psser.idxmax(skipna=False)), repr(pser.idxmax(skipna=False)))

    def test_idxmin(self):
        pser = pd.Series(data=[1, 4, 5], index=["A", "B", "C"])
        psser = ps.Series(pser)

        self.assertEqual(psser.idxmin(), pser.idxmin())
        self.assertEqual(psser.idxmin(skipna=False), pser.idxmin(skipna=False))

        index = pd.MultiIndex.from_arrays(
            [["a", "a", "b", "b"], ["c", "d", "e", "f"]], names=("first", "second")
        )
        pser = pd.Series(data=[1, 2, 4, 5], index=index)
        psser = ps.Series(pser)

        self.assertEqual(psser.idxmin(), pser.idxmin())
        self.assertEqual(psser.idxmin(skipna=False), pser.idxmin(skipna=False))

        psser = ps.Series([])
        with self.assertRaisesRegex(ValueError, "an empty sequence"):
            psser.idxmin()

        pser = pd.Series([1, 100, None, 100, 1, 100], index=[10, 3, 5, 2, 1, 8])
        psser = ps.Series(pser)

        self.assertEqual(psser.idxmin(), pser.idxmin())
        self.assertEqual(repr(psser.idxmin(skipna=False)), repr(pser.idxmin(skipna=False)))

    def test_shift(self):
        pser = pd.Series([10, 20, 15, 30, 45], name="x")
        psser = ps.Series(pser)

        self.assert_eq(psser.shift(2), pser.shift(2))
        self.assert_eq(psser.shift().shift(-1), pser.shift().shift(-1))
        self.assert_eq(psser.shift().sum(), pser.shift().sum())

        if LooseVersion(pd.__version__) < LooseVersion("0.24.2"):
            self.assert_eq(psser.shift(periods=2), pser.shift(periods=2))
        else:
            self.assert_eq(
                psser.shift(periods=2, fill_value=0), pser.shift(periods=2, fill_value=0)
            )
        with self.assertRaisesRegex(TypeError, "periods should be an int; however"):
            psser.shift(periods=1.5)

    def test_diff(self):
        pser = pd.Series([10, 20, 15, 30, 45], name="x")
        psser = ps.Series(pser)

        self.assert_eq(psser.diff(2), pser.diff(2))
        self.assert_eq(psser.diff().diff(-1), pser.diff().diff(-1))
        self.assert_eq(psser.diff().sum(), pser.diff().sum())

    def _test_numeric_astype(self, pser):
        psser = ps.Series(pser)

        self.assert_eq(psser.astype(int), pser.astype(int))
        self.assert_eq(psser.astype(np.int), pser.astype(np.int))
        self.assert_eq(psser.astype(np.int8), pser.astype(np.int8))
        self.assert_eq(psser.astype(np.int16), pser.astype(np.int16))
        self.assert_eq(psser.astype(np.int32), pser.astype(np.int32))
        self.assert_eq(psser.astype(np.int64), pser.astype(np.int64))
        self.assert_eq(psser.astype(np.byte), pser.astype(np.byte))
        self.assert_eq(psser.astype("int"), pser.astype("int"))
        self.assert_eq(psser.astype("int8"), pser.astype("int8"))
        self.assert_eq(psser.astype("int16"), pser.astype("int16"))
        self.assert_eq(psser.astype("int32"), pser.astype("int32"))
        self.assert_eq(psser.astype("int64"), pser.astype("int64"))
        self.assert_eq(psser.astype("b"), pser.astype("b"))
        self.assert_eq(psser.astype("byte"), pser.astype("byte"))
        self.assert_eq(psser.astype("i"), pser.astype("i"))
        self.assert_eq(psser.astype("long"), pser.astype("long"))
        self.assert_eq(psser.astype("short"), pser.astype("short"))
        self.assert_eq(psser.astype(np.float), pser.astype(np.float))
        self.assert_eq(psser.astype(np.float32), pser.astype(np.float32))
        self.assert_eq(psser.astype(np.float64), pser.astype(np.float64))
        self.assert_eq(psser.astype("float"), pser.astype("float"))
        self.assert_eq(psser.astype("float32"), pser.astype("float32"))
        self.assert_eq(psser.astype("float64"), pser.astype("float64"))
        self.assert_eq(psser.astype("double"), pser.astype("double"))
        self.assert_eq(psser.astype("f"), pser.astype("f"))
        self.assert_eq(psser.astype(bool), pser.astype(bool))
        self.assert_eq(psser.astype("bool"), pser.astype("bool"))
        self.assert_eq(psser.astype("?"), pser.astype("?"))
        self.assert_eq(psser.astype(np.unicode_), pser.astype(np.unicode_))
        self.assert_eq(psser.astype("str"), pser.astype("str"))
        self.assert_eq(psser.astype("U"), pser.astype("U"))

        if extension_dtypes_available:
            from pandas import Int8Dtype, Int16Dtype, Int32Dtype, Int64Dtype

            self._check_extension(psser.astype("Int8"), pser.astype("Int8"))
            self._check_extension(psser.astype("Int16"), pser.astype("Int16"))
            self._check_extension(psser.astype("Int32"), pser.astype("Int32"))
            self._check_extension(psser.astype("Int64"), pser.astype("Int64"))
            self._check_extension(psser.astype(Int8Dtype()), pser.astype(Int8Dtype()))
            self._check_extension(psser.astype(Int16Dtype()), pser.astype(Int16Dtype()))
            self._check_extension(psser.astype(Int32Dtype()), pser.astype(Int32Dtype()))
            self._check_extension(psser.astype(Int64Dtype()), pser.astype(Int64Dtype()))

        if extension_object_dtypes_available:
            from pandas import StringDtype

            if LooseVersion(pd.__version__) >= LooseVersion("1.1"):
                self._check_extension(psser.astype("string"), pser.astype("string"))
                self._check_extension(psser.astype(StringDtype()), pser.astype(StringDtype()))
            else:
                self._check_extension(
                    psser.astype("string"),
                    pd.Series(["10", "20", "15", "30", "45"], name="x", dtype="string"),
                )
                self._check_extension(
                    psser.astype(StringDtype()),
                    pd.Series(["10", "20", "15", "30", "45"], name="x", dtype=StringDtype()),
                )

        if extension_float_dtypes_available:
            from pandas import Float32Dtype, Float64Dtype

            self._check_extension(psser.astype("Float32"), pser.astype("Float32"))
            self._check_extension(psser.astype("Float64"), pser.astype("Float64"))
            self._check_extension(psser.astype(Float32Dtype()), pser.astype(Float32Dtype()))
            self._check_extension(psser.astype(Float64Dtype()), pser.astype(Float64Dtype()))

    def test_astype(self):
        psers = [pd.Series([10, 20, 15, 30, 45], name="x")]

        if extension_dtypes_available:
            psers.append(pd.Series([10, 20, 15, 30, 45], name="x", dtype="Int64"))
        if extension_float_dtypes_available:
            psers.append(pd.Series([10, 20, 15, 30, 45], name="x", dtype="Float64"))

        for pser in psers:
            self._test_numeric_astype(pser)

        pser = pd.Series([10, 20, 15, 30, 45, None, np.nan], name="x")
        psser = ps.Series(pser)

        self.assert_eq(psser.astype(bool), pser.astype(bool))
        self.assert_eq(psser.astype(str), pser.astype(str))

        pser = pd.Series(["hi", "hi ", " ", " \t", "", None], name="x")
        psser = ps.Series(pser)

        self.assert_eq(psser.astype(bool), pser.astype(bool))
        if LooseVersion("1.1.1") <= LooseVersion(pd.__version__) < LooseVersion("1.1.4"):
            # a pandas bug: https://github.com/databricks/koalas/pull/1818#issuecomment-703961980
            self.assert_eq(psser.astype(str).tolist(), ["hi", "hi ", " ", " \t", "", "None"])
        else:
            self.assert_eq(psser.astype(str), pser.astype(str))
        self.assert_eq(psser.str.strip().astype(bool), pser.str.strip().astype(bool))

        if extension_object_dtypes_available:
            from pandas import StringDtype

            self._check_extension(psser.astype("string"), pser.astype("string"))
            self._check_extension(psser.astype(StringDtype()), pser.astype(StringDtype()))

        pser = pd.Series([True, False, None], name="x")
        psser = ps.Series(pser)

        self.assert_eq(psser.astype(bool), pser.astype(bool))
        self.assert_eq(psser.astype(str), pser.astype(str))

        if extension_object_dtypes_available:
            from pandas import BooleanDtype, StringDtype

            self._check_extension(psser.astype("boolean"), pser.astype("boolean"))
            self._check_extension(psser.astype(BooleanDtype()), pser.astype(BooleanDtype()))

            if LooseVersion(pd.__version__) >= LooseVersion("1.1"):
                self._check_extension(psser.astype("string"), pser.astype("string"))
                self._check_extension(psser.astype(StringDtype()), pser.astype(StringDtype()))
            else:
                self._check_extension(
                    psser.astype("string"),
                    pd.Series(["True", "False", None], name="x", dtype="string"),
                )
                self._check_extension(
                    psser.astype(StringDtype()),
                    pd.Series(["True", "False", None], name="x", dtype=StringDtype()),
                )

        pser = pd.Series(["2020-10-27 00:00:01", None], name="x")
        psser = ps.Series(pser)

        self.assert_eq(psser.astype(np.datetime64), pser.astype(np.datetime64))
        self.assert_eq(psser.astype("datetime64[ns]"), pser.astype("datetime64[ns]"))
        self.assert_eq(psser.astype("M"), pser.astype("M"))
        self.assert_eq(psser.astype("M").astype(str), pser.astype("M").astype(str))
        # Comment out the below test cause because pandas returns `NaT` or `nan` randomly
        # self.assert_eq(
        #     psser.astype("M").dt.date.astype(str), pser.astype("M").dt.date.astype(str)
        # )

        if extension_object_dtypes_available:
            from pandas import StringDtype

            # The behavior of casting datetime to nullable string is changed from pandas 1.3.
            if LooseVersion(pd.__version__) >= LooseVersion("1.3"):
                self._check_extension(
                    psser.astype("M").astype("string"), pser.astype("M").astype("string")
                )
                self._check_extension(
                    psser.astype("M").astype(StringDtype()), pser.astype("M").astype(StringDtype())
                )
            else:
                expected = ps.Series(["2020-10-27 00:00:01", None], name="x", dtype="string")
                self._check_extension(psser.astype("M").astype("string"), expected)
                self._check_extension(psser.astype("M").astype(StringDtype()), expected)

        with self.assertRaisesRegex(TypeError, "not understood"):
            psser.astype("int63")

    def test_aggregate(self):
        pser = pd.Series([10, 20, 15, 30, 45], name="x")
        psser = ps.Series(pser)
        msg = "func must be a string or list of strings"
        with self.assertRaisesRegex(TypeError, msg):
            psser.aggregate({"x": ["min", "max"]})
        msg = (
            "If the given function is a list, it " "should only contains function names as strings."
        )
        with self.assertRaisesRegex(ValueError, msg):
            psser.aggregate(["min", max])

    def test_drop(self):
        pser = pd.Series([10, 20, 15, 30, 45], name="x")
        psser = ps.Series(pser)

        self.assert_eq(psser.drop(1), pser.drop(1))
        self.assert_eq(psser.drop([1, 4]), pser.drop([1, 4]))

        msg = "Need to specify at least one of 'labels' or 'index'"
        with self.assertRaisesRegex(ValueError, msg):
            psser.drop()
        self.assertRaises(KeyError, lambda: psser.drop((0, 1)))

        # For MultiIndex
        midx = pd.MultiIndex(
            [["lama", "cow", "falcon"], ["speed", "weight", "length"]],
            [[0, 0, 0, 1, 1, 1, 2, 2, 2], [0, 1, 2, 0, 1, 2, 0, 1, 2]],
        )
        pser = pd.Series([45, 200, 1.2, 30, 250, 1.5, 320, 1, 0.3], index=midx)
        psser = ps.from_pandas(pser)

        self.assert_eq(psser.drop("lama"), pser.drop("lama"))
        self.assert_eq(psser.drop(labels="weight", level=1), pser.drop(labels="weight", level=1))
        self.assert_eq(psser.drop(("lama", "weight")), pser.drop(("lama", "weight")))
        self.assert_eq(
            psser.drop([("lama", "speed"), ("falcon", "weight")]),
            pser.drop([("lama", "speed"), ("falcon", "weight")]),
        )
        self.assert_eq(psser.drop({"lama": "speed"}), pser.drop({"lama": "speed"}))

        msg = "'level' should be less than the number of indexes"
        with self.assertRaisesRegex(ValueError, msg):
            psser.drop(labels="weight", level=2)

        msg = (
            "If the given index is a list, it "
            "should only contains names as all tuples or all non tuples "
            "that contain index names"
        )
        with self.assertRaisesRegex(ValueError, msg):
            psser.drop(["lama", ["cow", "falcon"]])

        msg = "Cannot specify both 'labels' and 'index'"
        with self.assertRaisesRegex(ValueError, msg):
            psser.drop("lama", index="cow")

        msg = r"'Key length \(2\) exceeds index depth \(3\)'"
        with self.assertRaisesRegex(KeyError, msg):
            psser.drop(("lama", "speed", "x"))

    def test_pop(self):
        midx = pd.MultiIndex(
            [["lama", "cow", "falcon"], ["speed", "weight", "length"]],
            [[0, 0, 0, 1, 1, 1, 2, 2, 2], [0, 1, 2, 0, 1, 2, 0, 1, 2]],
        )
        pdf = pd.DataFrame({"x": [45, 200, 1.2, 30, 250, 1.5, 320, 1, 0.3]}, index=midx)
        psdf = ps.from_pandas(pdf)

        pser = pdf.x
        psser = psdf.x

        self.assert_eq(psser.pop(("lama", "speed")), pser.pop(("lama", "speed")))
        self.assert_eq(psser, pser)
        self.assert_eq(psdf, pdf)

        msg = r"'Key length \(3\) exceeds index depth \(2\)'"
        with self.assertRaisesRegex(KeyError, msg):
            psser.pop(("lama", "speed", "x"))

<<<<<<< HEAD
        msg = "'key' should be string or tuple that contains strings"
        with self.assertRaisesRegex(TypeError, msg):
            psser.pop(["lama", "speed"])
=======
        pser = pd.Series(["a", "b", "c", "a"], dtype="category")
        psser = ps.from_pandas(pser)

        if LooseVersion(pd.__version__) >= LooseVersion("1.3.0"):
            self.assert_eq(psser.pop(0), pser.pop(0))
            self.assert_eq(psser, pser)

            self.assert_eq(psser.pop(3), pser.pop(3))
            self.assert_eq(psser, pser)
        else:
            # Before pandas 1.3.0, `pop` modifies the dtype of categorical series wrongly.
            self.assert_eq(psser.pop(0), "a")
            self.assert_eq(
                psser,
                pd.Series(
                    pd.Categorical(["b", "c", "a"], categories=["a", "b", "c"]), index=[1, 2, 3]
                ),
            )

            self.assert_eq(psser.pop(3), "a")
            self.assert_eq(
                psser,
                pd.Series(pd.Categorical(["b", "c"], categories=["a", "b", "c"]), index=[1, 2]),
            )
>>>>>>> 04348574

    def test_replace(self):
        pser = pd.Series([10, 20, 15, 30, np.nan], name="x")
        psser = ps.Series(pser)

        self.assert_eq(psser.replace(), pser.replace())
        self.assert_eq(psser.replace({}), pser.replace({}))

        self.assert_eq(psser.replace(np.nan, 45), pser.replace(np.nan, 45))
        self.assert_eq(psser.replace([10, 15], 45), pser.replace([10, 15], 45))
        self.assert_eq(psser.replace((10, 15), 45), pser.replace((10, 15), 45))
        self.assert_eq(psser.replace([10, 15], [45, 50]), pser.replace([10, 15], [45, 50]))
        self.assert_eq(psser.replace((10, 15), (45, 50)), pser.replace((10, 15), (45, 50)))

        msg = "'to_replace' should be one of str, list, tuple, dict, int, float"
        with self.assertRaisesRegex(TypeError, msg):
            psser.replace(ps.range(5))
        msg = "Replacement lists must match in length. Expecting 3 got 2"
        with self.assertRaisesRegex(ValueError, msg):
            psser.replace([10, 20, 30], [1, 2])
        msg = "replace currently not support for regex"
        with self.assertRaisesRegex(NotImplementedError, msg):
            psser.replace(r"^1.$", regex=True)

    def test_xs(self):
        midx = pd.MultiIndex(
            [["a", "b", "c"], ["lama", "cow", "falcon"], ["speed", "weight", "length"]],
            [[0, 0, 0, 1, 1, 1, 2, 2, 2], [0, 0, 0, 1, 1, 1, 2, 2, 2], [0, 1, 2, 0, 1, 2, 0, 1, 2]],
        )
        pser = pd.Series([45, 200, 1.2, 30, 250, 1.5, 320, 1, 0.3], index=midx)
        psser = ps.from_pandas(pser)

        self.assert_eq(psser.xs(("a", "lama", "speed")), pser.xs(("a", "lama", "speed")))

    def test_duplicates(self):
        psers = {
            "test on texts": pd.Series(
                ["lama", "cow", "lama", "beetle", "lama", "hippo"], name="animal"
            ),
            "test on numbers": pd.Series([1, 1, 2, 4, 3]),
        }
        keeps = ["first", "last", False]

        for (msg, pser), keep in product(psers.items(), keeps):
            with self.subTest(msg, keep=keep):
                psser = ps.Series(pser)

                self.assert_eq(
                    pser.drop_duplicates(keep=keep).sort_values(),
                    psser.drop_duplicates(keep=keep).sort_values(),
                )

    def test_update(self):
        pser = pd.Series([10, 20, 15, 30, 45], name="x")
        psser = ps.Series(pser)

        msg = "'other' must be a Series"
        with self.assertRaisesRegex(TypeError, msg):
            psser.update(10)

        def _get_data():
            pdf = pd.DataFrame(
                {
                    "a": [None, 2, 3, 4, 5, 6, 7, 8, None],
                    "b": [None, 5, None, 3, 2, 1, None, 0, 0],
                    "c": [1, 5, 1, 3, 2, 1, 1, 0, 0],
                },
            )
            psdf = ps.from_pandas(pdf)
            return pdf, psdf

        pdf, psdf = _get_data()

        psdf.a.update(psdf.a)
        pdf.a.update(pdf.a)
        self.assert_eq(psdf, pdf)

        pdf, psdf = _get_data()

        psdf.a.update(psdf.b)
        pdf.a.update(pdf.b)
        self.assert_eq(psdf, pdf)

        pdf, psdf = _get_data()
        pser = pdf.a
        psser = psdf.a

        pser.update(pdf.b)
        psser.update(psdf.b)
        self.assert_eq(psser, pser)
        self.assert_eq(psdf, pdf)

    def test_where(self):
        pser1 = pd.Series([0, 1, 2, 3, 4])
        psser1 = ps.from_pandas(pser1)

        self.assert_eq(pser1.where(pser1 > 3), psser1.where(psser1 > 3).sort_index())

    def test_mask(self):
        pser1 = pd.Series([0, 1, 2, 3, 4])
        psser1 = ps.from_pandas(pser1)

        self.assert_eq(pser1.mask(pser1 > 3), psser1.mask(psser1 > 3).sort_index())

    def test_truncate(self):
        pser1 = pd.Series([10, 20, 30, 40, 50, 60, 70], index=[1, 2, 3, 4, 5, 6, 7])
        psser1 = ps.Series(pser1)
        pser2 = pd.Series([10, 20, 30, 40, 50, 60, 70], index=[7, 6, 5, 4, 3, 2, 1])
        psser2 = ps.Series(pser2)

        self.assert_eq(psser1.truncate(), pser1.truncate())
        self.assert_eq(psser1.truncate(before=2), pser1.truncate(before=2))
        self.assert_eq(psser1.truncate(after=5), pser1.truncate(after=5))
        self.assert_eq(psser1.truncate(copy=False), pser1.truncate(copy=False))
        self.assert_eq(psser1.truncate(2, 5, copy=False), pser1.truncate(2, 5, copy=False))
        # The bug for these tests has been fixed in pandas 1.1.0.
        if LooseVersion(pd.__version__) >= LooseVersion("1.1.0"):
            self.assert_eq(psser2.truncate(4, 6), pser2.truncate(4, 6))
            self.assert_eq(psser2.truncate(4, 6, copy=False), pser2.truncate(4, 6, copy=False))
        else:
            expected_psser = ps.Series([20, 30, 40], index=[6, 5, 4])
            self.assert_eq(psser2.truncate(4, 6), expected_psser)
            self.assert_eq(psser2.truncate(4, 6, copy=False), expected_psser)

        psser = ps.Series([10, 20, 30, 40, 50, 60, 70], index=[1, 2, 3, 4, 3, 2, 1])
        msg = "truncate requires a sorted index"
        with self.assertRaisesRegex(ValueError, msg):
            psser.truncate()

        psser = ps.Series([10, 20, 30, 40, 50, 60, 70], index=[1, 2, 3, 4, 5, 6, 7])
        msg = "Truncate: 2 must be after 5"
        with self.assertRaisesRegex(ValueError, msg):
            psser.truncate(5, 2)

    def test_getitem(self):
        pser = pd.Series([10, 20, 15, 30, 45], ["A", "A", "B", "C", "D"])
        psser = ps.Series(pser)

        self.assert_eq(psser["A"], pser["A"])
        self.assert_eq(psser["B"], pser["B"])
        self.assert_eq(psser[psser > 15], pser[pser > 15])

        # for MultiIndex
        midx = pd.MultiIndex(
            [["a", "b", "c"], ["lama", "cow", "falcon"], ["speed", "weight", "length"]],
            [[0, 0, 0, 0, 0, 0, 1, 1, 1], [0, 0, 0, 1, 1, 1, 2, 2, 2], [0, 0, 0, 0, 1, 2, 0, 1, 2]],
        )
        pser = pd.Series([45, 200, 1.2, 30, 250, 1.5, 320, 1, 0.3], name="0", index=midx)
        psser = ps.Series(pser)

        self.assert_eq(psser["a"], pser["a"])
        self.assert_eq(psser["a", "lama"], pser["a", "lama"])
        self.assert_eq(psser[psser > 1.5], pser[pser > 1.5])

        msg = r"'Key length \(4\) exceeds index depth \(3\)'"
        with self.assertRaisesRegex(KeyError, msg):
            psser[("a", "lama", "speed", "x")]

    def test_keys(self):
        midx = pd.MultiIndex(
            [["lama", "cow", "falcon"], ["speed", "weight", "length"]],
            [[0, 0, 0, 1, 1, 1, 2, 2, 2], [0, 1, 2, 0, 1, 2, 0, 1, 2]],
        )
        pser = pd.Series([45, 200, 1.2, 30, 250, 1.5, 320, 1, 0.3], index=midx)
        psser = ps.from_pandas(pser)

        self.assert_eq(psser.keys(), pser.keys())

    def test_index(self):
        # to check setting name of Index properly.
        idx = pd.Index([1, 2, 3, 4, 5, 6, 7, 8, 9])
        pser = pd.Series([45, 200, 1.2, 30, 250, 1.5, 320, 1, 0.3], index=idx)
        psser = ps.from_pandas(pser)

        psser.name = "koalas"
        pser.name = "koalas"
        self.assert_eq(psser.index.name, pser.index.name)

        # for check setting names of MultiIndex properly.
        psser.names = ["hello", "koalas"]
        pser.names = ["hello", "koalas"]
        self.assert_eq(psser.index.names, pser.index.names)

    def test_pct_change(self):
        pser = pd.Series([90, 91, 85], index=[2, 4, 1])
        psser = ps.from_pandas(pser)

        self.assert_eq(psser.pct_change(), pser.pct_change(), check_exact=False)
        self.assert_eq(psser.pct_change().sum(), pser.pct_change().sum(), almost=True)
        self.assert_eq(psser.pct_change(periods=2), pser.pct_change(periods=2), check_exact=False)
        self.assert_eq(psser.pct_change(periods=-1), pser.pct_change(periods=-1), check_exact=False)
        self.assert_eq(psser.pct_change(periods=-100000000), pser.pct_change(periods=-100000000))
        self.assert_eq(psser.pct_change(periods=100000000), pser.pct_change(periods=100000000))

        # for MultiIndex
        midx = pd.MultiIndex(
            [["lama", "cow", "falcon"], ["speed", "weight", "length"]],
            [[0, 0, 0, 1, 1, 1, 2, 2, 2], [0, 1, 2, 0, 1, 2, 0, 1, 2]],
        )
        pser = pd.Series([45, 200, 1.2, 30, 250, 1.5, 320, 1, 0.3], index=midx)
        psser = ps.from_pandas(pser)

        self.assert_eq(psser.pct_change(), pser.pct_change(), check_exact=False)
        self.assert_eq(psser.pct_change().sum(), pser.pct_change().sum(), almost=True)
        self.assert_eq(psser.pct_change(periods=2), pser.pct_change(periods=2), check_exact=False)
        self.assert_eq(psser.pct_change(periods=-1), pser.pct_change(periods=-1), check_exact=False)
        self.assert_eq(psser.pct_change(periods=-100000000), pser.pct_change(periods=-100000000))
        self.assert_eq(psser.pct_change(periods=100000000), pser.pct_change(periods=100000000))

    def test_axes(self):
        pser = pd.Series([90, 91, 85], index=[2, 4, 1])
        psser = ps.from_pandas(pser)
        self.assert_eq(psser.axes, pser.axes)

        # for MultiIndex
        midx = pd.MultiIndex(
            [["lama", "cow", "falcon"], ["speed", "weight", "length"]],
            [[0, 0, 0, 1, 1, 1, 2, 2, 2], [0, 1, 2, 0, 1, 2, 0, 1, 2]],
        )
        pser = pd.Series([45, 200, 1.2, 30, 250, 1.5, 320, 1, 0.3], index=midx)
        psser = ps.from_pandas(pser)
        self.assert_eq(psser.axes, pser.axes)

    def test_udt(self):
        sparse_values = {0: 0.1, 1: 1.1}
        sparse_vector = SparseVector(len(sparse_values), sparse_values)
        pser = pd.Series([sparse_vector])
        psser = ps.from_pandas(pser)
        self.assert_eq(psser, pser)

    def test_repeat(self):
        pser = pd.Series(["a", "b", "c"], name="0", index=np.random.rand(3))
        psser = ps.from_pandas(pser)

        self.assert_eq(psser.repeat(3).sort_index(), pser.repeat(3).sort_index())
        self.assert_eq(psser.repeat(0).sort_index(), pser.repeat(0).sort_index())

        self.assertRaises(ValueError, lambda: psser.repeat(-1))
        self.assertRaises(TypeError, lambda: psser.repeat("abc"))

        pdf = pd.DataFrame({"a": ["a", "b", "c"], "rep": [10, 20, 30]}, index=np.random.rand(3))
        psdf = ps.from_pandas(pdf)

        self.assert_eq(psdf.a.repeat(psdf.rep).sort_index(), pdf.a.repeat(pdf.rep).sort_index())

    def test_take(self):
        pser = pd.Series([100, 200, 300, 400, 500], name="Koalas")
        psser = ps.from_pandas(pser)

        self.assert_eq(psser.take([0, 2, 4]).sort_values(), pser.take([0, 2, 4]).sort_values())
        self.assert_eq(
            psser.take(range(0, 5, 2)).sort_values(), pser.take(range(0, 5, 2)).sort_values()
        )
        self.assert_eq(psser.take([-4, -2, 0]).sort_values(), pser.take([-4, -2, 0]).sort_values())
        self.assert_eq(
            psser.take(range(-2, 1, 2)).sort_values(), pser.take(range(-2, 1, 2)).sort_values()
        )

        # Checking the type of indices.
        self.assertRaises(TypeError, lambda: psser.take(1))
        self.assertRaises(TypeError, lambda: psser.take("1"))
        self.assertRaises(TypeError, lambda: psser.take({1, 2}))
        self.assertRaises(TypeError, lambda: psser.take({1: None, 2: None}))

    def test_divmod(self):
        pser = pd.Series([100, None, 300, None, 500], name="Koalas")
        psser = ps.from_pandas(pser)

        if LooseVersion(pd.__version__) >= LooseVersion("1.0.0"):
            kdiv, kmod = psser.divmod(-100)
            pdiv, pmod = pser.divmod(-100)
            self.assert_eq(kdiv, pdiv)
            self.assert_eq(kmod, pmod)

            kdiv, kmod = psser.divmod(100)
            pdiv, pmod = pser.divmod(100)
            self.assert_eq(kdiv, pdiv)
            self.assert_eq(kmod, pmod)
        elif LooseVersion(pd.__version__) < LooseVersion("1.0.0"):
            kdiv, kmod = psser.divmod(-100)
            pdiv, pmod = pser.floordiv(-100), pser.mod(-100)
            self.assert_eq(kdiv, pdiv)
            self.assert_eq(kmod, pmod)

            kdiv, kmod = psser.divmod(100)
            pdiv, pmod = pser.floordiv(100), pser.mod(100)
            self.assert_eq(kdiv, pdiv)
            self.assert_eq(kmod, pmod)

    def test_rdivmod(self):
        pser = pd.Series([100, None, 300, None, 500])
        psser = ps.from_pandas(pser)

        if LooseVersion(pd.__version__) >= LooseVersion("1.0.0"):
            krdiv, krmod = psser.rdivmod(-100)
            prdiv, prmod = pser.rdivmod(-100)
            self.assert_eq(krdiv, prdiv)
            self.assert_eq(krmod, prmod)

            krdiv, krmod = psser.rdivmod(100)
            prdiv, prmod = pser.rdivmod(100)
            self.assert_eq(krdiv, prdiv)
            self.assert_eq(krmod, prmod)
        elif LooseVersion(pd.__version__) < LooseVersion("1.0.0"):
            krdiv, krmod = psser.rdivmod(-100)
            prdiv, prmod = pser.rfloordiv(-100), pser.rmod(-100)
            self.assert_eq(krdiv, prdiv)
            self.assert_eq(krmod, prmod)

            krdiv, krmod = psser.rdivmod(100)
            prdiv, prmod = pser.rfloordiv(100), pser.rmod(100)
            self.assert_eq(krdiv, prdiv)
            self.assert_eq(krmod, prmod)

    def test_mod(self):
        pser = pd.Series([100, None, -300, None, 500, -700], name="Koalas")
        psser = ps.from_pandas(pser)

        self.assert_eq(psser.mod(-150), pser.mod(-150))
        self.assert_eq(psser.mod(0), pser.mod(0))
        self.assert_eq(psser.mod(150), pser.mod(150))

        pdf = pd.DataFrame({"a": [100, None, -300, None, 500, -700], "b": [150] * 6})
        psdf = ps.from_pandas(pdf)
        self.assert_eq(psdf.a.mod(psdf.b), pdf.a.mod(pdf.b))

    def test_mode(self):
        pser = pd.Series([0, 0, 1, 1, 1, np.nan, np.nan, np.nan])
        psser = ps.from_pandas(pser)
        self.assert_eq(psser.mode(), pser.mode())
        if LooseVersion(pd.__version__) >= LooseVersion("0.24"):
            # The `dropna` argument is added in pandas 0.24.
            self.assert_eq(
                psser.mode(dropna=False).sort_values().reset_index(drop=True),
                pser.mode(dropna=False).sort_values().reset_index(drop=True),
            )

        pser.name = "x"
        psser = ps.from_pandas(pser)
        self.assert_eq(psser.mode(), pser.mode())
        if LooseVersion(pd.__version__) >= LooseVersion("0.24"):
            # The `dropna` argument is added in pandas 0.24.
            self.assert_eq(
                psser.mode(dropna=False).sort_values().reset_index(drop=True),
                pser.mode(dropna=False).sort_values().reset_index(drop=True),
            )

    def test_rmod(self):
        pser = pd.Series([100, None, -300, None, 500, -700], name="Koalas")
        psser = ps.from_pandas(pser)

        self.assert_eq(psser.rmod(-150), pser.rmod(-150))
        self.assert_eq(psser.rmod(0), pser.rmod(0))
        self.assert_eq(psser.rmod(150), pser.rmod(150))

        pdf = pd.DataFrame({"a": [100, None, -300, None, 500, -700], "b": [150] * 6})
        psdf = ps.from_pandas(pdf)
        self.assert_eq(psdf.a.rmod(psdf.b), pdf.a.rmod(pdf.b))

    def test_asof(self):
        pser = pd.Series([1, 2, np.nan, 4], index=[10, 20, 30, 40], name="Koalas")
        psser = ps.from_pandas(pser)

        self.assert_eq(psser.asof(20), pser.asof(20))
        self.assert_eq(psser.asof([5, 20]).sort_index(), pser.asof([5, 20]).sort_index())
        self.assert_eq(psser.asof(100), pser.asof(100))
        self.assert_eq(repr(psser.asof(-100)), repr(pser.asof(-100)))
        self.assert_eq(psser.asof([-100, 100]).sort_index(), pser.asof([-100, 100]).sort_index())

        # where cannot be an Index, Series or a DataFrame
        self.assertRaises(ValueError, lambda: psser.asof(ps.Index([-100, 100])))
        self.assertRaises(ValueError, lambda: psser.asof(ps.Series([-100, 100])))
        self.assertRaises(ValueError, lambda: psser.asof(ps.DataFrame({"A": [1, 2, 3]})))
        # asof is not supported for a MultiIndex
        pser.index = pd.MultiIndex.from_tuples([("x", "a"), ("x", "b"), ("y", "c"), ("y", "d")])
        psser = ps.from_pandas(pser)
        self.assertRaises(ValueError, lambda: psser.asof(20))
        # asof requires a sorted index (More precisely, should be a monotonic increasing)
        psser = ps.Series([1, 2, np.nan, 4], index=[10, 30, 20, 40], name="Koalas")
        self.assertRaises(ValueError, lambda: psser.asof(20))
        psser = ps.Series([1, 2, np.nan, 4], index=[40, 30, 20, 10], name="Koalas")
        self.assertRaises(ValueError, lambda: psser.asof(20))

        pidx = pd.DatetimeIndex(["2013-12-31", "2014-01-02", "2014-01-03"])
        pser = pd.Series([1, 2, np.nan], index=pidx)
        psser = ps.from_pandas(pser)

        self.assert_eq(psser.asof("2014-01-01"), pser.asof("2014-01-01"))
        self.assert_eq(psser.asof("2014-01-02"), pser.asof("2014-01-02"))
        self.assert_eq(repr(psser.asof("1999-01-02")), repr(pser.asof("1999-01-02")))

    def test_squeeze(self):
        # Single value
        pser = pd.Series([90])
        psser = ps.from_pandas(pser)
        self.assert_eq(psser.squeeze(), pser.squeeze())

        # Single value with MultiIndex
        midx = pd.MultiIndex.from_tuples([("a", "b", "c")])
        pser = pd.Series([90], index=midx)
        psser = ps.from_pandas(pser)
        self.assert_eq(psser.squeeze(), pser.squeeze())

        # Multiple values
        pser = pd.Series([90, 91, 85])
        psser = ps.from_pandas(pser)
        self.assert_eq(psser.squeeze(), pser.squeeze())

        # Multiple values with MultiIndex
        midx = pd.MultiIndex.from_tuples([("a", "x"), ("b", "y"), ("c", "z")])
        pser = pd.Series([90, 91, 85], index=midx)
        psser = ps.from_pandas(pser)
        self.assert_eq(psser.squeeze(), pser.squeeze())

    def test_swaplevel(self):
        # MultiIndex with two levels
        arrays = [[1, 1, 2, 2], ["red", "blue", "red", "blue"]]
        pidx = pd.MultiIndex.from_arrays(arrays, names=("number", "color"))
        pser = pd.Series(["a", "b", "c", "d"], index=pidx)
        psser = ps.from_pandas(pser)
        self.assert_eq(pser.swaplevel(), psser.swaplevel())
        self.assert_eq(pser.swaplevel(0, 1), psser.swaplevel(0, 1))
        self.assert_eq(pser.swaplevel(1, 1), psser.swaplevel(1, 1))
        self.assert_eq(pser.swaplevel("number", "color"), psser.swaplevel("number", "color"))

        # MultiIndex with more than two levels
        arrays = [[1, 1, 2, 2], ["red", "blue", "red", "blue"], ["l", "m", "s", "xs"]]
        pidx = pd.MultiIndex.from_arrays(arrays, names=("number", "color", "size"))
        pser = pd.Series(["a", "b", "c", "d"], index=pidx)
        psser = ps.from_pandas(pser)
        self.assert_eq(pser.swaplevel(), psser.swaplevel())
        self.assert_eq(pser.swaplevel(0, 1), psser.swaplevel(0, 1))
        self.assert_eq(pser.swaplevel(0, 2), psser.swaplevel(0, 2))
        self.assert_eq(pser.swaplevel(1, 2), psser.swaplevel(1, 2))
        self.assert_eq(pser.swaplevel(1, 1), psser.swaplevel(1, 1))
        self.assert_eq(pser.swaplevel(-1, -2), psser.swaplevel(-1, -2))
        self.assert_eq(pser.swaplevel("number", "color"), psser.swaplevel("number", "color"))
        self.assert_eq(pser.swaplevel("number", "size"), psser.swaplevel("number", "size"))
        self.assert_eq(pser.swaplevel("color", "size"), psser.swaplevel("color", "size"))

        # Error conditions
        self.assertRaises(AssertionError, lambda: ps.Series([1, 2]).swaplevel())
        self.assertRaises(IndexError, lambda: psser.swaplevel(0, 9))
        self.assertRaises(KeyError, lambda: psser.swaplevel("not_number", "color"))
        self.assertRaises(AssertionError, lambda: psser.swaplevel(copy=False))

    def test_swapaxes(self):
        pser = pd.Series([1, 2, 3], index=["x", "y", "z"], name="ser")
        psser = ps.from_pandas(pser)

        self.assert_eq(psser.swapaxes(0, 0), pser.swapaxes(0, 0))
        self.assert_eq(psser.swapaxes("index", "index"), pser.swapaxes("index", "index"))
        self.assert_eq((psser + 1).swapaxes(0, 0), (pser + 1).swapaxes(0, 0))

        self.assertRaises(AssertionError, lambda: psser.swapaxes(0, 1, copy=False))
        self.assertRaises(ValueError, lambda: psser.swapaxes(0, 1))
        self.assertRaises(ValueError, lambda: psser.swapaxes("index", "columns"))

    def test_div_zero_and_nan(self):
        pser = pd.Series([100, None, -300, None, 500, -700, np.inf, -np.inf], name="Koalas")
        psser = ps.from_pandas(pser)

        self.assert_eq(pser.div(0), psser.div(0))
        self.assert_eq(pser.truediv(0), psser.truediv(0))
        self.assert_eq(pser / 0, psser / 0)
        self.assert_eq(pser.div(np.nan), psser.div(np.nan))
        self.assert_eq(pser.truediv(np.nan), psser.truediv(np.nan))
        self.assert_eq(pser / np.nan, psser / np.nan)

        # floordiv has different behavior in pandas > 1.0.0 when divide by 0
        if LooseVersion(pd.__version__) >= LooseVersion("1.0.0"):
            self.assert_eq(pser.floordiv(0), psser.floordiv(0))
            self.assert_eq(pser // 0, psser // 0)
        else:
            result = pd.Series(
                [np.inf, np.nan, -np.inf, np.nan, np.inf, -np.inf, np.inf, -np.inf], name="Koalas"
            )
            self.assert_eq(psser.floordiv(0), result)
            self.assert_eq(psser // 0, result)
        self.assert_eq(pser.floordiv(np.nan), psser.floordiv(np.nan))

    def test_mad(self):
        pser = pd.Series([1, 2, 3, 4], name="Koalas")
        psser = ps.from_pandas(pser)

        self.assert_eq(pser.mad(), psser.mad())

        pser = pd.Series([None, -2, 5, 10, 50, np.nan, -20], name="Koalas")
        psser = ps.from_pandas(pser)

        self.assert_eq(pser.mad(), psser.mad())

        pmidx = pd.MultiIndex.from_tuples(
            [("a", "1"), ("a", "2"), ("b", "1"), ("b", "2"), ("c", "1")]
        )
        pser = pd.Series([1, 2, 3, 4, 5], name="Koalas")
        pser.index = pmidx
        psser = ps.from_pandas(pser)

        self.assert_eq(pser.mad(), psser.mad())

        pmidx = pd.MultiIndex.from_tuples(
            [("a", "1"), ("a", "2"), ("b", "1"), ("b", "2"), ("c", "1")]
        )
        pser = pd.Series([None, -2, 5, 50, np.nan], name="Koalas")
        pser.index = pmidx
        psser = ps.from_pandas(pser)

        self.assert_eq(pser.mad(), psser.mad())

    def test_to_frame(self):
        pser = pd.Series(["a", "b", "c"])
        psser = ps.from_pandas(pser)

        self.assert_eq(pser.to_frame(name="a"), psser.to_frame(name="a"))

        # for MultiIndex
        midx = pd.MultiIndex.from_tuples([("a", "x"), ("b", "y"), ("c", "z")])
        pser = pd.Series(["a", "b", "c"], index=midx)
        psser = ps.from_pandas(pser)

        self.assert_eq(pser.to_frame(name="a"), psser.to_frame(name="a"))

    def test_shape(self):
        pser = pd.Series(["a", "b", "c"])
        psser = ps.from_pandas(pser)

        self.assert_eq(pser.shape, psser.shape)

        # for MultiIndex
        midx = pd.MultiIndex.from_tuples([("a", "x"), ("b", "y"), ("c", "z")])
        pser = pd.Series(["a", "b", "c"], index=midx)
        psser = ps.from_pandas(pser)

        self.assert_eq(pser.shape, psser.shape)

    @unittest.skipIf(not have_tabulate, tabulate_requirement_message)
    def test_to_markdown(self):
        pser = pd.Series(["elk", "pig", "dog", "quetzal"], name="animal")
        psser = ps.from_pandas(pser)

        # `to_markdown()` is supported in pandas >= 1.0.0 since it's newly added in pandas 1.0.0.
        if LooseVersion(pd.__version__) < LooseVersion("1.0.0"):
            self.assertRaises(NotImplementedError, lambda: psser.to_markdown())
        else:
            self.assert_eq(pser.to_markdown(), psser.to_markdown())

    def test_unstack(self):
        pser = pd.Series(
            [10, -2, 4, 7],
            index=pd.MultiIndex.from_tuples(
                [("one", "a", "z"), ("one", "b", "x"), ("two", "a", "c"), ("two", "b", "v")],
                names=["A", "B", "C"],
            ),
        )
        psser = ps.from_pandas(pser)

        levels = [-3, -2, -1, 0, 1, 2]
        for level in levels:
            pandas_result = pser.unstack(level=level)
            pandas_on_spark_result = psser.unstack(level=level).sort_index()
            self.assert_eq(pandas_result, pandas_on_spark_result)
            self.assert_eq(pandas_result.index.names, pandas_on_spark_result.index.names)
            self.assert_eq(pandas_result.columns.names, pandas_on_spark_result.columns.names)

        # non-numeric datatypes
        pser = pd.Series(
            list("abcd"), index=pd.MultiIndex.from_product([["one", "two"], ["a", "b"]])
        )
        psser = ps.from_pandas(pser)

        levels = [-2, -1, 0, 1]
        for level in levels:
            pandas_result = pser.unstack(level=level)
            pandas_on_spark_result = psser.unstack(level=level).sort_index()
            self.assert_eq(pandas_result, pandas_on_spark_result)
            self.assert_eq(pandas_result.index.names, pandas_on_spark_result.index.names)
            self.assert_eq(pandas_result.columns.names, pandas_on_spark_result.columns.names)

        # Exceeding the range of level
        self.assertRaises(IndexError, lambda: psser.unstack(level=3))
        self.assertRaises(IndexError, lambda: psser.unstack(level=-4))
        # Only support for MultiIndex
        psser = ps.Series([10, -2, 4, 7])
        self.assertRaises(ValueError, lambda: psser.unstack())

    def test_item(self):
        psser = ps.Series([10, 20])
        self.assertRaises(ValueError, lambda: psser.item())

    def test_filter(self):
        pser = pd.Series([0, 1, 2], index=["one", "two", "three"])
        psser = ps.from_pandas(pser)

        self.assert_eq(pser.filter(items=["one", "three"]), psser.filter(items=["one", "three"]))
        self.assert_eq(pser.filter(regex="e$"), psser.filter(regex="e$"))
        self.assert_eq(pser.filter(like="hre"), psser.filter(like="hre"))

        with self.assertRaisesRegex(ValueError, "Series does not support columns axis."):
            psser.filter(like="hre", axis=1)

        # for MultiIndex
        midx = pd.MultiIndex.from_tuples([("one", "x"), ("two", "y"), ("three", "z")])
        pser = pd.Series([0, 1, 2], index=midx)
        psser = ps.from_pandas(pser)

        self.assert_eq(
            pser.filter(items=[("one", "x"), ("three", "z")]),
            psser.filter(items=[("one", "x"), ("three", "z")]),
        )

        with self.assertRaisesRegex(TypeError, "Unsupported type list"):
            psser.filter(items=[["one", "x"], ("three", "z")])

        with self.assertRaisesRegex(ValueError, "The item should not be empty."):
            psser.filter(items=[(), ("three", "z")])

    def test_abs(self):
        pser = pd.Series([-2, -1, 0, 1])
        psser = ps.from_pandas(pser)

        self.assert_eq(abs(psser), abs(pser))
        self.assert_eq(np.abs(psser), np.abs(pser))

    def test_bfill(self):
        pdf = pd.DataFrame({"x": [np.nan, 2, 3, 4, np.nan, 6], "y": [np.nan, 2, 3, 4, np.nan, 6]})
        psdf = ps.from_pandas(pdf)

        pser = pdf.x
        psser = psdf.x

        self.assert_eq(psser.bfill(), pser.bfill())
        self.assert_eq(psser.bfill()[0], pser.bfill()[0])

        psser.bfill(inplace=True)
        pser.bfill(inplace=True)
        self.assert_eq(psser, pser)
        self.assert_eq(psser[0], pser[0])
        self.assert_eq(psdf, pdf)

    def test_ffill(self):
        pdf = pd.DataFrame({"x": [np.nan, 2, 3, 4, np.nan, 6], "y": [np.nan, 2, 3, 4, np.nan, 6]})
        psdf = ps.from_pandas(pdf)

        pser = pdf.x
        psser = psdf.x

        self.assert_eq(psser.ffill(), pser.ffill())
        self.assert_eq(psser.ffill()[4], pser.ffill()[4])

        psser.ffill(inplace=True)
        pser.ffill(inplace=True)
        self.assert_eq(psser, pser)
        self.assert_eq(psser[4], pser[4])
        self.assert_eq(psdf, pdf)

    def test_iteritems(self):
        pser = pd.Series(["A", "B", "C"])
        psser = ps.from_pandas(pser)

        for (p_name, p_items), (k_name, k_items) in zip(pser.iteritems(), psser.iteritems()):
            self.assert_eq(p_name, k_name)
            self.assert_eq(p_items, k_items)

    def test_droplevel(self):
        # droplevel is new in pandas 0.24.0
        if LooseVersion(pd.__version__) >= LooseVersion("0.24.0"):
            pser = pd.Series(
                [1, 2, 3],
                index=pd.MultiIndex.from_tuples(
                    [("x", "a", "q"), ("x", "b", "w"), ("y", "c", "e")],
                    names=["level_1", "level_2", "level_3"],
                ),
            )
            psser = ps.from_pandas(pser)

            self.assert_eq(pser.droplevel(0), psser.droplevel(0))
            self.assert_eq(pser.droplevel("level_1"), psser.droplevel("level_1"))
            self.assert_eq(pser.droplevel(-1), psser.droplevel(-1))
            self.assert_eq(pser.droplevel([0]), psser.droplevel([0]))
            self.assert_eq(pser.droplevel(["level_1"]), psser.droplevel(["level_1"]))
            self.assert_eq(pser.droplevel((0,)), psser.droplevel((0,)))
            self.assert_eq(pser.droplevel(("level_1",)), psser.droplevel(("level_1",)))
            self.assert_eq(pser.droplevel([0, 2]), psser.droplevel([0, 2]))
            self.assert_eq(
                pser.droplevel(["level_1", "level_3"]), psser.droplevel(["level_1", "level_3"])
            )
            self.assert_eq(pser.droplevel((1, 2)), psser.droplevel((1, 2)))
            self.assert_eq(
                pser.droplevel(("level_2", "level_3")), psser.droplevel(("level_2", "level_3"))
            )

            with self.assertRaisesRegex(KeyError, "Level {0, 1, 2} not found"):
                psser.droplevel({0, 1, 2})
            with self.assertRaisesRegex(KeyError, "Level level_100 not found"):
                psser.droplevel(["level_1", "level_100"])
            with self.assertRaisesRegex(
                IndexError, "Too many levels: Index has only 3 levels, not 11"
            ):
                psser.droplevel(10)
            with self.assertRaisesRegex(
                IndexError,
                "Too many levels: Index has only 3 levels, -10 is not a valid level number",
            ):
                psser.droplevel(-10)
            with self.assertRaisesRegex(
                ValueError,
                "Cannot remove 3 levels from an index with 3 levels: "
                "at least one level must be left.",
            ):
                psser.droplevel([0, 1, 2])
            with self.assertRaisesRegex(
                ValueError,
                "Cannot remove 5 levels from an index with 3 levels: "
                "at least one level must be left.",
            ):
                psser.droplevel([1, 1, 1, 1, 1])

            # Tupled names
            pser.index.names = [("a", "1"), ("b", "2"), ("c", "3")]
            psser = ps.from_pandas(pser)

            self.assert_eq(
                pser.droplevel([("a", "1"), ("c", "3")]), psser.droplevel([("a", "1"), ("c", "3")])
            )

    def test_dot(self):
        pdf = pd.DataFrame({"a": [1, 2, 3], "b": [4, 5, 6]})
        psdf = ps.from_pandas(pdf)

        self.assert_eq((psdf["b"] * 10).dot(psdf["a"]), (pdf["b"] * 10).dot(pdf["a"]))
        self.assert_eq((psdf["b"] * 10).dot(psdf), (pdf["b"] * 10).dot(pdf))
        self.assert_eq((psdf["b"] * 10).dot(psdf + 1), (pdf["b"] * 10).dot(pdf + 1))

        psdf_other = ps.DataFrame({"a": [1, 2, 3], "b": [4, 5, 6]}, index=["x", "y", "z"])
        with self.assertRaisesRegex(ValueError, "matrices are not aligned"):
            psdf["b"].dot(psdf_other)

    def test_tail(self):
        pser = pd.Series(range(1000), name="Koalas")
        psser = ps.from_pandas(pser)

        self.assert_eq(pser.tail(), psser.tail())
        self.assert_eq(pser.tail(10), psser.tail(10))
        self.assert_eq(pser.tail(-990), psser.tail(-990))
        self.assert_eq(pser.tail(0), psser.tail(0))
        self.assert_eq(pser.tail(1001), psser.tail(1001))
        self.assert_eq(pser.tail(-1001), psser.tail(-1001))
        self.assert_eq((pser + 1).tail(), (psser + 1).tail())
        self.assert_eq((pser + 1).tail(10), (psser + 1).tail(10))
        self.assert_eq((pser + 1).tail(-990), (psser + 1).tail(-990))
        self.assert_eq((pser + 1).tail(0), (psser + 1).tail(0))
        self.assert_eq((pser + 1).tail(1001), (psser + 1).tail(1001))
        self.assert_eq((pser + 1).tail(-1001), (psser + 1).tail(-1001))
        with self.assertRaisesRegex(TypeError, "bad operand type for unary -: 'str'"):
            psser.tail("10")

    def test_product(self):
        pser = pd.Series([10, 20, 30, 40, 50])
        psser = ps.from_pandas(pser)
        self.assert_eq(pser.prod(), psser.prod())

        # Containing NA values
        pser = pd.Series([10, np.nan, 30, np.nan, 50])
        psser = ps.from_pandas(pser)
        self.assert_eq(pser.prod(), psser.prod(), almost=True)

        # All-NA values
        pser = pd.Series([np.nan, np.nan, np.nan])
        psser = ps.from_pandas(pser)
        self.assert_eq(pser.prod(), psser.prod())

        # Empty Series
        pser = pd.Series([])
        psser = ps.from_pandas(pser)
        self.assert_eq(pser.prod(), psser.prod())

        # Boolean Series
        pser = pd.Series([True, True, True])
        psser = ps.from_pandas(pser)
        self.assert_eq(pser.prod(), psser.prod())

        pser = pd.Series([False, False, False])
        psser = ps.from_pandas(pser)
        self.assert_eq(pser.prod(), psser.prod())

        pser = pd.Series([True, False, True])
        psser = ps.from_pandas(pser)
        self.assert_eq(pser.prod(), psser.prod())

        # With `min_count` parameter
        pser = pd.Series([10, 20, 30, 40, 50])
        psser = ps.from_pandas(pser)
        self.assert_eq(pser.prod(min_count=5), psser.prod(min_count=5))
        self.assert_eq(pser.prod(min_count=6), psser.prod(min_count=6))

        pser = pd.Series([10, np.nan, 30, np.nan, 50])
        psser = ps.from_pandas(pser)
        self.assert_eq(pser.prod(min_count=3), psser.prod(min_count=3), almost=True)
        self.assert_eq(pser.prod(min_count=4), psser.prod(min_count=4))

        pser = pd.Series([np.nan, np.nan, np.nan])
        psser = ps.from_pandas(pser)
        self.assert_eq(pser.prod(min_count=1), psser.prod(min_count=1))

        pser = pd.Series([])
        psser = ps.from_pandas(pser)
        self.assert_eq(pser.prod(min_count=1), psser.prod(min_count=1))

        with self.assertRaisesRegex(TypeError, "Could not convert object \\(string\\) to numeric"):
            ps.Series(["a", "b", "c"]).prod()
        with self.assertRaisesRegex(
            TypeError, "Could not convert datetime64\\[ns\\] \\(timestamp.*\\) to numeric"
        ):
            ps.Series([pd.Timestamp("2016-01-01") for _ in range(3)]).prod()

    def test_hasnans(self):
        # BooleanType
        pser = pd.Series([True, False, True, True])
        psser = ps.from_pandas(pser)
        self.assert_eq(pser.hasnans, psser.hasnans)

        pser = pd.Series([True, False, np.nan, True])
        psser = ps.from_pandas(pser)
        self.assert_eq(pser.hasnans, psser.hasnans)

        # TimestampType
        pser = pd.Series([pd.Timestamp("2020-07-30") for _ in range(3)])
        psser = ps.from_pandas(pser)
        self.assert_eq(pser.hasnans, psser.hasnans)

        pser = pd.Series([pd.Timestamp("2020-07-30"), np.nan, pd.Timestamp("2020-07-30")])
        psser = ps.from_pandas(pser)
        self.assert_eq(pser.hasnans, psser.hasnans)

        # empty
        pser = pd.Series([])
        psser = ps.from_pandas(pser)
        self.assert_eq(pser.hasnans, psser.hasnans)

    def test_last_valid_index(self):
        pser = pd.Series([250, 1.5, 320, 1, 0.3, None, None, None, None])
        psser = ps.from_pandas(pser)
        self.assert_eq(pser.last_valid_index(), psser.last_valid_index())

        # MultiIndex columns
        midx = pd.MultiIndex(
            [["lama", "cow", "falcon"], ["speed", "weight", "length"]],
            [[0, 0, 0, 1, 1, 1, 2, 2, 2], [0, 1, 2, 0, 1, 2, 0, 1, 2]],
        )
        pser.index = midx
        psser = ps.from_pandas(pser)
        self.assert_eq(pser.last_valid_index(), psser.last_valid_index())

        # Empty Series
        pser = pd.Series([])
        psser = ps.from_pandas(pser)
        self.assert_eq(pser.last_valid_index(), psser.last_valid_index())

    def test_first_valid_index(self):
        # Empty Series
        pser = pd.Series([])
        psser = ps.from_pandas(pser)
        self.assert_eq(pser.first_valid_index(), psser.first_valid_index())

    def test_factorize(self):
        pser = pd.Series(["a", "b", "a", "b"])
        psser = ps.from_pandas(pser)
        pcodes, puniques = pser.factorize(sort=True)
        kcodes, kuniques = psser.factorize()
        self.assert_eq(pcodes.tolist(), kcodes.to_list())
        self.assert_eq(puniques, kuniques)

        pser = pd.Series([5, 1, 5, 1])
        psser = ps.from_pandas(pser)
        pcodes, puniques = (pser + 1).factorize(sort=True)
        kcodes, kuniques = (psser + 1).factorize()
        self.assert_eq(pcodes.tolist(), kcodes.to_list())
        self.assert_eq(puniques, kuniques)

        pser = pd.Series(["a", "b", "a", "b"], name="ser", index=["w", "x", "y", "z"])
        psser = ps.from_pandas(pser)
        pcodes, puniques = pser.factorize(sort=True)
        kcodes, kuniques = psser.factorize()
        self.assert_eq(pcodes.tolist(), kcodes.to_list())
        self.assert_eq(puniques, kuniques)

        pser = pd.Series(
            ["a", "b", "a", "b"], index=pd.MultiIndex.from_arrays([[4, 3, 2, 1], [1, 2, 3, 4]])
        )
        psser = ps.from_pandas(pser)
        pcodes, puniques = pser.factorize(sort=True)
        kcodes, kuniques = psser.factorize()
        self.assert_eq(pcodes.tolist(), kcodes.to_list())
        self.assert_eq(puniques, kuniques)

        #
        # Deals with None and np.nan
        #
        pser = pd.Series(["a", "b", "a", np.nan])
        psser = ps.from_pandas(pser)
        pcodes, puniques = pser.factorize(sort=True)
        kcodes, kuniques = psser.factorize()
        self.assert_eq(pcodes.tolist(), kcodes.to_list())
        self.assert_eq(puniques, kuniques)

        pser = pd.Series([1, None, 3, 2, 1])
        psser = ps.from_pandas(pser)
        pcodes, puniques = pser.factorize(sort=True)
        kcodes, kuniques = psser.factorize()
        self.assert_eq(pcodes.tolist(), kcodes.to_list())
        self.assert_eq(puniques, kuniques)

        pser = pd.Series(["a", None, "a"])
        psser = ps.from_pandas(pser)
        pcodes, puniques = pser.factorize(sort=True)
        kcodes, kuniques = psser.factorize()
        self.assert_eq(pcodes.tolist(), kcodes.to_list())
        self.assert_eq(puniques, kuniques)

        pser = pd.Series([None, np.nan])
        psser = ps.from_pandas(pser)
        pcodes, puniques = pser.factorize()
        kcodes, kuniques = psser.factorize()
        self.assert_eq(pcodes, kcodes.to_list())
        # pandas: Float64Index([], dtype='float64')
        self.assert_eq(pd.Index([]), kuniques)

        pser = pd.Series([np.nan, np.nan])
        psser = ps.from_pandas(pser)
        pcodes, puniques = pser.factorize()
        kcodes, kuniques = psser.factorize()
        self.assert_eq(pcodes, kcodes.to_list())
        # pandas: Float64Index([], dtype='float64')
        self.assert_eq(pd.Index([]), kuniques)

        #
        # Deals with na_sentinel
        #
        # pandas >= 1.1.2 support na_sentinel=None
        # pandas >= 0.24 support na_sentinel not to be -1
        #
        pd_below_1_1_2 = LooseVersion(pd.__version__) < LooseVersion("1.1.2")
        pd_below_0_24 = LooseVersion(pd.__version__) < LooseVersion("0.24")

        pser = pd.Series(["a", "b", "a", np.nan, None])
        psser = ps.from_pandas(pser)

        pcodes, puniques = pser.factorize(sort=True, na_sentinel=-2)
        kcodes, kuniques = psser.factorize(na_sentinel=-2)
        self.assert_eq([0, 1, 0, -2, -2] if pd_below_0_24 else pcodes.tolist(), kcodes.to_list())
        self.assert_eq(puniques, kuniques)

        pcodes, puniques = pser.factorize(sort=True, na_sentinel=2)
        kcodes, kuniques = psser.factorize(na_sentinel=2)
        self.assert_eq([0, 1, 0, 2, 2] if pd_below_0_24 else pcodes.tolist(), kcodes.to_list())
        self.assert_eq(puniques, kuniques)

        if not pd_below_1_1_2:
            pcodes, puniques = pser.factorize(sort=True, na_sentinel=None)
            kcodes, kuniques = psser.factorize(na_sentinel=None)
            self.assert_eq(pcodes.tolist(), kcodes.to_list())
            # puniques is Index(['a', 'b', nan], dtype='object')
            self.assert_eq(ps.Index(["a", "b", None]), kuniques)

            psser = ps.Series([1, 2, np.nan, 4, 5])  # Arrow takes np.nan as null
            psser.loc[3] = np.nan  # Spark takes np.nan as NaN
            kcodes, kuniques = psser.factorize(na_sentinel=None)
            pcodes, puniques = psser.to_pandas().factorize(sort=True, na_sentinel=None)
            self.assert_eq(pcodes.tolist(), kcodes.to_list())
            self.assert_eq(puniques, kuniques)

    def test_pad(self):
        pser = pd.Series([np.nan, 2, 3, 4, np.nan, 6], name="x")
        psser = ps.from_pandas(pser)

        if LooseVersion(pd.__version__) >= LooseVersion("1.1"):
            self.assert_eq(pser.pad(), psser.pad())

            # Test `inplace=True`
            pser.pad(inplace=True)
            psser.pad(inplace=True)
            self.assert_eq(pser, psser)
        else:
            expected = ps.Series([np.nan, 2, 3, 4, 4, 6], name="x")
            self.assert_eq(expected, psser.pad())

            # Test `inplace=True`
            psser.pad(inplace=True)
            self.assert_eq(expected, psser)

    def test_explode(self):
        if LooseVersion(pd.__version__) >= LooseVersion("0.25"):
            pser = pd.Series([[1, 2, 3], [], None, [3, 4]])
            psser = ps.from_pandas(pser)
            self.assert_eq(pser.explode(), psser.explode(), almost=True)

            # MultiIndex
            pser.index = pd.MultiIndex.from_tuples([("a", "w"), ("b", "x"), ("c", "y"), ("d", "z")])
            psser = ps.from_pandas(pser)
            self.assert_eq(pser.explode(), psser.explode(), almost=True)

            # non-array type Series
            pser = pd.Series([1, 2, 3, 4])
            psser = ps.from_pandas(pser)
            self.assert_eq(pser.explode(), psser.explode())
        else:
            pser = pd.Series([[1, 2, 3], [], None, [3, 4]])
            psser = ps.from_pandas(pser)
            expected = pd.Series([1.0, 2.0, 3.0, None, None, 3.0, 4.0], index=[0, 0, 0, 1, 2, 3, 3])
            self.assert_eq(psser.explode(), expected)

            # MultiIndex
            pser.index = pd.MultiIndex.from_tuples([("a", "w"), ("b", "x"), ("c", "y"), ("d", "z")])
            psser = ps.from_pandas(pser)
            expected = pd.Series(
                [1.0, 2.0, 3.0, None, None, 3.0, 4.0],
                index=pd.MultiIndex.from_tuples(
                    [
                        ("a", "w"),
                        ("a", "w"),
                        ("a", "w"),
                        ("b", "x"),
                        ("c", "y"),
                        ("d", "z"),
                        ("d", "z"),
                    ]
                ),
            )
            self.assert_eq(psser.explode(), expected)

            # non-array type Series
            pser = pd.Series([1, 2, 3, 4])
            psser = ps.from_pandas(pser)
            expected = pser
            self.assert_eq(psser.explode(), expected)

    def test_argsort(self):
        # Without null values
        pser = pd.Series([0, -100, 50, 100, 20], index=["A", "B", "C", "D", "E"])
        psser = ps.from_pandas(pser)
        self.assert_eq(pser.argsort().sort_index(), psser.argsort().sort_index())
        self.assert_eq((-pser).argsort().sort_index(), (-psser).argsort().sort_index())

        # MultiIndex
        pser.index = pd.MultiIndex.from_tuples(
            [("a", "v"), ("b", "w"), ("c", "x"), ("d", "y"), ("e", "z")]
        )
        psser = ps.from_pandas(pser)
        self.assert_eq(pser.argsort().sort_index(), psser.argsort().sort_index())
        self.assert_eq((-pser).argsort().sort_index(), (-psser).argsort().sort_index())

        # With name
        pser.name = "Koalas"
        psser = ps.from_pandas(pser)
        self.assert_eq(pser.argsort().sort_index(), psser.argsort().sort_index())
        self.assert_eq((-pser).argsort().sort_index(), (-psser).argsort().sort_index())

        # Series from Index
        pidx = pd.Index([4.0, -6.0, 2.0, -100.0, 11.0, 20.0, 1.0, -99.0])
        psidx = ps.from_pandas(pidx)
        self.assert_eq(
            pidx.to_series().argsort().sort_index(), psidx.to_series().argsort().sort_index()
        )
        self.assert_eq(
            (-pidx.to_series()).argsort().sort_index(), (-psidx.to_series()).argsort().sort_index()
        )

        # Series from Index with name
        pidx.name = "Koalas"
        psidx = ps.from_pandas(pidx)
        self.assert_eq(
            pidx.to_series().argsort().sort_index(), psidx.to_series().argsort().sort_index()
        )
        self.assert_eq(
            (-pidx.to_series()).argsort().sort_index(), (-psidx.to_series()).argsort().sort_index()
        )

        # Series from DataFrame
        pdf = pd.DataFrame({"A": [4.0, -6.0, 2.0, np.nan, -100.0, 11.0, 20.0, np.nan, 1.0, -99.0]})
        psdf = ps.from_pandas(pdf)
        self.assert_eq(pdf.A.argsort().sort_index(), psdf.A.argsort().sort_index())
        self.assert_eq((-pdf.A).argsort().sort_index(), (-psdf.A).argsort().sort_index())

        # With null values
        pser = pd.Series([0, -100, np.nan, 100, np.nan], index=["A", "B", "C", "D", "E"])
        psser = ps.from_pandas(pser)
        self.assert_eq(pser.argsort().sort_index(), psser.argsort().sort_index())
        self.assert_eq((-pser).argsort().sort_index(), (-psser).argsort().sort_index())

        # MultiIndex with null values
        pser.index = pd.MultiIndex.from_tuples(
            [("a", "v"), ("b", "w"), ("c", "x"), ("d", "y"), ("e", "z")]
        )
        psser = ps.from_pandas(pser)
        self.assert_eq(pser.argsort().sort_index(), psser.argsort().sort_index())
        self.assert_eq((-pser).argsort().sort_index(), (-psser).argsort().sort_index())

        # With name with null values
        pser.name = "Koalas"
        psser = ps.from_pandas(pser)
        self.assert_eq(pser.argsort().sort_index(), psser.argsort().sort_index())
        self.assert_eq((-pser).argsort().sort_index(), (-psser).argsort().sort_index())

        # Series from Index with null values
        pidx = pd.Index([4.0, -6.0, 2.0, np.nan, -100.0, 11.0, 20.0, np.nan, 1.0, -99.0])
        psidx = ps.from_pandas(pidx)
        self.assert_eq(
            pidx.to_series().argsort().sort_index(), psidx.to_series().argsort().sort_index()
        )
        self.assert_eq(
            (-pidx.to_series()).argsort().sort_index(), (-psidx.to_series()).argsort().sort_index()
        )

        # Series from Index with name with null values
        pidx.name = "Koalas"
        psidx = ps.from_pandas(pidx)
        self.assert_eq(
            pidx.to_series().argsort().sort_index(), psidx.to_series().argsort().sort_index()
        )
        self.assert_eq(
            (-pidx.to_series()).argsort().sort_index(), (-psidx.to_series()).argsort().sort_index()
        )

        # Series from DataFrame with null values
        pdf = pd.DataFrame({"A": [4.0, -6.0, 2.0, np.nan, -100.0, 11.0, 20.0, np.nan, 1.0, -99.0]})
        psdf = ps.from_pandas(pdf)
        self.assert_eq(pdf.A.argsort().sort_index(), psdf.A.argsort().sort_index())
        self.assert_eq((-pdf.A).argsort().sort_index(), (-psdf.A).argsort().sort_index())

    def test_argmin_argmax(self):
        pser = pd.Series(
            {
                "Corn Flakes": 100.0,
                "Almond Delight": 110.0,
                "Cinnamon Toast Crunch": 120.0,
                "Cocoa Puff": 110.0,
                "Expensive Flakes": 120.0,
                "Cheap Flakes": 100.0,
            },
            name="Koalas",
        )
        psser = ps.from_pandas(pser)

        if LooseVersion(pd.__version__) >= LooseVersion("1.0"):
            self.assert_eq(pser.argmin(), psser.argmin())
            self.assert_eq(pser.argmax(), psser.argmax())

            # MultiIndex
            pser.index = pd.MultiIndex.from_tuples(
                [("a", "t"), ("b", "u"), ("c", "v"), ("d", "w"), ("e", "x"), ("f", "u")]
            )
            psser = ps.from_pandas(pser)
            self.assert_eq(pser.argmin(), psser.argmin())
            self.assert_eq(pser.argmax(), psser.argmax())

            # Null Series
            self.assert_eq(pd.Series([np.nan]).argmin(), ps.Series([np.nan]).argmin())
            self.assert_eq(pd.Series([np.nan]).argmax(), ps.Series([np.nan]).argmax())
        else:
            self.assert_eq(pser.values.argmin(), psser.argmin())
            self.assert_eq(pser.values.argmax(), psser.argmax())

            # MultiIndex
            pser.index = pd.MultiIndex.from_tuples(
                [("a", "t"), ("b", "u"), ("c", "v"), ("d", "w"), ("e", "x"), ("f", "u")]
            )
            psser = ps.from_pandas(pser)
            self.assert_eq(pser.values.argmin(), psser.argmin())
            self.assert_eq(pser.values.argmax(), psser.argmax())

            # Null Series
            self.assert_eq(-1, ps.Series([np.nan]).argmin())
            self.assert_eq(-1, ps.Series([np.nan]).argmax())

        with self.assertRaisesRegex(ValueError, "attempt to get argmin of an empty sequence"):
            ps.Series([]).argmin()
        with self.assertRaisesRegex(ValueError, "attempt to get argmax of an empty sequence"):
            ps.Series([]).argmax()

    def test_backfill(self):
        pser = pd.Series([np.nan, 2, 3, 4, np.nan, 6], name="x")
        psser = ps.from_pandas(pser)

        if LooseVersion(pd.__version__) >= LooseVersion("1.1"):
            self.assert_eq(pser.backfill(), psser.backfill())

            # Test `inplace=True`
            pser.backfill(inplace=True)
            psser.backfill(inplace=True)
            self.assert_eq(pser, psser)
        else:
            expected = ps.Series([2.0, 2.0, 3.0, 4.0, 6.0, 6.0], name="x")
            self.assert_eq(expected, psser.backfill())

            # Test `inplace=True`
            psser.backfill(inplace=True)
            self.assert_eq(expected, psser)

    def test_align(self):
        pdf = pd.DataFrame({"a": [1, 2, 3], "b": ["a", "b", "c"]})
        psdf = ps.from_pandas(pdf)

        for join in ["outer", "inner", "left", "right"]:
            for axis in [None, 0]:
                psser_l, psser_r = psdf.a.align(psdf.b, join=join, axis=axis)
                pser_l, pser_r = pdf.a.align(pdf.b, join=join, axis=axis)
                self.assert_eq(psser_l, pser_l)
                self.assert_eq(psser_r, pser_r)

                psser_l, psdf_r = psdf.b.align(psdf[["b", "a"]], join=join, axis=axis)
                pser_l, pdf_r = pdf.b.align(pdf[["b", "a"]], join=join, axis=axis)
                self.assert_eq(psser_l, pser_l)
                self.assert_eq(psdf_r, pdf_r)

        self.assertRaises(ValueError, lambda: psdf.a.align(psdf.b, axis=1))

    def test_pow_and_rpow(self):
        pser = pd.Series([1, 2, np.nan])
        psser = ps.from_pandas(pser)

        self.assert_eq(pser.pow(np.nan), psser.pow(np.nan))
        self.assert_eq(pser ** np.nan, psser ** np.nan)
        self.assert_eq(pser.rpow(np.nan), psser.rpow(np.nan))
        self.assert_eq(1 ** pser, 1 ** psser)

    def test_between_time(self):
        idx = pd.date_range("2018-04-09", periods=4, freq="1D20min")
        pser = pd.Series([1, 2, 3, 4], index=idx)
        psser = ps.from_pandas(pser)
        self.assert_eq(
            pser.between_time("0:15", "0:45").sort_index(),
            psser.between_time("0:15", "0:45").sort_index(),
        )

        pser.index.name = "ts"
        psser = ps.from_pandas(pser)
        self.assert_eq(
            pser.between_time("0:15", "0:45").sort_index(),
            psser.between_time("0:15", "0:45").sort_index(),
        )

        pser.index.name = "index"
        psser = ps.from_pandas(pser)
        self.assert_eq(
            pser.between_time("0:15", "0:45").sort_index(),
            psser.between_time("0:15", "0:45").sort_index(),
        )

    def test_at_time(self):
        idx = pd.date_range("2018-04-09", periods=4, freq="1D20min")
        pser = pd.Series([1, 2, 3, 4], index=idx)
        psser = ps.from_pandas(pser)
        self.assert_eq(
            pser.at_time("0:20").sort_index(),
            psser.at_time("0:20").sort_index(),
        )

        pser.index.name = "ts"
        psser = ps.from_pandas(pser)
        self.assert_eq(
            pser.at_time("0:20").sort_index(),
            psser.at_time("0:20").sort_index(),
        )

        pser.index.name = "index"
        psser = ps.from_pandas(pser)
        self.assert_eq(
            pser.at_time("0:20").sort_index(),
            psser.at_time("0:20").sort_index(),
        )

    def test_apply(self):
        psser = self.psser

        def udf(col) -> ps.Series[int]:
            return col + 10

        with self.assertRaisesRegex(
            ValueError,
            r"Expected the return type of this function to be of scalar type, "
            r"but found type SeriesType\[LongType\]",
        ):
            psser.apply(udf)

    def test_combine_first(self):
        pdf = pd.DataFrame(
            {
                "A": {"falcon": 330.0, "eagle": 160.0},
                "B": {"falcon": 345.0, "eagle": 200.0, "duck": 30.0},
            }
        )
        pser1, pser2 = pdf.A, pdf.B
        psdf = ps.from_pandas(pdf)
        psser1, psser2 = psdf.A, psdf.B

        self.assert_eq(psser1.combine_first(psser2), pser1.combine_first(pser2))

        psser1.name = pser1.name = ("X", "A")
        psser2.name = pser2.name = ("Y", "B")

        self.assert_eq(psser1.combine_first(psser2), pser1.combine_first(pser2))

    def test_cov(self):
        pdf = pd.DataFrame(
            {
                "s1": ["a", "b", "c"],
                "s2": [0.12528585, 0.26962463, 0.51111198],
            },
            index=[0, 1, 2],
        )
        psdf = ps.from_pandas(pdf)
        with self.assertRaisesRegex(TypeError, "unsupported dtype: object"):
            psdf["s1"].cov(psdf["s2"])

        pdf = pd.DataFrame(
            {
                "s1": [0.90010907, 0.13484424, 0.62036035],
                "s2": [0.12528585, 0.26962463, 0.51111198],
            },
            index=[0, 1, 2],
        )
        self._test_cov(pdf)

        pdf = pd.DataFrame(
            {
                "s1": [0.90010907, np.nan, 0.13484424, 0.62036035],
                "s2": [0.12528585, 0.81131178, 0.26962463, 0.51111198],
            },
            index=[0, 1, 2, 3],
        )
        self._test_cov(pdf)

    def _test_cov(self, pdf):
        psdf = ps.from_pandas(pdf)

        pcov = pdf["s1"].cov(pdf["s2"])
        pscov = psdf["s1"].cov(psdf["s2"])
        self.assert_eq(pcov, pscov, almost=True)

        pcov = pdf["s1"].cov(pdf["s2"], min_periods=3)
        pscov = psdf["s1"].cov(psdf["s2"], min_periods=3)
        self.assert_eq(pcov, pscov, almost=True)

        pcov = pdf["s1"].cov(pdf["s2"], min_periods=4)
        pscov = psdf["s1"].cov(psdf["s2"], min_periods=4)
        self.assert_eq(pcov, pscov, almost=True)


if __name__ == "__main__":
    from pyspark.pandas.tests.test_series import *  # noqa: F401

    try:
        import xmlrunner  # type: ignore[import]

        testRunner = xmlrunner.XMLTestRunner(output="target/test-reports", verbosity=2)
    except ImportError:
        testRunner = None
    unittest.main(testRunner=testRunner, verbosity=2)<|MERGE_RESOLUTION|>--- conflicted
+++ resolved
@@ -1695,11 +1695,10 @@
         with self.assertRaisesRegex(KeyError, msg):
             psser.pop(("lama", "speed", "x"))
 
-<<<<<<< HEAD
         msg = "'key' should be string or tuple that contains strings"
         with self.assertRaisesRegex(TypeError, msg):
             psser.pop(["lama", "speed"])
-=======
+
         pser = pd.Series(["a", "b", "c", "a"], dtype="category")
         psser = ps.from_pandas(pser)
 
@@ -1724,7 +1723,6 @@
                 psser,
                 pd.Series(pd.Categorical(["b", "c"], categories=["a", "b", "c"]), index=[1, 2]),
             )
->>>>>>> 04348574
 
     def test_replace(self):
         pser = pd.Series([10, 20, 15, 30, np.nan], name="x")
