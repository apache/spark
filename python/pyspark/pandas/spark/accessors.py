--- conflicted
+++ resolved
@@ -941,12 +941,8 @@
                 "The output of the function [%s] should be of a "
                 "pyspark.sql.DataFrame; however, got [%s]." % (func, type(output))
             )
-<<<<<<< HEAD
-        return output.to_pandas_on_spark(index_col)
-=======
-        kdf = output.to_koalas(index_col)  # type: ignore
-        return cast("ps.DataFrame", kdf)
->>>>>>> a60c3645
+        psdf = output.to_pandas_on_spark(index_col)  # type: ignore
+        return cast("ps.DataFrame", psdf)
 
     def repartition(self, num_partitions: int) -> "ps.DataFrame":
         """
