#
# Licensed to the Apache Software Foundation (ASF) under one or more
# contributor license agreements.  See the NOTICE file distributed with
# this work for additional information regarding copyright ownership.
# The ASF licenses this file to You under the Apache License, Version 2.0
# (the "License"); you may not use this file except in compliance with
# the License.  You may obtain a copy of the License at
#
#    http://www.apache.org/licenses/LICENSE-2.0
#
# Unless required by applicable law or agreed to in writing, software
# distributed under the License is distributed on an "AS IS" BASIS,
# WITHOUT WARRANTIES OR CONDITIONS OF ANY KIND, either express or implied.
# See the License for the specific language governing permissions and
# limitations under the License.
#
"""
Additional Spark functions used in pandas-on-Spark.
"""
from typing import Union

from pyspark import SparkContext
import pyspark.sql.functions as F
from pyspark.sql.column import Column

# For supporting Spark Connect
from pyspark.sql.utils import is_remote


def product(col: Column, dropna: bool) -> Column:
    if is_remote():
        from pyspark.sql.connect.functions import _invoke_function_over_columns, lit

        return _invoke_function_over_columns(  # type: ignore[return-value]
            "pandas_product",
            col,  # type: ignore[arg-type]
            lit(dropna),
        )

    else:
        sc = SparkContext._active_spark_context
        return Column(sc._jvm.PythonSQLUtils.pandasProduct(col._jc, dropna))


def stddev(col: Column, ddof: int) -> Column:
    if is_remote():
        from pyspark.sql.connect.functions import _invoke_function_over_columns, lit

        return _invoke_function_over_columns(  # type: ignore[return-value]
            "pandas_stddev",
            col,  # type: ignore[arg-type]
            lit(ddof),
        )

    else:

        sc = SparkContext._active_spark_context
        return Column(sc._jvm.PythonSQLUtils.pandasStddev(col._jc, ddof))


def var(col: Column, ddof: int) -> Column:
    if is_remote():
        from pyspark.sql.connect.functions import _invoke_function_over_columns, lit

        return _invoke_function_over_columns(  # type: ignore[return-value]
            "pandas_var",
            col,  # type: ignore[arg-type]
            lit(ddof),
        )

    else:

        sc = SparkContext._active_spark_context
        return Column(sc._jvm.PythonSQLUtils.pandasVariance(col._jc, ddof))


def skew(col: Column) -> Column:
    if is_remote():
        from pyspark.sql.connect.functions import _invoke_function_over_columns

        return _invoke_function_over_columns(  # type: ignore[return-value]
            "pandas_skew",
            col,  # type: ignore[arg-type]
        )

    else:

        sc = SparkContext._active_spark_context
        return Column(sc._jvm.PythonSQLUtils.pandasSkewness(col._jc))


def kurt(col: Column) -> Column:
    if is_remote():
        from pyspark.sql.connect.functions import _invoke_function_over_columns

        return _invoke_function_over_columns(  # type: ignore[return-value]
            "pandas_kurt",
            col,  # type: ignore[arg-type]
        )

    else:

        sc = SparkContext._active_spark_context
        return Column(sc._jvm.PythonSQLUtils.pandasKurtosis(col._jc))


def mode(col: Column, dropna: bool) -> Column:
    if is_remote():
        from pyspark.sql.connect.functions import _invoke_function_over_columns, lit

        return _invoke_function_over_columns(  # type: ignore[return-value]
            "pandas_mode",
            col,  # type: ignore[arg-type]
            lit(dropna),
        )

    else:
        sc = SparkContext._active_spark_context
        return Column(sc._jvm.PythonSQLUtils.pandasMode(col._jc, dropna))


def covar(col1: Column, col2: Column, ddof: int) -> Column:
    if is_remote():
        from pyspark.sql.connect.functions import _invoke_function_over_columns, lit

        return _invoke_function_over_columns(  # type: ignore[return-value]
            "pandas_covar",
            col1,  # type: ignore[arg-type]
            col2,  # type: ignore[arg-type]
            lit(ddof),
        )

    else:
        sc = SparkContext._active_spark_context
        return Column(sc._jvm.PythonSQLUtils.pandasCovar(col1._jc, col2._jc, ddof))


def repeat(col: Column, n: Union[int, Column]) -> Column:
    """
    Repeats a string column n times, and returns it as a new string column.
    """
    _n = F.lit(n) if isinstance(n, int) else n
    return F.call_udf("repeat", col, _n)


<<<<<<< HEAD
def last_non_null(col: Column) -> Column:
    if is_remote():
        from pyspark.sql.connect.functions import _invoke_function_over_columns

        return _invoke_function_over_columns(  # type: ignore[return-value]
            "last_non_null",
            col,  # type: ignore[arg-type]
=======
def ewm(col: Column, alpha: float, ignore_na: bool) -> Column:
    if is_remote():
        from pyspark.sql.connect.functions import _invoke_function_over_columns, lit

        return _invoke_function_over_columns(  # type: ignore[return-value]
            "ewm",
            col,  # type: ignore[arg-type]
            lit(alpha),
            lit(ignore_na),
>>>>>>> 954987f1
        )

    else:
        sc = SparkContext._active_spark_context
<<<<<<< HEAD
        return Column(sc._jvm.PythonSQLUtils.lastNonNull(col._jc))


def null_index(col: Column) -> Column:
    if is_remote():
        from pyspark.sql.connect.functions import _invoke_function_over_columns

        return _invoke_function_over_columns(  # type: ignore[return-value]
            "null_index",
            col,  # type: ignore[arg-type]
        )

    else:
        sc = SparkContext._active_spark_context
        return Column(sc._jvm.PythonSQLUtils.nullIndex(col._jc))
=======
        return Column(sc._jvm.PythonSQLUtils.ewm(col._jc, alpha, ignore_na))
>>>>>>> 954987f1
<|MERGE_RESOLUTION|>--- conflicted
+++ resolved
@@ -143,15 +143,6 @@
     return F.call_udf("repeat", col, _n)
 
 
-<<<<<<< HEAD
-def last_non_null(col: Column) -> Column:
-    if is_remote():
-        from pyspark.sql.connect.functions import _invoke_function_over_columns
-
-        return _invoke_function_over_columns(  # type: ignore[return-value]
-            "last_non_null",
-            col,  # type: ignore[arg-type]
-=======
 def ewm(col: Column, alpha: float, ignore_na: bool) -> Column:
     if is_remote():
         from pyspark.sql.connect.functions import _invoke_function_over_columns, lit
@@ -161,12 +152,24 @@
             col,  # type: ignore[arg-type]
             lit(alpha),
             lit(ignore_na),
->>>>>>> 954987f1
         )
 
     else:
         sc = SparkContext._active_spark_context
-<<<<<<< HEAD
+        return Column(sc._jvm.PythonSQLUtils.ewm(col._jc, alpha, ignore_na))
+
+
+def last_non_null(col: Column) -> Column:
+    if is_remote():
+        from pyspark.sql.connect.functions import _invoke_function_over_columns
+
+        return _invoke_function_over_columns(  # type: ignore[return-value]
+            "last_non_null",
+            col,  # type: ignore[arg-type]
+        )
+
+    else:
+        sc = SparkContext._active_spark_context
         return Column(sc._jvm.PythonSQLUtils.lastNonNull(col._jc))
 
 
@@ -181,7 +184,4 @@
 
     else:
         sc = SparkContext._active_spark_context
-        return Column(sc._jvm.PythonSQLUtils.nullIndex(col._jc))
-=======
-        return Column(sc._jvm.PythonSQLUtils.ewm(col._jc, alpha, ignore_na))
->>>>>>> 954987f1
+        return Column(sc._jvm.PythonSQLUtils.nullIndex(col._jc))