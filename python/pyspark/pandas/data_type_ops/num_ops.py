--- conflicted
+++ resolved
@@ -413,18 +413,13 @@
     def pretty_name(self) -> str:
         return "decimal"
 
-<<<<<<< HEAD
-    def isnull(self, index_ops: Union["Index", "Series"]) -> Union["Series", "Index"]:
+    def isnull(self, index_ops: T_IndexOps) -> T_IndexOps:
         return index_ops._with_new_scol(
             index_ops.spark.column.isNull(),
             field=index_ops._internal.data_fields[0].copy(
                 dtype=np.dtype("bool"), spark_type=BooleanType(), nullable=False
             ),
         )
-=======
-    def isnull(self, index_ops: T_IndexOps) -> T_IndexOps:
-        return index_ops._with_new_scol(index_ops.spark.column.isNull())
->>>>>>> a8fdb98e
 
 
 class IntegralExtensionOps(IntegralOps):
