#
# Licensed to the Apache Software Foundation (ASF) under one or more
# contributor license agreements.  See the NOTICE file distributed with
# this work for additional information regarding copyright ownership.
# The ASF licenses this file to You under the Apache License, Version 2.0
# (the "License"); you may not use this file except in compliance with
# the License.  You may obtain a copy of the License at
#
#    http://www.apache.org/licenses/LICENSE-2.0
#
# Unless required by applicable law or agreed to in writing, software
# distributed under the License is distributed on an "AS IS" BASIS,
# WITHOUT WARRANTIES OR CONDITIONS OF ANY KIND, either express or implied.
# See the License for the specific language governing permissions and
# limitations under the License.
#

"""
A wrapper class for Spark DataFrame to behave similar to pandas DataFrame.
"""
from collections import OrderedDict, defaultdict, namedtuple
from collections.abc import Mapping
from distutils.version import LooseVersion
import re
import warnings
import inspect
import json
import types
from functools import partial, reduce
import sys
from itertools import zip_longest
from typing import (
    Any,
    Optional,
    List,
    Tuple,
    Union,
    Generic,
    TypeVar,
    Iterable,
    Iterator,
    Dict,
    Callable,
    cast,
    TYPE_CHECKING,
)
import datetime

import numpy as np
import pandas as pd
from pandas.api.types import is_list_like, is_dict_like, is_scalar
from pandas.api.extensions import ExtensionDtype
from pandas.tseries.frequencies import DateOffset, to_offset

if TYPE_CHECKING:
    from pandas.io.formats.style import Styler  # noqa: F401 (SPARK-34943)

if LooseVersion(pd.__version__) >= LooseVersion("0.24"):
    from pandas.core.dtypes.common import infer_dtype_from_object
else:
    from pandas.core.dtypes.common import _get_dtype_from_object as infer_dtype_from_object
from pandas.core.accessor import CachedAccessor
from pandas.core.dtypes.inference import is_sequence
from pyspark import StorageLevel
from pyspark import sql as spark
from pyspark.sql import Column, DataFrame as SparkDataFrame, functions as F
from pyspark.sql.functions import pandas_udf, PandasUDFType
from pyspark.sql.types import (  # noqa: F401 (SPARK-34943)
    BooleanType,
    DataType,
    DoubleType,
    FloatType,
    NumericType,
    StringType,
    StructField,
    StructType,
    ArrayType,
)
from pyspark.sql.window import Window

from pyspark import pandas as ps  # For running doctests and reference resolution in PyCharm.
from pyspark.pandas.accessors import PandasOnSparkFrameMethods
from pyspark.pandas.config import option_context, get_option
from pyspark.pandas.spark.accessors import SparkFrameMethods, CachedSparkFrameMethods
from pyspark.pandas.utils import (
    align_diff_frames,
    column_labels_level,
    combine_frames,
    default_session,
    is_name_like_tuple,
    is_name_like_value,
    is_testing,
    name_like_string,
    same_anchor,
    scol_for,
    validate_arguments_and_invoke_function,
    validate_axis,
    validate_bool_kwarg,
    validate_how,
    verify_temp_column_name,
)
from pyspark.pandas.generic import Frame
from pyspark.pandas.internal import (
    InternalField,
    InternalFrame,
    HIDDEN_COLUMNS,
    NATURAL_ORDER_COLUMN_NAME,
    SPARK_INDEX_NAME_FORMAT,
    SPARK_DEFAULT_INDEX_NAME,
    SPARK_DEFAULT_SERIES_NAME,
)
from pyspark.pandas.missing.frame import _MissingPandasLikeDataFrame
from pyspark.pandas.ml import corr
from pyspark.pandas.typedef import (
    as_spark_type,
    infer_return_type,
    spark_type_to_pandas_dtype,
    DataFrameType,
    SeriesType,
    Scalar,
    ScalarType,
)
from pyspark.pandas.plot import PandasOnSparkPlotAccessor

if TYPE_CHECKING:
    from pyspark.pandas.indexes import Index  # noqa: F401 (SPARK-34943)
    from pyspark.pandas.series import Series  # noqa: F401 (SPARK-34943)


# These regular expression patterns are complied and defined here to avoid to compile the same
# pattern every time it is used in _repr_ and _repr_html_ in DataFrame.
# Two patterns basically seek the footer string from Pandas'
REPR_PATTERN = re.compile(r"\n\n\[(?P<rows>[0-9]+) rows x (?P<columns>[0-9]+) columns\]$")
REPR_HTML_PATTERN = re.compile(
    r"\n\<p\>(?P<rows>[0-9]+) rows × (?P<columns>[0-9]+) columns\<\/p\>\n\<\/div\>$"
)


_flex_doc_FRAME = """
Get {desc} of dataframe and other, element-wise (binary operator `{op_name}`).

Equivalent to ``{equiv}``. With reverse version, `{reverse}`.

Among flexible wrappers (`add`, `sub`, `mul`, `div`) to
arithmetic operators: `+`, `-`, `*`, `/`, `//`.

Parameters
----------
other : scalar
    Any single data

Returns
-------
DataFrame
    Result of the arithmetic operation.

Examples
--------
>>> df = ps.DataFrame({{'angles': [0, 3, 4],
...                    'degrees': [360, 180, 360]}},
...                   index=['circle', 'triangle', 'rectangle'],
...                   columns=['angles', 'degrees'])
>>> df
           angles  degrees
circle          0      360
triangle        3      180
rectangle       4      360

Add a scalar with operator version which return the same
results. Also reverse version.

>>> df + 1
           angles  degrees
circle          1      361
triangle        4      181
rectangle       5      361

>>> df.add(1)
           angles  degrees
circle          1      361
triangle        4      181
rectangle       5      361

>>> df.add(df)
           angles  degrees
circle          0      720
triangle        6      360
rectangle       8      720

>>> df + df + df
           angles  degrees
circle          0     1080
triangle        9      540
rectangle      12     1080

>>> df.radd(1)
           angles  degrees
circle          1      361
triangle        4      181
rectangle       5      361

Divide and true divide by constant with reverse version.

>>> df / 10
           angles  degrees
circle        0.0     36.0
triangle      0.3     18.0
rectangle     0.4     36.0

>>> df.div(10)
           angles  degrees
circle        0.0     36.0
triangle      0.3     18.0
rectangle     0.4     36.0

>>> df.rdiv(10)
             angles   degrees
circle          inf  0.027778
triangle   3.333333  0.055556
rectangle  2.500000  0.027778

>>> df.truediv(10)
           angles  degrees
circle        0.0     36.0
triangle      0.3     18.0
rectangle     0.4     36.0

>>> df.rtruediv(10)
             angles   degrees
circle          inf  0.027778
triangle   3.333333  0.055556
rectangle  2.500000  0.027778

Subtract by constant with reverse version.

>>> df - 1
           angles  degrees
circle         -1      359
triangle        2      179
rectangle       3      359

>>> df.sub(1)
           angles  degrees
circle         -1      359
triangle        2      179
rectangle       3      359

>>> df.rsub(1)
           angles  degrees
circle          1     -359
triangle       -2     -179
rectangle      -3     -359

Multiply by constant with reverse version.

>>> df * 1
           angles  degrees
circle          0      360
triangle        3      180
rectangle       4      360

>>> df.mul(1)
           angles  degrees
circle          0      360
triangle        3      180
rectangle       4      360

>>> df.rmul(1)
           angles  degrees
circle          0      360
triangle        3      180
rectangle       4      360

Floor Divide by constant with reverse version.

>>> df // 10
           angles  degrees
circle        0.0     36.0
triangle      0.0     18.0
rectangle     0.0     36.0

>>> df.floordiv(10)
           angles  degrees
circle        0.0     36.0
triangle      0.0     18.0
rectangle     0.0     36.0

>>> df.rfloordiv(10)  # doctest: +SKIP
           angles  degrees
circle        inf      0.0
triangle      3.0      0.0
rectangle     2.0      0.0

Mod by constant with reverse version.

>>> df % 2
           angles  degrees
circle          0        0
triangle        1        0
rectangle       0        0

>>> df.mod(2)
           angles  degrees
circle          0        0
triangle        1        0
rectangle       0        0

>>> df.rmod(2)
           angles  degrees
circle        NaN        2
triangle      2.0        2
rectangle     2.0        2

Power by constant with reverse version.

>>> df ** 2
           angles   degrees
circle        0.0  129600.0
triangle      9.0   32400.0
rectangle    16.0  129600.0

>>> df.pow(2)
           angles   degrees
circle        0.0  129600.0
triangle      9.0   32400.0
rectangle    16.0  129600.0

>>> df.rpow(2)
           angles        degrees
circle        1.0  2.348543e+108
triangle      8.0   1.532496e+54
rectangle    16.0  2.348543e+108
"""

T = TypeVar("T")


def _create_tuple_for_frame_type(params):
    """
    This is a workaround to support variadic generic in DataFrame.

    See https://github.com/python/typing/issues/193
    we always wraps the given type hints by a tuple to mimic the variadic generic.
    """
    from pyspark.pandas.typedef import NameTypeHolder

    if isinstance(params, zip):
        params = [slice(name, tpe) for name, tpe in params]

    if isinstance(params, slice):
        params = (params,)

    if (
        hasattr(params, "__len__")
        and isinstance(params, Iterable)
        and all(isinstance(param, slice) for param in params)
    ):
        for param in params:
            if isinstance(param.start, str) and param.step is not None:
                raise TypeError(
                    "Type hints should be specified as "
                    "DataFrame['name': type]; however, got %s" % param
                )

        name_classes = []
        for param in params:
            new_class = type("NameType", (NameTypeHolder,), {})
            new_class.name = param.start
            # When the given argument is a numpy's dtype instance.
            new_class.tpe = param.stop.type if isinstance(param.stop, np.dtype) else param.stop
            name_classes.append(new_class)

        return Tuple[tuple(name_classes)]

    if not isinstance(params, Iterable):
        params = [params]

    new_params = []
    for param in params:
        if isinstance(param, ExtensionDtype):
            new_class = type("NameType", (NameTypeHolder,), {})
            new_class.tpe = param
            new_params.append(new_class)
        else:
            new_params.append(param.type if isinstance(param, np.dtype) else param)
    return Tuple[tuple(new_params)]


if (3, 5) <= sys.version_info < (3, 7) and __name__ != "__main__":
    from typing import GenericMeta  # type: ignore

    # This is a workaround to support variadic generic in DataFrame in Python 3.5+.
    # See https://github.com/python/typing/issues/193
    # We wrap the input params by a tuple to mimic variadic generic.
    old_getitem = GenericMeta.__getitem__  # type: ignore

    def new_getitem(self, params):
        if hasattr(self, "is_dataframe"):
            return old_getitem(self, _create_tuple_for_frame_type(params))
        else:
            return old_getitem(self, params)

    GenericMeta.__getitem__ = new_getitem  # type: ignore


class DataFrame(Frame, Generic[T]):
    """
    pandas-on-Spark DataFrame that corresponds to pandas DataFrame logically. This holds Spark
    DataFrame internally.

    :ivar _internal: an internal immutable Frame to manage metadata.
    :type _internal: InternalFrame

    Parameters
    ----------
    data : numpy ndarray (structured or homogeneous), dict, pandas DataFrame, Spark DataFrame \
        or pandas-on-Spark Series
        Dict can contain Series, arrays, constants, or list-like objects
        If data is a dict, argument order is maintained for Python 3.6
        and later.
        Note that if `data` is a pandas DataFrame, a Spark DataFrame, and a pandas-on-Spark Series,
        other arguments should not be used.
    index : Index or array-like
        Index to use for resulting frame. Will default to RangeIndex if
        no indexing information part of input data and no index provided
    columns : Index or array-like
        Column labels to use for resulting frame. Will default to
        RangeIndex (0, 1, 2, ..., n) if no column labels are provided
    dtype : dtype, default None
        Data type to force. Only a single dtype is allowed. If None, infer
    copy : boolean, default False
        Copy data from inputs. Only affects DataFrame / 2d ndarray input

    Examples
    --------
    Constructing DataFrame from a dictionary.

    >>> d = {'col1': [1, 2], 'col2': [3, 4]}
    >>> df = ps.DataFrame(data=d, columns=['col1', 'col2'])
    >>> df
       col1  col2
    0     1     3
    1     2     4

    Constructing DataFrame from pandas DataFrame

    >>> df = ps.DataFrame(pd.DataFrame(data=d, columns=['col1', 'col2']))
    >>> df
       col1  col2
    0     1     3
    1     2     4

    Notice that the inferred dtype is int64.

    >>> df.dtypes
    col1    int64
    col2    int64
    dtype: object

    To enforce a single dtype:

    >>> df = ps.DataFrame(data=d, dtype=np.int8)
    >>> df.dtypes
    col1    int8
    col2    int8
    dtype: object

    Constructing DataFrame from numpy ndarray:

    >>> df2 = ps.DataFrame(np.random.randint(low=0, high=10, size=(5, 5)),
    ...                    columns=['a', 'b', 'c', 'd', 'e'])
    >>> df2  # doctest: +SKIP
       a  b  c  d  e
    0  3  1  4  9  8
    1  4  8  4  8  4
    2  7  6  5  6  7
    3  8  7  9  1  0
    4  2  5  4  3  9
    """

    def __init__(self, data=None, index=None, columns=None, dtype=None, copy=False):
        if isinstance(data, InternalFrame):
            assert index is None
            assert columns is None
            assert dtype is None
            assert not copy
            internal = data
        elif isinstance(data, spark.DataFrame):
            assert index is None
            assert columns is None
            assert dtype is None
            assert not copy
            internal = InternalFrame(spark_frame=data, index_spark_columns=None)
        elif isinstance(data, ps.Series):
            assert index is None
            assert columns is None
            assert dtype is None
            assert not copy
            data = data.to_frame()
            internal = data._internal
        else:
            if isinstance(data, pd.DataFrame):
                assert index is None
                assert columns is None
                assert dtype is None
                assert not copy
                pdf = data
            else:
                pdf = pd.DataFrame(data=data, index=index, columns=columns, dtype=dtype, copy=copy)
            internal = InternalFrame.from_pandas(pdf)

        object.__setattr__(self, "_internal_frame", internal)

    @property
    def _pssers(self):
        """Return a dict of column label -> Series which anchors `self`."""
        from pyspark.pandas.series import Series

        if not hasattr(self, "_psseries"):
            object.__setattr__(
                self,
                "_psseries",
                {label: Series(data=self, index=label) for label in self._internal.column_labels},
            )
        else:
            psseries = self._psseries
            assert len(self._internal.column_labels) == len(psseries), (
                len(self._internal.column_labels),
                len(psseries),
            )
            if any(self is not psser._psdf for psser in psseries.values()):
                # Refresh the dict to contain only Series anchoring `self`.
                self._psseries = {
                    label: psseries[label]
                    if self is psseries[label]._psdf
                    else Series(data=self, index=label)
                    for label in self._internal.column_labels
                }
        return self._psseries

    @property
    def _internal(self) -> InternalFrame:
        return self._internal_frame

    def _update_internal_frame(self, internal: InternalFrame, requires_same_anchor: bool = True):
        """
        Update InternalFrame with the given one.

        If the column_label is changed or the new InternalFrame is not the same `anchor`,
        disconnect the link to the Series and create a new one.

        If `requires_same_anchor` is `False`, checking whether or not the same anchor is ignored
        and force to update the InternalFrame, e.g., replacing the internal with the resolved_copy,
        updating the underlying Spark DataFrame which need to combine a different Spark DataFrame.

        :param internal: the new InternalFrame
        :param requires_same_anchor: whether checking the same anchor
        """
        from pyspark.pandas.series import Series

        if hasattr(self, "_psseries"):
            psseries = {}

            for old_label, new_label in zip_longest(
                self._internal.column_labels, internal.column_labels
            ):
                if old_label is not None:
                    psser = self._pssers[old_label]

                    renamed = old_label != new_label
                    not_same_anchor = requires_same_anchor and not same_anchor(internal, psser)

                    if renamed or not_same_anchor:
                        psdf = DataFrame(self._internal.select_column(old_label))  # type: DataFrame
                        psser._update_anchor(psdf)
                        psser = None
                else:
                    psser = None
                if new_label is not None:
                    if psser is None:
                        psser = Series(data=self, index=new_label)
                    psseries[new_label] = psser

            self._psseries = psseries

        self._internal_frame = internal

        if hasattr(self, "_repr_pandas_cache"):
            del self._repr_pandas_cache

    @property
    def ndim(self) -> int:
        """
        Return an int representing the number of array dimensions.

        return 2 for DataFrame.

        Examples
        --------

        >>> df = ps.DataFrame([[1, 2], [4, 5], [7, 8]],
        ...                   index=['cobra', 'viper', None],
        ...                   columns=['max_speed', 'shield'])
        >>> df
               max_speed  shield
        cobra          1       2
        viper          4       5
        NaN            7       8
        >>> df.ndim
        2
        """
        return 2

    @property
    def axes(self) -> List:
        """
        Return a list representing the axes of the DataFrame.

        It has the row axis labels and column axis labels as the only members.
        They are returned in that order.

        Examples
        --------

        >>> df = ps.DataFrame({'col1': [1, 2], 'col2': [3, 4]})
        >>> df.axes
        [Int64Index([0, 1], dtype='int64'), Index(['col1', 'col2'], dtype='object')]
        """
        return [self.index, self.columns]

    def _reduce_for_stat_function(self, sfun, name, axis=None, numeric_only=True, **kwargs):
        """
        Applies sfun to each column and returns a pd.Series where the number of rows equal the
        number of columns.

        Parameters
        ----------
        sfun : either an 1-arg function that takes a Column and returns a Column, or
            a 2-arg function that takes a Column and its DataType and returns a Column.
            axis: used only for sanity check because series only support index axis.
        name : original pandas API name.
        axis : axis to apply. 0 or 1, or 'index' or 'columns.
        numeric_only : bool, default True
            Include only float, int, boolean columns. False is not supported. This parameter
            is mainly for pandas compatibility. Only 'DataFrame.count' uses this parameter
            currently.
        """
        from inspect import signature
        from pyspark.pandas.series import Series, first_series

        axis = validate_axis(axis)
        if axis == 0:
            min_count = kwargs.get("min_count", 0)

            exprs = [F.lit(None).cast(StringType()).alias(SPARK_DEFAULT_INDEX_NAME)]
            new_column_labels = []
            num_args = len(signature(sfun).parameters)
            for label in self._internal.column_labels:
                spark_column = self._internal.spark_column_for(label)
                spark_type = self._internal.spark_type_for(label)

                is_numeric_or_boolean = isinstance(spark_type, (NumericType, BooleanType))
                keep_column = not numeric_only or is_numeric_or_boolean

                if keep_column:
                    if num_args == 1:
                        # Only pass in the column if sfun accepts only one arg
                        scol = sfun(spark_column)
                    else:  # must be 2
                        assert num_args == 2
                        # Pass in both the column and its data type if sfun accepts two args
                        scol = sfun(spark_column, spark_type)

                    if min_count > 0:
                        scol = F.when(
                            Frame._count_expr(spark_column, spark_type) >= min_count, scol
                        )

                    exprs.append(scol.alias(name_like_string(label)))
                    new_column_labels.append(label)

            if len(exprs) == 1:
                return Series([])

            sdf = self._internal.spark_frame.select(*exprs)

            # The data is expected to be small so it's fine to transpose/use default index.
            with ps.option_context("compute.max_rows", 1):
                internal = InternalFrame(
                    spark_frame=sdf,
                    index_spark_columns=[scol_for(sdf, SPARK_DEFAULT_INDEX_NAME)],
                    column_labels=new_column_labels,
                    column_label_names=self._internal.column_label_names,
                )
                return first_series(DataFrame(internal).transpose())

        else:
            # Here we execute with the first 1000 to get the return type.
            # If the records were less than 1000, it uses pandas API directly for a shortcut.
            limit = get_option("compute.shortcut_limit")
            pdf = self.head(limit + 1)._to_internal_pandas()
            pser = getattr(pdf, name)(axis=axis, numeric_only=numeric_only, **kwargs)
            if len(pdf) <= limit:
                return Series(pser)

            @pandas_udf(returnType=as_spark_type(pser.dtype.type))
            def calculate_columns_axis(*cols):
                return getattr(pd.concat(cols, axis=1), name)(
                    axis=axis, numeric_only=numeric_only, **kwargs
                )

            column_name = verify_temp_column_name(
                self._internal.spark_frame.select(self._internal.index_spark_columns),
                "__calculate_columns_axis__",
            )
            sdf = self._internal.spark_frame.select(
                self._internal.index_spark_columns
                + [calculate_columns_axis(*self._internal.data_spark_columns).alias(column_name)]
            )
            internal = InternalFrame(
                spark_frame=sdf,
                index_spark_columns=[
                    scol_for(sdf, col) for col in self._internal.index_spark_column_names
                ],
                index_names=self._internal.index_names,
                index_fields=self._internal.index_fields,
            )
            return first_series(DataFrame(internal)).rename(pser.name)

    def _psser_for(self, label):
        """
        Create Series with a proper column label.

        The given label must be verified to exist in `InternalFrame.column_labels`.

        For example, in some method, self is like:

        >>> self = ps.range(3)

        `self._psser_for(label)` can be used with `InternalFrame.column_labels`:

        >>> self._psser_for(self._internal.column_labels[0])
        0    0
        1    1
        2    2
        Name: id, dtype: int64

        `self._psser_for(label)` must not be used directly with user inputs.
        In that case, `self[label]` should be used instead, which checks the label exists or not:

        >>> self['id']
        0    0
        1    1
        2    2
        Name: id, dtype: int64
        """
        return self._pssers[label]

    def _apply_series_op(self, op, should_resolve: bool = False):
        applied = []
        for label in self._internal.column_labels:
            applied.append(op(self._psser_for(label)))
        internal = self._internal.with_new_columns(applied)
        if should_resolve:
            internal = internal.resolved_copy
        return DataFrame(internal)

    # Arithmetic Operators
    def _map_series_op(self, op, other):
        from pyspark.pandas.base import IndexOpsMixin

        if not isinstance(other, DataFrame) and (
            isinstance(other, IndexOpsMixin) or is_sequence(other)
        ):
            raise TypeError(
                "%s with a sequence is currently not supported; "
                "however, got %s." % (op, type(other).__name__)
            )

        if isinstance(other, DataFrame):
            if self._internal.column_labels_level != other._internal.column_labels_level:
                raise ValueError("cannot join with no overlapping index names")

            if not same_anchor(self, other):
                # Different DataFrames
                def apply_op(psdf, this_column_labels, that_column_labels):
                    for this_label, that_label in zip(this_column_labels, that_column_labels):
                        yield (
                            getattr(psdf._psser_for(this_label), op)(
                                psdf._psser_for(that_label)
                            ).rename(this_label),
                            this_label,
                        )

                return align_diff_frames(apply_op, self, other, fillna=True, how="full")
            else:
                applied = []
                column_labels = []
                for label in self._internal.column_labels:
                    if label in other._internal.column_labels:
                        applied.append(getattr(self._psser_for(label), op)(other._psser_for(label)))
                    else:
                        applied.append(
                            F.lit(None)
                            .cast(self._internal.spark_type_for(label))
                            .alias(name_like_string(label))
                        )
                    column_labels.append(label)
                for label in other._internal.column_labels:
                    if label not in column_labels:
                        applied.append(
                            F.lit(None)
                            .cast(other._internal.spark_type_for(label))
                            .alias(name_like_string(label))
                        )
                        column_labels.append(label)
                internal = self._internal.with_new_columns(applied, column_labels=column_labels)
                return DataFrame(internal)
        else:
            return self._apply_series_op(lambda psser: getattr(psser, op)(other))

    def __add__(self, other) -> "DataFrame":
        return self._map_series_op("add", other)

    def __radd__(self, other) -> "DataFrame":
        return self._map_series_op("radd", other)

    def __div__(self, other) -> "DataFrame":
        return self._map_series_op("div", other)

    def __rdiv__(self, other) -> "DataFrame":
        return self._map_series_op("rdiv", other)

    def __truediv__(self, other) -> "DataFrame":
        return self._map_series_op("truediv", other)

    def __rtruediv__(self, other) -> "DataFrame":
        return self._map_series_op("rtruediv", other)

    def __mul__(self, other) -> "DataFrame":
        return self._map_series_op("mul", other)

    def __rmul__(self, other) -> "DataFrame":
        return self._map_series_op("rmul", other)

    def __sub__(self, other) -> "DataFrame":
        return self._map_series_op("sub", other)

    def __rsub__(self, other) -> "DataFrame":
        return self._map_series_op("rsub", other)

    def __pow__(self, other) -> "DataFrame":
        return self._map_series_op("pow", other)

    def __rpow__(self, other) -> "DataFrame":
        return self._map_series_op("rpow", other)

    def __mod__(self, other) -> "DataFrame":
        return self._map_series_op("mod", other)

    def __rmod__(self, other) -> "DataFrame":
        return self._map_series_op("rmod", other)

    def __floordiv__(self, other) -> "DataFrame":
        return self._map_series_op("floordiv", other)

    def __rfloordiv__(self, other) -> "DataFrame":
        return self._map_series_op("rfloordiv", other)

    def __abs__(self) -> "DataFrame":
        return self._apply_series_op(lambda psser: abs(psser))

    def __neg__(self) -> "DataFrame":
        return self._apply_series_op(lambda psser: -psser)

    def add(self, other) -> "DataFrame":
        return self + other

    # create accessor for plot
    plot = CachedAccessor("plot", PandasOnSparkPlotAccessor)

    # create accessor for Spark related methods.
    spark = CachedAccessor("spark", SparkFrameMethods)

    # create accessor for pandas-on-Spark specific methods.
    pandas_on_spark = CachedAccessor("pandas_on_spark", PandasOnSparkFrameMethods)

    # keep the name "koalas" for backward compatibility.
    koalas = CachedAccessor("koalas", PandasOnSparkFrameMethods)

    def hist(self, bins=10, **kwds):
        return self.plot.hist(bins, **kwds)

    hist.__doc__ = PandasOnSparkPlotAccessor.hist.__doc__

    def kde(self, bw_method=None, ind=None, **kwds):
        return self.plot.kde(bw_method, ind, **kwds)

    kde.__doc__ = PandasOnSparkPlotAccessor.kde.__doc__

    add.__doc__ = _flex_doc_FRAME.format(
        desc="Addition", op_name="+", equiv="dataframe + other", reverse="radd"
    )

    def radd(self, other) -> "DataFrame":
        return other + self

    radd.__doc__ = _flex_doc_FRAME.format(
        desc="Addition", op_name="+", equiv="other + dataframe", reverse="add"
    )

    def div(self, other) -> "DataFrame":
        return self / other

    div.__doc__ = _flex_doc_FRAME.format(
        desc="Floating division", op_name="/", equiv="dataframe / other", reverse="rdiv"
    )

    divide = div

    def rdiv(self, other) -> "DataFrame":
        return other / self

    rdiv.__doc__ = _flex_doc_FRAME.format(
        desc="Floating division", op_name="/", equiv="other / dataframe", reverse="div"
    )

    def truediv(self, other) -> "DataFrame":
        return self / other

    truediv.__doc__ = _flex_doc_FRAME.format(
        desc="Floating division", op_name="/", equiv="dataframe / other", reverse="rtruediv"
    )

    def rtruediv(self, other) -> "DataFrame":
        return other / self

    rtruediv.__doc__ = _flex_doc_FRAME.format(
        desc="Floating division", op_name="/", equiv="other / dataframe", reverse="truediv"
    )

    def mul(self, other) -> "DataFrame":
        return self * other

    mul.__doc__ = _flex_doc_FRAME.format(
        desc="Multiplication", op_name="*", equiv="dataframe * other", reverse="rmul"
    )

    multiply = mul

    def rmul(self, other) -> "DataFrame":
        return other * self

    rmul.__doc__ = _flex_doc_FRAME.format(
        desc="Multiplication", op_name="*", equiv="other * dataframe", reverse="mul"
    )

    def sub(self, other) -> "DataFrame":
        return self - other

    sub.__doc__ = _flex_doc_FRAME.format(
        desc="Subtraction", op_name="-", equiv="dataframe - other", reverse="rsub"
    )

    subtract = sub

    def rsub(self, other) -> "DataFrame":
        return other - self

    rsub.__doc__ = _flex_doc_FRAME.format(
        desc="Subtraction", op_name="-", equiv="other - dataframe", reverse="sub"
    )

    def mod(self, other) -> "DataFrame":
        return self % other

    mod.__doc__ = _flex_doc_FRAME.format(
        desc="Modulo", op_name="%", equiv="dataframe % other", reverse="rmod"
    )

    def rmod(self, other) -> "DataFrame":
        return other % self

    rmod.__doc__ = _flex_doc_FRAME.format(
        desc="Modulo", op_name="%", equiv="other % dataframe", reverse="mod"
    )

    def pow(self, other) -> "DataFrame":
        return self ** other

    pow.__doc__ = _flex_doc_FRAME.format(
        desc="Exponential power of series", op_name="**", equiv="dataframe ** other", reverse="rpow"
    )

    def rpow(self, other) -> "DataFrame":
        return other ** self

    rpow.__doc__ = _flex_doc_FRAME.format(
        desc="Exponential power", op_name="**", equiv="other ** dataframe", reverse="pow"
    )

    def floordiv(self, other) -> "DataFrame":
        return self // other

    floordiv.__doc__ = _flex_doc_FRAME.format(
        desc="Integer division", op_name="//", equiv="dataframe // other", reverse="rfloordiv"
    )

    def rfloordiv(self, other) -> "DataFrame":
        return other // self

    rfloordiv.__doc__ = _flex_doc_FRAME.format(
        desc="Integer division", op_name="//", equiv="other // dataframe", reverse="floordiv"
    )

    # Comparison Operators
    def __eq__(self, other) -> "DataFrame":  # type: ignore
        return self._map_series_op("eq", other)

    def __ne__(self, other) -> "DataFrame":  # type: ignore
        return self._map_series_op("ne", other)

    def __lt__(self, other) -> "DataFrame":
        return self._map_series_op("lt", other)

    def __le__(self, other) -> "DataFrame":
        return self._map_series_op("le", other)

    def __ge__(self, other) -> "DataFrame":
        return self._map_series_op("ge", other)

    def __gt__(self, other) -> "DataFrame":
        return self._map_series_op("gt", other)

    def eq(self, other) -> "DataFrame":
        """
        Compare if the current value is equal to the other.

        >>> df = ps.DataFrame({'a': [1, 2, 3, 4],
        ...                    'b': [1, np.nan, 1, np.nan]},
        ...                   index=['a', 'b', 'c', 'd'], columns=['a', 'b'])

        >>> df.eq(1)
               a      b
        a   True   True
        b  False  False
        c  False   True
        d  False  False
        """
        return self == other

    equals = eq

    def gt(self, other) -> "DataFrame":
        """
        Compare if the current value is greater than the other.

        >>> df = ps.DataFrame({'a': [1, 2, 3, 4],
        ...                    'b': [1, np.nan, 1, np.nan]},
        ...                   index=['a', 'b', 'c', 'd'], columns=['a', 'b'])

        >>> df.gt(2)
               a      b
        a  False  False
        b  False  False
        c   True  False
        d   True  False
        """
        return self > other

    def ge(self, other) -> "DataFrame":
        """
        Compare if the current value is greater than or equal to the other.

        >>> df = ps.DataFrame({'a': [1, 2, 3, 4],
        ...                    'b': [1, np.nan, 1, np.nan]},
        ...                   index=['a', 'b', 'c', 'd'], columns=['a', 'b'])

        >>> df.ge(1)
              a      b
        a  True   True
        b  True  False
        c  True   True
        d  True  False
        """
        return self >= other

    def lt(self, other) -> "DataFrame":
        """
        Compare if the current value is less than the other.

        >>> df = ps.DataFrame({'a': [1, 2, 3, 4],
        ...                    'b': [1, np.nan, 1, np.nan]},
        ...                   index=['a', 'b', 'c', 'd'], columns=['a', 'b'])

        >>> df.lt(1)
               a      b
        a  False  False
        b  False  False
        c  False  False
        d  False  False
        """
        return self < other

    def le(self, other) -> "DataFrame":
        """
        Compare if the current value is less than or equal to the other.

        >>> df = ps.DataFrame({'a': [1, 2, 3, 4],
        ...                    'b': [1, np.nan, 1, np.nan]},
        ...                   index=['a', 'b', 'c', 'd'], columns=['a', 'b'])

        >>> df.le(2)
               a      b
        a   True   True
        b   True  False
        c  False   True
        d  False  False
        """
        return self <= other

    def ne(self, other) -> "DataFrame":
        """
        Compare if the current value is not equal to the other.

        >>> df = ps.DataFrame({'a': [1, 2, 3, 4],
        ...                    'b': [1, np.nan, 1, np.nan]},
        ...                   index=['a', 'b', 'c', 'd'], columns=['a', 'b'])

        >>> df.ne(1)
               a      b
        a  False  False
        b   True   True
        c   True  False
        d   True   True
        """
        return self != other

    def applymap(self, func) -> "DataFrame":
        """
        Apply a function to a Dataframe elementwise.

        This method applies a function that accepts and returns a scalar
        to every element of a DataFrame.

        .. note:: this API executes the function once to infer the type which is
             potentially expensive, for instance, when the dataset is created after
             aggregations or sorting.

             To avoid this, specify return type in ``func``, for instance, as below:

             >>> def square(x) -> np.int32:
             ...     return x ** 2

             pandas-on-Spark uses return type hint and does not try to infer the type.

        Parameters
        ----------
        func : callable
            Python function, returns a single value from a single value.

        Returns
        -------
        DataFrame
            Transformed DataFrame.

        Examples
        --------
        >>> df = ps.DataFrame([[1, 2.12], [3.356, 4.567]])
        >>> df
               0      1
        0  1.000  2.120
        1  3.356  4.567

        >>> def str_len(x) -> int:
        ...     return len(str(x))
        >>> df.applymap(str_len)
           0  1
        0  3  4
        1  5  5

        >>> def power(x) -> float:
        ...     return x ** 2
        >>> df.applymap(power)
                   0          1
        0   1.000000   4.494400
        1  11.262736  20.857489

        You can omit the type hint and let pandas-on-Spark infer its type.

        >>> df.applymap(lambda x: x ** 2)
                   0          1
        0   1.000000   4.494400
        1  11.262736  20.857489
        """

        # TODO: We can implement shortcut theoretically since it creates new DataFrame
        #  anyway and we don't have to worry about operations on different DataFrames.
        return self._apply_series_op(lambda psser: psser.apply(func))

    # TODO: not all arguments are implemented comparing to pandas' for now.
    def aggregate(
        self, func: Union[List[str], Dict[Any, List[str]]]
    ) -> Union["Series", "DataFrame", "Index"]:
        """Aggregate using one or more operations over the specified axis.

        Parameters
        ----------
        func : dict or a list
             a dict mapping from column name (string) to
             aggregate functions (list of strings).
             If a list is given, the aggregation is performed against
             all columns.

        Returns
        -------
        DataFrame

        Notes
        -----
        `agg` is an alias for `aggregate`. Use the alias.

        See Also
        --------
        DataFrame.apply : Invoke function on DataFrame.
        DataFrame.transform : Only perform transforming type operations.
        DataFrame.groupby : Perform operations over groups.
        Series.aggregate : The equivalent function for Series.

        Examples
        --------
        >>> df = ps.DataFrame([[1, 2, 3],
        ...                    [4, 5, 6],
        ...                    [7, 8, 9],
        ...                    [np.nan, np.nan, np.nan]],
        ...                   columns=['A', 'B', 'C'])

        >>> df
             A    B    C
        0  1.0  2.0  3.0
        1  4.0  5.0  6.0
        2  7.0  8.0  9.0
        3  NaN  NaN  NaN

        Aggregate these functions over the rows.

        >>> df.agg(['sum', 'min'])[['A', 'B', 'C']].sort_index()
                A     B     C
        min   1.0   2.0   3.0
        sum  12.0  15.0  18.0

        Different aggregations per column.

        >>> df.agg({'A' : ['sum', 'min'], 'B' : ['min', 'max']})[['A', 'B']].sort_index()
                A    B
        max   NaN  8.0
        min   1.0  2.0
        sum  12.0  NaN

        For multi-index columns:

        >>> df.columns = pd.MultiIndex.from_tuples([("X", "A"), ("X", "B"), ("Y", "C")])
        >>> df.agg(['sum', 'min'])[[("X", "A"), ("X", "B"), ("Y", "C")]].sort_index()
                X           Y
                A     B     C
        min   1.0   2.0   3.0
        sum  12.0  15.0  18.0

        >>> aggregated = df.agg({("X", "A") : ['sum', 'min'], ("X", "B") : ['min', 'max']})
        >>> aggregated[[("X", "A"), ("X", "B")]].sort_index()  # doctest: +NORMALIZE_WHITESPACE
                X
                A    B
        max   NaN  8.0
        min   1.0  2.0
        sum  12.0  NaN
        """
        from pyspark.pandas.groupby import GroupBy

        if isinstance(func, list):
            if all((isinstance(f, str) for f in func)):
                func = dict([(column, func) for column in self.columns])
            else:
                raise ValueError(
                    "If the given function is a list, it "
                    "should only contains function names as strings."
                )

        if not isinstance(func, dict) or not all(
            is_name_like_value(key)
            and (
                isinstance(value, str)
                or (isinstance(value, list) and all(isinstance(v, str) for v in value))
            )
            for key, value in func.items()
        ):
            raise ValueError(
                "aggs must be a dict mapping from column name to aggregate "
                "functions (string or list of strings)."
            )

        with option_context("compute.default_index_type", "distributed"):
            psdf = DataFrame(GroupBy._spark_groupby(self, func))  # type: DataFrame

            # The codes below basically converts:
            #
            #           A         B
            #         sum  min  min  max
            #     0  12.0  1.0  2.0  8.0
            #
            # to:
            #             A    B
            #     max   NaN  8.0
            #     min   1.0  2.0
            #     sum  12.0  NaN
            #
            # Aggregated output is usually pretty much small.

            return psdf.stack().droplevel(0)[list(func.keys())]

    agg = aggregate

    def corr(self, method="pearson") -> Union["Series", "DataFrame", "Index"]:
        """
        Compute pairwise correlation of columns, excluding NA/null values.

        Parameters
        ----------
        method : {'pearson', 'spearman'}
            * pearson : standard correlation coefficient
            * spearman : Spearman rank correlation

        Returns
        -------
        y : DataFrame

        See Also
        --------
        Series.corr

        Examples
        --------
        >>> df = ps.DataFrame([(.2, .3), (.0, .6), (.6, .0), (.2, .1)],
        ...                   columns=['dogs', 'cats'])
        >>> df.corr('pearson')
                  dogs      cats
        dogs  1.000000 -0.851064
        cats -0.851064  1.000000

        >>> df.corr('spearman')
                  dogs      cats
        dogs  1.000000 -0.948683
        cats -0.948683  1.000000

        Notes
        -----
        There are behavior differences between pandas-on-Spark and pandas.

        * the `method` argument only accepts 'pearson', 'spearman'
        * the data should not contain NaNs. pandas-on-Spark will return an error.
        * pandas-on-Spark doesn't support the following argument(s).

          * `min_periods` argument is not supported
        """
        return ps.from_pandas(corr(self, method))

    def iteritems(self) -> Iterator:
        """
        Iterator over (column name, Series) pairs.

        Iterates over the DataFrame columns, returning a tuple with
        the column name and the content as a Series.

        Returns
        -------
        label : object
            The column names for the DataFrame being iterated over.
        content : Series
            The column entries belonging to each label, as a Series.

        Examples
        --------
        >>> df = ps.DataFrame({'species': ['bear', 'bear', 'marsupial'],
        ...                    'population': [1864, 22000, 80000]},
        ...                   index=['panda', 'polar', 'koala'],
        ...                   columns=['species', 'population'])
        >>> df
                 species  population
        panda       bear        1864
        polar       bear       22000
        koala  marsupial       80000

        >>> for label, content in df.iteritems():
        ...    print('label:', label)
        ...    print('content:', content.to_string())
        ...
        label: species
        content: panda         bear
        polar         bear
        koala    marsupial
        label: population
        content: panda     1864
        polar    22000
        koala    80000
        """
        return (
            (label if len(label) > 1 else label[0], self._psser_for(label))
            for label in self._internal.column_labels
        )

    def iterrows(self) -> Iterator:
        """
        Iterate over DataFrame rows as (index, Series) pairs.

        Yields
        ------
        index : label or tuple of label
            The index of the row. A tuple for a `MultiIndex`.
        data : pandas.Series
            The data of the row as a Series.

        it : generator
            A generator that iterates over the rows of the frame.

        Notes
        -----

        1. Because ``iterrows`` returns a Series for each row,
           it does **not** preserve dtypes across the rows (dtypes are
           preserved across columns for DataFrames). For example,

           >>> df = ps.DataFrame([[1, 1.5]], columns=['int', 'float'])
           >>> row = next(df.iterrows())[1]
           >>> row
           int      1.0
           float    1.5
           Name: 0, dtype: float64
           >>> print(row['int'].dtype)
           float64
           >>> print(df['int'].dtype)
           int64

           To preserve dtypes while iterating over the rows, it is better
           to use :meth:`itertuples` which returns namedtuples of the values
           and which is generally faster than ``iterrows``.

        2. You should **never modify** something you are iterating over.
           This is not guaranteed to work in all cases. Depending on the
           data types, the iterator returns a copy and not a view, and writing
           to it will have no effect.
        """

        columns = self.columns
        internal_index_columns = self._internal.index_spark_column_names
        internal_data_columns = self._internal.data_spark_column_names

        def extract_kv_from_spark_row(row):
            k = (
                row[internal_index_columns[0]]
                if len(internal_index_columns) == 1
                else tuple(row[c] for c in internal_index_columns)
            )
            v = [row[c] for c in internal_data_columns]
            return k, v

        for k, v in map(
            extract_kv_from_spark_row, self._internal.resolved_copy.spark_frame.toLocalIterator()
        ):
            s = pd.Series(v, index=columns, name=k)
            yield k, s

    def itertuples(self, index: bool = True, name: Optional[str] = "PandasOnSpark") -> Iterator:
        """
        Iterate over DataFrame rows as namedtuples.

        Parameters
        ----------
        index : bool, default True
            If True, return the index as the first element of the tuple.
        name : str or None, default "PandasOnSpark"
            The name of the returned namedtuples or None to return regular
            tuples.

        Returns
        -------
        iterator
            An object to iterate over namedtuples for each row in the
            DataFrame with the first field possibly being the index and
            following fields being the column values.

        See Also
        --------
        DataFrame.iterrows : Iterate over DataFrame rows as (index, Series)
            pairs.
        DataFrame.items : Iterate over (column name, Series) pairs.

        Notes
        -----
        The column names will be renamed to positional names if they are
        invalid Python identifiers, repeated, or start with an underscore.
        On python versions < 3.7 regular tuples are returned for DataFrames
        with a large number of columns (>254).

        Examples
        --------
        >>> df = ps.DataFrame({'num_legs': [4, 2], 'num_wings': [0, 2]},
        ...                   index=['dog', 'hawk'])
        >>> df
              num_legs  num_wings
        dog          4          0
        hawk         2          2

        >>> for row in df.itertuples():
        ...     print(row)
        ...
        PandasOnSpark(Index='dog', num_legs=4, num_wings=0)
        PandasOnSpark(Index='hawk', num_legs=2, num_wings=2)

        By setting the `index` parameter to False we can remove the index
        as the first element of the tuple:

        >>> for row in df.itertuples(index=False):
        ...     print(row)
        ...
        PandasOnSpark(num_legs=4, num_wings=0)
        PandasOnSpark(num_legs=2, num_wings=2)

        With the `name` parameter set we set a custom name for the yielded
        namedtuples:

        >>> for row in df.itertuples(name='Animal'):
        ...     print(row)
        ...
        Animal(Index='dog', num_legs=4, num_wings=0)
        Animal(Index='hawk', num_legs=2, num_wings=2)
        """
        fields = list(self.columns)
        if index:
            fields.insert(0, "Index")

        index_spark_column_names = self._internal.index_spark_column_names
        data_spark_column_names = self._internal.data_spark_column_names

        def extract_kv_from_spark_row(row):
            k = (
                row[index_spark_column_names[0]]
                if len(index_spark_column_names) == 1
                else tuple(row[c] for c in index_spark_column_names)
            )
            v = [row[c] for c in data_spark_column_names]
            return k, v

        can_return_named_tuples = sys.version_info >= (3, 7) or len(self.columns) + index < 255

        if name is not None and can_return_named_tuples:
            itertuple = namedtuple(name, fields, rename=True)  # type: ignore
            for k, v in map(
                extract_kv_from_spark_row,
                self._internal.resolved_copy.spark_frame.toLocalIterator(),
            ):
                yield itertuple._make(([k] if index else []) + list(v))
        else:
            for k, v in map(
                extract_kv_from_spark_row,
                self._internal.resolved_copy.spark_frame.toLocalIterator(),
            ):
                yield tuple(([k] if index else []) + list(v))

    def items(self) -> Iterator:
        """This is an alias of ``iteritems``."""
        return self.iteritems()

    def to_clipboard(self, excel=True, sep=None, **kwargs) -> None:
        """
        Copy object to the system clipboard.

        Write a text representation of object to the system clipboard.
        This can be pasted into Excel, for example.

        .. note:: This method should only be used if the resulting DataFrame is expected
            to be small, as all the data is loaded into the driver's memory.

        Parameters
        ----------
        excel : bool, default True
            - True, use the provided separator, writing in a csv format for
              allowing easy pasting into excel.
            - False, write a string representation of the object to the
              clipboard.

        sep : str, default ``'\\t'``
            Field delimiter.
        **kwargs
            These parameters will be passed to DataFrame.to_csv.

        Notes
        -----
        Requirements for your platform.

          - Linux : `xclip`, or `xsel` (with `gtk` or `PyQt4` modules)
          - Windows : none
          - OS X : none

        See Also
        --------
        read_clipboard : Read text from clipboard.

        Examples
        --------
        Copy the contents of a DataFrame to the clipboard.

        >>> df = ps.DataFrame([[1, 2, 3], [4, 5, 6]], columns=['A', 'B', 'C'])  # doctest: +SKIP
        >>> df.to_clipboard(sep=',')  # doctest: +SKIP
        ... # Wrote the following to the system clipboard:
        ... # ,A,B,C
        ... # 0,1,2,3
        ... # 1,4,5,6

        We can omit the index by passing the keyword `index` and setting
        it to false.

        >>> df.to_clipboard(sep=',', index=False)  # doctest: +SKIP
        ... # Wrote the following to the system clipboard:
        ... # A,B,C
        ... # 1,2,3
        ... # 4,5,6

        This function also works for Series:

        >>> df = ps.Series([1, 2, 3, 4, 5, 6, 7], name='x')  # doctest: +SKIP
        >>> df.to_clipboard(sep=',')  # doctest: +SKIP
        ... # Wrote the following to the system clipboard:
        ... # 0, 1
        ... # 1, 2
        ... # 2, 3
        ... # 3, 4
        ... # 4, 5
        ... # 5, 6
        ... # 6, 7
        """

        args = locals()
        psdf = self
        return validate_arguments_and_invoke_function(
            psdf._to_internal_pandas(), self.to_clipboard, pd.DataFrame.to_clipboard, args
        )

    def to_html(
        self,
        buf=None,
        columns=None,
        col_space=None,
        header=True,
        index=True,
        na_rep="NaN",
        formatters=None,
        float_format=None,
        sparsify=None,
        index_names=True,
        justify=None,
        max_rows=None,
        max_cols=None,
        show_dimensions=False,
        decimal=".",
        bold_rows=True,
        classes=None,
        escape=True,
        notebook=False,
        border=None,
        table_id=None,
        render_links=False,
    ) -> Optional[str]:
        """
        Render a DataFrame as an HTML table.

        .. note:: This method should only be used if the resulting pandas object is expected
                  to be small, as all the data is loaded into the driver's memory. If the input
                  is large, set max_rows parameter.

        Parameters
        ----------
        buf : StringIO-like, optional
            Buffer to write to.
        columns : sequence, optional, default None
            The subset of columns to write. Writes all columns by default.
        col_space : int, optional
            The minimum width of each column.
        header : bool, optional
            Write out the column names. If a list of strings is given, it
            is assumed to be aliases for the column names
        index : bool, optional, default True
            Whether to print index (row) labels.
        na_rep : str, optional, default 'NaN'
            String representation of NAN to use.
        formatters : list or dict of one-param. functions, optional
            Formatter functions to apply to columns' elements by position or
            name.
            The result of each function must be a unicode string.
            List must be of length equal to the number of columns.
        float_format : one-parameter function, optional, default None
            Formatter function to apply to columns' elements if they are
            floats. The result of this function must be a unicode string.
        sparsify : bool, optional, default True
            Set to False for a DataFrame with a hierarchical index to print
            every multiindex key at each row.
        index_names : bool, optional, default True
            Prints the names of the indexes.
        justify : str, default None
            How to justify the column labels. If None uses the option from
            the print configuration (controlled by set_option), 'right' out
            of the box. Valid values are

            * left
            * right
            * center
            * justify
            * justify-all
            * start
            * end
            * inherit
            * match-parent
            * initial
            * unset.
        max_rows : int, optional
            Maximum number of rows to display in the console.
        max_cols : int, optional
            Maximum number of columns to display in the console.
        show_dimensions : bool, default False
            Display DataFrame dimensions (number of rows by number of columns).
        decimal : str, default '.'
            Character recognized as decimal separator, e.g. ',' in Europe.
        bold_rows : bool, default True
            Make the row labels bold in the output.
        classes : str or list or tuple, default None
            CSS class(es) to apply to the resulting html table.
        escape : bool, default True
            Convert the characters <, >, and & to HTML-safe sequences.
        notebook : {True, False}, default False
            Whether the generated HTML is for IPython Notebook.
        border : int
            A ``border=border`` attribute is included in the opening
            `<table>` tag. Default ``pd.options.html.border``.
        table_id : str, optional
            A css id is included in the opening `<table>` tag if specified.
        render_links : bool, default False
            Convert URLs to HTML links (only works with pandas 0.24+).

        Returns
        -------
        str (or unicode, depending on data and options)
            String representation of the dataframe.

        See Also
        --------
        to_string : Convert DataFrame to a string.
        """
        # Make sure locals() call is at the top of the function so we don't capture local variables.
        args = locals()
        if max_rows is not None:
            psdf = self.head(max_rows)
        else:
            psdf = self

        return validate_arguments_and_invoke_function(
            psdf._to_internal_pandas(), self.to_html, pd.DataFrame.to_html, args
        )

    def to_string(
        self,
        buf=None,
        columns=None,
        col_space=None,
        header=True,
        index=True,
        na_rep="NaN",
        formatters=None,
        float_format=None,
        sparsify=None,
        index_names=True,
        justify=None,
        max_rows=None,
        max_cols=None,
        show_dimensions=False,
        decimal=".",
        line_width=None,
    ) -> Optional[str]:
        """
        Render a DataFrame to a console-friendly tabular output.

        .. note:: This method should only be used if the resulting pandas object is expected
                  to be small, as all the data is loaded into the driver's memory. If the input
                  is large, set max_rows parameter.

        Parameters
        ----------
        buf : StringIO-like, optional
            Buffer to write to.
        columns : sequence, optional, default None
            The subset of columns to write. Writes all columns by default.
        col_space : int, optional
            The minimum width of each column.
        header : bool, optional
            Write out the column names. If a list of strings is given, it
            is assumed to be aliases for the column names
        index : bool, optional, default True
            Whether to print index (row) labels.
        na_rep : str, optional, default 'NaN'
            String representation of NAN to use.
        formatters : list or dict of one-param. functions, optional
            Formatter functions to apply to columns' elements by position or
            name.
            The result of each function must be a unicode string.
            List must be of length equal to the number of columns.
        float_format : one-parameter function, optional, default None
            Formatter function to apply to columns' elements if they are
            floats. The result of this function must be a unicode string.
        sparsify : bool, optional, default True
            Set to False for a DataFrame with a hierarchical index to print
            every multiindex key at each row.
        index_names : bool, optional, default True
            Prints the names of the indexes.
        justify : str, default None
            How to justify the column labels. If None uses the option from
            the print configuration (controlled by set_option), 'right' out
            of the box. Valid values are

            * left
            * right
            * center
            * justify
            * justify-all
            * start
            * end
            * inherit
            * match-parent
            * initial
            * unset.
        max_rows : int, optional
            Maximum number of rows to display in the console.
        max_cols : int, optional
            Maximum number of columns to display in the console.
        show_dimensions : bool, default False
            Display DataFrame dimensions (number of rows by number of columns).
        decimal : str, default '.'
            Character recognized as decimal separator, e.g. ',' in Europe.
        line_width : int, optional
            Width to wrap a line in characters.

        Returns
        -------
        str (or unicode, depending on data and options)
            String representation of the dataframe.

        See Also
        --------
        to_html : Convert DataFrame to HTML.

        Examples
        --------
        >>> df = ps.DataFrame({'col1': [1, 2, 3], 'col2': [4, 5, 6]}, columns=['col1', 'col2'])
        >>> print(df.to_string())
           col1  col2
        0     1     4
        1     2     5
        2     3     6

        >>> print(df.to_string(max_rows=2))
           col1  col2
        0     1     4
        1     2     5
        """
        # Make sure locals() call is at the top of the function so we don't capture local variables.
        args = locals()
        if max_rows is not None:
            psdf = self.head(max_rows)
        else:
            psdf = self

        return validate_arguments_and_invoke_function(
            psdf._to_internal_pandas(), self.to_string, pd.DataFrame.to_string, args
        )

    def to_dict(self, orient="dict", into=dict) -> Union[List, Mapping]:
        """
        Convert the DataFrame to a dictionary.

        The type of the key-value pairs can be customized with the parameters
        (see below).

        .. note:: This method should only be used if the resulting pandas DataFrame is expected
            to be small, as all the data is loaded into the driver's memory.

        Parameters
        ----------
        orient : str {'dict', 'list', 'series', 'split', 'records', 'index'}
            Determines the type of the values of the dictionary.

            - 'dict' (default) : dict like {column -> {index -> value}}
            - 'list' : dict like {column -> [values]}
            - 'series' : dict like {column -> Series(values)}
            - 'split' : dict like
              {'index' -> [index], 'columns' -> [columns], 'data' -> [values]}
            - 'records' : list like
              [{column -> value}, ... , {column -> value}]
            - 'index' : dict like {index -> {column -> value}}

            Abbreviations are allowed. `s` indicates `series` and `sp`
            indicates `split`.

        into : class, default dict
            The collections.abc.Mapping subclass used for all Mappings
            in the return value.  Can be the actual class or an empty
            instance of the mapping type you want.  If you want a
            collections.defaultdict, you must pass it initialized.

        Returns
        -------
        dict, list or collections.abc.Mapping
            Return a collections.abc.Mapping object representing the DataFrame.
            The resulting transformation depends on the `orient` parameter.

        Examples
        --------
        >>> df = ps.DataFrame({'col1': [1, 2],
        ...                    'col2': [0.5, 0.75]},
        ...                   index=['row1', 'row2'],
        ...                   columns=['col1', 'col2'])
        >>> df
              col1  col2
        row1     1  0.50
        row2     2  0.75

        >>> df_dict = df.to_dict()
        >>> sorted([(key, sorted(values.items())) for key, values in df_dict.items()])
        [('col1', [('row1', 1), ('row2', 2)]), ('col2', [('row1', 0.5), ('row2', 0.75)])]

        You can specify the return orientation.

        >>> df_dict = df.to_dict('series')
        >>> sorted(df_dict.items())
        [('col1', row1    1
        row2    2
        Name: col1, dtype: int64), ('col2', row1    0.50
        row2    0.75
        Name: col2, dtype: float64)]

        >>> df_dict = df.to_dict('split')
        >>> sorted(df_dict.items())  # doctest: +ELLIPSIS
        [('columns', ['col1', 'col2']), ('data', [[1..., 0.75]]), ('index', ['row1', 'row2'])]

        >>> df_dict = df.to_dict('records')
        >>> [sorted(values.items()) for values in df_dict]  # doctest: +ELLIPSIS
        [[('col1', 1...), ('col2', 0.5)], [('col1', 2...), ('col2', 0.75)]]

        >>> df_dict = df.to_dict('index')
        >>> sorted([(key, sorted(values.items())) for key, values in df_dict.items()])
        [('row1', [('col1', 1), ('col2', 0.5)]), ('row2', [('col1', 2), ('col2', 0.75)])]

        You can also specify the mapping type.

        >>> from collections import OrderedDict, defaultdict
        >>> df.to_dict(into=OrderedDict)
        OrderedDict([('col1', OrderedDict([('row1', 1), ('row2', 2)])), \
('col2', OrderedDict([('row1', 0.5), ('row2', 0.75)]))])

        If you want a `defaultdict`, you need to initialize it:

        >>> dd = defaultdict(list)
        >>> df.to_dict('records', into=dd)  # doctest: +ELLIPSIS
        [defaultdict(<class 'list'>, {'col..., 'col...}), \
defaultdict(<class 'list'>, {'col..., 'col...})]
        """
        # Make sure locals() call is at the top of the function so we don't capture local variables.
        args = locals()
        psdf = self
        return validate_arguments_and_invoke_function(
            psdf._to_internal_pandas(), self.to_dict, pd.DataFrame.to_dict, args
        )

    def to_latex(
        self,
        buf=None,
        columns=None,
        col_space=None,
        header=True,
        index=True,
        na_rep="NaN",
        formatters=None,
        float_format=None,
        sparsify=None,
        index_names=True,
        bold_rows=False,
        column_format=None,
        longtable=None,
        escape=None,
        encoding=None,
        decimal=".",
        multicolumn=None,
        multicolumn_format=None,
        multirow=None,
    ) -> Optional[str]:
        r"""
        Render an object to a LaTeX tabular environment table.

        Render an object to a tabular environment table. You can splice this into a LaTeX
        document. Requires usepackage{booktabs}.

        .. note:: This method should only be used if the resulting pandas object is expected
                  to be small, as all the data is loaded into the driver's memory. If the input
                  is large, consider alternative formats.

        Parameters
        ----------
        buf : file descriptor or None
            Buffer to write to. If None, the output is returned as a string.
        columns : list of label, optional
            The subset of columns to write. Writes all columns by default.
        col_space : int, optional
            The minimum width of each column.
        header : bool or list of str, default True
            Write out the column names. If a list of strings is given, it is assumed to be aliases
            for the column names.
        index : bool, default True
            Write row names (index).
        na_rep : str, default ‘NaN’
            Missing data representation.
        formatters : list of functions or dict of {str: function}, optional
            Formatter functions to apply to columns’ elements by position or name. The result of
            each function must be a unicode string. List must be of length equal to the number of
            columns.
        float_format : str, optional
            Format string for floating point numbers.
        sparsify : bool, optional
            Set to False for a DataFrame with a hierarchical index to print every multiindex key at
            each row. By default, the value will be read from the config module.
        index_names : bool, default True
            Prints the names of the indexes.
        bold_rows : bool, default False
            Make the row labels bold in the output.
        column_format : str, optional
            The columns format as specified in LaTeX table format e.g. ‘rcl’ for 3 columns. By
            default, ‘l’ will be used for all columns except columns of numbers, which default
            to ‘r’.
        longtable : bool, optional
            By default, the value will be read from the pandas config module. Use a longtable
            environment instead of tabular. Requires adding a usepackage{longtable} to your LaTeX
            preamble.
        escape : bool, optional
            By default, the value will be read from the pandas config module. When set to False
            prevents from escaping latex special characters in column names.
        encoding : str, optional
            A string representing the encoding to use in the output file, defaults to ‘ascii’ on
            Python 2 and ‘utf-8’ on Python 3.
        decimal : str, default ‘.’
            Character recognized as decimal separator, e.g. ‘,’ in Europe.
        multicolumn : bool, default True
            Use multicolumn to enhance MultiIndex columns. The default will be read from the config
            module.
        multicolumn_format : str, default ‘l’
            The alignment for multicolumns, similar to column_format The default will be read from
            the config module.
        multirow : bool, default False
            Use multirow to enhance MultiIndex rows. Requires adding a usepackage{multirow} to your
            LaTeX preamble. Will print centered labels (instead of top-aligned) across the contained
            rows, separating groups via clines. The default will be read from the pandas config
            module.

        Returns
        -------
        str or None
            If buf is None, returns the resulting LateX format as a string. Otherwise returns None.

        See Also
        --------
        DataFrame.to_string : Render a DataFrame to a console-friendly
            tabular output.
        DataFrame.to_html : Render a DataFrame as an HTML table.


        Examples
        --------
        >>> df = ps.DataFrame({'name': ['Raphael', 'Donatello'],
        ...                    'mask': ['red', 'purple'],
        ...                    'weapon': ['sai', 'bo staff']},
        ...                   columns=['name', 'mask', 'weapon'])
        >>> print(df.to_latex(index=False)) # doctest: +NORMALIZE_WHITESPACE
        \begin{tabular}{lll}
        \toprule
              name &    mask &    weapon \\
        \midrule
           Raphael &     red &       sai \\
         Donatello &  purple &  bo staff \\
        \bottomrule
        \end{tabular}
        <BLANKLINE>
        """

        args = locals()
        psdf = self
        return validate_arguments_and_invoke_function(
            psdf._to_internal_pandas(), self.to_latex, pd.DataFrame.to_latex, args
        )

    # TODO: enable doctests once we drop Spark 2.3.x (due to type coercion logic
    #  when creating arrays)
    def transpose(self) -> "DataFrame":
        """
        Transpose index and columns.

        Reflect the DataFrame over its main diagonal by writing rows as columns
        and vice-versa. The property :attr:`.T` is an accessor to the method
        :meth:`transpose`.

        .. note:: This method is based on an expensive operation due to the nature
            of big data. Internally it needs to generate each row for each value, and
            then group twice - it is a huge operation. To prevent misusage, this method
            has the 'compute.max_rows' default limit of input length, and raises a ValueError.

                >>> from pyspark.pandas.config import option_context
                >>> with option_context('compute.max_rows', 1000):  # doctest: +NORMALIZE_WHITESPACE
                ...     ps.DataFrame({'a': range(1001)}).transpose()
                Traceback (most recent call last):
                  ...
                ValueError: Current DataFrame has more then the given limit 1000 rows.
                Please set 'compute.max_rows' by using 'pyspark.pandas.config.set_option'
                to retrieve to retrieve more than 1000 rows. Note that, before changing the
                'compute.max_rows', this operation is considerably expensive.

        Returns
        -------
        DataFrame
            The transposed DataFrame.

        Notes
        -----
        Transposing a DataFrame with mixed dtypes will result in a homogeneous
        DataFrame with the coerced dtype. For instance, if int and float have
        to be placed in same column, it becomes float. If type coercion is not
        possible, it fails.

        Also, note that the values in index should be unique because they become
        unique column names.

        In addition, if Spark 2.3 is used, the types should always be exactly same.

        Examples
        --------
        **Square DataFrame with homogeneous dtype**

        >>> d1 = {'col1': [1, 2], 'col2': [3, 4]}
        >>> df1 = ps.DataFrame(data=d1, columns=['col1', 'col2'])
        >>> df1
           col1  col2
        0     1     3
        1     2     4

        >>> df1_transposed = df1.T.sort_index()  # doctest: +SKIP
        >>> df1_transposed  # doctest: +SKIP
              0  1
        col1  1  2
        col2  3  4

        When the dtype is homogeneous in the original DataFrame, we get a
        transposed DataFrame with the same dtype:

        >>> df1.dtypes
        col1    int64
        col2    int64
        dtype: object
        >>> df1_transposed.dtypes  # doctest: +SKIP
        0    int64
        1    int64
        dtype: object

        **Non-square DataFrame with mixed dtypes**

        >>> d2 = {'score': [9.5, 8],
        ...       'kids': [0, 0],
        ...       'age': [12, 22]}
        >>> df2 = ps.DataFrame(data=d2, columns=['score', 'kids', 'age'])
        >>> df2
           score  kids  age
        0    9.5     0   12
        1    8.0     0   22

        >>> df2_transposed = df2.T.sort_index()  # doctest: +SKIP
        >>> df2_transposed  # doctest: +SKIP
                  0     1
        age    12.0  22.0
        kids    0.0   0.0
        score   9.5   8.0

        When the DataFrame has mixed dtypes, we get a transposed DataFrame with
        the coerced dtype:

        >>> df2.dtypes
        score    float64
        kids       int64
        age        int64
        dtype: object

        >>> df2_transposed.dtypes  # doctest: +SKIP
        0    float64
        1    float64
        dtype: object
        """
        max_compute_count = get_option("compute.max_rows")
        if max_compute_count is not None:
            pdf = self.head(max_compute_count + 1)._to_internal_pandas()
            if len(pdf) > max_compute_count:
                raise ValueError(
                    "Current DataFrame has more then the given limit {0} rows. "
                    "Please set 'compute.max_rows' by using 'pyspark.pandas.config.set_option' "
                    "to retrieve to retrieve more than {0} rows. Note that, before changing the "
                    "'compute.max_rows', this operation is considerably expensive.".format(
                        max_compute_count
                    )
                )
            return DataFrame(pdf.transpose())

        # Explode the data to be pairs.
        #
        # For instance, if the current input DataFrame is as below:
        #
        # +------+------+------+------+------+
        # |index1|index2|(a,x1)|(a,x2)|(b,x3)|
        # +------+------+------+------+------+
        # |    y1|    z1|     1|     0|     0|
        # |    y2|    z2|     0|    50|     0|
        # |    y3|    z3|     3|     2|     1|
        # +------+------+------+------+------+
        #
        # Output of `exploded_df` becomes as below:
        #
        # +-----------------+-----------------+-----------------+-----+
        # |            index|__index_level_0__|__index_level_1__|value|
        # +-----------------+-----------------+-----------------+-----+
        # |{"a":["y1","z1"]}|                a|               x1|    1|
        # |{"a":["y1","z1"]}|                a|               x2|    0|
        # |{"a":["y1","z1"]}|                b|               x3|    0|
        # |{"a":["y2","z2"]}|                a|               x1|    0|
        # |{"a":["y2","z2"]}|                a|               x2|   50|
        # |{"a":["y2","z2"]}|                b|               x3|    0|
        # |{"a":["y3","z3"]}|                a|               x1|    3|
        # |{"a":["y3","z3"]}|                a|               x2|    2|
        # |{"a":["y3","z3"]}|                b|               x3|    1|
        # +-----------------+-----------------+-----------------+-----+
        pairs = F.explode(
            F.array(
                *[
                    F.struct(
                        *[
                            F.lit(col).alias(SPARK_INDEX_NAME_FORMAT(i))
                            for i, col in enumerate(label)
                        ],
                        *[self._internal.spark_column_for(label).alias("value")],
                    )
                    for label in self._internal.column_labels
                ]
            )
        )

        exploded_df = self._internal.spark_frame.withColumn("pairs", pairs).select(
            [
                F.to_json(
                    F.struct(
                        F.array(*[scol for scol in self._internal.index_spark_columns]).alias("a")
                    )
                ).alias("index"),
                F.col("pairs.*"),
            ]
        )

        # After that, executes pivot with key and its index column.
        # Note that index column should contain unique values since column names
        # should be unique.
        internal_index_columns = [
            SPARK_INDEX_NAME_FORMAT(i) for i in range(self._internal.column_labels_level)
        ]
        pivoted_df = exploded_df.groupBy(internal_index_columns).pivot("index")

        transposed_df = pivoted_df.agg(F.first(F.col("value")))

        new_data_columns = list(
            filter(lambda x: x not in internal_index_columns, transposed_df.columns)
        )

        column_labels = [
            None if len(label) == 1 and label[0] is None else label
            for label in (tuple(json.loads(col)["a"]) for col in new_data_columns)
        ]

        internal = InternalFrame(
            spark_frame=transposed_df,
            index_spark_columns=[scol_for(transposed_df, col) for col in internal_index_columns],
            index_names=self._internal.column_label_names,
            column_labels=column_labels,
            data_spark_columns=[scol_for(transposed_df, col) for col in new_data_columns],
            column_label_names=self._internal.index_names,
        )

        return DataFrame(internal)

    T = property(transpose)

    def apply(self, func, axis=0, args=(), **kwds) -> Union["Series", "DataFrame", "Index"]:
        """
        Apply a function along an axis of the DataFrame.

        Objects passed to the function are Series objects whose index is
        either the DataFrame's index (``axis=0``) or the DataFrame's columns
        (``axis=1``).

        See also `Transform and apply a function
        <https://koalas.readthedocs.io/en/latest/user_guide/transform_apply.html>`_.

        .. note:: when `axis` is 0 or 'index', the `func` is unable to access
            to the whole input series. pandas-on-Spark internally splits the input series into
            multiple batches and calls `func` with each batch multiple times. Therefore, operations
            such as global aggregations are impossible. See the example below.

            >>> # This case does not return the length of whole series but of the batch internally
            ... # used.
            ... def length(s) -> int:
            ...     return len(s)
            ...
            >>> df = ps.DataFrame({'A': range(1000)})
            >>> df.apply(length, axis=0)  # doctest: +SKIP
            0     83
            1     83
            2     83
            ...
            10    83
            11    83
            dtype: int32

        .. note:: this API executes the function once to infer the type which is
            potentially expensive, for instance, when the dataset is created after
            aggregations or sorting.

            To avoid this, specify the return type as `Series` or scalar value in ``func``,
            for instance, as below:

            >>> def square(s) -> ps.Series[np.int32]:
            ...     return s ** 2

            pandas-on-Spark uses return type hint and does not try to infer the type.

            In case when axis is 1, it requires to specify `DataFrame` or scalar value
            with type hints as below:

            >>> def plus_one(x) -> ps.DataFrame[float, float]:
            ...     return x + 1

            If the return type is specified as `DataFrame`, the output column names become
            `c0, c1, c2 ... cn`. These names are positionally mapped to the returned
            DataFrame in ``func``.

            To specify the column names, you can assign them in a pandas friendly style as below:

            >>> def plus_one(x) -> ps.DataFrame["a": float, "b": float]:
            ...     return x + 1

            >>> pdf = pd.DataFrame({'a': [1, 2, 3], 'b': [3, 4, 5]})
            >>> def plus_one(x) -> ps.DataFrame[zip(pdf.dtypes, pdf.columns)]:
            ...     return x + 1

            However, this way switches the index type to default index type in the output
            because the type hint cannot express the index type at this moment. Use
            `reset_index()` to keep index as a workaround.

            When the given function has the return type annotated, the original index of the
            DataFrame will be lost and then a default index will be attached to the result.
            Please be careful about configuring the default index. See also `Default Index Type
            <https://koalas.readthedocs.io/en/latest/user_guide/options.html#default-index-type>`_.

        Parameters
        ----------
        func : function
            Function to apply to each column or row.
        axis : {0 or 'index', 1 or 'columns'}, default 0
            Axis along which the function is applied:

            * 0 or 'index': apply function to each column.
            * 1 or 'columns': apply function to each row.
        args : tuple
            Positional arguments to pass to `func` in addition to the
            array/series.
        **kwds
            Additional keyword arguments to pass as keywords arguments to
            `func`.

        Returns
        -------
        Series or DataFrame
            Result of applying ``func`` along the given axis of the
            DataFrame.

        See Also
        --------
        DataFrame.applymap : For elementwise operations.
        DataFrame.aggregate : Only perform aggregating type operations.
        DataFrame.transform : Only perform transforming type operations.
        Series.apply : The equivalent function for Series.

        Examples
        --------
        >>> df = ps.DataFrame([[4, 9]] * 3, columns=['A', 'B'])
        >>> df
           A  B
        0  4  9
        1  4  9
        2  4  9

        Using a numpy universal function (in this case the same as
        ``np.sqrt(df)``):

        >>> def sqrt(x) -> ps.Series[float]:
        ...     return np.sqrt(x)
        ...
        >>> df.apply(sqrt, axis=0)
             A    B
        0  2.0  3.0
        1  2.0  3.0
        2  2.0  3.0

        You can omit the type hint and let pandas-on-Spark infer its type.

        >>> df.apply(np.sqrt, axis=0)
             A    B
        0  2.0  3.0
        1  2.0  3.0
        2  2.0  3.0

        When `axis` is 1 or 'columns', it applies the function for each row.

        >>> def summation(x) -> np.int64:
        ...     return np.sum(x)
        ...
        >>> df.apply(summation, axis=1)
        0    13
        1    13
        2    13
        dtype: int64

        Likewise, you can omit the type hint and let pandas-on-Spark infer its type.

        >>> df.apply(np.sum, axis=1)
        0    13
        1    13
        2    13
        dtype: int64

        >>> df.apply(max, axis=1)
        0    9
        1    9
        2    9
        dtype: int64

        Returning a list-like will result in a Series

        >>> df.apply(lambda x: [1, 2], axis=1)
        0    [1, 2]
        1    [1, 2]
        2    [1, 2]
        dtype: object

        In order to specify the types when `axis` is '1', it should use DataFrame[...]
        annotation. In this case, the column names are automatically generated.

        >>> def identify(x) -> ps.DataFrame['A': np.int64, 'B': np.int64]:
        ...     return x
        ...
        >>> df.apply(identify, axis=1)
           A  B
        0  4  9
        1  4  9
        2  4  9

        You can also specify extra arguments.

        >>> def plus_two(a, b, c) -> ps.DataFrame[np.int64, np.int64]:
        ...     return a + b + c
        ...
        >>> df.apply(plus_two, axis=1, args=(1,), c=3)
           c0  c1
        0   8  13
        1   8  13
        2   8  13
        """
        from pyspark.pandas.groupby import GroupBy
        from pyspark.pandas.series import first_series

        if not isinstance(func, types.FunctionType):
            assert callable(func), "the first argument should be a callable function."
            f = func
            func = lambda *args, **kwargs: f(*args, **kwargs)

        axis = validate_axis(axis)
        should_return_series = False
        spec = inspect.getfullargspec(func)
        return_sig = spec.annotations.get("return", None)
        should_infer_schema = return_sig is None

        def apply_func(pdf):
            pdf_or_pser = pdf.apply(func, axis=axis, args=args, **kwds)
            if isinstance(pdf_or_pser, pd.Series):
                return pdf_or_pser.to_frame()
            else:
                return pdf_or_pser

        self_applied = DataFrame(self._internal.resolved_copy)  # type: "DataFrame"

        column_labels = None  # type: Optional[List[Tuple]]
        if should_infer_schema:
            # Here we execute with the first 1000 to get the return type.
            # If the records were less than 1000, it uses pandas API directly for a shortcut.
            limit = get_option("compute.shortcut_limit")
            pdf = self_applied.head(limit + 1)._to_internal_pandas()
            applied = pdf.apply(func, axis=axis, args=args, **kwds)
            psser_or_psdf = ps.from_pandas(applied)
            if len(pdf) <= limit:
                return psser_or_psdf

            psdf = psser_or_psdf
            if isinstance(psser_or_psdf, ps.Series):
                should_return_series = True
                psdf = psser_or_psdf._psdf

            index_fields = [field.normalize_spark_type() for field in psdf._internal.index_fields]
            data_fields = [field.normalize_spark_type() for field in psdf._internal.data_fields]

            return_schema = StructType(
                [field.struct_field for field in index_fields + data_fields]
            )  # type: DataType

            output_func = GroupBy._make_pandas_df_builder_func(
                self_applied, apply_func, return_schema, retain_index=True
            )
            sdf = self_applied._internal.to_internal_spark_frame.mapInPandas(
                lambda iterator: map(output_func, iterator), schema=return_schema
            )

            # If schema is inferred, we can restore indexes too.
            internal = psdf._internal.with_new_sdf(
                spark_frame=sdf, index_fields=index_fields, data_fields=data_fields
            )
        else:
            return_type = infer_return_type(func)
            require_index_axis = isinstance(return_type, SeriesType)
            require_column_axis = isinstance(return_type, DataFrameType)

            if require_index_axis:
                if axis != 0:
                    raise TypeError(
                        "The given function should specify a scalar or a series as its type "
                        "hints when axis is 0 or 'index'; however, the return type "
                        "was %s" % return_sig
                    )
                dtype = cast(SeriesType, return_type).dtype
                spark_type = cast(SeriesType, return_type).spark_type
                data_fields = [
                    InternalField(
                        dtype=dtype, struct_field=StructField(name=name, dataType=spark_type)
                    )
                    for name in self_applied.columns
                ]
                return_schema = StructType([field.struct_field for field in data_fields])
            elif require_column_axis:
                if axis != 1:
                    raise TypeError(
                        "The given function should specify a scalar or a frame as its type "
                        "hints when axis is 1 or 'column'; however, the return type "
                        "was %s" % return_sig
                    )
                data_fields = cast(DataFrameType, return_type).fields
                return_schema = cast(DataFrameType, return_type).spark_type
            else:
                # any axis is fine.
                should_return_series = True
                spark_type = cast(ScalarType, return_type).spark_type
                dtype = cast(ScalarType, return_type).dtype
                data_fields = [
                    InternalField(
                        dtype=dtype,
                        struct_field=StructField(
                            name=SPARK_DEFAULT_SERIES_NAME, dataType=spark_type
                        ),
                    )
                ]
                return_schema = StructType([field.struct_field for field in data_fields])
                column_labels = [None]

            output_func = GroupBy._make_pandas_df_builder_func(
                self_applied, apply_func, return_schema, retain_index=False
            )
            sdf = self_applied._internal.to_internal_spark_frame.mapInPandas(
                lambda iterator: map(output_func, iterator), schema=return_schema
            )

            # Otherwise, it loses index.
            internal = InternalFrame(
                spark_frame=sdf,
                index_spark_columns=None,
                column_labels=column_labels,
                data_fields=data_fields,
            )

        result = DataFrame(internal)  # type: "DataFrame"
        if should_return_series:
            return first_series(result)
        else:
            return result

    def transform(self, func, axis=0, *args, **kwargs) -> "DataFrame":
        """
        Call ``func`` on self producing a Series with transformed values
        and that has the same length as its input.

        See also `Transform and apply a function
        <https://koalas.readthedocs.io/en/latest/user_guide/transform_apply.html>`_.

        .. note:: this API executes the function once to infer the type which is
             potentially expensive, for instance, when the dataset is created after
             aggregations or sorting.

             To avoid this, specify return type in ``func``, for instance, as below:

             >>> def square(x) -> ps.Series[np.int32]:
             ...     return x ** 2

             pandas-on-Spark uses return type hint and does not try to infer the type.

        .. note:: the series within ``func`` is actually multiple pandas series as the
            segments of the whole pandas-on-Spark series; therefore, the length of each series
            is not guaranteed. As an example, an aggregation against each series
            does work as a global aggregation but an aggregation of each segment. See
            below:

            >>> def func(x) -> ps.Series[np.int32]:
            ...     return x + sum(x)

        Parameters
        ----------
        func : function
            Function to use for transforming the data. It must work when pandas Series
            is passed.
        axis : int, default 0 or 'index'
            Can only be set to 0 at the moment.
        *args
            Positional arguments to pass to func.
        **kwargs
            Keyword arguments to pass to func.

        Returns
        -------
        DataFrame
            A DataFrame that must have the same length as self.

        Raises
        ------
        Exception : If the returned DataFrame has a different length than self.

        See Also
        --------
        DataFrame.aggregate : Only perform aggregating type operations.
        DataFrame.apply : Invoke function on DataFrame.
        Series.transform : The equivalent function for Series.

        Examples
        --------
        >>> df = ps.DataFrame({'A': range(3), 'B': range(1, 4)}, columns=['A', 'B'])
        >>> df
           A  B
        0  0  1
        1  1  2
        2  2  3

        >>> def square(x) -> ps.Series[np.int32]:
        ...     return x ** 2
        >>> df.transform(square)
           A  B
        0  0  1
        1  1  4
        2  4  9

        You can omit the type hint and let pandas-on-Spark infer its type.

        >>> df.transform(lambda x: x ** 2)
           A  B
        0  0  1
        1  1  4
        2  4  9

        For multi-index columns:

        >>> df.columns = [('X', 'A'), ('X', 'B')]
        >>> df.transform(square)  # doctest: +NORMALIZE_WHITESPACE
           X
           A  B
        0  0  1
        1  1  4
        2  4  9

        >>> (df * -1).transform(abs)  # doctest: +NORMALIZE_WHITESPACE
           X
           A  B
        0  0  1
        1  1  2
        2  2  3

        You can also specify extra arguments.

        >>> def calculation(x, y, z) -> ps.Series[int]:
        ...     return x ** y + z
        >>> df.transform(calculation, y=10, z=20)  # doctest: +NORMALIZE_WHITESPACE
              X
              A      B
        0    20     21
        1    21   1044
        2  1044  59069
        """
        if not isinstance(func, types.FunctionType):
            assert callable(func), "the first argument should be a callable function."
            f = func
            func = lambda *args, **kwargs: f(*args, **kwargs)

        axis = validate_axis(axis)
        if axis != 0:
            raise NotImplementedError('axis should be either 0 or "index" currently.')

        spec = inspect.getfullargspec(func)
        return_sig = spec.annotations.get("return", None)
        should_infer_schema = return_sig is None

        if should_infer_schema:
            # Here we execute with the first 1000 to get the return type.
            # If the records were less than 1000, it uses pandas API directly for a shortcut.
            limit = get_option("compute.shortcut_limit")
            pdf = self.head(limit + 1)._to_internal_pandas()
            transformed = pdf.transform(func, axis, *args, **kwargs)
            psdf = DataFrame(transformed)  # type: "DataFrame"
            if len(pdf) <= limit:
                return psdf

            applied = []
            data_fields = []
            for input_label, output_label in zip(
                self._internal.column_labels, psdf._internal.column_labels
            ):
                psser = self._psser_for(input_label)

                field = psdf._internal.field_for(output_label).normalize_spark_type()
                data_fields.append(field)

                return_schema = field.spark_type
                applied.append(
                    psser.pandas_on_spark._transform_batch(
                        func=lambda c: func(c, *args, **kwargs),
                        return_type=SeriesType(field.dtype, return_schema),
                    )
                )

            internal = self._internal.with_new_columns(applied, data_fields=data_fields)
            return DataFrame(internal)
        else:
            return self._apply_series_op(
                lambda psser: psser.pandas_on_spark.transform_batch(func, *args, **kwargs)
            )

    def pop(self, item) -> "DataFrame":
        """
        Return item and drop from frame. Raise KeyError if not found.

        Parameters
        ----------
        item : str
            Label of column to be popped.

        Returns
        -------
        Series

        Examples
        --------
        >>> df = ps.DataFrame([('falcon', 'bird', 389.0),
        ...                    ('parrot', 'bird', 24.0),
        ...                    ('lion', 'mammal', 80.5),
        ...                    ('monkey','mammal', np.nan)],
        ...                   columns=('name', 'class', 'max_speed'))

        >>> df
             name   class  max_speed
        0  falcon    bird      389.0
        1  parrot    bird       24.0
        2    lion  mammal       80.5
        3  monkey  mammal        NaN

        >>> df.pop('class')
        0      bird
        1      bird
        2    mammal
        3    mammal
        Name: class, dtype: object

        >>> df
             name  max_speed
        0  falcon      389.0
        1  parrot       24.0
        2    lion       80.5
        3  monkey        NaN

        Also support for MultiIndex

        >>> df = ps.DataFrame([('falcon', 'bird', 389.0),
        ...                    ('parrot', 'bird', 24.0),
        ...                    ('lion', 'mammal', 80.5),
        ...                    ('monkey','mammal', np.nan)],
        ...                   columns=('name', 'class', 'max_speed'))
        >>> columns = [('a', 'name'), ('a', 'class'), ('b', 'max_speed')]
        >>> df.columns = pd.MultiIndex.from_tuples(columns)
        >>> df
                a                 b
             name   class max_speed
        0  falcon    bird     389.0
        1  parrot    bird      24.0
        2    lion  mammal      80.5
        3  monkey  mammal       NaN

        >>> df.pop('a')
             name   class
        0  falcon    bird
        1  parrot    bird
        2    lion  mammal
        3  monkey  mammal

        >>> df
                  b
          max_speed
        0     389.0
        1      24.0
        2      80.5
        3       NaN
        """
        result = self[item]
        self._update_internal_frame(self.drop(item)._internal)
        return result

    # TODO: add axis parameter can work when '1' or 'columns'
    def xs(self, key, axis=0, level=None) -> Union["DataFrame", "Series"]:
        """
        Return cross-section from the DataFrame.

        This method takes a `key` argument to select data at a particular
        level of a MultiIndex.

        Parameters
        ----------
        key : label or tuple of label
            Label contained in the index, or partially in a MultiIndex.
        axis : 0 or 'index', default 0
            Axis to retrieve cross-section on.
            currently only support 0 or 'index'
        level : object, defaults to first n levels (n=1 or len(key))
            In case of a key partially contained in a MultiIndex, indicate
            which levels are used. Levels can be referred by label or position.

        Returns
        -------
        DataFrame or Series
            Cross-section from the original DataFrame
            corresponding to the selected index levels.

        See Also
        --------
        DataFrame.loc : Access a group of rows and columns
            by label(s) or a boolean array.
        DataFrame.iloc : Purely integer-location based indexing
            for selection by position.

        Examples
        --------
        >>> d = {'num_legs': [4, 4, 2, 2],
        ...      'num_wings': [0, 0, 2, 2],
        ...      'class': ['mammal', 'mammal', 'mammal', 'bird'],
        ...      'animal': ['cat', 'dog', 'bat', 'penguin'],
        ...      'locomotion': ['walks', 'walks', 'flies', 'walks']}
        >>> df = ps.DataFrame(data=d)
        >>> df = df.set_index(['class', 'animal', 'locomotion'])
        >>> df  # doctest: +NORMALIZE_WHITESPACE
                                   num_legs  num_wings
        class  animal  locomotion
        mammal cat     walks              4          0
               dog     walks              4          0
               bat     flies              2          2
        bird   penguin walks              2          2

        Get values at specified index

        >>> df.xs('mammal')  # doctest: +NORMALIZE_WHITESPACE
                           num_legs  num_wings
        animal locomotion
        cat    walks              4          0
        dog    walks              4          0
        bat    flies              2          2

        Get values at several indexes

        >>> df.xs(('mammal', 'dog'))  # doctest: +NORMALIZE_WHITESPACE
                    num_legs  num_wings
        locomotion
        walks              4          0

        >>> df.xs(('mammal', 'dog', 'walks'))  # doctest: +NORMALIZE_WHITESPACE
        num_legs     4
        num_wings    0
        Name: (mammal, dog, walks), dtype: int64

        Get values at specified index and level

        >>> df.xs('cat', level=1)  # doctest: +NORMALIZE_WHITESPACE
                           num_legs  num_wings
        class  locomotion
        mammal walks              4          0
        """
        from pyspark.pandas.series import first_series

        if not is_name_like_value(key):
            raise TypeError("'key' should be a scalar value or tuple that contains scalar values")

        if level is not None and is_name_like_tuple(key):
            raise KeyError(key)

        axis = validate_axis(axis)
        if axis != 0:
            raise NotImplementedError('axis should be either 0 or "index" currently.')

        if not is_name_like_tuple(key):
            key = (key,)
        if len(key) > self._internal.index_level:
            raise KeyError(
                "Key length ({}) exceeds index depth ({})".format(
                    len(key), self._internal.index_level
                )
            )
        if level is None:
            level = 0

        rows = [
            self._internal.index_spark_columns[lvl] == index for lvl, index in enumerate(key, level)
        ]
        internal = self._internal.with_filter(reduce(lambda x, y: x & y, rows))

        if len(key) == self._internal.index_level:
            psdf = DataFrame(internal)  # type: DataFrame
            pdf = psdf.head(2)._to_internal_pandas()
            if len(pdf) == 0:
                raise KeyError(key)
            elif len(pdf) > 1:
                return psdf
            else:
                return first_series(DataFrame(pdf.transpose()))
        else:
            index_spark_columns = (
                internal.index_spark_columns[:level]
                + internal.index_spark_columns[level + len(key) :]
            )
<<<<<<< HEAD
            index_names = internal.index_names[:level] + internal.index_names[level + len(key):]
            index_fields = internal.index_fields[:level] + internal.index_fields[level + len(key):]
=======
            index_names = internal.index_names[:level] + internal.index_names[level + len(key) :]
            index_dtypes = internal.index_dtypes[:level] + internal.index_dtypes[level + len(key) :]
>>>>>>> 6c3b7f92

            internal = internal.copy(
                index_spark_columns=index_spark_columns,
                index_names=index_names,
                index_fields=index_fields,
            ).resolved_copy
            return DataFrame(internal)

    def between_time(
        self,
        start_time: Union[datetime.time, str],
        end_time: Union[datetime.time, str],
        include_start: bool = True,
        include_end: bool = True,
        axis: Union[int, str] = 0,
    ) -> "DataFrame":
        """
        Select values between particular times of the day (example: 9:00-9:30 AM).

        By setting ``start_time`` to be later than ``end_time``,
        you can get the times that are *not* between the two times.

        Parameters
        ----------
        start_time : datetime.time or str
            Initial time as a time filter limit.
        end_time : datetime.time or str
            End time as a time filter limit.
        include_start : bool, default True
            Whether the start time needs to be included in the result.
        include_end : bool, default True
            Whether the end time needs to be included in the result.
        axis : {0 or 'index', 1 or 'columns'}, default 0
            Determine range time on index or columns value.

        Returns
        -------
        DataFrame
            Data from the original object filtered to the specified dates range.

        Raises
        ------
        TypeError
            If the index is not  a :class:`DatetimeIndex`

        See Also
        --------
        at_time : Select values at a particular time of the day.
        first : Select initial periods of time series based on a date offset.
        last : Select final periods of time series based on a date offset.
        DatetimeIndex.indexer_between_time : Get just the index locations for
            values between particular times of the day.

        Examples
        --------
        >>> idx = pd.date_range('2018-04-09', periods=4, freq='1D20min')
        >>> psdf = ps.DataFrame({'A': [1, 2, 3, 4]}, index=idx)
        >>> psdf
                             A
        2018-04-09 00:00:00  1
        2018-04-10 00:20:00  2
        2018-04-11 00:40:00  3
        2018-04-12 01:00:00  4

        >>> psdf.between_time('0:15', '0:45')
                             A
        2018-04-10 00:20:00  2
        2018-04-11 00:40:00  3

        You get the times that are *not* between two times by setting
        ``start_time`` later than ``end_time``:

        >>> psdf.between_time('0:45', '0:15')
                             A
        2018-04-09 00:00:00  1
        2018-04-12 01:00:00  4
        """
        axis = validate_axis(axis)

        if axis != 0:
            raise NotImplementedError("between_time currently only works for axis=0")

        if not isinstance(self.index, ps.DatetimeIndex):
            raise TypeError("Index must be DatetimeIndex")

        psdf = self.copy()
        psdf.index.name = verify_temp_column_name(psdf, "__index_name__")
        return_types = [psdf.index.dtype] + list(psdf.dtypes)

        def pandas_between_time(pdf) -> ps.DataFrame[return_types]:  # type: ignore
            return pdf.between_time(start_time, end_time, include_start, include_end).reset_index()

        # apply_batch will remove the index of the pandas-on-Spark DataFrame and attach a
        # default index, which will never be used. So use "distributed" index as a dummy to
        # avoid overhead.
        with option_context("compute.default_index_type", "distributed"):
            psdf = psdf.pandas_on_spark.apply_batch(pandas_between_time)

        return DataFrame(
            self._internal.copy(
                spark_frame=psdf._internal.spark_frame,
                index_spark_columns=psdf._internal.data_spark_columns[:1],
                index_fields=psdf._internal.data_fields[:1],
                data_spark_columns=psdf._internal.data_spark_columns[1:],
                data_fields=psdf._internal.data_fields[1:],
            )
        )

    # TODO: implement axis=1
    def at_time(
        self, time: Union[datetime.time, str], asof: bool = False, axis: Union[int, str] = 0
    ) -> "DataFrame":
        """
        Select values at particular time of day (example: 9:30AM).

        Parameters
        ----------
        time : datetime.time or str
        axis : {0 or 'index', 1 or 'columns'}, default 0

        Returns
        -------
        DataFrame

        Raises
        ------
        TypeError
            If the index is not  a :class:`DatetimeIndex`

        See Also
        --------
        between_time : Select values between particular times of the day.
        DatetimeIndex.indexer_at_time : Get just the index locations for
            values at particular time of the day.

        Examples
        --------
        >>> idx = pd.date_range('2018-04-09', periods=4, freq='12H')
        >>> psdf = ps.DataFrame({'A': [1, 2, 3, 4]}, index=idx)
        >>> psdf
                             A
        2018-04-09 00:00:00  1
        2018-04-09 12:00:00  2
        2018-04-10 00:00:00  3
        2018-04-10 12:00:00  4

        >>> psdf.at_time('12:00')
                             A
        2018-04-09 12:00:00  2
        2018-04-10 12:00:00  4
        """
        if asof:
            raise NotImplementedError("'asof' argument is not supported")

        axis = validate_axis(axis)

        if axis != 0:
            raise NotImplementedError("at_time currently only works for axis=0")

        if not isinstance(self.index, ps.DatetimeIndex):
            raise TypeError("Index must be DatetimeIndex")

        psdf = self.copy()
        psdf.index.name = verify_temp_column_name(psdf, "__index_name__")
        return_types = [psdf.index.dtype] + list(psdf.dtypes)

        if LooseVersion(pd.__version__) < LooseVersion("0.24"):

            def pandas_at_time(pdf) -> ps.DataFrame[return_types]:  # type: ignore
                return pdf.at_time(time, asof).reset_index()

        else:

            def pandas_at_time(pdf) -> ps.DataFrame[return_types]:  # type: ignore
                return pdf.at_time(time, asof, axis).reset_index()

        # apply_batch will remove the index of the pandas-on-Spark DataFrame and attach
        # a default index, which will never be used. So use "distributed" index as a dummy
        # to avoid overhead.
        with option_context("compute.default_index_type", "distributed"):
            psdf = psdf.pandas_on_spark.apply_batch(pandas_at_time)

        return DataFrame(
            self._internal.copy(
                spark_frame=psdf._internal.spark_frame,
                index_spark_columns=psdf._internal.data_spark_columns[:1],
                index_fields=psdf._internal.data_fields[:1],
                data_spark_columns=psdf._internal.data_spark_columns[1:],
                data_fields=psdf._internal.data_fields[1:],
            )
        )

    def where(self, cond, other=np.nan) -> "DataFrame":
        """
        Replace values where the condition is False.

        Parameters
        ----------
        cond : boolean DataFrame
            Where cond is True, keep the original value. Where False,
            replace with corresponding value from other.
        other : scalar, DataFrame
            Entries where cond is False are replaced with corresponding value from other.

        Returns
        -------
        DataFrame

        Examples
        --------

        >>> from pyspark.pandas.config import set_option, reset_option
        >>> set_option("compute.ops_on_diff_frames", True)
        >>> df1 = ps.DataFrame({'A': [0, 1, 2, 3, 4], 'B':[100, 200, 300, 400, 500]})
        >>> df2 = ps.DataFrame({'A': [0, -1, -2, -3, -4], 'B':[-100, -200, -300, -400, -500]})
        >>> df1
           A    B
        0  0  100
        1  1  200
        2  2  300
        3  3  400
        4  4  500
        >>> df2
           A    B
        0  0 -100
        1 -1 -200
        2 -2 -300
        3 -3 -400
        4 -4 -500

        >>> df1.where(df1 > 0).sort_index()
             A      B
        0  NaN  100.0
        1  1.0  200.0
        2  2.0  300.0
        3  3.0  400.0
        4  4.0  500.0

        >>> df1.where(df1 > 1, 10).sort_index()
            A    B
        0  10  100
        1  10  200
        2   2  300
        3   3  400
        4   4  500

        >>> df1.where(df1 > 1, df1 + 100).sort_index()
             A    B
        0  100  100
        1  101  200
        2    2  300
        3    3  400
        4    4  500

        >>> df1.where(df1 > 1, df2).sort_index()
           A    B
        0  0  100
        1 -1  200
        2  2  300
        3  3  400
        4  4  500

        When the column name of cond is different from self, it treats all values are False

        >>> cond = ps.DataFrame({'C': [0, -1, -2, -3, -4], 'D':[4, 3, 2, 1, 0]}) % 3 == 0
        >>> cond
               C      D
        0   True  False
        1  False   True
        2  False  False
        3   True  False
        4  False   True

        >>> df1.where(cond).sort_index()
            A   B
        0 NaN NaN
        1 NaN NaN
        2 NaN NaN
        3 NaN NaN
        4 NaN NaN

        When the type of cond is Series, it just check boolean regardless of column name

        >>> cond = ps.Series([1, 2]) > 1
        >>> cond
        0    False
        1     True
        dtype: bool

        >>> df1.where(cond).sort_index()
             A      B
        0  NaN    NaN
        1  1.0  200.0
        2  NaN    NaN
        3  NaN    NaN
        4  NaN    NaN

        >>> reset_option("compute.ops_on_diff_frames")
        """
        from pyspark.pandas.series import Series

        tmp_cond_col_name = "__tmp_cond_col_{}__".format
        tmp_other_col_name = "__tmp_other_col_{}__".format

        psdf = self.copy()

        tmp_cond_col_names = [
            tmp_cond_col_name(name_like_string(label)) for label in self._internal.column_labels
        ]
        if isinstance(cond, DataFrame):
            cond = cond[
                [
                    (
                        cond._internal.spark_column_for(label)
                        if label in cond._internal.column_labels
                        else F.lit(False)
                    ).alias(name)
                    for label, name in zip(self._internal.column_labels, tmp_cond_col_names)
                ]
            ]
            psdf[tmp_cond_col_names] = cond
        elif isinstance(cond, Series):
            cond = cond.to_frame()
            cond = cond[
                [cond._internal.data_spark_columns[0].alias(name) for name in tmp_cond_col_names]
            ]
            psdf[tmp_cond_col_names] = cond
        else:
            raise TypeError("type of cond must be a DataFrame or Series")

        tmp_other_col_names = [
            tmp_other_col_name(name_like_string(label)) for label in self._internal.column_labels
        ]
        if isinstance(other, DataFrame):
            other = other[
                [
                    (
                        other._internal.spark_column_for(label)
                        if label in other._internal.column_labels
                        else F.lit(np.nan)
                    ).alias(name)
                    for label, name in zip(self._internal.column_labels, tmp_other_col_names)
                ]
            ]
            psdf[tmp_other_col_names] = other
        elif isinstance(other, Series):
            other = other.to_frame()
            other = other[
                [other._internal.data_spark_columns[0].alias(name) for name in tmp_other_col_names]
            ]
            psdf[tmp_other_col_names] = other
        else:
            for label in self._internal.column_labels:
                psdf[tmp_other_col_name(name_like_string(label))] = other

        # above logic make spark dataframe looks like below:
        # +-----------------+---+---+------------------+-------------------+------------------+--...
        # |__index_level_0__|  A|  B|__tmp_cond_col_A__|__tmp_other_col_A__|__tmp_cond_col_B__|__...
        # +-----------------+---+---+------------------+-------------------+------------------+--...
        # |                0|  0|100|              true|                  0|             false|  ...
        # |                1|  1|200|             false|                 -1|             false|  ...
        # |                3|  3|400|              true|                 -3|             false|  ...
        # |                2|  2|300|             false|                 -2|              true|  ...
        # |                4|  4|500|             false|                 -4|             false|  ...
        # +-----------------+---+---+------------------+-------------------+------------------+--...

        data_spark_columns = []
        for label in self._internal.column_labels:
            data_spark_columns.append(
                F.when(
                    psdf[tmp_cond_col_name(name_like_string(label))].spark.column,
                    psdf._internal.spark_column_for(label),
                )
                .otherwise(psdf[tmp_other_col_name(name_like_string(label))].spark.column)
                .alias(psdf._internal.spark_column_name_for(label))
            )

        return DataFrame(
            psdf._internal.with_new_columns(
                data_spark_columns, column_labels=self._internal.column_labels  # TODO: dtypes?
            )
        )

    def mask(self, cond, other=np.nan) -> "DataFrame":
        """
        Replace values where the condition is True.

        Parameters
        ----------
        cond : boolean DataFrame
            Where cond is False, keep the original value. Where True,
            replace with corresponding value from other.
        other : scalar, DataFrame
            Entries where cond is True are replaced with corresponding value from other.

        Returns
        -------
        DataFrame

        Examples
        --------

        >>> from pyspark.pandas.config import set_option, reset_option
        >>> set_option("compute.ops_on_diff_frames", True)
        >>> df1 = ps.DataFrame({'A': [0, 1, 2, 3, 4], 'B':[100, 200, 300, 400, 500]})
        >>> df2 = ps.DataFrame({'A': [0, -1, -2, -3, -4], 'B':[-100, -200, -300, -400, -500]})
        >>> df1
           A    B
        0  0  100
        1  1  200
        2  2  300
        3  3  400
        4  4  500
        >>> df2
           A    B
        0  0 -100
        1 -1 -200
        2 -2 -300
        3 -3 -400
        4 -4 -500

        >>> df1.mask(df1 > 0).sort_index()
             A   B
        0  0.0 NaN
        1  NaN NaN
        2  NaN NaN
        3  NaN NaN
        4  NaN NaN

        >>> df1.mask(df1 > 1, 10).sort_index()
            A   B
        0   0  10
        1   1  10
        2  10  10
        3  10  10
        4  10  10

        >>> df1.mask(df1 > 1, df1 + 100).sort_index()
             A    B
        0    0  200
        1    1  300
        2  102  400
        3  103  500
        4  104  600

        >>> df1.mask(df1 > 1, df2).sort_index()
           A    B
        0  0 -100
        1  1 -200
        2 -2 -300
        3 -3 -400
        4 -4 -500

        >>> reset_option("compute.ops_on_diff_frames")
        """
        from pyspark.pandas.series import Series

        if not isinstance(cond, (DataFrame, Series)):
            raise TypeError("type of cond must be a DataFrame or Series")

        cond_inversed = cond._apply_series_op(lambda psser: ~psser)
        return self.where(cond_inversed, other)

    @property
    def index(self) -> "Index":
        """The index (row labels) Column of the DataFrame.

        Currently not supported when the DataFrame has no index.

        See Also
        --------
        Index
        """
        from pyspark.pandas.indexes.base import Index

        return Index._new_instance(self)

    @property
    def empty(self) -> bool:
        """
        Returns true if the current DataFrame is empty. Otherwise, returns false.

        Examples
        --------
        >>> ps.range(10).empty
        False

        >>> ps.range(0).empty
        True

        >>> ps.DataFrame({}, index=list('abc')).empty
        True
        """
        return (
            len(self._internal.column_labels) == 0
            or self._internal.resolved_copy.spark_frame.rdd.isEmpty()
        )

    @property
    def style(self) -> "Styler":
        """
        Property returning a Styler object containing methods for
        building a styled HTML representation for the DataFrame.

        .. note:: currently it collects top 1000 rows and return its
            pandas `pandas.io.formats.style.Styler` instance.

        Examples
        --------
        >>> ps.range(1001).style  # doctest: +SKIP
        <pandas.io.formats.style.Styler object at ...>
        """
        max_results = get_option("compute.max_rows")
        pdf = self.head(max_results + 1)._to_internal_pandas()
        if len(pdf) > max_results:
            warnings.warn("'style' property will only use top %s rows." % max_results, UserWarning)
        return pdf.head(max_results).style

    def set_index(self, keys, drop=True, append=False, inplace=False) -> Optional["DataFrame"]:
        """Set the DataFrame index (row labels) using one or more existing columns.

        Set the DataFrame index (row labels) using one or more existing
        columns or arrays (of the correct length). The index can replace the
        existing index or expand on it.

        Parameters
        ----------
        keys : label or array-like or list of labels/arrays
            This parameter can be either a single column key, a single array of
            the same length as the calling DataFrame, or a list containing an
            arbitrary combination of column keys and arrays. Here, "array"
            encompasses :class:`Series`, :class:`Index` and ``np.ndarray``.
        drop : bool, default True
            Delete columns to be used as the new index.
        append : bool, default False
            Whether to append columns to existing index.
        inplace : bool, default False
            Modify the DataFrame in place (do not create a new object).

        Returns
        -------
        DataFrame
            Changed row labels.

        See Also
        --------
        DataFrame.reset_index : Opposite of set_index.

        Examples
        --------
        >>> df = ps.DataFrame({'month': [1, 4, 7, 10],
        ...                    'year': [2012, 2014, 2013, 2014],
        ...                    'sale': [55, 40, 84, 31]},
        ...                   columns=['month', 'year', 'sale'])
        >>> df
           month  year  sale
        0      1  2012    55
        1      4  2014    40
        2      7  2013    84
        3     10  2014    31

        Set the index to become the 'month' column:

        >>> df.set_index('month')  # doctest: +NORMALIZE_WHITESPACE
               year  sale
        month
        1      2012    55
        4      2014    40
        7      2013    84
        10     2014    31

        Create a MultiIndex using columns 'year' and 'month':

        >>> df.set_index(['year', 'month'])  # doctest: +NORMALIZE_WHITESPACE
                    sale
        year  month
        2012  1     55
        2014  4     40
        2013  7     84
        2014  10    31
        """
        inplace = validate_bool_kwarg(inplace, "inplace")
        if is_name_like_tuple(keys):
            keys = [keys]
        elif is_name_like_value(keys):
            keys = [(keys,)]
        else:
            keys = [key if is_name_like_tuple(key) else (key,) for key in keys]
        columns = set(self._internal.column_labels)
        for key in keys:
            if key not in columns:
                raise KeyError(name_like_string(key))

        if drop:
            column_labels = [label for label in self._internal.column_labels if label not in keys]
        else:
            column_labels = self._internal.column_labels
        if append:
            index_spark_columns = self._internal.index_spark_columns + [
                self._internal.spark_column_for(label) for label in keys
            ]
            index_names = self._internal.index_names + keys
            index_fields = self._internal.index_fields + [
                self._internal.field_for(label) for label in keys
            ]
        else:
            index_spark_columns = [self._internal.spark_column_for(label) for label in keys]
            index_names = keys
            index_fields = [self._internal.field_for(label) for label in keys]

        internal = self._internal.copy(
            index_spark_columns=index_spark_columns,
            index_names=index_names,
            index_fields=index_fields,
            column_labels=column_labels,
            data_spark_columns=[self._internal.spark_column_for(label) for label in column_labels],
            data_fields=[self._internal.field_for(label) for label in column_labels],
        )

        if inplace:
            self._update_internal_frame(internal)
            return None
        else:
            return DataFrame(internal)

    def reset_index(
        self, level=None, drop=False, inplace=False, col_level=0, col_fill=""
    ) -> Optional["DataFrame"]:
        """Reset the index, or a level of it.

        For DataFrame with multi-level index, return new DataFrame with labeling information in
        the columns under the index names, defaulting to 'level_0', 'level_1', etc. if any are None.
        For a standard index, the index name will be used (if set), otherwise a default 'index' or
        'level_0' (if 'index' is already taken) will be used.

        Parameters
        ----------
        level : int, str, tuple, or list, default None
            Only remove the given levels from the index. Removes all levels by
            default.
        drop : bool, default False
            Do not try to insert index into dataframe columns. This resets
            the index to the default integer index.
        inplace : bool, default False
            Modify the DataFrame in place (do not create a new object).
        col_level : int or str, default 0
            If the columns have multiple levels, determines which level the
            labels are inserted into. By default it is inserted into the first
            level.
        col_fill : object, default ''
            If the columns have multiple levels, determines how the other
            levels are named. If None then the index name is repeated.

        Returns
        -------
        DataFrame
            DataFrame with the new index.

        See Also
        --------
        DataFrame.set_index : Opposite of reset_index.

        Examples
        --------
        >>> df = ps.DataFrame([('bird', 389.0),
        ...                    ('bird', 24.0),
        ...                    ('mammal', 80.5),
        ...                    ('mammal', np.nan)],
        ...                   index=['falcon', 'parrot', 'lion', 'monkey'],
        ...                   columns=('class', 'max_speed'))
        >>> df
                 class  max_speed
        falcon    bird      389.0
        parrot    bird       24.0
        lion    mammal       80.5
        monkey  mammal        NaN

        When we reset the index, the old index is added as a column. Unlike pandas, pandas-on-Spark
        does not automatically add a sequential index. The following 0, 1, 2, 3 are only
        there when we display the DataFrame.

        >>> df.reset_index()
            index   class  max_speed
        0  falcon    bird      389.0
        1  parrot    bird       24.0
        2    lion  mammal       80.5
        3  monkey  mammal        NaN

        We can use the `drop` parameter to avoid the old index being added as
        a column:

        >>> df.reset_index(drop=True)
            class  max_speed
        0    bird      389.0
        1    bird       24.0
        2  mammal       80.5
        3  mammal        NaN

        You can also use `reset_index` with `MultiIndex`.

        >>> index = pd.MultiIndex.from_tuples([('bird', 'falcon'),
        ...                                    ('bird', 'parrot'),
        ...                                    ('mammal', 'lion'),
        ...                                    ('mammal', 'monkey')],
        ...                                   names=['class', 'name'])
        >>> columns = pd.MultiIndex.from_tuples([('speed', 'max'),
        ...                                      ('species', 'type')])
        >>> df = ps.DataFrame([(389.0, 'fly'),
        ...                    ( 24.0, 'fly'),
        ...                    ( 80.5, 'run'),
        ...                    (np.nan, 'jump')],
        ...                   index=index,
        ...                   columns=columns)
        >>> df  # doctest: +NORMALIZE_WHITESPACE
                       speed species
                         max    type
        class  name
        bird   falcon  389.0     fly
               parrot   24.0     fly
        mammal lion     80.5     run
               monkey    NaN    jump

        If the index has multiple levels, we can reset a subset of them:

        >>> df.reset_index(level='class')  # doctest: +NORMALIZE_WHITESPACE
                 class  speed species
                          max    type
        name
        falcon    bird  389.0     fly
        parrot    bird   24.0     fly
        lion    mammal   80.5     run
        monkey  mammal    NaN    jump

        If we are not dropping the index, by default, it is placed in the top
        level. We can place it in another level:

        >>> df.reset_index(level='class', col_level=1)  # doctest: +NORMALIZE_WHITESPACE
                        speed species
                 class    max    type
        name
        falcon    bird  389.0     fly
        parrot    bird   24.0     fly
        lion    mammal   80.5     run
        monkey  mammal    NaN    jump

        When the index is inserted under another level, we can specify under
        which one with the parameter `col_fill`:

        >>> df.reset_index(level='class', col_level=1,
        ...                col_fill='species')  # doctest: +NORMALIZE_WHITESPACE
                      species  speed species
                        class    max    type
        name
        falcon           bird  389.0     fly
        parrot           bird   24.0     fly
        lion           mammal   80.5     run
        monkey         mammal    NaN    jump

        If we specify a nonexistent level for `col_fill`, it is created:

        >>> df.reset_index(level='class', col_level=1,
        ...                col_fill='genus')  # doctest: +NORMALIZE_WHITESPACE
                        genus  speed species
                        class    max    type
        name
        falcon           bird  389.0     fly
        parrot           bird   24.0     fly
        lion           mammal   80.5     run
        monkey         mammal    NaN    jump
        """
        inplace = validate_bool_kwarg(inplace, "inplace")
        multi_index = self._internal.index_level > 1

        def rename(index):
            if multi_index:
                return ("level_{}".format(index),)
            else:
                if ("index",) not in self._internal.column_labels:
                    return ("index",)
                else:
                    return ("level_{}".format(index),)

        if level is None:
            new_column_labels = [
                name if name is not None else rename(i)
                for i, name in enumerate(self._internal.index_names)
            ]
            new_data_spark_columns = [
                scol.alias(name_like_string(label))
                for scol, label in zip(self._internal.index_spark_columns, new_column_labels)
            ]
            new_data_fields = self._internal.index_fields

            index_spark_columns = []
            index_names = []
            index_fields = []
        else:
            if is_list_like(level):
                level = list(level)
            if isinstance(level, int) or is_name_like_tuple(level):
                level = [level]
            elif is_name_like_value(level):
                level = [(level,)]
            else:
                level = [
                    lvl if isinstance(lvl, int) or is_name_like_tuple(lvl) else (lvl,)
                    for lvl in level
                ]

            if all(isinstance(l, int) for l in level):
                for lev in level:
                    if lev >= self._internal.index_level:
                        raise IndexError(
                            "Too many levels: Index has only {} level, not {}".format(
                                self._internal.index_level, lev + 1
                            )
                        )
                idx = level
            elif all(is_name_like_tuple(lev) for lev in level):
                idx = []
                for l in level:
                    try:
                        i = self._internal.index_names.index(l)
                        idx.append(i)
                    except ValueError:
                        if multi_index:
                            raise KeyError("Level unknown not found")
                        else:
                            raise KeyError(
                                "Level unknown must be same as name ({})".format(
                                    name_like_string(self._internal.index_names[0])
                                )
                            )
            else:
                raise ValueError("Level should be all int or all string.")
            idx.sort()

            new_column_labels = []
            new_data_spark_columns = []
            new_data_fields = []

            index_spark_columns = self._internal.index_spark_columns.copy()
            index_names = self._internal.index_names.copy()
            index_fields = self._internal.index_fields.copy()

            for i in idx[::-1]:
                name = index_names.pop(i)
                new_column_labels.insert(0, name if name is not None else rename(i))

                scol = index_spark_columns.pop(i)
                new_data_spark_columns.insert(0, scol.alias(name_like_string(name)))

                new_data_fields.insert(0, index_fields.pop(i).copy(name=name_like_string(name)))

        if drop:
            new_data_spark_columns = []
            new_column_labels = []
            new_data_fields = []

        for label in new_column_labels:
            if label in self._internal.column_labels:
                raise ValueError("cannot insert {}, already exists".format(name_like_string(label)))

        if self._internal.column_labels_level > 1:
            column_depth = len(self._internal.column_labels[0])
            if col_level >= column_depth:
                raise IndexError(
                    "Too many levels: Index has only {} levels, not {}".format(
                        column_depth, col_level + 1
                    )
                )
            if any(col_level + len(label) > column_depth for label in new_column_labels):
                raise ValueError("Item must have length equal to number of levels.")
            new_column_labels = [
                tuple(
                    ([col_fill] * col_level)
                    + list(label)
                    + ([col_fill] * (column_depth - (len(label) + col_level)))
                )
                for label in new_column_labels
            ]

        internal = self._internal.copy(
            index_spark_columns=index_spark_columns,
            index_names=index_names,
            index_fields=index_fields,
            column_labels=new_column_labels + self._internal.column_labels,
            data_spark_columns=new_data_spark_columns + self._internal.data_spark_columns,
            data_fields=new_data_fields + self._internal.data_fields,
        )

        if inplace:
            self._update_internal_frame(internal)
            return None
        else:
            return DataFrame(internal)

    def isnull(self) -> "DataFrame":
        """
        Detects missing values for items in the current Dataframe.

        Return a boolean same-sized Dataframe indicating if the values are NA.
        NA values, such as None or numpy.NaN, gets mapped to True values.
        Everything else gets mapped to False values.

        See Also
        --------
        DataFrame.notnull

        Examples
        --------
        >>> df = ps.DataFrame([(.2, .3), (.0, None), (.6, None), (.2, .1)])
        >>> df.isnull()
               0      1
        0  False  False
        1  False   True
        2  False   True
        3  False  False

        >>> df = ps.DataFrame([[None, 'bee', None], ['dog', None, 'fly']])
        >>> df.isnull()
               0      1      2
        0   True  False   True
        1  False   True  False
        """
        return self._apply_series_op(lambda psser: psser.isnull())

    isna = isnull

    def notnull(self) -> "DataFrame":
        """
        Detects non-missing values for items in the current Dataframe.

        This function takes a dataframe and indicates whether it's
        values are valid (not missing, which is ``NaN`` in numeric
        datatypes, ``None`` or ``NaN`` in objects and ``NaT`` in datetimelike).

        See Also
        --------
        DataFrame.isnull

        Examples
        --------
        >>> df = ps.DataFrame([(.2, .3), (.0, None), (.6, None), (.2, .1)])
        >>> df.notnull()
              0      1
        0  True   True
        1  True  False
        2  True  False
        3  True   True

        >>> df = ps.DataFrame([['ant', 'bee', 'cat'], ['dog', None, 'fly']])
        >>> df.notnull()
              0      1     2
        0  True   True  True
        1  True  False  True
        """
        return self._apply_series_op(lambda psser: psser.notnull())

    notna = notnull

    def insert(
        self,
        loc: int,
        column,
        value: Union[Scalar, "Series", Iterable],
        allow_duplicates: bool = False,
    ) -> None:
        """
        Insert column into DataFrame at specified location.

        Raises a ValueError if `column` is already contained in the DataFrame,
        unless `allow_duplicates` is set to True.

        Parameters
        ----------
        loc : int
            Insertion index. Must verify 0 <= loc <= len(columns).
        column : str, number, or hashable object
            Label of the inserted column.
        value : int, Series, or array-like
        allow_duplicates : bool, optional

        Examples
        --------
        >>> psdf = ps.DataFrame([1, 2, 3])
        >>> psdf.sort_index()
           0
        0  1
        1  2
        2  3
        >>> psdf.insert(0, 'x', 4)
        >>> psdf.sort_index()
           x  0
        0  4  1
        1  4  2
        2  4  3

        >>> from pyspark.pandas.config import set_option, reset_option
        >>> set_option("compute.ops_on_diff_frames", True)

        >>> psdf.insert(1, 'y', [5, 6, 7])
        >>> psdf.sort_index()
           x  y  0
        0  4  5  1
        1  4  6  2
        2  4  7  3

        >>> psdf.insert(2, 'z', ps.Series([8, 9, 10]))
        >>> psdf.sort_index()
           x  y   z  0
        0  4  5   8  1
        1  4  6   9  2
        2  4  7  10  3

        >>> reset_option("compute.ops_on_diff_frames")
        """
        if not isinstance(loc, int):
            raise TypeError("loc must be int")

        assert 0 <= loc <= len(self.columns)
        assert allow_duplicates is False

        if not is_name_like_value(column):
            raise TypeError(
                '"column" should be a scalar value or tuple that contains scalar values'
            )

        if is_name_like_tuple(column):
            if len(column) != len(self.columns.levels):
                # To be consistent with pandas
                raise ValueError('"column" must have length equal to number of column levels.')

        if column in self.columns:
            raise ValueError("cannot insert %s, already exists" % column)

        psdf = self.copy()
        psdf[column] = value
        columns = psdf.columns[:-1].insert(loc, psdf.columns[-1])
        psdf = psdf[columns]
        self._update_internal_frame(psdf._internal)

    # TODO: add frep and axis parameter
    def shift(self, periods=1, fill_value=None) -> "DataFrame":
        """
        Shift DataFrame by desired number of periods.

        .. note:: the current implementation of shift uses Spark's Window without
            specifying partition specification. This leads to move all data into
            single partition in single machine and could cause serious
            performance degradation. Avoid this method against very large dataset.

        Parameters
        ----------
        periods : int
            Number of periods to shift. Can be positive or negative.
        fill_value : object, optional
            The scalar value to use for newly introduced missing values.
            The default depends on the dtype of self. For numeric data, np.nan is used.

        Returns
        -------
        Copy of input DataFrame, shifted.

        Examples
        --------
        >>> df = ps.DataFrame({'Col1': [10, 20, 15, 30, 45],
        ...                    'Col2': [13, 23, 18, 33, 48],
        ...                    'Col3': [17, 27, 22, 37, 52]},
        ...                   columns=['Col1', 'Col2', 'Col3'])

        >>> df.shift(periods=3)
           Col1  Col2  Col3
        0   NaN   NaN   NaN
        1   NaN   NaN   NaN
        2   NaN   NaN   NaN
        3  10.0  13.0  17.0
        4  20.0  23.0  27.0

        >>> df.shift(periods=3, fill_value=0)
           Col1  Col2  Col3
        0     0     0     0
        1     0     0     0
        2     0     0     0
        3    10    13    17
        4    20    23    27

        """
        return self._apply_series_op(
            lambda psser: psser._shift(periods, fill_value), should_resolve=True
        )

    # TODO: axis should support 1 or 'columns' either at this moment
    def diff(self, periods: int = 1, axis: Union[int, str] = 0) -> "DataFrame":
        """
        First discrete difference of element.

        Calculates the difference of a DataFrame element compared with another element in the
        DataFrame (default is the element in the same column of the previous row).

        .. note:: the current implementation of diff uses Spark's Window without
            specifying partition specification. This leads to move all data into
            single partition in single machine and could cause serious
            performance degradation. Avoid this method against very large dataset.

        Parameters
        ----------
        periods : int, default 1
            Periods to shift for calculating difference, accepts negative values.
        axis : int, default 0 or 'index'
            Can only be set to 0 at the moment.

        Returns
        -------
        diffed : DataFrame

        Examples
        --------
        >>> df = ps.DataFrame({'a': [1, 2, 3, 4, 5, 6],
        ...                    'b': [1, 1, 2, 3, 5, 8],
        ...                    'c': [1, 4, 9, 16, 25, 36]}, columns=['a', 'b', 'c'])
        >>> df
           a  b   c
        0  1  1   1
        1  2  1   4
        2  3  2   9
        3  4  3  16
        4  5  5  25
        5  6  8  36

        >>> df.diff()
             a    b     c
        0  NaN  NaN   NaN
        1  1.0  0.0   3.0
        2  1.0  1.0   5.0
        3  1.0  1.0   7.0
        4  1.0  2.0   9.0
        5  1.0  3.0  11.0

        Difference with previous column

        >>> df.diff(periods=3)
             a    b     c
        0  NaN  NaN   NaN
        1  NaN  NaN   NaN
        2  NaN  NaN   NaN
        3  3.0  2.0  15.0
        4  3.0  4.0  21.0
        5  3.0  6.0  27.0

        Difference with following row

        >>> df.diff(periods=-1)
             a    b     c
        0 -1.0  0.0  -3.0
        1 -1.0 -1.0  -5.0
        2 -1.0 -1.0  -7.0
        3 -1.0 -2.0  -9.0
        4 -1.0 -3.0 -11.0
        5  NaN  NaN   NaN
        """
        axis = validate_axis(axis)
        if axis != 0:
            raise NotImplementedError('axis should be either 0 or "index" currently.')

        return self._apply_series_op(lambda psser: psser._diff(periods), should_resolve=True)

    # TODO: axis should support 1 or 'columns' either at this moment
    def nunique(
        self,
        axis: Union[int, str] = 0,
        dropna: bool = True,
        approx: bool = False,
        rsd: float = 0.05,
    ) -> "Series":
        """
        Return number of unique elements in the object.

        Excludes NA values by default.

        Parameters
        ----------
        axis : int, default 0 or 'index'
            Can only be set to 0 at the moment.
        dropna : bool, default True
            Don’t include NaN in the count.
        approx: bool, default False
            If False, will use the exact algorithm and return the exact number of unique.
            If True, it uses the HyperLogLog approximate algorithm, which is significantly faster
            for large amount of data.
            Note: This parameter is specific to pandas-on-Spark and is not found in pandas.
        rsd: float, default 0.05
            Maximum estimation error allowed in the HyperLogLog algorithm.
            Note: Just like ``approx`` this parameter is specific to pandas-on-Spark.

        Returns
        -------
        The number of unique values per column as a pandas-on-Spark Series.

        Examples
        --------
        >>> df = ps.DataFrame({'A': [1, 2, 3], 'B': [np.nan, 3, np.nan]})
        >>> df.nunique()
        A    3
        B    1
        dtype: int64

        >>> df.nunique(dropna=False)
        A    3
        B    2
        dtype: int64

        On big data, we recommend using the approximate algorithm to speed up this function.
        The result will be very close to the exact unique count.

        >>> df.nunique(approx=True)
        A    3
        B    1
        dtype: int64
        """
        from pyspark.pandas.series import first_series

        axis = validate_axis(axis)
        if axis != 0:
            raise NotImplementedError('axis should be either 0 or "index" currently.')
        sdf = self._internal.spark_frame.select(
            [F.lit(None).cast(StringType()).alias(SPARK_DEFAULT_INDEX_NAME)]
            + [
                self._psser_for(label)._nunique(dropna, approx, rsd)
                for label in self._internal.column_labels
            ]
        )

        # The data is expected to be small so it's fine to transpose/use default index.
        with ps.option_context("compute.max_rows", 1):
            internal = self._internal.copy(
                spark_frame=sdf,
                index_spark_columns=[scol_for(sdf, SPARK_DEFAULT_INDEX_NAME)],
                index_names=[None],
                index_fields=[None],
                data_spark_columns=[
                    scol_for(sdf, col) for col in self._internal.data_spark_column_names
                ],
                data_fields=None,
            )
            return first_series(DataFrame(internal).transpose())

    def round(self, decimals=0) -> "DataFrame":
        """
        Round a DataFrame to a variable number of decimal places.

        Parameters
        ----------
        decimals : int, dict, Series
            Number of decimal places to round each column to. If an int is
            given, round each column to the same number of places.
            Otherwise dict and Series round to variable numbers of places.
            Column names should be in the keys if `decimals` is a
            dict-like, or in the index if `decimals` is a Series. Any
            columns not included in `decimals` will be left as is. Elements
            of `decimals` which are not columns of the input will be
            ignored.

            .. note:: If `decimals` is a Series, it is expected to be small,
                as all the data is loaded into the driver's memory.

        Returns
        -------
        DataFrame

        See Also
        --------
        Series.round

        Examples
        --------
        >>> df = ps.DataFrame({'A':[0.028208, 0.038683, 0.877076],
        ...                    'B':[0.992815, 0.645646, 0.149370],
        ...                    'C':[0.173891, 0.577595, 0.491027]},
        ...                    columns=['A', 'B', 'C'],
        ...                    index=['first', 'second', 'third'])
        >>> df
                       A         B         C
        first   0.028208  0.992815  0.173891
        second  0.038683  0.645646  0.577595
        third   0.877076  0.149370  0.491027

        >>> df.round(2)
                   A     B     C
        first   0.03  0.99  0.17
        second  0.04  0.65  0.58
        third   0.88  0.15  0.49

        >>> df.round({'A': 1, 'C': 2})
                  A         B     C
        first   0.0  0.992815  0.17
        second  0.0  0.645646  0.58
        third   0.9  0.149370  0.49

        >>> decimals = ps.Series([1, 0, 2], index=['A', 'B', 'C'])
        >>> df.round(decimals)
                  A    B     C
        first   0.0  1.0  0.17
        second  0.0  1.0  0.58
        third   0.9  0.0  0.49
        """
        if isinstance(decimals, ps.Series):
            decimals = {
                k if isinstance(k, tuple) else (k,): v
                for k, v in decimals._to_internal_pandas().items()
            }
        elif isinstance(decimals, dict):
            decimals = {k if is_name_like_tuple(k) else (k,): v for k, v in decimals.items()}
        elif isinstance(decimals, int):
            decimals = {k: decimals for k in self._internal.column_labels}
        else:
            raise TypeError("decimals must be an integer, a dict-like or a Series")

        def op(psser):
            label = psser._column_label
            if label in decimals:
                return F.round(psser.spark.column, decimals[label]).alias(
                    psser._internal.data_spark_column_names[0]
                )
            else:
                return psser

        return self._apply_series_op(op)

    def _mark_duplicates(self, subset=None, keep="first"):
        if subset is None:
            subset = self._internal.column_labels
        else:
            if is_name_like_tuple(subset):
                subset = [subset]
            elif is_name_like_value(subset):
                subset = [(subset,)]
            else:
                subset = [sub if is_name_like_tuple(sub) else (sub,) for sub in subset]
            diff = set(subset).difference(set(self._internal.column_labels))
            if len(diff) > 0:
                raise KeyError(", ".join([name_like_string(d) for d in diff]))
        group_cols = [self._internal.spark_column_name_for(label) for label in subset]

        sdf = self._internal.resolved_copy.spark_frame

        column = verify_temp_column_name(sdf, "__duplicated__")

        if keep == "first" or keep == "last":
            if keep == "first":
                ord_func = spark.functions.asc
            else:
                ord_func = spark.functions.desc
            window = (
                Window.partitionBy(group_cols)
                .orderBy(ord_func(NATURAL_ORDER_COLUMN_NAME))
                .rowsBetween(Window.unboundedPreceding, Window.currentRow)
            )
            sdf = sdf.withColumn(column, F.row_number().over(window) > 1)
        elif not keep:
            window = Window.partitionBy(group_cols).rowsBetween(
                Window.unboundedPreceding, Window.unboundedFollowing
            )
            sdf = sdf.withColumn(column, F.count("*").over(window) > 1)
        else:
            raise ValueError("'keep' only supports 'first', 'last' and False")
        return sdf, column

    def duplicated(self, subset=None, keep="first") -> "Series":
        """
        Return boolean Series denoting duplicate rows, optionally only considering certain columns.

        Parameters
        ----------
        subset : column label or sequence of labels, optional
            Only consider certain columns for identifying duplicates,
            by default use all of the columns
        keep : {'first', 'last', False}, default 'first'
           - ``first`` : Mark duplicates as ``True`` except for the first occurrence.
           - ``last`` : Mark duplicates as ``True`` except for the last occurrence.
           - False : Mark all duplicates as ``True``.

        Returns
        -------
        duplicated : Series

        Examples
        --------
        >>> df = ps.DataFrame({'a': [1, 1, 1, 3], 'b': [1, 1, 1, 4], 'c': [1, 1, 1, 5]},
        ...                   columns = ['a', 'b', 'c'])
        >>> df
           a  b  c
        0  1  1  1
        1  1  1  1
        2  1  1  1
        3  3  4  5

        >>> df.duplicated().sort_index()
        0    False
        1     True
        2     True
        3    False
        dtype: bool

        Mark duplicates as ``True`` except for the last occurrence.

        >>> df.duplicated(keep='last').sort_index()
        0     True
        1     True
        2    False
        3    False
        dtype: bool

        Mark all duplicates as ``True``.

        >>> df.duplicated(keep=False).sort_index()
        0     True
        1     True
        2     True
        3    False
        dtype: bool
        """
        from pyspark.pandas.series import first_series

        sdf, column = self._mark_duplicates(subset, keep)

        sdf = sdf.select(
            self._internal.index_spark_columns
            + [scol_for(sdf, column).alias(SPARK_DEFAULT_SERIES_NAME)]
        )
        return first_series(
            DataFrame(
                InternalFrame(
                    spark_frame=sdf,
                    index_spark_columns=[
                        scol_for(sdf, col) for col in self._internal.index_spark_column_names
                    ],
                    index_names=self._internal.index_names,
                    index_fields=self._internal.index_fields,
                    column_labels=[None],  # type: ignore
                    data_spark_columns=[scol_for(sdf, SPARK_DEFAULT_SERIES_NAME)],
                )
            )
        )

    # TODO: support other as DataFrame or array-like
    def dot(self, other: "Series") -> "Series":
        """
        Compute the matrix multiplication between the DataFrame and other.

        This method computes the matrix product between the DataFrame and the
        values of an other Series

        It can also be called using ``self @ other`` in Python >= 3.5.

        .. note:: This method is based on an expensive operation due to the nature
            of big data. Internally it needs to generate each row for each value, and
            then group twice - it is a huge operation. To prevent misusage, this method
            has the 'compute.max_rows' default limit of input length, and raises a ValueError.

                >>> from pyspark.pandas.config import option_context
                >>> with option_context(
                ...     'compute.max_rows', 1000, "compute.ops_on_diff_frames", True
                ... ):  # doctest: +NORMALIZE_WHITESPACE
                ...     psdf = ps.DataFrame({'a': range(1001)})
                ...     psser = ps.Series([2], index=['a'])
                ...     psdf.dot(psser)
                Traceback (most recent call last):
                  ...
                ValueError: Current DataFrame has more then the given limit 1000 rows.
                Please set 'compute.max_rows' by using 'pyspark.pandas.config.set_option'
                to retrieve to retrieve more than 1000 rows. Note that, before changing the
                'compute.max_rows', this operation is considerably expensive.

        Parameters
        ----------
        other : Series
            The other object to compute the matrix product with.

        Returns
        -------
        Series
            Return the matrix product between self and other as a Series.

        See Also
        --------
        Series.dot: Similar method for Series.

        Notes
        -----
        The dimensions of DataFrame and other must be compatible in order to
        compute the matrix multiplication. In addition, the column names of
        DataFrame and the index of other must contain the same values, as they
        will be aligned prior to the multiplication.

        The dot method for Series computes the inner product, instead of the
        matrix product here.

        Examples
        --------
        >>> from pyspark.pandas.config import set_option, reset_option
        >>> set_option("compute.ops_on_diff_frames", True)
        >>> psdf = ps.DataFrame([[0, 1, -2, -1], [1, 1, 1, 1]])
        >>> psser = ps.Series([1, 1, 2, 1])
        >>> psdf.dot(psser)
        0   -4
        1    5
        dtype: int64

        Note how shuffling of the objects does not change the result.

        >>> psser2 = psser.reindex([1, 0, 2, 3])
        >>> psdf.dot(psser2)
        0   -4
        1    5
        dtype: int64
        >>> psdf @ psser2
        0   -4
        1    5
        dtype: int64
        >>> reset_option("compute.ops_on_diff_frames")
        """
        if not isinstance(other, ps.Series):
            raise TypeError("Unsupported type {}".format(type(other).__name__))
        else:
            return cast(ps.Series, other.dot(self.transpose())).rename(None)

    def __matmul__(self, other):
        """
        Matrix multiplication using binary `@` operator in Python>=3.5.
        """
        return self.dot(other)

    def to_pandas_on_spark(self, index_col: Optional[Union[str, List[str]]] = None) -> "DataFrame":
        """
        Converts the existing DataFrame into a pandas-on-Spark DataFrame.

        This method is monkey-patched into Spark's DataFrame and can be used
        to convert a Spark DataFrame into a pandas-on-Spark DataFrame. If running on
        an existing pandas-on-Spark DataFrame, the method returns itself.

        If a pandas-on-Spark DataFrame is converted to a Spark DataFrame and then back
        to pandas-on-Spark, it will lose the index information and the original index
        will be turned into a normal column.

        Parameters
        ----------
        index_col: str or list of str, optional, default: None
            Index column of table in Spark.

        See Also
        --------
        DataFrame.to_spark

        Examples
        --------
        >>> df = ps.DataFrame({'col1': [1, 2], 'col2': [3, 4]}, columns=['col1', 'col2'])
        >>> df
           col1  col2
        0     1     3
        1     2     4

        >>> spark_df = df.to_spark()
        >>> spark_df
        DataFrame[col1: bigint, col2: bigint]

        >>> psdf = spark_df.to_pandas_on_spark()
        >>> psdf
           col1  col2
        0     1     3
        1     2     4

        We can specify the index columns.

        >>> psdf = spark_df.to_pandas_on_spark(index_col='col1')
        >>> psdf  # doctest: +NORMALIZE_WHITESPACE
              col2
        col1
        1        3
        2        4

        Calling to_pandas_on_spark on a pandas-on-Spark DataFrame simply returns itself.

        >>> df.to_pandas_on_spark()
           col1  col2
        0     1     3
        1     2     4
        """
        if isinstance(self, DataFrame):
            return self
        else:
            assert isinstance(self, spark.DataFrame), type(self)
            from pyspark.pandas.namespace import _get_index_map

            index_spark_columns, index_names = _get_index_map(self, index_col)
            internal = InternalFrame(
                spark_frame=self, index_spark_columns=index_spark_columns, index_names=index_names
            )
            return DataFrame(internal)

    # Keep to_koalas for backward compatibility for now.
    def to_koalas(self, index_col: Optional[Union[str, List[str]]] = None) -> "DataFrame":
        warnings.warn(
            "DataFrame.to_koalas is deprecated. Use DataFrame.to_pandas_on_spark instead.",
            FutureWarning,
        )
        return self.to_pandas_on_spark(index_col)

    def to_table(
        self,
        name: str,
        format: Optional[str] = None,
        mode: str = "overwrite",
        partition_cols: Optional[Union[str, List[str]]] = None,
        index_col: Optional[Union[str, List[str]]] = None,
        **options
    ) -> None:
        return self.spark.to_table(name, format, mode, partition_cols, index_col, **options)

    to_table.__doc__ = SparkFrameMethods.to_table.__doc__

    def to_delta(
        self,
        path: str,
        mode: str = "overwrite",
        partition_cols: Optional[Union[str, List[str]]] = None,
        index_col: Optional[Union[str, List[str]]] = None,
        **options
    ) -> None:
        """
        Write the DataFrame out as a Delta Lake table.

        Parameters
        ----------
        path : str, required
            Path to write to.
        mode : str {'append', 'overwrite', 'ignore', 'error', 'errorifexists'}, default
            'overwrite'. Specifies the behavior of the save operation when the destination
            exists already.

            - 'append': Append the new data to existing data.
            - 'overwrite': Overwrite existing data.
            - 'ignore': Silently ignore this operation if data already exists.
            - 'error' or 'errorifexists': Throw an exception if data already exists.

        partition_cols : str or list of str, optional, default None
            Names of partitioning columns
        index_col: str or list of str, optional, default: None
            Column names to be used in Spark to represent pandas-on-Spark's index. The index name
            in pandas-on-Spark is ignored. By default, the index is always lost.
        options : dict
            All other options passed directly into Delta Lake.

        See Also
        --------
        read_delta
        DataFrame.to_parquet
        DataFrame.to_table
        DataFrame.to_spark_io

        Examples
        --------

        >>> df = ps.DataFrame(dict(
        ...    date=list(pd.date_range('2012-1-1 12:00:00', periods=3, freq='M')),
        ...    country=['KR', 'US', 'JP'],
        ...    code=[1, 2 ,3]), columns=['date', 'country', 'code'])
        >>> df
                         date country  code
        0 2012-01-31 12:00:00      KR     1
        1 2012-02-29 12:00:00      US     2
        2 2012-03-31 12:00:00      JP     3

        Create a new Delta Lake table, partitioned by one column:

        >>> df.to_delta('%s/to_delta/foo' % path, partition_cols='date')  # doctest: +SKIP

        Partitioned by two columns:

        >>> df.to_delta('%s/to_delta/bar' % path,
        ...             partition_cols=['date', 'country'])  # doctest: +SKIP

        Overwrite an existing table's partitions, using the 'replaceWhere' capability in Delta:

        >>> df.to_delta('%s/to_delta/bar' % path,
        ...             mode='overwrite', replaceWhere='date >= "2012-01-01"')  # doctest: +SKIP
        """
        if "options" in options and isinstance(options.get("options"), dict) and len(options) == 1:
            options = options.get("options")  # type: ignore

        self.spark.to_spark_io(
            path=path,
            mode=mode,
            format="delta",
            partition_cols=partition_cols,
            index_col=index_col,
            **options,
        )

    def to_parquet(
        self,
        path: str,
        mode: str = "overwrite",
        partition_cols: Optional[Union[str, List[str]]] = None,
        compression: Optional[str] = None,
        index_col: Optional[Union[str, List[str]]] = None,
        **options
    ) -> None:
        """
        Write the DataFrame out as a Parquet file or directory.

        Parameters
        ----------
        path : str, required
            Path to write to.
        mode : str {'append', 'overwrite', 'ignore', 'error', 'errorifexists'},
            default 'overwrite'. Specifies the behavior of the save operation when the
            destination exists already.

            - 'append': Append the new data to existing data.
            - 'overwrite': Overwrite existing data.
            - 'ignore': Silently ignore this operation if data already exists.
            - 'error' or 'errorifexists': Throw an exception if data already exists.

        partition_cols : str or list of str, optional, default None
            Names of partitioning columns
        compression : str {'none', 'uncompressed', 'snappy', 'gzip', 'lzo', 'brotli', 'lz4', 'zstd'}
            Compression codec to use when saving to file. If None is set, it uses the
            value specified in `spark.sql.parquet.compression.codec`.
        index_col: str or list of str, optional, default: None
            Column names to be used in Spark to represent pandas-on-Spark's index. The index name
            in pandas-on-Spark is ignored. By default, the index is always lost.
        options : dict
            All other options passed directly into Spark's data source.

        See Also
        --------
        read_parquet
        DataFrame.to_delta
        DataFrame.to_table
        DataFrame.to_spark_io

        Examples
        --------
        >>> df = ps.DataFrame(dict(
        ...    date=list(pd.date_range('2012-1-1 12:00:00', periods=3, freq='M')),
        ...    country=['KR', 'US', 'JP'],
        ...    code=[1, 2 ,3]), columns=['date', 'country', 'code'])
        >>> df
                         date country  code
        0 2012-01-31 12:00:00      KR     1
        1 2012-02-29 12:00:00      US     2
        2 2012-03-31 12:00:00      JP     3

        >>> df.to_parquet('%s/to_parquet/foo.parquet' % path, partition_cols='date')

        >>> df.to_parquet(
        ...     '%s/to_parquet/foo.parquet' % path,
        ...     mode = 'overwrite',
        ...     partition_cols=['date', 'country'])
        """
        if "options" in options and isinstance(options.get("options"), dict) and len(options) == 1:
            options = options.get("options")  # type: ignore

        builder = self.to_spark(index_col=index_col).write.mode(mode)
        if partition_cols is not None:
            builder.partitionBy(partition_cols)
        if compression is not None:
            builder.option("compression", compression)
        builder.options(**options).format("parquet").save(path)

    def to_orc(
        self,
        path: str,
        mode: str = "overwrite",
        partition_cols: Optional[Union[str, List[str]]] = None,
        index_col: Optional[Union[str, List[str]]] = None,
        **options
    ) -> None:
        """
        Write the DataFrame out as a ORC file or directory.

        Parameters
        ----------
        path : str, required
            Path to write to.
        mode : str {'append', 'overwrite', 'ignore', 'error', 'errorifexists'},
            default 'overwrite'. Specifies the behavior of the save operation when the
            destination exists already.

            - 'append': Append the new data to existing data.
            - 'overwrite': Overwrite existing data.
            - 'ignore': Silently ignore this operation if data already exists.
            - 'error' or 'errorifexists': Throw an exception if data already exists.

        partition_cols : str or list of str, optional, default None
            Names of partitioning columns
        index_col: str or list of str, optional, default: None
            Column names to be used in Spark to represent pandas-on-Spark's index. The index name
            in pandas-on-Spark is ignored. By default, the index is always lost.
        options : dict
            All other options passed directly into Spark's data source.

        See Also
        --------
        read_orc
        DataFrame.to_delta
        DataFrame.to_parquet
        DataFrame.to_table
        DataFrame.to_spark_io

        Examples
        --------
        >>> df = ps.DataFrame(dict(
        ...    date=list(pd.date_range('2012-1-1 12:00:00', periods=3, freq='M')),
        ...    country=['KR', 'US', 'JP'],
        ...    code=[1, 2 ,3]), columns=['date', 'country', 'code'])
        >>> df
                         date country  code
        0 2012-01-31 12:00:00      KR     1
        1 2012-02-29 12:00:00      US     2
        2 2012-03-31 12:00:00      JP     3

        >>> df.to_orc('%s/to_orc/foo.orc' % path, partition_cols='date')

        >>> df.to_orc(
        ...     '%s/to_orc/foo.orc' % path,
        ...     mode = 'overwrite',
        ...     partition_cols=['date', 'country'])
        """
        if "options" in options and isinstance(options.get("options"), dict) and len(options) == 1:
            options = options.get("options")  # type: ignore

        self.spark.to_spark_io(
            path=path,
            mode=mode,
            format="orc",
            partition_cols=partition_cols,
            index_col=index_col,
            **options,
        )

    def to_spark_io(
        self,
        path: Optional[str] = None,
        format: Optional[str] = None,
        mode: str = "overwrite",
        partition_cols: Optional[Union[str, List[str]]] = None,
        index_col: Optional[Union[str, List[str]]] = None,
        **options
    ) -> None:
        return self.spark.to_spark_io(path, format, mode, partition_cols, index_col, **options)

    to_spark_io.__doc__ = SparkFrameMethods.to_spark_io.__doc__

    def to_spark(self, index_col: Optional[Union[str, List[str]]] = None) -> SparkDataFrame:
        return self.spark.frame(index_col)

    to_spark.__doc__ = SparkFrameMethods.__doc__

    def to_pandas(self) -> pd.DataFrame:
        """
        Return a pandas DataFrame.

        .. note:: This method should only be used if the resulting pandas DataFrame is expected
            to be small, as all the data is loaded into the driver's memory.

        Examples
        --------
        >>> df = ps.DataFrame([(.2, .3), (.0, .6), (.6, .0), (.2, .1)],
        ...                   columns=['dogs', 'cats'])
        >>> df.to_pandas()
           dogs  cats
        0   0.2   0.3
        1   0.0   0.6
        2   0.6   0.0
        3   0.2   0.1
        """
        return self._internal.to_pandas_frame.copy()

    def assign(self, **kwargs) -> "DataFrame":
        """
        Assign new columns to a DataFrame.

        Returns a new object with all original columns in addition to new ones.
        Existing columns that are re-assigned will be overwritten.

        Parameters
        ----------
        **kwargs : dict of {str: callable, Series or Index}
            The column names are keywords. If the values are
            callable, they are computed on the DataFrame and
            assigned to the new columns. The callable must not
            change input DataFrame (though pandas-on-Spark doesn't check it).
            If the values are not callable, (e.g. a Series or a literal),
            they are simply assigned.

        Returns
        -------
        DataFrame
            A new DataFrame with the new columns in addition to
            all the existing columns.

        Examples
        --------
        >>> df = ps.DataFrame({'temp_c': [17.0, 25.0]},
        ...                   index=['Portland', 'Berkeley'])
        >>> df
                  temp_c
        Portland    17.0
        Berkeley    25.0

        Where the value is a callable, evaluated on `df`:

        >>> df.assign(temp_f=lambda x: x.temp_c * 9 / 5 + 32)
                  temp_c  temp_f
        Portland    17.0    62.6
        Berkeley    25.0    77.0

        Alternatively, the same behavior can be achieved by directly
        referencing an existing Series or sequence and you can also
        create multiple columns within the same assign.

        >>> assigned = df.assign(temp_f=df['temp_c'] * 9 / 5 + 32,
        ...                      temp_k=df['temp_c'] + 273.15,
        ...                      temp_idx=df.index)
        >>> assigned[['temp_c', 'temp_f', 'temp_k', 'temp_idx']]
                  temp_c  temp_f  temp_k  temp_idx
        Portland    17.0    62.6  290.15  Portland
        Berkeley    25.0    77.0  298.15  Berkeley

        Notes
        -----
        Assigning multiple columns within the same ``assign`` is possible
        but you cannot refer to newly created or modified columns. This
        feature is supported in pandas for Python 3.6 and later but not in
        pandas-on-Spark. In pandas-on-Spark, all items are computed first,
        and then assigned.
        """
        return self._assign(kwargs)

    def _assign(self, kwargs):
        assert isinstance(kwargs, dict)
        from pyspark.pandas.indexes import MultiIndex
        from pyspark.pandas.series import IndexOpsMixin

        for k, v in kwargs.items():
            is_invalid_assignee = (
                not (isinstance(v, (IndexOpsMixin, spark.Column)) or callable(v) or is_scalar(v))
            ) or isinstance(v, MultiIndex)
            if is_invalid_assignee:
                raise TypeError(
                    "Column assignment doesn't support type " "{0}".format(type(v).__name__)
                )
            if callable(v):
                kwargs[k] = v(self)

        pairs = {
            (k if is_name_like_tuple(k) else (k,)): (
                (v.spark.column, v._internal.data_fields[0])
                if isinstance(v, IndexOpsMixin) and not isinstance(v, MultiIndex)
                else (v, None)
                if isinstance(v, spark.Column)
                else (F.lit(v), None)
            )
            for k, v in kwargs.items()
        }

        scols = []
        data_fields = []
        for label in self._internal.column_labels:
            for i in range(len(label)):
                if label[: len(label) - i] in pairs:
                    scol, field = pairs[label[: len(label) - i]]

                    name = self._internal.spark_column_name_for(label)
                    scol = scol.alias(name)
                    if field is not None:
                        field = field.copy(name=name)
                    break
            else:
                scol = self._internal.spark_column_for(label)
                field = self._internal.field_for(label)
            scols.append(scol)
            data_fields.append(field)

        column_labels = self._internal.column_labels.copy()
        for label, (scol, field) in pairs.items():
            if label not in set(i[: len(label)] for i in self._internal.column_labels):
                name = name_like_string(label)
                scols.append(scol.alias(name))
                if field is not None:
                    field = field.copy(name=name)
                data_fields.append(field)

                column_labels.append(label)

        level = self._internal.column_labels_level
        column_labels = [
            tuple(list(label) + ([""] * (level - len(label)))) for label in column_labels
        ]

        internal = self._internal.with_new_columns(
            scols, column_labels=column_labels, data_fields=data_fields
        )
        return DataFrame(internal)

    @staticmethod
    def from_records(
        data: Union[np.array, List[tuple], dict, pd.DataFrame],
        index: Union[str, list, np.array] = None,
        exclude: list = None,
        columns: list = None,
        coerce_float: bool = False,
        nrows: int = None,
    ) -> "DataFrame":
        """
        Convert structured or record ndarray to DataFrame.

        Parameters
        ----------
        data : ndarray (structured dtype), list of tuples, dict, or DataFrame
        index : string, list of fields, array-like
            Field of array to use as the index, alternately a specific set of input labels to use
        exclude : sequence, default None
            Columns or fields to exclude
        columns : sequence, default None
            Column names to use. If the passed data do not have names associated with them, this
            argument provides names for the columns. Otherwise this argument indicates the order of
            the columns in the result (any names not found in the data will become all-NA columns)
        coerce_float : boolean, default False
            Attempt to convert values of non-string, non-numeric objects (like decimal.Decimal) to
            floating point, useful for SQL result sets
        nrows : int, default None
            Number of rows to read if data is an iterator

        Returns
        -------
        df : DataFrame

        Examples
        --------
        Use dict as input

        >>> ps.DataFrame.from_records({'A': [1, 2, 3]})
           A
        0  1
        1  2
        2  3

        Use list of tuples as input

        >>> ps.DataFrame.from_records([(1, 2), (3, 4)])
           0  1
        0  1  2
        1  3  4

        Use NumPy array as input

        >>> ps.DataFrame.from_records(np.eye(3))
             0    1    2
        0  1.0  0.0  0.0
        1  0.0  1.0  0.0
        2  0.0  0.0  1.0
        """
        return DataFrame(
            pd.DataFrame.from_records(data, index, exclude, columns, coerce_float, nrows)
        )

    def to_records(self, index=True, column_dtypes=None, index_dtypes=None) -> np.recarray:
        """
        Convert DataFrame to a NumPy record array.

        Index will be included as the first field of the record array if
        requested.

        .. note:: This method should only be used if the resulting NumPy ndarray is
            expected to be small, as all the data is loaded into the driver's memory.

        Parameters
        ----------
        index : bool, default True
            Include index in resulting record array, stored in 'index'
            field or using the index label, if set.
        column_dtypes : str, type, dict, default None
            If a string or type, the data type to store all columns. If
            a dictionary, a mapping of column names and indices (zero-indexed)
            to specific data types.
        index_dtypes : str, type, dict, default None
            If a string or type, the data type to store all index levels. If
            a dictionary, a mapping of index level names and indices
            (zero-indexed) to specific data types.
            This mapping is applied only if `index=True`.

        Returns
        -------
        numpy.recarray
            NumPy ndarray with the DataFrame labels as fields and each row
            of the DataFrame as entries.

        See Also
        --------
        DataFrame.from_records: Convert structured or record ndarray
            to DataFrame.
        numpy.recarray: An ndarray that allows field access using
            attributes, analogous to typed columns in a
            spreadsheet.

        Examples
        --------
        >>> df = ps.DataFrame({'A': [1, 2], 'B': [0.5, 0.75]},
        ...                   index=['a', 'b'])
        >>> df
           A     B
        a  1  0.50
        b  2  0.75

        >>> df.to_records() # doctest: +SKIP
        rec.array([('a', 1, 0.5 ), ('b', 2, 0.75)],
                  dtype=[('index', 'O'), ('A', '<i8'), ('B', '<f8')])

        The index can be excluded from the record array:

        >>> df.to_records(index=False) # doctest: +SKIP
        rec.array([(1, 0.5 ), (2, 0.75)],
                  dtype=[('A', '<i8'), ('B', '<f8')])

        Specification of dtype for columns is new in pandas 0.24.0.
        Data types can be specified for the columns:

        >>> df.to_records(column_dtypes={"A": "int32"}) # doctest: +SKIP
        rec.array([('a', 1, 0.5 ), ('b', 2, 0.75)],
                  dtype=[('index', 'O'), ('A', '<i4'), ('B', '<f8')])

        Specification of dtype for index is new in pandas 0.24.0.
        Data types can also be specified for the index:

        >>> df.to_records(index_dtypes="<S2") # doctest: +SKIP
        rec.array([(b'a', 1, 0.5 ), (b'b', 2, 0.75)],
                  dtype=[('index', 'S2'), ('A', '<i8'), ('B', '<f8')])
        """
        args = locals()
        psdf = self

        return validate_arguments_and_invoke_function(
            psdf._to_internal_pandas(), self.to_records, pd.DataFrame.to_records, args
        )

    def copy(self, deep=None) -> "DataFrame":
        """
        Make a copy of this object's indices and data.

        Parameters
        ----------
        deep : None
            this parameter is not supported but just dummy parameter to match pandas.

        Returns
        -------
        copy : DataFrame

        Examples
        --------
        >>> df = ps.DataFrame({'x': [1, 2], 'y': [3, 4], 'z': [5, 6], 'w': [7, 8]},
        ...                   columns=['x', 'y', 'z', 'w'])
        >>> df
           x  y  z  w
        0  1  3  5  7
        1  2  4  6  8
        >>> df_copy = df.copy()
        >>> df_copy
           x  y  z  w
        0  1  3  5  7
        1  2  4  6  8
        """
        return DataFrame(self._internal)

    def dropna(
        self, axis=0, how="any", thresh=None, subset=None, inplace=False
    ) -> Optional["DataFrame"]:
        """
        Remove missing values.

        Parameters
        ----------
        axis : {0 or 'index'}, default 0
            Determine if rows or columns which contain missing values are
            removed.

            * 0, or 'index' : Drop rows which contain missing values.
        how : {'any', 'all'}, default 'any'
            Determine if row or column is removed from DataFrame, when we have
            at least one NA or all NA.

            * 'any' : If any NA values are present, drop that row or column.
            * 'all' : If all values are NA, drop that row or column.

        thresh : int, optional
            Require that many non-NA values.
        subset : array-like, optional
            Labels along other axis to consider, e.g. if you are dropping rows
            these would be a list of columns to include.
        inplace : bool, default False
            If True, do operation inplace and return None.

        Returns
        -------
        DataFrame
            DataFrame with NA entries dropped from it.

        See Also
        --------
        DataFrame.drop : Drop specified labels from columns.
        DataFrame.isnull: Indicate missing values.
        DataFrame.notnull : Indicate existing (non-missing) values.

        Examples
        --------
        >>> df = ps.DataFrame({"name": ['Alfred', 'Batman', 'Catwoman'],
        ...                    "toy": [None, 'Batmobile', 'Bullwhip'],
        ...                    "born": [None, "1940-04-25", None]},
        ...                   columns=['name', 'toy', 'born'])
        >>> df
               name        toy        born
        0    Alfred       None        None
        1    Batman  Batmobile  1940-04-25
        2  Catwoman   Bullwhip        None

        Drop the rows where at least one element is missing.

        >>> df.dropna()
             name        toy        born
        1  Batman  Batmobile  1940-04-25

        Drop the columns where at least one element is missing.

        >>> df.dropna(axis='columns')
               name
        0    Alfred
        1    Batman
        2  Catwoman

        Drop the rows where all elements are missing.

        >>> df.dropna(how='all')
               name        toy        born
        0    Alfred       None        None
        1    Batman  Batmobile  1940-04-25
        2  Catwoman   Bullwhip        None

        Keep only the rows with at least 2 non-NA values.

        >>> df.dropna(thresh=2)
               name        toy        born
        1    Batman  Batmobile  1940-04-25
        2  Catwoman   Bullwhip        None

        Define in which columns to look for missing values.

        >>> df.dropna(subset=['name', 'born'])
             name        toy        born
        1  Batman  Batmobile  1940-04-25

        Keep the DataFrame with valid entries in the same variable.

        >>> df.dropna(inplace=True)
        >>> df
             name        toy        born
        1  Batman  Batmobile  1940-04-25
        """
        axis = validate_axis(axis)
        inplace = validate_bool_kwarg(inplace, "inplace")

        if thresh is None:
            if how is None:
                raise TypeError("must specify how or thresh")
            elif how not in ("any", "all"):
                raise ValueError("invalid how option: {h}".format(h=how))

        if subset is not None:
            if isinstance(subset, str):
                labels = [(subset,)]  # type: Optional[List[Tuple]]
            elif isinstance(subset, tuple):
                labels = [subset]
            else:
                labels = [sub if isinstance(sub, tuple) else (sub,) for sub in subset]
        else:
            labels = None

        if axis == 0:
            if labels is not None:
                invalids = [label for label in labels if label not in self._internal.column_labels]
                if len(invalids) > 0:
                    raise KeyError(invalids)
            else:
                labels = self._internal.column_labels

            cnt = reduce(
                lambda x, y: x + y,
                [
                    F.when(self._psser_for(label).notna().spark.column, 1).otherwise(0)
                    for label in labels
                ],
                F.lit(0),
            )
            if thresh is not None:
                pred = cnt >= F.lit(int(thresh))
            elif how == "any":
                pred = cnt == F.lit(len(labels))
            elif how == "all":
                pred = cnt > F.lit(0)

            internal = self._internal.with_filter(pred)
            if inplace:
                self._update_internal_frame(internal)
                return None
            else:
                return DataFrame(internal)
        else:
            assert axis == 1

            internal = self._internal.resolved_copy

            if labels is not None:
                if any(len(lbl) != internal.index_level for lbl in labels):
                    raise ValueError(
                        "The length of each subset must be the same as the index size."
                    )

                cond = reduce(
                    lambda x, y: x | y,
                    [
                        reduce(
                            lambda x, y: x & y,
                            [
                                scol == F.lit(l)
                                for l, scol in zip(lbl, internal.index_spark_columns)
                            ],
                        )
                        for lbl in labels
                    ],
                )

                internal = internal.with_filter(cond)

            null_counts = []
            for label in internal.column_labels:
                scol = internal.spark_column_for(label)
                if isinstance(internal.spark_type_for(label), (FloatType, DoubleType)):
                    cond = scol.isNull() | F.isnan(scol)
                else:
                    cond = scol.isNull()
                null_counts.append(
                    F.sum(F.when(~cond, 1).otherwise(0)).alias(name_like_string(label))
                )

            counts = internal.spark_frame.select(null_counts + [F.count("*")]).head()

            if thresh is not None:
                column_labels = [
                    label
                    for label, cnt in zip(internal.column_labels, counts)
                    if (cnt or 0) >= int(thresh)
                ]
            elif how == "any":
                column_labels = [
                    label
                    for label, cnt in zip(internal.column_labels, counts)
                    if (cnt or 0) == counts[-1]
                ]
            elif how == "all":
                column_labels = [
                    label for label, cnt in zip(internal.column_labels, counts) if (cnt or 0) > 0
                ]

            psdf = self[column_labels]
            if inplace:
                self._update_internal_frame(psdf._internal)
                return None
            else:
                return psdf

    # TODO: add 'limit' when value parameter exists
    def fillna(
        self, value=None, method=None, axis=None, inplace=False, limit=None
    ) -> Optional["DataFrame"]:
        """Fill NA/NaN values.

        .. note:: the current implementation of 'method' parameter in fillna uses Spark's Window
            without specifying partition specification. This leads to move all data into
            single partition in single machine and could cause serious
            performance degradation. Avoid this method against very large dataset.

        Parameters
        ----------
        value : scalar, dict, Series
            Value to use to fill holes. alternately a dict/Series of values
            specifying which value to use for each column.
            DataFrame is not supported.
        method : {'backfill', 'bfill', 'pad', 'ffill', None}, default None
            Method to use for filling holes in reindexed Series pad / ffill: propagate last valid
            observation forward to next valid backfill / bfill:
            use NEXT valid observation to fill gap
        axis : {0 or `index`}
            1 and `columns` are not supported.
        inplace : boolean, default False
            Fill in place (do not create a new object)
        limit : int, default None
            If method is specified, this is the maximum number of consecutive NaN values to
            forward/backward fill. In other words, if there is a gap with more than this number of
            consecutive NaNs, it will only be partially filled. If method is not specified,
            this is the maximum number of entries along the entire axis where NaNs will be filled.
            Must be greater than 0 if not None

        Returns
        -------
        DataFrame
            DataFrame with NA entries filled.

        Examples
        --------
        >>> df = ps.DataFrame({
        ...     'A': [None, 3, None, None],
        ...     'B': [2, 4, None, 3],
        ...     'C': [None, None, None, 1],
        ...     'D': [0, 1, 5, 4]
        ...     },
        ...     columns=['A', 'B', 'C', 'D'])
        >>> df
             A    B    C  D
        0  NaN  2.0  NaN  0
        1  3.0  4.0  NaN  1
        2  NaN  NaN  NaN  5
        3  NaN  3.0  1.0  4

        Replace all NaN elements with 0s.

        >>> df.fillna(0)
             A    B    C  D
        0  0.0  2.0  0.0  0
        1  3.0  4.0  0.0  1
        2  0.0  0.0  0.0  5
        3  0.0  3.0  1.0  4

        We can also propagate non-null values forward or backward.

        >>> df.fillna(method='ffill')
             A    B    C  D
        0  NaN  2.0  NaN  0
        1  3.0  4.0  NaN  1
        2  3.0  4.0  NaN  5
        3  3.0  3.0  1.0  4

        Replace all NaN elements in column 'A', 'B', 'C', and 'D', with 0, 1,
        2, and 3 respectively.

        >>> values = {'A': 0, 'B': 1, 'C': 2, 'D': 3}
        >>> df.fillna(value=values)
             A    B    C  D
        0  0.0  2.0  2.0  0
        1  3.0  4.0  2.0  1
        2  0.0  1.0  2.0  5
        3  0.0  3.0  1.0  4
        """
        axis = validate_axis(axis)
        if axis != 0:
            raise NotImplementedError("fillna currently only works for axis=0 or axis='index'")

        if value is not None:
            if not isinstance(value, (float, int, str, bool, dict, pd.Series)):
                raise TypeError("Unsupported type %s" % type(value).__name__)
            if limit is not None:
                raise ValueError("limit parameter for value is not support now")
            if isinstance(value, pd.Series):
                value = value.to_dict()
            if isinstance(value, dict):
                for v in value.values():
                    if not isinstance(v, (float, int, str, bool)):
                        raise TypeError("Unsupported type %s" % type(v).__name__)
                value = {k if is_name_like_tuple(k) else (k,): v for k, v in value.items()}

                def op(psser):
                    label = psser._column_label
                    for k, v in value.items():
                        if k == label[: len(k)]:
                            return psser._fillna(
                                value=value[k], method=method, axis=axis, limit=limit
                            )
                    else:
                        return psser

            else:
                op = lambda psser: psser._fillna(value=value, method=method, axis=axis, limit=limit)
        elif method is not None:
            op = lambda psser: psser._fillna(value=value, method=method, axis=axis, limit=limit)
        else:
            raise ValueError("Must specify a fillna 'value' or 'method' parameter.")

        psdf = self._apply_series_op(op, should_resolve=(method is not None))

        inplace = validate_bool_kwarg(inplace, "inplace")
        if inplace:
            self._update_internal_frame(psdf._internal, requires_same_anchor=False)
            return None
        else:
            return psdf

    def replace(
        self,
        to_replace=None,
        value=None,
        inplace=False,
        limit=None,
        regex=False,
        method="pad",
    ) -> Optional["DataFrame"]:
        """
        Returns a new DataFrame replacing a value with another value.

        Parameters
        ----------
        to_replace : int, float, string, list, tuple or dict
            Value to be replaced.
        value : int, float, string, list or tuple
            Value to use to replace holes. The replacement value must be an int, float,
            or string.
            If value is a list or tuple, value should be of the same length with to_replace.
        inplace : boolean, default False
            Fill in place (do not create a new object)

        Returns
        -------
        DataFrame
            Object after replacement.

        Examples
        --------
        >>> df = ps.DataFrame({"name": ['Ironman', 'Captain America', 'Thor', 'Hulk'],
        ...                    "weapon": ['Mark-45', 'Shield', 'Mjolnir', 'Smash']},
        ...                   columns=['name', 'weapon'])
        >>> df
                      name   weapon
        0          Ironman  Mark-45
        1  Captain America   Shield
        2             Thor  Mjolnir
        3             Hulk    Smash

        Scalar `to_replace` and `value`

        >>> df.replace('Ironman', 'War-Machine')
                      name   weapon
        0      War-Machine  Mark-45
        1  Captain America   Shield
        2             Thor  Mjolnir
        3             Hulk    Smash

        List like `to_replace` and `value`

        >>> df.replace(['Ironman', 'Captain America'], ['Rescue', 'Hawkeye'], inplace=True)
        >>> df
              name   weapon
        0   Rescue  Mark-45
        1  Hawkeye   Shield
        2     Thor  Mjolnir
        3     Hulk    Smash

        Dicts can be used to specify different replacement values for different existing values
        To use a dict in this way the value parameter should be None

        >>> df.replace({'Mjolnir': 'Stormbuster'})
              name       weapon
        0   Rescue      Mark-45
        1  Hawkeye       Shield
        2     Thor  Stormbuster
        3     Hulk        Smash

        Dict can specify that different values should be replaced in different columns
        The value parameter should not be None in this case

        >>> df.replace({'weapon': 'Mjolnir'}, 'Stormbuster')
              name       weapon
        0   Rescue      Mark-45
        1  Hawkeye       Shield
        2     Thor  Stormbuster
        3     Hulk        Smash

        Nested dictionaries
        The value parameter should be None to use a nested dict in this way

        >>> df.replace({'weapon': {'Mjolnir': 'Stormbuster'}})
              name       weapon
        0   Rescue      Mark-45
        1  Hawkeye       Shield
        2     Thor  Stormbuster
        3     Hulk        Smash
        """
        if method != "pad":
            raise NotImplementedError("replace currently works only for method='pad")
        if limit is not None:
            raise NotImplementedError("replace currently works only when limit=None")
        if regex is not False:
            raise NotImplementedError("replace currently doesn't supports regex")
        inplace = validate_bool_kwarg(inplace, "inplace")

        if value is not None and not isinstance(value, (int, float, str, list, tuple, dict)):
            raise TypeError("Unsupported type {}".format(type(value).__name__))
        if to_replace is not None and not isinstance(
            to_replace, (int, float, str, list, tuple, dict)
        ):
            raise TypeError("Unsupported type {}".format(type(to_replace).__name__))

        if isinstance(value, (list, tuple)) and isinstance(to_replace, (list, tuple)):
            if len(value) != len(to_replace):
                raise ValueError("Length of to_replace and value must be same")

        if isinstance(to_replace, dict) and (
            value is not None or all(isinstance(i, dict) for i in to_replace.values())
        ):

            def op(psser):
                if psser.name in to_replace:
                    return psser.replace(
                        to_replace=to_replace[psser.name], value=value, regex=regex
                    )
                else:
                    return psser

        else:
            op = lambda psser: psser.replace(to_replace=to_replace, value=value, regex=regex)

        psdf = self._apply_series_op(op)
        if inplace:
            self._update_internal_frame(psdf._internal)
            return None
        else:
            return psdf

    def clip(self, lower: Union[float, int] = None, upper: Union[float, int] = None) -> "DataFrame":
        """
        Trim values at input threshold(s).

        Assigns values outside boundary to boundary values.

        Parameters
        ----------
        lower : float or int, default None
            Minimum threshold value. All values below this threshold will be set to it.
        upper : float or int, default None
            Maximum threshold value. All values above this threshold will be set to it.

        Returns
        -------
        DataFrame
            DataFrame with the values outside the clip boundaries replaced.

        Examples
        --------
        >>> ps.DataFrame({'A': [0, 2, 4]}).clip(1, 3)
           A
        0  1
        1  2
        2  3

        Notes
        -----
        One difference between this implementation and pandas is that running
        pd.DataFrame({'A': ['a', 'b']}).clip(0, 1) will crash with "TypeError: '<=' not supported
        between instances of 'str' and 'int'" while ps.DataFrame({'A': ['a', 'b']}).clip(0, 1)
        will output the original DataFrame, simply ignoring the incompatible types.
        """
        if is_list_like(lower) or is_list_like(upper):
            raise TypeError(
                "List-like value are not supported for 'lower' and 'upper' at the " + "moment"
            )

        if lower is None and upper is None:
            return self

        return self._apply_series_op(lambda psser: psser.clip(lower=lower, upper=upper))

    def head(self, n: int = 5) -> "DataFrame":
        """
        Return the first `n` rows.

        This function returns the first `n` rows for the object based
        on position. It is useful for quickly testing if your object
        has the right type of data in it.

        Parameters
        ----------
        n : int, default 5
            Number of rows to select.

        Returns
        -------
        obj_head : same type as caller
            The first `n` rows of the caller object.

        Examples
        --------
        >>> df = ps.DataFrame({'animal':['alligator', 'bee', 'falcon', 'lion',
        ...                    'monkey', 'parrot', 'shark', 'whale', 'zebra']})
        >>> df
              animal
        0  alligator
        1        bee
        2     falcon
        3       lion
        4     monkey
        5     parrot
        6      shark
        7      whale
        8      zebra

        Viewing the first 5 lines

        >>> df.head()
              animal
        0  alligator
        1        bee
        2     falcon
        3       lion
        4     monkey

        Viewing the first `n` lines (three in this case)

        >>> df.head(3)
              animal
        0  alligator
        1        bee
        2     falcon
        """
        if n < 0:
            n = len(self) + n
        if n <= 0:
            return DataFrame(self._internal.with_filter(F.lit(False)))
        else:
            sdf = self._internal.resolved_copy.spark_frame
            if get_option("compute.ordered_head"):
                sdf = sdf.orderBy(NATURAL_ORDER_COLUMN_NAME)
            return DataFrame(self._internal.with_new_sdf(sdf.limit(n)))

    def last(self, offset: Union[str, DateOffset]) -> "DataFrame":
        """
        Select final periods of time series data based on a date offset.

        When having a DataFrame with dates as index, this function can
        select the last few rows based on a date offset.

        Parameters
        ----------
        offset : str or DateOffset
            The offset length of the data that will be selected. For instance,
            '3D' will display all the rows having their index within the last 3 days.

        Returns
        -------
        DataFrame
            A subset of the caller.

        Raises
        ------
        TypeError
            If the index is not a :class:`DatetimeIndex`

        Examples
        --------

        >>> index = pd.date_range('2018-04-09', periods=4, freq='2D')
        >>> psdf = ps.DataFrame({'A': [1, 2, 3, 4]}, index=index)
        >>> psdf
                    A
        2018-04-09  1
        2018-04-11  2
        2018-04-13  3
        2018-04-15  4

        Get the rows for the last 3 days:

        >>> psdf.last('3D')
                    A
        2018-04-13  3
        2018-04-15  4

        Notice the data for 3 last calendar days were returned, not the last
        3 observed days in the dataset, and therefore data for 2018-04-11 was
        not returned.
        """
        # Check index type should be format DateTime
        if not isinstance(self.index, ps.DatetimeIndex):
            raise TypeError("'last' only supports a DatetimeIndex")

        offset = to_offset(offset)
        from_date = self.index.max() - offset

        return cast(DataFrame, self.loc[from_date:])

    def first(self, offset: Union[str, DateOffset]) -> "DataFrame":
        """
        Select first periods of time series data based on a date offset.

        When having a DataFrame with dates as index, this function can
        select the first few rows based on a date offset.

        Parameters
        ----------
        offset : str or DateOffset
            The offset length of the data that will be selected. For instance,
            '3D' will display all the rows having their index within the first 3 days.

        Returns
        -------
        DataFrame
            A subset of the caller.

        Raises
        ------
        TypeError
            If the index is not a :class:`DatetimeIndex`

        Examples
        --------

        >>> index = pd.date_range('2018-04-09', periods=4, freq='2D')
        >>> psdf = ps.DataFrame({'A': [1, 2, 3, 4]}, index=index)
        >>> psdf
                    A
        2018-04-09  1
        2018-04-11  2
        2018-04-13  3
        2018-04-15  4

        Get the rows for the last 3 days:

        >>> psdf.first('3D')
                    A
        2018-04-09  1
        2018-04-11  2

        Notice the data for 3 first calendar days were returned, not the first
        3 observed days in the dataset, and therefore data for 2018-04-13 was
        not returned.
        """
        # Check index type should be format DatetimeIndex
        if not isinstance(self.index, ps.DatetimeIndex):
            raise TypeError("'first' only supports a DatetimeIndex")

        offset = to_offset(offset)
        to_date = self.index.min() + offset

        return cast(DataFrame, self.loc[:to_date])

    def pivot_table(
        self, values=None, index=None, columns=None, aggfunc="mean", fill_value=None
    ) -> "DataFrame":
        """
        Create a spreadsheet-style pivot table as a DataFrame. The levels in
        the pivot table will be stored in MultiIndex objects (hierarchical
        indexes) on the index and columns of the result DataFrame.

        Parameters
        ----------
        values : column to aggregate.
            They should be either a list less than three or a string.
        index : column (string) or list of columns
            If an array is passed, it must be the same length as the data.
            The list should contain string.
        columns : column
            Columns used in the pivot operation. Only one column is supported and
            it should be a string.
        aggfunc : function (string), dict, default mean
            If dict is passed, the key is column to aggregate and value
            is function or list of functions.
        fill_value : scalar, default None
            Value to replace missing values with.

        Returns
        -------
        table : DataFrame

        Examples
        --------
        >>> df = ps.DataFrame({"A": ["foo", "foo", "foo", "foo", "foo",
        ...                          "bar", "bar", "bar", "bar"],
        ...                    "B": ["one", "one", "one", "two", "two",
        ...                          "one", "one", "two", "two"],
        ...                    "C": ["small", "large", "large", "small",
        ...                          "small", "large", "small", "small",
        ...                          "large"],
        ...                    "D": [1, 2, 2, 3, 3, 4, 5, 6, 7],
        ...                    "E": [2, 4, 5, 5, 6, 6, 8, 9, 9]},
        ...                   columns=['A', 'B', 'C', 'D', 'E'])
        >>> df
             A    B      C  D  E
        0  foo  one  small  1  2
        1  foo  one  large  2  4
        2  foo  one  large  2  5
        3  foo  two  small  3  5
        4  foo  two  small  3  6
        5  bar  one  large  4  6
        6  bar  one  small  5  8
        7  bar  two  small  6  9
        8  bar  two  large  7  9

        This first example aggregates values by taking the sum.

        >>> table = df.pivot_table(values='D', index=['A', 'B'],
        ...                        columns='C', aggfunc='sum')
        >>> table.sort_index()  # doctest: +NORMALIZE_WHITESPACE
        C        large  small
        A   B
        bar one    4.0      5
            two    7.0      6
        foo one    4.0      1
            two    NaN      6

        We can also fill missing values using the `fill_value` parameter.

        >>> table = df.pivot_table(values='D', index=['A', 'B'],
        ...                        columns='C', aggfunc='sum', fill_value=0)
        >>> table.sort_index()  # doctest: +NORMALIZE_WHITESPACE
        C        large  small
        A   B
        bar one      4      5
            two      7      6
        foo one      4      1
            two      0      6

        We can also calculate multiple types of aggregations for any given
        value column.

        >>> table = df.pivot_table(values=['D'], index =['C'],
        ...                        columns="A", aggfunc={'D': 'mean'})
        >>> table.sort_index()  # doctest: +NORMALIZE_WHITESPACE
                 D
        A      bar       foo
        C
        large  5.5  2.000000
        small  5.5  2.333333

        The next example aggregates on multiple values.

        >>> table = df.pivot_table(index=['C'], columns="A", values=['D', 'E'],
        ...                         aggfunc={'D': 'mean', 'E': 'sum'})
        >>> table.sort_index() # doctest: +NORMALIZE_WHITESPACE
                 D             E
        A      bar       foo bar foo
        C
        large  5.5  2.000000  15   9
        small  5.5  2.333333  17  13
        """
        if not is_name_like_value(columns):
            raise TypeError("columns should be one column name.")

        if not is_name_like_value(values) and not (
            isinstance(values, list) and all(is_name_like_value(v) for v in values)
        ):
            raise TypeError("values should be one column or list of columns.")

        if not isinstance(aggfunc, str) and (
            not isinstance(aggfunc, dict)
            or not all(
                is_name_like_value(key) and isinstance(value, str) for key, value in aggfunc.items()
            )
        ):
            raise TypeError(
                "aggfunc must be a dict mapping from column name "
                "to aggregate functions (string)."
            )

        if isinstance(aggfunc, dict) and index is None:
            raise NotImplementedError(
                "pivot_table doesn't support aggfunc" " as dict and without index."
            )
        if isinstance(values, list) and index is None:
            raise NotImplementedError("values can't be a list without index.")

        if columns not in self.columns:
            raise ValueError("Wrong columns {}.".format(name_like_string(columns)))
        if not is_name_like_tuple(columns):
            columns = (columns,)

        if isinstance(values, list):
            values = [col if is_name_like_tuple(col) else (col,) for col in values]
            if not all(
                isinstance(self._internal.spark_type_for(col), NumericType) for col in values
            ):
                raise TypeError("values should be a numeric type.")
        else:
            values = values if is_name_like_tuple(values) else (values,)
            if not isinstance(self._internal.spark_type_for(values), NumericType):
                raise TypeError("values should be a numeric type.")

        if isinstance(aggfunc, str):
            if isinstance(values, list):
                agg_cols = [
                    F.expr(
                        "{1}(`{0}`) as `{0}`".format(
                            self._internal.spark_column_name_for(value), aggfunc
                        )
                    )
                    for value in values
                ]
            else:
                agg_cols = [
                    F.expr(
                        "{1}(`{0}`) as `{0}`".format(
                            self._internal.spark_column_name_for(values), aggfunc
                        )
                    )
                ]
        elif isinstance(aggfunc, dict):
            aggfunc = {
                key if is_name_like_tuple(key) else (key,): value for key, value in aggfunc.items()
            }
            agg_cols = [
                F.expr(
                    "{1}(`{0}`) as `{0}`".format(self._internal.spark_column_name_for(key), value)
                )
                for key, value in aggfunc.items()
            ]
            agg_columns = [key for key, _ in aggfunc.items()]

            if set(agg_columns) != set(values):
                raise ValueError("Columns in aggfunc must be the same as values.")

        sdf = self._internal.resolved_copy.spark_frame
        if index is None:
            sdf = (
                sdf.groupBy()
                .pivot(pivot_col=self._internal.spark_column_name_for(columns))
                .agg(*agg_cols)
            )

        elif isinstance(index, list):
            index = [label if is_name_like_tuple(label) else (label,) for label in index]
            sdf = (
                sdf.groupBy([self._internal.spark_column_name_for(label) for label in index])
                .pivot(pivot_col=self._internal.spark_column_name_for(columns))
                .agg(*agg_cols)
            )
        else:
            raise TypeError("index should be a None or a list of columns.")

        if fill_value is not None and isinstance(fill_value, (int, float)):
            sdf = sdf.fillna(fill_value)

        if index is not None:
            index_columns = [self._internal.spark_column_name_for(label) for label in index]
            index_fields = [self._internal.field_for(label) for label in index]

            if isinstance(values, list):
                data_columns = [column for column in sdf.columns if column not in index_columns]

                if len(values) > 1:
                    # If we have two values, Spark will return column's name
                    # in this format: column_values, where column contains
                    # their values in the DataFrame and values is
                    # the column list passed to the pivot_table().
                    # E.g. if column is b and values is ['b','e'],
                    # then ['2_b', '2_e', '3_b', '3_e'].

                    # We sort the columns of Spark DataFrame by values.
                    data_columns.sort(key=lambda x: x.split("_", 1)[1])
                    sdf = sdf.select(index_columns + data_columns)

                    column_name_to_index = dict(
                        zip(self._internal.data_spark_column_names, self._internal.column_labels)
                    )
                    column_labels = [
                        tuple(list(column_name_to_index[name.split("_")[1]]) + [name.split("_")[0]])
                        for name in data_columns
                    ]
                    column_label_names = ([None] * column_labels_level(values)) + [columns]
                    internal = InternalFrame(
                        spark_frame=sdf,
                        index_spark_columns=[scol_for(sdf, col) for col in index_columns],
                        index_names=index,
                        index_fields=index_fields,
                        column_labels=column_labels,
                        data_spark_columns=[scol_for(sdf, col) for col in data_columns],
                        column_label_names=column_label_names,  # type: ignore
                    )
                    psdf = DataFrame(internal)  # type: "DataFrame"
                else:
                    column_labels = [tuple(list(values[0]) + [column]) for column in data_columns]
                    column_label_names = ([None] * len(values[0])) + [columns]
                    internal = InternalFrame(
                        spark_frame=sdf,
                        index_spark_columns=[scol_for(sdf, col) for col in index_columns],
                        index_names=index,
                        index_fields=index_fields,
                        column_labels=column_labels,
                        data_spark_columns=[scol_for(sdf, col) for col in data_columns],
                        column_label_names=column_label_names,  # type: ignore
                    )
                    psdf = DataFrame(internal)
            else:
                internal = InternalFrame(
                    spark_frame=sdf,
                    index_spark_columns=[scol_for(sdf, col) for col in index_columns],
                    index_names=index,
                    index_fields=index_fields,
                    column_label_names=[columns],
                )
                psdf = DataFrame(internal)
        else:
            if isinstance(values, list):
                index_values = values[-1]
            else:
                index_values = values
            index_map = OrderedDict()  # type: Dict[str, Optional[Tuple]]
            for i, index_value in enumerate(index_values):
                colname = SPARK_INDEX_NAME_FORMAT(i)
                sdf = sdf.withColumn(colname, F.lit(index_value))
                index_map[colname] = None
            internal = InternalFrame(
                spark_frame=sdf,
                index_spark_columns=[scol_for(sdf, col) for col in index_map.keys()],
                index_names=list(index_map.values()),
                column_label_names=[columns],
            )
            psdf = DataFrame(internal)

        psdf_columns = psdf.columns
        if isinstance(psdf_columns, pd.MultiIndex):
            psdf.columns = psdf_columns.set_levels(
                psdf_columns.levels[-1].astype(
                    spark_type_to_pandas_dtype(self._psser_for(columns).spark.data_type)
                ),
                level=-1,
            )
        else:
            psdf.columns = psdf_columns.astype(
                spark_type_to_pandas_dtype(self._psser_for(columns).spark.data_type)
            )

        return psdf

    def pivot(self, index=None, columns=None, values=None) -> "DataFrame":
        """
        Return reshaped DataFrame organized by given index / column values.

        Reshape data (produce a "pivot" table) based on column values. Uses
        unique values from specified `index` / `columns` to form axes of the
        resulting DataFrame. This function does not support data
        aggregation.

        Parameters
        ----------
        index : string, optional
            Column to use to make new frame's index. If None, uses
            existing index.
        columns : string
            Column to use to make new frame's columns.
        values : string, object or a list of the previous
            Column(s) to use for populating new frame's values.

        Returns
        -------
        DataFrame
            Returns reshaped DataFrame.

        See Also
        --------
        DataFrame.pivot_table : Generalization of pivot that can handle
            duplicate values for one index/column pair.

        Examples
        --------
        >>> df = ps.DataFrame({'foo': ['one', 'one', 'one', 'two', 'two',
        ...                            'two'],
        ...                    'bar': ['A', 'B', 'C', 'A', 'B', 'C'],
        ...                    'baz': [1, 2, 3, 4, 5, 6],
        ...                    'zoo': ['x', 'y', 'z', 'q', 'w', 't']},
        ...                   columns=['foo', 'bar', 'baz', 'zoo'])
        >>> df
           foo bar  baz zoo
        0  one   A    1   x
        1  one   B    2   y
        2  one   C    3   z
        3  two   A    4   q
        4  two   B    5   w
        5  two   C    6   t

        >>> df.pivot(index='foo', columns='bar', values='baz').sort_index()
        ... # doctest: +NORMALIZE_WHITESPACE
        bar  A  B  C
        foo
        one  1  2  3
        two  4  5  6

        >>> df.pivot(columns='bar', values='baz').sort_index()  # doctest: +NORMALIZE_WHITESPACE
        bar  A    B    C
        0  1.0  NaN  NaN
        1  NaN  2.0  NaN
        2  NaN  NaN  3.0
        3  4.0  NaN  NaN
        4  NaN  5.0  NaN
        5  NaN  NaN  6.0

        Notice that, unlike pandas raises an ValueError when duplicated values are found,
        pandas-on-Spark's pivot still works with its first value it meets during operation because
        pivot is an expensive operation and it is preferred to permissively execute over failing
        fast when processing large data.

        >>> df = ps.DataFrame({"foo": ['one', 'one', 'two', 'two'],
        ...                    "bar": ['A', 'A', 'B', 'C'],
        ...                    "baz": [1, 2, 3, 4]}, columns=['foo', 'bar', 'baz'])
        >>> df
           foo bar  baz
        0  one   A    1
        1  one   A    2
        2  two   B    3
        3  two   C    4

        >>> df.pivot(index='foo', columns='bar', values='baz').sort_index()
        ... # doctest: +NORMALIZE_WHITESPACE
        bar    A    B    C
        foo
        one  1.0  NaN  NaN
        two  NaN  3.0  4.0

        It also support multi-index and multi-index column.
        >>> df.columns = pd.MultiIndex.from_tuples([('a', 'foo'), ('a', 'bar'), ('b', 'baz')])

        >>> df = df.set_index(('a', 'bar'), append=True)
        >>> df  # doctest: +NORMALIZE_WHITESPACE
                      a   b
                    foo baz
          (a, bar)
        0 A         one   1
        1 A         one   2
        2 B         two   3
        3 C         two   4

        >>> df.pivot(columns=('a', 'foo'), values=('b', 'baz')).sort_index()
        ... # doctest: +NORMALIZE_WHITESPACE
        ('a', 'foo')  one  two
          (a, bar)
        0 A           1.0  NaN
        1 A           2.0  NaN
        2 B           NaN  3.0
        3 C           NaN  4.0

        """
        if columns is None:
            raise ValueError("columns should be set.")

        if values is None:
            raise ValueError("values should be set.")

        should_use_existing_index = index is not None
        if should_use_existing_index:
            df = self
            index = [index]
        else:
            # The index after `reset_index()` will never be used, so use "distributed" index
            # as a dummy to avoid overhead.
            with option_context("compute.default_index_type", "distributed"):
                df = self.reset_index()
            index = df._internal.column_labels[: self._internal.index_level]

        df = df.pivot_table(index=index, columns=columns, values=values, aggfunc="first")

        if should_use_existing_index:
            return df
        else:
            internal = df._internal.copy(index_names=self._internal.index_names)
            return DataFrame(internal)

    @property
    def columns(self) -> pd.Index:
        """The column labels of the DataFrame."""
        names = [
            name if name is None or len(name) > 1 else name[0]
            for name in self._internal.column_label_names
        ]
        if self._internal.column_labels_level > 1:
            columns = pd.MultiIndex.from_tuples(self._internal.column_labels, names=names)
        else:
            columns = pd.Index([label[0] for label in self._internal.column_labels], name=names[0])
        return columns

    @columns.setter
    def columns(self, columns) -> None:
        if isinstance(columns, pd.MultiIndex):
            column_labels = columns.tolist()
        else:
            column_labels = [
                col if is_name_like_tuple(col, allow_none=False) else (col,) for col in columns
            ]

        if len(self._internal.column_labels) != len(column_labels):
            raise ValueError(
                "Length mismatch: Expected axis has {} elements, "
                "new values have {} elements".format(
                    len(self._internal.column_labels), len(column_labels)
                )
            )

        if isinstance(columns, pd.Index):
            column_label_names = [
                name if is_name_like_tuple(name) else (name,) for name in columns.names
            ]  # type: Optional[List]
        else:
            column_label_names = None

        pssers = [
            self._psser_for(label).rename(name)
            for label, name in zip(self._internal.column_labels, column_labels)
        ]
        self._update_internal_frame(
            self._internal.with_new_columns(pssers, column_label_names=column_label_names)
        )

    @property
    def dtypes(self) -> pd.Series:
        """Return the dtypes in the DataFrame.

        This returns a Series with the data type of each column. The result's index is the original
        DataFrame's columns. Columns with mixed types are stored with the object dtype.

        Returns
        -------
        pd.Series
            The data type of each column.

        Examples
        --------
        >>> df = ps.DataFrame({'a': list('abc'),
        ...                    'b': list(range(1, 4)),
        ...                    'c': np.arange(3, 6).astype('i1'),
        ...                    'd': np.arange(4.0, 7.0, dtype='float64'),
        ...                    'e': [True, False, True],
        ...                    'f': pd.date_range('20130101', periods=3)},
        ...                   columns=['a', 'b', 'c', 'd', 'e', 'f'])
        >>> df.dtypes
        a            object
        b             int64
        c              int8
        d           float64
        e              bool
        f    datetime64[ns]
        dtype: object
        """
        return pd.Series(
            [self._psser_for(label).dtype for label in self._internal.column_labels],
            index=pd.Index(
                [label if len(label) > 1 else label[0] for label in self._internal.column_labels]
            ),
        )

    def select_dtypes(self, include=None, exclude=None) -> "DataFrame":
        """
        Return a subset of the DataFrame's columns based on the column dtypes.

        Parameters
        ----------
        include, exclude : scalar or list-like
            A selection of dtypes or strings to be included/excluded. At least
            one of these parameters must be supplied. It also takes Spark SQL
            DDL type strings, for instance, 'string' and 'date'.

        Returns
        -------
        DataFrame
            The subset of the frame including the dtypes in ``include`` and
            excluding the dtypes in ``exclude``.

        Raises
        ------
        ValueError
            * If both of ``include`` and ``exclude`` are empty

                >>> df = ps.DataFrame({'a': [1, 2] * 3,
                ...                    'b': [True, False] * 3,
                ...                    'c': [1.0, 2.0] * 3})
                >>> df.select_dtypes()
                Traceback (most recent call last):
                ...
                ValueError: at least one of include or exclude must be nonempty

            * If ``include`` and ``exclude`` have overlapping elements

                >>> df = ps.DataFrame({'a': [1, 2] * 3,
                ...                    'b': [True, False] * 3,
                ...                    'c': [1.0, 2.0] * 3})
                >>> df.select_dtypes(include='a', exclude='a')
                Traceback (most recent call last):
                ...
                ValueError: include and exclude overlap on {'a'}

        Notes
        -----
        * To select datetimes, use ``np.datetime64``, ``'datetime'`` or
          ``'datetime64'``

        Examples
        --------
        >>> df = ps.DataFrame({'a': [1, 2] * 3,
        ...                    'b': [True, False] * 3,
        ...                    'c': [1.0, 2.0] * 3,
        ...                    'd': ['a', 'b'] * 3}, columns=['a', 'b', 'c', 'd'])
        >>> df
           a      b    c  d
        0  1   True  1.0  a
        1  2  False  2.0  b
        2  1   True  1.0  a
        3  2  False  2.0  b
        4  1   True  1.0  a
        5  2  False  2.0  b

        >>> df.select_dtypes(include='bool')
               b
        0   True
        1  False
        2   True
        3  False
        4   True
        5  False

        >>> df.select_dtypes(include=['float64'], exclude=['int'])
             c
        0  1.0
        1  2.0
        2  1.0
        3  2.0
        4  1.0
        5  2.0

        >>> df.select_dtypes(exclude=['int'])
               b    c  d
        0   True  1.0  a
        1  False  2.0  b
        2   True  1.0  a
        3  False  2.0  b
        4   True  1.0  a
        5  False  2.0  b

        Spark SQL DDL type strings can be used as well.

        >>> df.select_dtypes(exclude=['string'])
           a      b    c
        0  1   True  1.0
        1  2  False  2.0
        2  1   True  1.0
        3  2  False  2.0
        4  1   True  1.0
        5  2  False  2.0
        """
        from pyspark.sql.types import _parse_datatype_string  # type: ignore

        if not is_list_like(include):
            include = (include,) if include is not None else ()
        if not is_list_like(exclude):
            exclude = (exclude,) if exclude is not None else ()

        if not any((include, exclude)):
            raise ValueError("at least one of include or exclude must be " "nonempty")

        # can't both include AND exclude!
        if set(include).intersection(set(exclude)):
            raise ValueError(
                "include and exclude overlap on {inc_ex}".format(
                    inc_ex=set(include).intersection(set(exclude))
                )
            )

        # Handle Spark types
        include_spark_type = []
        for inc in include:
            try:
                include_spark_type.append(_parse_datatype_string(inc))
            except:
                pass

        exclude_spark_type = []
        for exc in exclude:
            try:
                exclude_spark_type.append(_parse_datatype_string(exc))
            except:
                pass

        # Handle pandas types
        include_numpy_type = []
        for inc in include:
            try:
                include_numpy_type.append(infer_dtype_from_object(inc))
            except:
                pass

        exclude_numpy_type = []
        for exc in exclude:
            try:
                exclude_numpy_type.append(infer_dtype_from_object(exc))
            except:
                pass

        column_labels = []
        for label in self._internal.column_labels:
            if len(include) > 0:
                should_include = (
                    infer_dtype_from_object(self._psser_for(label).dtype.name) in include_numpy_type
                    or self._internal.spark_type_for(label) in include_spark_type
                )
            else:
                should_include = not (
                    infer_dtype_from_object(self._psser_for(label).dtype.name) in exclude_numpy_type
                    or self._internal.spark_type_for(label) in exclude_spark_type
                )

            if should_include:
                column_labels.append(label)

        return DataFrame(
            self._internal.with_new_columns([self._psser_for(label) for label in column_labels])
        )

    def droplevel(self, level, axis=0) -> "DataFrame":
        """
        Return DataFrame with requested index / column level(s) removed.

        Parameters
        ----------
        level: int, str, or list-like
            If a string is given, must be the name of a level If list-like, elements must
            be names or positional indexes of levels.

        axis: {0 or ‘index’, 1 or ‘columns’}, default 0

        Returns
        -------
        DataFrame with requested index / column level(s) removed.

        Examples
        --------
        >>> df = ps.DataFrame(
        ...     [[3, 4], [7, 8], [11, 12]],
        ...     index=pd.MultiIndex.from_tuples([(1, 2), (5, 6), (9, 10)], names=["a", "b"]),
        ... )

        >>> df.columns = pd.MultiIndex.from_tuples([
        ...   ('c', 'e'), ('d', 'f')
        ... ], names=['level_1', 'level_2'])

        >>> df  # doctest: +NORMALIZE_WHITESPACE
        level_1   c   d
        level_2   e   f
        a b
        1 2      3   4
        5 6      7   8
        9 10    11  12

        >>> df.droplevel('a')  # doctest: +NORMALIZE_WHITESPACE
        level_1   c   d
        level_2   e   f
        b
        2        3   4
        6        7   8
        10      11  12

        >>> df.droplevel('level_2', axis=1)  # doctest: +NORMALIZE_WHITESPACE
        level_1   c   d
        a b
        1 2      3   4
        5 6      7   8
        9 10    11  12
        """
        axis = validate_axis(axis)
        if axis == 0:
            if not isinstance(level, (tuple, list)):  # huh?
                level = [level]

            index_names = self.index.names
            nlevels = self._internal.index_level

            int_level = set()
            for n in level:
                if isinstance(n, int):
                    if n < 0:
                        n = n + nlevels
                        if n < 0:
                            raise IndexError(
                                "Too many levels: Index has only {} levels, "
                                "{} is not a valid level number".format(nlevels, (n - nlevels))
                            )
                    if n >= nlevels:
                        raise IndexError(
                            "Too many levels: Index has only {} levels, not {}".format(
                                nlevels, (n + 1)
                            )
                        )
                else:
                    if n not in index_names:
                        raise KeyError("Level {} not found".format(n))
                    n = index_names.index(n)
                int_level.add(n)

            if len(level) >= nlevels:
                raise ValueError(
                    "Cannot remove {} levels from an index with {} levels: "
                    "at least one level must be left.".format(len(level), nlevels)
                )

            index_spark_columns, index_names, index_fields = zip(
                *[
                    item
                    for i, item in enumerate(
                        zip(
                            self._internal.index_spark_columns,
                            self._internal.index_names,
                            self._internal.index_fields,
                        )
                    )
                    if i not in int_level
                ]
            )

            internal = self._internal.copy(
                index_spark_columns=list(index_spark_columns),
                index_names=list(index_names),
                index_fields=list(index_fields),
            )
            return DataFrame(internal)
        else:
            psdf = self.copy()
            psdf.columns = psdf.columns.droplevel(level)
            return psdf

    def drop(
        self, labels=None, axis=1, columns: Union[Any, Tuple, List[Any], List[Tuple]] = None
    ) -> "DataFrame":
        """
        Drop specified labels from columns.

        Remove columns by specifying label names and axis=1 or columns.
        When specifying both labels and columns, only labels will be dropped.
        Removing rows is yet to be implemented.

        Parameters
        ----------
        labels : single label or list-like
            Column labels to drop.
        axis : {1 or 'columns'}, default 1
            .. dropna currently only works for axis=1 'columns'
               axis=0 is yet to be implemented.
        columns : single label or list-like
            Alternative to specifying axis (``labels, axis=1``
            is equivalent to ``columns=labels``).

        Returns
        -------
        dropped : DataFrame

        See Also
        --------
        Series.dropna

        Examples
        --------
        >>> df = ps.DataFrame({'x': [1, 2], 'y': [3, 4], 'z': [5, 6], 'w': [7, 8]},
        ...                   columns=['x', 'y', 'z', 'w'])
        >>> df
           x  y  z  w
        0  1  3  5  7
        1  2  4  6  8

        >>> df.drop('x', axis=1)
           y  z  w
        0  3  5  7
        1  4  6  8

        >>> df.drop(['y', 'z'], axis=1)
           x  w
        0  1  7
        1  2  8

        >>> df.drop(columns=['y', 'z'])
           x  w
        0  1  7
        1  2  8

        Also support for MultiIndex

        >>> df = ps.DataFrame({'x': [1, 2], 'y': [3, 4], 'z': [5, 6], 'w': [7, 8]},
        ...                   columns=['x', 'y', 'z', 'w'])
        >>> columns = [('a', 'x'), ('a', 'y'), ('b', 'z'), ('b', 'w')]
        >>> df.columns = pd.MultiIndex.from_tuples(columns)
        >>> df  # doctest: +NORMALIZE_WHITESPACE
           a     b
           x  y  z  w
        0  1  3  5  7
        1  2  4  6  8
        >>> df.drop('a')  # doctest: +NORMALIZE_WHITESPACE
           b
           z  w
        0  5  7
        1  6  8

        Notes
        -----
        Currently only axis = 1 is supported in this function,
        axis = 0 is yet to be implemented.
        """
        if labels is not None:
            axis = validate_axis(axis)
            if axis == 1:
                return self.drop(columns=labels)
            raise NotImplementedError("Drop currently only works for axis=1")
        elif columns is not None:
            if is_name_like_tuple(columns):
                columns = [columns]
            elif is_name_like_value(columns):
                columns = [(columns,)]
            else:
                columns = [col if is_name_like_tuple(col) else (col,) for col in columns]
            drop_column_labels = set(
                label
                for label in self._internal.column_labels
                for col in columns
                if label[: len(col)] == col
            )
            if len(drop_column_labels) == 0:
                raise KeyError(columns)
            cols, labels = zip(
                *(
                    (column, label)
                    for column, label in zip(
                        self._internal.data_spark_column_names, self._internal.column_labels
                    )
                    if label not in drop_column_labels
                )
            )
            internal = self._internal.with_new_columns([self._psser_for(label) for label in labels])
            return DataFrame(internal)
        else:
            raise ValueError("Need to specify at least one of 'labels' or 'columns'")

    def _sort(
        self, by: List[Column], ascending: Union[bool, List[bool]], inplace: bool, na_position: str
    ):
        if isinstance(ascending, bool):
            ascending = [ascending] * len(by)
        if len(ascending) != len(by):
            raise ValueError(
                "Length of ascending ({}) != length of by ({})".format(len(ascending), len(by))
            )
        if na_position not in ("first", "last"):
            raise ValueError("invalid na_position: '{}'".format(na_position))

        # Mapper: Get a spark column function for (ascending, na_position) combination
        # Note that 'asc_nulls_first' and friends were added as of Spark 2.4, see SPARK-23847.
        mapper = {
            (True, "first"): lambda x: Column(getattr(x._jc, "asc_nulls_first")()),
            (True, "last"): lambda x: Column(getattr(x._jc, "asc_nulls_last")()),
            (False, "first"): lambda x: Column(getattr(x._jc, "desc_nulls_first")()),
            (False, "last"): lambda x: Column(getattr(x._jc, "desc_nulls_last")()),
        }
        by = [mapper[(asc, na_position)](scol) for scol, asc in zip(by, ascending)]
        sdf = self._internal.resolved_copy.spark_frame.sort(*by, NATURAL_ORDER_COLUMN_NAME)
        psdf = DataFrame(self._internal.with_new_sdf(sdf))  # type: DataFrame
        if inplace:
            self._update_internal_frame(psdf._internal)
            return None
        else:
            return psdf

    def sort_values(
        self,
        by: Union[Any, List[Any], Tuple, List[Tuple]],
        ascending: Union[bool, List[bool]] = True,
        inplace: bool = False,
        na_position: str = "last",
    ) -> Optional["DataFrame"]:
        """
        Sort by the values along either axis.

        Parameters
        ----------
        by : str or list of str
        ascending : bool or list of bool, default True
             Sort ascending vs. descending. Specify list for multiple sort
             orders.  If this is a list of bools, must match the length of
             the by.
        inplace : bool, default False
             if True, perform operation in-place
        na_position : {'first', 'last'}, default 'last'
             `first` puts NaNs at the beginning, `last` puts NaNs at the end

        Returns
        -------
        sorted_obj : DataFrame

        Examples
        --------
        >>> df = ps.DataFrame({
        ...     'col1': ['A', 'B', None, 'D', 'C'],
        ...     'col2': [2, 9, 8, 7, 4],
        ...     'col3': [0, 9, 4, 2, 3],
        ...   },
        ...   columns=['col1', 'col2', 'col3'])
        >>> df
           col1  col2  col3
        0     A     2     0
        1     B     9     9
        2  None     8     4
        3     D     7     2
        4     C     4     3

        Sort by col1

        >>> df.sort_values(by=['col1'])
           col1  col2  col3
        0     A     2     0
        1     B     9     9
        4     C     4     3
        3     D     7     2
        2  None     8     4

        Sort Descending

        >>> df.sort_values(by='col1', ascending=False)
           col1  col2  col3
        3     D     7     2
        4     C     4     3
        1     B     9     9
        0     A     2     0
        2  None     8     4

        Sort by multiple columns

        >>> df = ps.DataFrame({
        ...     'col1': ['A', 'A', 'B', None, 'D', 'C'],
        ...     'col2': [2, 1, 9, 8, 7, 4],
        ...     'col3': [0, 1, 9, 4, 2, 3],
        ...   },
        ...   columns=['col1', 'col2', 'col3'])
        >>> df.sort_values(by=['col1', 'col2'])
           col1  col2  col3
        1     A     1     1
        0     A     2     0
        2     B     9     9
        5     C     4     3
        4     D     7     2
        3  None     8     4
        """
        inplace = validate_bool_kwarg(inplace, "inplace")
        if is_name_like_value(by):
            by = [by]
        else:
            assert is_list_like(by), type(by)

        new_by = []
        for colname in by:
            ser = self[colname]
            if not isinstance(ser, ps.Series):
                raise ValueError(
                    "The column %s is not unique. For a multi-index, the label must be a tuple "
                    "with elements corresponding to each level." % name_like_string(colname)
                )
            new_by.append(ser.spark.column)

        return self._sort(by=new_by, ascending=ascending, inplace=inplace, na_position=na_position)

    def sort_index(
        self,
        axis: int = 0,
        level: Optional[Union[int, List[int]]] = None,
        ascending: bool = True,
        inplace: bool = False,
        kind: str = None,
        na_position: str = "last",
    ) -> Optional["DataFrame"]:
        """
        Sort object by labels (along an axis)

        Parameters
        ----------
        axis : index, columns to direct sorting. Currently, only axis = 0 is supported.
        level : int or level name or list of ints or list of level names
            if not None, sort on values in specified index level(s)
        ascending : boolean, default True
            Sort ascending vs. descending
        inplace : bool, default False
            if True, perform operation in-place
        kind : str, default None
            pandas-on-Spark does not allow specifying the sorting algorithm at the moment,
            default None
        na_position : {‘first’, ‘last’}, default ‘last’
            first puts NaNs at the beginning, last puts NaNs at the end. Not implemented for
            MultiIndex.

        Returns
        -------
        sorted_obj : DataFrame

        Examples
        --------
        >>> df = ps.DataFrame({'A': [2, 1, np.nan]}, index=['b', 'a', np.nan])

        >>> df.sort_index()
               A
        a    1.0
        b    2.0
        NaN  NaN

        >>> df.sort_index(ascending=False)
               A
        b    2.0
        a    1.0
        NaN  NaN

        >>> df.sort_index(na_position='first')
               A
        NaN  NaN
        a    1.0
        b    2.0

        >>> df.sort_index(inplace=True)
        >>> df
               A
        a    1.0
        b    2.0
        NaN  NaN

        >>> df = ps.DataFrame({'A': range(4), 'B': range(4)[::-1]},
        ...                   index=[['b', 'b', 'a', 'a'], [1, 0, 1, 0]],
        ...                   columns=['A', 'B'])

        >>> df.sort_index()
             A  B
        a 0  3  0
          1  2  1
        b 0  1  2
          1  0  3

        >>> df.sort_index(level=1)  # doctest: +SKIP
             A  B
        a 0  3  0
        b 0  1  2
        a 1  2  1
        b 1  0  3

        >>> df.sort_index(level=[1, 0])
             A  B
        a 0  3  0
        b 0  1  2
        a 1  2  1
        b 1  0  3
        """
        inplace = validate_bool_kwarg(inplace, "inplace")
        axis = validate_axis(axis)
        if axis != 0:
            raise NotImplementedError("No other axis than 0 are supported at the moment")
        if kind is not None:
            raise NotImplementedError(
                "Specifying the sorting algorithm is not supported at the moment."
            )

        if level is None or (is_list_like(level) and len(level) == 0):  # type: ignore
            by = self._internal.index_spark_columns
        elif is_list_like(level):
            by = [self._internal.index_spark_columns[l] for l in level]  # type: ignore
        else:
            by = [self._internal.index_spark_columns[level]]  # type: ignore

        return self._sort(by=by, ascending=ascending, inplace=inplace, na_position=na_position)

    def swaplevel(self, i=-2, j=-1, axis=0) -> "DataFrame":
        """
        Swap levels i and j in a MultiIndex on a particular axis.

        Parameters
        ----------
        i, j : int or str
            Levels of the indices to be swapped. Can pass level name as string.
        axis : {0 or 'index', 1 or 'columns'}, default 0
            The axis to swap levels on. 0 or 'index' for row-wise, 1 or
            'columns' for column-wise.

        Returns
        -------
        DataFrame
            DataFrame with levels swapped in MultiIndex.

        Examples
        --------
        >>> midx = pd.MultiIndex.from_arrays(
        ...     [['red', 'blue'], [1, 2], ['s', 'm']], names = ['color', 'number', 'size'])
        >>> midx  # doctest: +SKIP
        MultiIndex([( 'red', 1, 's'),
                    ('blue', 2, 'm')],
                   names=['color', 'number', 'size'])

        Swap levels in a MultiIndex on index.

        >>> psdf = ps.DataFrame({'x': [5, 6], 'y':[5, 6]}, index=midx)
        >>> psdf  # doctest: +NORMALIZE_WHITESPACE
                           x  y
        color number size
        red   1      s     5  5
        blue  2      m     6  6

        >>> psdf.swaplevel()  # doctest: +NORMALIZE_WHITESPACE
                           x  y
        color size number
        red   s    1       5  5
        blue  m    2       6  6

        >>> psdf.swaplevel(0, 1)  # doctest: +NORMALIZE_WHITESPACE
                           x  y
        number color size
        1      red   s     5  5
        2      blue  m     6  6

        >>> psdf.swaplevel('number', 'size')  # doctest: +NORMALIZE_WHITESPACE
                           x  y
        color size number
        red   s    1       5  5
        blue  m    2       6  6

        Swap levels in a MultiIndex on columns.

        >>> psdf = ps.DataFrame({'x': [5, 6], 'y':[5, 6]})
        >>> psdf.columns = midx
        >>> psdf
        color  red blue
        number   1    2
        size     s    m
        0        5    5
        1        6    6

        >>> psdf.swaplevel(axis=1)
        color  red blue
        size     s    m
        number   1    2
        0        5    5
        1        6    6

        >>> psdf.swaplevel(axis=1)
        color  red blue
        size     s    m
        number   1    2
        0        5    5
        1        6    6

        >>> psdf.swaplevel(0, 1, axis=1)
        number   1    2
        color  red blue
        size     s    m
        0        5    5
        1        6    6

        >>> psdf.swaplevel('number', 'color', axis=1)
        number   1    2
        color  red blue
        size     s    m
        0        5    5
        1        6    6
        """
        axis = validate_axis(axis)
        if axis == 0:
            internal = self._swaplevel_index(i, j)
        else:
            assert axis == 1
            internal = self._swaplevel_columns(i, j)

        return DataFrame(internal)

    def swapaxes(self, i: Union[str, int], j: Union[str, int], copy: bool = True) -> "DataFrame":
        """
        Interchange axes and swap values axes appropriately.

        .. note:: This method is based on an expensive operation due to the nature
            of big data. Internally it needs to generate each row for each value, and
            then group twice - it is a huge operation. To prevent misusage, this method
            has the 'compute.max_rows' default limit of input length, and raises a ValueError.

                >>> from pyspark.pandas.config import option_context
                >>> with option_context('compute.max_rows', 1000):  # doctest: +NORMALIZE_WHITESPACE
                ...     ps.DataFrame({'a': range(1001)}).swapaxes(i=0, j=1)
                Traceback (most recent call last):
                  ...
                ValueError: Current DataFrame has more then the given limit 1000 rows.
                Please set 'compute.max_rows' by using 'pyspark.pandas.config.set_option'
                to retrieve to retrieve more than 1000 rows. Note that, before changing the
                'compute.max_rows', this operation is considerably expensive.

        Parameters
        ----------
        i: {0 or 'index', 1 or 'columns'}. The axis to swap.
        j: {0 or 'index', 1 or 'columns'}. The axis to swap.
        copy : bool, default True.

        Returns
        -------
        DataFrame

        Examples
        --------
        >>> psdf = ps.DataFrame(
        ...     [[1, 2, 3], [4, 5, 6], [7, 8, 9]], index=['x', 'y', 'z'], columns=['a', 'b', 'c']
        ... )
        >>> psdf
           a  b  c
        x  1  2  3
        y  4  5  6
        z  7  8  9
        >>> psdf.swapaxes(i=1, j=0)
           x  y  z
        a  1  4  7
        b  2  5  8
        c  3  6  9
        >>> psdf.swapaxes(i=1, j=1)
           a  b  c
        x  1  2  3
        y  4  5  6
        z  7  8  9
        """
        assert copy is True

        i = validate_axis(i)
        j = validate_axis(j)

        return self.copy() if i == j else self.transpose()

    def _swaplevel_columns(self, i, j) -> InternalFrame:
        assert isinstance(self.columns, pd.MultiIndex)
        for index in (i, j):
            if not isinstance(index, int) and index not in self.columns.names:
                raise KeyError("Level %s not found" % index)

        i = i if isinstance(i, int) else self.columns.names.index(i)
        j = j if isinstance(j, int) else self.columns.names.index(j)
        for index in (i, j):
            if index >= len(self.columns) or index < -len(self.columns):
                raise IndexError(
                    "Too many levels: Columns have only %s levels, "
                    "%s is not a valid level number" % (self._internal.index_level, index)
                )

        column_label_names = self._internal.column_label_names.copy()
        column_label_names[i], column_label_names[j], = (
            column_label_names[j],
            column_label_names[i],
        )
        column_labels = self._internal._column_labels
        column_label_list = [list(label) for label in column_labels]
        for label_list in column_label_list:
            label_list[i], label_list[j] = label_list[j], label_list[i]
        column_labels = [tuple(x) for x in column_label_list]
        internal = self._internal.copy(
            column_label_names=list(column_label_names), column_labels=list(column_labels)
        )
        return internal

    def _swaplevel_index(self, i, j) -> InternalFrame:
        assert isinstance(self.index, ps.MultiIndex)
        for index in (i, j):
            if not isinstance(index, int) and index not in self.index.names:
                raise KeyError("Level %s not found" % index)

        i = i if isinstance(i, int) else self.index.names.index(i)
        j = j if isinstance(j, int) else self.index.names.index(j)
        for index in (i, j):
            if index >= self._internal.index_level or index < -self._internal.index_level:
                raise IndexError(
                    "Too many levels: Index has only %s levels, "
                    "%s is not a valid level number" % (self._internal.index_level, index)
                )

        index_map = list(
            zip(
                self._internal.index_spark_columns,
                self._internal.index_names,
                self._internal.index_fields,
            )
        )
<<<<<<< HEAD
        index_map[i], index_map[j], = index_map[j], index_map[i]
        index_spark_columns, index_names, index_fields = zip(*index_map)
=======
        index_map[i], index_map[j], = (
            index_map[j],
            index_map[i],
        )
        index_spark_columns, index_names, index_dtypes = zip(*index_map)
>>>>>>> 6c3b7f92
        internal = self._internal.copy(
            index_spark_columns=list(index_spark_columns),
            index_names=list(index_names),
            index_fields=list(index_fields),
        )
        return internal

    # TODO:  add keep = First
    def nlargest(self, n: int, columns: "Any") -> "DataFrame":
        """
        Return the first `n` rows ordered by `columns` in descending order.

        Return the first `n` rows with the largest values in `columns`, in
        descending order. The columns that are not specified are returned as
        well, but not used for ordering.

        This method is equivalent to
        ``df.sort_values(columns, ascending=False).head(n)``, but more
        performant in pandas.
        In pandas-on-Spark, thanks to Spark's lazy execution and query optimizer,
        the two would have same performance.

        Parameters
        ----------
        n : int
            Number of rows to return.
        columns : label or list of labels
            Column label(s) to order by.

        Returns
        -------
        DataFrame
            The first `n` rows ordered by the given columns in descending
            order.

        See Also
        --------
        DataFrame.nsmallest : Return the first `n` rows ordered by `columns` in
            ascending order.
        DataFrame.sort_values : Sort DataFrame by the values.
        DataFrame.head : Return the first `n` rows without re-ordering.

        Notes
        -----

        This function cannot be used with all column types. For example, when
        specifying columns with `object` or `category` dtypes, ``TypeError`` is
        raised.

        Examples
        --------
        >>> df = ps.DataFrame({'X': [1, 2, 3, 5, 6, 7, np.nan],
        ...                    'Y': [6, 7, 8, 9, 10, 11, 12]})
        >>> df
             X   Y
        0  1.0   6
        1  2.0   7
        2  3.0   8
        3  5.0   9
        4  6.0  10
        5  7.0  11
        6  NaN  12

        In the following example, we will use ``nlargest`` to select the three
        rows having the largest values in column "population".

        >>> df.nlargest(n=3, columns='X')
             X   Y
        5  7.0  11
        4  6.0  10
        3  5.0   9

        >>> df.nlargest(n=3, columns=['Y', 'X'])
             X   Y
        6  NaN  12
        5  7.0  11
        4  6.0  10

        """
        return self.sort_values(by=columns, ascending=False).head(n=n)

    # TODO: add keep = First
    def nsmallest(self, n: int, columns: "Any") -> "DataFrame":
        """
        Return the first `n` rows ordered by `columns` in ascending order.

        Return the first `n` rows with the smallest values in `columns`, in
        ascending order. The columns that are not specified are returned as
        well, but not used for ordering.

        This method is equivalent to ``df.sort_values(columns, ascending=True).head(n)``,
        but more performant. In pandas-on-Spark, thanks to Spark's lazy execution and query
        optimizer, the two would have same performance.

        Parameters
        ----------
        n : int
            Number of items to retrieve.
        columns : list or str
            Column name or names to order by.

        Returns
        -------
        DataFrame

        See Also
        --------
        DataFrame.nlargest : Return the first `n` rows ordered by `columns` in
            descending order.
        DataFrame.sort_values : Sort DataFrame by the values.
        DataFrame.head : Return the first `n` rows without re-ordering.

        Examples
        --------
        >>> df = ps.DataFrame({'X': [1, 2, 3, 5, 6, 7, np.nan],
        ...                    'Y': [6, 7, 8, 9, 10, 11, 12]})
        >>> df
             X   Y
        0  1.0   6
        1  2.0   7
        2  3.0   8
        3  5.0   9
        4  6.0  10
        5  7.0  11
        6  NaN  12

        In the following example, we will use ``nsmallest`` to select the
        three rows having the smallest values in column "a".

        >>> df.nsmallest(n=3, columns='X') # doctest: +NORMALIZE_WHITESPACE
             X   Y
        0  1.0   6
        1  2.0   7
        2  3.0   8

        To order by the largest values in column "a" and then "c", we can
        specify multiple columns like in the next example.

        >>> df.nsmallest(n=3, columns=['Y', 'X']) # doctest: +NORMALIZE_WHITESPACE
             X   Y
        0  1.0   6
        1  2.0   7
        2  3.0   8
        """
        return self.sort_values(by=columns, ascending=True).head(n=n)

    def isin(self, values) -> "DataFrame":
        """
        Whether each element in the DataFrame is contained in values.

        Parameters
        ----------
        values : iterable or dict
           The sequence of values to test. If values is a dict,
           the keys must be the column names, which must match.
           Series and DataFrame are not supported.

        Returns
        -------
        DataFrame
            DataFrame of booleans showing whether each element in the DataFrame
            is contained in values.

        Examples
        --------
        >>> df = ps.DataFrame({'num_legs': [2, 4], 'num_wings': [2, 0]},
        ...                   index=['falcon', 'dog'],
        ...                   columns=['num_legs', 'num_wings'])
        >>> df
                num_legs  num_wings
        falcon         2          2
        dog            4          0

        When ``values`` is a list check whether every value in the DataFrame
        is present in the list (which animals have 0 or 2 legs or wings)

        >>> df.isin([0, 2])
                num_legs  num_wings
        falcon      True       True
        dog        False       True

        When ``values`` is a dict, we can pass values to check for each
        column separately:

        >>> df.isin({'num_wings': [0, 3]})
                num_legs  num_wings
        falcon     False      False
        dog        False       True
        """
        if isinstance(values, (pd.DataFrame, pd.Series)):
            raise NotImplementedError("DataFrame and Series are not supported")
        if isinstance(values, dict) and not set(values.keys()).issubset(self.columns):
            raise AttributeError(
                "'DataFrame' object has no attribute %s"
                % (set(values.keys()).difference(self.columns))
            )

        data_spark_columns = []
        if isinstance(values, dict):
            for i, col in enumerate(self.columns):
                if col in values:
                    item = values[col]
                    item = item.tolist() if isinstance(item, np.ndarray) else list(item)
                    data_spark_columns.append(
                        self._internal.spark_column_for(self._internal.column_labels[i])
                        .isin(item)
                        .alias(self._internal.data_spark_column_names[i])
                    )
                else:
                    data_spark_columns.append(
                        F.lit(False).alias(self._internal.data_spark_column_names[i])
                    )
        elif is_list_like(values):
            values = values.tolist() if isinstance(values, np.ndarray) else list(values)
            data_spark_columns += [
                self._internal.spark_column_for(label)
                .isin(values)
                .alias(self._internal.spark_column_name_for(label))
                for label in self._internal.column_labels
            ]
        else:
            raise TypeError("Values should be iterable, Series, DataFrame or dict.")

        return DataFrame(self._internal.with_new_columns(data_spark_columns))

    @property
    def shape(self) -> Tuple[int, int]:
        """
        Return a tuple representing the dimensionality of the DataFrame.

        Examples
        --------
        >>> df = ps.DataFrame({'col1': [1, 2], 'col2': [3, 4]})
        >>> df.shape
        (2, 2)

        >>> df = ps.DataFrame({'col1': [1, 2], 'col2': [3, 4],
        ...                    'col3': [5, 6]})
        >>> df.shape
        (2, 3)
        """
        return len(self), len(self.columns)

    def merge(
        self,
        right: "DataFrame",
        how: str = "inner",
        on: Optional[Union[Any, List[Any], Tuple, List[Tuple]]] = None,
        left_on: Optional[Union[Any, List[Any], Tuple, List[Tuple]]] = None,
        right_on: Optional[Union[Any, List[Any], Tuple, List[Tuple]]] = None,
        left_index: bool = False,
        right_index: bool = False,
        suffixes: Tuple[str, str] = ("_x", "_y"),
    ) -> "DataFrame":
        """
        Merge DataFrame objects with a database-style join.

        The index of the resulting DataFrame will be one of the following:
            - 0...n if no index is used for merging
            - Index of the left DataFrame if merged only on the index of the right DataFrame
            - Index of the right DataFrame if merged only on the index of the left DataFrame
            - All involved indices if merged using the indices of both DataFrames
                e.g. if `left` with indices (a, x) and `right` with indices (b, x), the result will
                be an index (x, a, b)

        Parameters
        ----------
        right: Object to merge with.
        how: Type of merge to be performed.
            {'left', 'right', 'outer', 'inner'}, default 'inner'

            left: use only keys from left frame, similar to a SQL left outer join; not preserve
                key order unlike pandas.
            right: use only keys from right frame, similar to a SQL right outer join; not preserve
                key order unlike pandas.
            outer: use union of keys from both frames, similar to a SQL full outer join; sort keys
                lexicographically.
            inner: use intersection of keys from both frames, similar to a SQL inner join;
                not preserve the order of the left keys unlike pandas.
        on: Column or index level names to join on. These must be found in both DataFrames. If on
            is None and not merging on indexes then this defaults to the intersection of the
            columns in both DataFrames.
        left_on: Column or index level names to join on in the left DataFrame. Can also
            be an array or list of arrays of the length of the left DataFrame.
            These arrays are treated as if they are columns.
        right_on: Column or index level names to join on in the right DataFrame. Can also
            be an array or list of arrays of the length of the right DataFrame.
            These arrays are treated as if they are columns.
        left_index: Use the index from the left DataFrame as the join key(s). If it is a
            MultiIndex, the number of keys in the other DataFrame (either the index or a number of
            columns) must match the number of levels.
        right_index: Use the index from the right DataFrame as the join key. Same caveats as
            left_index.
        suffixes: Suffix to apply to overlapping column names in the left and right side,
            respectively.

        Returns
        -------
        DataFrame
            A DataFrame of the two merged objects.

        See Also
        --------
        DataFrame.join : Join columns of another DataFrame.
        DataFrame.update : Modify in place using non-NA values from another DataFrame.
        DataFrame.hint : Specifies some hint on the current DataFrame.
        broadcast : Marks a DataFrame as small enough for use in broadcast joins.

        Examples
        --------
        >>> df1 = ps.DataFrame({'lkey': ['foo', 'bar', 'baz', 'foo'],
        ...                     'value': [1, 2, 3, 5]},
        ...                    columns=['lkey', 'value'])
        >>> df2 = ps.DataFrame({'rkey': ['foo', 'bar', 'baz', 'foo'],
        ...                     'value': [5, 6, 7, 8]},
        ...                    columns=['rkey', 'value'])
        >>> df1
          lkey  value
        0  foo      1
        1  bar      2
        2  baz      3
        3  foo      5
        >>> df2
          rkey  value
        0  foo      5
        1  bar      6
        2  baz      7
        3  foo      8

        Merge df1 and df2 on the lkey and rkey columns. The value columns have
        the default suffixes, _x and _y, appended.

        >>> merged = df1.merge(df2, left_on='lkey', right_on='rkey')
        >>> merged.sort_values(by=['lkey', 'value_x', 'rkey', 'value_y'])  # doctest: +ELLIPSIS
          lkey  value_x rkey  value_y
        ...bar        2  bar        6
        ...baz        3  baz        7
        ...foo        1  foo        5
        ...foo        1  foo        8
        ...foo        5  foo        5
        ...foo        5  foo        8

        >>> left_psdf = ps.DataFrame({'A': [1, 2]})
        >>> right_psdf = ps.DataFrame({'B': ['x', 'y']}, index=[1, 2])

        >>> left_psdf.merge(right_psdf, left_index=True, right_index=True).sort_index()
           A  B
        1  2  x

        >>> left_psdf.merge(right_psdf, left_index=True, right_index=True, how='left').sort_index()
           A     B
        0  1  None
        1  2     x

        >>> left_psdf.merge(right_psdf, left_index=True, right_index=True, how='right').sort_index()
             A  B
        1  2.0  x
        2  NaN  y

        >>> left_psdf.merge(right_psdf, left_index=True, right_index=True, how='outer').sort_index()
             A     B
        0  1.0  None
        1  2.0     x
        2  NaN     y

        Notes
        -----
        As described in #263, joining string columns currently returns None for missing values
            instead of NaN.
        """

        def to_list(os: Optional[Union[Any, List[Any], Tuple, List[Tuple]]]) -> List[Tuple]:
            if os is None:
                return []
            elif is_name_like_tuple(os):
                return [os]  # type: ignore
            elif is_name_like_value(os):
                return [(os,)]
            else:
                return [o if is_name_like_tuple(o) else (o,) for o in os]

        if isinstance(right, ps.Series):
            right = right.to_frame()

        if on:
            if left_on or right_on:
                raise ValueError(
                    'Can only pass argument "on" OR "left_on" and "right_on", '
                    "not a combination of both."
                )
            left_key_names = list(map(self._internal.spark_column_name_for, to_list(on)))
            right_key_names = list(map(right._internal.spark_column_name_for, to_list(on)))
        else:
            # TODO: need special handling for multi-index.
            if left_index:
                left_key_names = self._internal.index_spark_column_names
            else:
                left_key_names = list(map(self._internal.spark_column_name_for, to_list(left_on)))
            if right_index:
                right_key_names = right._internal.index_spark_column_names
            else:
                right_key_names = list(
                    map(right._internal.spark_column_name_for, to_list(right_on))
                )

            if left_key_names and not right_key_names:
                raise ValueError("Must pass right_on or right_index=True")
            if right_key_names and not left_key_names:
                raise ValueError("Must pass left_on or left_index=True")
            if not left_key_names and not right_key_names:
                common = list(self.columns.intersection(right.columns))
                if len(common) == 0:
                    raise ValueError(
                        "No common columns to perform merge on. Merge options: "
                        "left_on=None, right_on=None, left_index=False, right_index=False"
                    )
                left_key_names = list(map(self._internal.spark_column_name_for, to_list(common)))
                right_key_names = list(map(right._internal.spark_column_name_for, to_list(common)))
            if len(left_key_names) != len(right_key_names):
                raise ValueError("len(left_keys) must equal len(right_keys)")

        # We should distinguish the name to avoid ambiguous column name after merging.
        right_prefix = "__right_"
        right_key_names = [right_prefix + right_key_name for right_key_name in right_key_names]

        how = validate_how(how)

        def resolve(internal, side):
            rename = lambda col: "__{}_{}".format(side, col)
            internal = internal.resolved_copy
            sdf = internal.spark_frame
            sdf = sdf.select(
                [
                    scol_for(sdf, col).alias(rename(col))
                    for col in sdf.columns
                    if col not in HIDDEN_COLUMNS
                ]
                + list(HIDDEN_COLUMNS)
            )
            return internal.copy(
                spark_frame=sdf,
                index_spark_columns=[
                    scol_for(sdf, rename(col)) for col in internal.index_spark_column_names
                ],
                index_fields=[
                    field.copy(name=rename(field.name)) for field in internal.index_fields
                ],
                data_spark_columns=[
                    scol_for(sdf, rename(col)) for col in internal.data_spark_column_names
                ],
                data_fields=[field.copy(name=rename(field.name)) for field in internal.data_fields],
            )

        left_internal = self._internal.resolved_copy
        right_internal = resolve(right._internal, "right")

        left_table = left_internal.spark_frame.alias("left_table")
        right_table = right_internal.spark_frame.alias("right_table")

        left_key_columns = [scol_for(left_table, label) for label in left_key_names]
        right_key_columns = [scol_for(right_table, label) for label in right_key_names]

        join_condition = reduce(
            lambda x, y: x & y,
            [lkey == rkey for lkey, rkey in zip(left_key_columns, right_key_columns)],
        )

        joined_table = left_table.join(right_table, join_condition, how=how)

        # Unpack suffixes tuple for convenience
        left_suffix = suffixes[0]
        right_suffix = suffixes[1]

        # Append suffixes to columns with the same name to avoid conflicts later
        duplicate_columns = set(left_internal.column_labels) & set(right_internal.column_labels)

        exprs = []
        data_columns = []
        column_labels = []

        left_scol_for = lambda label: scol_for(
            left_table, left_internal.spark_column_name_for(label)
        )
        right_scol_for = lambda label: scol_for(
            right_table, right_internal.spark_column_name_for(label)
        )

        for label in left_internal.column_labels:
            col = left_internal.spark_column_name_for(label)
            scol = left_scol_for(label)
            if label in duplicate_columns:
                spark_column_name = left_internal.spark_column_name_for(label)
                if (
                    spark_column_name in left_key_names
                    and (right_prefix + spark_column_name) in right_key_names
                ):
                    right_scol = right_scol_for(label)
                    if how == "right":
                        scol = right_scol.alias(col)
                    elif how == "full":
                        scol = F.when(scol.isNotNull(), scol).otherwise(right_scol).alias(col)
                    else:
                        pass
                else:
                    col = col + left_suffix
                    scol = scol.alias(col)
                    label = tuple([str(label[0]) + left_suffix] + list(label[1:]))
            exprs.append(scol)
            data_columns.append(col)
            column_labels.append(label)
        for label in right_internal.column_labels:
            # recover `right_prefix` here.
            col = right_internal.spark_column_name_for(label)[len(right_prefix) :]
            scol = right_scol_for(label).alias(col)
            if label in duplicate_columns:
                spark_column_name = left_internal.spark_column_name_for(label)
                if (
                    spark_column_name in left_key_names
                    and (right_prefix + spark_column_name) in right_key_names
                ):
                    continue
                else:
                    col = col + right_suffix
                    scol = scol.alias(col)
                    label = tuple([str(label[0]) + right_suffix] + list(label[1:]))
            exprs.append(scol)
            data_columns.append(col)
            column_labels.append(label)

        left_index_scols = left_internal.index_spark_columns
        right_index_scols = right_internal.index_spark_columns

        # Retain indices if they are used for joining
        if left_index:
            if right_index:
                if how in ("inner", "left"):
                    exprs.extend(left_index_scols)
                    index_spark_column_names = left_internal.index_spark_column_names
                    index_names = left_internal.index_names
                elif how == "right":
                    exprs.extend(right_index_scols)
                    index_spark_column_names = right_internal.index_spark_column_names
                    index_names = right_internal.index_names
                else:
                    index_spark_column_names = left_internal.index_spark_column_names
                    index_names = left_internal.index_names
                    for col, left_scol, right_scol in zip(
                        index_spark_column_names, left_index_scols, right_index_scols
                    ):
                        scol = F.when(left_scol.isNotNull(), left_scol).otherwise(right_scol)
                        exprs.append(scol.alias(col))
            else:
                exprs.extend(right_index_scols)
                index_spark_column_names = right_internal.index_spark_column_names
                index_names = right_internal.index_names
        elif right_index:
            exprs.extend(left_index_scols)
            index_spark_column_names = left_internal.index_spark_column_names
            index_names = left_internal.index_names
        else:
            index_spark_column_names = []
            index_names = []

        selected_columns = joined_table.select(*exprs)

        internal = InternalFrame(
            spark_frame=selected_columns,
            index_spark_columns=[
                scol_for(selected_columns, col) for col in index_spark_column_names
            ],
            index_names=index_names,
            column_labels=column_labels,
            data_spark_columns=[scol_for(selected_columns, col) for col in data_columns],
        )
        return DataFrame(internal)

    def join(
        self,
        right: "DataFrame",
        on: Optional[Union[Any, List[Any], Tuple, List[Tuple]]] = None,
        how: str = "left",
        lsuffix: str = "",
        rsuffix: str = "",
    ) -> "DataFrame":
        """
        Join columns of another DataFrame.

        Join columns with `right` DataFrame either on index or on a key column. Efficiently join
        multiple DataFrame objects by index at once by passing a list.

        Parameters
        ----------
        right: DataFrame, Series
        on: str, list of str, or array-like, optional
            Column or index level name(s) in the caller to join on the index in `right`, otherwise
            joins index-on-index. If multiple values given, the `right` DataFrame must have a
            MultiIndex. Can pass an array as the join key if it is not already contained in the
            calling DataFrame. Like an Excel VLOOKUP operation.
        how: {'left', 'right', 'outer', 'inner'}, default 'left'
            How to handle the operation of the two objects.

            * left: use `left` frame’s index (or column if on is specified).
            * right: use `right`’s index.
            * outer: form union of `left` frame’s index (or column if on is specified) with
              right’s index, and sort it. lexicographically.
            * inner: form intersection of `left` frame’s index (or column if on is specified)
              with `right`’s index, preserving the order of the `left`’s one.
        lsuffix : str, default ''
            Suffix to use from left frame's overlapping columns.
        rsuffix : str, default ''
            Suffix to use from `right` frame's overlapping columns.

        Returns
        -------
        DataFrame
            A dataframe containing columns from both the `left` and `right`.

        See Also
        --------
        DataFrame.merge: For column(s)-on-columns(s) operations.
        DataFrame.update : Modify in place using non-NA values from another DataFrame.
        DataFrame.hint : Specifies some hint on the current DataFrame.
        broadcast : Marks a DataFrame as small enough for use in broadcast joins.

        Notes
        -----
        Parameters on, lsuffix, and rsuffix are not supported when passing a list of DataFrame
        objects.

        Examples
        --------
        >>> psdf1 = ps.DataFrame({'key': ['K0', 'K1', 'K2', 'K3'],
        ...                      'A': ['A0', 'A1', 'A2', 'A3']},
        ...                     columns=['key', 'A'])
        >>> psdf2 = ps.DataFrame({'key': ['K0', 'K1', 'K2'],
        ...                      'B': ['B0', 'B1', 'B2']},
        ...                     columns=['key', 'B'])
        >>> psdf1
          key   A
        0  K0  A0
        1  K1  A1
        2  K2  A2
        3  K3  A3
        >>> psdf2
          key   B
        0  K0  B0
        1  K1  B1
        2  K2  B2

        Join DataFrames using their indexes.

        >>> join_psdf = psdf1.join(psdf2, lsuffix='_left', rsuffix='_right')
        >>> join_psdf.sort_values(by=join_psdf.columns)
          key_left   A key_right     B
        0       K0  A0        K0    B0
        1       K1  A1        K1    B1
        2       K2  A2        K2    B2
        3       K3  A3      None  None

        If we want to join using the key columns, we need to set key to be the index in both df and
        right. The joined DataFrame will have key as its index.

        >>> join_psdf = psdf1.set_index('key').join(psdf2.set_index('key'))
        >>> join_psdf.sort_values(by=join_psdf.columns) # doctest: +NORMALIZE_WHITESPACE
              A     B
        key
        K0   A0    B0
        K1   A1    B1
        K2   A2    B2
        K3   A3  None

        Another option to join using the key columns is to use the on parameter. DataFrame.join
        always uses right’s index but we can use any column in df. This method not preserve the
        original DataFrame’s index in the result unlike pandas.

        >>> join_psdf = psdf1.join(psdf2.set_index('key'), on='key')
        >>> join_psdf.index
        Int64Index([0, 1, 2, 3], dtype='int64')
        """
        if isinstance(right, ps.Series):
            common = list(self.columns.intersection([right.name]))
        else:
            common = list(self.columns.intersection(right.columns))
        if len(common) > 0 and not lsuffix and not rsuffix:
            raise ValueError(
                "columns overlap but no suffix specified: " "{rename}".format(rename=common)
            )

        need_set_index = False
        if on:
            if not is_list_like(on):
                on = [on]  # type: ignore
            if len(on) != right._internal.index_level:
                raise ValueError(
                    'len(left_on) must equal the number of levels in the index of "right"'
                )

            need_set_index = len(set(on) & set(self.index.names)) == 0
        if need_set_index:
            self = self.set_index(on)
        join_psdf = self.merge(
            right, left_index=True, right_index=True, how=how, suffixes=(lsuffix, rsuffix)
        )
        return join_psdf.reset_index() if need_set_index else join_psdf

    def append(
        self,
        other: "DataFrame",
        ignore_index: bool = False,
        verify_integrity: bool = False,
        sort: bool = False,
    ) -> "DataFrame":
        """
        Append rows of other to the end of caller, returning a new object.

        Columns in other that are not in the caller are added as new columns.

        Parameters
        ----------
        other : DataFrame or Series/dict-like object, or list of these
            The data to append.

        ignore_index : boolean, default False
            If True, do not use the index labels.

        verify_integrity : boolean, default False
            If True, raise ValueError on creating index with duplicates.

        sort : boolean, default False
            Currently not supported.

        Returns
        -------
        appended : DataFrame

        Examples
        --------
        >>> df = ps.DataFrame([[1, 2], [3, 4]], columns=list('AB'))

        >>> df.append(df)
           A  B
        0  1  2
        1  3  4
        0  1  2
        1  3  4

        >>> df.append(df, ignore_index=True)
           A  B
        0  1  2
        1  3  4
        2  1  2
        3  3  4
        """
        if isinstance(other, ps.Series):
            raise TypeError("DataFrames.append() does not support appending Series to DataFrames")
        if sort:
            raise NotImplementedError("The 'sort' parameter is currently not supported")

        if not ignore_index:
            index_scols = self._internal.index_spark_columns
            if len(index_scols) != other._internal.index_level:
                raise ValueError("Both DataFrames have to have the same number of index levels")

            if verify_integrity and len(index_scols) > 0:
                if (
                    self._internal.spark_frame.select(index_scols)
                    .intersect(
                        other._internal.spark_frame.select(other._internal.index_spark_columns)
                    )
                    .count()
                ) > 0:
                    raise ValueError("Indices have overlapping values")

        # Lazy import to avoid circular dependency issues
        from pyspark.pandas.namespace import concat

        return cast(DataFrame, concat([self, other], ignore_index=ignore_index))

    # TODO: add 'filter_func' and 'errors' parameter
    def update(self, other: "DataFrame", join: str = "left", overwrite: bool = True) -> None:
        """
        Modify in place using non-NA values from another DataFrame.
        Aligns on indices. There is no return value.

        Parameters
        ----------
        other : DataFrame, or Series
        join : 'left', default 'left'
            Only left join is implemented, keeping the index and columns of the original object.
        overwrite : bool, default True
            How to handle non-NA values for overlapping keys:

            * True: overwrite original DataFrame's values with values from `other`.
            * False: only update values that are NA in the original DataFrame.

        Returns
        -------
        None : method directly changes calling object

        See Also
        --------
        DataFrame.merge : For column(s)-on-columns(s) operations.
        DataFrame.join : Join columns of another DataFrame.
        DataFrame.hint : Specifies some hint on the current DataFrame.
        broadcast : Marks a DataFrame as small enough for use in broadcast joins.

        Examples
        --------
        >>> df = ps.DataFrame({'A': [1, 2, 3], 'B': [400, 500, 600]}, columns=['A', 'B'])
        >>> new_df = ps.DataFrame({'B': [4, 5, 6], 'C': [7, 8, 9]}, columns=['B', 'C'])
        >>> df.update(new_df)
        >>> df.sort_index()
           A  B
        0  1  4
        1  2  5
        2  3  6

        The DataFrame's length does not increase as a result of the update,
        only values at matching index/column labels are updated.

        >>> df = ps.DataFrame({'A': ['a', 'b', 'c'], 'B': ['x', 'y', 'z']}, columns=['A', 'B'])
        >>> new_df = ps.DataFrame({'B': ['d', 'e', 'f', 'g', 'h', 'i']}, columns=['B'])
        >>> df.update(new_df)
        >>> df.sort_index()
           A  B
        0  a  d
        1  b  e
        2  c  f

        For Series, it's name attribute must be set.

        >>> df = ps.DataFrame({'A': ['a', 'b', 'c'], 'B': ['x', 'y', 'z']}, columns=['A', 'B'])
        >>> new_column = ps.Series(['d', 'e'], name='B', index=[0, 2])
        >>> df.update(new_column)
        >>> df.sort_index()
           A  B
        0  a  d
        1  b  y
        2  c  e

        If `other` contains None the corresponding values are not updated in the original dataframe.

        >>> df = ps.DataFrame({'A': [1, 2, 3], 'B': [400, 500, 600]}, columns=['A', 'B'])
        >>> new_df = ps.DataFrame({'B': [4, None, 6]}, columns=['B'])
        >>> df.update(new_df)
        >>> df.sort_index()
           A      B
        0  1    4.0
        1  2  500.0
        2  3    6.0
        """
        if join != "left":
            raise NotImplementedError("Only left join is supported")

        if isinstance(other, ps.Series):
            other = other.to_frame()

        update_columns = list(
            set(self._internal.column_labels).intersection(set(other._internal.column_labels))
        )
        update_sdf = self.join(
            other[update_columns], rsuffix="_new"
        )._internal.resolved_copy.spark_frame

        data_fields = self._internal.data_fields.copy()
        for column_labels in update_columns:
            column_name = self._internal.spark_column_name_for(column_labels)
            old_col = scol_for(update_sdf, column_name)
            new_col = scol_for(
                update_sdf, other._internal.spark_column_name_for(column_labels) + "_new"
            )
            if overwrite:
                update_sdf = update_sdf.withColumn(
                    column_name, F.when(new_col.isNull(), old_col).otherwise(new_col)
                )
            else:
                update_sdf = update_sdf.withColumn(
                    column_name, F.when(old_col.isNull(), new_col).otherwise(old_col)
                )
            data_fields[self._internal.column_labels.index(column_labels)] = None  # TODO: dtype?
        sdf = update_sdf.select(
            *[scol_for(update_sdf, col) for col in self._internal.spark_column_names],
            *HIDDEN_COLUMNS,
        )
        internal = self._internal.with_new_sdf(sdf, data_fields=data_fields)
        self._update_internal_frame(internal, requires_same_anchor=False)

    def sample(
        self,
        n: Optional[int] = None,
        frac: Optional[float] = None,
        replace: bool = False,
        random_state: Optional[int] = None,
    ) -> "DataFrame":
        """
        Return a random sample of items from an axis of object.

        Please call this function using named argument by specifying the ``frac`` argument.

        You can use `random_state` for reproducibility. However, note that different from pandas,
        specifying a seed in pandas-on-Spark/Spark does not guarantee the sampled rows will
        be fixed. The result set depends on not only the seed, but also how the data is distributed
        across machines and to some extent network randomness when shuffle operations are involved.
        Even in the simplest case, the result set will depend on the system's CPU core count.

        Parameters
        ----------
        n : int, optional
            Number of items to return. This is currently NOT supported. Use frac instead.
        frac : float, optional
            Fraction of axis items to return.
        replace : bool, default False
            Sample with or without replacement.
        random_state : int, optional
            Seed for the random number generator (if int).

        Returns
        -------
        Series or DataFrame
            A new object of same type as caller containing the sampled items.

        Examples
        --------
        >>> df = ps.DataFrame({'num_legs': [2, 4, 8, 0],
        ...                    'num_wings': [2, 0, 0, 0],
        ...                    'num_specimen_seen': [10, 2, 1, 8]},
        ...                   index=['falcon', 'dog', 'spider', 'fish'],
        ...                   columns=['num_legs', 'num_wings', 'num_specimen_seen'])
        >>> df  # doctest: +SKIP
                num_legs  num_wings  num_specimen_seen
        falcon         2          2                 10
        dog            4          0                  2
        spider         8          0                  1
        fish           0          0                  8

        A random 25% sample of the ``DataFrame``.
        Note that we use `random_state` to ensure the reproducibility of
        the examples.

        >>> df.sample(frac=0.25, random_state=1)  # doctest: +SKIP
                num_legs  num_wings  num_specimen_seen
        falcon         2          2                 10
        fish           0          0                  8

        Extract 25% random elements from the ``Series`` ``df['num_legs']``, with replacement,
        so the same items could appear more than once.

        >>> df['num_legs'].sample(frac=0.4, replace=True, random_state=1)  # doctest: +SKIP
        falcon    2
        spider    8
        spider    8
        Name: num_legs, dtype: int64

        Specifying the exact number of items to return is not supported at the moment.

        >>> df.sample(n=5)  # doctest: +ELLIPSIS
        Traceback (most recent call last):
            ...
        NotImplementedError: Function sample currently does not support specifying ...
        """
        # Note: we don't run any of the doctests because the result can change depending on the
        # system's core count.
        if n is not None:
            raise NotImplementedError(
                "Function sample currently does not support specifying "
                "exact number of items to return. Use frac instead."
            )

        if frac is None:
            raise ValueError("frac must be specified.")

        sdf = self._internal.resolved_copy.spark_frame.sample(
            withReplacement=replace, fraction=frac, seed=random_state
        )
        return DataFrame(self._internal.with_new_sdf(sdf))

    def astype(self, dtype) -> "DataFrame":
        """
        Cast a pandas-on-Spark object to a specified dtype ``dtype``.

        Parameters
        ----------
        dtype : data type, or dict of column name -> data type
            Use a numpy.dtype or Python type to cast entire pandas-on-Spark object to
            the same type. Alternatively, use {col: dtype, ...}, where col is a
            column label and dtype is a numpy.dtype or Python type to cast one
            or more of the DataFrame's columns to column-specific types.

        Returns
        -------
        casted : same type as caller

        See Also
        --------
        to_datetime : Convert argument to datetime.

        Examples
        --------
        >>> df = ps.DataFrame({'a': [1, 2, 3], 'b': [1, 2, 3]}, dtype='int64')
        >>> df
           a  b
        0  1  1
        1  2  2
        2  3  3

        Convert to float type:

        >>> df.astype('float')
             a    b
        0  1.0  1.0
        1  2.0  2.0
        2  3.0  3.0

        Convert to int64 type back:

        >>> df.astype('int64')
           a  b
        0  1  1
        1  2  2
        2  3  3

        Convert column a to float type:

        >>> df.astype({'a': float})
             a  b
        0  1.0  1
        1  2.0  2
        2  3.0  3

        """
        applied = []
        if is_dict_like(dtype):
            for col_name in dtype.keys():
                if col_name not in self.columns:
                    raise KeyError(
                        "Only a column name can be used for the "
                        "key in a dtype mappings argument."
                    )
            for col_name, col in self.items():
                if col_name in dtype:
                    applied.append(col.astype(dtype=dtype[col_name]))
                else:
                    applied.append(col)
        else:
            for col_name, col in self.items():
                applied.append(col.astype(dtype=dtype))
        return DataFrame(self._internal.with_new_columns(applied))

    def add_prefix(self, prefix) -> "DataFrame":
        """
        Prefix labels with string `prefix`.

        For Series, the row labels are prefixed.
        For DataFrame, the column labels are prefixed.

        Parameters
        ----------
        prefix : str
           The string to add before each label.

        Returns
        -------
        DataFrame
           New DataFrame with updated labels.

        See Also
        --------
        Series.add_prefix: Prefix row labels with string `prefix`.
        Series.add_suffix: Suffix row labels with string `suffix`.
        DataFrame.add_suffix: Suffix column labels with string `suffix`.

        Examples
        --------
        >>> df = ps.DataFrame({'A': [1, 2, 3, 4], 'B': [3, 4, 5, 6]}, columns=['A', 'B'])
        >>> df
           A  B
        0  1  3
        1  2  4
        2  3  5
        3  4  6

        >>> df.add_prefix('col_')
           col_A  col_B
        0      1      3
        1      2      4
        2      3      5
        3      4      6
        """
        assert isinstance(prefix, str)
        return self._apply_series_op(
            lambda psser: psser.rename(tuple([prefix + i for i in psser._column_label]))
        )

    def add_suffix(self, suffix) -> "DataFrame":
        """
        Suffix labels with string `suffix`.

        For Series, the row labels are suffixed.
        For DataFrame, the column labels are suffixed.

        Parameters
        ----------
        suffix : str
           The string to add before each label.

        Returns
        -------
        DataFrame
           New DataFrame with updated labels.

        See Also
        --------
        Series.add_prefix: Prefix row labels with string `prefix`.
        Series.add_suffix: Suffix row labels with string `suffix`.
        DataFrame.add_prefix: Prefix column labels with string `prefix`.

        Examples
        --------
        >>> df = ps.DataFrame({'A': [1, 2, 3, 4], 'B': [3, 4, 5, 6]}, columns=['A', 'B'])
        >>> df
           A  B
        0  1  3
        1  2  4
        2  3  5
        3  4  6

        >>> df.add_suffix('_col')
           A_col  B_col
        0      1      3
        1      2      4
        2      3      5
        3      4      6
        """
        assert isinstance(suffix, str)
        return self._apply_series_op(
            lambda psser: psser.rename(tuple([i + suffix for i in psser._column_label]))
        )

    # TODO: include, and exclude should be implemented.
    def describe(self, percentiles: Optional[List[float]] = None) -> "DataFrame":
        """
        Generate descriptive statistics that summarize the central tendency,
        dispersion and shape of a dataset's distribution, excluding
        ``NaN`` values.

        Analyzes both numeric and object series, as well
        as ``DataFrame`` column sets of mixed data types. The output
        will vary depending on what is provided. Refer to the notes
        below for more detail.

        Parameters
        ----------
        percentiles : list of ``float`` in range [0.0, 1.0], default [0.25, 0.5, 0.75]
            A list of percentiles to be computed.

        Returns
        -------
        DataFrame
            Summary statistics of the Dataframe provided.

        See Also
        --------
        DataFrame.count: Count number of non-NA/null observations.
        DataFrame.max: Maximum of the values in the object.
        DataFrame.min: Minimum of the values in the object.
        DataFrame.mean: Mean of the values.
        DataFrame.std: Standard deviation of the observations.

        Notes
        -----
        For numeric data, the result's index will include ``count``,
        ``mean``, ``std``, ``min``, ``25%``, ``50%``, ``75%``, ``max``.

        Currently only numeric data is supported.

        Examples
        --------
        Describing a numeric ``Series``.

        >>> s = ps.Series([1, 2, 3])
        >>> s.describe()
        count    3.0
        mean     2.0
        std      1.0
        min      1.0
        25%      1.0
        50%      2.0
        75%      3.0
        max      3.0
        dtype: float64

        Describing a ``DataFrame``. Only numeric fields are returned.

        >>> df = ps.DataFrame({'numeric1': [1, 2, 3],
        ...                    'numeric2': [4.0, 5.0, 6.0],
        ...                    'object': ['a', 'b', 'c']
        ...                   },
        ...                   columns=['numeric1', 'numeric2', 'object'])
        >>> df.describe()
               numeric1  numeric2
        count       3.0       3.0
        mean        2.0       5.0
        std         1.0       1.0
        min         1.0       4.0
        25%         1.0       4.0
        50%         2.0       5.0
        75%         3.0       6.0
        max         3.0       6.0

        For multi-index columns:

        >>> df.columns = [('num', 'a'), ('num', 'b'), ('obj', 'c')]
        >>> df.describe()  # doctest: +NORMALIZE_WHITESPACE
               num
                 a    b
        count  3.0  3.0
        mean   2.0  5.0
        std    1.0  1.0
        min    1.0  4.0
        25%    1.0  4.0
        50%    2.0  5.0
        75%    3.0  6.0
        max    3.0  6.0

        >>> df[('num', 'b')].describe()
        count    3.0
        mean     5.0
        std      1.0
        min      4.0
        25%      4.0
        50%      5.0
        75%      6.0
        max      6.0
        Name: (num, b), dtype: float64

        Describing a ``DataFrame`` and selecting custom percentiles.

        >>> df = ps.DataFrame({'numeric1': [1, 2, 3],
        ...                    'numeric2': [4.0, 5.0, 6.0]
        ...                   },
        ...                   columns=['numeric1', 'numeric2'])
        >>> df.describe(percentiles = [0.85, 0.15])
               numeric1  numeric2
        count       3.0       3.0
        mean        2.0       5.0
        std         1.0       1.0
        min         1.0       4.0
        15%         1.0       4.0
        50%         2.0       5.0
        85%         3.0       6.0
        max         3.0       6.0

        Describing a column from a ``DataFrame`` by accessing it as
        an attribute.

        >>> df.numeric1.describe()
        count    3.0
        mean     2.0
        std      1.0
        min      1.0
        25%      1.0
        50%      2.0
        75%      3.0
        max      3.0
        Name: numeric1, dtype: float64

        Describing a column from a ``DataFrame`` by accessing it as
        an attribute and selecting custom percentiles.

        >>> df.numeric1.describe(percentiles = [0.85, 0.15])
        count    3.0
        mean     2.0
        std      1.0
        min      1.0
        15%      1.0
        50%      2.0
        85%      3.0
        max      3.0
        Name: numeric1, dtype: float64
        """
        exprs = []
        column_labels = []
        for label in self._internal.column_labels:
            scol = self._internal.spark_column_for(label)
            spark_type = self._internal.spark_type_for(label)
            if isinstance(spark_type, DoubleType) or isinstance(spark_type, FloatType):
                exprs.append(
                    F.nanvl(scol, F.lit(None)).alias(self._internal.spark_column_name_for(label))
                )
                column_labels.append(label)
            elif isinstance(spark_type, NumericType):
                exprs.append(scol)
                column_labels.append(label)

        if len(exprs) == 0:
            raise ValueError("Cannot describe a DataFrame without columns")

        if percentiles is not None:
            if any((p < 0.0) or (p > 1.0) for p in percentiles):
                raise ValueError("Percentiles should all be in the interval [0, 1]")
            # appending 50% if not in percentiles already
            percentiles = (percentiles + [0.5]) if 0.5 not in percentiles else percentiles
        else:
            percentiles = [0.25, 0.5, 0.75]

        formatted_perc = ["{:.0%}".format(p) for p in sorted(percentiles)]
        stats = ["count", "mean", "stddev", "min", *formatted_perc, "max"]

        sdf = self._internal.spark_frame.select(*exprs).summary(*stats)
        sdf = sdf.replace("stddev", "std", subset=["summary"])

        internal = InternalFrame(
            spark_frame=sdf,
            index_spark_columns=[scol_for(sdf, "summary")],
            column_labels=column_labels,
            data_spark_columns=[
                scol_for(sdf, self._internal.spark_column_name_for(label))
                for label in column_labels
            ],
        )
        return DataFrame(internal).astype("float64")

    def drop_duplicates(self, subset=None, keep="first", inplace=False) -> Optional["DataFrame"]:
        """
        Return DataFrame with duplicate rows removed, optionally only
        considering certain columns.

        Parameters
        ----------
        subset : column label or sequence of labels, optional
            Only consider certain columns for identifying duplicates, by
            default use all of the columns.
        keep : {'first', 'last', False}, default 'first'
            Determines which duplicates (if any) to keep.
            - ``first`` : Drop duplicates except for the first occurrence.
            - ``last`` : Drop duplicates except for the last occurrence.
            - False : Drop all duplicates.
        inplace : boolean, default False
            Whether to drop duplicates in place or to return a copy.

        Returns
        -------
        DataFrame
            DataFrame with duplicates removed or None if ``inplace=True``.

        >>> df = ps.DataFrame(
        ...     {'a': [1, 2, 2, 2, 3], 'b': ['a', 'a', 'a', 'c', 'd']}, columns = ['a', 'b'])
        >>> df
           a  b
        0  1  a
        1  2  a
        2  2  a
        3  2  c
        4  3  d

        >>> df.drop_duplicates().sort_index()
           a  b
        0  1  a
        1  2  a
        3  2  c
        4  3  d

        >>> df.drop_duplicates('a').sort_index()
           a  b
        0  1  a
        1  2  a
        4  3  d

        >>> df.drop_duplicates(['a', 'b']).sort_index()
           a  b
        0  1  a
        1  2  a
        3  2  c
        4  3  d

        >>> df.drop_duplicates(keep='last').sort_index()
           a  b
        0  1  a
        2  2  a
        3  2  c
        4  3  d

        >>> df.drop_duplicates(keep=False).sort_index()
           a  b
        0  1  a
        3  2  c
        4  3  d
        """
        inplace = validate_bool_kwarg(inplace, "inplace")

        sdf, column = self._mark_duplicates(subset, keep)

        sdf = sdf.where(~scol_for(sdf, column)).drop(column)
        internal = self._internal.with_new_sdf(sdf)
        if inplace:
            self._update_internal_frame(internal)
            return None
        else:
            return DataFrame(internal)

    def reindex(
        self,
        labels: Optional[Any] = None,
        index: Optional[Any] = None,
        columns: Optional[Any] = None,
        axis: Optional[Union[int, str]] = None,
        copy: Optional[bool] = True,
        fill_value: Optional[Any] = None,
    ) -> "DataFrame":
        """
        Conform DataFrame to new index with optional filling logic, placing
        NA/NaN in locations having no value in the previous index. A new object
        is produced unless the new index is equivalent to the current one and
        ``copy=False``.

        Parameters
        ----------
        labels: array-like, optional
            New labels / index to conform the axis specified by ‘axis’ to.
        index, columns: array-like, optional
            New labels / index to conform to, should be specified using keywords.
            Preferably an Index object to avoid duplicating data
        axis: int or str, optional
            Axis to target. Can be either the axis name (‘index’, ‘columns’) or
            number (0, 1).
        copy : bool, default True
            Return a new object, even if the passed indexes are the same.
        fill_value : scalar, default np.NaN
            Value to use for missing values. Defaults to NaN, but can be any
            "compatible" value.

        Returns
        -------
        DataFrame with changed index.

        See Also
        --------
        DataFrame.set_index : Set row labels.
        DataFrame.reset_index : Remove row labels or move them to new columns.

        Examples
        --------

        ``DataFrame.reindex`` supports two calling conventions

        * ``(index=index_labels, columns=column_labels, ...)``
        * ``(labels, axis={'index', 'columns'}, ...)``

        We *highly* recommend using keyword arguments to clarify your
        intent.

        Create a dataframe with some fictional data.

        >>> index = ['Firefox', 'Chrome', 'Safari', 'IE10', 'Konqueror']
        >>> df = ps.DataFrame({
        ...      'http_status': [200, 200, 404, 404, 301],
        ...      'response_time': [0.04, 0.02, 0.07, 0.08, 1.0]},
        ...       index=index,
        ...       columns=['http_status', 'response_time'])
        >>> df
                   http_status  response_time
        Firefox            200           0.04
        Chrome             200           0.02
        Safari             404           0.07
        IE10               404           0.08
        Konqueror          301           1.00

        Create a new index and reindex the dataframe. By default
        values in the new index that do not have corresponding
        records in the dataframe are assigned ``NaN``.

        >>> new_index= ['Safari', 'Iceweasel', 'Comodo Dragon', 'IE10',
        ...             'Chrome']
        >>> df.reindex(new_index).sort_index()
                       http_status  response_time
        Chrome               200.0           0.02
        Comodo Dragon          NaN            NaN
        IE10                 404.0           0.08
        Iceweasel              NaN            NaN
        Safari               404.0           0.07

        We can fill in the missing values by passing a value to
        the keyword ``fill_value``.

        >>> df.reindex(new_index, fill_value=0, copy=False).sort_index()
                       http_status  response_time
        Chrome                 200           0.02
        Comodo Dragon            0           0.00
        IE10                   404           0.08
        Iceweasel                0           0.00
        Safari                 404           0.07

        We can also reindex the columns.

        >>> df.reindex(columns=['http_status', 'user_agent']).sort_index()
                   http_status  user_agent
        Chrome             200         NaN
        Firefox            200         NaN
        IE10               404         NaN
        Konqueror          301         NaN
        Safari             404         NaN

        Or we can use "axis-style" keyword arguments

        >>> df.reindex(['http_status', 'user_agent'], axis="columns").sort_index()
                   http_status  user_agent
        Chrome             200         NaN
        Firefox            200         NaN
        IE10               404         NaN
        Konqueror          301         NaN
        Safari             404         NaN

        To further illustrate the filling functionality in
        ``reindex``, we will create a dataframe with a
        monotonically increasing index (for example, a sequence
        of dates).

        >>> date_index = pd.date_range('1/1/2010', periods=6, freq='D')
        >>> df2 = ps.DataFrame({"prices": [100, 101, np.nan, 100, 89, 88]},
        ...                    index=date_index)
        >>> df2.sort_index()
                    prices
        2010-01-01   100.0
        2010-01-02   101.0
        2010-01-03     NaN
        2010-01-04   100.0
        2010-01-05    89.0
        2010-01-06    88.0

        Suppose we decide to expand the dataframe to cover a wider
        date range.

        >>> date_index2 = pd.date_range('12/29/2009', periods=10, freq='D')
        >>> df2.reindex(date_index2).sort_index()
                    prices
        2009-12-29     NaN
        2009-12-30     NaN
        2009-12-31     NaN
        2010-01-01   100.0
        2010-01-02   101.0
        2010-01-03     NaN
        2010-01-04   100.0
        2010-01-05    89.0
        2010-01-06    88.0
        2010-01-07     NaN
        """
        if axis is not None and (index is not None or columns is not None):
            raise TypeError("Cannot specify both 'axis' and any of 'index' or 'columns'.")

        if labels is not None:
            axis = validate_axis(axis)
            if axis == 0:
                index = labels
            elif axis == 1:
                columns = labels
            else:
                raise ValueError(
                    "No axis named %s for object type %s." % (axis, type(axis).__name__)
                )

        if index is not None and not is_list_like(index):
            raise TypeError(
                "Index must be called with a collection of some kind, "
                "%s was passed" % type(index)
            )

        if columns is not None and not is_list_like(columns):
            raise TypeError(
                "Columns must be called with a collection of some kind, "
                "%s was passed" % type(columns)
            )

        df = self

        if index is not None:
            df = df._reindex_index(index, fill_value)

        if columns is not None:
            df = df._reindex_columns(columns, fill_value)

        # Copy
        if copy and df is self:
            return df.copy()
        else:
            return df

    def _reindex_index(self, index, fill_value):
        # When axis is index, we can mimic pandas' by a right outer join.
        nlevels = self._internal.index_level
        assert nlevels <= 1 or (
            isinstance(index, ps.MultiIndex) and nlevels == index.nlevels
        ), "MultiIndex DataFrame can only be reindexed with a similar pandas-on-Spark MultiIndex."

        index_columns = self._internal.index_spark_column_names
        frame = self._internal.resolved_copy.spark_frame.drop(NATURAL_ORDER_COLUMN_NAME)

        if isinstance(index, ps.Index):
            if nlevels != index.nlevels:
                return DataFrame(index._internal.with_new_columns([])).reindex(
                    columns=self.columns, fill_value=fill_value
                )

            index_names = index._internal.index_names
            scols = index._internal.index_spark_columns
            labels = index._internal.spark_frame.select(
                [scol.alias(index_column) for scol, index_column in zip(scols, index_columns)]
            )
        else:
            psser = ps.Series(list(index))
            labels = psser._internal.spark_frame.select(psser.spark.column.alias(index_columns[0]))
            index_names = self._internal.index_names

        if fill_value is not None:
            frame_index_columns = [
                verify_temp_column_name(frame, "__frame_index_column_{}__".format(i))
                for i in range(nlevels)
            ]
            index_scols = [
                scol_for(frame, index_col).alias(frame_index_col)
                for index_col, frame_index_col in zip(index_columns, frame_index_columns)
            ]
            scols = self._internal.resolved_copy.data_spark_columns
            frame = frame.select(index_scols + scols)

            temp_fill_value = verify_temp_column_name(frame, "__fill_value__")
            labels = labels.withColumn(temp_fill_value, F.lit(fill_value))

            frame_index_scols = [scol_for(frame, col) for col in frame_index_columns]
            labels_index_scols = [scol_for(labels, col) for col in index_columns]

            joined_df = frame.join(
                labels,
                on=[fcol == lcol for fcol, lcol in zip(frame_index_scols, labels_index_scols)],
                how="right",
            )

            joined_df = joined_df.select(
                *labels_index_scols,
                *[
                    F.when(
                        reduce(
                            lambda c1, c2: c1 & c2,
                            [
                                fcol.isNull() & lcol.isNotNull()
                                for fcol, lcol in zip(frame_index_scols, labels_index_scols)
                            ],
                        ),
                        scol_for(joined_df, temp_fill_value),
                    )
                    .otherwise(scol_for(joined_df, col))
                    .alias(col)
                    for col in self._internal.data_spark_column_names
                ],
            )
        else:
            joined_df = frame.join(labels, on=index_columns, how="right")

        sdf = joined_df.drop(NATURAL_ORDER_COLUMN_NAME)
        internal = self._internal.copy(
            spark_frame=sdf,
            index_spark_columns=[
                scol_for(sdf, col) for col in self._internal.index_spark_column_names
            ],
            index_names=index_names,
            index_fields=None,  # TODO: dtypes?
            data_spark_columns=[
                scol_for(sdf, col) for col in self._internal.data_spark_column_names
            ],
            data_fields=[InternalField(dtype=field.dtype) for field in self._internal.data_fields],
        )
        return DataFrame(internal)

    def _reindex_columns(self, columns, fill_value):
        level = self._internal.column_labels_level
        if level > 1:
            label_columns = list(columns)
            for col in label_columns:
                if not isinstance(col, tuple):
                    raise TypeError("Expected tuple, got {}".format(type(col).__name__))
        else:
            label_columns = [(col,) for col in columns]
        for col in label_columns:
            if len(col) != level:
                raise ValueError(
                    "shape (1,{}) doesn't match the shape (1,{})".format(len(col), level)
                )
        fill_value = np.nan if fill_value is None else fill_value
        scols_or_pssers, labels = [], []
        for label in label_columns:
            if label in self._internal.column_labels:
                scols_or_pssers.append(self._psser_for(label))
            else:
                scols_or_pssers.append(F.lit(fill_value).alias(name_like_string(label)))
            labels.append(label)

        if isinstance(columns, pd.Index):
            column_label_names = [
                name if is_name_like_tuple(name) else (name,) for name in columns.names
            ]
            internal = self._internal.with_new_columns(
                scols_or_pssers, column_labels=labels, column_label_names=column_label_names
            )
        else:
            internal = self._internal.with_new_columns(scols_or_pssers, column_labels=labels)

        return DataFrame(internal)

    def reindex_like(self, other: "DataFrame", copy: bool = True) -> "DataFrame":
        """
        Return a DataFrame with matching indices as other object.

        Conform the object to the same index on all axes. Places NA/NaN in locations
        having no value in the previous index. A new object is produced unless the
        new index is equivalent to the current one and copy=False.

        Parameters
        ----------
        other : DataFrame
            Its row and column indices are used to define the new indices
            of this object.
        copy : bool, default True
            Return a new object, even if the passed indexes are the same.

        Returns
        -------
        DataFrame
            DataFrame with changed indices on each axis.

        See Also
        --------
        DataFrame.set_index : Set row labels.
        DataFrame.reset_index : Remove row labels or move them to new columns.
        DataFrame.reindex : Change to new indices or expand indices.

        Notes
        -----
        Same as calling
        ``.reindex(index=other.index, columns=other.columns,...)``.

        Examples
        --------

        >>> df1 = ps.DataFrame([[24.3, 75.7, 'high'],
        ...                     [31, 87.8, 'high'],
        ...                     [22, 71.6, 'medium'],
        ...                     [35, 95, 'medium']],
        ...                    columns=['temp_celsius', 'temp_fahrenheit',
        ...                             'windspeed'],
        ...                    index=pd.date_range(start='2014-02-12',
        ...                                        end='2014-02-15', freq='D'))
        >>> df1
                    temp_celsius  temp_fahrenheit windspeed
        2014-02-12          24.3             75.7      high
        2014-02-13          31.0             87.8      high
        2014-02-14          22.0             71.6    medium
        2014-02-15          35.0             95.0    medium

        >>> df2 = ps.DataFrame([[28, 'low'],
        ...                     [30, 'low'],
        ...                     [35.1, 'medium']],
        ...                    columns=['temp_celsius', 'windspeed'],
        ...                    index=pd.DatetimeIndex(['2014-02-12', '2014-02-13',
        ...                                            '2014-02-15']))
        >>> df2
                    temp_celsius windspeed
        2014-02-12          28.0       low
        2014-02-13          30.0       low
        2014-02-15          35.1    medium

        >>> df2.reindex_like(df1).sort_index() # doctest: +NORMALIZE_WHITESPACE
                    temp_celsius  temp_fahrenheit windspeed
        2014-02-12          28.0              NaN       low
        2014-02-13          30.0              NaN       low
        2014-02-14           NaN              NaN       None
        2014-02-15          35.1              NaN    medium
        """

        if isinstance(other, DataFrame):
            return self.reindex(index=other.index, columns=other.columns, copy=copy)
        else:
            raise TypeError("other must be a pandas-on-Spark DataFrame")

    def melt(self, id_vars=None, value_vars=None, var_name=None, value_name="value") -> "DataFrame":
        """
        Unpivot a DataFrame from wide format to long format, optionally
        leaving identifier variables set.

        This function is useful to massage a DataFrame into a format where one
        or more columns are identifier variables (`id_vars`), while all other
        columns, considered measured variables (`value_vars`), are "unpivoted" to
        the row axis, leaving just two non-identifier columns, 'variable' and
        'value'.

        Parameters
        ----------
        frame : DataFrame
        id_vars : tuple, list, or ndarray, optional
            Column(s) to use as identifier variables.
        value_vars : tuple, list, or ndarray, optional
            Column(s) to unpivot. If not specified, uses all columns that
            are not set as `id_vars`.
        var_name : scalar, default 'variable'
            Name to use for the 'variable' column. If None it uses `frame.columns.name` or
            ‘variable’.
        value_name : scalar, default 'value'
            Name to use for the 'value' column.

        Returns
        -------
        DataFrame
            Unpivoted DataFrame.

        Examples
        --------
        >>> df = ps.DataFrame({'A': {0: 'a', 1: 'b', 2: 'c'},
        ...                    'B': {0: 1, 1: 3, 2: 5},
        ...                    'C': {0: 2, 1: 4, 2: 6}},
        ...                   columns=['A', 'B', 'C'])
        >>> df
           A  B  C
        0  a  1  2
        1  b  3  4
        2  c  5  6

        >>> ps.melt(df)
          variable value
        0        A     a
        1        B     1
        2        C     2
        3        A     b
        4        B     3
        5        C     4
        6        A     c
        7        B     5
        8        C     6

        >>> df.melt(id_vars='A')
           A variable  value
        0  a        B      1
        1  a        C      2
        2  b        B      3
        3  b        C      4
        4  c        B      5
        5  c        C      6

        >>> df.melt(value_vars='A')
          variable value
        0        A     a
        1        A     b
        2        A     c

        >>> ps.melt(df, id_vars=['A', 'B'])
           A  B variable  value
        0  a  1        C      2
        1  b  3        C      4
        2  c  5        C      6

        >>> df.melt(id_vars=['A'], value_vars=['C'])
           A variable  value
        0  a        C      2
        1  b        C      4
        2  c        C      6

        The names of 'variable' and 'value' columns can be customized:

        >>> ps.melt(df, id_vars=['A'], value_vars=['B'],
        ...         var_name='myVarname', value_name='myValname')
           A myVarname  myValname
        0  a         B          1
        1  b         B          3
        2  c         B          5
        """
        column_labels = self._internal.column_labels

        if id_vars is None:
            id_vars = []
        else:
            if isinstance(id_vars, tuple):
                if self._internal.column_labels_level == 1:
                    id_vars = [idv if is_name_like_tuple(idv) else (idv,) for idv in id_vars]
                else:
                    raise ValueError(
                        "id_vars must be a list of tuples" " when columns are a MultiIndex"
                    )
            elif is_name_like_value(id_vars):
                id_vars = [(id_vars,)]
            else:
                id_vars = [idv if is_name_like_tuple(idv) else (idv,) for idv in id_vars]

            non_existence_col = [idv for idv in id_vars if idv not in column_labels]
            if len(non_existence_col) != 0:
                raveled_column_labels = np.ravel(column_labels)
                missing = [
                    nec for nec in np.ravel(non_existence_col) if nec not in raveled_column_labels
                ]
                if len(missing) != 0:
                    raise KeyError(
                        "The following 'id_vars' are not present"
                        " in the DataFrame: {}".format(missing)
                    )
                else:
                    raise KeyError(
                        "None of {} are in the {}".format(non_existence_col, column_labels)
                    )

        if value_vars is None:
            value_vars = []
        else:
            if isinstance(value_vars, tuple):
                if self._internal.column_labels_level == 1:
                    value_vars = [
                        valv if is_name_like_tuple(valv) else (valv,) for valv in value_vars
                    ]
                else:
                    raise ValueError(
                        "value_vars must be a list of tuples" " when columns are a MultiIndex"
                    )
            elif is_name_like_value(value_vars):
                value_vars = [(value_vars,)]
            else:
                value_vars = [valv if is_name_like_tuple(valv) else (valv,) for valv in value_vars]

            non_existence_col = [valv for valv in value_vars if valv not in column_labels]
            if len(non_existence_col) != 0:
                raveled_column_labels = np.ravel(column_labels)
                missing = [
                    nec for nec in np.ravel(non_existence_col) if nec not in raveled_column_labels
                ]
                if len(missing) != 0:
                    raise KeyError(
                        "The following 'value_vars' are not present"
                        " in the DataFrame: {}".format(missing)
                    )
                else:
                    raise KeyError(
                        "None of {} are in the {}".format(non_existence_col, column_labels)
                    )

        if len(value_vars) == 0:
            value_vars = column_labels

        column_labels = [label for label in column_labels if label not in id_vars]

        sdf = self._internal.spark_frame

        if var_name is None:
            if (
                self._internal.column_labels_level == 1
                and self._internal.column_label_names[0] is None
            ):
                var_name = ["variable"]
            else:
                var_name = [
                    name_like_string(name) if name is not None else "variable_{}".format(i)
                    for i, name in enumerate(self._internal.column_label_names)
                ]
        elif isinstance(var_name, str):
            var_name = [var_name]

        pairs = F.explode(
            F.array(
                *[
                    F.struct(
                        *[F.lit(c).alias(name) for c, name in zip(label, var_name)],
                        *[self._internal.spark_column_for(label).alias(value_name)],
                    )
                    for label in column_labels
                    if label in value_vars
                ]
            )
        )

        columns = (
            [
                self._internal.spark_column_for(label).alias(name_like_string(label))
                for label in id_vars
            ]
            + [F.col("pairs.`%s`" % name) for name in var_name]
            + [F.col("pairs.`%s`" % value_name)]
        )
        exploded_df = sdf.withColumn("pairs", pairs).select(columns)

        return DataFrame(
            InternalFrame(
                spark_frame=exploded_df,
                index_spark_columns=None,
                column_labels=(
                    [label if len(label) == 1 else (name_like_string(label),) for label in id_vars]
                    + [(name,) for name in var_name]
                    + [(value_name,)]
                ),
            )
        )

    def stack(self) -> Union["DataFrame", "Series"]:
        """
        Stack the prescribed level(s) from columns to index.

        Return a reshaped DataFrame or Series having a multi-level
        index with one or more new inner-most levels compared to the current
        DataFrame. The new inner-most levels are created by pivoting the
        columns of the current dataframe:

          - if the columns have a single level, the output is a Series;
          - if the columns have multiple levels, the new index
            level(s) is (are) taken from the prescribed level(s) and
            the output is a DataFrame.

        The new index levels are sorted.

        Returns
        -------
        DataFrame or Series
            Stacked dataframe or series.

        See Also
        --------
        DataFrame.unstack : Unstack prescribed level(s) from index axis
            onto column axis.
        DataFrame.pivot : Reshape dataframe from long format to wide
            format.
        DataFrame.pivot_table : Create a spreadsheet-style pivot table
            as a DataFrame.

        Notes
        -----
        The function is named by analogy with a collection of books
        being reorganized from being side by side on a horizontal
        position (the columns of the dataframe) to being stacked
        vertically on top of each other (in the index of the
        dataframe).

        Examples
        --------
        **Single level columns**

        >>> df_single_level_cols = ps.DataFrame([[0, 1], [2, 3]],
        ...                                     index=['cat', 'dog'],
        ...                                     columns=['weight', 'height'])

        Stacking a dataframe with a single level column axis returns a Series:

        >>> df_single_level_cols
             weight  height
        cat       0       1
        dog       2       3
        >>> df_single_level_cols.stack().sort_index()
        cat  height    1
             weight    0
        dog  height    3
             weight    2
        dtype: int64

        **Multi level columns: simple case**

        >>> multicol1 = pd.MultiIndex.from_tuples([('weight', 'kg'),
        ...                                        ('weight', 'pounds')])
        >>> df_multi_level_cols1 = ps.DataFrame([[1, 2], [2, 4]],
        ...                                     index=['cat', 'dog'],
        ...                                     columns=multicol1)

        Stacking a dataframe with a multi-level column axis:

        >>> df_multi_level_cols1  # doctest: +NORMALIZE_WHITESPACE
            weight
                kg pounds
        cat      1      2
        dog      2      4
        >>> df_multi_level_cols1.stack().sort_index()
                    weight
        cat kg           1
            pounds       2
        dog kg           2
            pounds       4

        **Missing values**

        >>> multicol2 = pd.MultiIndex.from_tuples([('weight', 'kg'),
        ...                                        ('height', 'm')])
        >>> df_multi_level_cols2 = ps.DataFrame([[1.0, 2.0], [3.0, 4.0]],
        ...                                     index=['cat', 'dog'],
        ...                                     columns=multicol2)

        It is common to have missing values when stacking a dataframe
        with multi-level columns, as the stacked dataframe typically
        has more values than the original dataframe. Missing values
        are filled with NaNs:

        >>> df_multi_level_cols2
            weight height
                kg      m
        cat    1.0    2.0
        dog    3.0    4.0
        >>> df_multi_level_cols2.stack().sort_index()  # doctest: +SKIP
                height  weight
        cat kg     NaN     1.0
            m      2.0     NaN
        dog kg     NaN     3.0
            m      4.0     NaN
        """
        from pyspark.pandas.series import first_series

        if len(self._internal.column_labels) == 0:
            return DataFrame(
                self._internal.copy(
                    column_label_names=self._internal.column_label_names[:-1]
                ).with_filter(F.lit(False))
            )

        column_labels = defaultdict(dict)  # type: Union[defaultdict, OrderedDict]
        index_values = set()
        should_returns_series = False
        for label in self._internal.column_labels:
            new_label = label[:-1]
            if len(new_label) == 0:
                new_label = None
                should_returns_series = True
            value = label[-1]

            scol = self._internal.spark_column_for(label)
            column_labels[new_label][value] = scol

            index_values.add(value)

        column_labels = OrderedDict(sorted(column_labels.items(), key=lambda x: x[0]))

        index_name = self._internal.column_label_names[-1]
        column_label_names = self._internal.column_label_names[:-1]
        if len(column_label_names) == 0:
            column_label_names = [None]

        index_column = SPARK_INDEX_NAME_FORMAT(self._internal.index_level)
        data_columns = [name_like_string(label) for label in column_labels]

        structs = [
            F.struct(
                *[F.lit(value).alias(index_column)],
                *[
                    (
                        column_labels[label][value]
                        if value in column_labels[label]
                        else F.lit(None)
                    ).alias(name)
                    for label, name in zip(column_labels, data_columns)
                ],
            ).alias(value)
            for value in index_values
        ]

        pairs = F.explode(F.array(*structs))

        sdf = self._internal.spark_frame.withColumn("pairs", pairs)
        sdf = sdf.select(
            self._internal.index_spark_columns
            + [sdf["pairs"][index_column].alias(index_column)]
            + [sdf["pairs"][name].alias(name) for name in data_columns]
        )

        internal = InternalFrame(  # TODO: dtypes?
            spark_frame=sdf,
            index_spark_columns=[
                scol_for(sdf, col)
                for col in (self._internal.index_spark_column_names + [index_column])
            ],
            index_names=self._internal.index_names + [index_name],
            index_fields=self._internal.index_fields + [None],
            column_labels=list(column_labels),
            data_spark_columns=[scol_for(sdf, col) for col in data_columns],
            column_label_names=column_label_names,  # type: ignore
        )
        psdf = DataFrame(internal)  # type: "DataFrame"

        if should_returns_series:
            return first_series(psdf)
        else:
            return psdf

    def unstack(self) -> Union["DataFrame", "Series"]:
        """
        Pivot the (necessarily hierarchical) index labels.

        Returns a DataFrame having a new level of column labels whose inner-most level
        consists of the pivoted index labels.

        If the index is not a MultiIndex, the output will be a Series.

        .. note:: If the index is a MultiIndex, the output DataFrame could be very wide, and
            it could cause a serious performance degradation since Spark partitions it row based.

        Returns
        -------
        Series or DataFrame

        See Also
        --------
        DataFrame.pivot : Pivot a table based on column values.
        DataFrame.stack : Pivot a level of the column labels (inverse operation from unstack).

        Examples
        --------
        >>> df = ps.DataFrame({"A": {"0": "a", "1": "b", "2": "c"},
        ...                    "B": {"0": "1", "1": "3", "2": "5"},
        ...                    "C": {"0": "2", "1": "4", "2": "6"}},
        ...                   columns=["A", "B", "C"])
        >>> df
           A  B  C
        0  a  1  2
        1  b  3  4
        2  c  5  6

        >>> df.unstack().sort_index()
        A  0    a
           1    b
           2    c
        B  0    1
           1    3
           2    5
        C  0    2
           1    4
           2    6
        dtype: object

        >>> df.columns = pd.MultiIndex.from_tuples([('X', 'A'), ('X', 'B'), ('Y', 'C')])
        >>> df.unstack().sort_index()
        X  A  0    a
              1    b
              2    c
           B  0    1
              1    3
              2    5
        Y  C  0    2
              1    4
              2    6
        dtype: object

        For MultiIndex case:

        >>> df = ps.DataFrame({"A": ["a", "b", "c"],
        ...                    "B": [1, 3, 5],
        ...                    "C": [2, 4, 6]},
        ...                   columns=["A", "B", "C"])
        >>> df = df.set_index('A', append=True)
        >>> df  # doctest: +NORMALIZE_WHITESPACE
             B  C
          A
        0 a  1  2
        1 b  3  4
        2 c  5  6
        >>> df.unstack().sort_index()  # doctest: +NORMALIZE_WHITESPACE
             B              C
        A    a    b    c    a    b    c
        0  1.0  NaN  NaN  2.0  NaN  NaN
        1  NaN  3.0  NaN  NaN  4.0  NaN
        2  NaN  NaN  5.0  NaN  NaN  6.0
        """
        from pyspark.pandas.series import first_series

        if self._internal.index_level > 1:
            # The index after `reset_index()` will never be used, so use "distributed" index
            # as a dummy to avoid overhead.
            with option_context("compute.default_index_type", "distributed"):
                df = self.reset_index()
            index = df._internal.column_labels[: self._internal.index_level - 1]
            columns = df.columns[self._internal.index_level - 1]
            df = df.pivot_table(
                index=index, columns=columns, values=self._internal.column_labels, aggfunc="first"
            )
            internal = df._internal.copy(
                index_names=self._internal.index_names[:-1],
                index_fields=df._internal.index_fields[: self._internal.index_level - 1],
                column_label_names=(
                    df._internal.column_label_names[:-1]
                    + [
                        None
                        if self._internal.index_names[-1] is None
                        else df._internal.column_label_names[-1]
                    ]
                ),
            )
            return DataFrame(internal)

        # TODO: Codes here are similar with melt. Should we deduplicate?
        column_labels = self._internal.column_labels
        ser_name = SPARK_DEFAULT_SERIES_NAME
        sdf = self._internal.spark_frame
        new_index_columns = [
            SPARK_INDEX_NAME_FORMAT(i) for i in range(self._internal.column_labels_level)
        ]

        new_index_map = list(zip(new_index_columns, self._internal.column_label_names))

        pairs = F.explode(
            F.array(
                *[
                    F.struct(
                        *[F.lit(c).alias(name) for c, name in zip(idx, new_index_columns)],
                        *[self._internal.spark_column_for(idx).alias(ser_name)],
                    )
                    for idx in column_labels
                ]
            )
        )

        columns = [
            F.col("pairs.%s" % name)
            for name in new_index_columns[: self._internal.column_labels_level]
        ] + [F.col("pairs.%s" % ser_name)]

        new_index_len = len(new_index_columns)
        existing_index_columns = []
        for i, index_name in enumerate(self._internal.index_names):
            new_index_map.append((SPARK_INDEX_NAME_FORMAT(i + new_index_len), index_name))
            existing_index_columns.append(
                self._internal.index_spark_columns[i].alias(
                    SPARK_INDEX_NAME_FORMAT(i + new_index_len)
                )
            )

        exploded_df = sdf.withColumn("pairs", pairs).select(existing_index_columns + columns)

        index_spark_column_names, index_names = zip(*new_index_map)
        return first_series(
            DataFrame(
                InternalFrame(  # TODO: dtypes?
                    exploded_df,
                    index_spark_columns=[
                        scol_for(exploded_df, col) for col in index_spark_column_names
                    ],
                    index_names=list(index_names),
                    column_labels=[None],
                )
            )
        )

    # TODO: axis, skipna, and many arguments should be implemented.
    def all(self, axis: Union[int, str] = 0) -> "Series":
        """
        Return whether all elements are True.

        Returns True unless there is at least one element within a series that is
        False or equivalent (e.g. zero or empty)

        Parameters
        ----------
        axis : {0 or 'index'}, default 0
            Indicate which axis or axes should be reduced.

            * 0 / 'index' : reduce the index, return a Series whose index is the
              original column labels.

        Returns
        -------
        Series

        Examples
        --------
        Create a dataframe from a dictionary.

        >>> df = ps.DataFrame({
        ...    'col1': [True, True, True],
        ...    'col2': [True, False, False],
        ...    'col3': [0, 0, 0],
        ...    'col4': [1, 2, 3],
        ...    'col5': [True, True, None],
        ...    'col6': [True, False, None]},
        ...    columns=['col1', 'col2', 'col3', 'col4', 'col5', 'col6'])

        Default behaviour checks if column-wise values all return a boolean.

        >>> df.all()
        col1     True
        col2    False
        col3    False
        col4     True
        col5     True
        col6    False
        dtype: bool
        """
        from pyspark.pandas.series import first_series

        axis = validate_axis(axis)
        if axis != 0:
            raise NotImplementedError('axis should be either 0 or "index" currently.')

        applied = []
        column_labels = self._internal.column_labels
        for label in column_labels:
            scol = self._internal.spark_column_for(label)
            all_col = F.min(F.coalesce(scol.cast("boolean"), F.lit(True)))
            applied.append(F.when(all_col.isNull(), True).otherwise(all_col))

        # TODO: there is a similar logic to transpose in, for instance,
        #  DataFrame.any, Series.quantile. Maybe we should deduplicate it.
        value_column = "value"
        cols = []
        for label, applied_col in zip(column_labels, applied):
            cols.append(
                F.struct(
                    *[F.lit(col).alias(SPARK_INDEX_NAME_FORMAT(i)) for i, col in enumerate(label)],
                    *[applied_col.alias(value_column)],
                )
            )

        sdf = self._internal.spark_frame.select(F.array(*cols).alias("arrays")).select(
            F.explode(F.col("arrays"))
        )
        sdf = sdf.selectExpr("col.*")

        internal = InternalFrame(
            spark_frame=sdf,
            index_spark_columns=[
                scol_for(sdf, SPARK_INDEX_NAME_FORMAT(i))
                for i in range(self._internal.column_labels_level)
            ],
            index_names=self._internal.column_label_names,
            column_labels=[None],
            data_spark_columns=[scol_for(sdf, value_column)],
        )

        return first_series(DataFrame(internal))

    # TODO: axis, skipna, and many arguments should be implemented.
    def any(self, axis: Union[int, str] = 0) -> "Series":
        """
        Return whether any element is True.

        Returns False unless there is at least one element within a series that is
        True or equivalent (e.g. non-zero or non-empty).

        Parameters
        ----------
        axis : {0 or 'index'}, default 0
            Indicate which axis or axes should be reduced.

            * 0 / 'index' : reduce the index, return a Series whose index is the
              original column labels.

        Returns
        -------
        Series

        Examples
        --------
        Create a dataframe from a dictionary.

        >>> df = ps.DataFrame({
        ...    'col1': [False, False, False],
        ...    'col2': [True, False, False],
        ...    'col3': [0, 0, 1],
        ...    'col4': [0, 1, 2],
        ...    'col5': [False, False, None],
        ...    'col6': [True, False, None]},
        ...    columns=['col1', 'col2', 'col3', 'col4', 'col5', 'col6'])

        Default behaviour checks if column-wise values all return a boolean.

        >>> df.any()
        col1    False
        col2     True
        col3     True
        col4     True
        col5    False
        col6     True
        dtype: bool
        """
        from pyspark.pandas.series import first_series

        axis = validate_axis(axis)
        if axis != 0:
            raise NotImplementedError('axis should be either 0 or "index" currently.')

        applied = []
        column_labels = self._internal.column_labels
        for label in column_labels:
            scol = self._internal.spark_column_for(label)
            all_col = F.max(F.coalesce(scol.cast("boolean"), F.lit(False)))
            applied.append(F.when(all_col.isNull(), False).otherwise(all_col))

        # TODO: there is a similar logic to transpose in, for instance,
        #  DataFrame.all, Series.quantile. Maybe we should deduplicate it.
        value_column = "value"
        cols = []
        for label, applied_col in zip(column_labels, applied):
            cols.append(
                F.struct(
                    *[F.lit(col).alias(SPARK_INDEX_NAME_FORMAT(i)) for i, col in enumerate(label)],
                    *[applied_col.alias(value_column)],
                )
            )

        sdf = self._internal.spark_frame.select(F.array(*cols).alias("arrays")).select(
            F.explode(F.col("arrays"))
        )
        sdf = sdf.selectExpr("col.*")

        internal = InternalFrame(
            spark_frame=sdf,
            index_spark_columns=[
                scol_for(sdf, SPARK_INDEX_NAME_FORMAT(i))
                for i in range(self._internal.column_labels_level)
            ],
            index_names=self._internal.column_label_names,
            column_labels=[None],
            data_spark_columns=[scol_for(sdf, value_column)],
        )

        return first_series(DataFrame(internal))

    # TODO: add axis, numeric_only, pct, na_option parameter
    def rank(self, method="average", ascending=True) -> "DataFrame":
        """
        Compute numerical data ranks (1 through n) along axis. Equal values are
        assigned a rank that is the average of the ranks of those values.

        .. note:: the current implementation of rank uses Spark's Window without
            specifying partition specification. This leads to move all data into
            single partition in single machine and could cause serious
            performance degradation. Avoid this method against very large dataset.

        Parameters
        ----------
        method : {'average', 'min', 'max', 'first', 'dense'}
            * average: average rank of group
            * min: lowest rank in group
            * max: highest rank in group
            * first: ranks assigned in order they appear in the array
            * dense: like 'min', but rank always increases by 1 between groups
        ascending : boolean, default True
            False for ranks by high (1) to low (N)

        Returns
        -------
        ranks : same type as caller

        Examples
        --------
        >>> df = ps.DataFrame({'A': [1, 2, 2, 3], 'B': [4, 3, 2, 1]}, columns= ['A', 'B'])
        >>> df
           A  B
        0  1  4
        1  2  3
        2  2  2
        3  3  1

        >>> df.rank().sort_index()
             A    B
        0  1.0  4.0
        1  2.5  3.0
        2  2.5  2.0
        3  4.0  1.0

        If method is set to 'min', it use lowest rank in group.

        >>> df.rank(method='min').sort_index()
             A    B
        0  1.0  4.0
        1  2.0  3.0
        2  2.0  2.0
        3  4.0  1.0

        If method is set to 'max', it use highest rank in group.

        >>> df.rank(method='max').sort_index()
             A    B
        0  1.0  4.0
        1  3.0  3.0
        2  3.0  2.0
        3  4.0  1.0

        If method is set to 'dense', it leaves no gaps in group.

        >>> df.rank(method='dense').sort_index()
             A    B
        0  1.0  4.0
        1  2.0  3.0
        2  2.0  2.0
        3  3.0  1.0
        """
        return self._apply_series_op(
            lambda psser: psser._rank(method=method, ascending=ascending), should_resolve=True
        )

    def filter(self, items=None, like=None, regex=None, axis=None) -> "DataFrame":
        """
        Subset rows or columns of dataframe according to labels in
        the specified index.

        Note that this routine does not filter a dataframe on its
        contents. The filter is applied to the labels of the index.

        Parameters
        ----------
        items : list-like
            Keep labels from axis which are in items.
        like : string
            Keep labels from axis for which "like in label == True".
        regex : string (regular expression)
            Keep labels from axis for which re.search(regex, label) == True.
        axis : int or string axis name
            The axis to filter on.  By default this is the info axis,
            'index' for Series, 'columns' for DataFrame.

        Returns
        -------
        same type as input object

        See Also
        --------
        DataFrame.loc

        Notes
        -----
        The ``items``, ``like``, and ``regex`` parameters are
        enforced to be mutually exclusive.

        ``axis`` defaults to the info axis that is used when indexing
        with ``[]``.

        Examples
        --------
        >>> df = ps.DataFrame(np.array(([1, 2, 3], [4, 5, 6])),
        ...                   index=['mouse', 'rabbit'],
        ...                   columns=['one', 'two', 'three'])

        >>> # select columns by name
        >>> df.filter(items=['one', 'three'])
                one  three
        mouse     1      3
        rabbit    4      6

        >>> # select columns by regular expression
        >>> df.filter(regex='e$', axis=1)
                one  three
        mouse     1      3
        rabbit    4      6

        >>> # select rows containing 'bbi'
        >>> df.filter(like='bbi', axis=0)
                one  two  three
        rabbit    4    5      6

        For a Series,

        >>> # select rows by name
        >>> df.one.filter(items=['rabbit'])
        rabbit    4
        Name: one, dtype: int64

        >>> # select rows by regular expression
        >>> df.one.filter(regex='e$')
        mouse    1
        Name: one, dtype: int64

        >>> # select rows containing 'bbi'
        >>> df.one.filter(like='bbi')
        rabbit    4
        Name: one, dtype: int64
        """
        if sum(x is not None for x in (items, like, regex)) > 1:
            raise TypeError(
                "Keyword arguments `items`, `like`, or `regex` " "are mutually exclusive"
            )

        axis = validate_axis(axis, none_axis=1)

        index_scols = self._internal.index_spark_columns

        if items is not None:
            if is_list_like(items):
                items = list(items)
            else:
                raise ValueError("items should be a list-like object.")
            if axis == 0:
                if len(index_scols) == 1:
                    col = None
                    for item in items:
                        if col is None:
                            col = index_scols[0] == F.lit(item)
                        else:
                            col = col | (index_scols[0] == F.lit(item))
                elif len(index_scols) > 1:
                    # for multi-index
                    col = None
                    for item in items:
                        if not isinstance(item, tuple):
                            raise TypeError("Unsupported type {}".format(type(item).__name__))
                        if not item:
                            raise ValueError("The item should not be empty.")
                        midx_col = None
                        for i, element in enumerate(item):
                            if midx_col is None:
                                midx_col = index_scols[i] == F.lit(element)
                            else:
                                midx_col = midx_col & (index_scols[i] == F.lit(element))
                        if col is None:
                            col = midx_col
                        else:
                            col = col | midx_col
                else:
                    raise ValueError("Single or multi index must be specified.")
                return DataFrame(self._internal.with_filter(col))
            else:
                return self[items]
        elif like is not None:
            if axis == 0:
                col = None
                for index_scol in index_scols:
                    if col is None:
                        col = index_scol.contains(like)
                    else:
                        col = col | index_scol.contains(like)
                return DataFrame(self._internal.with_filter(col))
            else:
                column_labels = self._internal.column_labels
                output_labels = [label for label in column_labels if any(like in i for i in label)]
                return self[output_labels]
        elif regex is not None:
            if axis == 0:
                col = None
                for index_scol in index_scols:
                    if col is None:
                        col = index_scol.rlike(regex)
                    else:
                        col = col | index_scol.rlike(regex)
                return DataFrame(self._internal.with_filter(col))
            else:
                column_labels = self._internal.column_labels
                matcher = re.compile(regex)
                output_labels = [
                    label
                    for label in column_labels
                    if any(matcher.search(i) is not None for i in label)
                ]
                return self[output_labels]
        else:
            raise TypeError("Must pass either `items`, `like`, or `regex`")

    def rename(
        self,
        mapper=None,
        index=None,
        columns=None,
        axis="index",
        inplace=False,
        level=None,
        errors="ignore",
    ) -> Optional["DataFrame"]:

        """
        Alter axes labels.
        Function / dict values must be unique (1-to-1). Labels not contained in a dict / Series
        will be left as-is. Extra labels listed don’t throw an error.

        Parameters
        ----------
        mapper : dict-like or function
            Dict-like or functions transformations to apply to that axis’ values.
            Use either `mapper` and `axis` to specify the axis to target with `mapper`, or `index`
            and `columns`.
        index : dict-like or function
            Alternative to specifying axis ("mapper, axis=0" is equivalent to "index=mapper").
        columns : dict-like or function
            Alternative to specifying axis ("mapper, axis=1" is equivalent to "columns=mapper").
        axis : int or str, default 'index'
            Axis to target with mapper. Can be either the axis name ('index', 'columns') or
            number (0, 1).
        inplace : bool, default False
            Whether to return a new DataFrame.
        level : int or level name, default None
            In case of a MultiIndex, only rename labels in the specified level.
        errors : {'ignore', 'raise}, default 'ignore'
            If 'raise', raise a `KeyError` when a dict-like `mapper`, `index`, or `columns`
            contains labels that are not present in the Index being transformed. If 'ignore',
            existing keys will be renamed and extra keys will be ignored.

        Returns
        -------
        DataFrame with the renamed axis labels.

        Raises
        ------
        `KeyError`
            If any of the labels is not found in the selected axis and "errors='raise'".

        Examples
        --------
        >>> psdf1 = ps.DataFrame({"A": [1, 2, 3], "B": [4, 5, 6]})
        >>> psdf1.rename(columns={"A": "a", "B": "c"})  # doctest: +NORMALIZE_WHITESPACE
           a  c
        0  1  4
        1  2  5
        2  3  6

        >>> psdf1.rename(index={1: 10, 2: 20})  # doctest: +NORMALIZE_WHITESPACE
            A  B
        0   1  4
        10  2  5
        20  3  6

        >>> def str_lower(s) -> str:
        ...     return str.lower(s)
        >>> psdf1.rename(str_lower, axis='columns')  # doctest: +NORMALIZE_WHITESPACE
           a  b
        0  1  4
        1  2  5
        2  3  6

        >>> def mul10(x) -> int:
        ...     return x * 10
        >>> psdf1.rename(mul10, axis='index')  # doctest: +NORMALIZE_WHITESPACE
            A  B
        0   1  4
        10  2  5
        20  3  6

        >>> idx = pd.MultiIndex.from_tuples([('X', 'A'), ('X', 'B'), ('Y', 'C'), ('Y', 'D')])
        >>> psdf2 = ps.DataFrame([[1, 2, 3, 4], [5, 6, 7, 8]], columns=idx)
        >>> psdf2.rename(columns=str_lower, level=0)  # doctest: +NORMALIZE_WHITESPACE
           x     y
           A  B  C  D
        0  1  2  3  4
        1  5  6  7  8

        >>> psdf3 = ps.DataFrame([[1, 2], [3, 4], [5, 6], [7, 8]], index=idx, columns=list('ab'))
        >>> psdf3.rename(index=str_lower)  # doctest: +NORMALIZE_WHITESPACE
             a  b
        x a  1  2
          b  3  4
        y c  5  6
          d  7  8
        """

        def gen_mapper_fn(mapper):
            if isinstance(mapper, dict):
                if len(mapper) == 0:
                    if errors == "raise":
                        raise KeyError("Index include label which is not in the `mapper`.")
                    else:
                        return DataFrame(self._internal)

                type_set = set(map(lambda x: type(x), mapper.values()))
                if len(type_set) > 1:
                    raise ValueError("Mapper dict should have the same value type.")
                spark_return_type = as_spark_type(list(type_set)[0])

                def mapper_fn(x):
                    if x in mapper:
                        return mapper[x]
                    else:
                        if errors == "raise":
                            raise KeyError("Index include value which is not in the `mapper`")
                        return x

            elif callable(mapper):
                spark_return_type = cast(ScalarType, infer_return_type(mapper)).spark_type

                def mapper_fn(x):
                    return mapper(x)

            else:
                raise ValueError(
                    "`mapper` or `index` or `columns` should be "
                    "either dict-like or function type."
                )
            return mapper_fn, spark_return_type

        index_mapper_fn = None
        index_mapper_ret_stype = None
        columns_mapper_fn = None

        inplace = validate_bool_kwarg(inplace, "inplace")
        if mapper:
            axis = validate_axis(axis)
            if axis == 0:
                index_mapper_fn, index_mapper_ret_stype = gen_mapper_fn(mapper)
            elif axis == 1:
                columns_mapper_fn, columns_mapper_ret_stype = gen_mapper_fn(mapper)
            else:
                raise ValueError(
                    "argument axis should be either the axis name "
                    "(‘index’, ‘columns’) or number (0, 1)"
                )
        else:
            if index:
                index_mapper_fn, index_mapper_ret_stype = gen_mapper_fn(index)
            if columns:
                columns_mapper_fn, _ = gen_mapper_fn(columns)

            if not index and not columns:
                raise ValueError("Either `index` or `columns` should be provided.")

        psdf = self.copy()
        if index_mapper_fn:
            # rename index labels, if `level` is None, rename all index columns, otherwise only
            # rename the corresponding level index.
            # implement this by transform the underlying spark dataframe,
            # Example:
            # suppose the psdf index column in underlying spark dataframe is "index_0", "index_1",
            # if rename level 0 index labels, will do:
            #   ``psdf._sdf.withColumn("index_0", mapper_fn_udf(col("index_0"))``
            # if rename all index labels (`level` is None), then will do:
            #   ```
            #   psdf._sdf.withColumn("index_0", mapper_fn_udf(col("index_0"))
            #           .withColumn("index_1", mapper_fn_udf(col("index_1"))
            #   ```

            index_columns = psdf._internal.index_spark_column_names
            num_indices = len(index_columns)
            if level:
                if level < 0 or level >= num_indices:
                    raise ValueError("level should be an integer between [0, num_indices)")

            def gen_new_index_column(level):
                index_col_name = index_columns[level]

                index_mapper_udf = pandas_udf(
                    lambda s: s.map(index_mapper_fn), returnType=index_mapper_ret_stype
                )
                return index_mapper_udf(scol_for(psdf._internal.spark_frame, index_col_name))

            sdf = psdf._internal.resolved_copy.spark_frame
            index_fields = self._internal.index_fields.copy()
            if level is None:
                for i in range(num_indices):
                    sdf = sdf.withColumn(index_columns[i], gen_new_index_column(i))
                    index_fields[i] = None  # TODO: dtype?
            else:
                sdf = sdf.withColumn(index_columns[level], gen_new_index_column(level))
                index_fields[level] = None  # TODO: dtype?
            psdf = DataFrame(psdf._internal.with_new_sdf(sdf, index_fields=index_fields))
        if columns_mapper_fn:
            # rename column name.
            # Will modify the `_internal._column_labels` and transform underlying spark dataframe
            # to the same column name with `_internal._column_labels`.
            if level:
                if level < 0 or level >= psdf._internal.column_labels_level:
                    raise ValueError("level should be an integer between [0, column_labels_level)")

            def gen_new_column_labels_entry(column_labels_entry):
                if isinstance(column_labels_entry, tuple):
                    if level is None:
                        # rename all level columns
                        return tuple(map(columns_mapper_fn, column_labels_entry))
                    else:
                        # only rename specified level column
                        entry_list = list(column_labels_entry)
                        entry_list[level] = columns_mapper_fn(entry_list[level])
                        return tuple(entry_list)
                else:
                    return columns_mapper_fn(column_labels_entry)

            new_column_labels = list(map(gen_new_column_labels_entry, psdf._internal.column_labels))

            new_data_scols = [
                psdf._psser_for(old_label).rename(new_label)
                for old_label, new_label in zip(psdf._internal.column_labels, new_column_labels)
            ]
            psdf = DataFrame(psdf._internal.with_new_columns(new_data_scols))
        if inplace:
            self._update_internal_frame(psdf._internal)
            return None
        else:
            return psdf

    def rename_axis(
        self,
        mapper: Optional[Any] = None,
        index: Optional[Any] = None,
        columns: Optional[Any] = None,
        axis: Optional[Union[int, str]] = 0,
        inplace: Optional[bool] = False,
    ) -> Optional["DataFrame"]:
        """
        Set the name of the axis for the index or columns.

        Parameters
        ----------
        mapper : scalar, list-like, optional
            A scalar, list-like, dict-like or functions transformations to
            apply to the axis name attribute.
        index, columns : scalar, list-like, dict-like or function, optional
            A scalar, list-like, dict-like or functions transformations to
            apply to that axis' values.

            Use either ``mapper`` and ``axis`` to
            specify the axis to target with ``mapper``, or ``index``
            and/or ``columns``.
        axis : {0 or 'index', 1 or 'columns'}, default 0
            The axis to rename.
        inplace : bool, default False
            Modifies the object directly, instead of creating a new DataFrame.

        Returns
        -------
        DataFrame, or None if `inplace` is True.

        See Also
        --------
        Series.rename : Alter Series index labels or name.
        DataFrame.rename : Alter DataFrame index labels or name.
        Index.rename : Set new names on index.

        Notes
        -----
        ``DataFrame.rename_axis`` supports two calling conventions

        * ``(index=index_mapper, columns=columns_mapper, ...)``
        * ``(mapper, axis={'index', 'columns'}, ...)``

        The first calling convention will only modify the names of
        the index and/or the names of the Index object that is the columns.

        The second calling convention will modify the names of the
        corresponding index specified by axis.

        We *highly* recommend using keyword arguments to clarify your
        intent.

        Examples
        --------
        >>> df = ps.DataFrame({"num_legs": [4, 4, 2],
        ...                    "num_arms": [0, 0, 2]},
        ...                   index=["dog", "cat", "monkey"],
        ...                   columns=["num_legs", "num_arms"])
        >>> df
                num_legs  num_arms
        dog            4         0
        cat            4         0
        monkey         2         2

        >>> df = df.rename_axis("animal").sort_index()
        >>> df  # doctest: +NORMALIZE_WHITESPACE
                num_legs  num_arms
        animal
        cat            4         0
        dog            4         0
        monkey         2         2

        >>> df = df.rename_axis("limbs", axis="columns").sort_index()
        >>> df # doctest: +NORMALIZE_WHITESPACE
        limbs   num_legs  num_arms
        animal
        cat            4         0
        dog            4         0
        monkey         2         2

        **MultiIndex**

        >>> index = pd.MultiIndex.from_product([['mammal'],
        ...                                     ['dog', 'cat', 'monkey']],
        ...                                    names=['type', 'name'])
        >>> df = ps.DataFrame({"num_legs": [4, 4, 2],
        ...                    "num_arms": [0, 0, 2]},
        ...                   index=index,
        ...                   columns=["num_legs", "num_arms"])
        >>> df  # doctest: +NORMALIZE_WHITESPACE
                       num_legs  num_arms
        type   name
        mammal dog            4         0
               cat            4         0
               monkey         2         2

        >>> df.rename_axis(index={'type': 'class'}).sort_index()  # doctest: +NORMALIZE_WHITESPACE
                       num_legs  num_arms
        class  name
        mammal cat            4         0
               dog            4         0
               monkey         2         2

        >>> df.rename_axis(index=str.upper).sort_index()  # doctest: +NORMALIZE_WHITESPACE
                       num_legs  num_arms
        TYPE   NAME
        mammal cat            4         0
               dog            4         0
               monkey         2         2
        """

        def gen_names(v, curnames):
            if is_scalar(v):
                newnames = [v]
            elif is_list_like(v) and not is_dict_like(v):
                newnames = list(v)
            elif is_dict_like(v):
                newnames = [v[name] if name in v else name for name in curnames]
            elif callable(v):
                newnames = [v(name) for name in curnames]
            else:
                raise ValueError(
                    "`mapper` or `index` or `columns` should be "
                    "either dict-like or function type."
                )

            if len(newnames) != len(curnames):
                raise ValueError(
                    "Length of new names must be {}, got {}".format(len(curnames), len(newnames))
                )

            return [name if is_name_like_tuple(name) else (name,) for name in newnames]

        if mapper is not None and (index is not None or columns is not None):
            raise TypeError("Cannot specify both 'mapper' and any of 'index' or 'columns'.")

        if mapper is not None:
            axis = validate_axis(axis)
            if axis == 0:
                index = mapper
            elif axis == 1:
                columns = mapper

        column_label_names = (
            gen_names(columns, self.columns.names)
            if columns is not None
            else self._internal.column_label_names
        )
        index_names = (
            gen_names(index, self.index.names) if index is not None else self._internal.index_names
        )

        internal = self._internal.copy(
            index_names=index_names, column_label_names=column_label_names
        )
        if inplace:
            self._update_internal_frame(internal)
            return None
        else:
            return DataFrame(internal)

    def keys(self) -> pd.Index:
        """
        Return alias for columns.

        Returns
        -------
        Index
            Columns of the DataFrame.

        Examples
        --------
        >>> df = ps.DataFrame([[1, 2], [4, 5], [7, 8]],
        ...                   index=['cobra', 'viper', 'sidewinder'],
        ...                   columns=['max_speed', 'shield'])
        >>> df
                    max_speed  shield
        cobra               1       2
        viper               4       5
        sidewinder          7       8

        >>> df.keys()
        Index(['max_speed', 'shield'], dtype='object')
        """
        return self.columns

    def pct_change(self, periods=1) -> "DataFrame":
        """
        Percentage change between the current and a prior element.

        .. note:: the current implementation of this API uses Spark's Window without
            specifying partition specification. This leads to move all data into
            single partition in single machine and could cause serious
            performance degradation. Avoid this method against very large dataset.

        Parameters
        ----------
        periods : int, default 1
            Periods to shift for forming percent change.

        Returns
        -------
        DataFrame

        Examples
        --------
        Percentage change in French franc, Deutsche Mark, and Italian lira
        from 1980-01-01 to 1980-03-01.

        >>> df = ps.DataFrame({
        ...     'FR': [4.0405, 4.0963, 4.3149],
        ...     'GR': [1.7246, 1.7482, 1.8519],
        ...     'IT': [804.74, 810.01, 860.13]},
        ...     index=['1980-01-01', '1980-02-01', '1980-03-01'])
        >>> df
                        FR      GR      IT
        1980-01-01  4.0405  1.7246  804.74
        1980-02-01  4.0963  1.7482  810.01
        1980-03-01  4.3149  1.8519  860.13

        >>> df.pct_change()
                          FR        GR        IT
        1980-01-01       NaN       NaN       NaN
        1980-02-01  0.013810  0.013684  0.006549
        1980-03-01  0.053365  0.059318  0.061876

        You can set periods to shift for forming percent change

        >>> df.pct_change(2)
                          FR        GR       IT
        1980-01-01       NaN       NaN      NaN
        1980-02-01       NaN       NaN      NaN
        1980-03-01  0.067912  0.073814  0.06883
        """
        window = Window.orderBy(NATURAL_ORDER_COLUMN_NAME).rowsBetween(-periods, -periods)

        def op(psser):
            prev_row = F.lag(psser.spark.column, periods).over(window)
            return ((psser.spark.column - prev_row) / prev_row).alias(
                psser._internal.data_spark_column_names[0]
            )

        return self._apply_series_op(op, should_resolve=True)

    # TODO: axis = 1
    def idxmax(self, axis=0) -> "Series":
        """
        Return index of first occurrence of maximum over requested axis.
        NA/null values are excluded.

        .. note:: This API collect all rows with maximum value using `to_pandas()`
            because we suppose the number of rows with max values are usually small in general.

        Parameters
        ----------
        axis : 0 or 'index'
            Can only be set to 0 at the moment.

        Returns
        -------
        Series

        See Also
        --------
        Series.idxmax

        Examples
        --------
        >>> psdf = ps.DataFrame({'a': [1, 2, 3, 2],
        ...                     'b': [4.0, 2.0, 3.0, 1.0],
        ...                     'c': [300, 200, 400, 200]})
        >>> psdf
           a    b    c
        0  1  4.0  300
        1  2  2.0  200
        2  3  3.0  400
        3  2  1.0  200

        >>> psdf.idxmax()
        a    2
        b    0
        c    2
        dtype: int64

        For Multi-column Index

        >>> psdf = ps.DataFrame({'a': [1, 2, 3, 2],
        ...                     'b': [4.0, 2.0, 3.0, 1.0],
        ...                     'c': [300, 200, 400, 200]})
        >>> psdf.columns = pd.MultiIndex.from_tuples([('a', 'x'), ('b', 'y'), ('c', 'z')])
        >>> psdf
           a    b    c
           x    y    z
        0  1  4.0  300
        1  2  2.0  200
        2  3  3.0  400
        3  2  1.0  200

        >>> psdf.idxmax()
        a  x    2
        b  y    0
        c  z    2
        dtype: int64
        """
        max_cols = map(lambda scol: F.max(scol), self._internal.data_spark_columns)
        sdf_max = self._internal.spark_frame.select(*max_cols).head()
        # `sdf_max` looks like below
        # +------+------+------+
        # |(a, x)|(b, y)|(c, z)|
        # +------+------+------+
        # |     3|   4.0|   400|
        # +------+------+------+

        conds = (
            scol == max_val for scol, max_val in zip(self._internal.data_spark_columns, sdf_max)
        )
        cond = reduce(lambda x, y: x | y, conds)

        psdf = DataFrame(self._internal.with_filter(cond))  # type: "DataFrame"

        return cast(ps.Series, ps.from_pandas(psdf._to_internal_pandas().idxmax()))

    # TODO: axis = 1
    def idxmin(self, axis=0) -> "Series":
        """
        Return index of first occurrence of minimum over requested axis.
        NA/null values are excluded.

        .. note:: This API collect all rows with minimum value using `to_pandas()`
            because we suppose the number of rows with min values are usually small in general.

        Parameters
        ----------
        axis : 0 or 'index'
            Can only be set to 0 at the moment.

        Returns
        -------
        Series

        See Also
        --------
        Series.idxmin

        Examples
        --------
        >>> psdf = ps.DataFrame({'a': [1, 2, 3, 2],
        ...                     'b': [4.0, 2.0, 3.0, 1.0],
        ...                     'c': [300, 200, 400, 200]})
        >>> psdf
           a    b    c
        0  1  4.0  300
        1  2  2.0  200
        2  3  3.0  400
        3  2  1.0  200

        >>> psdf.idxmin()
        a    0
        b    3
        c    1
        dtype: int64

        For Multi-column Index

        >>> psdf = ps.DataFrame({'a': [1, 2, 3, 2],
        ...                     'b': [4.0, 2.0, 3.0, 1.0],
        ...                     'c': [300, 200, 400, 200]})
        >>> psdf.columns = pd.MultiIndex.from_tuples([('a', 'x'), ('b', 'y'), ('c', 'z')])
        >>> psdf
           a    b    c
           x    y    z
        0  1  4.0  300
        1  2  2.0  200
        2  3  3.0  400
        3  2  1.0  200

        >>> psdf.idxmin()
        a  x    0
        b  y    3
        c  z    1
        dtype: int64
        """
        min_cols = map(lambda scol: F.min(scol), self._internal.data_spark_columns)
        sdf_min = self._internal.spark_frame.select(*min_cols).head()

        conds = (
            scol == min_val for scol, min_val in zip(self._internal.data_spark_columns, sdf_min)
        )
        cond = reduce(lambda x, y: x | y, conds)

        psdf = DataFrame(self._internal.with_filter(cond))  # type: "DataFrame"

        return cast(ps.Series, ps.from_pandas(psdf._to_internal_pandas().idxmin()))

    def info(self, verbose=None, buf=None, max_cols=None, null_counts=None) -> None:
        """
        Print a concise summary of a DataFrame.

        This method prints information about a DataFrame including
        the index dtype and column dtypes, non-null values and memory usage.

        Parameters
        ----------
        verbose : bool, optional
            Whether to print the full summary.
        buf : writable buffer, defaults to sys.stdout
            Where to send the output. By default, the output is printed to
            sys.stdout. Pass a writable buffer if you need to further process
            the output.
        max_cols : int, optional
            When to switch from the verbose to the truncated output. If the
            DataFrame has more than `max_cols` columns, the truncated output
            is used.
        null_counts : bool, optional
            Whether to show the non-null counts.

        Returns
        -------
        None
            This method prints a summary of a DataFrame and returns None.

        See Also
        --------
        DataFrame.describe: Generate descriptive statistics of DataFrame
            columns.

        Examples
        --------
        >>> int_values = [1, 2, 3, 4, 5]
        >>> text_values = ['alpha', 'beta', 'gamma', 'delta', 'epsilon']
        >>> float_values = [0.0, 0.25, 0.5, 0.75, 1.0]
        >>> df = ps.DataFrame(
        ...     {"int_col": int_values, "text_col": text_values, "float_col": float_values},
        ...     columns=['int_col', 'text_col', 'float_col'])
        >>> df
           int_col text_col  float_col
        0        1    alpha       0.00
        1        2     beta       0.25
        2        3    gamma       0.50
        3        4    delta       0.75
        4        5  epsilon       1.00

        Prints information of all columns:

        >>> df.info(verbose=True)  # doctest: +SKIP
        <class 'pyspark.pandas.frame.DataFrame'>
        Index: 5 entries, 0 to 4
        Data columns (total 3 columns):
         #   Column     Non-Null Count  Dtype
        ---  ------     --------------  -----
         0   int_col    5 non-null      int64
         1   text_col   5 non-null      object
         2   float_col  5 non-null      float64
        dtypes: float64(1), int64(1), object(1)

        Prints a summary of columns count and its dtypes but not per column
        information:

        >>> df.info(verbose=False)  # doctest: +SKIP
        <class 'pyspark.pandas.frame.DataFrame'>
        Index: 5 entries, 0 to 4
        Columns: 3 entries, int_col to float_col
        dtypes: float64(1), int64(1), object(1)

        Pipe output of DataFrame.info to buffer instead of sys.stdout, get
        buffer content and writes to a text file:

        >>> import io
        >>> buffer = io.StringIO()
        >>> df.info(buf=buffer)
        >>> s = buffer.getvalue()
        >>> with open('%s/info.txt' % path, "w",
        ...           encoding="utf-8") as f:
        ...     _ = f.write(s)
        >>> with open('%s/info.txt' % path) as f:
        ...     f.readlines()  # doctest: +SKIP
        ["<class 'pyspark.pandas.frame.DataFrame'>\\n",
        'Index: 5 entries, 0 to 4\\n',
        'Data columns (total 3 columns):\\n',
        ' #   Column     Non-Null Count  Dtype  \\n',
        '---  ------     --------------  -----  \\n',
        ' 0   int_col    5 non-null      int64  \\n',
        ' 1   text_col   5 non-null      object \\n',
        ' 2   float_col  5 non-null      float64\\n',
        'dtypes: float64(1), int64(1), object(1)']
        """
        # To avoid pandas' existing config affects pandas-on-Spark.
        # TODO: should we have corresponding pandas-on-Spark configs?
        with pd.option_context(
            "display.max_info_columns", sys.maxsize, "display.max_info_rows", sys.maxsize
        ):
            try:
                # hack to use pandas' info as is.
                object.__setattr__(self, "_data", self)
                count_func = self.count
                self.count = lambda: count_func().to_pandas()  # type: ignore
                return pd.DataFrame.info(
                    self,
                    verbose=verbose,
                    buf=buf,
                    max_cols=max_cols,
                    memory_usage=False,
                    null_counts=null_counts,
                )
            finally:
                del self._data
                self.count = count_func  # type: ignore

    # TODO: fix parameter 'axis' and 'numeric_only' to work same as pandas'
    def quantile(
        self,
        q: Union[float, Iterable[float]] = 0.5,
        axis: Union[int, str] = 0,
        numeric_only: bool = True,
        accuracy: int = 10000,
    ) -> Union["DataFrame", "Series"]:
        """
        Return value at the given quantile.

        .. note:: Unlike pandas', the quantile in pandas-on-Spark is an approximated quantile
            based upon approximate percentile computation because computing quantile across a
            large dataset is extremely expensive.

        Parameters
        ----------
        q : float or array-like, default 0.5 (50% quantile)
            0 <= q <= 1, the quantile(s) to compute.
        axis : int or str, default 0 or 'index'
            Can only be set to 0 at the moment.
        numeric_only : bool, default True
            If False, the quantile of datetime and timedelta data will be computed as well.
            Can only be set to True at the moment.
        accuracy : int, optional
            Default accuracy of approximation. Larger value means better accuracy.
            The relative error can be deduced by 1.0 / accuracy.

        Returns
        -------
        Series or DataFrame
            If q is an array, a DataFrame will be returned where the
            index is q, the columns are the columns of self, and the values are the quantiles.
            If q is a float, a Series will be returned where the
            index is the columns of self and the values are the quantiles.

        Examples
        --------
        >>> psdf = ps.DataFrame({'a': [1, 2, 3, 4, 5], 'b': [6, 7, 8, 9, 0]})
        >>> psdf
           a  b
        0  1  6
        1  2  7
        2  3  8
        3  4  9
        4  5  0

        >>> psdf.quantile(.5)
        a    3.0
        b    7.0
        Name: 0.5, dtype: float64

        >>> psdf.quantile([.25, .5, .75])
                a    b
        0.25  2.0  6.0
        0.50  3.0  7.0
        0.75  4.0  8.0
        """
        axis = validate_axis(axis)
        if axis != 0:
            raise NotImplementedError('axis should be either 0 or "index" currently.')

        if not isinstance(accuracy, int):
            raise TypeError(
                "accuracy must be an integer; however, got [%s]" % type(accuracy).__name__
            )

        if isinstance(q, Iterable):
            q = list(q)

        for v in q if isinstance(q, list) else [q]:
            if not isinstance(v, float):
                raise TypeError(
                    "q must be a float or an array of floats; however, [%s] found." % type(v)
                )
            if v < 0.0 or v > 1.0:
                raise ValueError("percentiles should all be in the interval [0, 1].")

        def quantile(spark_column, spark_type):
            if isinstance(spark_type, (BooleanType, NumericType)):
                return F.percentile_approx(spark_column.cast(DoubleType()), q, accuracy)
            else:
                raise TypeError(
                    "Could not convert {} ({}) to numeric".format(
                        spark_type_to_pandas_dtype(spark_type), spark_type.simpleString()
                    )
                )

        if isinstance(q, list):
            # First calculate the percentiles from all columns and map it to each `quantiles`
            # by creating each entry as a struct. So, it becomes an array of structs as below:
            #
            # +-----------------------------------------+
            # |                                   arrays|
            # +-----------------------------------------+
            # |[[0.25, 2, 6], [0.5, 3, 7], [0.75, 4, 8]]|
            # +-----------------------------------------+

            percentile_cols = []
            percentile_col_names = []
            column_labels = []
            for label, column in zip(
                self._internal.column_labels, self._internal.data_spark_column_names
            ):
                spark_type = self._internal.spark_type_for(label)

                is_numeric_or_boolean = isinstance(spark_type, (NumericType, BooleanType))
                keep_column = not numeric_only or is_numeric_or_boolean

                if keep_column:
                    percentile_col = quantile(self._internal.spark_column_for(label), spark_type)
                    percentile_cols.append(percentile_col.alias(column))
                    percentile_col_names.append(column)
                    column_labels.append(label)

            if len(percentile_cols) == 0:
                return DataFrame(index=q)

            sdf = self._internal.spark_frame.select(percentile_cols)
            # Here, after select percentile cols, a spark_frame looks like below:
            # +---------+---------+
            # |        a|        b|
            # +---------+---------+
            # |[2, 3, 4]|[6, 7, 8]|
            # +---------+---------+

            cols_dict = OrderedDict()  # type: OrderedDict
            for column in percentile_col_names:
                cols_dict[column] = list()
                for i in range(len(q)):
                    cols_dict[column].append(scol_for(sdf, column).getItem(i).alias(column))

            internal_index_column = SPARK_DEFAULT_INDEX_NAME
            cols = []
            for i, col in enumerate(zip(*cols_dict.values())):
                cols.append(F.struct(F.lit(q[i]).alias(internal_index_column), *col))
            sdf = sdf.select(F.array(*cols).alias("arrays"))

            # And then, explode it and manually set the index.
            # +-----------------+---+---+
            # |__index_level_0__|  a|  b|
            # +-----------------+---+---+
            # |             0.25|  2|  6|
            # |              0.5|  3|  7|
            # |             0.75|  4|  8|
            # +-----------------+---+---+
            sdf = sdf.select(F.explode(F.col("arrays"))).selectExpr("col.*")

            internal = InternalFrame(
                spark_frame=sdf,
                index_spark_columns=[scol_for(sdf, internal_index_column)],
                column_labels=column_labels,
                data_spark_columns=[scol_for(sdf, col) for col in percentile_col_names],
            )
            return DataFrame(internal)
        else:
            return self._reduce_for_stat_function(
                quantile, name="quantile", numeric_only=numeric_only
            ).rename(q)

    def query(self, expr, inplace=False) -> Optional["DataFrame"]:
        """
        Query the columns of a DataFrame with a boolean expression.

        .. note:: Internal columns that starting with a '__' prefix are able to access, however,
            they are not supposed to be accessed.

        .. note:: This API delegates to Spark SQL so the syntax follows Spark SQL. Therefore, the
            pandas specific syntax such as `@` is not supported. If you want the pandas syntax,
            you can work around with :meth:`DataFrame.pandas_on_spark.apply_batch`, but you should
            be aware that `query_func` will be executed at different nodes in a distributed manner.
            So, for example, to use `@` syntax, make sure the variable is serialized by, for
            example, putting it within the closure as below.

            >>> df = ps.DataFrame({'A': range(2000), 'B': range(2000)})
            >>> def query_func(pdf):
            ...     num = 1995
            ...     return pdf.query('A > @num')
            >>> df.pandas_on_spark.apply_batch(query_func)
                     A     B
            1996  1996  1996
            1997  1997  1997
            1998  1998  1998
            1999  1999  1999

        Parameters
        ----------
        expr : str
            The query string to evaluate.

            You can refer to column names that contain spaces by surrounding
            them in backticks.

            For example, if one of your columns is called ``a a`` and you want
            to sum it with ``b``, your query should be ```a a` + b``.

        inplace : bool
            Whether the query should modify the data in place or return
            a modified copy.

        Returns
        -------
        DataFrame
            DataFrame resulting from the provided query expression.

        Examples
        --------
        >>> df = ps.DataFrame({'A': range(1, 6),
        ...                    'B': range(10, 0, -2),
        ...                    'C C': range(10, 5, -1)})
        >>> df
           A   B  C C
        0  1  10   10
        1  2   8    9
        2  3   6    8
        3  4   4    7
        4  5   2    6

        >>> df.query('A > B')
           A  B  C C
        4  5  2    6

        The previous expression is equivalent to

        >>> df[df.A > df.B]
           A  B  C C
        4  5  2    6

        For columns with spaces in their name, you can use backtick quoting.

        >>> df.query('B == `C C`')
           A   B  C C
        0  1  10   10

        The previous expression is equivalent to

        >>> df[df.B == df['C C']]
           A   B  C C
        0  1  10   10
        """
        if isinstance(self.columns, pd.MultiIndex):
            raise TypeError("Doesn't support for MultiIndex columns")
        if not isinstance(expr, str):
            raise TypeError(
                "expr must be a string to be evaluated, {} given".format(type(expr).__name__)
            )
        inplace = validate_bool_kwarg(inplace, "inplace")

        data_columns = [label[0] for label in self._internal.column_labels]
        sdf = self._internal.spark_frame.select(
            self._internal.index_spark_columns
            + [
                scol.alias(col)
                for scol, col in zip(self._internal.data_spark_columns, data_columns)
            ]
        ).filter(expr)
        internal = self._internal.with_new_sdf(sdf, data_columns=data_columns)

        if inplace:
            self._update_internal_frame(internal)
            return None
        else:
            return DataFrame(internal)

    def take(self, indices, axis=0, **kwargs) -> "DataFrame":
        """
        Return the elements in the given *positional* indices along an axis.

        This means that we are not indexing according to actual values in
        the index attribute of the object. We are indexing according to the
        actual position of the element in the object.

        Parameters
        ----------
        indices : array-like
            An array of ints indicating which positions to take.
        axis : {0 or 'index', 1 or 'columns', None}, default 0
            The axis on which to select elements. ``0`` means that we are
            selecting rows, ``1`` means that we are selecting columns.
        **kwargs
            For compatibility with :meth:`numpy.take`. Has no effect on the
            output.

        Returns
        -------
        taken : same type as caller
            An array-like containing the elements taken from the object.

        See Also
        --------
        DataFrame.loc : Select a subset of a DataFrame by labels.
        DataFrame.iloc : Select a subset of a DataFrame by positions.
        numpy.take : Take elements from an array along an axis.

        Examples
        --------
        >>> df = ps.DataFrame([('falcon', 'bird', 389.0),
        ...                    ('parrot', 'bird', 24.0),
        ...                    ('lion', 'mammal', 80.5),
        ...                    ('monkey', 'mammal', np.nan)],
        ...                   columns=['name', 'class', 'max_speed'],
        ...                   index=[0, 2, 3, 1])
        >>> df
             name   class  max_speed
        0  falcon    bird      389.0
        2  parrot    bird       24.0
        3    lion  mammal       80.5
        1  monkey  mammal        NaN

        Take elements at positions 0 and 3 along the axis 0 (default).

        Note how the actual indices selected (0 and 1) do not correspond to
        our selected indices 0 and 3. That's because we are selecting the 0th
        and 3rd rows, not rows whose indices equal 0 and 3.

        >>> df.take([0, 3]).sort_index()
             name   class  max_speed
        0  falcon    bird      389.0
        1  monkey  mammal        NaN

        Take elements at indices 1 and 2 along the axis 1 (column selection).

        >>> df.take([1, 2], axis=1)
            class  max_speed
        0    bird      389.0
        2    bird       24.0
        3  mammal       80.5
        1  mammal        NaN

        We may take elements using negative integers for positive indices,
        starting from the end of the object, just like with Python lists.

        >>> df.take([-1, -2]).sort_index()
             name   class  max_speed
        1  monkey  mammal        NaN
        3    lion  mammal       80.5
        """
        axis = validate_axis(axis)
        if not is_list_like(indices) or isinstance(indices, (dict, set)):
            raise TypeError("`indices` must be a list-like except dict or set")
        if axis == 0:
            return cast(DataFrame, self.iloc[indices, :])
        else:
            return cast(DataFrame, self.iloc[:, indices])

    def eval(self, expr, inplace=False) -> Optional[Union["DataFrame", "Series"]]:
        """
        Evaluate a string describing operations on DataFrame columns.

        Operates on columns only, not specific rows or elements. This allows
        `eval` to run arbitrary code, which can make you vulnerable to code
        injection if you pass user input to this function.

        Parameters
        ----------
        expr : str
            The expression string to evaluate.
        inplace : bool, default False
            If the expression contains an assignment, whether to perform the
            operation inplace and mutate the existing DataFrame. Otherwise,
            a new DataFrame is returned.

        Returns
        -------
        The result of the evaluation.

        See Also
        --------
        DataFrame.query : Evaluates a boolean expression to query the columns
            of a frame.
        DataFrame.assign : Can evaluate an expression or function to create new
            values for a column.
        eval : Evaluate a Python expression as a string using various
            backends.

        Examples
        --------
        >>> df = ps.DataFrame({'A': range(1, 6), 'B': range(10, 0, -2)})
        >>> df
           A   B
        0  1  10
        1  2   8
        2  3   6
        3  4   4
        4  5   2
        >>> df.eval('A + B')
        0    11
        1    10
        2     9
        3     8
        4     7
        dtype: int64

        Assignment is allowed though by default the original DataFrame is not
        modified.

        >>> df.eval('C = A + B')
           A   B   C
        0  1  10  11
        1  2   8  10
        2  3   6   9
        3  4   4   8
        4  5   2   7
        >>> df
           A   B
        0  1  10
        1  2   8
        2  3   6
        3  4   4
        4  5   2

        Use ``inplace=True`` to modify the original DataFrame.

        >>> df.eval('C = A + B', inplace=True)
        >>> df
           A   B   C
        0  1  10  11
        1  2   8  10
        2  3   6   9
        3  4   4   8
        4  5   2   7
        """
        from pyspark.pandas.series import first_series

        if isinstance(self.columns, pd.MultiIndex):
            raise TypeError("`eval` is not supported for multi-index columns")
        inplace = validate_bool_kwarg(inplace, "inplace")
        should_return_series = False
        series_name = None
        should_return_scalar = False

        # Since `eval_func` doesn't have a type hint, inferring the schema is always preformed
        # in the `apply_batch`. Hence, the variables `should_return_series`, `series_name`,
        # and `should_return_scalar` can be updated.
        def eval_func(pdf):
            nonlocal should_return_series
            nonlocal series_name
            nonlocal should_return_scalar
            result_inner = pdf.eval(expr, inplace=inplace)
            if inplace:
                result_inner = pdf
            if isinstance(result_inner, pd.Series):
                should_return_series = True
                series_name = result_inner.name
                result_inner = result_inner.to_frame()
            elif is_scalar(result_inner):
                should_return_scalar = True
                result_inner = pd.Series(result_inner).to_frame()
            return result_inner

        result = self.pandas_on_spark.apply_batch(eval_func)
        if inplace:
            # Here, the result is always a frame because the error is thrown during schema inference
            # from pandas.
            self._update_internal_frame(result._internal, requires_same_anchor=False)
            return None
        elif should_return_series:
            return first_series(result).rename(series_name)
        elif should_return_scalar:
            return first_series(result)[0]
        else:
            # Returns a frame
            return result

    def explode(self, column) -> "DataFrame":
        """
        Transform each element of a list-like to a row, replicating index values.

        Parameters
        ----------
        column : str or tuple
            Column to explode.

        Returns
        -------
        DataFrame
            Exploded lists to rows of the subset columns;
            index will be duplicated for these rows.

        See Also
        --------
        DataFrame.unstack : Pivot a level of the (necessarily hierarchical)
            index labels.
        DataFrame.melt : Unpivot a DataFrame from wide format to long format.

        Examples
        --------
        >>> df = ps.DataFrame({'A': [[1, 2, 3], [], [3, 4]], 'B': 1})
        >>> df
                   A  B
        0  [1, 2, 3]  1
        1         []  1
        2     [3, 4]  1

        >>> df.explode('A')
             A  B
        0  1.0  1
        0  2.0  1
        0  3.0  1
        1  NaN  1
        2  3.0  1
        2  4.0  1
        """
        from pyspark.pandas.series import Series

        if not is_name_like_value(column):
            raise TypeError("column must be a scalar")

        psdf = DataFrame(self._internal.resolved_copy)  # type: "DataFrame"
        psser = psdf[column]
        if not isinstance(psser, Series):
            raise ValueError(
                "The column %s is not unique. For a multi-index, the label must be a tuple "
                "with elements corresponding to each level." % name_like_string(column)
            )
        if not isinstance(psser.spark.data_type, ArrayType):
            return self.copy()

        sdf = psdf._internal.spark_frame.withColumn(
            psser._internal.data_spark_column_names[0], F.explode_outer(psser.spark.column)
        )

        data_fields = psdf._internal.data_fields.copy()
        data_fields[psdf._internal.column_labels.index(psser._column_label)] = None  # TODO: dtype?

        internal = psdf._internal.with_new_sdf(sdf, data_fields=data_fields)
        return DataFrame(internal)

    def mad(self, axis=0) -> "Series":
        """
        Return the mean absolute deviation of values.

        Parameters
        ----------
        axis : {index (0), columns (1)}
            Axis for the function to be applied on.

        Examples
        --------
        >>> df = ps.DataFrame({'a': [1, 2, 3, np.nan], 'b': [0.1, 0.2, 0.3, np.nan]},
        ...                   columns=['a', 'b'])

        >>> df.mad()
        a    0.666667
        b    0.066667
        dtype: float64

        >>> df.mad(axis=1)
        0    0.45
        1    0.90
        2    1.35
        3     NaN
        dtype: float64
        """
        from pyspark.pandas.series import first_series

        axis = validate_axis(axis)

        if axis == 0:

            def get_spark_column(psdf, label):
                scol = psdf._internal.spark_column_for(label)
                col_type = psdf._internal.spark_type_for(label)

                if isinstance(col_type, BooleanType):
                    scol = scol.cast("integer")

                return scol

            new_column_labels = []
            for label in self._internal.column_labels:
                # Filtering out only columns of numeric and boolean type column.
                dtype = self._psser_for(label).spark.data_type
                if isinstance(dtype, (NumericType, BooleanType)):
                    new_column_labels.append(label)

            new_columns = [
                F.avg(get_spark_column(self, label)).alias(name_like_string(label))
                for label in new_column_labels
            ]

            mean_data = self._internal.spark_frame.select(new_columns).first()

            new_columns = [
                F.avg(
                    F.abs(get_spark_column(self, label) - mean_data[name_like_string(label)])
                ).alias(name_like_string(label))
                for label in new_column_labels
            ]

            sdf = self._internal.spark_frame.select(
                [F.lit(None).cast(StringType()).alias(SPARK_DEFAULT_INDEX_NAME)] + new_columns
            )

            # The data is expected to be small so it's fine to transpose/use default index.
            with ps.option_context("compute.max_rows", 1):
                internal = InternalFrame(
                    spark_frame=sdf,
                    index_spark_columns=[scol_for(sdf, SPARK_DEFAULT_INDEX_NAME)],
                    column_labels=new_column_labels,
                    column_label_names=self._internal.column_label_names,
                )
                return first_series(DataFrame(internal).transpose())

        else:
            calculate_columns_axis = pandas_udf(
                returnType=DoubleType(), functionType=PandasUDFType.SCALAR
            )(lambda *cols: pd.concat(cols, axis=1).mad(axis=1))

            internal = self._internal.copy(
                column_labels=[None],
                data_spark_columns=[
                    calculate_columns_axis(*self._internal.data_spark_columns).alias(
                        SPARK_DEFAULT_SERIES_NAME
                    )
                ],
                data_fields=[None],
                column_label_names=None,
            )
            return first_series(DataFrame(internal))

    def tail(self, n=5) -> "DataFrame":
        """
        Return the last `n` rows.

        This function returns last `n` rows from the object based on
        position. It is useful for quickly verifying data, for example,
        after sorting or appending rows.

        For negative values of `n`, this function returns all rows except
        the first `n` rows, equivalent to ``df[n:]``.

        Parameters
        ----------
        n : int, default 5
            Number of rows to select.

        Returns
        -------
        type of caller
            The last `n` rows of the caller object.

        See Also
        --------
        DataFrame.head : The first `n` rows of the caller object.

        Examples
        --------
        >>> df = ps.DataFrame({'animal': ['alligator', 'bee', 'falcon', 'lion',
        ...                    'monkey', 'parrot', 'shark', 'whale', 'zebra']})
        >>> df
              animal
        0  alligator
        1        bee
        2     falcon
        3       lion
        4     monkey
        5     parrot
        6      shark
        7      whale
        8      zebra

        Viewing the last 5 lines

        >>> df.tail()  # doctest: +SKIP
           animal
        4  monkey
        5  parrot
        6   shark
        7   whale
        8   zebra

        Viewing the last `n` lines (three in this case)

        >>> df.tail(3)  # doctest: +SKIP
          animal
        6  shark
        7  whale
        8  zebra

        For negative values of `n`

        >>> df.tail(-3)  # doctest: +SKIP
           animal
        3    lion
        4  monkey
        5  parrot
        6   shark
        7   whale
        8   zebra
        """
        if not isinstance(n, int):
            raise TypeError("bad operand type for unary -: '{}'".format(type(n).__name__))
        if n < 0:
            n = len(self) + n
        if n <= 0:
            return ps.DataFrame(self._internal.with_filter(F.lit(False)))
        # Should use `resolved_copy` here for the case like `(psdf + 1).tail()`
        sdf = self._internal.resolved_copy.spark_frame
        rows = sdf.tail(n)
        new_sdf = default_session().createDataFrame(rows, sdf.schema)

        return DataFrame(self._internal.with_new_sdf(new_sdf))

    def align(
        self,
        other: Union["DataFrame", "Series"],
        join: str = "outer",
        axis: Optional[Union[int, str]] = None,
        copy: bool = True,
    ) -> Tuple["DataFrame", Union["DataFrame", "Series"]]:
        """
        Align two objects on their axes with the specified join method.

        Join method is specified for each axis Index.

        Parameters
        ----------
        other : DataFrame or Series
        join : {{'outer', 'inner', 'left', 'right'}}, default 'outer'
        axis : allowed axis of the other object, default None
            Align on index (0), columns (1), or both (None).
        copy : bool, default True
            Always returns new objects. If copy=False and no reindexing is
            required then original objects are returned.

        Returns
        -------
        (left, right) : (DataFrame, type of other)
            Aligned objects.

        Examples
        --------
        >>> ps.set_option("compute.ops_on_diff_frames", True)
        >>> df1 = ps.DataFrame({"a": [1, 2, 3], "b": ["a", "b", "c"]}, index=[10, 20, 30])
        >>> df2 = ps.DataFrame({"a": [4, 5, 6], "c": ["d", "e", "f"]}, index=[10, 11, 12])

        Align both axis:

        >>> aligned_l, aligned_r = df1.align(df2)
        >>> aligned_l.sort_index()
              a     b   c
        10  1.0     a NaN
        11  NaN  None NaN
        12  NaN  None NaN
        20  2.0     b NaN
        30  3.0     c NaN
        >>> aligned_r.sort_index()
              a   b     c
        10  4.0 NaN     d
        11  5.0 NaN     e
        12  6.0 NaN     f
        20  NaN NaN  None
        30  NaN NaN  None

        Align only axis=0 (index):

        >>> aligned_l, aligned_r = df1.align(df2, axis=0)
        >>> aligned_l.sort_index()
              a     b
        10  1.0     a
        11  NaN  None
        12  NaN  None
        20  2.0     b
        30  3.0     c
        >>> aligned_r.sort_index()
              a     c
        10  4.0     d
        11  5.0     e
        12  6.0     f
        20  NaN  None
        30  NaN  None

        Align only axis=1 (column):

        >>> aligned_l, aligned_r = df1.align(df2, axis=1)
        >>> aligned_l.sort_index()
            a  b   c
        10  1  a NaN
        20  2  b NaN
        30  3  c NaN
        >>> aligned_r.sort_index()
            a   b  c
        10  4 NaN  d
        11  5 NaN  e
        12  6 NaN  f

        Align with the join type "inner":

        >>> aligned_l, aligned_r = df1.align(df2, join="inner")
        >>> aligned_l.sort_index()
            a
        10  1
        >>> aligned_r.sort_index()
            a
        10  4

        Align with a Series:

        >>> s = ps.Series([7, 8, 9], index=[10, 11, 12])
        >>> aligned_l, aligned_r = df1.align(s, axis=0)
        >>> aligned_l.sort_index()
              a     b
        10  1.0     a
        11  NaN  None
        12  NaN  None
        20  2.0     b
        30  3.0     c
        >>> aligned_r.sort_index()
        10    7.0
        11    8.0
        12    9.0
        20    NaN
        30    NaN
        dtype: float64

        >>> ps.reset_option("compute.ops_on_diff_frames")
        """
        from pyspark.pandas.series import Series, first_series

        if not isinstance(other, (DataFrame, Series)):
            raise TypeError("unsupported type: {}".format(type(other).__name__))

        how = validate_how(join)
        axis = validate_axis(axis, None)

        right_is_series = isinstance(other, Series)
        if right_is_series:
            if axis is None:
                raise ValueError("Must specify axis=0 or 1")
            elif axis != 0:
                raise NotImplementedError(
                    "align currently only works for axis=0 when right is Series"
                )

        left = self
        right = other

        if (axis is None or axis == 0) and not same_anchor(left, right):
            combined = combine_frames(left, right, how=how)
            left = combined["this"]
            right = combined["that"]

            if right_is_series:
                right = first_series(right).rename(other.name)

        if (
            axis is None or axis == 1
        ) and left._internal.column_labels != right._internal.column_labels:

            if left._internal.column_labels_level != right._internal.column_labels_level:
                raise ValueError("cannot join with no overlapping index names")

            left = left.copy()
            right = right.copy()

            if how == "full":
                column_labels = sorted(
                    list(set(left._internal.column_labels) | set(right._internal.column_labels))
                )
            elif how == "inner":
                column_labels = sorted(
                    list(set(left._internal.column_labels) & set(right._internal.column_labels))
                )
            elif how == "left":
                column_labels = left._internal.column_labels
            else:
                column_labels = right._internal.column_labels

            for label in column_labels:
                if label not in left._internal.column_labels:
                    left[label] = F.lit(None).cast(DoubleType())
            left = left[column_labels]
            for label in column_labels:
                if label not in right._internal.column_labels:
                    right[label] = F.lit(None).cast(DoubleType())
            right = right[column_labels]

        return (left.copy(), right.copy()) if copy else (left, right)

    @staticmethod
    def from_dict(data, orient="columns", dtype=None, columns=None) -> "DataFrame":
        """
        Construct DataFrame from dict of array-like or dicts.

        Creates DataFrame object from dictionary by columns or by index
        allowing dtype specification.

        Parameters
        ----------
        data : dict
            Of the form {field : array-like} or {field : dict}.
        orient : {'columns', 'index'}, default 'columns'
            The "orientation" of the data. If the keys of the passed dict
            should be the columns of the resulting DataFrame, pass 'columns'
            (default). Otherwise if the keys should be rows, pass 'index'.
        dtype : dtype, default None
            Data type to force, otherwise infer.
        columns : list, default None
            Column labels to use when ``orient='index'``. Raises a ValueError
            if used with ``orient='columns'``.

        Returns
        -------
        DataFrame

        See Also
        --------
        DataFrame.from_records : DataFrame from structured ndarray, sequence
            of tuples or dicts, or DataFrame.
        DataFrame : DataFrame object creation using constructor.

        Examples
        --------
        By default the keys of the dict become the DataFrame columns:

        >>> data = {'col_1': [3, 2, 1, 0], 'col_2': [10, 20, 30, 40]}
        >>> ps.DataFrame.from_dict(data)
           col_1  col_2
        0      3     10
        1      2     20
        2      1     30
        3      0     40

        Specify ``orient='index'`` to create the DataFrame using dictionary
        keys as rows:

        >>> data = {'row_1': [3, 2, 1, 0], 'row_2': [10, 20, 30, 40]}
        >>> ps.DataFrame.from_dict(data, orient='index').sort_index()
                0   1   2   3
        row_1   3   2   1   0
        row_2  10  20  30  40

        When using the 'index' orientation, the column names can be
        specified manually:

        >>> ps.DataFrame.from_dict(data, orient='index',
        ...                        columns=['A', 'B', 'C', 'D']).sort_index()
                A   B   C   D
        row_1   3   2   1   0
        row_2  10  20  30  40
        """
        return DataFrame(pd.DataFrame.from_dict(data, orient=orient, dtype=dtype, columns=columns))

    def _to_internal_pandas(self):
        """
        Return a pandas DataFrame directly from _internal to avoid overhead of copy.

        This method is for internal use only.
        """
        return self._internal.to_pandas_frame

    def _get_or_create_repr_pandas_cache(self, n):
        if not hasattr(self, "_repr_pandas_cache") or n not in self._repr_pandas_cache:
            object.__setattr__(
                self, "_repr_pandas_cache", {n: self.head(n + 1)._to_internal_pandas()}
            )
        return self._repr_pandas_cache[n]

    def __repr__(self):
        max_display_count = get_option("display.max_rows")
        if max_display_count is None:
            return self._to_internal_pandas().to_string()

        pdf = self._get_or_create_repr_pandas_cache(max_display_count)
        pdf_length = len(pdf)
        pdf = pdf.iloc[:max_display_count]
        if pdf_length > max_display_count:
            repr_string = pdf.to_string(show_dimensions=True)
            match = REPR_PATTERN.search(repr_string)
            if match is not None:
                nrows = match.group("rows")
                ncols = match.group("columns")
                footer = "\n\n[Showing only the first {nrows} rows x {ncols} columns]".format(
                    nrows=nrows, ncols=ncols
                )
                return REPR_PATTERN.sub(footer, repr_string)
        return pdf.to_string()

    def _repr_html_(self):
        max_display_count = get_option("display.max_rows")
        # pandas 0.25.1 has a regression about HTML representation so 'bold_rows'
        # has to be set as False explicitly. See https://github.com/pandas-dev/pandas/issues/28204
        bold_rows = not (LooseVersion("0.25.1") == LooseVersion(pd.__version__))
        if max_display_count is None:
            return self._to_internal_pandas().to_html(notebook=True, bold_rows=bold_rows)

        pdf = self._get_or_create_repr_pandas_cache(max_display_count)
        pdf_length = len(pdf)
        pdf = pdf.iloc[:max_display_count]
        if pdf_length > max_display_count:
            repr_html = pdf.to_html(show_dimensions=True, notebook=True, bold_rows=bold_rows)
            match = REPR_HTML_PATTERN.search(repr_html)
            if match is not None:
                nrows = match.group("rows")
                ncols = match.group("columns")
                by = chr(215)
                footer = (
                    "\n<p>Showing only the first {rows} rows "
                    "{by} {cols} columns</p>\n</div>".format(rows=nrows, by=by, cols=ncols)
                )
                return REPR_HTML_PATTERN.sub(footer, repr_html)
        return pdf.to_html(notebook=True, bold_rows=bold_rows)

    def __getitem__(self, key):
        from pyspark.pandas.series import Series

        if key is None:
            raise KeyError("none key")
        elif isinstance(key, Series):
            return self.loc[key.astype(bool)]
        elif isinstance(key, slice):
            if any(type(n) == int or None for n in [key.start, key.stop]):
                # Seems like pandas Frame always uses int as positional search when slicing
                # with ints.
                return self.iloc[key]
            return self.loc[key]
        elif is_name_like_value(key):
            return self.loc[:, key]
        elif is_list_like(key):
            return self.loc[:, list(key)]
        raise NotImplementedError(key)

    def __setitem__(self, key, value):
        from pyspark.pandas.series import Series

        if isinstance(value, (DataFrame, Series)) and not same_anchor(value, self):
            # Different Series or DataFrames
            level = self._internal.column_labels_level
            key = DataFrame._index_normalized_label(level, key)
            value = DataFrame._index_normalized_frame(level, value)

            def assign_columns(psdf, this_column_labels, that_column_labels):
                assert len(key) == len(that_column_labels)
                # Note that here intentionally uses `zip_longest` that combine
                # that_columns.
                for k, this_label, that_label in zip_longest(
                    key, this_column_labels, that_column_labels
                ):
                    yield (psdf._psser_for(that_label), tuple(["that", *k]))
                    if this_label is not None and this_label[1:] != k:
                        yield (psdf._psser_for(this_label), this_label)

            psdf = align_diff_frames(assign_columns, self, value, fillna=False, how="left")
        elif isinstance(value, list):
            if len(self) != len(value):
                raise ValueError("Length of values does not match length of index")

            # TODO: avoid using default index?
            with option_context(
                "compute.default_index_type",
                "distributed-sequence",
                "compute.ops_on_diff_frames",
                True,
            ):
                psdf = self.reset_index()
                psdf[key] = ps.DataFrame(value)
                psdf = psdf.set_index(psdf.columns[: self._internal.index_level])
                psdf.index.names = self.index.names

        elif isinstance(key, list):
            assert isinstance(value, DataFrame)
            # Same DataFrames.
            field_names = value.columns
            psdf = self._assign({k: value[c] for k, c in zip(key, field_names)})
        else:
            # Same Series.
            psdf = self._assign({key: value})

        self._update_internal_frame(psdf._internal)

    @staticmethod
    def _index_normalized_label(level, labels):
        """
        Returns a label that is normalized against the current column index level.
        For example, the key "abc" can be ("abc", "", "") if the current Frame has
        a multi-index for its column
        """
        if is_name_like_tuple(labels):
            labels = [labels]
        elif is_name_like_value(labels):
            labels = [(labels,)]
        else:
            labels = [k if is_name_like_tuple(k) else (k,) for k in labels]

        if any(len(label) > level for label in labels):
            raise KeyError(
                "Key length ({}) exceeds index depth ({})".format(
                    max(len(label) for label in labels), level
                )
            )
        return [tuple(list(label) + ([""] * (level - len(label)))) for label in labels]

    @staticmethod
    def _index_normalized_frame(level, psser_or_psdf):
        """
        Returns a frame that is normalized against the current column index level.
        For example, the name in `pd.Series([...], name="abc")` can be can be
        ("abc", "", "") if the current DataFrame has a multi-index for its column
        """
        from pyspark.pandas.series import Series

        if isinstance(psser_or_psdf, Series):
            psdf = psser_or_psdf.to_frame()
        else:
            assert isinstance(psser_or_psdf, DataFrame), type(psser_or_psdf)
            psdf = psser_or_psdf.copy()

        psdf.columns = pd.MultiIndex.from_tuples(
            [
                tuple([name_like_string(label)] + ([""] * (level - 1)))
                for label in psdf._internal.column_labels
            ],
        )

        return psdf

    def __getattr__(self, key: str) -> Any:
        if key.startswith("__"):
            raise AttributeError(key)
        if hasattr(_MissingPandasLikeDataFrame, key):
            property_or_func = getattr(_MissingPandasLikeDataFrame, key)
            if isinstance(property_or_func, property):
                return property_or_func.fget(self)  # type: ignore
            else:
                return partial(property_or_func, self)

        try:
            return self.loc[:, key]
        except KeyError:
            raise AttributeError(
                "'%s' object has no attribute '%s'" % (self.__class__.__name__, key)
            )

    def __setattr__(self, key: str, value) -> None:
        try:
            object.__getattribute__(self, key)
            return object.__setattr__(self, key, value)
        except AttributeError:
            pass

        if (key,) in self._internal.column_labels:
            self[key] = value
        else:
            msg = "pandas-on-Spark doesn't allow columns to be created via a new attribute name"
            if is_testing():
                raise AssertionError(msg)
            else:
                warnings.warn(msg, UserWarning)

    def __len__(self):
        return self._internal.resolved_copy.spark_frame.count()

    def __dir__(self):
        fields = [
            f for f in self._internal.resolved_copy.spark_frame.schema.fieldNames() if " " not in f
        ]
        return super().__dir__() + fields

    def __iter__(self):
        return iter(self.columns)

    # NDArray Compat
    def __array_ufunc__(self, ufunc: Callable, method: str, *inputs: Any, **kwargs: Any):
        # TODO: is it possible to deduplicate it with '_map_series_op'?
        if all(isinstance(inp, DataFrame) for inp in inputs) and any(
            not same_anchor(inp, inputs[0]) for inp in inputs
        ):
            # binary only
            assert len(inputs) == 2
            this = inputs[0]
            that = inputs[1]
            if this._internal.column_labels_level != that._internal.column_labels_level:
                raise ValueError("cannot join with no overlapping index names")

            # Different DataFrames
            def apply_op(psdf, this_column_labels, that_column_labels):
                for this_label, that_label in zip(this_column_labels, that_column_labels):
                    yield (
                        ufunc(
                            psdf._psser_for(this_label), psdf._psser_for(that_label), **kwargs
                        ).rename(this_label),
                        this_label,
                    )

            return align_diff_frames(apply_op, this, that, fillna=True, how="full")
        else:
            # DataFrame and Series
            applied = []
            this = inputs[0]
            assert all(inp is this for inp in inputs if isinstance(inp, DataFrame))

            for label in this._internal.column_labels:
                arguments = []
                for inp in inputs:
                    arguments.append(inp[label] if isinstance(inp, DataFrame) else inp)
                # both binary and unary.
                applied.append(ufunc(*arguments, **kwargs).rename(label))

            internal = this._internal.with_new_columns(applied)
            return DataFrame(internal)

    if sys.version_info >= (3, 7):

        def __class_getitem__(cls, params):
            # This is a workaround to support variadic generic in DataFrame in Python 3.7.
            # See https://github.com/python/typing/issues/193
            # we always wraps the given type hints by a tuple to mimic the variadic generic.
            return _create_tuple_for_frame_type(params)

    elif (3, 5) <= sys.version_info < (3, 7):
        # This is a workaround to support variadic generic in DataFrame in Python 3.5+
        # The implementation is in its metaclass so this flag is needed to distinguish
        # pandas-on-Spark DataFrame.
        is_dataframe = None


def _reduce_spark_multi(sdf, aggs):
    """
    Performs a reduction on a spark DataFrame, the functions being known sql aggregate functions.
    """
    assert isinstance(sdf, spark.DataFrame)
    sdf0 = sdf.agg(*aggs)
    l = sdf0.limit(2).toPandas()
    assert len(l) == 1, (sdf, l)
    row = l.iloc[0]
    l2 = list(row)
    assert len(l2) == len(aggs), (row, l2)
    return l2


class CachedDataFrame(DataFrame):
    """
    Cached pandas-on-Spark DataFrame, which corresponds to pandas DataFrame logically, but
    internally it caches the corresponding Spark DataFrame.
    """

    def __init__(self, internal, storage_level=None):
        if storage_level is None:
            object.__setattr__(self, "_cached", internal.spark_frame.cache())
        elif isinstance(storage_level, StorageLevel):
            object.__setattr__(self, "_cached", internal.spark_frame.persist(storage_level))
        else:
            raise TypeError(
                "Only a valid pyspark.StorageLevel type is acceptable for the `storage_level`"
            )
        super().__init__(internal)

    def __enter__(self):
        return self

    def __exit__(self, exception_type, exception_value, traceback):
        self.spark.unpersist()

    # create accessor for Spark related methods.
    spark = CachedAccessor("spark", CachedSparkFrameMethods)


def _test():
    import os
    import doctest
    import shutil
    import sys
    import tempfile
    import uuid
    from pyspark.sql import SparkSession
    import pyspark.pandas.frame

    os.chdir(os.environ["SPARK_HOME"])

    globs = pyspark.pandas.frame.__dict__.copy()
    globs["ps"] = pyspark.pandas
    spark = (
        SparkSession.builder.master("local[4]").appName("pyspark.pandas.frame tests").getOrCreate()
    )

    db_name = "db%s" % str(uuid.uuid4()).replace("-", "")
    spark.sql("CREATE DATABASE %s" % db_name)
    globs["db"] = db_name

    path = tempfile.mkdtemp()
    globs["path"] = path

    (failure_count, test_count) = doctest.testmod(
        pyspark.pandas.frame,
        globs=globs,
        optionflags=doctest.ELLIPSIS | doctest.NORMALIZE_WHITESPACE,
    )

    shutil.rmtree(path, ignore_errors=True)
    spark.sql("DROP DATABASE IF EXISTS %s CASCADE" % db_name)
    spark.stop()
    if failure_count:
        sys.exit(-1)


if __name__ == "__main__":
    _test()<|MERGE_RESOLUTION|>--- conflicted
+++ resolved
@@ -2964,13 +2964,8 @@
                 internal.index_spark_columns[:level]
                 + internal.index_spark_columns[level + len(key) :]
             )
-<<<<<<< HEAD
-            index_names = internal.index_names[:level] + internal.index_names[level + len(key):]
-            index_fields = internal.index_fields[:level] + internal.index_fields[level + len(key):]
-=======
             index_names = internal.index_names[:level] + internal.index_names[level + len(key) :]
-            index_dtypes = internal.index_dtypes[:level] + internal.index_dtypes[level + len(key) :]
->>>>>>> 6c3b7f92
+            index_fields = internal.index_fields[:level] + internal.index_fields[level + len(key) :]
 
             internal = internal.copy(
                 index_spark_columns=index_spark_columns,
@@ -7150,16 +7145,8 @@
                 self._internal.index_fields,
             )
         )
-<<<<<<< HEAD
-        index_map[i], index_map[j], = index_map[j], index_map[i]
+        index_map[i], index_map[j] = index_map[j], index_map[i]
         index_spark_columns, index_names, index_fields = zip(*index_map)
-=======
-        index_map[i], index_map[j], = (
-            index_map[j],
-            index_map[i],
-        )
-        index_spark_columns, index_names, index_dtypes = zip(*index_map)
->>>>>>> 6c3b7f92
         internal = self._internal.copy(
             index_spark_columns=list(index_spark_columns),
             index_names=list(index_names),
