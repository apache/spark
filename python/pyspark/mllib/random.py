#
# Licensed to the Apache Software Foundation (ASF) under one or more
# contributor license agreements.  See the NOTICE file distributed with
# this work for additional information regarding copyright ownership.
# The ASF licenses this file to You under the Apache License, Version 2.0
# (the "License"); you may not use this file except in compliance with
# the License.  You may obtain a copy of the License at
#
#    http://www.apache.org/licenses/LICENSE-2.0
#
# Unless required by applicable law or agreed to in writing, software
# distributed under the License is distributed on an "AS IS" BASIS,
# WITHOUT WARRANTIES OR CONDITIONS OF ANY KIND, either express or implied.
# See the License for the specific language governing permissions and
# limitations under the License.
#

"""
Python package for random data generation.
"""


from pyspark.rdd import RDD
from pyspark.mllib._common import _deserialize_double, _deserialize_double_vector
from pyspark.serializers import NoOpSerializer


class RandomRDDs:
    """
    Generator methods for creating RDDs comprised of i.i.d samples from
    some distribution.
    """

    @staticmethod
    def uniformRDD(sc, size, numPartitions=None, seed=None):
        """
        Generates an RDD comprised of i.i.d. samples from the
        uniform distribution U(0.0, 1.0).

<<<<<<< HEAD
        To transform the distribution in the generated RDD from U[0.0, 1.0]
        to U[a, b], use
=======
        To transform the distribution in the generated RDD from U(0.0, 1.0)
        to U(a, b), use
>>>>>>> eb53ca6b
        C{RandomRDDs.uniformRDD(sc, n, p, seed)\
          .map(lambda v: a + (b - a) * v)}

        >>> x = RandomRDDs.uniformRDD(sc, 100).collect()
        >>> len(x)
        100
        >>> max(x) <= 1.0 and min(x) >= 0.0
        True
        >>> RandomRDDs.uniformRDD(sc, 100, 4).getNumPartitions()
        4
        >>> parts = RandomRDDs.uniformRDD(sc, 100, seed=4).getNumPartitions()
        >>> parts == sc.defaultParallelism
        True
        """
        jrdd = sc._jvm.PythonMLLibAPI().uniformRDD(sc._jsc, size, numPartitions, seed)
        uniform = RDD(jrdd, sc, NoOpSerializer())
        return uniform.map(lambda bytes: _deserialize_double(bytearray(bytes)))

    @staticmethod
    def normalRDD(sc, size, numPartitions=None, seed=None):
        """
        Generates an RDD comprised of i.i.d. samples from the standard normal
        distribution.

        To transform the distribution in the generated RDD from standard normal
<<<<<<< HEAD
        to some other normal N(mean, sigma), use
=======
        to some other normal N(mean, sigma^2), use
>>>>>>> eb53ca6b
        C{RandomRDDs.normal(sc, n, p, seed)\
          .map(lambda v: mean + sigma * v)}

        >>> x = RandomRDDs.normalRDD(sc, 1000, seed=1L)
        >>> stats = x.stats()
        >>> stats.count()
        1000L
        >>> abs(stats.mean() - 0.0) < 0.1
        True
        >>> abs(stats.stdev() - 1.0) < 0.1
        True
        """
        jrdd = sc._jvm.PythonMLLibAPI().normalRDD(sc._jsc, size, numPartitions, seed)
        normal = RDD(jrdd, sc, NoOpSerializer())
        return normal.map(lambda bytes: _deserialize_double(bytearray(bytes)))

    @staticmethod
    def poissonRDD(sc, mean, size, numPartitions=None, seed=None):
        """
        Generates an RDD comprised of i.i.d. samples from the Poisson
        distribution with the input mean.

        >>> mean = 100.0
        >>> x = RandomRDDs.poissonRDD(sc, mean, 1000, seed=1L)
        >>> stats = x.stats()
        >>> stats.count()
        1000L
        >>> abs(stats.mean() - mean) < 0.5
        True
        >>> from math import sqrt
        >>> abs(stats.stdev() - sqrt(mean)) < 0.5
        True
        """
        jrdd = sc._jvm.PythonMLLibAPI().poissonRDD(sc._jsc, mean, size, numPartitions, seed)
        poisson = RDD(jrdd, sc, NoOpSerializer())
        return poisson.map(lambda bytes: _deserialize_double(bytearray(bytes)))

    @staticmethod
    def uniformVectorRDD(sc, numRows, numCols, numPartitions=None, seed=None):
        """
        Generates an RDD comprised of vectors containing i.i.d. samples drawn
        from the uniform distribution U(0.0, 1.0).

        >>> import numpy as np
        >>> mat = np.matrix(RandomRDDs.uniformVectorRDD(sc, 10, 10).collect())
        >>> mat.shape
        (10, 10)
        >>> mat.max() <= 1.0 and mat.min() >= 0.0
        True
        >>> RandomRDDs.uniformVectorRDD(sc, 10, 10, 4).getNumPartitions()
        4
        """
        jrdd = sc._jvm.PythonMLLibAPI() \
            .uniformVectorRDD(sc._jsc, numRows, numCols, numPartitions, seed)
        uniform = RDD(jrdd, sc, NoOpSerializer())
        return uniform.map(lambda bytes: _deserialize_double_vector(bytearray(bytes)))

    @staticmethod
    def normalVectorRDD(sc, numRows, numCols, numPartitions=None, seed=None):
        """
        Generates an RDD comprised of vectors containing i.i.d. samples drawn
        from the standard normal distribution.

        >>> import numpy as np
        >>> mat = np.matrix(RandomRDDs.normalVectorRDD(sc, 100, 100, seed=1L).collect())
        >>> mat.shape
        (100, 100)
        >>> abs(mat.mean() - 0.0) < 0.1
        True
        >>> abs(mat.std() - 1.0) < 0.1
        True
        """
        jrdd = sc._jvm.PythonMLLibAPI() \
            .normalVectorRDD(sc._jsc, numRows, numCols, numPartitions, seed)
        normal = RDD(jrdd, sc, NoOpSerializer())
        return normal.map(lambda bytes: _deserialize_double_vector(bytearray(bytes)))

    @staticmethod
    def poissonVectorRDD(sc, mean, numRows, numCols, numPartitions=None, seed=None):
        """
        Generates an RDD comprised of vectors containing i.i.d. samples drawn
        from the Poisson distribution with the input mean.

        >>> import numpy as np
        >>> mean = 100.0
        >>> rdd = RandomRDDs.poissonVectorRDD(sc, mean, 100, 100, seed=1L)
        >>> mat = np.mat(rdd.collect())
        >>> mat.shape
        (100, 100)
        >>> abs(mat.mean() - mean) < 0.5
        True
        >>> from math import sqrt
        >>> abs(mat.std() - sqrt(mean)) < 0.5
        True
        """
        jrdd = sc._jvm.PythonMLLibAPI() \
            .poissonVectorRDD(sc._jsc, mean, numRows, numCols, numPartitions, seed)
        poisson = RDD(jrdd, sc, NoOpSerializer())
        return poisson.map(lambda bytes: _deserialize_double_vector(bytearray(bytes)))


def _test():
    import doctest
    from pyspark.context import SparkContext
    globs = globals().copy()
    # The small batch size here ensures that we see multiple batches,
    # even in these small test examples:
    globs['sc'] = SparkContext('local[2]', 'PythonTest', batchSize=2)
    (failure_count, test_count) = doctest.testmod(globs=globs, optionflags=doctest.ELLIPSIS)
    globs['sc'].stop()
    if failure_count:
        exit(-1)


if __name__ == "__main__":
    _test()<|MERGE_RESOLUTION|>--- conflicted
+++ resolved
@@ -37,13 +37,8 @@
         Generates an RDD comprised of i.i.d. samples from the
         uniform distribution U(0.0, 1.0).
 
-<<<<<<< HEAD
-        To transform the distribution in the generated RDD from U[0.0, 1.0]
-        to U[a, b], use
-=======
         To transform the distribution in the generated RDD from U(0.0, 1.0)
         to U(a, b), use
->>>>>>> eb53ca6b
         C{RandomRDDs.uniformRDD(sc, n, p, seed)\
           .map(lambda v: a + (b - a) * v)}
 
@@ -69,11 +64,7 @@
         distribution.
 
         To transform the distribution in the generated RDD from standard normal
-<<<<<<< HEAD
-        to some other normal N(mean, sigma), use
-=======
         to some other normal N(mean, sigma^2), use
->>>>>>> eb53ca6b
         C{RandomRDDs.normal(sc, n, p, seed)\
           .map(lambda v: mean + sigma * v)}
 
