#
# Licensed to the Apache Software Foundation (ASF) under one or more
# contributor license agreements.  See the NOTICE file distributed with
# this work for additional information regarding copyright ownership.
# The ASF licenses this file to You under the Apache License, Version 2.0
# (the "License"); you may not use this file except in compliance with
# the License.  You may obtain a copy of the License at
#
#    http://www.apache.org/licenses/LICENSE-2.0
#
# Unless required by applicable law or agreed to in writing, software
# distributed under the License is distributed on an "AS IS" BASIS,
# WITHOUT WARRANTIES OR CONDITIONS OF ANY KIND, either express or implied.
# See the License for the specific language governing permissions and
# limitations under the License.
#

"""
Fuller unit tests for Python MLlib.
"""

import os
import sys
import tempfile
import array as pyarray

from numpy import array, array_equal
from py4j.protocol import Py4JJavaError

if sys.version_info[:2] <= (2, 6):
    try:
        import unittest2 as unittest
    except ImportError:
        sys.stderr.write('Please install unittest2 to test with Python 2.6 or earlier')
        sys.exit(1)
else:
    import unittest

from pyspark.mllib.common import _to_java_object_rdd
from pyspark.mllib.linalg import Vector, SparseVector, DenseVector, VectorUDT, _convert_to_vector,\
    DenseMatrix, Vectors, Matrices
from pyspark.mllib.regression import LabeledPoint
from pyspark.mllib.random import RandomRDDs
from pyspark.mllib.stat import Statistics
from pyspark.mllib.feature import IDF
from pyspark.mllib.feature import StandardScaler
from pyspark.serializers import PickleSerializer
from pyspark.sql import SQLContext
from pyspark.tests import ReusedPySparkTestCase as PySparkTestCase

_have_scipy = False
try:
    import scipy.sparse
    _have_scipy = True
except:
    # No SciPy, but that's okay, we'll skip those tests
    pass

ser = PickleSerializer()


def _squared_distance(a, b):
    if isinstance(a, Vector):
        return a.squared_distance(b)
    else:
        return b.squared_distance(a)


class VectorTests(PySparkTestCase):

    def _test_serialize(self, v):
        self.assertEqual(v, ser.loads(ser.dumps(v)))
        jvec = self.sc._jvm.SerDe.loads(bytearray(ser.dumps(v)))
        nv = ser.loads(str(self.sc._jvm.SerDe.dumps(jvec)))
        self.assertEqual(v, nv)
        vs = [v] * 100
        jvecs = self.sc._jvm.SerDe.loads(bytearray(ser.dumps(vs)))
        nvs = ser.loads(str(self.sc._jvm.SerDe.dumps(jvecs)))
        self.assertEqual(vs, nvs)

    def test_serialize(self):
        self._test_serialize(DenseVector(range(10)))
        self._test_serialize(DenseVector(array([1., 2., 3., 4.])))
        self._test_serialize(DenseVector(pyarray.array('d', range(10))))
        self._test_serialize(SparseVector(4, {1: 1, 3: 2}))
        self._test_serialize(SparseVector(3, {}))
        self._test_serialize(DenseMatrix(2, 3, range(6)))

    def test_dot(self):
        sv = SparseVector(4, {1: 1, 3: 2})
        dv = DenseVector(array([1., 2., 3., 4.]))
        lst = DenseVector([1, 2, 3, 4])
        mat = array([[1., 2., 3., 4.],
                     [1., 2., 3., 4.],
                     [1., 2., 3., 4.],
                     [1., 2., 3., 4.]])
        self.assertEquals(10.0, sv.dot(dv))
        self.assertTrue(array_equal(array([3., 6., 9., 12.]), sv.dot(mat)))
        self.assertEquals(30.0, dv.dot(dv))
        self.assertTrue(array_equal(array([10., 20., 30., 40.]), dv.dot(mat)))
        self.assertEquals(30.0, lst.dot(dv))
        self.assertTrue(array_equal(array([10., 20., 30., 40.]), lst.dot(mat)))

    def test_squared_distance(self):
        sv = SparseVector(4, {1: 1, 3: 2})
        dv = DenseVector(array([1., 2., 3., 4.]))
        lst = DenseVector([4, 3, 2, 1])
        self.assertEquals(15.0, _squared_distance(sv, dv))
        self.assertEquals(25.0, _squared_distance(sv, lst))
        self.assertEquals(20.0, _squared_distance(dv, lst))
        self.assertEquals(15.0, _squared_distance(dv, sv))
        self.assertEquals(25.0, _squared_distance(lst, sv))
        self.assertEquals(20.0, _squared_distance(lst, dv))
        self.assertEquals(0.0, _squared_distance(sv, sv))
        self.assertEquals(0.0, _squared_distance(dv, dv))
        self.assertEquals(0.0, _squared_distance(lst, lst))

    def test_conversion(self):
        # numpy arrays should be automatically upcast to float64
        # tests for fix of [SPARK-5089]
        v = array([1, 2, 3, 4], dtype='float64')
        dv = DenseVector(v)
        self.assertTrue(dv.array.dtype == 'float64')
        v = array([1, 2, 3, 4], dtype='float32')
        dv = DenseVector(v)
        self.assertTrue(dv.array.dtype == 'float64')

    def test_sparse_vector_indexing(self):
        sv = SparseVector(4, {1: 1, 3: 2})
        self.assertEquals(sv[0], 0.)
        self.assertEquals(sv[3], 2.)
        self.assertEquals(sv[1], 1.)
        self.assertEquals(sv[2], 0.)
        self.assertEquals(sv[-1], 2)
        self.assertEquals(sv[-2], 0)
        self.assertEquals(sv[-4], 0)
        for ind in [4, -5, 7.8]:
            self.assertRaises(ValueError, sv.__getitem__, ind)

    def test_matrix_indexing(self):
        mat = DenseMatrix(3, 2, [0, 1, 4, 6, 8, 10])
        expected = [[0, 6], [1, 8], [4, 10]]
        for i in range(3):
            for j in range(2):
                self.assertEquals(mat[i, j], expected[i][j])


class ListTests(PySparkTestCase):

    """
    Test MLlib algorithms on plain lists, to make sure they're passed through
    as NumPy arrays.
    """

    def test_kmeans(self):
        from pyspark.mllib.clustering import KMeans
        data = [
            [0, 1.1],
            [0, 1.2],
            [1.1, 0],
            [1.2, 0],
        ]
        clusters = KMeans.train(self.sc.parallelize(data), 2, initializationMode="k-means||")
        self.assertEquals(clusters.predict(data[0]), clusters.predict(data[1]))
        self.assertEquals(clusters.predict(data[2]), clusters.predict(data[3]))

    def test_kmeans_deterministic(self):
        from pyspark.mllib.clustering import KMeans
        X = range(0, 100, 10)
        Y = range(0, 100, 10)
        data = [[x, y] for x, y in zip(X, Y)]
        clusters1 = KMeans.train(self.sc.parallelize(data),
                                 3, initializationMode="k-means||", seed=42)
        clusters2 = KMeans.train(self.sc.parallelize(data),
                                 3, initializationMode="k-means||", seed=42)
        centers1 = clusters1.centers
        centers2 = clusters2.centers
        for c1, c2 in zip(centers1, centers2):
            # TODO: Allow small numeric difference.
            self.assertTrue(array_equal(c1, c2))

    def test_gmm(self):
        from pyspark.mllib.clustering import GaussianMixture
        data = self.sc.parallelize([
            [1, 2],
            [8, 9],
            [-4, -3],
            [-6, -7],
        ])
        clusters = GaussianMixture.train(data, 2, convergenceTol=0.001,
                                         maxIterations=100, seed=56)
        labels = clusters.predict(data).collect()
        self.assertEquals(labels[0], labels[1])
        self.assertEquals(labels[2], labels[3])

    def test_gmm_deterministic(self):
        from pyspark.mllib.clustering import GaussianMixture
        x = range(0, 100, 10)
        y = range(0, 100, 10)
        data = self.sc.parallelize([[a, b] for a, b in zip(x, y)])
        clusters1 = GaussianMixture.train(data, 5, convergenceTol=0.001,
                                          maxIterations=100, seed=63)
        clusters2 = GaussianMixture.train(data, 5, convergenceTol=0.001,
                                          maxIterations=100, seed=63)
        for c1, c2 in zip(clusters1.weights, clusters2.weights):
            self.assertEquals(round(c1, 7), round(c2, 7))

    def test_classification(self):
        from pyspark.mllib.classification import LogisticRegressionWithSGD, SVMWithSGD, NaiveBayes
        from pyspark.mllib.tree import DecisionTree, DecisionTreeModel, RandomForest,\
            RandomForestModel, GradientBoostedTrees, GradientBoostedTreesModel
        data = [
            LabeledPoint(0.0, [1, 0, 0]),
            LabeledPoint(1.0, [0, 1, 1]),
            LabeledPoint(0.0, [2, 0, 0]),
            LabeledPoint(1.0, [0, 2, 1])
        ]
        rdd = self.sc.parallelize(data)
        features = [p.features.tolist() for p in data]

        temp_dir = tempfile.mkdtemp()

        lr_model = LogisticRegressionWithSGD.train(rdd)
        self.assertTrue(lr_model.predict(features[0]) <= 0)
        self.assertTrue(lr_model.predict(features[1]) > 0)
        self.assertTrue(lr_model.predict(features[2]) <= 0)
        self.assertTrue(lr_model.predict(features[3]) > 0)

        svm_model = SVMWithSGD.train(rdd)
        self.assertTrue(svm_model.predict(features[0]) <= 0)
        self.assertTrue(svm_model.predict(features[1]) > 0)
        self.assertTrue(svm_model.predict(features[2]) <= 0)
        self.assertTrue(svm_model.predict(features[3]) > 0)

        nb_model = NaiveBayes.train(rdd)
        self.assertTrue(nb_model.predict(features[0]) <= 0)
        self.assertTrue(nb_model.predict(features[1]) > 0)
        self.assertTrue(nb_model.predict(features[2]) <= 0)
        self.assertTrue(nb_model.predict(features[3]) > 0)

        categoricalFeaturesInfo = {0: 3}  # feature 0 has 3 categories
        dt_model = DecisionTree.trainClassifier(
            rdd, numClasses=2, categoricalFeaturesInfo=categoricalFeaturesInfo)
        self.assertTrue(dt_model.predict(features[0]) <= 0)
        self.assertTrue(dt_model.predict(features[1]) > 0)
        self.assertTrue(dt_model.predict(features[2]) <= 0)
        self.assertTrue(dt_model.predict(features[3]) > 0)

        dt_model_dir = os.path.join(temp_dir, "dt")
        dt_model.save(self.sc, dt_model_dir)
        same_dt_model = DecisionTreeModel.load(self.sc, dt_model_dir)
        self.assertEqual(same_dt_model.toDebugString(), dt_model.toDebugString())

        rf_model = RandomForest.trainClassifier(
            rdd, numClasses=2, categoricalFeaturesInfo=categoricalFeaturesInfo, numTrees=100)
        self.assertTrue(rf_model.predict(features[0]) <= 0)
        self.assertTrue(rf_model.predict(features[1]) > 0)
        self.assertTrue(rf_model.predict(features[2]) <= 0)
        self.assertTrue(rf_model.predict(features[3]) > 0)

        rf_model_dir = os.path.join(temp_dir, "rf")
        rf_model.save(self.sc, rf_model_dir)
        same_rf_model = RandomForestModel.load(self.sc, rf_model_dir)
        self.assertEqual(same_rf_model.toDebugString(), rf_model.toDebugString())

        gbt_model = GradientBoostedTrees.trainClassifier(
            rdd, categoricalFeaturesInfo=categoricalFeaturesInfo)
        self.assertTrue(gbt_model.predict(features[0]) <= 0)
        self.assertTrue(gbt_model.predict(features[1]) > 0)
        self.assertTrue(gbt_model.predict(features[2]) <= 0)
        self.assertTrue(gbt_model.predict(features[3]) > 0)

        gbt_model_dir = os.path.join(temp_dir, "gbt")
        gbt_model.save(self.sc, gbt_model_dir)
        same_gbt_model = GradientBoostedTreesModel.load(self.sc, gbt_model_dir)
        self.assertEqual(same_gbt_model.toDebugString(), gbt_model.toDebugString())

        try:
            os.removedirs(temp_dir)
        except OSError:
            pass

    def test_regression(self):
        from pyspark.mllib.regression import LinearRegressionWithSGD, LassoWithSGD, \
            RidgeRegressionWithSGD
        from pyspark.mllib.tree import DecisionTree, RandomForest, GradientBoostedTrees
        data = [
            LabeledPoint(-1.0, [0, -1]),
            LabeledPoint(1.0, [0, 1]),
            LabeledPoint(-1.0, [0, -2]),
            LabeledPoint(1.0, [0, 2])
        ]
        rdd = self.sc.parallelize(data)
        features = [p.features.tolist() for p in data]

        lr_model = LinearRegressionWithSGD.train(rdd)
        self.assertTrue(lr_model.predict(features[0]) <= 0)
        self.assertTrue(lr_model.predict(features[1]) > 0)
        self.assertTrue(lr_model.predict(features[2]) <= 0)
        self.assertTrue(lr_model.predict(features[3]) > 0)

        lasso_model = LassoWithSGD.train(rdd)
        self.assertTrue(lasso_model.predict(features[0]) <= 0)
        self.assertTrue(lasso_model.predict(features[1]) > 0)
        self.assertTrue(lasso_model.predict(features[2]) <= 0)
        self.assertTrue(lasso_model.predict(features[3]) > 0)

        rr_model = RidgeRegressionWithSGD.train(rdd)
        self.assertTrue(rr_model.predict(features[0]) <= 0)
        self.assertTrue(rr_model.predict(features[1]) > 0)
        self.assertTrue(rr_model.predict(features[2]) <= 0)
        self.assertTrue(rr_model.predict(features[3]) > 0)

        categoricalFeaturesInfo = {0: 2}  # feature 0 has 2 categories
        dt_model = DecisionTree.trainRegressor(
            rdd, categoricalFeaturesInfo=categoricalFeaturesInfo)
        self.assertTrue(dt_model.predict(features[0]) <= 0)
        self.assertTrue(dt_model.predict(features[1]) > 0)
        self.assertTrue(dt_model.predict(features[2]) <= 0)
        self.assertTrue(dt_model.predict(features[3]) > 0)

        rf_model = RandomForest.trainRegressor(
            rdd, categoricalFeaturesInfo=categoricalFeaturesInfo, numTrees=100, seed=1)
        self.assertTrue(rf_model.predict(features[0]) <= 0)
        self.assertTrue(rf_model.predict(features[1]) > 0)
        self.assertTrue(rf_model.predict(features[2]) <= 0)
        self.assertTrue(rf_model.predict(features[3]) > 0)

        gbt_model = GradientBoostedTrees.trainRegressor(
            rdd, categoricalFeaturesInfo=categoricalFeaturesInfo)
        self.assertTrue(gbt_model.predict(features[0]) <= 0)
        self.assertTrue(gbt_model.predict(features[1]) > 0)
        self.assertTrue(gbt_model.predict(features[2]) <= 0)
        self.assertTrue(gbt_model.predict(features[3]) > 0)

        try:
            LinearRegressionWithSGD.train(rdd, initialWeights=array([1.0, 1.0]))
            LassoWithSGD.train(rdd, initialWeights=array([1.0, 1.0]))
            RidgeRegressionWithSGD.train(rdd, initialWeights=array([1.0, 1.0]))
        except ValueError:
            self.fail()


class StatTests(PySparkTestCase):
    # SPARK-4023
    def test_col_with_different_rdds(self):
        # numpy
        data = RandomRDDs.normalVectorRDD(self.sc, 1000, 10, 10)
        summary = Statistics.colStats(data)
        self.assertEqual(1000, summary.count())
        # array
        data = self.sc.parallelize([range(10)] * 10)
        summary = Statistics.colStats(data)
        self.assertEqual(10, summary.count())
        # array
        data = self.sc.parallelize([pyarray.array("d", range(10))] * 10)
        summary = Statistics.colStats(data)
        self.assertEqual(10, summary.count())


class VectorUDTTests(PySparkTestCase):

    dv0 = DenseVector([])
    dv1 = DenseVector([1.0, 2.0])
    sv0 = SparseVector(2, [], [])
    sv1 = SparseVector(2, [1], [2.0])
    udt = VectorUDT()

    def test_json_schema(self):
        self.assertEqual(VectorUDT.fromJson(self.udt.jsonValue()), self.udt)

    def test_serialization(self):
        for v in [self.dv0, self.dv1, self.sv0, self.sv1]:
            self.assertEqual(v, self.udt.deserialize(self.udt.serialize(v)))

    def test_infer_schema(self):
        sqlCtx = SQLContext(self.sc)
        rdd = self.sc.parallelize([LabeledPoint(1.0, self.dv1), LabeledPoint(0.0, self.sv1)])
        srdd = sqlCtx.inferSchema(rdd)
        schema = srdd.schema
        field = [f for f in schema.fields if f.name == "features"][0]
        self.assertEqual(field.dataType, self.udt)
        vectors = srdd.map(lambda p: p.features).collect()
        self.assertEqual(len(vectors), 2)
        for v in vectors:
            if isinstance(v, SparseVector):
                self.assertEqual(v, self.sv1)
            elif isinstance(v, DenseVector):
                self.assertEqual(v, self.dv1)
            else:
                raise ValueError("expecting a vector but got %r of type %r" % (v, type(v)))


@unittest.skipIf(not _have_scipy, "SciPy not installed")
class SciPyTests(PySparkTestCase):

    """
    Test both vector operations and MLlib algorithms with SciPy sparse matrices,
    if SciPy is available.
    """

    def test_serialize(self):
        from scipy.sparse import lil_matrix
        lil = lil_matrix((4, 1))
        lil[1, 0] = 1
        lil[3, 0] = 2
        sv = SparseVector(4, {1: 1, 3: 2})
        self.assertEquals(sv, _convert_to_vector(lil))
        self.assertEquals(sv, _convert_to_vector(lil.tocsc()))
        self.assertEquals(sv, _convert_to_vector(lil.tocoo()))
        self.assertEquals(sv, _convert_to_vector(lil.tocsr()))
        self.assertEquals(sv, _convert_to_vector(lil.todok()))

        def serialize(l):
            return ser.loads(ser.dumps(_convert_to_vector(l)))
        self.assertEquals(sv, serialize(lil))
        self.assertEquals(sv, serialize(lil.tocsc()))
        self.assertEquals(sv, serialize(lil.tocsr()))
        self.assertEquals(sv, serialize(lil.todok()))

    def test_dot(self):
        from scipy.sparse import lil_matrix
        lil = lil_matrix((4, 1))
        lil[1, 0] = 1
        lil[3, 0] = 2
        dv = DenseVector(array([1., 2., 3., 4.]))
        self.assertEquals(10.0, dv.dot(lil))

    def test_squared_distance(self):
        from scipy.sparse import lil_matrix
        lil = lil_matrix((4, 1))
        lil[1, 0] = 3
        lil[3, 0] = 2
        dv = DenseVector(array([1., 2., 3., 4.]))
        sv = SparseVector(4, {0: 1, 1: 2, 2: 3, 3: 4})
        self.assertEquals(15.0, dv.squared_distance(lil))
        self.assertEquals(15.0, sv.squared_distance(lil))

    def scipy_matrix(self, size, values):
        """Create a column SciPy matrix from a dictionary of values"""
        from scipy.sparse import lil_matrix
        lil = lil_matrix((size, 1))
        for key, value in values.items():
            lil[key, 0] = value
        return lil

    def test_clustering(self):
        from pyspark.mllib.clustering import KMeans
        data = [
            self.scipy_matrix(3, {1: 1.0}),
            self.scipy_matrix(3, {1: 1.1}),
            self.scipy_matrix(3, {2: 1.0}),
            self.scipy_matrix(3, {2: 1.1})
        ]
        clusters = KMeans.train(self.sc.parallelize(data), 2, initializationMode="k-means||")
        self.assertEquals(clusters.predict(data[0]), clusters.predict(data[1]))
        self.assertEquals(clusters.predict(data[2]), clusters.predict(data[3]))

    def test_classification(self):
        from pyspark.mllib.classification import LogisticRegressionWithSGD, SVMWithSGD, NaiveBayes
        from pyspark.mllib.tree import DecisionTree
        data = [
            LabeledPoint(0.0, self.scipy_matrix(2, {0: 1.0})),
            LabeledPoint(1.0, self.scipy_matrix(2, {1: 1.0})),
            LabeledPoint(0.0, self.scipy_matrix(2, {0: 2.0})),
            LabeledPoint(1.0, self.scipy_matrix(2, {1: 2.0}))
        ]
        rdd = self.sc.parallelize(data)
        features = [p.features for p in data]

        lr_model = LogisticRegressionWithSGD.train(rdd)
        self.assertTrue(lr_model.predict(features[0]) <= 0)
        self.assertTrue(lr_model.predict(features[1]) > 0)
        self.assertTrue(lr_model.predict(features[2]) <= 0)
        self.assertTrue(lr_model.predict(features[3]) > 0)

        svm_model = SVMWithSGD.train(rdd)
        self.assertTrue(svm_model.predict(features[0]) <= 0)
        self.assertTrue(svm_model.predict(features[1]) > 0)
        self.assertTrue(svm_model.predict(features[2]) <= 0)
        self.assertTrue(svm_model.predict(features[3]) > 0)

        nb_model = NaiveBayes.train(rdd)
        self.assertTrue(nb_model.predict(features[0]) <= 0)
        self.assertTrue(nb_model.predict(features[1]) > 0)
        self.assertTrue(nb_model.predict(features[2]) <= 0)
        self.assertTrue(nb_model.predict(features[3]) > 0)

        categoricalFeaturesInfo = {0: 3}  # feature 0 has 3 categories
        dt_model = DecisionTree.trainClassifier(rdd, numClasses=2,
                                                categoricalFeaturesInfo=categoricalFeaturesInfo)
        self.assertTrue(dt_model.predict(features[0]) <= 0)
        self.assertTrue(dt_model.predict(features[1]) > 0)
        self.assertTrue(dt_model.predict(features[2]) <= 0)
        self.assertTrue(dt_model.predict(features[3]) > 0)

    def test_regression(self):
        from pyspark.mllib.regression import LinearRegressionWithSGD, LassoWithSGD, \
            RidgeRegressionWithSGD
        from pyspark.mllib.tree import DecisionTree
        data = [
            LabeledPoint(-1.0, self.scipy_matrix(2, {1: -1.0})),
            LabeledPoint(1.0, self.scipy_matrix(2, {1: 1.0})),
            LabeledPoint(-1.0, self.scipy_matrix(2, {1: -2.0})),
            LabeledPoint(1.0, self.scipy_matrix(2, {1: 2.0}))
        ]
        rdd = self.sc.parallelize(data)
        features = [p.features for p in data]

        lr_model = LinearRegressionWithSGD.train(rdd)
        self.assertTrue(lr_model.predict(features[0]) <= 0)
        self.assertTrue(lr_model.predict(features[1]) > 0)
        self.assertTrue(lr_model.predict(features[2]) <= 0)
        self.assertTrue(lr_model.predict(features[3]) > 0)

        lasso_model = LassoWithSGD.train(rdd)
        self.assertTrue(lasso_model.predict(features[0]) <= 0)
        self.assertTrue(lasso_model.predict(features[1]) > 0)
        self.assertTrue(lasso_model.predict(features[2]) <= 0)
        self.assertTrue(lasso_model.predict(features[3]) > 0)

        rr_model = RidgeRegressionWithSGD.train(rdd)
        self.assertTrue(rr_model.predict(features[0]) <= 0)
        self.assertTrue(rr_model.predict(features[1]) > 0)
        self.assertTrue(rr_model.predict(features[2]) <= 0)
        self.assertTrue(rr_model.predict(features[3]) > 0)

        categoricalFeaturesInfo = {0: 2}  # feature 0 has 2 categories
        dt_model = DecisionTree.trainRegressor(rdd, categoricalFeaturesInfo=categoricalFeaturesInfo)
        self.assertTrue(dt_model.predict(features[0]) <= 0)
        self.assertTrue(dt_model.predict(features[1]) > 0)
        self.assertTrue(dt_model.predict(features[2]) <= 0)
        self.assertTrue(dt_model.predict(features[3]) > 0)


class ChiSqTestTests(PySparkTestCase):
    def test_goodness_of_fit(self):
        from numpy import inf

        observed = Vectors.dense([4, 6, 5])
        pearson = Statistics.chiSqTest(observed)

        # Validated against the R command `chisq.test(c(4, 6, 5), p=c(1/3, 1/3, 1/3))`
        self.assertEqual(pearson.statistic, 0.4)
        self.assertEqual(pearson.degreesOfFreedom, 2)
        self.assertAlmostEqual(pearson.pValue, 0.8187, 4)

        # Different expected and observed sum
        observed1 = Vectors.dense([21, 38, 43, 80])
        expected1 = Vectors.dense([3, 5, 7, 20])
        pearson1 = Statistics.chiSqTest(observed1, expected1)

        # Results validated against the R command
        # `chisq.test(c(21, 38, 43, 80), p=c(3/35, 1/7, 1/5, 4/7))`
        self.assertAlmostEqual(pearson1.statistic, 14.1429, 4)
        self.assertEqual(pearson1.degreesOfFreedom, 3)
        self.assertAlmostEqual(pearson1.pValue, 0.002717, 4)

        # Vectors with different sizes
        observed3 = Vectors.dense([1.0, 2.0, 3.0])
        expected3 = Vectors.dense([1.0, 2.0, 3.0, 4.0])
        self.assertRaises(ValueError, Statistics.chiSqTest, observed3, expected3)

        # Negative counts in observed
        neg_obs = Vectors.dense([1.0, 2.0, 3.0, -4.0])
        self.assertRaises(Py4JJavaError, Statistics.chiSqTest, neg_obs, expected1)

        # Count = 0.0 in expected but not observed
        zero_expected = Vectors.dense([1.0, 0.0, 3.0])
        pearson_inf = Statistics.chiSqTest(observed, zero_expected)
        self.assertEqual(pearson_inf.statistic, inf)
        self.assertEqual(pearson_inf.degreesOfFreedom, 2)
        self.assertEqual(pearson_inf.pValue, 0.0)

        # 0.0 in expected and observed simultaneously
        zero_observed = Vectors.dense([2.0, 0.0, 1.0])
        self.assertRaises(Py4JJavaError, Statistics.chiSqTest, zero_observed, zero_expected)

    def test_matrix_independence(self):
        data = [40.0, 24.0, 29.0, 56.0, 32.0, 42.0, 31.0, 10.0, 0.0, 30.0, 15.0, 12.0]
        chi = Statistics.chiSqTest(Matrices.dense(3, 4, data))

        # Results validated against R command
        # `chisq.test(rbind(c(40, 56, 31, 30),c(24, 32, 10, 15), c(29, 42, 0, 12)))`
        self.assertAlmostEqual(chi.statistic, 21.9958, 4)
        self.assertEqual(chi.degreesOfFreedom, 6)
        self.assertAlmostEqual(chi.pValue, 0.001213, 4)

        # Negative counts
        neg_counts = Matrices.dense(2, 2, [4.0, 5.0, 3.0, -3.0])
        self.assertRaises(Py4JJavaError, Statistics.chiSqTest, neg_counts)

        # Row sum = 0.0
        row_zero = Matrices.dense(2, 2, [0.0, 1.0, 0.0, 2.0])
        self.assertRaises(Py4JJavaError, Statistics.chiSqTest, row_zero)

        # Column sum = 0.0
        col_zero = Matrices.dense(2, 2, [0.0, 0.0, 2.0, 2.0])
        self.assertRaises(Py4JJavaError, Statistics.chiSqTest, col_zero)

    def test_chi_sq_pearson(self):
        data = [
            LabeledPoint(0.0, Vectors.dense([0.5, 10.0])),
            LabeledPoint(0.0, Vectors.dense([1.5, 20.0])),
            LabeledPoint(1.0, Vectors.dense([1.5, 30.0])),
            LabeledPoint(0.0, Vectors.dense([3.5, 30.0])),
            LabeledPoint(0.0, Vectors.dense([3.5, 40.0])),
            LabeledPoint(1.0, Vectors.dense([3.5, 40.0]))
        ]

        for numParts in [2, 4, 6, 8]:
            chi = Statistics.chiSqTest(self.sc.parallelize(data, numParts))
            feature1 = chi[0]
            self.assertEqual(feature1.statistic, 0.75)
            self.assertEqual(feature1.degreesOfFreedom, 2)
            self.assertAlmostEqual(feature1.pValue, 0.6873, 4)

            feature2 = chi[1]
            self.assertEqual(feature2.statistic, 1.5)
            self.assertEqual(feature2.degreesOfFreedom, 3)
            self.assertAlmostEqual(feature2.pValue, 0.6823, 4)

    def test_right_number_of_results(self):
        num_cols = 1001
        sparse_data = [
            LabeledPoint(0.0, Vectors.sparse(num_cols, [(100, 2.0)])),
            LabeledPoint(0.1, Vectors.sparse(num_cols, [(200, 1.0)]))
        ]
        chi = Statistics.chiSqTest(self.sc.parallelize(sparse_data))
        self.assertEqual(len(chi), num_cols)
        self.assertIsNotNone(chi[1000])


class FeatureTest(PySparkTestCase):
    def test_idf_model(self):
        data = [
            Vectors.dense([1, 2, 6, 0, 2, 3, 1, 1, 0, 0, 3]),
            Vectors.dense([1, 3, 0, 1, 3, 0, 0, 2, 0, 0, 1]),
            Vectors.dense([1, 4, 1, 0, 0, 4, 9, 0, 1, 2, 0]),
            Vectors.dense([2, 1, 0, 3, 0, 0, 5, 0, 2, 3, 9])
        ]
        model = IDF().fit(self.sc.parallelize(data, 2))
        idf = model.idf()
        self.assertEqual(len(idf), 11)


<<<<<<< HEAD
class StandardScalerTests(PySparkTestCase):
    def test_model_setters(self):
        data = [
            [1.0, 2.0, 3.0],
            [2.0, 3.0, 4.0],
            [3.0, 4.0, 5.0]
        ]
        model = StandardScaler().fit(self.sc.parallelize(data))
        self.assertIsNotNone(model.setWithMean(True))
        self.assertIsNotNone(model.setWithStd(True))
        self.assertEqual(model.transform([1.0, 2.0, 3.0]), DenseVector([-1.0, -1.0, -1.0]))

    def test_model_transform(self):
        data = [
            [1.0, 2.0, 3.0],
            [2.0, 3.0, 4.0],
            [3.0, 4.0, 5.0]
        ]
        model = StandardScaler().fit(self.sc.parallelize(data))
        self.assertEqual(model.transform([1.0, 2.0, 3.0]), DenseVector([1.0, 2.0, 3.0]))
=======
class SerDeTest(PySparkTestCase):
    def test_to_java_object_rdd(self):  # SPARK-6660
        data = RandomRDDs.uniformRDD(self.sc, 10, 5, seed=0L)
        self.assertEqual(_to_java_object_rdd(data).count(), 10)
>>>>>>> b52c7f9f


if __name__ == "__main__":
    if not _have_scipy:
        print "NOTE: Skipping SciPy tests as it does not seem to be installed"
    unittest.main()
    if not _have_scipy:
        print "NOTE: SciPy tests were skipped as it does not seem to be installed"<|MERGE_RESOLUTION|>--- conflicted
+++ resolved
@@ -644,7 +644,12 @@
         self.assertEqual(len(idf), 11)
 
 
-<<<<<<< HEAD
+class SerDeTest(PySparkTestCase):
+    def test_to_java_object_rdd(self):  # SPARK-6660
+        data = RandomRDDs.uniformRDD(self.sc, 10, 5, seed=0L)
+        self.assertEqual(_to_java_object_rdd(data).count(), 10)
+
+
 class StandardScalerTests(PySparkTestCase):
     def test_model_setters(self):
         data = [
@@ -665,12 +670,6 @@
         ]
         model = StandardScaler().fit(self.sc.parallelize(data))
         self.assertEqual(model.transform([1.0, 2.0, 3.0]), DenseVector([1.0, 2.0, 3.0]))
-=======
-class SerDeTest(PySparkTestCase):
-    def test_to_java_object_rdd(self):  # SPARK-6660
-        data = RandomRDDs.uniformRDD(self.sc, 10, 5, seed=0L)
-        self.assertEqual(_to_java_object_rdd(data).count(), 10)
->>>>>>> b52c7f9f
 
 
 if __name__ == "__main__":
