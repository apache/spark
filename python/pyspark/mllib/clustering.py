#
# Licensed to the Apache Software Foundation (ASF) under one or more
# contributor license agreements.  See the NOTICE file distributed with
# this work for additional information regarding copyright ownership.
# The ASF licenses this file to You under the Apache License, Version 2.0
# (the "License"); you may not use this file except in compliance with
# the License.  You may obtain a copy of the License at
#
#    http://www.apache.org/licenses/LICENSE-2.0
#
# Unless required by applicable law or agreed to in writing, software
# distributed under the License is distributed on an "AS IS" BASIS,
# WITHOUT WARRANTIES OR CONDITIONS OF ANY KIND, either express or implied.
# See the License for the specific language governing permissions and
# limitations under the License.
#

from pyspark import SparkContext
<<<<<<< HEAD
from pyspark.serializers import PickleSerializer
from pyspark.mllib.linalg import SparseVector, _convert_to_vector, _to_java_object_rdd
=======
from pyspark.mllib.common import callMLlibFunc, callJavaFunc, _to_java_object_rdd
from pyspark.mllib.linalg import SparseVector, _convert_to_vector
>>>>>>> a68ecf32

__all__ = ['KMeansModel', 'KMeans']


class KMeansModel(object):

    """A clustering model derived from the k-means method.

    >>> from numpy import array
    >>> data = array([0.0,0.0, 1.0,1.0, 9.0,8.0, 8.0,9.0]).reshape(4,2)
    >>> model = KMeans.train(
    ...     sc.parallelize(data), 2, maxIterations=10, runs=30, initializationMode="random")
    >>> model.predict(array([0.0, 0.0])) == model.predict(array([1.0, 1.0]))
    True
    >>> model.predict(array([8.0, 9.0])) == model.predict(array([9.0, 8.0]))
    True
    >>> model = KMeans.train(sc.parallelize(data), 2)
    >>> sparse_data = [
    ...     SparseVector(3, {1: 1.0}),
    ...     SparseVector(3, {1: 1.1}),
    ...     SparseVector(3, {2: 1.0}),
    ...     SparseVector(3, {2: 1.1})
    ... ]
    >>> model = KMeans.train(sc.parallelize(sparse_data), 2, initializationMode="k-means||")
    >>> model.predict(array([0., 1., 0.])) == model.predict(array([0, 1.1, 0.]))
    True
    >>> model.predict(array([0., 0., 1.])) == model.predict(array([0, 0, 1.1]))
    True
    >>> model.predict(sparse_data[0]) == model.predict(sparse_data[1])
    True
    >>> model.predict(sparse_data[2]) == model.predict(sparse_data[3])
    True
    >>> type(model.clusterCenters)
    <type 'list'>
    """

    def __init__(self, centers):
        self.centers = centers

    @property
    def clusterCenters(self):
        """Get the cluster centers, represented as a list of NumPy arrays."""
        return self.centers

    def predict(self, x):
        """Find the cluster to which x belongs in this model."""
        best = 0
        best_distance = float("inf")
        x = _convert_to_vector(x)
        for i in xrange(len(self.centers)):
            distance = x.squared_distance(self.centers[i])
            if distance < best_distance:
                best = i
                best_distance = distance
        return best


class KMeans(object):

    @classmethod
    def train(cls, rdd, k, maxIterations=100, runs=1, initializationMode="k-means||"):
        """Train a k-means clustering model."""
        # cache serialized data to avoid objects over head in JVM
<<<<<<< HEAD
        cached = rdd.map(_convert_to_vector)._pickled().cache()
        model = sc._jvm.PythonMLLibAPI().trainKMeansModel(
            _to_java_object_rdd(cached), k, maxIterations, runs, initializationMode)
        bytes = sc._jvm.SerDe.dumps(model.clusterCenters())
        centers = ser.loads(str(bytes))
=======
        jcached = _to_java_object_rdd(rdd.map(_convert_to_vector), cache=True)
        model = callMLlibFunc("trainKMeansModel", jcached, k, maxIterations, runs,
                              initializationMode)
        centers = callJavaFunc(rdd.context, model.clusterCenters)
>>>>>>> a68ecf32
        return KMeansModel([c.toArray() for c in centers])


def _test():
    import doctest
    globs = globals().copy()
    globs['sc'] = SparkContext('local[4]', 'PythonTest', batchSize=2)
    (failure_count, test_count) = doctest.testmod(globs=globs, optionflags=doctest.ELLIPSIS)
    globs['sc'].stop()
    if failure_count:
        exit(-1)


if __name__ == "__main__":
    _test()<|MERGE_RESOLUTION|>--- conflicted
+++ resolved
@@ -16,13 +16,8 @@
 #
 
 from pyspark import SparkContext
-<<<<<<< HEAD
-from pyspark.serializers import PickleSerializer
-from pyspark.mllib.linalg import SparseVector, _convert_to_vector, _to_java_object_rdd
-=======
 from pyspark.mllib.common import callMLlibFunc, callJavaFunc, _to_java_object_rdd
 from pyspark.mllib.linalg import SparseVector, _convert_to_vector
->>>>>>> a68ecf32
 
 __all__ = ['KMeansModel', 'KMeans']
 
@@ -86,18 +81,10 @@
     def train(cls, rdd, k, maxIterations=100, runs=1, initializationMode="k-means||"):
         """Train a k-means clustering model."""
         # cache serialized data to avoid objects over head in JVM
-<<<<<<< HEAD
-        cached = rdd.map(_convert_to_vector)._pickled().cache()
-        model = sc._jvm.PythonMLLibAPI().trainKMeansModel(
-            _to_java_object_rdd(cached), k, maxIterations, runs, initializationMode)
-        bytes = sc._jvm.SerDe.dumps(model.clusterCenters())
-        centers = ser.loads(str(bytes))
-=======
         jcached = _to_java_object_rdd(rdd.map(_convert_to_vector), cache=True)
         model = callMLlibFunc("trainKMeansModel", jcached, k, maxIterations, runs,
                               initializationMode)
         centers = callJavaFunc(rdd.context, model.clusterCenters)
->>>>>>> a68ecf32
         return KMeansModel([c.toArray() for c in centers])
 
 
