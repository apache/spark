--- conflicted
+++ resolved
@@ -271,34 +271,16 @@
         return JavaVectorTransformer.transform(self, vector)
 
 
-<<<<<<< HEAD
-class ChiSqSelectorType:
-    """
-    This class defines the selector types of Chi Square Selector.
-    """
-    KBest, Percentile, FPR, FDR, FWE = range(5)
-
-
-=======
->>>>>>> 93c743f1
 class ChiSqSelector(object):
     """
     Creates a ChiSquared feature selector.
     The selector supports three selection methods: `KBest`, `Percentile` and `FPR`.
-<<<<<<< HEAD
-    `KBest` chooses the `k` top features according to a chi-squared test.
-    `Percentile` is similar but chooses a fraction of all features instead of a fixed number.
-    `FPR` select features based on a false positive rate test.
-    `FDR` select features based on an estimated false discovery rate.
-    `FWE` select features based on family-wise error rate.
-    By default, the selection method is `KBest`, the default number of top features is 50.
-    User can use setNumTopFeatures, setPercentile and setAlpha to set different selection methods.
-=======
     `kbest` chooses the `k` top features according to a chi-squared test.
     `percentile` is similar but chooses a fraction of all features instead of a fixed number.
-    `fpr` chooses all features whose false positive rate meets some threshold.
+    `fpr` select features based on a false positive rate test.
+    `fdr` select features based on an estimated false discovery rate.
+    `fwe` select features based on family-wise error rate.
     By default, the selection method is `kbest`, the default number of top features is 50.
->>>>>>> 93c743f1
 
     >>> data = [
     ...     LabeledPoint(0.0, SparseVector(3, {0: 8.0, 1: 7.0})),
@@ -323,21 +305,19 @@
     ...     LabeledPoint(1.0, [0.0, 9.0, 8.0, 4.0]),
     ...     LabeledPoint(2.0, [8.0, 9.0, 5.0, 9.0])
     ... ]
-<<<<<<< HEAD
-    >>> model = ChiSqSelector().setFPR(0.1).fit(sc.parallelize(data))
-=======
-    >>> model = ChiSqSelector().setSelectorType("fpr").setAlpha(0.1).fit(sc.parallelize(data))
->>>>>>> 93c743f1
+    >>> model = ChiSqSelector().setSelectorType("fpr").setAlphaFPR(0.1).fit(sc.parallelize(data))
     >>> model.transform(DenseVector([1.0,2.0,3.0,4.0]))
     DenseVector([4.0])
 
     .. versionadded:: 1.4.0
     """
-    def __init__(self, numTopFeatures=50, selectorType="kbest", percentile=0.1, alpha=0.05):
+    def __init__(self, numTopFeatures=50, selectorType="kbest", percentile=0.1, alphaFPR=0.05, alphaFDR=0.05, alphaFWE=0.05):
         self.numTopFeatures = numTopFeatures
         self.selectorType = selectorType
         self.percentile = percentile
-        self.alpha = alpha
+        self.alphaFPR = alphaFPR
+        self.alphaFDR = alphaFDR
+        self.alphaFWE = alphaFWE
 
     @since('2.1.0')
     def setNumTopFeatures(self, numTopFeatures):
@@ -358,16 +338,12 @@
         return self
 
     @since('2.1.0')
-    def setFPR(self, alpha):
+    def setAlphaFPR(self, alpha):
         """
         set alpha [0.0, 1.0] for feature selection by FPR.
         Only applicable when selectorType = "fpr".
         """
-<<<<<<< HEAD
         self.alphaFPR = float(alpha)
-        self.selectorType = ChiSqSelectorType.FPR
-=======
-        self.alpha = float(alpha)
         return self
 
     @since('2.1.0')
@@ -377,25 +353,22 @@
         Supported options: "kbest" (default), "percentile" and "fpr".
         """
         self.selectorType = str(selectorType)
->>>>>>> 93c743f1
         return self
 
     @since('2.1.0')
-    def setFDR(self, alpha):
-        """
-        set alpha [0.0, 1.0] for feature selection by FDR
+    def setAlphaFDR(self, alpha):
+        """
+        set alpha [0.0, 1.0] for feature selection by FDR.
         """
         self.alphaFPR = float(alpha)
-        self.selectorType = ChiSqSelectorType.FDR
         return self
 
     @since('2.1.0')
-    def setFWE(self, alpha):
-        """
-        set alpha [0.0, 1.0] for feature selection by FWE
+    def setAlphaFWE(self, alpha):
+        """
+        set alpha [0.0, 1.0] for feature selection by FWE.
         """
         self.alphaFWE = float(alpha)
-        self.selectorType = ChiSqSelectorType.FWE
         return self
 
     @since('1.4.0')
@@ -408,24 +381,8 @@
                      treated as categorical for each distinct value.
                      Apply feature discretizer before using this function.
         """
-<<<<<<< HEAD
-        if self.selectorType == ChiSqSelectorType.KBest:
-            jmodel = callMLlibFunc("fitChiSqSelectorKBest", self.numTopFeatures, data)
-        elif self.selectorType == ChiSqSelectorType.Percentile:
-            jmodel = callMLlibFunc("fitChiSqSelectorPercentile", self.percentile, data)
-        elif self.selectorType == ChiSqSelectorType.FPR:
-            jmodel = callMLlibFunc("fitChiSqSelectorFPR", self.alphaFPR, data)
-        elif self.selectorType == ChiSqSelectorType.FDR:
-            jmodel = callMLlibFunc("fitChiSqSelectorFDR", self.alphaFDR, data)
-        elif self.selectorType == ChiSqSelectorType.FWE:
-            jmodel = callMLlibFunc("fitChiSqSelectorFWE", self.alphaFWE, data)
-        else:
-            raise ValueError("ChiSqSelector type supports KBest(0), Percentile(1) and"
-                             " FPR(2), the current value is: %s" % self.selectorType)
-=======
         jmodel = callMLlibFunc("fitChiSqSelector", self.selectorType, self.numTopFeatures,
-                               self.percentile, self.alpha, data)
->>>>>>> 93c743f1
+                               self.percentile, self.alphaFPR, self.alphaFDR, self.alphaFWE, data)
         return ChiSqSelectorModel(jmodel)
 
 
