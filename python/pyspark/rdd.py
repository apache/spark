#
# Licensed to the Apache Software Foundation (ASF) under one or more
# contributor license agreements.  See the NOTICE file distributed with
# this work for additional information regarding copyright ownership.
# The ASF licenses this file to You under the Apache License, Version 2.0
# (the "License"); you may not use this file except in compliance with
# the License.  You may obtain a copy of the License at
#
#    http://www.apache.org/licenses/LICENSE-2.0
#
# Unless required by applicable law or agreed to in writing, software
# distributed under the License is distributed on an "AS IS" BASIS,
# WITHOUT WARRANTIES OR CONDITIONS OF ANY KIND, either express or implied.
# See the License for the specific language governing permissions and
# limitations under the License.
#

from base64 import standard_b64encode as b64enc
import copy
from collections import defaultdict
from collections import namedtuple
from itertools import chain, ifilter, imap
import operator
import os
import sys
import shlex
import traceback
from subprocess import Popen, PIPE
from tempfile import NamedTemporaryFile
from threading import Thread
import warnings
import heapq
from random import Random

from pyspark.serializers import NoOpSerializer, CartesianDeserializer, \
    BatchedSerializer, CloudPickleSerializer, PairDeserializer, pack_long
from pyspark.join import python_join, python_left_outer_join, \
    python_right_outer_join, python_cogroup
from pyspark.statcounter import StatCounter
from pyspark.rddsampler import RDDSampler
from pyspark.storagelevel import StorageLevel
from pyspark.resultiterable import ResultIterable

from py4j.java_collections import ListConverter, MapConverter
from statsd import DogStatsd as statsd

__all__ = ["RDD"]


def _extract_concise_traceback():
    """
    This function returns the traceback info for a callsite, returns a dict
    with function name, file name and line number
    """
    tb = traceback.extract_stack()
    callsite = namedtuple("Callsite", "function file linenum")
    if len(tb) == 0:
        return None
    file, line, module, what = tb[len(tb) - 1]
    sparkpath = os.path.dirname(file)
    first_spark_frame = len(tb) - 1
    for i in range(0, len(tb)):
        file, line, fun, what = tb[i]
        if file.startswith(sparkpath):
            first_spark_frame = i
            break
    if first_spark_frame == 0:
        file, line, fun, what = tb[0]
        return callsite(function=fun, file=file, linenum=line)
    sfile, sline, sfun, swhat = tb[first_spark_frame]
    ufile, uline, ufun, uwhat = tb[first_spark_frame-1]
    return callsite(function=sfun, file=ufile, linenum=uline)

_spark_stack_depth = 0

class _JavaStackTrace(object):
    def __init__(self, sc):
        tb = _extract_concise_traceback()
        if tb is not None:
            self._traceback = "%s at %s:%s" % (tb.function, tb.file, tb.linenum)
        else:
            self._traceback = "Error! Could not extract traceback info"
        self._context = sc

    def __enter__(self):
        global _spark_stack_depth
        if _spark_stack_depth == 0:
            self._context._jsc.setCallSite(self._traceback)
        _spark_stack_depth += 1

    def __exit__(self, type, value, tb):
        global _spark_stack_depth
        _spark_stack_depth -= 1
        if _spark_stack_depth == 0:
            self._context._jsc.setCallSite(None)

class MaxHeapQ(object):
    """
    An implementation of MaxHeap.
    >>> import pyspark.rdd
    >>> heap = pyspark.rdd.MaxHeapQ(5)
    >>> [heap.insert(i) for i in range(10)]
    [None, None, None, None, None, None, None, None, None, None]
    >>> sorted(heap.getElements())
    [0, 1, 2, 3, 4]
    >>> heap = pyspark.rdd.MaxHeapQ(5)
    >>> [heap.insert(i) for i in range(9, -1, -1)]
    [None, None, None, None, None, None, None, None, None, None]
    >>> sorted(heap.getElements())
    [0, 1, 2, 3, 4]
    >>> heap = pyspark.rdd.MaxHeapQ(1)
    >>> [heap.insert(i) for i in range(9, -1, -1)]
    [None, None, None, None, None, None, None, None, None, None]
    >>> heap.getElements()
    [0]
    """

    def __init__(self, maxsize):
        # we start from q[1], this makes calculating children as trivial as 2 * k
        self.q = [0]
        self.maxsize = maxsize

    def _swim(self, k):
        while (k > 1) and (self.q[k/2] < self.q[k]):
            self._swap(k, k/2)
            k = k/2

    def _swap(self, i, j):
        t = self.q[i]
        self.q[i] = self.q[j]
        self.q[j] = t

    def _sink(self, k):
        N = self.size()
        while 2 * k <= N:
            j = 2 * k
            # Here we test if both children are greater than parent
            # if not swap with larger one.
            if j < N and self.q[j] < self.q[j + 1]:
                j = j + 1
            if(self.q[k] > self.q[j]):
                break
            self._swap(k, j)
            k = j

    def size(self):
        return len(self.q) - 1

    def insert(self, value):
        if (self.size()) < self.maxsize:
            self.q.append(value)
            self._swim(self.size())
        else:
            self._replaceRoot(value)

    def getElements(self):
        return self.q[1:]

    def _replaceRoot(self, value):
        if(self.q[1] > value):
            self.q[1] = value
            self._sink(1)

class RDD(object):
    """
    A Resilient Distributed Dataset (RDD), the basic abstraction in Spark.
    Represents an immutable, partitioned collection of elements that can be
    operated on in parallel.
    """

    def __init__(self, jrdd, ctx, jrdd_deserializer):
        self._jrdd = jrdd
        self.is_cached = False
        self.is_checkpointed = False
        self.ctx = ctx
        self._jrdd_deserializer = jrdd_deserializer
        self._id = jrdd.id()

    def id(self):
        """
        A unique ID for this RDD (within its SparkContext).
        """
        return self._id

    def __repr__(self):
        return self._jrdd.toString()

    @property
    def context(self):
        """
        The L{SparkContext} that this RDD was created on.
        """
        return self.ctx

    def cache(self):
        """
        Persist this RDD with the default storage level (C{MEMORY_ONLY}).
        """
        self.is_cached = True
        self._jrdd.cache()
        return self

    def persist(self, storageLevel):
        """
        Set this RDD's storage level to persist its values across operations after the first time
        it is computed. This can only be used to assign a new storage level if the RDD does not
        have a storage level set yet.
        """
        self.is_cached = True
        javaStorageLevel = self.ctx._getJavaStorageLevel(storageLevel)
        self._jrdd.persist(javaStorageLevel)
        return self

    def unpersist(self):
        """
        Mark the RDD as non-persistent, and remove all blocks for it from memory and disk.
        """
        self.is_cached = False
        self._jrdd.unpersist()
        return self

    def checkpoint(self):
        """
        Mark this RDD for checkpointing. It will be saved to a file inside the
        checkpoint directory set with L{SparkContext.setCheckpointDir()} and
        all references to its parent RDDs will be removed. This function must
        be called before any job has been executed on this RDD. It is strongly
        recommended that this RDD is persisted in memory, otherwise saving it
        on a file will require recomputation.
        """
        self.is_checkpointed = True
        self._jrdd.rdd().checkpoint()

    def isCheckpointed(self):
        """
        Return whether this RDD has been checkpointed or not
        """
        return self._jrdd.rdd().isCheckpointed()

    def getCheckpointFile(self):
        """
        Gets the name of the file to which this RDD was checkpointed
        """
        checkpointFile = self._jrdd.rdd().getCheckpointFile()
        if checkpointFile.isDefined():
            return checkpointFile.get()
        else:
            return None

    def map(self, f, preservesPartitioning=False):
        """
        Return a new RDD by applying a function to each element of this RDD.

        >>> rdd = sc.parallelize(["b", "a", "c"])
        >>> sorted(rdd.map(lambda x: (x, 1)).collect())
        [('a', 1), ('b', 1), ('c', 1)]
        """
        def func(split, iterator): return imap(f, iterator)
        return PipelinedRDD(self, func, preservesPartitioning)

    def flatMap(self, f, preservesPartitioning=False):
        """
        Return a new RDD by first applying a function to all elements of this
        RDD, and then flattening the results.

        >>> rdd = sc.parallelize([2, 3, 4])
        >>> sorted(rdd.flatMap(lambda x: range(1, x)).collect())
        [1, 1, 1, 2, 2, 3]
        >>> sorted(rdd.flatMap(lambda x: [(x, x), (x, x)]).collect())
        [(2, 2), (2, 2), (3, 3), (3, 3), (4, 4), (4, 4)]
        """
        def func(s, iterator): return chain.from_iterable(imap(f, iterator))
        return self.mapPartitionsWithIndex(func, preservesPartitioning)

    def mapPartitions(self, f, preservesPartitioning=False):
        """
        Return a new RDD by applying a function to each partition of this RDD.

        >>> rdd = sc.parallelize([1, 2, 3, 4], 2)
        >>> def f(iterator): yield sum(iterator)
        >>> rdd.mapPartitions(f).collect()
        [3, 7]
        """
        def func(s, iterator): return f(iterator)
        return self.mapPartitionsWithIndex(func)

    def mapPartitionsWithIndex(self, f, preservesPartitioning=False):
        """
        Return a new RDD by applying a function to each partition of this RDD,
        while tracking the index of the original partition.

        >>> rdd = sc.parallelize([1, 2, 3, 4], 4)
        >>> def f(splitIndex, iterator): yield splitIndex
        >>> rdd.mapPartitionsWithIndex(f).sum()
        6
        """
        return PipelinedRDD(self, f, preservesPartitioning)

    def mapPartitionsWithSplit(self, f, preservesPartitioning=False):
        """
        Deprecated: use mapPartitionsWithIndex instead.

        Return a new RDD by applying a function to each partition of this RDD,
        while tracking the index of the original partition.

        >>> rdd = sc.parallelize([1, 2, 3, 4], 4)
        >>> def f(splitIndex, iterator): yield splitIndex
        >>> rdd.mapPartitionsWithSplit(f).sum()
        6
        """
        warnings.warn("mapPartitionsWithSplit is deprecated; "
            "use mapPartitionsWithIndex instead", DeprecationWarning, stacklevel=2)
        return self.mapPartitionsWithIndex(f, preservesPartitioning)

    def filter(self, f):
        """
        Return a new RDD containing only the elements that satisfy a predicate.

        >>> rdd = sc.parallelize([1, 2, 3, 4, 5])
        >>> rdd.filter(lambda x: x % 2 == 0).collect()
        [2, 4]
        """
        def func(iterator): return ifilter(f, iterator)
        return self.mapPartitions(func)

    def distinct(self):
        """
        Return a new RDD containing the distinct elements in this RDD.

        >>> sorted(sc.parallelize([1, 1, 2, 3]).distinct().collect())
        [1, 2, 3]
        """
        return self.map(lambda x: (x, None)) \
                   .reduceByKey(lambda x, _: x) \
                   .map(lambda (x, _): x)

    def sample(self, withReplacement, fraction, seed=None):
        """
        Return a sampled subset of this RDD (relies on numpy and falls back
        on default random generator if numpy is unavailable).

        >>> sc.parallelize(range(0, 100)).sample(False, 0.1, 2).collect() #doctest: +SKIP
        [2, 3, 20, 21, 24, 41, 42, 66, 67, 89, 90, 98]
        """
        assert fraction >= 0.0, "Invalid fraction value: %s" % fraction
        return self.mapPartitionsWithIndex(RDDSampler(withReplacement, fraction, seed).func, True)

    # this is ported from scala/spark/RDD.scala
    def takeSample(self, withReplacement, num, seed=None):
        """
        Return a fixed-size sampled subset of this RDD (currently requires numpy).

        >>> sc.parallelize(range(0, 10)).takeSample(True, 10, 1) #doctest: +SKIP
        [4, 2, 1, 8, 2, 7, 0, 4, 1, 4]
        """

        fraction = 0.0
        total = 0
        multiplier = 3.0
        initialCount = self.count()
        maxSelected = 0

        if (num < 0):
            raise ValueError

        if (initialCount == 0):
            return list()

        if initialCount > sys.maxint - 1:
            maxSelected = sys.maxint - 1
        else:
            maxSelected = initialCount

        if num > initialCount and not withReplacement:
            total = maxSelected
            fraction = multiplier * (maxSelected + 1) / initialCount
        else:
            fraction = multiplier * (num + 1) / initialCount
            total = num

        samples = self.sample(withReplacement, fraction, seed).collect()

        # If the first sample didn't turn out large enough, keep trying to take samples;
        # this shouldn't happen often because we use a big multiplier for their initial size.
        # See: scala/spark/RDD.scala
        rand = Random(seed)
        while len(samples) < total:
            samples = self.sample(withReplacement, fraction, rand.randint(0, sys.maxint)).collect()

        sampler = RDDSampler(withReplacement, fraction, rand.randint(0, sys.maxint))
        sampler.shuffle(samples)
        return samples[0:total]

    def union(self, other):
        """
        Return the union of this RDD and another one.

        >>> rdd = sc.parallelize([1, 1, 2, 3])
        >>> rdd.union(rdd).collect()
        [1, 1, 2, 3, 1, 1, 2, 3]
        """
        if self._jrdd_deserializer == other._jrdd_deserializer:
            rdd = RDD(self._jrdd.union(other._jrdd), self.ctx,
                      self._jrdd_deserializer)
            return rdd
        else:
            # These RDDs contain data in different serialized formats, so we
            # must normalize them to the default serializer.
            self_copy = self._reserialize()
            other_copy = other._reserialize()
            return RDD(self_copy._jrdd.union(other_copy._jrdd), self.ctx,
                       self.ctx.serializer)

    def intersection(self, other):
        """
        Return the intersection of this RDD and another one. The output will not
        contain any duplicate elements, even if the input RDDs did.

        Note that this method performs a shuffle internally.

        >>> rdd1 = sc.parallelize([1, 10, 2, 3, 4, 5])
        >>> rdd2 = sc.parallelize([1, 6, 2, 3, 7, 8])
        >>> rdd1.intersection(rdd2).collect()
        [1, 2, 3]
        """
        return self.map(lambda v: (v, None)) \
            .cogroup(other.map(lambda v: (v, None))) \
            .filter(lambda x: (len(x[1][0]) != 0) and (len(x[1][1]) != 0)) \
            .keys()

    def _reserialize(self):
        if self._jrdd_deserializer == self.ctx.serializer:
            return self
        else:
            return self.map(lambda x: x, preservesPartitioning=True)

    def __add__(self, other):
        """
        Return the union of this RDD and another one.

        >>> rdd = sc.parallelize([1, 1, 2, 3])
        >>> (rdd + rdd).collect()
        [1, 1, 2, 3, 1, 1, 2, 3]
        """
        if not isinstance(other, RDD):
            raise TypeError
        return self.union(other)

    def sortByKey(self, ascending=True, numPartitions=None, keyfunc = lambda x: x):
        """
        Sorts this RDD, which is assumed to consist of (key, value) pairs.

        >>> tmp = [('a', 1), ('b', 2), ('1', 3), ('d', 4), ('2', 5)]
        >>> sc.parallelize(tmp).sortByKey(True, 2).collect()
        [('1', 3), ('2', 5), ('a', 1), ('b', 2), ('d', 4)]
        >>> tmp2 = [('Mary', 1), ('had', 2), ('a', 3), ('little', 4), ('lamb', 5)]
        >>> tmp2.extend([('whose', 6), ('fleece', 7), ('was', 8), ('white', 9)])
        >>> sc.parallelize(tmp2).sortByKey(True, 3, keyfunc=lambda k: k.lower()).collect()
        [('a', 3), ('fleece', 7), ('had', 2), ('lamb', 5), ('little', 4), ('Mary', 1), ('was', 8), ('white', 9), ('whose', 6)]
        """
        if numPartitions is None:
            numPartitions = self.ctx.defaultParallelism

        bounds = list()

        # first compute the boundary of each part via sampling: we want to partition
        # the key-space into bins such that the bins have roughly the same
        # number of (key, value) pairs falling into them
        if numPartitions > 1:
            rddSize = self.count()
            maxSampleSize = numPartitions * 20.0 # constant from Spark's RangePartitioner
            fraction = min(maxSampleSize / max(rddSize, 1), 1.0)

            samples = self.sample(False, fraction, 1).map(lambda (k, v): k).collect()
            samples = sorted(samples, reverse=(not ascending), key=keyfunc)

            # we have numPartitions many parts but one of the them has
            # an implicit boundary
            for i in range(0, numPartitions - 1):
                index = (len(samples) - 1) * (i + 1) / numPartitions
                bounds.append(samples[index])

        def rangePartitionFunc(k):
            p = 0
            while p < len(bounds) and keyfunc(k) > bounds[p]:
                p += 1
            if ascending:
                return p
            else:
                return numPartitions-1-p

        def mapFunc(iterator):
            yield sorted(iterator, reverse=(not ascending), key=lambda (k, v): keyfunc(k))

        return (self.partitionBy(numPartitions, partitionFunc=rangePartitionFunc)
                    .mapPartitions(mapFunc,preservesPartitioning=True)
                    .flatMap(lambda x: x, preservesPartitioning=True))

    def glom(self):
        """
        Return an RDD created by coalescing all elements within each partition
        into a list.

        >>> rdd = sc.parallelize([1, 2, 3, 4], 2)
        >>> sorted(rdd.glom().collect())
        [[1, 2], [3, 4]]
        """
        def func(iterator): yield list(iterator)
        return self.mapPartitions(func)

    def cartesian(self, other):
        """
        Return the Cartesian product of this RDD and another one, that is, the
        RDD of all pairs of elements C{(a, b)} where C{a} is in C{self} and
        C{b} is in C{other}.

        >>> rdd = sc.parallelize([1, 2])
        >>> sorted(rdd.cartesian(rdd).collect())
        [(1, 1), (1, 2), (2, 1), (2, 2)]
        """
        # Due to batching, we can't use the Java cartesian method.
        deserializer = CartesianDeserializer(self._jrdd_deserializer,
                                             other._jrdd_deserializer)
        return RDD(self._jrdd.cartesian(other._jrdd), self.ctx, deserializer)

    def groupBy(self, f, numPartitions=None):
        """
        Return an RDD of grouped items.

        >>> rdd = sc.parallelize([1, 1, 2, 3, 5, 8])
        >>> result = rdd.groupBy(lambda x: x % 2).collect()
        >>> sorted([(x, sorted(y)) for (x, y) in result])
        [(0, [2, 8]), (1, [1, 1, 3, 5])]
        """
        return self.map(lambda x: (f(x), x)).groupByKey(numPartitions)

    def pipe(self, command, env={}):
        """
        Return an RDD created by piping elements to a forked external process.

        >>> sc.parallelize([1, 2, 3]).pipe('cat').collect()
        ['1', '2', '3']
        """
        def func(iterator):
            pipe = Popen(shlex.split(command), env=env, stdin=PIPE, stdout=PIPE)
            def pipe_objs(out):
                for obj in iterator:
                    out.write(str(obj).rstrip('\n') + '\n')
                out.close()
            Thread(target=pipe_objs, args=[pipe.stdin]).start()
            return (x.rstrip('\n') for x in pipe.stdout)
        return self.mapPartitions(func)

    def foreach(self, f):
        """
        Applies a function to all elements of this RDD.

        >>> def f(x): print x
        >>> sc.parallelize([1, 2, 3, 4, 5]).foreach(f)
        """
        def processPartition(iterator):
            for x in iterator:
                f(x)
            yield None
        self.mapPartitions(processPartition).collect()  # Force evaluation

    def foreachPartition(self, f):
        """
        Applies a function to each partition of this RDD.

        >>> def f(iterator):
        ...      for x in iterator:
        ...           print x
        ...      yield None
        >>> sc.parallelize([1, 2, 3, 4, 5]).foreachPartition(f)
        """
        self.mapPartitions(f).collect()  # Force evaluation

    def collect(self):
        """
        Return a list that contains all of the elements in this RDD.
        """
        with _JavaStackTrace(self.context) as st:
          bytesInJava = self._jrdd.collect().iterator()
        return list(self._collect_iterator_through_file(bytesInJava))

    def _collect_iterator_through_file(self, iterator):
        # Transferring lots of data through Py4J can be slow because
        # socket.readline() is inefficient.  Instead, we'll dump the data to a
        # file and read it back.
        tempFile = NamedTemporaryFile(delete=False, dir=self.ctx._temp_dir)
        tempFile.close()
        self.ctx._writeToFile(iterator, tempFile.name)
        # Read the data into Python and deserialize it:
        with open(tempFile.name, 'rb') as tempFile:
            for item in self._jrdd_deserializer.load_stream(tempFile):
                yield item
        os.unlink(tempFile.name)

    def reduce(self, f):
        """
        Reduces the elements of this RDD using the specified commutative and
        associative binary operator. Currently reduces partitions locally.

        >>> from operator import add
        >>> sc.parallelize([1, 2, 3, 4, 5]).reduce(add)
        15
        >>> sc.parallelize((2 for _ in range(10))).map(lambda x: 1).cache().reduce(add)
        10
        """
        def func(iterator):
            acc = None
            for obj in iterator:
                if acc is None:
                    acc = obj
                else:
                    acc = f(obj, acc)
            if acc is not None:
                yield acc
        vals = self.mapPartitions(func).collect()
        return reduce(f, vals)

    def fold(self, zeroValue, op):
        """
        Aggregate the elements of each partition, and then the results for all
        the partitions, using a given associative function and a neutral "zero
        value."

        The function C{op(t1, t2)} is allowed to modify C{t1} and return it
        as its result value to avoid object allocation; however, it should not
        modify C{t2}.

        >>> from operator import add
        >>> sc.parallelize([1, 2, 3, 4, 5]).fold(0, add)
        15
        """
        def func(iterator):
            acc = zeroValue
            for obj in iterator:
                acc = op(obj, acc)
            yield acc
        vals = self.mapPartitions(func).collect()
        return reduce(op, vals, zeroValue)

<<<<<<< HEAD
    # TODO: aggregate

=======
    def aggregate(self, zeroValue, seqOp, combOp):
        """
        Aggregate the elements of each partition, and then the results for all
        the partitions, using a given combine functions and a neutral "zero
        value."

        The functions C{op(t1, t2)} is allowed to modify C{t1} and return it
        as its result value to avoid object allocation; however, it should not
        modify C{t2}.

        The first function (seqOp) can return a different result type, U, than
        the type of this RDD. Thus, we need one operation for merging a T into an U
        and one operation for merging two U

        >>> seqOp = (lambda x, y: (x[0] + y, x[1] + 1))
        >>> combOp = (lambda x, y: (x[0] + y[0], x[1] + y[1]))
        >>> sc.parallelize([1, 2, 3, 4]).aggregate((0, 0), seqOp, combOp)
        (10, 4)
        >>> sc.parallelize([]).aggregate((0, 0), seqOp, combOp)
        (0, 0)
        """
        def func(iterator):
            acc = zeroValue
            for obj in iterator:
                acc = seqOp(acc, obj)
            yield acc

        return self.mapPartitions(func).fold(zeroValue, combOp)
        
>>>>>>> f7358844

    def max(self):
        """
        Find the maximum item in this RDD.

        >>> sc.parallelize([1.0, 5.0, 43.0, 10.0]).max()
        43.0
        """
        return self.reduce(max)

    def min(self):
        """
        Find the maximum item in this RDD.

        >>> sc.parallelize([1.0, 5.0, 43.0, 10.0]).min()
        1.0
        """
        return self.reduce(min)

    def sum(self):
        """
        Add up the elements in this RDD.

        >>> sc.parallelize([1.0, 2.0, 3.0]).sum()
        6.0
        """
        return self.mapPartitions(lambda x: [sum(x)]).reduce(operator.add)

    def count(self):
        """
        Return the number of elements in this RDD.

        >>> sc.parallelize([2, 3, 4]).count()
        3
        """
        return self.mapPartitions(lambda i: [sum(1 for _ in i)]).sum()

    def stats(self):
        """
        Return a L{StatCounter} object that captures the mean, variance
        and count of the RDD's elements in one operation.
        """
        def redFunc(left_counter, right_counter):
            return left_counter.mergeStats(right_counter)

        return self.mapPartitions(lambda i: [StatCounter(i)]).reduce(redFunc)

    def mean(self):
        """
        Compute the mean of this RDD's elements.

        >>> sc.parallelize([1, 2, 3]).mean()
        2.0
        """
        return self.stats().mean()

    def variance(self):
        """
        Compute the variance of this RDD's elements.

        >>> sc.parallelize([1, 2, 3]).variance()
        0.666...
        """
        return self.stats().variance()

    def stdev(self):
        """
        Compute the standard deviation of this RDD's elements.

        >>> sc.parallelize([1, 2, 3]).stdev()
        0.816...
        """
        return self.stats().stdev()

    def sampleStdev(self):
        """
        Compute the sample standard deviation of this RDD's elements (which corrects for bias in
        estimating the standard deviation by dividing by N-1 instead of N).

        >>> sc.parallelize([1, 2, 3]).sampleStdev()
        1.0
        """
        return self.stats().sampleStdev()

    def sampleVariance(self):
        """
        Compute the sample variance of this RDD's elements (which corrects for bias in
        estimating the variance by dividing by N-1 instead of N).

        >>> sc.parallelize([1, 2, 3]).sampleVariance()
        1.0
        """
        return self.stats().sampleVariance()

    def countByValue(self):
        """
        Return the count of each unique value in this RDD as a dictionary of
        (value, count) pairs.

        >>> sorted(sc.parallelize([1, 2, 1, 2, 2], 2).countByValue().items())
        [(1, 2), (2, 3)]
        """
        def countPartition(iterator):
            counts = defaultdict(int)
            for obj in iterator:
                counts[obj] += 1
            yield counts
        def mergeMaps(m1, m2):
            for (k, v) in m2.iteritems():
                m1[k] += v
            return m1
        return self.mapPartitions(countPartition).reduce(mergeMaps)

    def top(self, num):
        """
        Get the top N elements from a RDD.

        Note: It returns the list sorted in descending order.
        >>> sc.parallelize([10, 4, 2, 12, 3]).top(1)
        [12]
        >>> sc.parallelize([2, 3, 4, 5, 6], 2).cache().top(2)
        [6, 5]
        """
        def topIterator(iterator):
            q = []
            for k in iterator:
                if len(q) < num:
                    heapq.heappush(q, k)
                else:
                    heapq.heappushpop(q, k)
            yield q

        def merge(a, b):
            return next(topIterator(a + b))

        return sorted(self.mapPartitions(topIterator).reduce(merge), reverse=True)

    def takeOrdered(self, num, key=None):
        """
        Get the N elements from a RDD ordered in ascending order or as specified
        by the optional key function.

        >>> sc.parallelize([10, 1, 2, 9, 3, 4, 5, 6, 7]).takeOrdered(6)
        [1, 2, 3, 4, 5, 6]
        >>> sc.parallelize([10, 1, 2, 9, 3, 4, 5, 6, 7], 2).takeOrdered(6, key=lambda x: -x)
        [10, 9, 7, 6, 5, 4]
        """

        def topNKeyedElems(iterator, key_=None):
            q = MaxHeapQ(num)
            for k in iterator:
                if key_ != None:
                    k = (key_(k), k)
                q.insert(k)
            yield q.getElements()

        def unKey(x, key_=None):
            if key_ != None:
                x = [i[1] for i in x]
            return x

        def merge(a, b):
            return next(topNKeyedElems(a + b))
        result = self.mapPartitions(lambda i: topNKeyedElems(i, key)).reduce(merge)
        return sorted(unKey(result, key), key=key)


    def take(self, num):
        """
        Take the first num elements of the RDD.

        This currently scans the partitions *one by one*, so it will be slow if
        a lot of partitions are required. In that case, use L{collect} to get
        the whole RDD instead.

        >>> sc.parallelize([2, 3, 4, 5, 6]).cache().take(2)
        [2, 3]
        >>> sc.parallelize([2, 3, 4, 5, 6]).take(10)
        [2, 3, 4, 5, 6]
        """
        def takeUpToNum(iterator):
            taken = 0
            while taken < num:
                yield next(iterator)
                taken += 1
        # Take only up to num elements from each partition we try
        mapped = self.mapPartitions(takeUpToNum)
        items = []
        # TODO(shivaram): Similar to the scala implementation, update the take
        # method to scan multiple splits based on an estimate of how many elements
        # we have per-split.
        with _JavaStackTrace(self.context) as st:
            for partition in range(mapped._jrdd.splits().size()):
                partitionsToTake = self.ctx._gateway.new_array(self.ctx._jvm.int, 1)
                partitionsToTake[0] = partition
                iterator = mapped._jrdd.collectPartitions(partitionsToTake)[0].iterator()
                items.extend(mapped._collect_iterator_through_file(iterator))
                if len(items) >= num:
                    break
        return items[:num]

    def first(self):
        """
        Return the first element in this RDD.

        >>> sc.parallelize([2, 3, 4]).first()
        2
        """
        return self.take(1)[0]

    def saveAsTextFile(self, path):
        """
        Save this RDD as a text file, using string representations of elements.

        >>> tempFile = NamedTemporaryFile(delete=True)
        >>> tempFile.close()
        >>> sc.parallelize(range(10)).saveAsTextFile(tempFile.name)
        >>> from fileinput import input
        >>> from glob import glob
        >>> ''.join(sorted(input(glob(tempFile.name + "/part-0000*"))))
        '0\\n1\\n2\\n3\\n4\\n5\\n6\\n7\\n8\\n9\\n'
        """
        def func(split, iterator):
            for x in iterator:
                if not isinstance(x, basestring):
                    x = unicode(x)
                yield x.encode("utf-8")
        keyed = PipelinedRDD(self, func)
        keyed._bypass_serializer = True
        keyed._jrdd.map(self.ctx._jvm.BytesToString()).saveAsTextFile(path)

    # Pair functions

    def collectAsMap(self):
        """
        Return the key-value pairs in this RDD to the master as a dictionary.

        >>> m = sc.parallelize([(1, 2), (3, 4)]).collectAsMap()
        >>> m[1]
        2
        >>> m[3]
        4
        """
        return dict(self.collect())

    def keys(self):
        """
        Return an RDD with the keys of each tuple.
        >>> m = sc.parallelize([(1, 2), (3, 4)]).keys()
        >>> m.collect()
        [1, 3]
        """
        return self.map(lambda (k, v): k)

    def values(self):
        """
        Return an RDD with the values of each tuple.
        >>> m = sc.parallelize([(1, 2), (3, 4)]).values()
        >>> m.collect()
        [2, 4]
        """
        return self.map(lambda (k, v): v)

    def reduceByKey(self, func, numPartitions=None):
        """
        Merge the values for each key using an associative reduce function.

        This will also perform the merging locally on each mapper before
        sending results to a reducer, similarly to a "combiner" in MapReduce.

        Output will be hash-partitioned with C{numPartitions} partitions, or
        the default parallelism level if C{numPartitions} is not specified.

        >>> from operator import add
        >>> rdd = sc.parallelize([("a", 1), ("b", 1), ("a", 1)])
        >>> sorted(rdd.reduceByKey(add).collect())
        [('a', 2), ('b', 1)]
        """
        return self.combineByKey(lambda x: x, func, func, numPartitions)

    def reduceByKeyLocally(self, func):
        """
        Merge the values for each key using an associative reduce function, but
        return the results immediately to the master as a dictionary.

        This will also perform the merging locally on each mapper before
        sending results to a reducer, similarly to a "combiner" in MapReduce.

        >>> from operator import add
        >>> rdd = sc.parallelize([("a", 1), ("b", 1), ("a", 1)])
        >>> sorted(rdd.reduceByKeyLocally(add).items())
        [('a', 2), ('b', 1)]
        """
        def reducePartition(iterator):
            m = {}
            for (k, v) in iterator:
                m[k] = v if k not in m else func(m[k], v)
            yield m
        def mergeMaps(m1, m2):
            for (k, v) in m2.iteritems():
                m1[k] = v if k not in m1 else func(m1[k], v)
            return m1
        return self.mapPartitions(reducePartition).reduce(mergeMaps)

    def countByKey(self):
        """
        Count the number of elements for each key, and return the result to the
        master as a dictionary.

        >>> rdd = sc.parallelize([("a", 1), ("b", 1), ("a", 1)])
        >>> sorted(rdd.countByKey().items())
        [('a', 2), ('b', 1)]
        """
        return self.map(lambda x: x[0]).countByValue()

    def join(self, other, numPartitions=None):
        """
        Return an RDD containing all pairs of elements with matching keys in
        C{self} and C{other}.

        Each pair of elements will be returned as a (k, (v1, v2)) tuple, where
        (k, v1) is in C{self} and (k, v2) is in C{other}.

        Performs a hash join across the cluster.

        >>> x = sc.parallelize([("a", 1), ("b", 4)])
        >>> y = sc.parallelize([("a", 2), ("a", 3)])
        >>> sorted(x.join(y).collect())
        [('a', (1, 2)), ('a', (1, 3))]
        """
        return python_join(self, other, numPartitions)

    def leftOuterJoin(self, other, numPartitions=None):
        """
        Perform a left outer join of C{self} and C{other}.

        For each element (k, v) in C{self}, the resulting RDD will either
        contain all pairs (k, (v, w)) for w in C{other}, or the pair
        (k, (v, None)) if no elements in other have key k.

        Hash-partitions the resulting RDD into the given number of partitions.

        >>> x = sc.parallelize([("a", 1), ("b", 4)])
        >>> y = sc.parallelize([("a", 2)])
        >>> sorted(x.leftOuterJoin(y).collect())
        [('a', (1, 2)), ('b', (4, None))]
        """
        return python_left_outer_join(self, other, numPartitions)

    def rightOuterJoin(self, other, numPartitions=None):
        """
        Perform a right outer join of C{self} and C{other}.

        For each element (k, w) in C{other}, the resulting RDD will either
        contain all pairs (k, (v, w)) for v in this, or the pair (k, (None, w))
        if no elements in C{self} have key k.

        Hash-partitions the resulting RDD into the given number of partitions.

        >>> x = sc.parallelize([("a", 1), ("b", 4)])
        >>> y = sc.parallelize([("a", 2)])
        >>> sorted(y.rightOuterJoin(x).collect())
        [('a', (2, 1)), ('b', (None, 4))]
        """
        return python_right_outer_join(self, other, numPartitions)

    # TODO: add option to control map-side combining
    def partitionBy(self, numPartitions, partitionFunc=hash):
        """
        Return a copy of the RDD partitioned using the specified partitioner.

        >>> pairs = sc.parallelize([1, 2, 3, 4, 2, 4, 1]).map(lambda x: (x, x))
        >>> sets = pairs.partitionBy(2).glom().collect()
        >>> set(sets[0]).intersection(set(sets[1]))
        set([])
        """
        if numPartitions is None:
            numPartitions = self.ctx.defaultParallelism
        # Transferring O(n) objects to Java is too expensive.  Instead, we'll
        # form the hash buckets in Python, transferring O(numPartitions) objects
        # to Java.  Each object is a (splitNumber, [objects]) pair.
        outputSerializer = self.ctx._unbatched_serializer

        def add_shuffle_key(split, iterator):

            client = statsd()
            buckets = defaultdict(list)
            record_count = 0

            for (k, v) in iterator:
                record_count += 1
                buckets[partitionFunc(k) % numPartitions].append((k, v))
            client.histogram('spark.partition_metric.record_count', record_count)
            client.histogram('spark.partition_metric.partition_count', len(buckets))

            for (split, items) in buckets.iteritems():
                client.histogram('spark.partition_metric.partition_size', len(items))
                yield pack_long(split)
                yield outputSerializer.dumps(items)

        keyed = PipelinedRDD(self, add_shuffle_key)
        keyed._bypass_serializer = True
        with _JavaStackTrace(self.context) as st:
            pairRDD = self.ctx._jvm.PairwiseRDD(keyed._jrdd.rdd()).asJavaPairRDD()
            partitioner = self.ctx._jvm.PythonPartitioner(numPartitions,
                                                          id(partitionFunc))
        jrdd = pairRDD.partitionBy(partitioner).values()
        rdd = RDD(jrdd, self.ctx, BatchedSerializer(outputSerializer))
        # This is required so that id(partitionFunc) remains unique, even if
        # partitionFunc is a lambda:
        rdd._partitionFunc = partitionFunc
        return rdd

    # TODO: add control over map-side aggregation
    def combineByKey(self, createCombiner, mergeValue, mergeCombiners,
                     numPartitions=None):
        """
        Generic function to combine the elements for each key using a custom
        set of aggregation functions.

        Turns an RDD[(K, V)] into a result of type RDD[(K, C)], for a "combined
        type" C.  Note that V and C can be different -- for example, one might
        group an RDD of type (Int, Int) into an RDD of type (Int, List[Int]).

        Users provide three functions:

            - C{createCombiner}, which turns a V into a C (e.g., creates
              a one-element list)
            - C{mergeValue}, to merge a V into a C (e.g., adds it to the end of
              a list)
            - C{mergeCombiners}, to combine two C's into a single one.

        In addition, users can control the partitioning of the output RDD.

        >>> x = sc.parallelize([("a", 1), ("b", 1), ("a", 1)])
        >>> def f(x): return x
        >>> def add(a, b): return a + str(b)
        >>> sorted(x.combineByKey(str, add, add).collect())
        [('a', '11'), ('b', '1')]
        """
        if numPartitions is None:
            numPartitions = self.ctx.defaultParallelism
        def combineLocally(iterator):
            combiners = {}
            client = statsd()
            for x in iterator:
                client.increment('spark.combine_by_key_metric.combine_locally_count', sample_rate=0.001)
                (k, v) = x
                if k not in combiners:
                    combiners[k] = createCombiner(v)
                else:
                    combiners[k] = mergeValue(combiners[k], v)
            return combiners.iteritems()
        locally_combined = self.mapPartitions(combineLocally)
        shuffled = locally_combined.partitionBy(numPartitions)
        def _mergeCombiners(iterator):
            combiners = {}
            for (k, v) in iterator:
                if not k in combiners:
                    combiners[k] = v
                else:
                    combiners[k] = mergeCombiners(combiners[k], v)
            return combiners.iteritems()
        return shuffled.mapPartitions(_mergeCombiners)

    def foldByKey(self, zeroValue, func, numPartitions=None):
        """
        Merge the values for each key using an associative function "func" and a neutral "zeroValue"
        which may be added to the result an arbitrary number of times, and must not change
        the result (e.g., 0 for addition, or 1 for multiplication.).

        >>> rdd = sc.parallelize([("a", 1), ("b", 1), ("a", 1)])
        >>> from operator import add
        >>> rdd.foldByKey(0, add).collect()
        [('a', 2), ('b', 1)]
        """
        return self.combineByKey(lambda v: func(zeroValue, v), func, func, numPartitions)


    # TODO: support variant with custom partitioner
    def groupByKey(self, numPartitions=None):
        """
        Group the values for each key in the RDD into a single sequence.
        Hash-partitions the resulting RDD with into numPartitions partitions.

        >>> x = sc.parallelize([("a", 1), ("b", 1), ("a", 1)])
        >>> map((lambda (x,y): (x, list(y))), sorted(x.groupByKey().collect()))
        [('a', [1, 1]), ('b', [1])]
        """

        def createCombiner(x):
            return [x]

        def mergeValue(xs, x):
            xs.append(x)
            return xs

        def mergeCombiners(a, b):
            return a + b

        return self.combineByKey(createCombiner, mergeValue, mergeCombiners,
                numPartitions).mapValues(lambda x: ResultIterable(x))

    # TODO: add tests
    def flatMapValues(self, f):
        """
        Pass each value in the key-value pair RDD through a flatMap function
        without changing the keys; this also retains the original RDD's
        partitioning.

        >>> x = sc.parallelize([("a", ["x", "y", "z"]), ("b", ["p", "r"])])
        >>> def f(x): return x
        >>> x.flatMapValues(f).collect()
        [('a', 'x'), ('a', 'y'), ('a', 'z'), ('b', 'p'), ('b', 'r')]
        """
        flat_map_fn = lambda (k, v): ((k, x) for x in f(v))
        return self.flatMap(flat_map_fn, preservesPartitioning=True)

    def mapValues(self, f):
        """
        Pass each value in the key-value pair RDD through a map function
        without changing the keys; this also retains the original RDD's
        partitioning.

        >>> x = sc.parallelize([("a", ["apple", "banana", "lemon"]), ("b", ["grapes"])])
        >>> def f(x): return len(x)
        >>> x.mapValues(f).collect()
        [('a', 3), ('b', 1)]
        """
        map_values_fn = lambda (k, v): (k, f(v))
        return self.map(map_values_fn, preservesPartitioning=True)

    # TODO: support varargs cogroup of several RDDs.
    def groupWith(self, other):
        """
        Alias for cogroup.
        """
        return self.cogroup(other)

    # TODO: add variant with custom parittioner
    def cogroup(self, other, numPartitions=None):
        """
        For each key k in C{self} or C{other}, return a resulting RDD that
        contains a tuple with the list of values for that key in C{self} as well
        as C{other}.

        >>> x = sc.parallelize([("a", 1), ("b", 4)])
        >>> y = sc.parallelize([("a", 2)])
        >>> map((lambda (x,y): (x, (list(y[0]), list(y[1])))), sorted(list(x.cogroup(y).collect())))
        [('a', ([1], [2])), ('b', ([4], []))]
        """
        return python_cogroup(self, other, numPartitions)

    def subtractByKey(self, other, numPartitions=None):
        """
        Return each (key, value) pair in C{self} that has no pair with matching key
        in C{other}.

        >>> x = sc.parallelize([("a", 1), ("b", 4), ("b", 5), ("a", 2)])
        >>> y = sc.parallelize([("a", 3), ("c", None)])
        >>> sorted(x.subtractByKey(y).collect())
        [('b', 4), ('b', 5)]
        """
        filter_func = lambda (key, vals): len(vals[0]) > 0 and len(vals[1]) == 0
        map_func = lambda (key, vals): [(key, val) for val in vals[0]]
        return self.cogroup(other, numPartitions).filter(filter_func).flatMap(map_func)

    def subtract(self, other, numPartitions=None):
        """
        Return each value in C{self} that is not contained in C{other}.

        >>> x = sc.parallelize([("a", 1), ("b", 4), ("b", 5), ("a", 3)])
        >>> y = sc.parallelize([("a", 3), ("c", None)])
        >>> sorted(x.subtract(y).collect())
        [('a', 1), ('b', 4), ('b', 5)]
        """
        rdd = other.map(lambda x: (x, True)) # note: here 'True' is just a placeholder
        return self.map(lambda x: (x, True)).subtractByKey(rdd).map(lambda tpl: tpl[0]) # note: here 'True' is just a placeholder

    def keyBy(self, f):
        """
        Creates tuples of the elements in this RDD by applying C{f}.

        >>> x = sc.parallelize(range(0,3)).keyBy(lambda x: x*x)
        >>> y = sc.parallelize(zip(range(0,5), range(0,5)))
        >>> map((lambda (x,y): (x, (list(y[0]), (list(y[1]))))), sorted(x.cogroup(y).collect()))
        [(0, ([0], [0])), (1, ([1], [1])), (2, ([], [2])), (3, ([], [3])), (4, ([2], [4]))]
        """
        return self.map(lambda x: (f(x), x))

    def repartition(self, numPartitions):
        """
         Return a new RDD that has exactly numPartitions partitions.

         Can increase or decrease the level of parallelism in this RDD. Internally, this uses
         a shuffle to redistribute data.
         If you are decreasing the number of partitions in this RDD, consider using `coalesce`,
         which can avoid performing a shuffle.
         >>> rdd = sc.parallelize([1,2,3,4,5,6,7], 4)
         >>> sorted(rdd.glom().collect())
         [[1], [2, 3], [4, 5], [6, 7]]
         >>> len(rdd.repartition(2).glom().collect())
         2
         >>> len(rdd.repartition(10).glom().collect())
         10
        """
        jrdd = self._jrdd.repartition(numPartitions)
        return RDD(jrdd, self.ctx, self._jrdd_deserializer)

    def coalesce(self, numPartitions, shuffle=False):
        """
        Return a new RDD that is reduced into `numPartitions` partitions.
        >>> sc.parallelize([1, 2, 3, 4, 5], 3).glom().collect()
        [[1], [2, 3], [4, 5]]
        >>> sc.parallelize([1, 2, 3, 4, 5], 3).coalesce(1).glom().collect()
        [[1, 2, 3, 4, 5]]
        """
        jrdd = self._jrdd.coalesce(numPartitions)
        return RDD(jrdd, self.ctx, self._jrdd_deserializer)

    def zip(self, other):
        """
        Zips this RDD with another one, returning key-value pairs with the first element in each RDD
        second element in each RDD, etc. Assumes that the two RDDs have the same number of
        partitions and the same number of elements in each partition (e.g. one was made through
        a map on the other).

        >>> x = sc.parallelize(range(0,5))
        >>> y = sc.parallelize(range(1000, 1005))
        >>> x.zip(y).collect()
        [(0, 1000), (1, 1001), (2, 1002), (3, 1003), (4, 1004)]
        """
        pairRDD = self._jrdd.zip(other._jrdd)
        deserializer = PairDeserializer(self._jrdd_deserializer,
                                             other._jrdd_deserializer)
        return RDD(pairRDD, self.ctx, deserializer)

    def name(self):
        """
        Return the name of this RDD.
        """
        name_ = self._jrdd.name()
        if not name_:
            return None
        return name_.encode('utf-8')

    def setName(self, name):
        """
        Assign a name to this RDD.
        >>> rdd1 = sc.parallelize([1,2])
        >>> rdd1.setName('RDD1')
        >>> rdd1.name()
        'RDD1'
        """
        self._jrdd.setName(name)

    def toDebugString(self):
        """
        A description of this RDD and its recursive dependencies for debugging.
        """
        debug_string = self._jrdd.toDebugString()
        if not debug_string:
            return None
        return debug_string.encode('utf-8')

    def getStorageLevel(self):
        """
        Get the RDD's current storage level.
        >>> rdd1 = sc.parallelize([1,2])
        >>> rdd1.getStorageLevel()
        StorageLevel(False, False, False, False, 1)
        """
        java_storage_level = self._jrdd.getStorageLevel()
        storage_level = StorageLevel(java_storage_level.useDisk(),
                                     java_storage_level.useMemory(),
                                     java_storage_level.useOffHeap(),
                                     java_storage_level.deserialized(),
                                     java_storage_level.replication())
        return storage_level

    # TODO: `lookup` is disabled because we can't make direct comparisons based
    # on the key; we need to compare the hash of the key to the hash of the
    # keys in the pairs.  This could be an expensive operation, since those
    # hashes aren't retained.

class PipelinedRDD(RDD):
    """
    Pipelined maps:
    >>> rdd = sc.parallelize([1, 2, 3, 4])
    >>> rdd.map(lambda x: 2 * x).cache().map(lambda x: 2 * x).collect()
    [4, 8, 12, 16]
    >>> rdd.map(lambda x: 2 * x).map(lambda x: 2 * x).collect()
    [4, 8, 12, 16]

    Pipelined reduces:
    >>> from operator import add
    >>> rdd.map(lambda x: 2 * x).reduce(add)
    20
    >>> rdd.flatMap(lambda x: [x, x]).reduce(add)
    20
    """
    def __init__(self, prev, func, preservesPartitioning=False):
        if not isinstance(prev, PipelinedRDD) or not prev._is_pipelinable():
            # This transformation is the first in its stage:
            self.func = func
            self.preservesPartitioning = preservesPartitioning
            self._prev_jrdd = prev._jrdd
            self._prev_jrdd_deserializer = prev._jrdd_deserializer
        else:
            prev_func = prev.func
            def pipeline_func(split, iterator):
                return func(split, prev_func(split, iterator))
            self.func = pipeline_func
            self.preservesPartitioning = \
                prev.preservesPartitioning and preservesPartitioning
            self._prev_jrdd = prev._prev_jrdd  # maintain the pipeline
            self._prev_jrdd_deserializer = prev._prev_jrdd_deserializer
        self.is_cached = False
        self.is_checkpointed = False
        self.ctx = prev.ctx
        self.prev = prev
        self._jrdd_val = None
        self._jrdd_deserializer = self.ctx.serializer
        self._bypass_serializer = False

    @property
    def _jrdd(self):
        if self._jrdd_val:
            return self._jrdd_val
        if self._bypass_serializer:
            serializer = NoOpSerializer()
        else:
            serializer = self.ctx.serializer
        command = (self.func, self._prev_jrdd_deserializer, serializer)
        pickled_command = CloudPickleSerializer().dumps(command)
        broadcast_vars = ListConverter().convert(
            [x._jbroadcast for x in self.ctx._pickled_broadcast_vars],
            self.ctx._gateway._gateway_client)
        self.ctx._pickled_broadcast_vars.clear()
        class_tag = self._prev_jrdd.classTag()
        env = MapConverter().convert(self.ctx.environment,
                                     self.ctx._gateway._gateway_client)
        includes = ListConverter().convert(self.ctx._python_includes,
                                     self.ctx._gateway._gateway_client)
        python_rdd = self.ctx._jvm.PythonRDD(self._prev_jrdd.rdd(),
            bytearray(pickled_command), env, includes, self.preservesPartitioning,
            self.ctx.pythonExec, broadcast_vars, self.ctx._javaAccumulator,
            class_tag)
        self._jrdd_val = python_rdd.asJavaRDD()
        return self._jrdd_val

    def _is_pipelinable(self):
        return not (self.is_cached or self.is_checkpointed)


def _test():
    import doctest
    from pyspark.context import SparkContext
    globs = globals().copy()
    # The small batch size here ensures that we see multiple batches,
    # even in these small test examples:
    globs['sc'] = SparkContext('local[4]', 'PythonTest', batchSize=2)
    (failure_count, test_count) = doctest.testmod(globs=globs,optionflags=doctest.ELLIPSIS)
    globs['sc'].stop()
    if failure_count:
        exit(-1)


if __name__ == "__main__":
    _test()<|MERGE_RESOLUTION|>--- conflicted
+++ resolved
@@ -642,10 +642,6 @@
         vals = self.mapPartitions(func).collect()
         return reduce(op, vals, zeroValue)
 
-<<<<<<< HEAD
-    # TODO: aggregate
-
-=======
     def aggregate(self, zeroValue, seqOp, combOp):
         """
         Aggregate the elements of each partition, and then the results for all
@@ -674,8 +670,7 @@
             yield acc
 
         return self.mapPartitions(func).fold(zeroValue, combOp)
-        
->>>>>>> f7358844
+
 
     def max(self):
         """
