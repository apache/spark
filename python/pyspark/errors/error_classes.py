#
# Licensed to the Apache Software Foundation (ASF) under one or more
# contributor license agreements.  See the NOTICE file distributed with
# this work for additional information regarding copyright ownership.
# The ASF licenses this file to You under the Apache License, Version 2.0
# (the "License"); you may not use this file except in compliance with
# the License.  You may obtain a copy of the License at
#
#    http://www.apache.org/licenses/LICENSE-2.0
#
# Unless required by applicable law or agreed to in writing, software
# distributed under the License is distributed on an "AS IS" BASIS,
# WITHOUT WARRANTIES OR CONDITIONS OF ANY KIND, either express or implied.
# See the License for the specific language governing permissions and
# limitations under the License.
#
import json


ERROR_CLASSES_JSON = """
{
  "APPLICATION_NAME_NOT_SET" : {
    "message" : [
      "An application name must be set in your configuration."
    ]
  },
  "ARGUMENT_REQUIRED": {
    "message": [
      "Argument `<arg_name>` is required when <condition>."
    ]
  },
  "ATTRIBUTE_NOT_CALLABLE" : {
    "message" : [
      "Attribute `<attr_name>` in provided object `<obj_name>` is not callable."
    ]
  },
  "BROADCAST_VARIABLE_NOT_LOADED": {
    "message": [
      "Broadcast variable `<variable>` not loaded."
    ]
  },
  "CALL_BEFORE_INITIALIZE": {
    "message": [
      "Not supported to call `<func_name>` before initialize <object>."
    ]
  },
  "CANNOT_ACCEPT_OBJECT_IN_TYPE": {
    "message": [
      "`<data_type>` can not accept object `<obj_name>` in type `<obj_type>`."
    ]
  },
  "CANNOT_ACCESS_TO_DUNDER": {
    "message": [
      "Dunder(double underscore) attribute is for internal use only."
    ]
  },
  "CANNOT_APPLY_IN_FOR_COLUMN": {
    "message": [
      "Cannot apply 'in' operator against a column: please use 'contains' in a string column or 'array_contains' function for an array column."
    ]
  },
  "CANNOT_BE_EMPTY": {
    "message": [
      "At least one <item> must be specified."
    ]
  },
  "CANNOT_BE_NONE": {
    "message": [
      "Argument `<arg_name>` can not be None."
    ]
  },
  "CANNOT_CONVERT_COLUMN_INTO_BOOL": {
    "message": [
      "Cannot convert column into bool: please use '&' for 'and', '|' for 'or', '~' for 'not' when building DataFrame boolean expressions."
    ]
  },
  "CANNOT_CONVERT_TYPE": {
    "message": [
      "Cannot convert <from_type> into <to_type>."
    ]
  },
  "CANNOT_INFER_ARRAY_TYPE": {
    "message": [
      "Can not infer Array Type from an list with None as the first element."
    ]
  },
  "CANNOT_INFER_SCHEMA_FOR_TYPE": {
    "message": [
      "Can not infer schema for type: `<data_type>`."
    ]
  },
  "CANNOT_INFER_TYPE_FOR_FIELD": {
    "message": [
      "Unable to infer the type of the field `<field_name>`."
    ]
  },
  "CANNOT_MERGE_TYPE": {
    "message": [
      "Can not merge type `<data_type1>` and `<data_type2>`."
    ]
  },
  "CANNOT_OPEN_SOCKET": {
    "message": [
      "Can not open socket: <errors>."
    ]
  },
  "CANNOT_PARSE_DATATYPE": {
    "message": [
      "Unable to parse datatype. <msg>."
    ]
  },
  "CANNOT_PROVIDE_METADATA": {
    "message": [
      "metadata can only be provided for a single column."
    ]
  },
  "CANNOT_SET_TOGETHER": {
    "message": [
      "<arg_list> should not be set together."
    ]
  },
  "CANNOT_SPECIFY_RETURN_TYPE_FOR_UDF": {
    "message": [
      "returnType can not be specified when `<arg_name>` is a user-defined function, but got <return_type>."
    ]
  },
  "COLUMN_IN_LIST": {
    "message": [
      "`<func_name>` does not allow a Column in a list."
    ]
  },
  "CONTEXT_ONLY_VALID_ON_DRIVER" : {
    "message" : [
      "It appears that you are attempting to reference SparkContext from a broadcast variable, action, or transformation. SparkContext can only be used on the driver, not in code that it run on workers. For more information, see SPARK-5063."
    ]
  },
  "CONTEXT_UNAVAILABLE_FOR_REMOTE_CLIENT" : {
    "message" : [
      "Remote client cannot create a SparkContext. Create SparkSession instead."
    ]
  },
  "DISALLOWED_TYPE_FOR_CONTAINER" : {
    "message" : [
      "Argument `<arg_name>`(type: <arg_type>) should only contain a type in [<allowed_types>], got <return_type>"
    ]
  },
  "EXCEED_RETRY" : {
    "message" : [
      "Retries exceeded but no exception caught."
    ]
  },
  "HIGHER_ORDER_FUNCTION_SHOULD_RETURN_COLUMN" : {
    "message" : [
      "Function `<func_name>` should return Column, got <return_type>."
    ]
  },
  "INCORRECT_CONF_FOR_PROFILE" : {
    "message" : [
      "`spark.python.profile` or `spark.python.profile.memory` configuration",
      " must be set to `true` to enable Python profile."
    ]
  },
  "INVALID_BROADCAST_OPERATION": {
    "message": [
      "Broadcast can only be <operation> in driver."
    ]
  },
  "INVALID_CALL_ON_UNRESOLVED_OBJECT": {
    "message": [
      "Invalid call to `<func_name>` on unresolved object."
    ]
  },
  "INVALID_CONNECT_URL" : {
    "message" : [
      "Invalid URL for Spark Connect: <detail>"
    ]
  },
  "INVALID_ITEM_FOR_CONTAINER": {
    "message": [
      "All items in `<arg_name>` should be in <allowed_types>, got <item_type>."
    ]
  },
  "INVALID_PANDAS_UDF" : {
    "message" : [
      "Invalid function: <detail>"
    ]
  },
  "INVALID_PANDAS_UDF_TYPE" : {
    "message" : [
      "`<arg_name>` should be one the values from PandasUDFType, got <arg_type>"
    ]
  },
  "INVALID_RETURN_TYPE_FOR_PANDAS_UDF": {
    "message": [
      "Pandas UDF should return StructType for <eval_type>, got <return_type>."
    ]
  },
  "INVALID_TIMEOUT_TIMESTAMP" : {
    "message" : [
      "Timeout timestamp (<timestamp>) cannot be earlier than the current watermark (<watermark>)."
    ]
  },
  "INVALID_TYPENAME_CALL" : {
    "message" : [
      "StructField does not have typeName. Use typeName on its type explicitly instead."
    ]
  },
  "INVALID_UDF_EVAL_TYPE" : {
    "message" : [
      "Eval type for UDF must be <eval_type>."
    ]
  },
  "INVALID_WHEN_USAGE": {
    "message": [
      "when() can only be applied on a Column previously generated by when() function, and cannot be applied once otherwise() is applied."
    ]
  },
  "INVALID_WINDOW_BOUND_TYPE" : {
    "message" : [
      "Invalid window bound type: <window_bound_type>."
    ]
  },
  "JAVA_GATEWAY_EXITED" : {
    "message" : [
      "Java gateway process exited before sending its port number."
    ]
  },
  "JVM_ATTRIBUTE_NOT_SUPPORTED" : {
    "message" : [
      "Attribute `<attr_name>` is not supported in Spark Connect as it depends on the JVM. If you need to use this attribute, do not use Spark Connect when creating your session."
    ]
  },
  "KEY_VALUE_PAIR_REQUIRED" : {
    "message" : [
      "Key-value pair or a list of pairs is required."
    ]
  },
  "LENGTH_SHOULD_BE_THE_SAME" : {
    "message" : [
      "<arg1> and <arg2> should be of the same length, got <arg1_length> and <arg2_length>."
    ]
  },
  "MASTER_URL_NOT_SET" : {
    "message" : [
      "A master URL must be set in your configuration."
    ]
  },
  "MISSING_LIBRARY_FOR_PROFILER" : {
    "message" : [
      "Install the 'memory_profiler' library in the cluster to enable memory profiling."
    ]
  },
  "MISSING_VALID_PLAN" : {
    "message" : [
      "Argument to <operator> does not contain a valid plan."
    ]
  },
  "MIXED_TYPE_REPLACEMENT" : {
    "message" : [
      "Mixed type replacements are not supported."
    ]
  },
  "NEGATIVE_VALUE" : {
    "message" : [
      "Value for `<arg_name>` must be greater than or equal to 0, got '<arg_value>'."
    ]
  },
  "NOT_BOOL" : {
    "message" : [
      "Argument `<arg_name>` should be a bool, got <arg_type>."
    ]
  },
  "NOT_BOOL_OR_DICT_OR_FLOAT_OR_INT_OR_LIST_OR_STR_OR_TUPLE" : {
    "message" : [
      "Argument `<arg_name>` should be a bool, dict, float, int, str or tuple, got <arg_type>."
    ]
  },
  "NOT_BOOL_OR_DICT_OR_FLOAT_OR_INT_OR_STR" : {
    "message" : [
      "Argument `<arg_name>` should be a bool, dict, float, int or str, got <arg_type>."
    ]
  },
  "NOT_BOOL_OR_FLOAT_OR_INT" : {
    "message" : [
      "Argument `<arg_name>` should be a bool, float or str, got <arg_type>."
    ]
  },
  "NOT_BOOL_OR_FLOAT_OR_INT_OR_LIST_OR_NONE_OR_STR_OR_TUPLE" : {
    "message" : [
      "Argument `<arg_name>` should be a bool, float, int, list, None, str or tuple, got <arg_type>."
    ]
  },
  "NOT_BOOL_OR_FLOAT_OR_INT_OR_STR" : {
    "message" : [
      "Argument `<arg_name>` should be a bool, float, int or str, got <arg_type>."
    ]
  },
  "NOT_BOOL_OR_LIST" : {
    "message" : [
      "Argument `<arg_name>` should be a bool or list, got <arg_type>."
    ]
  },
  "NOT_BOOL_OR_STR" : {
    "message" : [
      "Argument `<arg_name>` should be a bool or str, got <arg_type>."
    ]
  },
  "NOT_CALLABLE" : {
    "message" : [
      "Argument `<arg_name>` should be a callable, got <arg_type>."
    ]
  },
  "NOT_COLUMN" : {
    "message" : [
      "Argument `<arg_name>` should be a Column, got <arg_type>."
    ]
  },
  "NOT_COLUMN_OR_DATATYPE_OR_STR" : {
    "message" : [
      "Argument `<arg_name>` should be a Column, str or DataType, but got <arg_type>."
    ]
  },
  "NOT_COLUMN_OR_FLOAT_OR_INT_OR_LIST_OR_STR" : {
    "message" : [
      "Argument `<arg_name>` should be a column, float, integer, list or string, got <arg_type>."
    ]
  },
  "NOT_COLUMN_OR_INT" : {
    "message" : [
      "Argument `<arg_name>` should be a Column or int, got <arg_type>."
    ]
  },
  "NOT_COLUMN_OR_INT_OR_LIST_OR_STR_OR_TUPLE" : {
    "message" : [
      "Argument `<arg_name>` should be a Column, int, list, str or tuple, got <arg_type>."
    ]
  },
  "NOT_COLUMN_OR_INT_OR_STR" : {
    "message" : [
      "Argument `<arg_name>` should be a Column, int or str, got <arg_type>."
    ]
  },
  "NOT_COLUMN_OR_LIST_OR_STR" : {
    "message" : [
      "Argument `<arg_name>` should be a Column, list or str, got <arg_type>."
    ]
  },
  "NOT_COLUMN_OR_STR" : {
    "message" : [
      "Argument `<arg_name>` should be a Column or str, got <arg_type>."
    ]
  },
  "NOT_DATAFRAME" : {
    "message" : [
      "Argument `<arg_name>` should be a DataFrame, got <arg_type>."
    ]
  },
  "NOT_DATATYPE_OR_STR" : {
    "message" : [
      "Argument `<arg_name>` should be a DataType or str, got <arg_type>."
    ]
  },
  "NOT_DICT" : {
    "message" : [
      "Argument `<arg_name>` should be a dict, got <arg_type>."
    ]
  },
  "NOT_EXPRESSION" : {
    "message" : [
      "Argument `<arg_name>` should be a Expression, got <arg_type>."
    ]
  },
  "NOT_FLOAT_OR_INT" : {
    "message" : [
      "Argument `<arg_name>` should be a float or int, got <arg_type>."
    ]
  },
  "NOT_FLOAT_OR_INT_OR_LIST_OR_STR" : {
    "message" : [
      "Argument `<arg_name>` should be a float, int, list or str, got <arg_type>."
    ]
  },
<<<<<<< HEAD
  "NOT_INSTANCE_OF" : {
    "message" : [
      "<value> is not an instance of type <data_type>."
=======
  "NOT_IMPLEMENTED" : {
    "message" : [
      "<feature> is not implemented."
>>>>>>> 8f24a7f5
    ]
  },
  "NOT_INT" : {
    "message" : [
      "Argument `<arg_name>` should be an int, got <arg_type>."
    ]
  },
  "NOT_INT_OR_SLICE_OR_STR" : {
    "message" : [
      "Argument `<arg_name>` should be an int, slice or str, got <arg_type>."
    ]
  },
  "NOT_IN_BARRIER_STAGE" : {
    "message" : [
      "It is not in a barrier stage."
    ]
  },
  "NOT_ITERABLE" : {
    "message" : [
      "<objectName> is not iterable."
    ]
  },
  "NOT_LIST" : {
    "message" : [
      "Argument `<arg_name>` should be a list, got <arg_type>."
    ]
  },
  "NOT_LIST_OF_COLUMN" : {
    "message" : [
      "Argument `<arg_name>` should be a list[Column]."
    ]
  },
  "NOT_LIST_OF_FLOAT_OR_INT" : {
    "message" : [
      "Argument `<arg_name>` should be a list[float, int], got <arg_type>."
    ]
  },
  "NOT_LIST_OF_STR" : {
    "message" : [
      "Argument `<arg_name>` should be a list[str], got <arg_type>."
    ]
  },
  "NOT_LIST_OR_STR_OR_TUPLE" : {
    "message" : [
      "Argument `<arg_name>` should be a list, str or tuple, got <arg_type>."
    ]
  },
  "NOT_LIST_OR_TUPLE" : {
    "message" : [
      "Argument `<arg_name>` should be a list or tuple, got <arg_type>."
    ]
  },
  "NOT_NUMERIC_COLUMNS" : {
    "message" : [
      "Numeric aggregation function can only be applied on numeric columns, got <invalid_columns>."
    ]
  },
  "NOT_OBSERVATION_OR_STR" : {
    "message" : [
      "Argument `<arg_name>` should be a Observation or str, got <arg_type>."
    ]
  },
  "NOT_SAME_TYPE" : {
    "message" : [
      "Argument `<arg_name1>` and `<arg_name2>` should be the same type, got <arg_type1> and <arg_type2>."
    ]
  },
  "NOT_STR" : {
    "message" : [
      "Argument `<arg_name>` should be a str, got <arg_type>."
    ]
  },
  "NOT_STR_OR_LIST_OF_RDD" : {
    "message" : [
      "Argument `<arg_name>` should be a str or list[RDD], got <arg_type>."
    ]
  },
  "NOT_STR_OR_STRUCT" : {
    "message" : [
      "Argument `<arg_name>` should be a str or structType, got <arg_type>."
    ]
  },
  "NOT_WINDOWSPEC" : {
    "message" : [
      "Argument `<arg_name>` should be a WindowSpec, got <arg_type>."
    ]
  },
  "NO_ACTIVE_SESSION" : {
    "message" : [
      "No active Spark session found. Please create a new Spark session before running the code."
    ]
  },
  "ONLY_ALLOWED_FOR_SINGLE_COLUMN" : {
    "message" : [
      "Argument `<arg_name>` can only be provided for a single column."
    ]
  },
  "ONLY_ALLOW_SINGLE_TRIGGER" : {
    "message" : [
      "Only a single trigger is allowed."
    ]
  },
  "PIPE_FUNCTION_EXITED" : {
    "message" : [
      "Pipe function `<func_name>` exited with error code <error_code>."
    ]
  },
  "PYTHON_HASH_SEED_NOT_SET" : {
    "message" : [
      "Randomness of hash of string should be disabled via PYTHONHASHSEED."
    ]
  },
  "PYTHON_VERSION_MISMATCH" : {
    "message" : [
      "Python in worker has different version <worker_version> than that in driver <driver_version>, PySpark cannot run with different minor versions.",
      "Please check environment variables PYSPARK_PYTHON and PYSPARK_DRIVER_PYTHON are correctly set."
    ]
  },
  "RDD_TRANSFORM_ONLY_VALID_ON_DRIVER" : {
    "message" : [
      "It appears that you are attempting to broadcast an RDD or reference an RDD from an ",
      "action or transformation. RDD transformations and actions can only be invoked by the ",
      "driver, not inside of other transformations; for example, ",
      "rdd1.map(lambda x: rdd2.values.count() * x) is invalid because the values ",
      "transformation and count action cannot be performed inside of the rdd1.map ",
      "transformation. For more information, see SPARK-5063."
    ]
  },
  "RESULT_COLUMNS_MISMATCH_FOR_PANDAS_UDF" : {
    "message" : [
      "Column names of the returned pandas.DataFrame do not match specified schema.<missing><extra>"
    ]
  },
  "RESULT_LENGTH_MISMATCH_FOR_PANDAS_UDF" : {
    "message" : [
      "Number of columns of the returned pandas.DataFrame doesn't match specified schema. Expected: <expected> Actual: <actual>"
    ]
  },
  "RESULT_LENGTH_MISMATCH_FOR_SCALAR_ITER_PANDAS_UDF" : {
    "message" : [
      "The length of output in Scalar iterator pandas UDF should be the same with the input's; however, the length of output was <output_length> and the length of input was <input_length>."
    ]
  },
  "SCHEMA_MISMATCH_FOR_PANDAS_UDF" : {
    "message" : [
      "Result vector from pandas_udf was not the required length: expected <expected>, got <actual>."
    ]
  },
  "SLICE_WITH_STEP" : {
    "message" : [
      "Slice with step is not supported."
    ]
  },
  "STATE_NOT_EXISTS" : {
    "message" : [
      "State is either not defined or has already been removed."
    ]
  },
  "STOP_ITERATION_OCCURRED" : {
    "message" : [
      "Caught StopIteration thrown from user's code; failing the task: <exc>"
    ]
  },
  "STOP_ITERATION_OCCURRED_FROM_SCALAR_ITER_PANDAS_UDF" : {
    "message" : [
      "pandas iterator UDF should exhaust the input iterator."
    ]
  },
  "TOO_MANY_VALUES" : {
    "message" : [
      "Expected <expected> values for `<item>`, got <actual>."
    ]
  },
  "UNEXPECTED_RESPONSE_FROM_SERVER" : {
    "message" : [
      "Unexpected response from iterator server."
    ]
  },
<<<<<<< HEAD
  "UNEXPECTED_TUPLE_WITH_STRUCT" : {
    "message" : [
      "Unexpected tuple <tuple> with StructType."
=======
  "UNKNOWN_EXPLAIN_MODE" : {
    "message" : [
      "Unknown explain mode: '<explain_mode>'. Accepted explain modes are 'simple', 'extended', 'codegen', 'cost', 'formatted'."
    ]
  },
  "UNKNOWN_RESPONSE" : {
    "message" : [
      "Unknown response: <response>."
>>>>>>> 8f24a7f5
    ]
  },
  "UNSUPPORTED_DATA_TYPE" : {
    "message" : [
      "Unsupported DataType `<data_type>`."
    ]
  },
  "UNSUPPORTED_DATA_TYPE_FOR_ARROW_CONVERSION" : {
    "message" : [
      "<data_type> is not supported in conversion to Arrow."
    ]
  },
  "UNSUPPORTED_DATA_TYPE_FOR_ARROW_VERSION" : {
    "message" : [
      "<data_type> is only supported with pyarrow 2.0.0 and above."
    ]
  },
  "UNSUPPORTED_JOIN_TYPE" : {
    "message" : [
      "Unsupported join type: <join_type>. Supported join types include: \\"inner\\", \\"outer\\", \\"full\\", \\"fullouter\\", \\"full_outer\\", \\"leftouter\\", \\"left\\", \\"left_outer\\", \\"rightouter\\", \\"right\\", \\"right_outer\\", \\"leftsemi\\", \\"left_semi\\", \\"semi\\", \\"leftanti\\", \\"left_anti\\", \\"anti\\", \\"cross\\"."
    ]
  },
  "UNSUPPORTED_LITERAL" : {
    "message" : [
      "Unsupported Literal '<literal>'."
    ]
  },
  "UNSUPPORTED_NUMPY_ARRAY_SCALAR" : {
    "message" : [
      "The type of array scalar '<dtype>' is not supported."
    ]
  },
  "UNSUPPORTED_OPERATION" : {
    "message" : [
      "<operation> is not supported."
    ]
  },
  "UNSUPPORTED_PARAM_TYPE_FOR_HIGHER_ORDER_FUNCTION" : {
    "message" : [
      "Function `<func_name>` should use only POSITIONAL or POSITIONAL OR KEYWORD arguments."
    ]
  },
  "UNSUPPORTED_SIGNATURE" : {
    "message" : [
      "Unsupported signature: <signature>."
    ]
  },
  "UNSUPPORTED_WITH_ARROW_OPTIMIZATION" : {
    "message" : [
      "<feature> is not supported with Arrow optimization enabled in Python UDFs. Disable 'spark.sql.execution.pythonUDF.arrow.enabled' to workaround.."
    ]
  },
  "VALUE_NOT_ACCESSIBLE": {
    "message": [
      "Value `<value>` cannot be accessed inside tasks."
    ]
  },
  "VALUE_NOT_ANY_OR_ALL" : {
    "message" : [
      "Value for `<arg_name>` must be 'any' or 'all', got '<arg_value>'."
    ]
  },
  "VALUE_NOT_BETWEEN" : {
    "message" : [
      "Value for `<arg_name>` must be between <min> and <max>."
    ]
  },
  "VALUE_NOT_NON_EMPTY_STR" : {
    "message" : [
      "Value for `<arg_name>` must be a non empty string, got '<arg_value>'."
    ]
  },
  "VALUE_NOT_PEARSON" : {
    "message" : [
      "Value for `<arg_name>` only supports the 'pearson', got '<arg_value>'."
    ]
  },
  "VALUE_NOT_POSITIVE" : {
    "message" : [
      "Value for `<arg_name>` must be positive, got '<arg_value>'."
    ]
  },
  "VALUE_NOT_TRUE" : {
    "message" : [
      "Value for `<arg_name>` must be True, got '<arg_value>'."
    ]
  },
  "VALUE_OUT_OF_BOUND" : {
    "message" : [
      "Value for `<arg_name>` must be greater than <lower_bound> or less than <upper_bound>, got <actual>"
    ]
  },
  "WRONG_NUM_ARGS_FOR_HIGHER_ORDER_FUNCTION" : {
    "message" : [
      "Function `<func_name>` should take between 1 and 3 arguments, but provided function takes <num_args>."
    ]
  },
  "WRONG_NUM_COLUMNS" : {
    "message" : [
      "Function `<func_name>` should take at least <num_cols> columns."
    ]
  }
}
"""

ERROR_CLASSES_MAP = json.loads(ERROR_CLASSES_JSON)<|MERGE_RESOLUTION|>--- conflicted
+++ resolved
@@ -380,15 +380,14 @@
       "Argument `<arg_name>` should be a float, int, list or str, got <arg_type>."
     ]
   },
-<<<<<<< HEAD
+  "NOT_IMPLEMENTED" : {
+    "message" : [
+      "<feature> is not implemented."
+    ]
+  },
   "NOT_INSTANCE_OF" : {
     "message" : [
       "<value> is not an instance of type <data_type>."
-=======
-  "NOT_IMPLEMENTED" : {
-    "message" : [
-      "<feature> is not implemented."
->>>>>>> 8f24a7f5
     ]
   },
   "NOT_INT" : {
@@ -567,11 +566,11 @@
       "Unexpected response from iterator server."
     ]
   },
-<<<<<<< HEAD
   "UNEXPECTED_TUPLE_WITH_STRUCT" : {
     "message" : [
       "Unexpected tuple <tuple> with StructType."
-=======
+    ]
+  },
   "UNKNOWN_EXPLAIN_MODE" : {
     "message" : [
       "Unknown explain mode: '<explain_mode>'. Accepted explain modes are 'simple', 'extended', 'codegen', 'cost', 'formatted'."
@@ -580,7 +579,6 @@
   "UNKNOWN_RESPONSE" : {
     "message" : [
       "Unknown response: <response>."
->>>>>>> 8f24a7f5
     ]
   },
   "UNSUPPORTED_DATA_TYPE" : {
