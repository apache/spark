--- conflicted
+++ resolved
@@ -586,15 +586,14 @@
       "Result vector from pandas_udf was not the required length: expected <expected>, got <actual>."
     ]
   },
-<<<<<<< HEAD
   "SESSION_ALREADY_EXIST" : {
     "message" : [
       "Cannot start a remote Spark session because there is a regular Spark session already running."
-=======
+    ]
+  },
   "SESSION_NOT_SAME" : {
     "message" : [
       "Both Datasets must belong to the same SparkSession."
->>>>>>> 23800cbb
     ]
   },
   "SESSION_OR_CONTEXT_EXISTS" : {
