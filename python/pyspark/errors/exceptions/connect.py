--- conflicted
+++ resolved
@@ -36,11 +36,8 @@
     SparkUpgradeException as BaseSparkUpgradeException,
     QueryContext as BaseQueryContext,
     QueryContextType,
-<<<<<<< HEAD
+    StreamingPythonRunnerInitializationException as BaseStreamingPythonRunnerInitException,
     UnknownException as BaseUnknownException,
-=======
-    StreamingPythonRunnerInitializationException as BaseStreamingPythonRunnerInitException,
->>>>>>> 47edf4b5
 )
 
 if TYPE_CHECKING:
