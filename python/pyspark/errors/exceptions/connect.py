#
# Licensed to the Apache Software Foundation (ASF) under one or more
# contributor license agreements.  See the NOTICE file distributed with
# this work for additional information regarding copyright ownership.
# The ASF licenses this file to You under the Apache License, Version 2.0
# (the "License"); you may not use this file except in compliance with
# the License.  You may obtain a copy of the License at
#
#    http://www.apache.org/licenses/LICENSE-2.0
#
# Unless required by applicable law or agreed to in writing, software
# distributed under the License is distributed on an "AS IS" BASIS,
# WITHOUT WARRANTIES OR CONDITIONS OF ANY KIND, either express or implied.
# See the License for the specific language governing permissions and
# limitations under the License.
#
import pyspark.sql.connect.proto as pb2
import json
from typing import Dict, List, Optional, TYPE_CHECKING

from pyspark.errors.exceptions.base import (
    AnalysisException as BaseAnalysisException,
    IllegalArgumentException as BaseIllegalArgumentException,
    ArithmeticException as BaseArithmeticException,
    UnsupportedOperationException as BaseUnsupportedOperationException,
    ArrayIndexOutOfBoundsException as BaseArrayIndexOutOfBoundsException,
    DateTimeException as BaseDateTimeException,
    NumberFormatException as BaseNumberFormatException,
    ParseException as BaseParseException,
    PySparkException,
    PythonException as BasePythonException,
    StreamingQueryException as BaseStreamingQueryException,
    QueryExecutionException as BaseQueryExecutionException,
    SparkRuntimeException as BaseSparkRuntimeException,
    SparkNoSuchElementException as BaseNoSuchElementException,
    SparkUpgradeException as BaseSparkUpgradeException,
    QueryContext as BaseQueryContext,
    QueryContextType,
    StreamingPythonRunnerInitializationException as BaseStreamingPythonRunnerInitException,
)

if TYPE_CHECKING:
    from google.rpc.error_details_pb2 import ErrorInfo


class SparkConnectException(PySparkException):
    """
    Exception thrown from Spark Connect.
    """


def convert_exception(
    info: "ErrorInfo",
    truncated_message: str,
    resp: Optional[pb2.FetchErrorDetailsResponse],
    display_server_stacktrace: bool = False,
) -> SparkConnectException:
    raw_classes = info.metadata.get("classes")
    classes: List[str] = json.loads(raw_classes) if raw_classes else []
    sql_state = info.metadata.get("sqlState")
    error_class = info.metadata.get("errorClass")
    raw_message_parameters = info.metadata.get("messageParameters")
    message_parameters: Dict[str, str] = (
        json.loads(raw_message_parameters) if raw_message_parameters else {}
    )
    stacktrace: Optional[str] = None

    if resp is not None and resp.HasField("root_error_idx"):
        message = resp.errors[resp.root_error_idx].message
        stacktrace = _extract_jvm_stacktrace(resp)
    else:
        message = truncated_message
        stacktrace = info.metadata.get("stackTrace")
        display_server_stacktrace = display_server_stacktrace if stacktrace else False

    contexts = None
    if resp and resp.HasField("root_error_idx"):
        root_error = resp.errors[resp.root_error_idx]
        if hasattr(root_error, "spark_throwable"):
            message_parameters = dict(root_error.spark_throwable.message_parameters)
            contexts = [
                SQLQueryContext(c)
                if c.context_type == pb2.FetchErrorDetailsResponse.QueryContext.SQL
                else DataFrameQueryContext(c)
                for c in root_error.spark_throwable.query_contexts
            ]

    if "org.apache.spark.api.python.PythonException" in classes:
        return PythonException(
            "\n  An exception was thrown from the Python worker. "
            "Please see the stack trace below.\n%s" % message
        )

    # Return exception based on class mapping
    for error_class_name in classes:
        ExceptionClass = EXCEPTION_CLASS_MAPPING.get(error_class_name)
        if ExceptionClass:
            return ExceptionClass(
                message,
                errorClass=error_class,
                messageParameters=message_parameters,
                sql_state=sql_state,
                server_stacktrace=stacktrace,
                display_server_stacktrace=display_server_stacktrace,
                contexts=contexts,
            )

    # Return SparkConnectGrpcException if there is no matched exception class
    return SparkConnectGrpcException(
        message,
        reason=info.reason,
        messageParameters=message_parameters,
        errorClass=error_class,
        sql_state=sql_state,
        server_stacktrace=stacktrace,
        display_server_stacktrace=display_server_stacktrace,
        contexts=contexts,
    )


def _extract_jvm_stacktrace(resp: pb2.FetchErrorDetailsResponse) -> str:
    if len(resp.errors[resp.root_error_idx].stack_trace) == 0:
        return ""

    lines: List[str] = []

    def format_stacktrace(error: pb2.FetchErrorDetailsResponse.Error) -> None:
        message = f"{error.error_type_hierarchy[0]}: {error.message}"
        if len(lines) == 0:
            lines.append(error.error_type_hierarchy[0])
        else:
            lines.append(f"Caused by: {message}")
        for elem in error.stack_trace:
            lines.append(
                f"\tat {elem.declaring_class}.{elem.method_name}"
                f"({elem.file_name}:{elem.line_number})"
            )

        # If this error has a cause, format that recursively
        if error.HasField("cause_idx"):
            format_stacktrace(resp.errors[error.cause_idx])

    format_stacktrace(resp.errors[resp.root_error_idx])

    return "\n".join(lines)


class SparkConnectGrpcException(SparkConnectException):
    """
    Base class to handle the errors from GRPC.
    """

    def __init__(
        self,
        message: Optional[str] = None,
        errorClass: Optional[str] = None,
        messageParameters: Optional[Dict[str, str]] = None,
        reason: Optional[str] = None,
        sql_state: Optional[str] = None,
        server_stacktrace: Optional[str] = None,
        display_server_stacktrace: bool = False,
        contexts: Optional[List[BaseQueryContext]] = None,
    ) -> None:
        if contexts is None:
            contexts = []
        self._message = message  # type: ignore[assignment]
        if reason is not None:
            self._message = f"({reason}) {self._message}"

        # PySparkException has the assumption that errorClass and messageParameters are
        # only occurring together. If only one is set, we assume the message to be fully
        # parsed.
        tmp_error_class = errorClass
        tmp_message_parameters = messageParameters
        if errorClass is not None and messageParameters is None:
            tmp_error_class = None
        elif errorClass is None and messageParameters is not None:
            tmp_message_parameters = None

        super().__init__(
            message=self._message,
            errorClass=tmp_error_class,
            messageParameters=tmp_message_parameters,
        )
        self._errorClass = errorClass
        self._sql_state: Optional[str] = sql_state
        self._stacktrace: Optional[str] = server_stacktrace
        self._display_stacktrace: bool = display_server_stacktrace
        self._contexts: List[BaseQueryContext] = contexts
        self._log_exception()

    def getSqlState(self) -> Optional[str]:
        if self._sql_state is not None:
            return self._sql_state
        else:
            return super().getSqlState()

    def getStackTrace(self) -> Optional[str]:
        return self._stacktrace

    def getMessage(self) -> str:
        desc = self._message
        if self._display_stacktrace:
            desc += "\n\nJVM stacktrace:\n%s" % self._stacktrace
        return desc

    def __str__(self) -> str:
        return self.getMessage()


class AnalysisException(SparkConnectGrpcException, BaseAnalysisException):
    """
    Failed to analyze a SQL query plan, thrown from Spark Connect.
    """


class ParseException(AnalysisException, BaseParseException):
    """
    Failed to parse a SQL command, thrown from Spark Connect.
    """


class IllegalArgumentException(SparkConnectGrpcException, BaseIllegalArgumentException):
    """
    Passed an illegal or inappropriate argument, thrown from Spark Connect.
    """


class StreamingQueryException(SparkConnectGrpcException, BaseStreamingQueryException):
    """
    Exception that stopped a :class:`StreamingQuery` thrown from Spark Connect.
    """


class QueryExecutionException(SparkConnectGrpcException, BaseQueryExecutionException):
    """
    Failed to execute a query, thrown from Spark Connect.
    """


class PythonException(SparkConnectGrpcException, BasePythonException):
    """
    Exceptions thrown from Spark Connect.
    """


class ArithmeticException(SparkConnectGrpcException, BaseArithmeticException):
    """
    Arithmetic exception thrown from Spark Connect.
    """


class UnsupportedOperationException(SparkConnectGrpcException, BaseUnsupportedOperationException):
    """
    Unsupported operation exception thrown from Spark Connect.
    """


class ArrayIndexOutOfBoundsException(SparkConnectGrpcException, BaseArrayIndexOutOfBoundsException):
    """
    Array index out of bounds exception thrown from Spark Connect.
    """


class DateTimeException(SparkConnectGrpcException, BaseDateTimeException):
    """
    Datetime exception thrown from Spark Connect.
    """


class NumberFormatException(IllegalArgumentException, BaseNumberFormatException):
    """
    Number format exception thrown from Spark Connect.
    """


class SparkRuntimeException(SparkConnectGrpcException, BaseSparkRuntimeException):
    """
    Runtime exception thrown from Spark Connect.
    """


class SparkUpgradeException(SparkConnectGrpcException, BaseSparkUpgradeException):
    """
    Exception thrown because of Spark upgrade from Spark Connect.
    """


class SparkException(SparkConnectGrpcException):
    """ """


class SparkNoSuchElementException(SparkConnectGrpcException, BaseNoSuchElementException):
    """
    No such element exception.
    """


class InvalidPlanInput(SparkConnectGrpcException):
    """
    Error thrown when a connect plan is not valid.
    """


<<<<<<< HEAD
class StreamingPythonRunnerInitializationException(
    SparkConnectGrpcException, BaseStreamingPythonRunnerInitException
):
    """
    Failed to initialize a streaming Python runner.
=======
class InvalidCommandInput(SparkConnectGrpcException):
    """
    Error thrown when a connect command is not valid.
>>>>>>> 2e0c02e1
    """


# Update EXCEPTION_CLASS_MAPPING here when adding a new exception
EXCEPTION_CLASS_MAPPING = {
    "org.apache.spark.sql.catalyst.parser.ParseException": ParseException,
    "org.apache.spark.sql.AnalysisException": AnalysisException,
    "org.apache.spark.sql.streaming.StreamingQueryException": StreamingQueryException,
    "org.apache.spark.sql.execution.QueryExecutionException": QueryExecutionException,
    "java.lang.NumberFormatException": NumberFormatException,
    "java.lang.IllegalArgumentException": IllegalArgumentException,
    "java.lang.ArithmeticException": ArithmeticException,
    "java.lang.UnsupportedOperationException": UnsupportedOperationException,
    "java.lang.ArrayIndexOutOfBoundsException": ArrayIndexOutOfBoundsException,
    "java.time.DateTimeException": DateTimeException,
    "org.apache.spark.SparkRuntimeException": SparkRuntimeException,
    "org.apache.spark.SparkUpgradeException": SparkUpgradeException,
    "org.apache.spark.api.python.PythonException": PythonException,
    "org.apache.spark.SparkNoSuchElementException": SparkNoSuchElementException,
    "org.apache.spark.SparkException": SparkException,
    "org.apache.spark.sql.connect.common.InvalidPlanInput": InvalidPlanInput,
<<<<<<< HEAD
    "org.apache.spark.api.python.StreamingPythonRunner"
    "$StreamingPythonRunnerInitializationException": StreamingPythonRunnerInitializationException,
=======
    "org.apache.spark.sql.connect.common.InvalidCommandInput": InvalidCommandInput,
>>>>>>> 2e0c02e1
}


class SQLQueryContext(BaseQueryContext):
    def __init__(self, q: pb2.FetchErrorDetailsResponse.QueryContext):
        self._q = q

    def contextType(self) -> QueryContextType:
        return QueryContextType.SQL

    def objectType(self) -> str:
        return str(self._q.object_type)

    def objectName(self) -> str:
        return str(self._q.object_name)

    def startIndex(self) -> int:
        return int(self._q.start_index)

    def stopIndex(self) -> int:
        return int(self._q.stop_index)

    def fragment(self) -> str:
        return str(self._q.fragment)

    def callSite(self) -> str:
        raise UnsupportedOperationException(
            "",
            errorClass="UNSUPPORTED_CALL.WITHOUT_SUGGESTION",
            messageParameters={"className": "SQLQueryContext", "methodName": "callSite"},
            sql_state="0A000",
            server_stacktrace=None,
            display_server_stacktrace=False,
            contexts=[],
        )

    def summary(self) -> str:
        return str(self._q.summary)


class DataFrameQueryContext(BaseQueryContext):
    def __init__(self, q: pb2.FetchErrorDetailsResponse.QueryContext):
        self._q = q

    def contextType(self) -> QueryContextType:
        return QueryContextType.DataFrame

    def objectType(self) -> str:
        raise UnsupportedOperationException(
            "",
            errorClass="UNSUPPORTED_CALL.WITHOUT_SUGGESTION",
            messageParameters={"className": "DataFrameQueryContext", "methodName": "objectType"},
            sql_state="0A000",
            server_stacktrace=None,
            display_server_stacktrace=False,
            contexts=[],
        )

    def objectName(self) -> str:
        raise UnsupportedOperationException(
            "",
            errorClass="UNSUPPORTED_CALL.WITHOUT_SUGGESTION",
            messageParameters={"className": "DataFrameQueryContext", "methodName": "objectName"},
            sql_state="0A000",
            server_stacktrace=None,
            display_server_stacktrace=False,
            contexts=[],
        )

    def startIndex(self) -> int:
        raise UnsupportedOperationException(
            "",
            errorClass="UNSUPPORTED_CALL.WITHOUT_SUGGESTION",
            messageParameters={"className": "DataFrameQueryContext", "methodName": "startIndex"},
            sql_state="0A000",
            server_stacktrace=None,
            display_server_stacktrace=False,
            contexts=[],
        )

    def stopIndex(self) -> int:
        raise UnsupportedOperationException(
            "",
            errorClass="UNSUPPORTED_CALL.WITHOUT_SUGGESTION",
            messageParameters={"className": "DataFrameQueryContext", "methodName": "stopIndex"},
            sql_state="0A000",
            server_stacktrace=None,
            display_server_stacktrace=False,
            contexts=[],
        )

    def fragment(self) -> str:
        return str(self._q.fragment)

    def callSite(self) -> str:
        return str(self._q.call_site)

    def summary(self) -> str:
        return str(self._q.summary)<|MERGE_RESOLUTION|>--- conflicted
+++ resolved
@@ -302,17 +302,17 @@
     """
 
 
-<<<<<<< HEAD
+class InvalidCommandInput(SparkConnectGrpcException):
+    """
+    Error thrown when a connect command is not valid.
+    """
+
+
 class StreamingPythonRunnerInitializationException(
     SparkConnectGrpcException, BaseStreamingPythonRunnerInitException
 ):
     """
     Failed to initialize a streaming Python runner.
-=======
-class InvalidCommandInput(SparkConnectGrpcException):
-    """
-    Error thrown when a connect command is not valid.
->>>>>>> 2e0c02e1
     """
 
 
@@ -334,12 +334,9 @@
     "org.apache.spark.SparkNoSuchElementException": SparkNoSuchElementException,
     "org.apache.spark.SparkException": SparkException,
     "org.apache.spark.sql.connect.common.InvalidPlanInput": InvalidPlanInput,
-<<<<<<< HEAD
+    "org.apache.spark.sql.connect.common.InvalidCommandInput": InvalidCommandInput,
     "org.apache.spark.api.python.StreamingPythonRunner"
     "$StreamingPythonRunnerInitializationException": StreamingPythonRunnerInitializationException,
-=======
-    "org.apache.spark.sql.connect.common.InvalidCommandInput": InvalidCommandInput,
->>>>>>> 2e0c02e1
 }
 
 
