#
# Licensed to the Apache Software Foundation (ASF) under one or more
# contributor license agreements.  See the NOTICE file distributed with
# this work for additional information regarding copyright ownership.
# The ASF licenses this file to You under the Apache License, Version 2.0
# (the "License"); you may not use this file except in compliance with
# the License.  You may obtain a copy of the License at
#
#    http://www.apache.org/licenses/LICENSE-2.0
#
# Unless required by applicable law or agreed to in writing, software
# distributed under the License is distributed on an "AS IS" BASIS,
# WITHOUT WARRANTIES OR CONDITIONS OF ANY KIND, either express or implied.
# See the License for the specific language governing permissions and
# limitations under the License.
#

import os
import sys
import decimal
import time
import math
import datetime
import calendar
import json
import re
import base64
from array import array
import ctypes
from collections.abc import Iterable
from functools import reduce
from typing import (
    cast,
    overload,
    Any,
    Callable,
    ClassVar,
    Dict,
    Iterator,
    List,
    Optional,
    Union,
    Tuple,
    Type,
    TypeVar,
    TYPE_CHECKING,
)

from pyspark.util import is_remote_only, JVM_INT_MAX
from pyspark.serializers import CloudPickleSerializer
from pyspark.sql.utils import (
    get_active_spark_context,
    escape_meta_characters,
    IllegalArgumentException,
    StringConcat,
)
from pyspark.sql.variant_utils import VariantUtils
from pyspark.errors import (
    PySparkNotImplementedError,
    PySparkTypeError,
    PySparkValueError,
    PySparkIndexError,
    PySparkRuntimeError,
    PySparkAttributeError,
    PySparkKeyError,
)
from pyspark.sql.geo_utils import (
    GeographicSpatialReferenceSystemMapper as _GeographicSRSMapper,
    CartesianSpatialReferenceSystemMapper as _CartesianSRSMapper,
)

if TYPE_CHECKING:
    import numpy as np
    from py4j.java_gateway import GatewayClient, JavaGateway, JavaClass

T = TypeVar("T")
U = TypeVar("U")

__all__ = [
    "DataType",
    "NullType",
    "CharType",
    "StringType",
    "VarcharType",
    "BinaryType",
    "BooleanType",
    "DateType",
    "TimeType",
    "TimestampType",
    "TimestampNTZType",
    "DecimalType",
    "DoubleType",
    "Geography",
    "Geometry",
    "FloatType",
    "ByteType",
    "IntegerType",
    "LongType",
    "DayTimeIntervalType",
    "YearMonthIntervalType",
    "CalendarIntervalType",
    "Row",
    "ShortType",
    "ArrayType",
    "MapType",
    "StructField",
    "StructType",
    "VariantType",
    "VariantVal",
    "GeographyType",
    "GeometryType",
]


class DataType:
    """Base class for data types."""

    def __repr__(self) -> str:
        return self.__class__.__name__ + "()"

    def __hash__(self) -> int:
        return hash(str(self))

    def __eq__(self, other: Any) -> bool:
        return isinstance(other, self.__class__) and self.__dict__ == other.__dict__

    def __ne__(self, other: Any) -> bool:
        return not self.__eq__(other)

    @classmethod
    def typeName(cls) -> str:
        return cls.__name__[:-4].lower()

    def simpleString(self) -> str:
        return self.typeName()

    def jsonValue(self) -> Union[str, Dict[str, Any]]:
        return self.typeName()

    def json(self) -> str:
        return json.dumps(self.jsonValue(), separators=(",", ":"), sort_keys=True)

    def needConversion(self) -> bool:
        """
        Does this type needs conversion between Python object and internal SQL object.

        This is used to avoid the unnecessary conversion for ArrayType/MapType/StructType.
        """
        return False

    def toInternal(self, obj: Any) -> Any:
        """
        Converts a Python object into an internal SQL object.
        """
        return obj

    def fromInternal(self, obj: Any) -> Any:
        """
        Converts an internal SQL object into a native Python object.
        """
        return obj

    def _as_nullable(self) -> "DataType":
        return self

    @classmethod
    def fromDDL(cls, ddl: str) -> "DataType":
        """
        Creates :class:`DataType` for a given DDL-formatted string.

        .. versionadded:: 4.0.0

        Parameters
        ----------
        ddl : str
            DDL-formatted string representation of types, e.g.
            :class:`pyspark.sql.types.DataType.simpleString`, except that top level struct
            type can omit the ``struct<>`` for the compatibility reason with
            ``spark.createDataFrame`` and Python UDFs.

        Returns
        -------
        :class:`DataType`

        Examples
        --------
        Create a StructType by the corresponding DDL formatted string.

        >>> from pyspark.sql.types import DataType
        >>> DataType.fromDDL("b string, a int")
        StructType([StructField('b', StringType(), True), StructField('a', IntegerType(), True)])

        Create a single DataType by the corresponding DDL formatted string.

        >>> DataType.fromDDL("decimal(10,10)")
        DecimalType(10,10)

        Create a StructType by the legacy string format.

        >>> DataType.fromDDL("b: string, a: int")
        StructType([StructField('b', StringType(), True), StructField('a', IntegerType(), True)])
        """
        return _parse_datatype_string(ddl)

    @classmethod
    def _data_type_build_formatted_string(
        cls,
        dataType: "DataType",
        prefix: str,
        stringConcat: StringConcat,
        maxDepth: int,
    ) -> None:
        if isinstance(dataType, (ArrayType, StructType, MapType)):
            dataType._build_formatted_string(prefix, stringConcat, maxDepth - 1)

    # The method typeName() is not always the same as the Scala side.
    # Add this helper method to make TreeString() compatible with Scala side.
    @classmethod
    def _get_jvm_type_name(cls, dataType: "DataType") -> str:
        if isinstance(
            dataType,
            (
                DecimalType,
                CharType,
                VarcharType,
                DayTimeIntervalType,
                YearMonthIntervalType,
                TimeType,
            ),
        ):
            return dataType.simpleString()
        else:
            return dataType.typeName()


# This singleton pattern does not work with pickle, you will get
# another object after pickle and unpickle
class DataTypeSingleton(type):
    """Metaclass for DataType"""

    _instances: ClassVar[Dict[Type["DataTypeSingleton"], "DataTypeSingleton"]] = {}

    def __call__(cls: Type[T]) -> T:
        if cls not in cls._instances:  # type: ignore[attr-defined]
            cls._instances[cls] = super(  # type: ignore[misc, attr-defined]
                DataTypeSingleton, cls
            ).__call__()
        return cls._instances[cls]  # type: ignore[attr-defined]


class NullType(DataType, metaclass=DataTypeSingleton):
    """Null type.

    The data type representing None, used for the types that cannot be inferred.
    """

    @classmethod
    def typeName(cls) -> str:
        return "void"


class AtomicType(DataType):
    """An internal type used to represent everything that is not
    null, UDTs, arrays, structs, and maps."""


class NumericType(AtomicType):
    """Numeric data types."""


class IntegralType(NumericType, metaclass=DataTypeSingleton):
    """Integral data types."""

    pass


class FractionalType(NumericType):
    """Fractional data types."""


class StringType(AtomicType):
    """String data type.

    Parameters
    ----------
    collation : str
        name of the collation, default is UTF8_BINARY.
    """

    providerSpark = "spark"
    providerICU = "icu"
    providers = [providerSpark, providerICU]

    def __init__(self, collation: str = "UTF8_BINARY"):
        self.collation = collation

    @classmethod
    def collationProvider(cls, collationName: str) -> str:
        # TODO: do this properly like on the scala side
        if collationName.startswith("UTF8"):
            return StringType.providerSpark
        return StringType.providerICU

    def simpleString(self) -> str:
        if self.isUTF8BinaryCollation():
            return "string"

        return f"string collate {self.collation}"

    def jsonValue(self) -> str:
        return self.simpleString()

    def __repr__(self) -> str:
        return (
            "StringType()" if self.isUTF8BinaryCollation() else "StringType('%s')" % self.collation
        )

    def isUTF8BinaryCollation(self) -> bool:
        return self.collation == "UTF8_BINARY"


class CharType(AtomicType):
    """Char data type

    Parameters
    ----------
    length : int
        the length limitation.
    """

    def __init__(self, length: int):
        self.length = length

    def simpleString(self) -> str:
        return "char(%d)" % (self.length)

    def jsonValue(self) -> str:
        return "char(%d)" % (self.length)

    def __repr__(self) -> str:
        return "CharType(%d)" % (self.length)


class VarcharType(AtomicType):
    """Varchar data type

    Parameters
    ----------
    length : int
        the length limitation.
    """

    def __init__(self, length: int):
        self.length = length

    def simpleString(self) -> str:
        return "varchar(%d)" % (self.length)

    def jsonValue(self) -> str:
        return "varchar(%d)" % (self.length)

    def __repr__(self) -> str:
        return "VarcharType(%d)" % (self.length)


class BinaryType(AtomicType, metaclass=DataTypeSingleton):
    """Binary (byte array) data type."""

    pass


class BooleanType(AtomicType, metaclass=DataTypeSingleton):
    """Boolean data type."""

    pass


class DatetimeType(AtomicType):
    """Super class of all datetime data type."""


class DateType(DatetimeType, metaclass=DataTypeSingleton):
    """Date (datetime.date) data type."""

    EPOCH_ORDINAL = datetime.datetime(1970, 1, 1).toordinal()

    def needConversion(self) -> bool:
        return True

    def toInternal(self, d: datetime.date) -> int:
        if d is not None:
            return d.toordinal() - self.EPOCH_ORDINAL

    def fromInternal(self, v: int) -> datetime.date:
        if v is not None:
            return datetime.date.fromordinal(v + self.EPOCH_ORDINAL)


class AnyTimeType(DatetimeType):
    """A TIME type of any valid precision."""

    pass


class TimeType(AnyTimeType):
    """Time (datetime.time) data type."""

    def __init__(self, precision: int = 6):
        self.precision = precision

    def needConversion(self) -> bool:
        return True

    def toInternal(self, t: datetime.time) -> int:
        if t is not None:
            return (
                t.hour * 3_600_000_000_000
                + t.minute * 60_000_000_000
                + t.second * 1_000_000_000
                + t.microsecond * 1_000
            )

    def fromInternal(self, nano: int) -> datetime.time:
        if nano is not None:
            hours, remainder = divmod(nano, 3_600_000_000_000)
            minutes, remainder = divmod(remainder, 60_000_000_000)
            seconds, remainder = divmod(remainder, 1_000_000_000)
            microseconds = remainder // 1_000
            return datetime.time(hours, minutes, seconds, microseconds)

    def simpleString(self) -> str:
        return "time(%d)" % (self.precision)

    def jsonValue(self) -> str:
        return "time(%d)" % (self.precision)

    def __repr__(self) -> str:
        return "TimeType(%d)" % (self.precision)


class TimestampType(DatetimeType, metaclass=DataTypeSingleton):
    """Timestamp (datetime.datetime) data type."""

    def needConversion(self) -> bool:
        return True

    def toInternal(self, dt: datetime.datetime) -> int:
        if dt is not None:
            seconds = (
                calendar.timegm(dt.utctimetuple()) if dt.tzinfo else time.mktime(dt.timetuple())
            )
            return int(seconds) * 1000000 + dt.microsecond

    def fromInternal(self, ts: int) -> datetime.datetime:
        if ts is not None:
            # using int to avoid precision loss in float
            return datetime.datetime.fromtimestamp(ts // 1000000).replace(microsecond=ts % 1000000)


class TimestampNTZType(DatetimeType, metaclass=DataTypeSingleton):
    """Timestamp (datetime.datetime) data type without timezone information."""

    def needConversion(self) -> bool:
        return True

    @classmethod
    def typeName(cls) -> str:
        return "timestamp_ntz"

    def toInternal(self, dt: datetime.datetime) -> int:
        if dt is not None:
            seconds = calendar.timegm(dt.timetuple())
            return int(seconds) * 1000000 + dt.microsecond

    def fromInternal(self, ts: int) -> datetime.datetime:
        if ts is not None:
            # using int to avoid precision loss in float
            return datetime.datetime.fromtimestamp(ts // 1000000, datetime.timezone.utc).replace(
                microsecond=ts % 1000000, tzinfo=None
            )


class DecimalType(FractionalType):
    """Decimal (decimal.Decimal) data type.

    The DecimalType must have fixed precision (the maximum total number of digits)
    and scale (the number of digits on the right of dot). For example, (5, 2) can
    support the value from [-999.99 to 999.99].

    The precision can be up to 38, the scale must be less or equal to precision.

    When creating a DecimalType, the default precision and scale is (10, 0). When inferring
    schema from decimal.Decimal objects, it will be DecimalType(38, 18).

    Parameters
    ----------
    precision : int, optional
        the maximum (i.e. total) number of digits (default: 10)
    scale : int, optional
        the number of digits on right side of dot. (default: 0)
    """

    def __init__(self, precision: int = 10, scale: int = 0):
        self.precision = precision
        self.scale = scale
        self.hasPrecisionInfo = True  # this is a public API

    def simpleString(self) -> str:
        return "decimal(%d,%d)" % (self.precision, self.scale)

    def jsonValue(self) -> str:
        return "decimal(%d,%d)" % (self.precision, self.scale)

    def __repr__(self) -> str:
        return "DecimalType(%d,%d)" % (self.precision, self.scale)


class DoubleType(FractionalType, metaclass=DataTypeSingleton):
    """Double data type, representing double precision floats."""

    pass


class FloatType(FractionalType, metaclass=DataTypeSingleton):
    """Float data type, representing single precision floats."""

    pass


class SpatialType(AtomicType):
    """Super class of all spatial data types: GeographyType and GeometryType."""

    # Mixed SRID value and the corresponding CRS for geospatial types (Geometry and Geography).
    # These values represent a geospatial type that can hold different SRID values per row.
    MIXED_SRID = -1
    MIXED_CRS = "SRID:ANY"


class GeographyType(SpatialType):
    """
    The data type representing GEOGRAPHY values which are spatial objects, as defined in the Open
    Geospatial Consortium (OGC) Simple Feature Access specification
    (https://portal.ogc.org/files/?artifact_id=25355), with a geographic coordinate system.

    .. versionadded:: 4.1.0
    """

    # The default coordinate reference system (CRS) value and the default edge interpolation
    # algorithm used for geographies, as specified by the Parquet, Delta, and Iceberg
    # specifications. If CRS or algorithm values are omitted, they should default to these.
    DEFAULT_CRS = "OGC:CRS84"
    DEFAULT_ALG = "SPHERICAL"
    DEFAULT_SRID = 4326

    def __init__(self, srid: int | str):
        # Special string value "ANY" is used to represent the mixed SRID GEOGRAPHY type.
        if srid == "ANY":
            self.srid = GeographyType.MIXED_SRID
            self._crs = GeographyType.MIXED_CRS
        # Otherwise, the parameterized GEOGRAPHY type requires a valid integer SRID value.
        elif not isinstance(srid, int) or (crs := _GeographicSRSMapper.get_string_id(srid)) is None:
            raise IllegalArgumentException(
                errorClass="ST_INVALID_SRID_VALUE",
                messageParameters={
                    "srid": str(srid),
                },
            )
        else:
            self.srid = srid
            self._crs = crs
        self._alg = GeographyType.DEFAULT_ALG

    @classmethod
    def _from_crs(cls, crs: str, alg: str) -> "GeographyType":
        # Algorithm value must be validated, although only SPHERICAL is supported currently.
        if alg != cls.DEFAULT_ALG:
            raise IllegalArgumentException(
                errorClass="ST_INVALID_ALGORITHM_VALUE",
                messageParameters={
                    "alg": str(alg),
                },
            )
        # Special CRS value "SRID:ANY" is used to represent the mixed SRID GEOGRAPHY type.
        # Note: unlike the actual CRS values, the special "SRID:ANY" value is case-insensitive.
        if crs.lower() == cls.MIXED_CRS.lower():
            return GeographyType("ANY")
        # Otherwise, JSON parsing for the GEOGRAPHY type requires a valid CRS value.
        srid = _GeographicSRSMapper.get_srid(crs)
        if srid is None:
            raise IllegalArgumentException(
                errorClass="ST_INVALID_CRS_VALUE",
                messageParameters={
                    "crs": str(crs),
                },
            )
        geography = GeographyType(srid)
        geography._crs = crs
        geography._alg = alg
        return geography

    def simpleString(self) -> str:
        if self.srid == GeographyType.MIXED_SRID:
            # The mixed SRID type is displayed with a special string value "ANY".
            return "geography(any)"
        else:
            # The fixed SRID type is displayed with the appropriate SRID value.
            return f"geography({self.srid})"

    def __repr__(self) -> str:
        if self.srid == GeographyType.MIXED_SRID:
            # The mixed SRID type is displayed with a special string value "ANY".
            return "GeographyType(ANY)"
        else:
            # The fixed SRID type is displayed with the appropriate SRID value.
            return f"GeographyType({self.srid})"

    def jsonValue(self) -> Union[str, Dict[str, Any]]:
        # The JSON representation always uses the CRS and algorithm value.
        return f"geography({self._crs}, {self._alg})"

    def needConversion(self) -> bool:
        return True

    def fromInternal(self, obj: Dict) -> Optional["Geography"]:
        if obj is None or not all(key in obj for key in ["srid", "bytes"]):
            return None
        return Geography(obj["bytes"], obj["srid"])

    def toInternal(self, geography: Any) -> Any:
        if geography is None:
            return None
        assert isinstance(geography, Geography)
        return {"srid": geography.srid, "wkb": geography.wkb}


class GeometryType(SpatialType):
    """
    The data type representing GEOMETRY values which are spatial objects, as defined in the Open
    Geospatial Consortium (OGC) Simple Feature Access specification
    (https://portal.ogc.org/files/?artifact_id=25355), with a Cartesian coordinate system.

    Parameters
    ----------
    srid : int or str
        The Spatial Reference System Identifier (SRID) value for the GEOMETRY.

    .. versionadded:: 4.1.0
    """

    # The default coordinate reference system (CRS) value used for geometries, as specified by the
    # Parquet, Delta, and Iceberg specifications. If CRS is omitted, it should default to this.
    DEFAULT_CRS = "OGC:CRS84"
    DEFAULT_SRID = 4326

    """ The constructor for the GEOMETRY type can accept either a single valid geometric integer
    SRID value, or a special string value "ANY" used to represent a mixed SRID GEOMETRY type."""

    def __init__(self, srid: int | str):
        # Special string value "ANY" is used to represent the mixed SRID GEOMETRY type.
        if srid == "ANY":
            self.srid = GeometryType.MIXED_SRID
            self._crs = GeometryType.MIXED_CRS
        # Otherwise, the parameterized GEOMETRY type requires a valid integer SRID value.
        elif not isinstance(srid, int) or (crs := _CartesianSRSMapper.get_string_id(srid)) is None:
            raise IllegalArgumentException(
                errorClass="ST_INVALID_SRID_VALUE",
                messageParameters={
                    "srid": str(srid),
                },
            )
        # If the SRID is valid, initialize the GEOMETRY type with the corresponding CRS value.
        else:
            self.srid = srid
            self._crs = crs

    """ JSON parsing logic for the GEOMETRY type relies on the CRS value, instead of the SRID.
    The method can accept either a single valid geometric string CRS value, or a special case
    insensitive string value "SRID:ANY" used to represent a mixed SRID GEOMETRY type."""

    @classmethod
    def _from_crs(cls, crs: str) -> "GeometryType":
        # Special CRS value "SRID:ANY" is used to represent the mixed SRID GEOMETRY type.
        # Note: unlike the actual CRS values, the special "SRID:ANY" value is case-insensitive.
        if crs.lower() == cls.MIXED_CRS.lower():
            return GeometryType("ANY")
        # Otherwise, JSON parsing for the GEOMETRY type requires a valid CRS value.
        srid = _CartesianSRSMapper.get_srid(crs)
        if srid is None:
            raise IllegalArgumentException(
                errorClass="ST_INVALID_CRS_VALUE",
                messageParameters={
                    "crs": str(crs),
                },
            )
        geometry = GeometryType(srid)
        geometry._crs = crs
        return geometry

    def simpleString(self) -> str:
        if self.srid == GeometryType.MIXED_SRID:
            # The mixed SRID type is displayed with a special string value "ANY".
            return "geometry(any)"
        else:
            # The fixed SRID type is displayed with the appropriate SRID value.
            return f"geometry({self.srid})"

    def __repr__(self) -> str:
        if self.srid == GeometryType.MIXED_SRID:
            # The mixed SRID type is displayed with a special string value "ANY".
            return "GeometryType(ANY)"
        else:
            # The fixed SRID type is displayed with the appropriate SRID value.
            return f"GeometryType({self.srid})"

    def jsonValue(self) -> Union[str, Dict[str, Any]]:
        # The JSON representation always uses the CRS value.
        return f"geometry({self._crs})"

    def needConversion(self) -> bool:
        return True

    def fromInternal(self, obj: Dict) -> Optional["Geometry"]:
        if obj is None or not all(key in obj for key in ["srid", "bytes"]):
            return None
        return Geometry(obj["bytes"], obj["srid"])

    def toInternal(self, geometry: Any) -> Any:
        if geometry is None:
            return None
        assert isinstance(geometry, Geometry)
        return {"srid": geometry.srid, "wkb": geometry.wkb}


class ByteType(IntegralType):
    """Byte data type, representing signed 8-bit integers."""

    def simpleString(self) -> str:
        return "tinyint"


class IntegerType(IntegralType):
    """Int data type, representing signed 32-bit integers."""

    def simpleString(self) -> str:
        return "int"


class LongType(IntegralType):
    """Long data type, representing signed 64-bit integers.

    If the values are beyond the range of [-9223372036854775808, 9223372036854775807],
    please use :class:`DecimalType`.
    """

    def simpleString(self) -> str:
        return "bigint"


class ShortType(IntegralType):
    """Short data type, representing signed 16-bit integers."""

    def simpleString(self) -> str:
        return "smallint"


class AnsiIntervalType(AtomicType):
    """The interval type which conforms to the ANSI SQL standard."""

    pass


class DayTimeIntervalType(AnsiIntervalType):
    """DayTimeIntervalType (datetime.timedelta)."""

    DAY = 0
    HOUR = 1
    MINUTE = 2
    SECOND = 3

    _fields = {
        DAY: "day",
        HOUR: "hour",
        MINUTE: "minute",
        SECOND: "second",
    }

    _inverted_fields = dict(zip(_fields.values(), _fields.keys()))

    def __init__(self, startField: Optional[int] = None, endField: Optional[int] = None):
        if startField is None and endField is None:
            # Default matched to scala side.
            startField = DayTimeIntervalType.DAY
            endField = DayTimeIntervalType.SECOND
        elif startField is not None and endField is None:
            endField = startField

        fields = DayTimeIntervalType._fields
        if startField not in fields.keys() or endField not in fields.keys():
            raise PySparkRuntimeError(
                errorClass="INVALID_INTERVAL_CASTING",
                messageParameters={"start_field": str(startField), "end_field": str(endField)},
            )
        self.startField = startField
        self.endField = endField

    def _str_repr(self) -> str:
        fields = DayTimeIntervalType._fields
        start_field_name = fields[self.startField]
        end_field_name = fields[self.endField]
        if start_field_name == end_field_name:
            return "interval %s" % start_field_name
        else:
            return "interval %s to %s" % (start_field_name, end_field_name)

    simpleString = _str_repr

    jsonValue = _str_repr

    def __repr__(self) -> str:
        return "%s(%d, %d)" % (type(self).__name__, self.startField, self.endField)

    def needConversion(self) -> bool:
        return True

    def toInternal(self, dt: datetime.timedelta) -> Optional[int]:
        if dt is not None:
            return (((dt.days * 86400) + dt.seconds) * 1_000_000) + dt.microseconds

    def fromInternal(self, micros: int) -> Optional[datetime.timedelta]:
        if micros is not None:
            return datetime.timedelta(microseconds=micros)


class YearMonthIntervalType(AnsiIntervalType):
    """YearMonthIntervalType, represents year-month intervals of the SQL standard

    Notes
    -----
    This data type doesn't support collection: df.collect/take/head.
    """

    YEAR = 0
    MONTH = 1

    _fields = {
        YEAR: "year",
        MONTH: "month",
    }

    _inverted_fields = dict(zip(_fields.values(), _fields.keys()))

    def __init__(self, startField: Optional[int] = None, endField: Optional[int] = None):
        if startField is None and endField is None:
            # Default matched to scala side.
            startField = YearMonthIntervalType.YEAR
            endField = YearMonthIntervalType.MONTH
        elif startField is not None and endField is None:
            endField = startField

        fields = YearMonthIntervalType._fields
        if startField not in fields.keys() or endField not in fields.keys():
            raise PySparkRuntimeError(
                errorClass="INVALID_INTERVAL_CASTING",
                messageParameters={"start_field": str(startField), "end_field": str(endField)},
            )
        self.startField = startField
        self.endField = endField

    def _str_repr(self) -> str:
        fields = YearMonthIntervalType._fields
        start_field_name = fields[self.startField]
        end_field_name = fields[self.endField]
        if start_field_name == end_field_name:
            return "interval %s" % start_field_name
        else:
            return "interval %s to %s" % (start_field_name, end_field_name)

    simpleString = _str_repr

    jsonValue = _str_repr

    def needConversion(self) -> bool:
        # If PYSPARK_YM_INTERVAL_LEGACY is not set, needConversion is true,
        # 'df.collect' fails with PySparkNotImplementedError;
        # otherwise, no conversion is needed, and 'df.collect' returns the internal integers.
        return not os.environ.get("PYSPARK_YM_INTERVAL_LEGACY") == "1"

    def toInternal(self, obj: Any) -> Any:
        raise PySparkNotImplementedError(
            errorClass="NOT_IMPLEMENTED",
            messageParameters={"feature": "YearMonthIntervalType.toInternal"},
        )

    def fromInternal(self, obj: Any) -> Any:
        raise PySparkNotImplementedError(
            errorClass="NOT_IMPLEMENTED",
            messageParameters={"feature": "YearMonthIntervalType.fromInternal"},
        )

    def __repr__(self) -> str:
        return "%s(%d, %d)" % (type(self).__name__, self.startField, self.endField)


class CalendarIntervalType(DataType, metaclass=DataTypeSingleton):
    """The data type representing calendar intervals.

    The calendar interval is stored internally in three components:
    - an integer value representing the number of `months` in this interval.
    - an integer value representing the number of `days` in this interval.
    - a long value representing the number of `microseconds` in this interval.
    """

    @classmethod
    def typeName(cls) -> str:
        return "interval"

    def needConversion(self) -> bool:
        return True

    def toInternal(self, obj: Any) -> Any:
        raise PySparkNotImplementedError(
            errorClass="NOT_IMPLEMENTED",
            messageParameters={"feature": "CalendarIntervalType.toInternal"},
        )

    def fromInternal(self, obj: Any) -> Any:
        raise PySparkNotImplementedError(
            errorClass="NOT_IMPLEMENTED",
            messageParameters={"feature": "CalendarIntervalType.fromInternal"},
        )


class ArrayType(DataType):
    """Array data type.

    Parameters
    ----------
    elementType : :class:`DataType`
        :class:`DataType` of each element in the array.
    containsNull : bool, optional
        whether the array can contain null (None) values.

    Examples
    --------
    >>> from pyspark.sql.types import ArrayType, StringType, StructField, StructType

    The below example demonstrates how to create class:`ArrayType`:

    >>> arr = ArrayType(StringType())

    The array can contain null (None) values by default:

    >>> ArrayType(StringType()) == ArrayType(StringType(), True)
    True
    >>> ArrayType(StringType(), False) == ArrayType(StringType())
    False
    """

    def __init__(self, elementType: DataType, containsNull: bool = True):
        assert isinstance(elementType, DataType), "elementType %s should be an instance of %s" % (
            elementType,
            DataType,
        )
        self.elementType = elementType
        self.containsNull = containsNull

    def simpleString(self) -> str:
        return "array<%s>" % self.elementType.simpleString()

    def _as_nullable(self) -> "ArrayType":
        return ArrayType(self.elementType._as_nullable(), containsNull=True)

    def toNullable(self) -> "ArrayType":
        """
        Returns the same data type but set all nullability fields are true
        (`StructField.nullable`, `ArrayType.containsNull`, and `MapType.valueContainsNull`).

        .. versionadded:: 4.0.0

        Returns
        -------
        :class:`ArrayType`

        Examples
        --------
        Example 1: Simple nullability conversion

        >>> ArrayType(IntegerType(), containsNull=False).toNullable()
        ArrayType(IntegerType(), True)

        Example 2: Nested nullability conversion

        >>> ArrayType(
        ...     StructType([
        ...         StructField("b", IntegerType(), nullable=False),
        ...         StructField("c", ArrayType(IntegerType(), containsNull=False))
        ...     ]),
        ...     containsNull=False
        ... ).toNullable()
        ArrayType(StructType([StructField('b', IntegerType(), True),
        StructField('c', ArrayType(IntegerType(), True), True)]), True)
        """
        return self._as_nullable()

    def __repr__(self) -> str:
        return "ArrayType(%s, %s)" % (self.elementType, str(self.containsNull))

    def jsonValue(self) -> Dict[str, Any]:
        return {
            "type": self.typeName(),
            "elementType": self.elementType.jsonValue(),
            "containsNull": self.containsNull,
        }

    @classmethod
    def fromJson(
        cls,
        json: Dict[str, Any],
        fieldPath: str = "",
        collationsMap: Optional[Dict[str, str]] = None,
    ) -> "ArrayType":
        elementType = _parse_datatype_json_value(
            json["elementType"],
            "element" if fieldPath == "" else fieldPath + ".element",
            collationsMap,
        )
        return ArrayType(elementType, json["containsNull"])

    def needConversion(self) -> bool:
        return self.elementType.needConversion()

    def toInternal(self, obj: List[Optional[T]]) -> List[Optional[T]]:
        if not self.needConversion():
            return obj
        return obj and [self.elementType.toInternal(v) for v in obj]

    def fromInternal(self, obj: List[Optional[T]]) -> List[Optional[T]]:
        if not self.needConversion():
            return obj
        return obj and [self.elementType.fromInternal(v) for v in obj]

    def _build_formatted_string(
        self,
        prefix: str,
        stringConcat: StringConcat,
        maxDepth: int = JVM_INT_MAX,
    ) -> None:
        if maxDepth > 0:
            stringConcat.append(
                f"{prefix}-- element: {DataType._get_jvm_type_name(self.elementType)} "
                + f"(containsNull = {str(self.containsNull).lower()})\n"
            )
            DataType._data_type_build_formatted_string(
                self.elementType, f"{prefix}    |", stringConcat, maxDepth
            )


class MapType(DataType):
    """Map data type.

    Parameters
    ----------
    keyType : :class:`DataType`
        :class:`DataType` of the keys in the map.
    valueType : :class:`DataType`
        :class:`DataType` of the values in the map.
    valueContainsNull : bool, optional
        indicates whether values can contain null (None) values.

    Notes
    -----
    Keys in a map data type are not allowed to be null (None).

    Examples
    --------
    >>> from pyspark.sql.types import IntegerType, FloatType, MapType, StringType

    The below example demonstrates how to create class:`MapType`:

    >>> map_type = MapType(StringType(), IntegerType())

    The values of the map can contain null (``None``) values by default:

    >>> (MapType(StringType(), IntegerType())
    ...        == MapType(StringType(), IntegerType(), True))
    True
    >>> (MapType(StringType(), IntegerType(), False)
    ...        == MapType(StringType(), FloatType()))
    False
    """

    def __init__(self, keyType: DataType, valueType: DataType, valueContainsNull: bool = True):
        assert isinstance(keyType, DataType), "keyType %s should be an instance of %s" % (
            keyType,
            DataType,
        )
        assert isinstance(valueType, DataType), "valueType %s should be an instance of %s" % (
            valueType,
            DataType,
        )
        self.keyType = keyType
        self.valueType = valueType
        self.valueContainsNull = valueContainsNull

    def simpleString(self) -> str:
        return "map<%s,%s>" % (self.keyType.simpleString(), self.valueType.simpleString())

    def _as_nullable(self) -> "MapType":
        return MapType(
            self.keyType._as_nullable(), self.valueType._as_nullable(), valueContainsNull=True
        )

    def toNullable(self) -> "MapType":
        """
        Returns the same data type but set all nullability fields are true
        (`StructField.nullable`, `ArrayType.containsNull`, and `MapType.valueContainsNull`).

        .. versionadded:: 4.0.0

        Returns
        -------
        :class:`MapType`

        Examples
        --------
        Example 1: Simple nullability conversion

        >>> MapType(IntegerType(), StringType(), valueContainsNull=False).toNullable()
        MapType(IntegerType(), StringType(), True)

        Example 2: Nested nullability conversion

        >>> MapType(
        ...     StringType(),
        ...     MapType(
        ...         IntegerType(),
        ...         ArrayType(IntegerType(), containsNull=False),
        ...         valueContainsNull=False
        ...     ),
        ...     valueContainsNull=False
        ... ).toNullable()
        MapType(StringType(), MapType(IntegerType(), ArrayType(IntegerType(), True), True), True)
        """
        return self._as_nullable()

    def __repr__(self) -> str:
        return "MapType(%s, %s, %s)" % (self.keyType, self.valueType, str(self.valueContainsNull))

    def jsonValue(self) -> Dict[str, Any]:
        return {
            "type": self.typeName(),
            "keyType": self.keyType.jsonValue(),
            "valueType": self.valueType.jsonValue(),
            "valueContainsNull": self.valueContainsNull,
        }

    @classmethod
    def fromJson(
        cls,
        json: Dict[str, Any],
        fieldPath: str = "",
        collationsMap: Optional[Dict[str, str]] = None,
    ) -> "MapType":
        keyType = _parse_datatype_json_value(
            json["keyType"], "key" if fieldPath == "" else fieldPath + ".key", collationsMap
        )
        valueType = _parse_datatype_json_value(
            json["valueType"], "value" if fieldPath == "" else fieldPath + ".value", collationsMap
        )
        return MapType(
            keyType,
            valueType,
            json["valueContainsNull"],
        )

    def needConversion(self) -> bool:
        return self.keyType.needConversion() or self.valueType.needConversion()

    def toInternal(self, obj: Dict[T, Optional[U]]) -> Dict[T, Optional[U]]:
        if not self.needConversion():
            return obj
        return obj and dict(
            (self.keyType.toInternal(k), self.valueType.toInternal(v)) for k, v in obj.items()
        )

    def fromInternal(self, obj: Dict[T, Optional[U]]) -> Dict[T, Optional[U]]:
        if not self.needConversion():
            return obj
        return obj and dict(
            (self.keyType.fromInternal(k), self.valueType.fromInternal(v)) for k, v in obj.items()
        )

    def _build_formatted_string(
        self,
        prefix: str,
        stringConcat: StringConcat,
        maxDepth: int = JVM_INT_MAX,
    ) -> None:
        if maxDepth > 0:
            stringConcat.append(f"{prefix}-- key: {DataType._get_jvm_type_name(self.keyType)}\n")
            DataType._data_type_build_formatted_string(
                self.keyType, f"{prefix}    |", stringConcat, maxDepth
            )
            stringConcat.append(
                f"{prefix}-- value: {DataType._get_jvm_type_name(self.valueType)} "
                + f"(valueContainsNull = {str(self.valueContainsNull).lower()})\n"
            )
            DataType._data_type_build_formatted_string(
                self.valueType, f"{prefix}    |", stringConcat, maxDepth
            )


class StructField(DataType):
    """A field in :class:`StructType`.

    Parameters
    ----------
    name : str
        name of the field.
    dataType : :class:`DataType`
        :class:`DataType` of the field.
    nullable : bool, optional
        whether the field can be null (None) or not.
    metadata : dict, optional
        a dict from string to simple type that can be toInternald to JSON automatically

    Examples
    --------
    >>> from pyspark.sql.types import StringType, StructField
    >>> (StructField("f1", StringType(), True)
    ...      == StructField("f1", StringType(), True))
    True
    >>> (StructField("f1", StringType(), True)
    ...      == StructField("f2", StringType(), True))
    False
    """

    def __init__(
        self,
        name: str,
        dataType: DataType,
        nullable: bool = True,
        metadata: Optional[Dict[str, Any]] = None,
    ):
        assert isinstance(dataType, DataType), "dataType %s should be an instance of %s" % (
            dataType,
            DataType,
        )
        assert isinstance(name, str), "field name %s should be a string" % (name)
        self.name = name
        self.dataType = dataType
        self.nullable = nullable
        self.metadata = metadata or {}

    def simpleString(self) -> str:
        return "%s:%s" % (self.name, self.dataType.simpleString())

    def __repr__(self) -> str:
        return "StructField('%s', %s, %s)" % (self.name, self.dataType, str(self.nullable))

    def jsonValue(self) -> Dict[str, Any]:
        collationMetadata = self.getCollationMetadata()
        metadata = (
            self.metadata
            if not collationMetadata
            else {**self.metadata, _COLLATIONS_METADATA_KEY: collationMetadata}
        )

        return {
            "name": self.name,
            "type": self._dataTypeJsonValue(collationMetadata),
            "nullable": self.nullable,
            "metadata": metadata,
        }

    def _dataTypeJsonValue(self, collationMetadata: Dict[str, str]) -> Union[str, Dict[str, Any]]:
        if not collationMetadata:
            return self.dataType.jsonValue()

        def removeCollations(dt: DataType) -> DataType:
            # Only recurse into map and array types as any child struct type
            # will have already been processed.
            if isinstance(dt, ArrayType):
                return ArrayType(removeCollations(dt.elementType), dt.containsNull)
            elif isinstance(dt, MapType):
                return MapType(
                    removeCollations(dt.keyType),
                    removeCollations(dt.valueType),
                    dt.valueContainsNull,
                )
            elif isinstance(dt, StringType):
                return StringType()
            elif isinstance(dt, VarcharType):
                return VarcharType(dt.length)
            elif isinstance(dt, CharType):
                return CharType(dt.length)
            else:
                return dt

        # As we want to be backwards compatible we should remove all collations information from the
        # json and only keep that information in the metadata.
        return removeCollations(self.dataType).jsonValue()

    @classmethod
    def fromJson(cls, json: Dict[str, Any]) -> "StructField":
        metadata = json.get("metadata")
        collationsMap = {}
        if metadata and _COLLATIONS_METADATA_KEY in metadata:
            collationsMap = metadata[_COLLATIONS_METADATA_KEY]
            for key, value in collationsMap.items():
                nameParts = value.split(".")
                assert len(nameParts) == 2
                provider, name = nameParts[0], nameParts[1]
                _assert_valid_collation_provider(provider)
                collationsMap[key] = name

            metadata = {
                key: value for key, value in metadata.items() if key != _COLLATIONS_METADATA_KEY
            }

        return StructField(
            json["name"],
            _parse_datatype_json_value(json["type"], json["name"], collationsMap),
            json.get("nullable", True),
            metadata,
        )

    def getCollationsMap(self, metadata: Dict[str, Any]) -> Dict[str, str]:
        if not metadata or _COLLATIONS_METADATA_KEY not in metadata:
            return {}

        collationMetadata: Dict[str, str] = metadata[_COLLATIONS_METADATA_KEY]
        collationsMap: Dict[str, str] = {}

        for key, value in collationMetadata.items():
            nameParts = value.split(".")
            assert len(nameParts) == 2
            provider, name = nameParts[0], nameParts[1]
            _assert_valid_collation_provider(provider)
            collationsMap[key] = name

        return collationsMap

    def getCollationMetadata(self) -> Dict[str, str]:
        def visitRecursively(dt: DataType, fieldPath: str) -> None:
            if isinstance(dt, ArrayType):
                processDataType(dt.elementType, fieldPath + ".element")
            elif isinstance(dt, MapType):
                processDataType(dt.keyType, fieldPath + ".key")
                processDataType(dt.valueType, fieldPath + ".value")
            elif isinstance(dt, StringType) and self._isCollatedString(dt):
                collationMetadata[fieldPath] = self.schemaCollationValue(dt)

        def processDataType(dt: DataType, fieldPath: str) -> None:
            if self._isCollatedString(dt):
                collationMetadata[fieldPath] = self.schemaCollationValue(dt)
            else:
                visitRecursively(dt, fieldPath)

        collationMetadata: Dict[str, str] = {}
        visitRecursively(self.dataType, self.name)
        return collationMetadata

    def _isCollatedString(self, dt: DataType) -> bool:
        return isinstance(dt, StringType) and not dt.isUTF8BinaryCollation()

    def schemaCollationValue(self, dt: DataType) -> str:
        assert isinstance(dt, StringType)
        collationName = dt.collation
        provider = StringType.collationProvider(collationName)
        return f"{provider}.{collationName}"

    def needConversion(self) -> bool:
        return self.dataType.needConversion()

    def toInternal(self, obj: T) -> T:
        return self.dataType.toInternal(obj)

    def fromInternal(self, obj: T) -> T:
        return self.dataType.fromInternal(obj)

    def typeName(self) -> str:  # type: ignore[override]
        raise PySparkTypeError(
            errorClass="INVALID_TYPENAME_CALL",
            messageParameters={},
        )

    def _build_formatted_string(
        self,
        prefix: str,
        stringConcat: StringConcat,
        maxDepth: int = JVM_INT_MAX,
    ) -> None:
        if maxDepth > 0:
            stringConcat.append(
                f"{prefix}-- {escape_meta_characters(self.name)}: "
                + f"{DataType._get_jvm_type_name(self.dataType)} "
                + f"(nullable = {str(self.nullable).lower()})\n"
            )
            DataType._data_type_build_formatted_string(
                self.dataType, f"{prefix}    |", stringConcat, maxDepth
            )


class StructType(DataType):
    """Struct type, consisting of a list of :class:`StructField`.

    This is the data type representing a :class:`Row`.

    Iterating a :class:`StructType` will iterate over its :class:`StructField`\\s.
    A contained :class:`StructField` can be accessed by its name or position.

    Examples
    --------
    >>> from pyspark.sql.types import *
    >>> struct1 = StructType([StructField("f1", StringType(), True)])
    >>> struct1["f1"]
    StructField('f1', StringType(), True)
    >>> struct1[0]
    StructField('f1', StringType(), True)

    >>> struct1 = StructType([StructField("f1", StringType(), True)])
    >>> struct2 = StructType([StructField("f1", StringType(), True)])
    >>> struct1 == struct2
    True
    >>> struct1 = StructType([StructField("f1", CharType(10), True)])
    >>> struct2 = StructType([StructField("f1", CharType(10), True)])
    >>> struct1 == struct2
    True
    >>> struct1 = StructType([StructField("f1", VarcharType(10), True)])
    >>> struct2 = StructType([StructField("f1", VarcharType(10), True)])
    >>> struct1 == struct2
    True
    >>> struct1 = StructType([StructField("f1", StringType(), True)])
    >>> struct2 = StructType([StructField("f1", StringType(), True),
    ...     StructField("f2", IntegerType(), False)])
    >>> struct1 == struct2
    False

    The below example demonstrates how to create a DataFrame based on a struct created
    using class:`StructType` and class:`StructField`:

    >>> data = [("Alice", ["Java", "Scala"]), ("Bob", ["Python", "Scala"])]
    >>> schema = StructType([
    ...     StructField("name", StringType()),
    ...     StructField("languagesSkills", ArrayType(StringType())),
    ... ])
    >>> df = spark.createDataFrame(data=data, schema=schema)
    >>> df.printSchema()
    root
     |-- name: string (nullable = true)
     |-- languagesSkills: array (nullable = true)
     |    |-- element: string (containsNull = true)
    >>> df.show()
    +-----+---------------+
    | name|languagesSkills|
    +-----+---------------+
    |Alice|  [Java, Scala]|
    |  Bob|[Python, Scala]|
    +-----+---------------+
    """

    def __init__(self, fields: Optional[List[StructField]] = None):
        if not fields:
            self.fields = []
            self.names = []
        else:
            self.fields = fields
            self.names = [f.name for f in fields]
            assert all(
                isinstance(f, StructField) for f in fields
            ), "fields should be a list of StructField"
        # Precalculated list of fields that need conversion with fromInternal/toInternal functions
        self._needConversion = [f.needConversion() for f in self]
        self._needSerializeAnyField = any(self._needConversion)

    @overload
    def add(
        self,
        field: str,
        data_type: Union[str, DataType],
        nullable: bool = True,
        metadata: Optional[Dict[str, Any]] = None,
    ) -> "StructType":
        ...

    @overload
    def add(self, field: StructField) -> "StructType":
        ...

    def add(
        self,
        field: Union[str, StructField],
        data_type: Optional[Union[str, DataType]] = None,
        nullable: bool = True,
        metadata: Optional[Dict[str, Any]] = None,
    ) -> "StructType":
        """
        Construct a :class:`StructType` by adding new elements to it, to define the schema.
        The method accepts either:

            a) A single parameter which is a :class:`StructField` object.
            b) Between 2 and 4 parameters as (name, data_type, nullable (optional),
               metadata(optional). The data_type parameter may be either a String or a
               :class:`DataType` object.

        Parameters
        ----------
        field : str or :class:`StructField`
            Either the name of the field or a :class:`StructField` object
        data_type : :class:`DataType`, optional
            If present, the DataType of the :class:`StructField` to create
        nullable : bool, optional
            Whether the field to add should be nullable (default True)
        metadata : dict, optional
            Any additional metadata (default None)

        Returns
        -------
        :class:`StructType`

        Examples
        --------
        >>> from pyspark.sql.types import IntegerType, StringType, StructField, StructType
        >>> struct1 = StructType().add("f1", StringType(), True).add("f2", StringType(), True, None)
        >>> struct2 = StructType([StructField("f1", StringType(), True),
        ...     StructField("f2", StringType(), True, None)])
        >>> struct1 == struct2
        True
        >>> struct1 = StructType().add(StructField("f1", StringType(), True))
        >>> struct2 = StructType([StructField("f1", StringType(), True)])
        >>> struct1 == struct2
        True
        >>> struct1 = StructType().add("f1", "string", True)
        >>> struct2 = StructType([StructField("f1", StringType(), True)])
        >>> struct1 == struct2
        True
        """
        if isinstance(field, StructField):
            self.fields.append(field)
            self.names.append(field.name)
        else:
            if isinstance(field, str) and data_type is None:
                raise PySparkValueError(
                    errorClass="ARGUMENT_REQUIRED",
                    messageParameters={
                        "arg_name": "data_type",
                        "condition": "passing name of struct_field to create",
                    },
                )

            if isinstance(data_type, str):
                data_type_f = _parse_datatype_json_value(data_type)
            else:
                data_type_f = data_type
            self.fields.append(StructField(field, data_type_f, nullable, metadata))
            self.names.append(field)
        # Precalculated list of fields that need conversion with fromInternal/toInternal functions
        self._needConversion = [f.needConversion() for f in self]
        self._needSerializeAnyField = any(self._needConversion)
        return self

    def __iter__(self) -> Iterator[StructField]:
        """Iterate the fields"""
        return iter(self.fields)

    def __len__(self) -> int:
        """Return the number of fields."""
        return len(self.fields)

    def __getitem__(self, key: Union[str, int]) -> StructField:
        """Access fields by name or slice."""
        if isinstance(key, str):
            for field in self:
                if field.name == key:
                    return field
            raise PySparkKeyError(errorClass="KEY_NOT_EXISTS", messageParameters={"key": str(key)})
        elif isinstance(key, int):
            try:
                return self.fields[key]
            except IndexError:
                raise PySparkIndexError(
                    errorClass="INDEX_OUT_OF_RANGE",
                    messageParameters={"arg_name": "StructType", "index": str(key)},
                )
        elif isinstance(key, slice):
            return StructType(self.fields[key])
        else:
            raise PySparkTypeError(
                errorClass="NOT_INT_OR_SLICE_OR_STR",
                messageParameters={"arg_name": "key", "arg_type": type(key).__name__},
            )

    def simpleString(self) -> str:
        return "struct<%s>" % (",".join(f.simpleString() for f in self))

    def _as_nullable(self) -> "StructType":
        fields = []
        for field in self.fields:
            fields.append(
                StructField(
                    field.name,
                    field.dataType._as_nullable(),
                    nullable=True,
                    metadata=field.metadata,
                )
            )
        return StructType(fields)

    def toNullable(self) -> "StructType":
        """
        Returns the same data type but set all nullability fields are true
        (`StructField.nullable`, `ArrayType.containsNull`, and `MapType.valueContainsNull`).

        .. versionadded:: 4.0.0

        Returns
        -------
        :class:`StructType`

        Examples
        --------
        Example 1: Simple nullability conversion

        >>> StructType([StructField("a", IntegerType(), nullable=False)]).toNullable()
        StructType([StructField('a', IntegerType(), True)])

        Example 2: Nested nullability conversion

        >>> StructType([
        ...     StructField("a",
        ...         StructType([
        ...             StructField("b", IntegerType(), nullable=False),
        ...             StructField("c", StructType([
        ...                 StructField("d", IntegerType(), nullable=False)
        ...             ]))
        ...         ]),
        ...         nullable=False)
        ... ]).toNullable()
        StructType([StructField('a', StructType([StructField('b', IntegerType(), True),
        StructField('c', StructType([StructField('d', IntegerType(), True)]), True)]), True)])
        """
        return self._as_nullable()

    def __repr__(self) -> str:
        return "StructType([%s])" % ", ".join(str(field) for field in self)

    def jsonValue(self) -> Dict[str, Any]:
        return {"type": self.typeName(), "fields": [f.jsonValue() for f in self]}

    @classmethod
    def fromJson(cls, json: Dict[str, Any]) -> "StructType":
        """
        Constructs :class:`StructType` from a schema defined in JSON format.

        Below is a JSON schema it must adhere to::

            {
              "title":"StructType",
              "description":"Schema of StructType in json format",
              "type":"object",
              "properties":{
                 "fields":{
                    "description":"Array of struct fields",
                    "type":"array",
                    "items":{
                        "type":"object",
                        "properties":{
                           "name":{
                              "description":"Name of the field",
                              "type":"string"
                           },
                           "type":{
                              "description": "Type of the field. Can either be
                                              another nested StructType or primitive type",
                              "type":"object/string"
                           },
                           "nullable":{
                              "description":"If nulls are allowed",
                              "type":"boolean"
                           },
                           "metadata":{
                              "description":"Additional metadata to supply",
                              "type":"object"
                           },
                           "required":[
                              "name",
                              "type",
                              "nullable",
                              "metadata"
                           ]
                        }
                   }
                }
             }
           }

        Parameters
        ----------
        json : dict or a dict-like object e.g. JSON object
            This "dict" must have "fields" key that returns an array of fields
            each of which must have specific keys (name, type, nullable, metadata).

        Returns
        -------
        :class:`StructType`

        Examples
        --------
        >>> json_str = '''
        ...  {
        ...      "fields": [
        ...          {
        ...              "metadata": {},
        ...              "name": "Person",
        ...              "nullable": true,
        ...              "type": {
        ...                  "fields": [
        ...                      {
        ...                          "metadata": {},
        ...                          "name": "name",
        ...                          "nullable": false,
        ...                          "type": "string"
        ...                      },
        ...                      {
        ...                          "metadata": {},
        ...                          "name": "surname",
        ...                          "nullable": false,
        ...                          "type": "string"
        ...                      }
        ...                  ],
        ...                  "type": "struct"
        ...              }
        ...          }
        ...      ],
        ...      "type": "struct"
        ...  }
        ...  '''
        >>> import json
        >>> scheme = StructType.fromJson(json.loads(json_str))
        >>> scheme.simpleString()
        'struct<Person:struct<name:string,surname:string>>'
        """
        return StructType([StructField.fromJson(f) for f in json["fields"]])

    def fieldNames(self) -> List[str]:
        """
        Returns all field names in a list.

        Examples
        --------
        >>> from pyspark.sql.types import StringType, StructField, StructType
        >>> struct = StructType([StructField("f1", StringType(), True)])
        >>> struct.fieldNames()
        ['f1']
        """
        return list(self.names)

    def needConversion(self) -> bool:
        # We need convert Row()/namedtuple into tuple()
        return True

    def toInternal(self, obj: Tuple) -> Tuple:
        if obj is None:
            return

        if isinstance(obj, VariantVal):
            raise PySparkValueError("Rows cannot be of type VariantVal")

        if self._needSerializeAnyField:
            # Only calling toInternal function for fields that need conversion
            if isinstance(obj, dict):
                return tuple(
                    f.toInternal(obj.get(n)) if c else obj.get(n)
                    for n, f, c in zip(self.names, self.fields, self._needConversion)
                )
            elif isinstance(obj, (tuple, list)):
                return tuple(
                    f.toInternal(v) if c else v
                    for f, v, c in zip(self.fields, obj, self._needConversion)
                )
            elif hasattr(obj, "__dict__"):
                d = obj.__dict__
                return tuple(
                    f.toInternal(d.get(n)) if c else d.get(n)
                    for n, f, c in zip(self.names, self.fields, self._needConversion)
                )
            else:
                raise PySparkValueError(
                    errorClass="UNEXPECTED_TUPLE_WITH_STRUCT",
                    messageParameters={"tuple": str(obj)},
                )
        else:
            if isinstance(obj, dict):
                return tuple(obj.get(n) for n in self.names)
            elif isinstance(obj, (list, tuple)):
                return tuple(obj)
            elif hasattr(obj, "__dict__"):
                d = obj.__dict__
                return tuple(d.get(n) for n in self.names)
            else:
                raise PySparkValueError(
                    errorClass="UNEXPECTED_TUPLE_WITH_STRUCT",
                    messageParameters={"tuple": str(obj)},
                )

    def fromInternal(self, obj: Tuple) -> "Row":
        if obj is None:
            return
        if isinstance(obj, Row):
            # it's already converted by pickler
            return obj

        values: Union[Tuple, List]
        if self._needSerializeAnyField:
            # Only calling fromInternal function for fields that need conversion
            values = [
                f.fromInternal(v) if c else v
                for f, v, c in zip(self.fields, obj, self._needConversion)
            ]
        else:
            values = obj
        return _create_row(self.names, values)

    def _build_formatted_string(
        self,
        prefix: str,
        stringConcat: StringConcat,
        maxDepth: int = JVM_INT_MAX,
    ) -> None:
        for field in self.fields:
            field._build_formatted_string(prefix, stringConcat, maxDepth)

    def treeString(self, maxDepth: int = JVM_INT_MAX) -> str:
        stringConcat = StringConcat()
        stringConcat.append("root\n")
        prefix = " |"
        depth = maxDepth if maxDepth > 0 else JVM_INT_MAX
        for field in self.fields:
            field._build_formatted_string(prefix, stringConcat, depth)
        return stringConcat.toString()

    def toDDL(self) -> str:
        from pyspark.sql.utils import is_remote

        if is_remote():
            from pyspark.sql.connect.session import SparkSession

            session = SparkSession.getActiveSession()
            assert session is not None
            return session._to_ddl(self)
        else:
            return get_active_spark_context()._to_ddl(self)


class VariantType(AtomicType):
    """
    Variant data type, representing semi-structured values.

    .. versionadded:: 4.0.0
    """

    def needConversion(self) -> bool:
        return True

    def fromInternal(self, obj: Dict) -> Optional["VariantVal"]:
        if obj is None or not all(key in obj for key in ["value", "metadata"]):
            return None
        return VariantVal(obj["value"], obj["metadata"])

    def toInternal(self, variant: Any) -> Any:
        if variant is None:
            return None
        assert isinstance(variant, VariantVal)
        return {"value": variant.value, "metadata": variant.metadata}


class UserDefinedType(DataType):
    """User-defined type (UDT).

    .. note:: WARN: Spark Internal Use Only
    """

    @classmethod
    def typeName(cls) -> str:
        return cls.__name__.lower()

    @classmethod
    def sqlType(cls) -> DataType:
        """
        Underlying SQL storage type for this UDT.
        """
        raise PySparkNotImplementedError(
            errorClass="NOT_IMPLEMENTED",
            messageParameters={"feature": "sqlType()"},
        )

    @classmethod
    def module(cls) -> str:
        """
        The Python module of the UDT.
        """
        raise PySparkNotImplementedError(
            errorClass="NOT_IMPLEMENTED",
            messageParameters={"feature": "module()"},
        )

    @classmethod
    def scalaUDT(cls) -> str:
        """
        The class name of the paired Scala UDT (could be '', if there
        is no corresponding one).
        """
        return ""

    def needConversion(self) -> bool:
        return True

    @classmethod
    def _cachedSqlType(cls) -> DataType:
        """
        Cache the sqlType() into class, because it's heavily used in `toInternal`.
        """
        if not hasattr(cls, "_cached_sql_type"):
            cls._cached_sql_type = cls.sqlType()  # type: ignore[attr-defined]
        return cls._cached_sql_type  # type: ignore[attr-defined]

    def toInternal(self, obj: Any) -> Any:
        if obj is not None:
            return self._cachedSqlType().toInternal(self.serialize(obj))

    def fromInternal(self, obj: Any) -> Any:
        v = self._cachedSqlType().fromInternal(obj)
        if v is not None:
            return self.deserialize(v)

    def serialize(self, obj: Any) -> Any:
        """
        Converts a user-type object into a SQL datum.
        """
        raise PySparkNotImplementedError(
            errorClass="NOT_IMPLEMENTED",
            messageParameters={"feature": "toInternal()"},
        )

    def deserialize(self, datum: Any) -> Any:
        """
        Converts a SQL datum into a user-type object.
        """
        raise PySparkNotImplementedError(
            errorClass="NOT_IMPLEMENTED",
            messageParameters={"feature": "fromInternal()"},
        )

    def simpleString(self) -> str:
        return "udt"

    def json(self) -> str:
        return json.dumps(self.jsonValue(), separators=(",", ":"), sort_keys=True)

    def jsonValue(self) -> Dict[str, Any]:
        if self.scalaUDT():
            assert self.module() != "__main__", "UDT in __main__ cannot work with ScalaUDT"
            schema = {
                "type": "udt",
                "class": self.scalaUDT(),
                "pyClass": "%s.%s" % (self.module(), type(self).__name__),
                "sqlType": self.sqlType().jsonValue(),
            }
        else:
            ser = CloudPickleSerializer()
            b = ser.dumps(type(self))
            schema = {
                "type": "udt",
                "pyClass": "%s.%s" % (self.module(), type(self).__name__),
                "serializedClass": base64.b64encode(b).decode("utf8"),
                "sqlType": self.sqlType().jsonValue(),
            }
        return schema

    @classmethod
    def fromJson(cls, json: Dict[str, Any]) -> "UserDefinedType":
        pyUDT = str(json["pyClass"])  # convert unicode to str
        split = pyUDT.rfind(".")
        pyModule = pyUDT[:split]
        pyClass = pyUDT[split + 1 :]
        m = __import__(pyModule, globals(), locals(), [pyClass])
        if not hasattr(m, pyClass):
            s = base64.b64decode(json["serializedClass"].encode("utf-8"))
            UDT = CloudPickleSerializer().loads(s)
        else:
            UDT = getattr(m, pyClass)
        return UDT()

    def __eq__(self, other: Any) -> bool:
        return type(self) == type(other)


class VariantVal:
    """
    A class to represent a Variant value in Python.

    .. versionadded:: 4.0.0

    Parameters
    ----------
    value : bytes
        The bytes representing the value component of the Variant.
    metadata : bytes
        The bytes representing the metadata component of the Variant.

    Methods
    -------
    toPython()
        Convert the VariantVal to a Python data structure.

    Examples
    --------
    >>> from pyspark.sql import functions as sf
    >>> df = spark.createDataFrame([ {'json': '''{ "a" : 1 }'''} ])
    >>> v = df.select(sf.parse_json(df.json).alias("var")).head().var
    >>> v.toPython()
    {'a': 1}
    >>> v.toJson()
    '{"a":1}'
    """

    def __init__(self, value: bytes, metadata: bytes):
        self.value = value
        self.metadata = metadata

    def __str__(self) -> str:
        return VariantUtils.to_json(self.value, self.metadata)

    def __repr__(self) -> str:
        return "VariantVal(%r, %r)" % (self.value, self.metadata)

    def toPython(self) -> Any:
        """
        Convert the VariantVal to a Python data structure.

        Returns
        -------
        Any
            A Python object that represents the Variant.
        """
        return VariantUtils.to_python(self.value, self.metadata)

    def toJson(self, zone_id: str = "UTC") -> str:
        """
        Convert the VariantVal to a JSON string. The zone ID represents the time zone that the
        timestamp should be printed in. It is defaulted to UTC. The list of valid zone IDs can be
        found by importing the `zoneinfo` module and running :code:`zoneinfo.available_timezones()`.

        Returns
        -------
        str
            A JSON string that represents the Variant.
        """
        return VariantUtils.to_json(self.value, self.metadata, zone_id)

    @classmethod
    def parseJson(cls, json_str: str) -> "VariantVal":
        """
        Convert the VariantVal to a nested Python object of Python data types.
        :return: Python representation of the Variant nested structure
        """
        (value, metadata) = VariantUtils.parse_json(json_str)
        return VariantVal(value, metadata)


class Geography:
    """
    A class to represent a Geography value in Python.

    .. versionadded:: 4.1.0

    Parameters
    ----------
    wkb : bytes
        The bytes representing the WKB of Geography.

    srid : integer
        The integer value representing SRID of Geography.

    Methods
    -------
    getBytes()
        Returns the WKB of Geography.

    getSrid()
        Returns the SRID of Geography.

    Examples
    --------
<<<<<<< HEAD
    >>> from pyspark.sql import functions as sf
    >>> df = spark.createDataFrame([(bytes.fromhex("010100000000000000000031400000000000001C40"),)], ["wkb"],)  # noqa
    >>> g = df.select(sf.geogfromwkb(df.geogwkb).alias("geog")).head().geom # doctest: +SKIP
    >>> g.getBytes() # doctest: +SKIP
    b'\x01\x01\x00\x00\x00\x00\x00\x00\x00\x00\x001@\x00\x00\x00\x00\x00\x00\x1c@'
    >>> g.getSrid() # doctest: +SKIP
=======
    >>> g = Geography.fromWKB(bytes.fromhex('010100000000000000000031400000000000001c40'), 4326)
    >>> g.getBytes().hex()
    '010100000000000000000031400000000000001c40'
    >>> g.getSrid()
>>>>>>> e7b90e7a
    4326
    """

    def __init__(self, wkb: bytes, srid: int):
        self.wkb = wkb
        self.srid = srid

    def __str__(self) -> str:
        return "Geography(%r, %d)" % (self.wkb, self.srid)

    def __repr__(self) -> str:
        return "Geography(%r, %d)" % (self.wkb, self.srid)

    def getSrid(self) -> int:
        """
<<<<<<< HEAD
        Returns the SRID of Geometry.
=======
        Returns the SRID of Geography.
>>>>>>> e7b90e7a
        """
        return self.srid

    def getBytes(self) -> bytes:
        """
<<<<<<< HEAD
        Returns the WKB of Geometry.
=======
        Returns the WKB of Geography.
>>>>>>> e7b90e7a
        """
        return self.wkb

    def __eq__(self, other: Any) -> bool:
        if not isinstance(other, Geography):
            # Don't attempt to compare against unrelated types.
            return NotImplemented

        return self.wkb == other.wkb and self.srid == other.srid

    @classmethod
    def fromWKB(cls, wkb: bytes, srid: int) -> "Geography":
        """
        Construct Python Geography object from WKB.
        :return: Python representation of the Geography type value.
        """
        return Geography(wkb, srid)


class Geometry:
    """
    A class to represent a Geometry value in Python.

    .. versionadded:: 4.1.0

    Parameters
    ----------
    wkb : bytes
        The bytes representing the WKB of Geometry.

    srid : integer
        The integer value representing SRID of Geometry.

    Methods
    -------
    getBytes()
        Returns the WKB of Geometry.

    getSrid()
        Returns the SRID of Geometry.

    Examples
    --------
<<<<<<< HEAD
    >>> from pyspark.sql import functions as sf
    >>> df = spark.createDataFrame([(bytes.fromhex("010100000000000000000031400000000000001C40"),)], ["wkb"],)  # noqa
    >>> g = df.select(sf.geomfromwkb(df.geomwkb).alias("geom")).head().geom # doctest: +SKIP
    >>> g.getBytes() # doctest: +SKIP
    b'\x01\x01\x00\x00\x00\x00\x00\x00\x00\x00\x001@\x00\x00\x00\x00\x00\x00\x1c@'
    >>> g.getSrid() # doctest: +SKIP
=======
    >>> g = Geometry.fromWKB(bytes.fromhex('010100000000000000000031400000000000001c40'), 0)
    >>> g.getBytes().hex()
    '010100000000000000000031400000000000001c40'
    >>> g.getSrid()
>>>>>>> e7b90e7a
    0
    """

    def __init__(self, wkb: bytes, srid: int):
        self.wkb = wkb
        self.srid = srid

    def __str__(self) -> str:
        return "Geometry(%r, %d)" % (self.wkb, self.srid)

    def __repr__(self) -> str:
        return "Geometry(%r, %d)" % (self.wkb, self.srid)

    def getSrid(self) -> int:
        """
        Returns the SRID of Geometry.
        """
        return self.srid

    def getBytes(self) -> bytes:
        """
        Returns the WKB of Geometry.
        """
        return self.wkb

    def __eq__(self, other: Any) -> bool:
        if not isinstance(other, Geometry):
            # Don't attempt to compare against unrelated types.
            return NotImplemented

        return self.wkb == other.wkb and self.srid == other.srid

    @classmethod
    def fromWKB(cls, wkb: bytes, srid: int) -> "Geometry":
        """
        Construct Python Geometry object from WKB.
        :return: Python representation of the Geometry type value.
        """
        return Geometry(wkb, srid)


_atomic_types: List[Type[DataType]] = [
    StringType,
    CharType,
    VarcharType,
    BinaryType,
    BooleanType,
    DecimalType,
    FloatType,
    DoubleType,
    ByteType,
    ShortType,
    IntegerType,
    LongType,
    DateType,
    TimestampType,
    TimestampNTZType,
    NullType,
    VariantType,
    YearMonthIntervalType,
    DayTimeIntervalType,
]

_complex_types: List[Type[Union[ArrayType, MapType, StructType]]] = [
    ArrayType,
    MapType,
    StructType,
]
_all_complex_types: Dict[str, Type[Union[ArrayType, MapType, StructType]]] = {
    "array": ArrayType,
    "map": MapType,
    "struct": StructType,
}

# Datatypes that can be directly parsed by mapping a json string without regex.
# This dict should be only used in json parsing.
# Note that:
# 1, CharType and VarcharType are not listed here, since they need regex;
# 2, DecimalType can be parsed by both mapping ('decimal') and regex ('decimal(10, 2)');
# 3, CalendarIntervalType is not an atomic type, but can be mapped by 'interval';
_all_mappable_types: Dict[str, Type[DataType]] = {
    "string": StringType,
    "binary": BinaryType,
    "boolean": BooleanType,
    "decimal": DecimalType,
    "float": FloatType,
    "double": DoubleType,
    "byte": ByteType,
    "short": ShortType,
    "integer": IntegerType,
    "long": LongType,
    "date": DateType,
    "timestamp": TimestampType,
    "timestamp_ntz": TimestampNTZType,
    "void": NullType,
    "variant": VariantType,
    "interval": CalendarIntervalType,
}

_LENGTH_CHAR = re.compile(r"char\(\s*(\d+)\s*\)")
_LENGTH_VARCHAR = re.compile(r"varchar\(\s*(\d+)\s*\)")
_STRING_WITH_COLLATION = re.compile(r"string\s+collate\s+(\w+)")
_FIXED_DECIMAL = re.compile(r"decimal\(\s*(\d+)\s*,\s*(-?\d+)\s*\)")
_INTERVAL_DAYTIME = re.compile(r"interval (day|hour|minute|second)( to (day|hour|minute|second))?")
_INTERVAL_YEARMONTH = re.compile(r"interval (year|month)( to (year|month))?")
_TIME = re.compile(r"time\(\s*(\d+)\s*\)")
_GEOMETRY = re.compile(r"^geometry$")
_GEOMETRY_CRS = re.compile(r"geometry\(\s*([\w]+:-?[\w]+)\s*\)")
_GEOGRAPHY = re.compile(r"^geography$")
_GEOGRAPHY_CRS = re.compile(r"geography\(\s*([\w]+:-?[\w]+)\s*\)")
_GEOGRAPHY_CRS_ALG = re.compile(r"geography\(\s*([\w]+:-?[\w]+)\s*,\s*(\w+)\s*\)")
_GEOGRAPHY_ALG = re.compile(r"geography\(\s*(\w+)\s*\)")

_COLLATIONS_METADATA_KEY = "__COLLATIONS"


def _drop_metadata(d: Union[DataType, StructField]) -> Union[DataType, StructField]:
    assert isinstance(d, (DataType, StructField))
    if isinstance(d, StructField):
        return StructField(d.name, _drop_metadata(d.dataType), d.nullable, None)
    elif isinstance(d, StructType):
        return StructType([cast(StructField, _drop_metadata(f)) for f in d.fields])
    elif isinstance(d, ArrayType):
        return ArrayType(_drop_metadata(d.elementType), d.containsNull)
    elif isinstance(d, MapType):
        return MapType(_drop_metadata(d.keyType), _drop_metadata(d.valueType), d.valueContainsNull)
    return d


def _parse_datatype_string(s: str) -> DataType:
    """
    Parses the given data type string to a :class:`DataType`. The data type string format equals
    :class:`DataType.simpleString`, except that the top level struct type can omit
    the ``struct<>``. Since Spark 2.3, this also supports a schema in a DDL-formatted
    string and case-insensitive strings.

    Examples
    --------
    >>> _parse_datatype_string("int ")
    IntegerType()
    >>> _parse_datatype_string("INT ")
    IntegerType()
    >>> _parse_datatype_string("a: byte, b: decimal(  16 , 8   ) ")
    StructType([StructField('a', ByteType(), True), StructField('b', DecimalType(16,8), True)])
    >>> _parse_datatype_string("a DOUBLE, b STRING")
    StructType([StructField('a', DoubleType(), True), StructField('b', StringType(), True)])
    >>> _parse_datatype_string("a DOUBLE, b CHAR( 50 )")
    StructType([StructField('a', DoubleType(), True), StructField('b', CharType(50), True)])
    >>> _parse_datatype_string("a DOUBLE, b VARCHAR( 50 )")
    StructType([StructField('a', DoubleType(), True), StructField('b', VarcharType(50), True)])
    >>> _parse_datatype_string("a: array< short>")
    StructType([StructField('a', ArrayType(ShortType(), True), True)])
    >>> _parse_datatype_string(" map<string , string > ")
    MapType(StringType(), StringType(), True)

    >>> # Error cases
    >>> _parse_datatype_string("blabla") # doctest: +IGNORE_EXCEPTION_DETAIL
    Traceback (most recent call last):
        ...
    ParseException:...
    >>> _parse_datatype_string("a: int,") # doctest: +IGNORE_EXCEPTION_DETAIL
    Traceback (most recent call last):
        ...
    ParseException:...
    >>> _parse_datatype_string("array<int") # doctest: +IGNORE_EXCEPTION_DETAIL
    Traceback (most recent call last):
        ...
    ParseException:...
    >>> _parse_datatype_string("map<int, boolean>>") # doctest: +IGNORE_EXCEPTION_DETAIL
    Traceback (most recent call last):
        ...
    ParseException:...
    """
    from pyspark.sql.utils import is_remote

    if is_remote():
        from pyspark.sql.connect.session import SparkSession

        return SparkSession.active()._parse_ddl(s)
    else:
        return get_active_spark_context()._parse_ddl(s)


def _parse_datatype_json_string(json_string: str) -> DataType:
    """Parses the given data type JSON string.

    Examples
    --------
    >>> import pickle
    >>> def check_datatype(datatype):
    ...     pickled = pickle.loads(pickle.dumps(datatype))
    ...     assert datatype == pickled
    ...     scala_datatype = spark._jsparkSession.parseDataType(datatype.json())
    ...     python_datatype = _parse_datatype_json_string(scala_datatype.json())
    ...     assert datatype == python_datatype
    ...
    >>> for cls in _all_mappable_types.values():
    ...     check_datatype(cls())

    >>> # Simple ArrayType.
    >>> simple_arraytype = ArrayType(StringType(), True)
    >>> check_datatype(simple_arraytype)

    >>> # Simple MapType.
    >>> simple_maptype = MapType(StringType(), LongType())
    >>> check_datatype(simple_maptype)

    >>> # Simple StructType.
    >>> simple_structtype = StructType([
    ...     StructField("a", DecimalType(), False),
    ...     StructField("b", BooleanType(), True),
    ...     StructField("c", LongType(), True),
    ...     StructField("d", BinaryType(), False)])
    >>> check_datatype(simple_structtype)

    >>> # Complex StructType.
    >>> complex_structtype = StructType([
    ...     StructField("simpleArray", simple_arraytype, True),
    ...     StructField("simpleMap", simple_maptype, True),
    ...     StructField("simpleStruct", simple_structtype, True),
    ...     StructField("boolean", BooleanType(), False),
    ...     StructField("chars", CharType(10), False),
    ...     StructField("words", VarcharType(10), False),
    ...     StructField("withMeta", DoubleType(), False, {"name": "age"})])
    >>> check_datatype(complex_structtype)

    >>> # Complex ArrayType.
    >>> complex_arraytype = ArrayType(complex_structtype, True)
    >>> check_datatype(complex_arraytype)

    >>> # Complex MapType.
    >>> complex_maptype = MapType(complex_structtype,
    ...                           complex_arraytype, False)
    >>> check_datatype(complex_maptype)
    """
    return _parse_datatype_json_value(json.loads(json_string))


def _parse_datatype_json_value(  # type: ignore[return]
    json_value: Union[dict, str],
    fieldPath: str = "",
    collationsMap: Optional[Dict[str, str]] = None,
) -> DataType:
    if not isinstance(json_value, dict):
        if json_value in _all_mappable_types.keys():
            if collationsMap is not None and fieldPath in collationsMap:
                _assert_valid_type_for_collation(fieldPath, json_value, collationsMap)
                collation_name = collationsMap[fieldPath]
                return StringType(collation_name)
            return _all_mappable_types[json_value]()
        elif _FIXED_DECIMAL.match(json_value):
            m = _FIXED_DECIMAL.match(json_value)
            return DecimalType(int(m.group(1)), int(m.group(2)))  # type: ignore[union-attr]
        elif _TIME.match(json_value):
            m = _TIME.match(json_value)
            return TimeType(int(m.group(1)))  # type: ignore[union-attr]
        elif _INTERVAL_DAYTIME.match(json_value):
            m = _INTERVAL_DAYTIME.match(json_value)
            inverted_fields = DayTimeIntervalType._inverted_fields
            first_field = inverted_fields.get(m.group(1))  # type: ignore[union-attr]
            second_field = inverted_fields.get(m.group(3))  # type: ignore[union-attr]
            if first_field is not None and second_field is None:
                return DayTimeIntervalType(first_field)
            return DayTimeIntervalType(first_field, second_field)
        elif _INTERVAL_YEARMONTH.match(json_value):
            m = _INTERVAL_YEARMONTH.match(json_value)
            inverted_fields = YearMonthIntervalType._inverted_fields
            first_field = inverted_fields.get(m.group(1))  # type: ignore[union-attr]
            second_field = inverted_fields.get(m.group(3))  # type: ignore[union-attr]
            if first_field is not None and second_field is None:
                return YearMonthIntervalType(first_field)
            return YearMonthIntervalType(first_field, second_field)
        elif _STRING_WITH_COLLATION.match(json_value):
            m = _STRING_WITH_COLLATION.match(json_value)
            return StringType(m.group(1))  # type: ignore[union-attr]
        elif _LENGTH_CHAR.match(json_value):
            m = _LENGTH_CHAR.match(json_value)
            return CharType(int(m.group(1)))  # type: ignore[union-attr]
        elif _LENGTH_VARCHAR.match(json_value):
            m = _LENGTH_VARCHAR.match(json_value)
            return VarcharType(int(m.group(1)))  # type: ignore[union-attr]
        elif _GEOMETRY.match(json_value):
            return GeometryType._from_crs(GeometryType.DEFAULT_CRS)
        elif _GEOMETRY_CRS.match(json_value):
            crs = _GEOMETRY_CRS.match(json_value)
            if crs is not None:
                return GeometryType._from_crs(crs.group(1))
        elif _GEOGRAPHY.match(json_value):
            return GeographyType._from_crs(GeographyType.DEFAULT_CRS, GeographyType.DEFAULT_ALG)
        elif _GEOGRAPHY_CRS.match(json_value):
            crs = _GEOGRAPHY_CRS.match(json_value)
            if crs is not None:
                return GeographyType._from_crs(crs.group(1), GeographyType.DEFAULT_ALG)
        elif _GEOGRAPHY_CRS_ALG.match(json_value):
            crs_alg = _GEOGRAPHY_CRS_ALG.match(json_value)
            if crs_alg is not None:
                return GeographyType._from_crs(crs_alg.group(1), crs_alg.group(2))
        elif _GEOGRAPHY_ALG.match(json_value):
            alg = _GEOGRAPHY_ALG.match(json_value)
            if alg is not None:
                return GeographyType._from_crs(GeographyType.DEFAULT_CRS, alg.group(1))
        else:
            raise PySparkValueError(
                errorClass="CANNOT_PARSE_DATATYPE",
                messageParameters={"msg": str(json_value)},
            )
    else:
        tpe = json_value["type"]
        if tpe in _all_complex_types:
            if collationsMap is not None and fieldPath in collationsMap:
                _assert_valid_type_for_collation(fieldPath, tpe, collationsMap)

            complex_type = _all_complex_types[tpe]
            if complex_type is ArrayType:
                return ArrayType.fromJson(json_value, fieldPath, collationsMap)
            elif complex_type is MapType:
                return MapType.fromJson(json_value, fieldPath, collationsMap)
            return StructType.fromJson(json_value)
        elif tpe == "udt":
            return UserDefinedType.fromJson(json_value)
        else:
            raise PySparkValueError(
                errorClass="UNSUPPORTED_DATA_TYPE",
                messageParameters={"data_type": str(tpe)},
            )


def _assert_valid_type_for_collation(
    fieldPath: str, fieldType: Any, collationMap: Dict[str, str]
) -> None:
    if fieldPath in collationMap and fieldType != "string":
        raise PySparkTypeError(
            errorClass="INVALID_JSON_DATA_TYPE_FOR_COLLATIONS",
            messageParameters={"jsonType": fieldType},
        )


def _assert_valid_collation_provider(provider: str) -> None:
    if provider.lower() not in StringType.providers:
        raise PySparkValueError(
            errorClass="COLLATION_INVALID_PROVIDER",
            messageParameters={
                "provider": provider,
                "supportedProviders": ", ".join(StringType.providers),
            },
        )


# Mapping Python types to Spark SQL DataType
_type_mappings = {
    type(None): NullType,
    Geometry: GeometryType,
    Geography: GeographyType,
    bool: BooleanType,
    int: LongType,
    float: DoubleType,
    str: StringType,
    bytearray: BinaryType,
    decimal.Decimal: DecimalType,
    datetime.date: DateType,
    datetime.datetime: TimestampType,  # can be TimestampNTZType
    datetime.time: TimeType,
    datetime.timedelta: DayTimeIntervalType,
    bytes: BinaryType,
}

# Mapping Python array types to Spark SQL DataType
# We should be careful here. The size of these types in python depends on C
# implementation. We need to make sure that this conversion does not lose any
# precision. Also, JVM only support signed types, when converting unsigned types,
# keep in mind that it require 1 more bit when stored as signed types.
#
# Reference for C integer size, see:
# ISO/IEC 9899:201x specification, chapter 5.2.4.2.1 Sizes of integer types <limits.h>.
# Reference for python array typecode, see:
# https://docs.python.org/2/library/array.html
# https://docs.python.org/3.6/library/array.html
# Reference for JVM's supported integral types:
# http://docs.oracle.com/javase/specs/jvms/se8/html/jvms-2.html#jvms-2.3.1

_array_signed_int_typecode_ctype_mappings = {
    "b": ctypes.c_byte,
    "h": ctypes.c_short,
    "i": ctypes.c_int,
    "l": ctypes.c_long,
}

_array_unsigned_int_typecode_ctype_mappings = {
    "B": ctypes.c_ubyte,
    "H": ctypes.c_ushort,
    "I": ctypes.c_uint,
    "L": ctypes.c_ulong,
}


def _int_size_to_type(
    size: int,
) -> Optional[Union[Type[ByteType], Type[ShortType], Type[IntegerType], Type[LongType]]]:
    """
    Return the Catalyst datatype from the size of integers.
    """
    if size <= 8:
        return ByteType
    elif size <= 16:
        return ShortType
    elif size <= 32:
        return IntegerType
    elif size <= 64:
        return LongType
    else:
        return None


# The list of all supported array typecodes, is stored here
_array_type_mappings: Dict[str, Type[DataType]] = {
    # Warning: Actual properties for float and double in C is not specified in C.
    # On almost every system supported by both python and JVM, they are IEEE 754
    # single-precision binary floating-point format and IEEE 754 double-precision
    # binary floating-point format. And we do assume the same thing here for now.
    "f": FloatType,
    "d": DoubleType,
}

# compute array typecode mappings for signed integer types
for _typecode in _array_signed_int_typecode_ctype_mappings.keys():
    size = ctypes.sizeof(_array_signed_int_typecode_ctype_mappings[_typecode]) * 8
    dt = _int_size_to_type(size)
    if dt is not None:
        _array_type_mappings[_typecode] = dt

# compute array typecode mappings for unsigned integer types
for _typecode in _array_unsigned_int_typecode_ctype_mappings.keys():
    # JVM does not have unsigned types, so use signed types that is at least 1
    # bit larger to store
    size = ctypes.sizeof(_array_unsigned_int_typecode_ctype_mappings[_typecode]) * 8 + 1
    dt = _int_size_to_type(size)
    if dt is not None:
        _array_type_mappings[_typecode] = dt

# Type code 'u' in Python's array is deprecated since version 3.3, and will be
# removed in version 4.0. See: https://docs.python.org/3/library/array.html
if sys.version_info[0] < 4:
    _array_type_mappings["u"] = StringType


def _from_numpy_type(nt: "np.dtype") -> Optional[DataType]:
    """Convert NumPy type to Spark data type."""
    import numpy as np

    if nt == np.dtype("bool"):
        return BooleanType()
    elif nt == np.dtype("int8"):
        return ByteType()
    elif nt == np.dtype("int16"):
        return ShortType()
    elif nt == np.dtype("int32"):
        return IntegerType()
    elif nt == np.dtype("int64"):
        return LongType()
    elif nt == np.dtype("float32"):
        return FloatType()
    elif nt == np.dtype("float64"):
        return DoubleType()
    elif nt.type == np.dtype("str"):
        return StringType()

    return None


def _infer_type(
    obj: Any,
    infer_dict_as_struct: bool = False,
    infer_array_from_first_element: bool = False,
    infer_map_from_first_pair: bool = False,
    prefer_timestamp_ntz: bool = False,
) -> DataType:
    """Infer the DataType from obj"""
    if obj is None:
        return NullType()

    if hasattr(obj, "__UDT__"):
        return obj.__UDT__

    dataType = _type_mappings.get(type(obj))
    if dataType is GeographyType:
        assert isinstance(obj, Geography)
        return GeographyType(obj.getSrid())
    if dataType is GeometryType:
        assert isinstance(obj, Geometry)
        return GeometryType(obj.getSrid())
    if dataType is DecimalType:
        # the precision and scale of `obj` may be different from row to row.
        return DecimalType(38, 18)
    if dataType is TimestampType and prefer_timestamp_ntz and obj.tzinfo is None:
        return TimestampNTZType()
    if dataType is DayTimeIntervalType:
        return DayTimeIntervalType()
    if dataType is YearMonthIntervalType:
        return YearMonthIntervalType()
    if dataType is CalendarIntervalType:
        return CalendarIntervalType()
    elif dataType is not None:
        return dataType()

    if isinstance(obj, dict):
        if infer_dict_as_struct:
            struct = StructType()
            for key, value in obj.items():
                if key is not None and value is not None:
                    struct.add(
                        key,
                        _infer_type(
                            value,
                            infer_dict_as_struct,
                            infer_array_from_first_element,
                            infer_map_from_first_pair,
                            prefer_timestamp_ntz,
                        ),
                        True,
                    )
            return struct
        elif infer_map_from_first_pair:
            for key, value in obj.items():
                if key is not None and value is not None:
                    return MapType(
                        _infer_type(
                            key,
                            infer_dict_as_struct,
                            infer_array_from_first_element,
                            infer_map_from_first_pair,
                            prefer_timestamp_ntz,
                        ),
                        _infer_type(
                            value,
                            infer_dict_as_struct,
                            infer_array_from_first_element,
                            infer_map_from_first_pair,
                            prefer_timestamp_ntz,
                        ),
                        True,
                    )
            return MapType(NullType(), NullType(), True)
        else:
            key_type: DataType = NullType()
            value_type: DataType = NullType()
            for key, value in obj.items():
                if key is not None:
                    key_type = _merge_type(
                        key_type,
                        _infer_type(
                            key,
                            infer_dict_as_struct,
                            infer_array_from_first_element,
                            infer_map_from_first_pair,
                            prefer_timestamp_ntz,
                        ),
                    )
                if value is not None:
                    value_type = _merge_type(
                        value_type,
                        _infer_type(
                            value,
                            infer_dict_as_struct,
                            infer_array_from_first_element,
                            infer_map_from_first_pair,
                            prefer_timestamp_ntz,
                        ),
                    )

            return MapType(key_type, value_type, True)
    elif isinstance(obj, list):
        if len(obj) > 0:
            if infer_array_from_first_element:
                return ArrayType(
                    _infer_type(
                        obj[0],
                        infer_dict_as_struct,
                        infer_array_from_first_element,
                        prefer_timestamp_ntz,
                    ),
                    True,
                )
            else:
                return ArrayType(
                    reduce(
                        _merge_type,
                        (
                            _infer_type(
                                v,
                                infer_dict_as_struct,
                                infer_array_from_first_element,
                                prefer_timestamp_ntz,
                            )
                            for v in obj
                        ),
                    ),
                    True,
                )
        return ArrayType(NullType(), True)
    elif isinstance(obj, array):
        if obj.typecode in _array_type_mappings:
            return ArrayType(_array_type_mappings[obj.typecode](), False)
        else:
            raise PySparkTypeError(
                errorClass="UNSUPPORTED_DATA_TYPE",
                messageParameters={"data_type": f"array({obj.typecode})"},
            )
    elif isinstance(obj, VariantVal):
        return VariantType()
    else:
        try:
            return _infer_schema(
                obj,
                infer_dict_as_struct=infer_dict_as_struct,
                infer_array_from_first_element=infer_array_from_first_element,
                prefer_timestamp_ntz=prefer_timestamp_ntz,
            )
        except TypeError:
            raise PySparkTypeError(
                errorClass="UNSUPPORTED_DATA_TYPE",
                messageParameters={"data_type": type(obj).__name__},
            )


def _infer_schema(
    row: Any,
    names: Optional[List[str]] = None,
    infer_dict_as_struct: bool = False,
    infer_array_from_first_element: bool = False,
    infer_map_from_first_pair: bool = False,
    prefer_timestamp_ntz: bool = False,
) -> StructType:
    """Infer the schema from dict/namedtuple/object"""
    items: Iterable[Tuple[str, Any]]
    if isinstance(row, dict):
        items = sorted(row.items())

    elif isinstance(row, (tuple, list)):
        if hasattr(row, "__fields__"):  # Row
            items = zip(row.__fields__, tuple(row))
        elif hasattr(row, "_fields"):  # namedtuple
            items = zip(row._fields, tuple(row))
        else:
            if names is None:
                names = ["_%d" % i for i in range(1, len(row) + 1)]
            elif len(names) < len(row):
                names.extend("_%d" % i for i in range(len(names) + 1, len(row) + 1))
            items = zip(names, row)

    elif hasattr(row, "__dict__"):  # object
        items = sorted(row.__dict__.items())

    else:
        raise PySparkTypeError(
            errorClass="CANNOT_INFER_SCHEMA_FOR_TYPE",
            messageParameters={"data_type": type(row).__name__},
        )

    fields = []
    for k, v in items:
        try:
            fields.append(
                StructField(
                    k,
                    _infer_type(
                        v,
                        infer_dict_as_struct,
                        infer_array_from_first_element,
                        infer_map_from_first_pair,
                        prefer_timestamp_ntz,
                    ),
                    True,
                )
            )
        except TypeError:
            raise PySparkTypeError(
                errorClass="CANNOT_INFER_TYPE_FOR_FIELD",
                messageParameters={"field_name": k},
            )
    return StructType(fields)


def _has_nulltype(dt: DataType) -> bool:
    """Return whether there is a NullType in `dt` or not"""
    if isinstance(dt, StructType):
        return any(_has_nulltype(f.dataType) for f in dt.fields)
    elif isinstance(dt, ArrayType):
        return _has_nulltype((dt.elementType))
    elif isinstance(dt, MapType):
        return _has_nulltype(dt.keyType) or _has_nulltype(dt.valueType)
    else:
        return isinstance(dt, NullType)


def _has_type(dt: DataType, dts: Union[type, Tuple[type, ...]]) -> bool:
    """Return whether there are specified types"""
    if isinstance(dt, dts):
        return True
    elif isinstance(dt, StructType):
        return any(_has_type(f.dataType, dts) for f in dt.fields)
    elif isinstance(dt, ArrayType):
        return _has_type(dt.elementType, dts)
    elif isinstance(dt, MapType):
        return _has_type(dt.keyType, dts) or _has_type(dt.valueType, dts)
    else:
        return False


@overload
def _merge_type(a: StructType, b: StructType, name: Optional[str] = None) -> StructType:
    ...


@overload
def _merge_type(a: ArrayType, b: ArrayType, name: Optional[str] = None) -> ArrayType:
    ...


@overload
def _merge_type(a: MapType, b: MapType, name: Optional[str] = None) -> MapType:
    ...


@overload
def _merge_type(a: DataType, b: DataType, name: Optional[str] = None) -> DataType:
    ...


def _merge_type(
    a: Union[StructType, ArrayType, MapType, DataType],
    b: Union[StructType, ArrayType, MapType, DataType],
    name: Optional[str] = None,
) -> Union[StructType, ArrayType, MapType, DataType]:
    if name is None:

        def new_msg(msg: str) -> str:
            return msg

        def new_name(n: str) -> str:
            return "field %s" % n

    else:

        def new_msg(msg: str) -> str:
            return "%s: %s" % (name, msg)

        def new_name(n: str) -> str:
            return "field %s in %s" % (n, name)

    if isinstance(a, NullType):
        return b
    elif isinstance(b, NullType):
        return a
    elif isinstance(a, TimestampType) and isinstance(b, TimestampNTZType):
        return a
    elif isinstance(a, TimestampNTZType) and isinstance(b, TimestampType):
        return b
    elif isinstance(a, GeometryType) and isinstance(b, GeometryType) and a.srid != b.srid:
        return GeometryType("ANY")
    elif isinstance(a, GeographyType) and isinstance(b, GeographyType) and a.srid != b.srid:
        return GeographyType("ANY")
    elif isinstance(a, AtomicType) and isinstance(b, StringType):
        return b
    elif isinstance(a, StringType) and isinstance(b, AtomicType):
        return a
    elif type(a) is not type(b):
        # TODO: type cast (such as int -> long)
        raise PySparkTypeError(
            errorClass="CANNOT_MERGE_TYPE",
            messageParameters={"data_type1": type(a).__name__, "data_type2": type(b).__name__},
        )

    # same type
    if isinstance(a, StructType):
        nfs = dict((f.name, f.dataType) for f in cast(StructType, b).fields)
        fields = [
            StructField(
                f.name, _merge_type(f.dataType, nfs.get(f.name, NullType()), name=new_name(f.name))
            )
            for f in a.fields
        ]
        names = set([f.name for f in fields])
        for n in nfs:
            if n not in names:
                fields.append(StructField(n, nfs[n]))
        return StructType(fields)

    elif isinstance(a, ArrayType):
        return ArrayType(
            _merge_type(
                a.elementType, cast(ArrayType, b).elementType, name="element in array %s" % name
            ),
            True,
        )

    elif isinstance(a, MapType):
        return MapType(
            _merge_type(a.keyType, cast(MapType, b).keyType, name="key of map %s" % name),
            _merge_type(a.valueType, cast(MapType, b).valueType, name="value of map %s" % name),
            True,
        )
    else:
        return a


def _need_converter(dataType: DataType) -> bool:
    if isinstance(dataType, StructType):
        return True
    elif isinstance(dataType, ArrayType):
        return _need_converter(dataType.elementType)
    elif isinstance(dataType, MapType):
        return _need_converter(dataType.keyType) or _need_converter(dataType.valueType)
    elif isinstance(dataType, NullType):
        return True
    elif isinstance(dataType, StringType):
        # Coercion to StringType is allowed, e.g. dict -> str
        return True
    else:
        return False


def _create_converter(dataType: DataType) -> Callable:
    """Create a converter to drop the names of fields in obj"""
    if not _need_converter(dataType):
        return lambda x: x

    if isinstance(dataType, ArrayType):
        conv = _create_converter(dataType.elementType)
        return lambda row: [conv(v) for v in row] if row is not None else None

    elif isinstance(dataType, MapType):
        kconv = _create_converter(dataType.keyType)
        vconv = _create_converter(dataType.valueType)
        return (
            lambda row: dict((kconv(k), vconv(v)) for k, v in row.items())
            if row is not None
            else None
        )

    elif isinstance(dataType, NullType):
        return lambda x: None

    elif isinstance(dataType, StringType):

        def convert_string(value: Any) -> Any:
            if value is None:
                return None
            else:
                if isinstance(value, bool):
                    # To match the Classic behavior
                    return str(value).lower()
                else:
                    # Coercion to StringType is allowed, e.g. dict -> str
                    return str(value)

        return convert_string

    elif not isinstance(dataType, StructType):
        return lambda x: x

    # dataType must be StructType
    names = [f.name for f in dataType.fields]
    converters = [_create_converter(f.dataType) for f in dataType.fields]
    convert_fields = any(_need_converter(f.dataType) for f in dataType.fields)

    def convert_struct(obj: Any) -> Optional[Tuple]:
        if obj is None:
            return None

        if isinstance(obj, (tuple, list)):
            if convert_fields:
                return tuple(conv(v) for v, conv in zip(obj, converters))
            else:
                return tuple(obj)

        if isinstance(obj, dict):
            d = obj
        elif hasattr(obj, "__dict__"):  # object
            d = obj.__dict__
        else:
            raise PySparkTypeError(
                errorClass="UNSUPPORTED_DATA_TYPE",
                messageParameters={"data_type": type(obj).__name__},
            )

        if convert_fields:
            return tuple([conv(d.get(name)) for name, conv in zip(names, converters)])
        else:
            return tuple([d.get(name) for name in names])

    return convert_struct


_acceptable_types = {
    BooleanType: (bool,),
    ByteType: (int,),
    ShortType: (int,),
    IntegerType: (int,),
    LongType: (int,),
    FloatType: (float,),
    DoubleType: (float,),
    DecimalType: (decimal.Decimal,),
    StringType: (str,),
    CharType: (str,),
    VarcharType: (str,),
    BinaryType: (bytearray, bytes),
    DateType: (datetime.date, datetime.datetime),
    TimeType: (datetime.time,),
    TimestampType: (datetime.datetime,),
    TimestampNTZType: (datetime.datetime,),
    DayTimeIntervalType: (datetime.timedelta,),
    ArrayType: (list, tuple, array),
    MapType: (dict,),
    StructType: (tuple, list, dict),
    GeometryType: (Geometry,),
    GeographyType: (Geography,),
    VariantType: (
        bool,
        int,
        float,
        decimal.Decimal,
        str,
        bytearray,
        bytes,
        datetime.date,
        datetime.datetime,
        datetime.timedelta,
        tuple,
        list,
        dict,
        array,
    ),
}


def _make_type_verifier(
    dataType: DataType,
    nullable: bool = True,
    name: Optional[str] = None,
) -> Callable:
    """
    Make a verifier that checks the type of obj against dataType and raises a TypeError if they do
    not match.

    This verifier also checks the value of obj against datatype and raises a ValueError if it's not
    within the allowed range, e.g. using 128 as ByteType will overflow. Note that, Python float is
    not checked, so it will become infinity when cast to Java float, if it overflows.

    Examples
    --------
    >>> _make_type_verifier(StructType([]))(None)
    >>> _make_type_verifier(StringType())("")
    >>> _make_type_verifier(LongType())(0)
    >>> _make_type_verifier(LongType())(1 << 64) # doctest: +IGNORE_EXCEPTION_DETAIL
    Traceback (most recent call last):
        ...
    pyspark.errors.exceptions.base.PySparkValueError:...
    >>> _make_type_verifier(ArrayType(ShortType()))(list(range(3)))
    >>> _make_type_verifier(ArrayType(StringType()))(set()) # doctest: +IGNORE_EXCEPTION_DETAIL
    Traceback (most recent call last):
        ...
    pyspark.errors.exceptions.base.PySparkTypeError:...
    >>> _make_type_verifier(MapType(StringType(), IntegerType()))({})
    >>> _make_type_verifier(StructType([]))(())
    >>> _make_type_verifier(StructType([]))([])
    >>> _make_type_verifier(StructType([]))([1]) # doctest: +IGNORE_EXCEPTION_DETAIL
    Traceback (most recent call last):
        ...
    pyspark.errors.exceptions.base.PySparkValueError:...
    >>> # Check if numeric values are within the allowed range.
    >>> _make_type_verifier(ByteType())(12)
    >>> _make_type_verifier(ByteType())(1234) # doctest: +IGNORE_EXCEPTION_DETAIL
    Traceback (most recent call last):
        ...
    pyspark.errors.exceptions.base.PySparkValueError:...
    >>> _make_type_verifier(ByteType(), False)(None) # doctest: +IGNORE_EXCEPTION_DETAIL
    Traceback (most recent call last):
        ...
    pyspark.errors.exceptions.base.PySparkValueError:...
    >>> _make_type_verifier(
    ...     ArrayType(ShortType(), False))([1, None]) # doctest: +IGNORE_EXCEPTION_DETAIL
    Traceback (most recent call last):
        ...
    pyspark.errors.exceptions.base.PySparkValueError:...
    >>> _make_type_verifier(  # doctest: +IGNORE_EXCEPTION_DETAIL
    ...     MapType(StringType(), IntegerType())
    ...     )({None: 1})
    Traceback (most recent call last):
        ...
    pyspark.errors.exceptions.base.PySparkValueError:...
    >>> schema = StructType().add("a", IntegerType()).add("b", StringType(), False)
    >>> _make_type_verifier(schema)((1, None)) # doctest: +IGNORE_EXCEPTION_DETAIL
    Traceback (most recent call last):
        ...
    pyspark.errors.exceptions.base.PySparkValueError:...
    """

    if name is None:

        def new_msg(msg: str) -> str:
            return msg

        def new_name(n: str) -> str:
            return "field %s" % n

    else:

        def new_msg(msg: str) -> str:
            return "%s: %s" % (name, msg)

        def new_name(n: str) -> str:
            return "field %s in %s" % (n, name)

    def verify_nullability(obj: Any) -> bool:
        if obj is None or (isinstance(obj, decimal.Decimal) and obj.is_nan()):
            # Spark's DecimalType doesn't support NaN,
            # casting DoubleType NaN to DecimalType will return Null.
            if nullable:
                return True
            else:
                if name is not None:
                    raise PySparkValueError(
                        errorClass="FIELD_NOT_NULLABLE_WITH_NAME",
                        messageParameters={
                            "field_name": str(name),
                        },
                    )
                raise PySparkValueError(
                    errorClass="FIELD_NOT_NULLABLE",
                    messageParameters={},
                )
        else:
            return False

    _type = type(dataType)

    def assert_acceptable_types(obj: Any) -> None:
        assert _type in _acceptable_types, new_msg(
            "unknown datatype: %s for object %r" % (dataType, obj)
        )

    def verify_acceptable_types(obj: Any) -> None:
        # subclass of them can not be fromInternal in JVM
        if type(obj) not in _acceptable_types[_type]:
            if name is not None:
                raise PySparkTypeError(
                    errorClass="FIELD_DATA_TYPE_UNACCEPTABLE_WITH_NAME",
                    messageParameters={
                        "field_name": str(name),
                        "data_type": str(dataType),
                        "obj": repr(obj),
                        "obj_type": str(type(obj)),
                    },
                )
            raise PySparkTypeError(
                errorClass="FIELD_DATA_TYPE_UNACCEPTABLE",
                messageParameters={
                    "data_type": str(dataType),
                    "obj": repr(obj),
                    "obj_type": str(type(obj)),
                },
            )

    if isinstance(dataType, (StringType, CharType, VarcharType)):
        # StringType, CharType and VarcharType can work with any types
        def verify_value(obj: Any) -> None:
            pass

    elif isinstance(dataType, UserDefinedType):
        verifier = _make_type_verifier(dataType.sqlType(), name=name)

        def verify_udf(obj: Any) -> None:
            if not (hasattr(obj, "__UDT__") and obj.__UDT__ == dataType):
                if name is not None:
                    raise PySparkValueError(
                        errorClass="FIELD_TYPE_MISMATCH_WITH_NAME",
                        messageParameters={
                            "field_name": str(name),
                            "obj": str(obj),
                            "data_type": str(dataType),
                        },
                    )
                raise PySparkValueError(
                    errorClass="FIELD_TYPE_MISMATCH",
                    messageParameters={
                        "obj": str(obj),
                        "data_type": str(dataType),
                    },
                )
            verifier(dataType.toInternal(obj))

        verify_value = verify_udf

    elif isinstance(dataType, ByteType):

        def verify_byte(obj: Any) -> None:
            assert_acceptable_types(obj)
            verify_acceptable_types(obj)
            lower_bound = -128
            upper_bound = 127
            if obj < lower_bound or obj > upper_bound:
                raise PySparkValueError(
                    errorClass="VALUE_OUT_OF_BOUNDS",
                    messageParameters={
                        "arg_name": "obj",
                        "lower_bound": str(lower_bound),
                        "upper_bound": str(upper_bound),
                        "actual": str(obj),
                    },
                )

        verify_value = verify_byte

    elif isinstance(dataType, ShortType):

        def verify_short(obj: Any) -> None:
            assert_acceptable_types(obj)
            verify_acceptable_types(obj)
            lower_bound = -32768
            upper_bound = 32767
            if obj < lower_bound or obj > upper_bound:
                raise PySparkValueError(
                    errorClass="VALUE_OUT_OF_BOUNDS",
                    messageParameters={
                        "arg_name": "obj",
                        "lower_bound": str(lower_bound),
                        "upper_bound": str(upper_bound),
                        "actual": str(obj),
                    },
                )

        verify_value = verify_short

    elif isinstance(dataType, IntegerType):

        def verify_integer(obj: Any) -> None:
            assert_acceptable_types(obj)
            verify_acceptable_types(obj)
            lower_bound = -2147483648
            upper_bound = 2147483647
            if obj < lower_bound or obj > upper_bound:
                raise PySparkValueError(
                    errorClass="VALUE_OUT_OF_BOUNDS",
                    messageParameters={
                        "arg_name": "obj",
                        "lower_bound": str(lower_bound),
                        "upper_bound": str(upper_bound),
                        "actual": str(obj),
                    },
                )

        verify_value = verify_integer

    elif isinstance(dataType, LongType):

        def verify_long(obj: Any) -> None:
            assert_acceptable_types(obj)
            verify_acceptable_types(obj)
            lower_bound = -9223372036854775808
            upper_bound = 9223372036854775807
            if obj < lower_bound or obj > upper_bound:
                raise PySparkValueError(
                    errorClass="VALUE_OUT_OF_BOUNDS",
                    messageParameters={
                        "arg_name": "obj",
                        "lower_bound": str(lower_bound),
                        "upper_bound": str(upper_bound),
                        "actual": str(obj),
                    },
                )

        verify_value = verify_long

    elif isinstance(dataType, ArrayType):
        element_verifier = _make_type_verifier(
            dataType.elementType, dataType.containsNull, name="element in array %s" % name
        )

        def verify_array(obj: Any) -> None:
            assert_acceptable_types(obj)
            verify_acceptable_types(obj)
            for i in obj:
                element_verifier(i)

        verify_value = verify_array

    elif isinstance(dataType, MapType):
        key_verifier = _make_type_verifier(dataType.keyType, False, name="key of map %s" % name)
        value_verifier = _make_type_verifier(
            dataType.valueType, dataType.valueContainsNull, name="value of map %s" % name
        )

        def verify_map(obj: Any) -> None:
            assert_acceptable_types(obj)
            verify_acceptable_types(obj)
            for k, v in obj.items():
                key_verifier(k)
                value_verifier(v)

        verify_value = verify_map

    elif isinstance(dataType, StructType):
        verifiers = []
        for f in dataType.fields:
            verifier = _make_type_verifier(f.dataType, f.nullable, name=new_name(f.name))
            verifiers.append((f.name, verifier))

        def verify_struct(obj: Any) -> None:
            assert_acceptable_types(obj)

            if isinstance(obj, dict):
                for f, verifier in verifiers:
                    verifier(obj.get(f))
            elif isinstance(obj, (tuple, list)):
                if len(obj) != len(verifiers):
                    if name is not None:
                        raise PySparkValueError(
                            errorClass="FIELD_STRUCT_LENGTH_MISMATCH_WITH_NAME",
                            messageParameters={
                                "field_name": str(name),
                                "object_length": str(len(obj)),
                                "field_length": str(len(verifiers)),
                            },
                        )
                    raise PySparkValueError(
                        errorClass="FIELD_STRUCT_LENGTH_MISMATCH",
                        messageParameters={
                            "object_length": str(len(obj)),
                            "field_length": str(len(verifiers)),
                        },
                    )
                for v, (_, verifier) in zip(obj, verifiers):
                    verifier(v)
            elif hasattr(obj, "__dict__"):
                d = obj.__dict__
                for f, verifier in verifiers:
                    verifier(d.get(f))
            else:
                if name is not None:
                    raise PySparkTypeError(
                        errorClass="FIELD_DATA_TYPE_UNACCEPTABLE_WITH_NAME",
                        messageParameters={
                            "field_name": str(name),
                            "data_type": str(dataType),
                            "obj": repr(obj),
                            "obj_type": str(type(obj)),
                        },
                    )
                raise PySparkTypeError(
                    errorClass="FIELD_DATA_TYPE_UNACCEPTABLE",
                    messageParameters={
                        "data_type": str(dataType),
                        "obj": repr(obj),
                        "obj_type": str(type(obj)),
                    },
                )

        verify_value = verify_struct

    elif isinstance(dataType, VariantType):

        def verify_variant(obj: Any) -> None:
            # The variant data type can take in any type.
            pass

        verify_value = verify_variant

    elif isinstance(dataType, GeometryType):

        def verify_geometry(obj: Any) -> None:
            assert_acceptable_types(obj)
            verify_acceptable_types(obj)
            assert isinstance(obj, Geometry)

        verify_value = verify_geometry

    elif isinstance(dataType, GeographyType):

        def verify_geography(obj: Any) -> None:
            assert_acceptable_types(obj)
            verify_acceptable_types(obj)
            assert isinstance(obj, Geography)

        verify_value = verify_geography

    else:

        def verify_default(obj: Any) -> None:
            assert_acceptable_types(obj)
            verify_acceptable_types(obj)

        verify_value = verify_default

    def verify(obj: Any) -> None:
        if not verify_nullability(obj):
            verify_value(obj)

    return verify


# This is used to unpickle a Row from JVM
def _create_row_inbound_converter(dataType: DataType) -> Callable:
    return lambda *a: dataType.fromInternal(a)


def _create_row(
    fields: Union["Row", List[str]], values: Union[Tuple[Any, ...], List[Any]]
) -> "Row":
    row = Row(*values)
    row.__fields__ = fields
    return row


class Row(tuple):

    """
    A row in :class:`DataFrame`.
    The fields in it can be accessed:

    * like attributes (``row.key``)
    * like dictionary values (``row[key]``)

    ``key in row`` will search through row keys.

    Row can be used to create a row object by using named arguments.
    It is not allowed to omit a named argument to represent that the value is
    None or missing. This should be explicitly set to None in this case.

    .. versionchanged:: 3.0.0
        Rows created from named arguments no longer have
        field names sorted alphabetically and will be ordered in the position as
        entered.

    Examples
    --------
    >>> from pyspark.sql import Row
    >>> row = Row(name="Alice", age=11)
    >>> row
    Row(name='Alice', age=11)
    >>> row['name'], row['age']
    ('Alice', 11)
    >>> row.name, row.age
    ('Alice', 11)
    >>> 'name' in row
    True
    >>> 'wrong_key' in row
    False

    Row also can be used to create another Row like class, then it
    could be used to create Row objects, such as

    >>> Person = Row("name", "age")
    >>> Person
    <Row('name', 'age')>
    >>> 'name' in Person
    True
    >>> 'wrong_key' in Person
    False
    >>> Person("Alice", 11)
    Row(name='Alice', age=11)

    This form can also be used to create rows as tuple values, i.e. with unnamed
    fields.

    >>> row1 = Row("Alice", 11)
    >>> row2 = Row(name="Alice", age=11)
    >>> row1 == row2
    True
    """

    @overload
    def __new__(cls, *args: str) -> "Row":
        ...

    @overload
    def __new__(cls, **kwargs: Any) -> "Row":
        ...

    def __new__(cls, *args: Optional[str], **kwargs: Optional[Any]) -> "Row":
        if args and kwargs:
            raise PySparkValueError(
                errorClass="CANNOT_SET_TOGETHER",
                messageParameters={"arg_list": "args and kwargs"},
            )
        if kwargs:
            # create row objects
            row = tuple.__new__(cls, list(kwargs.values()))
            row.__fields__ = list(kwargs.keys())
            return row
        else:
            # create row class or objects
            return tuple.__new__(cls, args)

    def asDict(self, recursive: bool = False) -> Dict[str, Any]:
        """
        Return as a dict

        Parameters
        ----------
        recursive : bool, optional
            turns the nested Rows to dict (default: False).

        Notes
        -----
        If a row contains duplicate field names, e.g., the rows of a join
        between two :class:`DataFrame` that both have the fields of same names,
        one of the duplicate fields will be selected by ``asDict``. ``__getitem__``
        will also return one of the duplicate fields, however returned value might
        be different to ``asDict``.

        Examples
        --------
        >>> from pyspark.sql import Row
        >>> Row(name="Alice", age=11).asDict() == {'name': 'Alice', 'age': 11}
        True
        >>> row = Row(key=1, value=Row(name='a', age=2))
        >>> row.asDict() == {'key': 1, 'value': Row(name='a', age=2)}
        True
        >>> row.asDict(True) == {'key': 1, 'value': {'name': 'a', 'age': 2}}
        True
        """
        if not hasattr(self, "__fields__"):
            raise PySparkTypeError(
                errorClass="CANNOT_CONVERT_TYPE",
                messageParameters={
                    "from_type": "Row",
                    "to_type": "dict",
                },
            )

        if recursive:

            def conv(obj: Any) -> Any:
                if isinstance(obj, Row):
                    return obj.asDict(True)
                elif isinstance(obj, list):
                    return [conv(o) for o in obj]
                elif isinstance(obj, dict):
                    return dict((k, conv(v)) for k, v in obj.items())
                else:
                    return obj

            return dict(zip(self.__fields__, (conv(o) for o in self)))
        else:
            return dict(zip(self.__fields__, self))

    def __contains__(self, item: Any) -> bool:
        if hasattr(self, "__fields__"):
            return item in self.__fields__
        else:
            return super(Row, self).__contains__(item)

    # let object acts like class
    def __call__(self, *args: Any) -> "Row":
        """create new Row object"""
        if len(args) > len(self):
            raise PySparkValueError(
                errorClass="TOO_MANY_VALUES",
                messageParameters={
                    "expected": str(len(self)),
                    "item": "fields",
                    "actual": str(len(args)),
                },
            )
        return _create_row(self, args)

    def __getitem__(self, item: Any) -> Any:
        if isinstance(item, (int, slice)):
            return super(Row, self).__getitem__(item)
        try:
            # it will be slow when it has many fields,
            # but this will not be used in normal cases
            idx = self.__fields__.index(item)
            return super(Row, self).__getitem__(idx)
        except IndexError:
            raise PySparkKeyError(errorClass="KEY_NOT_EXISTS", messageParameters={"key": str(item)})
        except ValueError:
            raise PySparkValueError(item)

    def __getattr__(self, item: str) -> Any:
        if item.startswith("__"):
            raise PySparkAttributeError(
                errorClass="ATTRIBUTE_NOT_SUPPORTED", messageParameters={"attr_name": item}
            )
        try:
            # it will be slow when it has many fields,
            # but this will not be used in normal cases
            idx = self.__fields__.index(item)
            return self[idx]
        except IndexError:
            raise PySparkAttributeError(
                errorClass="ATTRIBUTE_NOT_SUPPORTED", messageParameters={"attr_name": item}
            )
        except ValueError:
            raise PySparkAttributeError(
                errorClass="ATTRIBUTE_NOT_SUPPORTED", messageParameters={"attr_name": item}
            )

    def __setattr__(self, key: Any, value: Any) -> None:
        if key != "__fields__":
            raise PySparkRuntimeError(
                errorClass="READ_ONLY",
                messageParameters={"object": "Row"},
            )
        self.__dict__[key] = value

    def __reduce__(
        self,
    ) -> Union[str, Tuple[Any, ...]]:
        """Returns a tuple so Python knows how to pickle Row."""
        if hasattr(self, "__fields__"):
            return (_create_row, (self.__fields__, tuple(self)))
        else:
            return tuple.__reduce__(self)

    def __repr__(self) -> str:
        """Printable representation of Row used in Python REPL."""
        if hasattr(self, "__fields__"):
            return "Row(%s)" % ", ".join(
                "%s=%r" % (k, v) for k, v in zip(self.__fields__, tuple(self))
            )
        else:
            return "<Row(%s)>" % ", ".join(repr(field) for field in self)


class DateConverter:
    def can_convert(self, obj: Any) -> bool:
        return isinstance(obj, datetime.date)

    def convert(self, obj: datetime.date, gateway_client: "GatewayClient") -> "JavaGateway":
        from py4j.java_gateway import JavaClass

        Date = JavaClass("java.sql.Date", gateway_client)
        return Date.valueOf(obj.strftime("%Y-%m-%d"))


class TimeConverter:
    def can_convert(self, obj: Any) -> bool:
        return isinstance(obj, datetime.time)

    def convert(self, obj: datetime.time, gateway_client: "GatewayClient") -> "JavaGateway":
        from py4j.java_gateway import JavaClass

        LocalTime = JavaClass("java.time.LocalTime", gateway_client)
        return LocalTime.of(obj.hour, obj.minute, obj.second, obj.microsecond * 1000)


class DatetimeConverter:
    def can_convert(self, obj: Any) -> bool:
        return isinstance(obj, datetime.datetime)

    def convert(self, obj: datetime.datetime, gateway_client: "GatewayClient") -> "JavaGateway":
        from py4j.java_gateway import JavaClass

        Timestamp = JavaClass("java.sql.Timestamp", gateway_client)
        seconds = (
            calendar.timegm(obj.utctimetuple()) if obj.tzinfo else time.mktime(obj.timetuple())
        )
        t = Timestamp(int(seconds) * 1000)
        t.setNanos(obj.microsecond * 1000)
        return t


class DatetimeNTZConverter:
    def can_convert(self, obj: Any) -> bool:
        from pyspark.sql.utils import is_timestamp_ntz_preferred

        return (
            isinstance(obj, datetime.datetime)
            and obj.tzinfo is None
            and is_timestamp_ntz_preferred()
        )

    def convert(self, obj: datetime.datetime, gateway_client: "GatewayClient") -> "JavaGateway":
        from py4j.java_gateway import JavaClass

        seconds = calendar.timegm(obj.utctimetuple())
        DateTimeUtils = JavaClass(
            "org.apache.spark.sql.catalyst.util.DateTimeUtils",
            gateway_client,
        )
        return DateTimeUtils.microsToLocalDateTime(int(seconds) * 1000000 + obj.microsecond)


class DayTimeIntervalTypeConverter:
    def can_convert(self, obj: Any) -> bool:
        return isinstance(obj, datetime.timedelta)

    def convert(self, obj: datetime.timedelta, gateway_client: "GatewayClient") -> "JavaGateway":
        from py4j.java_gateway import JavaClass

        IntervalUtils = JavaClass(
            "org.apache.spark.sql.catalyst.util.IntervalUtils",
            gateway_client,
        )
        return IntervalUtils.microsToDuration(
            (math.floor(obj.total_seconds()) * 1000000) + obj.microseconds
        )


class NumpyScalarConverter:
    def can_convert(self, obj: Any) -> bool:
        from pyspark.testing.utils import have_numpy

        if have_numpy:
            import numpy as np

            return isinstance(obj, np.generic)
        return False

    def convert(self, obj: "np.generic", gateway_client: "GatewayClient") -> Any:
        return obj.item()


class NumpyArrayConverter:
    def _from_numpy_type_to_java_type(
        self, nt: "np.dtype", gateway: "JavaGateway"
    ) -> Optional["JavaClass"]:
        """Convert NumPy type to Py4J Java type."""
        import numpy as np

        if nt in [np.dtype("int8"), np.dtype("int16")]:
            # Mapping int8 to gateway.jvm.byte causes
            #   TypeError: 'bytes' object does not support item assignment
            return gateway.jvm.short
        elif nt == np.dtype("int32"):
            return gateway.jvm.int
        elif nt == np.dtype("int64"):
            return gateway.jvm.long
        elif nt == np.dtype("float32"):
            return gateway.jvm.float
        elif nt == np.dtype("float64"):
            return gateway.jvm.double
        elif nt == np.dtype("bool"):
            return gateway.jvm.boolean
        elif nt.type == np.dtype("str"):
            return gateway.jvm.String

        return None

    def can_convert(self, obj: Any) -> bool:
        from pyspark.testing.utils import have_numpy

        if have_numpy:
            import numpy as np

            return isinstance(obj, np.ndarray) and obj.ndim == 1
        return False

    def convert(self, obj: "np.ndarray", gateway_client: "GatewayClient") -> "JavaGateway":
        from pyspark import SparkContext

        gateway = SparkContext._gateway
        assert gateway is not None
        plist = obj.tolist()

        jtpe = self._from_numpy_type_to_java_type(obj.dtype, gateway)
        if jtpe is None:
            raise PySparkTypeError(
                errorClass="UNSUPPORTED_NUMPY_ARRAY_SCALAR",
                messageParameters={"dtype": str(obj.dtype)},
            )
        jarr = gateway.new_array(jtpe, len(obj))
        for i in range(len(plist)):
            jarr[i] = plist[i]
        return jarr


if not is_remote_only():
    from py4j.protocol import register_input_converter

    # datetime is a subclass of date, we should register DatetimeConverter first
    register_input_converter(DatetimeNTZConverter())
    register_input_converter(DatetimeConverter())
    register_input_converter(DateConverter())
    register_input_converter(TimeConverter())
    register_input_converter(DayTimeIntervalTypeConverter())
    register_input_converter(NumpyScalarConverter())
    # NumPy array satisfies py4j.java_collections.ListConverter,
    # so prepend NumpyArrayConverter
    register_input_converter(NumpyArrayConverter(), prepend=True)


def _test() -> None:
    import doctest
    from pyspark.sql import SparkSession

    globs = globals()
    globs["spark"] = SparkSession.builder.getOrCreate()
    (failure_count, test_count) = doctest.testmod(
        globs=globs, optionflags=doctest.ELLIPSIS | doctest.NORMALIZE_WHITESPACE
    )
    if failure_count:
        sys.exit(-1)


if __name__ == "__main__":
    _test()<|MERGE_RESOLUTION|>--- conflicted
+++ resolved
@@ -2093,19 +2093,10 @@
 
     Examples
     --------
-<<<<<<< HEAD
-    >>> from pyspark.sql import functions as sf
-    >>> df = spark.createDataFrame([(bytes.fromhex("010100000000000000000031400000000000001C40"),)], ["wkb"],)  # noqa
-    >>> g = df.select(sf.geogfromwkb(df.geogwkb).alias("geog")).head().geom # doctest: +SKIP
-    >>> g.getBytes() # doctest: +SKIP
-    b'\x01\x01\x00\x00\x00\x00\x00\x00\x00\x00\x001@\x00\x00\x00\x00\x00\x00\x1c@'
-    >>> g.getSrid() # doctest: +SKIP
-=======
     >>> g = Geography.fromWKB(bytes.fromhex('010100000000000000000031400000000000001c40'), 4326)
     >>> g.getBytes().hex()
     '010100000000000000000031400000000000001c40'
     >>> g.getSrid()
->>>>>>> e7b90e7a
     4326
     """
 
@@ -2121,21 +2112,13 @@
 
     def getSrid(self) -> int:
         """
-<<<<<<< HEAD
-        Returns the SRID of Geometry.
-=======
         Returns the SRID of Geography.
->>>>>>> e7b90e7a
         """
         return self.srid
 
     def getBytes(self) -> bytes:
         """
-<<<<<<< HEAD
-        Returns the WKB of Geometry.
-=======
         Returns the WKB of Geography.
->>>>>>> e7b90e7a
         """
         return self.wkb
 
@@ -2179,19 +2162,10 @@
 
     Examples
     --------
-<<<<<<< HEAD
-    >>> from pyspark.sql import functions as sf
-    >>> df = spark.createDataFrame([(bytes.fromhex("010100000000000000000031400000000000001C40"),)], ["wkb"],)  # noqa
-    >>> g = df.select(sf.geomfromwkb(df.geomwkb).alias("geom")).head().geom # doctest: +SKIP
-    >>> g.getBytes() # doctest: +SKIP
-    b'\x01\x01\x00\x00\x00\x00\x00\x00\x00\x00\x001@\x00\x00\x00\x00\x00\x00\x1c@'
-    >>> g.getSrid() # doctest: +SKIP
-=======
     >>> g = Geometry.fromWKB(bytes.fromhex('010100000000000000000031400000000000001c40'), 0)
     >>> g.getBytes().hex()
     '010100000000000000000031400000000000001c40'
     >>> g.getSrid()
->>>>>>> e7b90e7a
     0
     """
 
