--- conflicted
+++ resolved
@@ -2274,23 +2274,6 @@
         def verify_byte(obj: Any) -> None:
             assert_acceptable_types(obj)
             verify_acceptable_types(obj)
-<<<<<<< HEAD
-            if obj < -128 or obj > 127:
-                if name is not None:
-                    raise PySparkValueError(
-                        error_class="FIELD_VALUE_OUT_OF_RANGE_WITH_NAME",
-                        message_parameters={
-                            "field_name": str(name),
-                            "data_type": "ByteType",
-                            "obj": str(obj),
-                        },
-                    )
-                raise PySparkValueError(
-                    error_class="FIELD_VALUE_OUT_OF_RANGE",
-                    message_parameters={
-                        "data_type": "ByteType",
-                        "obj": str(obj),
-=======
             lower_bound = -128
             upper_bound = 127
             if obj < lower_bound or obj > upper_bound:
@@ -2301,7 +2284,6 @@
                         "lower_bound": str(lower_bound),
                         "upper_bound": str(upper_bound),
                         "actual": str(obj),
->>>>>>> 91dfc31f
                     },
                 )
 
@@ -2312,23 +2294,6 @@
         def verify_short(obj: Any) -> None:
             assert_acceptable_types(obj)
             verify_acceptable_types(obj)
-<<<<<<< HEAD
-            if obj < -32768 or obj > 32767:
-                if name is not None:
-                    raise PySparkValueError(
-                        error_class="FIELD_VALUE_OUT_OF_RANGE_WITH_NAME",
-                        message_parameters={
-                            "field_name": str(name),
-                            "data_type": "ShortType",
-                            "obj": str(obj),
-                        },
-                    )
-                raise PySparkValueError(
-                    error_class="FIELD_VALUE_OUT_OF_RANGE",
-                    message_parameters={
-                        "data_type": "ShortType",
-                        "obj": str(obj),
-=======
             lower_bound = -32768
             upper_bound = 32767
             if obj < lower_bound or obj > upper_bound:
@@ -2339,7 +2304,6 @@
                         "lower_bound": str(lower_bound),
                         "upper_bound": str(upper_bound),
                         "actual": str(obj),
->>>>>>> 91dfc31f
                     },
                 )
 
@@ -2350,23 +2314,6 @@
         def verify_integer(obj: Any) -> None:
             assert_acceptable_types(obj)
             verify_acceptable_types(obj)
-<<<<<<< HEAD
-            if obj < -2147483648 or obj > 2147483647:
-                if name is not None:
-                    raise PySparkValueError(
-                        error_class="FIELD_VALUE_OUT_OF_RANGE_WITH_NAME",
-                        message_parameters={
-                            "field_name": str(name),
-                            "data_type": "IntegerType",
-                            "obj": str(obj),
-                        },
-                    )
-                raise PySparkValueError(
-                    error_class="FIELD_VALUE_OUT_OF_RANGE",
-                    message_parameters={
-                        "data_type": "IntegerType",
-                        "obj": str(obj),
-=======
             lower_bound = -2147483648
             upper_bound = 2147483647
             if obj < lower_bound or obj > upper_bound:
@@ -2377,7 +2324,6 @@
                         "lower_bound": str(lower_bound),
                         "upper_bound": str(upper_bound),
                         "actual": str(obj),
->>>>>>> 91dfc31f
                     },
                 )
 
@@ -2388,23 +2334,6 @@
         def verify_long(obj: Any) -> None:
             assert_acceptable_types(obj)
             verify_acceptable_types(obj)
-<<<<<<< HEAD
-            if obj < -9223372036854775808 or obj > 9223372036854775807:
-                if name is not None:
-                    raise PySparkValueError(
-                        error_class="FIELD_VALUE_OUT_OF_RANGE_WITH_NAME",
-                        message_parameters={
-                            "field_name": str(name),
-                            "data_type": "LongType",
-                            "obj": str(obj),
-                        },
-                    )
-                raise PySparkValueError(
-                    error_class="FIELD_VALUE_OUT_OF_RANGE",
-                    message_parameters={
-                        "data_type": "LongType",
-                        "obj": str(obj),
-=======
             lower_bound = -9223372036854775808
             upper_bound = 9223372036854775807
             if obj < lower_bound or obj > upper_bound:
@@ -2415,7 +2344,6 @@
                         "lower_bound": str(lower_bound),
                         "upper_bound": str(upper_bound),
                         "actual": str(obj),
->>>>>>> 91dfc31f
                     },
                 )
 
