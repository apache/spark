#
# Licensed to the Apache Software Foundation (ASF) under one or more
# contributor license agreements.  See the NOTICE file distributed with
# this work for additional information regarding copyright ownership.
# The ASF licenses this file to You under the Apache License, Version 2.0
# (the "License"); you may not use this file except in compliance with
# the License.  You may obtain a copy of the License at
#
#    http://www.apache.org/licenses/LICENSE-2.0
#
# Unless required by applicable law or agreed to in writing, software
# distributed under the License is distributed on an "AS IS" BASIS,
# WITHOUT WARRANTIES OR CONDITIONS OF ANY KIND, either express or implied.
# See the License for the specific language governing permissions and
# limitations under the License.
#

import sys
import decimal
import time
import datetime
import calendar
import json
import re
import base64
from array import array

if sys.version >= "3":
    long = int
    unicode = str

from py4j.protocol import register_input_converter
from py4j.java_gateway import JavaClass

from pyspark.serializers import CloudPickleSerializer

__all__ = [
    "DataType", "NullType", "StringType", "BinaryType", "BooleanType", "DateType",
    "TimestampType", "DecimalType", "DoubleType", "FloatType", "ByteType", "IntegerType",
    "LongType", "ShortType", "ArrayType", "MapType", "StructField", "StructType"]


class DataType(object):
    """Base class for data types."""

    def __repr__(self):
        return self.__class__.__name__

    def __hash__(self):
        return hash(str(self))

    def __eq__(self, other):
        return isinstance(other, self.__class__) and self.__dict__ == other.__dict__

    def __ne__(self, other):
        return not self.__eq__(other)

    @classmethod
    def typeName(cls):
        return cls.__name__[:-4].lower()

    def simpleString(self):
        return self.typeName()

    def jsonValue(self):
        return self.typeName()

    def json(self):
        return json.dumps(self.jsonValue(),
                          separators=(',', ':'),
                          sort_keys=True)

    def needConversion(self):
        """
        Does this type need to conversion between Python object and internal SQL object.

        This is used to avoid the unnecessary conversion for ArrayType/MapType/StructType.
        """
        return False

    def toInternal(self, obj):
        """
        Converts a Python object into an internal SQL object.
        """
        return obj

    def fromInternal(self, obj):
        """
        Converts an internal SQL object into a native Python object.
        """
        return obj


# This singleton pattern does not work with pickle, you will get
# another object after pickle and unpickle
class DataTypeSingleton(type):
    """Metaclass for DataType"""

    _instances = {}

    def __call__(cls):
        if cls not in cls._instances:
            cls._instances[cls] = super(DataTypeSingleton, cls).__call__()
        return cls._instances[cls]


class NullType(DataType):
    """Null type.

    The data type representing None, used for the types that cannot be inferred.
    """

    __metaclass__ = DataTypeSingleton


class AtomicType(DataType):
    """An internal type used to represent everything that is not
    null, UDTs, arrays, structs, and maps."""


class NumericType(AtomicType):
    """Numeric data types.
    """


class IntegralType(NumericType):
    """Integral data types.
    """

    __metaclass__ = DataTypeSingleton


class FractionalType(NumericType):
    """Fractional data types.
    """


class StringType(AtomicType):
    """String data type.
    """

    __metaclass__ = DataTypeSingleton


class BinaryType(AtomicType):
    """Binary (byte array) data type.
    """

    __metaclass__ = DataTypeSingleton


class BooleanType(AtomicType):
    """Boolean data type.
    """

    __metaclass__ = DataTypeSingleton


class DateType(AtomicType):
    """Date (datetime.date) data type.
    """

    __metaclass__ = DataTypeSingleton

    EPOCH_ORDINAL = datetime.datetime(1970, 1, 1).toordinal()

    def needConversion(self):
        return True

    def toInternal(self, d):
        return d and d.toordinal() - self.EPOCH_ORDINAL

    def fromInternal(self, v):
        return v and datetime.date.fromordinal(v + self.EPOCH_ORDINAL)


class TimestampType(AtomicType):
    """Timestamp (datetime.datetime) data type.
    """

    __metaclass__ = DataTypeSingleton

    def needConversion(self):
        return True

    def toInternal(self, dt):
        if dt is not None:
            seconds = (calendar.timegm(dt.utctimetuple()) if dt.tzinfo
                       else time.mktime(dt.timetuple()))
            return int(seconds * 1e6 + dt.microsecond)

    def fromInternal(self, ts):
        if ts is not None:
            # using int to avoid precision loss in float
            return datetime.datetime.fromtimestamp(ts // 1000000).replace(microsecond=ts % 1000000)


class DecimalType(FractionalType):
    """Decimal (decimal.Decimal) data type.

    The DecimalType must have fixed precision (the maximum total number of digits)
    and scale (the number of digits on the right of dot). For example, (5, 2) can
    support the value from [-999.99 to 999.99].

    The precision can be up to 38, the scale must less or equal to precision.

    When create a DecimalType, the default precision and scale is (10, 0). When infer
    schema from decimal.Decimal objects, it will be DecimalType(38, 18).

    :param precision: the maximum total number of digits (default: 10)
    :param scale: the number of digits on right side of dot. (default: 0)
    """

    def __init__(self, precision=10, scale=0):
        self.precision = precision
        self.scale = scale
        self.hasPrecisionInfo = True  # this is public API

    def simpleString(self):
        return "decimal(%d,%d)" % (self.precision, self.scale)

    def jsonValue(self):
        return "decimal(%d,%d)" % (self.precision, self.scale)

    def __repr__(self):
        return "DecimalType(%d,%d)" % (self.precision, self.scale)


class DoubleType(FractionalType):
    """Double data type, representing double precision floats.
    """

    __metaclass__ = DataTypeSingleton


class FloatType(FractionalType):
    """Float data type, representing single precision floats.
    """

    __metaclass__ = DataTypeSingleton


class ByteType(IntegralType):
    """Byte data type, i.e. a signed integer in a single byte.
    """
    def simpleString(self):
        return 'tinyint'


class IntegerType(IntegralType):
    """Int data type, i.e. a signed 32-bit integer.
    """
    def simpleString(self):
        return 'int'


class LongType(IntegralType):
    """Long data type, i.e. a signed 64-bit integer.

    If the values are beyond the range of [-9223372036854775808, 9223372036854775807],
    please use :class:`DecimalType`.
    """
    def simpleString(self):
        return 'bigint'


class ShortType(IntegralType):
    """Short data type, i.e. a signed 16-bit integer.
    """
    def simpleString(self):
        return 'smallint'


class ArrayType(DataType):
    """Array data type.

    :param elementType: :class:`DataType` of each element in the array.
    :param containsNull: boolean, whether the array can contain null (None) values.
    """

    def __init__(self, elementType, containsNull=True):
        """
        >>> ArrayType(StringType()) == ArrayType(StringType(), True)
        True
        >>> ArrayType(StringType(), False) == ArrayType(StringType())
        False
        """
        assert isinstance(elementType, DataType), "elementType should be DataType"
        self.elementType = elementType
        self.containsNull = containsNull

    def simpleString(self):
        return 'array<%s>' % self.elementType.simpleString()

    def __repr__(self):
        return "ArrayType(%s,%s)" % (self.elementType,
                                     str(self.containsNull).lower())

    def jsonValue(self):
        return {"type": self.typeName(),
                "elementType": self.elementType.jsonValue(),
                "containsNull": self.containsNull}

    @classmethod
    def fromJson(cls, json):
        return ArrayType(_parse_datatype_json_value(json["elementType"]),
                         json["containsNull"])

    def needConversion(self):
        return self.elementType.needConversion()

    def toInternal(self, obj):
        if not self.needConversion():
            return obj
        return obj and [self.elementType.toInternal(v) for v in obj]

    def fromInternal(self, obj):
        if not self.needConversion():
            return obj
        return obj and [self.elementType.fromInternal(v) for v in obj]


class MapType(DataType):
    """Map data type.

    :param keyType: :class:`DataType` of the keys in the map.
    :param valueType: :class:`DataType` of the values in the map.
    :param valueContainsNull: indicates whether values can contain null (None) values.

    Keys in a map data type are not allowed to be null (None).
    """

    def __init__(self, keyType, valueType, valueContainsNull=True):
        """
        >>> (MapType(StringType(), IntegerType())
        ...        == MapType(StringType(), IntegerType(), True))
        True
        >>> (MapType(StringType(), IntegerType(), False)
        ...        == MapType(StringType(), FloatType()))
        False
        """
        assert isinstance(keyType, DataType), "keyType should be DataType"
        assert isinstance(valueType, DataType), "valueType should be DataType"
        self.keyType = keyType
        self.valueType = valueType
        self.valueContainsNull = valueContainsNull

    def simpleString(self):
        return 'map<%s,%s>' % (self.keyType.simpleString(), self.valueType.simpleString())

    def __repr__(self):
        return "MapType(%s,%s,%s)" % (self.keyType, self.valueType,
                                      str(self.valueContainsNull).lower())

    def jsonValue(self):
        return {"type": self.typeName(),
                "keyType": self.keyType.jsonValue(),
                "valueType": self.valueType.jsonValue(),
                "valueContainsNull": self.valueContainsNull}

    @classmethod
    def fromJson(cls, json):
        return MapType(_parse_datatype_json_value(json["keyType"]),
                       _parse_datatype_json_value(json["valueType"]),
                       json["valueContainsNull"])

    def needConversion(self):
        return self.keyType.needConversion() or self.valueType.needConversion()

    def toInternal(self, obj):
        if not self.needConversion():
            return obj
        return obj and dict((self.keyType.toInternal(k), self.valueType.toInternal(v))
                            for k, v in obj.items())

    def fromInternal(self, obj):
        if not self.needConversion():
            return obj
        return obj and dict((self.keyType.fromInternal(k), self.valueType.fromInternal(v))
                            for k, v in obj.items())


class StructField(DataType):
    """A field in :class:`StructType`.

    :param name: string, name of the field.
    :param dataType: :class:`DataType` of the field.
    :param nullable: boolean, whether the field can be null (None) or not.
    :param metadata: a dict from string to simple type that can be toInternald to JSON automatically
    """

    def __init__(self, name, dataType, nullable=True, metadata=None):
        """
        >>> (StructField("f1", StringType(), True)
        ...      == StructField("f1", StringType(), True))
        True
        >>> (StructField("f1", StringType(), True)
        ...      == StructField("f2", StringType(), True))
        False
        """
        assert isinstance(dataType, DataType), "dataType should be DataType"
        if not isinstance(name, str):
            name = name.encode('utf-8')
        self.name = name
        self.dataType = dataType
        self.nullable = nullable
        self.metadata = metadata or {}

    def simpleString(self):
        return '%s:%s' % (self.name, self.dataType.simpleString())

    def __repr__(self):
        return "StructField(%s,%s,%s)" % (self.name, self.dataType,
                                          str(self.nullable).lower())

    def jsonValue(self):
        return {"name": self.name,
                "type": self.dataType.jsonValue(),
                "nullable": self.nullable,
                "metadata": self.metadata}

    @classmethod
    def fromJson(cls, json):
        return StructField(json["name"],
                           _parse_datatype_json_value(json["type"]),
                           json["nullable"],
                           json["metadata"])

    def needConversion(self):
        return self.dataType.needConversion()

    def toInternal(self, obj):
        return self.dataType.toInternal(obj)

    def fromInternal(self, obj):
        return self.dataType.fromInternal(obj)


class StructType(DataType):
    """Struct type, consisting of a list of :class:`StructField`.

    This is the data type representing a :class:`Row`.
    """
    def __init__(self, fields=None):
        """
        >>> struct1 = StructType([StructField("f1", StringType(), True)])
        >>> struct2 = StructType([StructField("f1", StringType(), True)])
        >>> struct1 == struct2
        True
        >>> struct1 = StructType([StructField("f1", StringType(), True)])
        >>> struct2 = StructType([StructField("f1", StringType(), True),
        ...     StructField("f2", IntegerType(), False)])
        >>> struct1 == struct2
        False
        """
        if not fields:
            self.fields = []
            self.names = []
        else:
            self.fields = fields
            self.names = [f.name for f in fields]
            assert all(isinstance(f, StructField) for f in fields),\
                "fields should be a list of StructField"
        self._needSerializeAnyField = any(f.needConversion() for f in self.fields)

    def add(self, field, data_type=None, nullable=True, metadata=None):
        """
        Construct a StructType by adding new elements to it to define the schema. The method accepts
        either:
            a) A single parameter which is a StructField object.
            b) Between 2 and 4 parameters as (name, data_type, nullable (optional),
             metadata(optional). The data_type parameter may be either a String or a DataType object

        >>> struct1 = StructType().add("f1", StringType(), True).add("f2", StringType(), True, None)
        >>> struct2 = StructType([StructField("f1", StringType(), True),\
         StructField("f2", StringType(), True, None)])
        >>> struct1 == struct2
        True
        >>> struct1 = StructType().add(StructField("f1", StringType(), True))
        >>> struct2 = StructType([StructField("f1", StringType(), True)])
        >>> struct1 == struct2
        True
        >>> struct1 = StructType().add("f1", "string", True)
        >>> struct2 = StructType([StructField("f1", StringType(), True)])
        >>> struct1 == struct2
        True

        :param field: Either the name of the field or a StructField object
        :param data_type: If present, the DataType of the StructField to create
        :param nullable: Whether the field to add should be nullable (default True)
        :param metadata: Any additional metadata (default None)
        :return: a new updated StructType
        """
        if isinstance(field, StructField):
            self.fields.append(field)
            self.names.append(field.name)
        else:
            if isinstance(field, str) and data_type is None:
                raise ValueError("Must specify DataType if passing name of struct_field to create.")

            if isinstance(data_type, str):
                data_type_f = _parse_datatype_json_value(data_type)
            else:
                data_type_f = data_type
            self.fields.append(StructField(field, data_type_f, nullable, metadata))
            self.names.append(field)
        self._needSerializeAnyField = any(f.needConversion() for f in self.fields)
        return self

    def simpleString(self):
        return 'struct<%s>' % (','.join(f.simpleString() for f in self.fields))

    def __repr__(self):
        return ("StructType(List(%s))" %
                ",".join(str(field) for field in self.fields))

    def jsonValue(self):
        return {"type": self.typeName(),
                "fields": [f.jsonValue() for f in self.fields]}

    @classmethod
    def fromJson(cls, json):
        return StructType([StructField.fromJson(f) for f in json["fields"]])

    def needConversion(self):
        # We need convert Row()/namedtuple into tuple()
        return True

    def toInternal(self, obj):
        if obj is None:
            return

        if self._needSerializeAnyField:
            if isinstance(obj, dict):
                return tuple(f.toInternal(obj.get(n)) for n, f in zip(self.names, self.fields))
            elif isinstance(obj, (tuple, list)):
                return tuple(f.toInternal(v) for f, v in zip(self.fields, obj))
            else:
                raise ValueError("Unexpected tuple %r with StructType" % obj)
        else:
            if isinstance(obj, dict):
                return tuple(obj.get(n) for n in self.names)
            elif isinstance(obj, (list, tuple)):
                return tuple(obj)
            else:
                raise ValueError("Unexpected tuple %r with StructType" % obj)

    def fromInternal(self, obj):
        if obj is None:
            return
        if isinstance(obj, Row):
            # it's already converted by pickler
            return obj
        if self._needSerializeAnyField:
            values = [f.fromInternal(v) for f, v in zip(self.fields, obj)]
        else:
            values = obj
        return _create_row(self.names, values)


class UserDefinedType(DataType):
    """User-defined type (UDT).

    .. note:: WARN: Spark Internal Use Only
    """

    @classmethod
    def typeName(cls):
        return cls.__name__.lower()

    @classmethod
    def sqlType(cls):
        """
        Underlying SQL storage type for this UDT.
        """
        raise NotImplementedError("UDT must implement sqlType().")

    @classmethod
    def module(cls):
        """
        The Python module of the UDT.
        """
        raise NotImplementedError("UDT must implement module().")

    @classmethod
    def scalaUDT(cls):
        """
        The class name of the paired Scala UDT (could be '', if there
        is no corresponding one).
        """
        return ''

    def needConversion(self):
        return True

    @classmethod
    def _cachedSqlType(cls):
        """
        Cache the sqlType() into class, because it's heavy used in `toInternal`.
        """
        if not hasattr(cls, "_cached_sql_type"):
            cls._cached_sql_type = cls.sqlType()
        return cls._cached_sql_type

    def toInternal(self, obj):
        return self._cachedSqlType().toInternal(self.serialize(obj))

    def fromInternal(self, obj):
        return self.deserialize(self._cachedSqlType().fromInternal(obj))

    def serialize(self, obj):
        """
        Converts the a user-type object into a SQL datum.
        """
        raise NotImplementedError("UDT must implement toInternal().")

    def deserialize(self, datum):
        """
        Converts a SQL datum into a user-type object.
        """
        raise NotImplementedError("UDT must implement fromInternal().")

    def simpleString(self):
        return 'udt'

    def json(self):
        return json.dumps(self.jsonValue(), separators=(',', ':'), sort_keys=True)

    def jsonValue(self):
        if self.scalaUDT():
            assert self.module() != '__main__', 'UDT in __main__ cannot work with ScalaUDT'
            schema = {
                "type": "udt",
                "class": self.scalaUDT(),
                "pyClass": "%s.%s" % (self.module(), type(self).__name__),
                "sqlType": self.sqlType().jsonValue()
            }
        else:
            ser = CloudPickleSerializer()
            b = ser.dumps(type(self))
            schema = {
                "type": "udt",
                "pyClass": "%s.%s" % (self.module(), type(self).__name__),
                "serializedClass": base64.b64encode(b).decode('utf8'),
                "sqlType": self.sqlType().jsonValue()
            }
        return schema

    @classmethod
    def fromJson(cls, json):
<<<<<<< HEAD
        pyUDT = str(json["pyClass"])  # convert unicode to str
=======
        pyUDT = str(json["pyClass"])
>>>>>>> 6175d6cf
        split = pyUDT.rfind(".")
        pyModule = pyUDT[:split]
        pyClass = pyUDT[split+1:]
        m = __import__(pyModule, globals(), locals(), [pyClass])
        if not hasattr(m, pyClass):
            s = base64.b64decode(json['serializedClass'].encode('utf-8'))
            UDT = CloudPickleSerializer().loads(s)
        else:
            UDT = getattr(m, pyClass)
        return UDT()

    def __eq__(self, other):
        return type(self) == type(other)


_atomic_types = [StringType, BinaryType, BooleanType, DecimalType, FloatType, DoubleType,
                 ByteType, ShortType, IntegerType, LongType, DateType, TimestampType, NullType]
_all_atomic_types = dict((t.typeName(), t) for t in _atomic_types)
_all_complex_types = dict((v.typeName(), v)
                          for v in [ArrayType, MapType, StructType])


def _parse_datatype_json_string(json_string):
    """Parses the given data type JSON string.
    >>> import pickle
    >>> def check_datatype(datatype):
    ...     pickled = pickle.loads(pickle.dumps(datatype))
    ...     assert datatype == pickled
    ...     scala_datatype = sqlContext._ssql_ctx.parseDataType(datatype.json())
    ...     python_datatype = _parse_datatype_json_string(scala_datatype.json())
    ...     assert datatype == python_datatype
    >>> for cls in _all_atomic_types.values():
    ...     check_datatype(cls())

    >>> # Simple ArrayType.
    >>> simple_arraytype = ArrayType(StringType(), True)
    >>> check_datatype(simple_arraytype)

    >>> # Simple MapType.
    >>> simple_maptype = MapType(StringType(), LongType())
    >>> check_datatype(simple_maptype)

    >>> # Simple StructType.
    >>> simple_structtype = StructType([
    ...     StructField("a", DecimalType(), False),
    ...     StructField("b", BooleanType(), True),
    ...     StructField("c", LongType(), True),
    ...     StructField("d", BinaryType(), False)])
    >>> check_datatype(simple_structtype)

    >>> # Complex StructType.
    >>> complex_structtype = StructType([
    ...     StructField("simpleArray", simple_arraytype, True),
    ...     StructField("simpleMap", simple_maptype, True),
    ...     StructField("simpleStruct", simple_structtype, True),
    ...     StructField("boolean", BooleanType(), False),
    ...     StructField("withMeta", DoubleType(), False, {"name": "age"})])
    >>> check_datatype(complex_structtype)

    >>> # Complex ArrayType.
    >>> complex_arraytype = ArrayType(complex_structtype, True)
    >>> check_datatype(complex_arraytype)

    >>> # Complex MapType.
    >>> complex_maptype = MapType(complex_structtype,
    ...                           complex_arraytype, False)
    >>> check_datatype(complex_maptype)
    """
    return _parse_datatype_json_value(json.loads(json_string))


_FIXED_DECIMAL = re.compile("decimal\\((\\d+),(\\d+)\\)")


def _parse_datatype_json_value(json_value):
    if not isinstance(json_value, dict):
        if json_value in _all_atomic_types.keys():
            return _all_atomic_types[json_value]()
        elif json_value == 'decimal':
            return DecimalType()
        elif _FIXED_DECIMAL.match(json_value):
            m = _FIXED_DECIMAL.match(json_value)
            return DecimalType(int(m.group(1)), int(m.group(2)))
        else:
            raise ValueError("Could not parse datatype: %s" % json_value)
    else:
        tpe = json_value["type"]
        if tpe in _all_complex_types:
            return _all_complex_types[tpe].fromJson(json_value)
        elif tpe == 'udt':
            return UserDefinedType.fromJson(json_value)
        else:
            raise ValueError("not supported type: %s" % tpe)


# Mapping Python types to Spark SQL DataType
_type_mappings = {
    type(None): NullType,
    bool: BooleanType,
    int: LongType,
    float: DoubleType,
    str: StringType,
    bytearray: BinaryType,
    decimal.Decimal: DecimalType,
    datetime.date: DateType,
    datetime.datetime: TimestampType,
    datetime.time: TimestampType,
}

if sys.version < "3":
    _type_mappings.update({
        unicode: StringType,
        long: LongType,
    })


def _infer_type(obj):
    """Infer the DataType from obj
    """
    if obj is None:
        return NullType()

    if hasattr(obj, '__UDT__'):
        return obj.__UDT__

    dataType = _type_mappings.get(type(obj))
    if dataType is DecimalType:
        # the precision and scale of `obj` may be different from row to row.
        return DecimalType(38, 18)
    elif dataType is not None:
        return dataType()

    if isinstance(obj, dict):
        for key, value in obj.items():
            if key is not None and value is not None:
                return MapType(_infer_type(key), _infer_type(value), True)
        else:
            return MapType(NullType(), NullType(), True)
    elif isinstance(obj, (list, array)):
        for v in obj:
            if v is not None:
                return ArrayType(_infer_type(obj[0]), True)
        else:
            return ArrayType(NullType(), True)
    else:
        try:
            return _infer_schema(obj)
        except TypeError:
            raise TypeError("not supported type: %s" % type(obj))


def _infer_schema(row):
    """Infer the schema from dict/namedtuple/object"""
    if isinstance(row, dict):
        items = sorted(row.items())

    elif isinstance(row, (tuple, list)):
        if hasattr(row, "__fields__"):  # Row
            items = zip(row.__fields__, tuple(row))
        elif hasattr(row, "_fields"):  # namedtuple
            items = zip(row._fields, tuple(row))
        else:
            names = ['_%d' % i for i in range(1, len(row) + 1)]
            items = zip(names, row)

    elif hasattr(row, "__dict__"):  # object
        items = sorted(row.__dict__.items())

    else:
        raise TypeError("Can not infer schema for type: %s" % type(row))

    fields = [StructField(k, _infer_type(v), True) for k, v in items]
    return StructType(fields)


def _has_nulltype(dt):
    """ Return whether there is NullType in `dt` or not """
    if isinstance(dt, StructType):
        return any(_has_nulltype(f.dataType) for f in dt.fields)
    elif isinstance(dt, ArrayType):
        return _has_nulltype((dt.elementType))
    elif isinstance(dt, MapType):
        return _has_nulltype(dt.keyType) or _has_nulltype(dt.valueType)
    else:
        return isinstance(dt, NullType)


def _merge_type(a, b):
    if isinstance(a, NullType):
        return b
    elif isinstance(b, NullType):
        return a
    elif type(a) is not type(b):
        # TODO: type cast (such as int -> long)
        raise TypeError("Can not merge type %s and %s" % (type(a), type(b)))

    # same type
    if isinstance(a, StructType):
        nfs = dict((f.name, f.dataType) for f in b.fields)
        fields = [StructField(f.name, _merge_type(f.dataType, nfs.get(f.name, NullType())))
                  for f in a.fields]
        names = set([f.name for f in fields])
        for n in nfs:
            if n not in names:
                fields.append(StructField(n, nfs[n]))
        return StructType(fields)

    elif isinstance(a, ArrayType):
        return ArrayType(_merge_type(a.elementType, b.elementType), True)

    elif isinstance(a, MapType):
        return MapType(_merge_type(a.keyType, b.keyType),
                       _merge_type(a.valueType, b.valueType),
                       True)
    else:
        return a


def _need_converter(dataType):
    if isinstance(dataType, StructType):
        return True
    elif isinstance(dataType, ArrayType):
        return _need_converter(dataType.elementType)
    elif isinstance(dataType, MapType):
        return _need_converter(dataType.keyType) or _need_converter(dataType.valueType)
    elif isinstance(dataType, NullType):
        return True
    else:
        return False


def _create_converter(dataType):
    """Create an converter to drop the names of fields in obj """
    if not _need_converter(dataType):
        return lambda x: x

    if isinstance(dataType, ArrayType):
        conv = _create_converter(dataType.elementType)
        return lambda row: [conv(v) for v in row]

    elif isinstance(dataType, MapType):
        kconv = _create_converter(dataType.keyType)
        vconv = _create_converter(dataType.valueType)
        return lambda row: dict((kconv(k), vconv(v)) for k, v in row.items())

    elif isinstance(dataType, NullType):
        return lambda x: None

    elif not isinstance(dataType, StructType):
        return lambda x: x

    # dataType must be StructType
    names = [f.name for f in dataType.fields]
    converters = [_create_converter(f.dataType) for f in dataType.fields]
    convert_fields = any(_need_converter(f.dataType) for f in dataType.fields)

    def convert_struct(obj):
        if obj is None:
            return

        if isinstance(obj, (tuple, list)):
            if convert_fields:
                return tuple(conv(v) for v, conv in zip(obj, converters))
            else:
                return tuple(obj)

        if isinstance(obj, dict):
            d = obj
        elif hasattr(obj, "__dict__"):  # object
            d = obj.__dict__
        else:
            raise TypeError("Unexpected obj type: %s" % type(obj))

        if convert_fields:
            return tuple([conv(d.get(name)) for name, conv in zip(names, converters)])
        else:
            return tuple([d.get(name) for name in names])

    return convert_struct


_BRACKETS = {'(': ')', '[': ']', '{': '}'}


def _split_schema_abstract(s):
    """
    split the schema abstract into fields

    >>> _split_schema_abstract("a b  c")
    ['a', 'b', 'c']
    >>> _split_schema_abstract("a(a b)")
    ['a(a b)']
    >>> _split_schema_abstract("a b[] c{a b}")
    ['a', 'b[]', 'c{a b}']
    >>> _split_schema_abstract(" ")
    []
    """

    r = []
    w = ''
    brackets = []
    for c in s:
        if c == ' ' and not brackets:
            if w:
                r.append(w)
            w = ''
        else:
            w += c
            if c in _BRACKETS:
                brackets.append(c)
            elif c in _BRACKETS.values():
                if not brackets or c != _BRACKETS[brackets.pop()]:
                    raise ValueError("unexpected " + c)

    if brackets:
        raise ValueError("brackets not closed: %s" % brackets)
    if w:
        r.append(w)
    return r


def _parse_field_abstract(s):
    """
    Parse a field in schema abstract

    >>> _parse_field_abstract("a")
    StructField(a,NullType,true)
    >>> _parse_field_abstract("b(c d)")
    StructField(b,StructType(...c,NullType,true),StructField(d...
    >>> _parse_field_abstract("a[]")
    StructField(a,ArrayType(NullType,true),true)
    >>> _parse_field_abstract("a{[]}")
    StructField(a,MapType(NullType,ArrayType(NullType,true),true),true)
    """
    if set(_BRACKETS.keys()) & set(s):
        idx = min((s.index(c) for c in _BRACKETS if c in s))
        name = s[:idx]
        return StructField(name, _parse_schema_abstract(s[idx:]), True)
    else:
        return StructField(s, NullType(), True)


def _parse_schema_abstract(s):
    """
    parse abstract into schema

    >>> _parse_schema_abstract("a b  c")
    StructType...a...b...c...
    >>> _parse_schema_abstract("a[b c] b{}")
    StructType...a,ArrayType...b...c...b,MapType...
    >>> _parse_schema_abstract("c{} d{a b}")
    StructType...c,MapType...d,MapType...a...b...
    >>> _parse_schema_abstract("a b(t)").fields[1]
    StructField(b,StructType(List(StructField(t,NullType,true))),true)
    """
    s = s.strip()
    if not s:
        return NullType()

    elif s.startswith('('):
        return _parse_schema_abstract(s[1:-1])

    elif s.startswith('['):
        return ArrayType(_parse_schema_abstract(s[1:-1]), True)

    elif s.startswith('{'):
        return MapType(NullType(), _parse_schema_abstract(s[1:-1]))

    parts = _split_schema_abstract(s)
    fields = [_parse_field_abstract(p) for p in parts]
    return StructType(fields)


def _infer_schema_type(obj, dataType):
    """
    Fill the dataType with types inferred from obj

    >>> schema = _parse_schema_abstract("a b c d")
    >>> row = (1, 1.0, "str", datetime.date(2014, 10, 10))
    >>> _infer_schema_type(row, schema)
    StructType...LongType...DoubleType...StringType...DateType...
    >>> row = [[1], {"key": (1, 2.0)}]
    >>> schema = _parse_schema_abstract("a[] b{c d}")
    >>> _infer_schema_type(row, schema)
    StructType...a,ArrayType...b,MapType(StringType,...c,LongType...
    """
    if isinstance(dataType, NullType):
        return _infer_type(obj)

    if not obj:
        return NullType()

    if isinstance(dataType, ArrayType):
        eType = _infer_schema_type(obj[0], dataType.elementType)
        return ArrayType(eType, True)

    elif isinstance(dataType, MapType):
        k, v = next(iter(obj.items()))
        return MapType(_infer_schema_type(k, dataType.keyType),
                       _infer_schema_type(v, dataType.valueType))

    elif isinstance(dataType, StructType):
        fs = dataType.fields
        assert len(fs) == len(obj), \
            "Obj(%s) have different length with fields(%s)" % (obj, fs)
        fields = [StructField(f.name, _infer_schema_type(o, f.dataType), True)
                  for o, f in zip(obj, fs)]
        return StructType(fields)

    else:
        raise TypeError("Unexpected dataType: %s" % type(dataType))


_acceptable_types = {
    BooleanType: (bool,),
    ByteType: (int, long),
    ShortType: (int, long),
    IntegerType: (int, long),
    LongType: (int, long),
    FloatType: (float,),
    DoubleType: (float,),
    DecimalType: (decimal.Decimal,),
    StringType: (str, unicode),
    BinaryType: (bytearray,),
    DateType: (datetime.date, datetime.datetime),
    TimestampType: (datetime.datetime,),
    ArrayType: (list, tuple, array),
    MapType: (dict,),
    StructType: (tuple, list),
}


def _verify_type(obj, dataType):
    """
    Verify the type of obj against dataType, raise an exception if
    they do not match.

    >>> _verify_type(None, StructType([]))
    >>> _verify_type("", StringType())
    >>> _verify_type(0, LongType())
    >>> _verify_type(list(range(3)), ArrayType(ShortType()))
    >>> _verify_type(set(), ArrayType(StringType())) # doctest: +IGNORE_EXCEPTION_DETAIL
    Traceback (most recent call last):
        ...
    TypeError:...
    >>> _verify_type({}, MapType(StringType(), IntegerType()))
    >>> _verify_type((), StructType([]))
    >>> _verify_type([], StructType([]))
    >>> _verify_type([1], StructType([])) # doctest: +IGNORE_EXCEPTION_DETAIL
    Traceback (most recent call last):
        ...
    ValueError:...
    """
    # all objects are nullable
    if obj is None:
        return

    # StringType can work with any types
    if isinstance(dataType, StringType):
        return

    if isinstance(dataType, UserDefinedType):
        if not (hasattr(obj, '__UDT__') and obj.__UDT__ == dataType):
            raise ValueError("%r is not an instance of type %r" % (obj, dataType))
        _verify_type(dataType.toInternal(obj), dataType.sqlType())
        return

    _type = type(dataType)
    assert _type in _acceptable_types, "unknown datatype: %s" % dataType

    if _type is StructType:
        if not isinstance(obj, (tuple, list)):
            raise TypeError("StructType can not accept object in type %s" % type(obj))
    else:
        # subclass of them can not be fromInternald in JVM
        if type(obj) not in _acceptable_types[_type]:
            raise TypeError("%s can not accept object in type %s" % (dataType, type(obj)))

    if isinstance(dataType, ArrayType):
        for i in obj:
            _verify_type(i, dataType.elementType)

    elif isinstance(dataType, MapType):
        for k, v in obj.items():
            _verify_type(k, dataType.keyType)
            _verify_type(v, dataType.valueType)

    elif isinstance(dataType, StructType):
        if len(obj) != len(dataType.fields):
            raise ValueError("Length of object (%d) does not match with "
                             "length of fields (%d)" % (len(obj), len(dataType.fields)))
        for v, f in zip(obj, dataType.fields):
            _verify_type(v, f.dataType)


# This is used to unpickle a Row from JVM
def _create_row_inbound_converter(dataType):
    return lambda *a: dataType.fromInternal(a)


def _create_row(fields, values):
    row = Row(*values)
    row.__fields__ = fields
    return row


class Row(tuple):

    """
    A row in L{DataFrame}. The fields in it can be accessed like attributes.

    Row can be used to create a row object by using named arguments,
    the fields will be sorted by names.

    >>> row = Row(name="Alice", age=11)
    >>> row
    Row(age=11, name='Alice')
    >>> row.name, row.age
    ('Alice', 11)

    Row also can be used to create another Row like class, then it
    could be used to create Row objects, such as

    >>> Person = Row("name", "age")
    >>> Person
    <Row(name, age)>
    >>> Person("Alice", 11)
    Row(name='Alice', age=11)
    """

    def __new__(self, *args, **kwargs):
        if args and kwargs:
            raise ValueError("Can not use both args "
                             "and kwargs to create Row")
        if args:
            # create row class or objects
            return tuple.__new__(self, args)

        elif kwargs:
            # create row objects
            names = sorted(kwargs.keys())
            row = tuple.__new__(self, [kwargs[n] for n in names])
            row.__fields__ = names
            return row

        else:
            raise ValueError("No args or kwargs")

    def asDict(self):
        """
        Return as an dict
        """
        if not hasattr(self, "__fields__"):
            raise TypeError("Cannot convert a Row class into dict")
        return dict(zip(self.__fields__, self))

    # let object acts like class
    def __call__(self, *args):
        """create new Row object"""
        return _create_row(self, args)

    def __getattr__(self, item):
        if item.startswith("__"):
            raise AttributeError(item)
        try:
            # it will be slow when it has many fields,
            # but this will not be used in normal cases
            idx = self.__fields__.index(item)
            return self[idx]
        except IndexError:
            raise AttributeError(item)
        except ValueError:
            raise AttributeError(item)

    def __reduce__(self):
        """Returns a tuple so Python knows how to pickle Row."""
        if hasattr(self, "__fields__"):
            return (_create_row, (self.__fields__, tuple(self)))
        else:
            return tuple.__reduce__(self)

    def __repr__(self):
        """Printable representation of Row used in Python REPL."""
        if hasattr(self, "__fields__"):
            return "Row(%s)" % ", ".join("%s=%r" % (k, v)
                                         for k, v in zip(self.__fields__, tuple(self)))
        else:
            return "<Row(%s)>" % ", ".join(self)


class DateConverter(object):
    def can_convert(self, obj):
        return isinstance(obj, datetime.date)

    def convert(self, obj, gateway_client):
        Date = JavaClass("java.sql.Date", gateway_client)
        return Date.valueOf(obj.strftime("%Y-%m-%d"))


class DatetimeConverter(object):
    def can_convert(self, obj):
        return isinstance(obj, datetime.datetime)

    def convert(self, obj, gateway_client):
        Timestamp = JavaClass("java.sql.Timestamp", gateway_client)
        return Timestamp(int(time.mktime(obj.timetuple())) * 1000 + obj.microsecond // 1000)


# datetime is a subclass of date, we should register DatetimeConverter first
register_input_converter(DatetimeConverter())
register_input_converter(DateConverter())


def _test():
    import doctest
    from pyspark.context import SparkContext
    from pyspark.sql import SQLContext
    globs = globals()
    sc = SparkContext('local[4]', 'PythonTest')
    globs['sc'] = sc
    globs['sqlContext'] = SQLContext(sc)
    (failure_count, test_count) = doctest.testmod(globs=globs, optionflags=doctest.ELLIPSIS)
    globs['sc'].stop()
    if failure_count:
        exit(-1)


if __name__ == "__main__":
    _test()<|MERGE_RESOLUTION|>--- conflicted
+++ resolved
@@ -648,11 +648,7 @@
 
     @classmethod
     def fromJson(cls, json):
-<<<<<<< HEAD
         pyUDT = str(json["pyClass"])  # convert unicode to str
-=======
-        pyUDT = str(json["pyClass"])
->>>>>>> 6175d6cf
         split = pyUDT.rfind(".")
         pyModule = pyUDT[:split]
         pyClass = pyUDT[split+1:]
