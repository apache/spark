--- conflicted
+++ resolved
@@ -220,13 +220,8 @@
         """Returns the schema of this DataFrame (represented by
         a L{StructType}).
 
-<<<<<<< HEAD
         >>> df.schema()
         StructType(List(StructField(age,LongType,true),StructField(name,StringType,true)))
-=======
-        >>> df.schema
-        StructType(List(StructField(age,IntegerType,true),StructField(name,StringType,true)))
->>>>>>> 0e180bfc
         """
         if self._schema is None:
             self._schema = _parse_datatype_json_string(self._jdf.schema().json())
@@ -402,11 +397,7 @@
         """Return all column names and their data types as a list.
 
         >>> df.dtypes
-<<<<<<< HEAD
         [('age', 'long'), ('name', 'string')]
-=======
-        [('age', 'int'), ('name', 'string')]
->>>>>>> 0e180bfc
         """
         return [(str(f.name), f.dataType.simpleString()) for f in self.schema.fields]
 
@@ -593,17 +584,10 @@
         (shorthand for df.groupBy.agg()).
 
         >>> df.agg({"age": "max"}).collect()
-<<<<<<< HEAD
         [Row(MAX(age#0L)=5)]
         >>> from pyspark.sql import Dsl
         >>> df.agg(Dsl.min(df.age)).collect()
         [Row(MIN(age#0L)=2)]
-=======
-        [Row(MAX(age#0)=5)]
-        >>> from pyspark.sql import functions as F
-        >>> df.agg(F.min(df.age)).collect()
-        [Row(MIN(age#0)=2)]
->>>>>>> 0e180bfc
         """
         return self.groupBy().agg(*exprs)
 
@@ -714,20 +698,11 @@
                       name to aggregate methods.
 
         >>> gdf = df.groupBy(df.name)
-<<<<<<< HEAD
         >>> gdf.agg({"age": "max"}).collect()
         [Row(name=u'Bob', MAX(age#0L)=5), Row(name=u'Alice', MAX(age#0L)=2)]
         >>> from pyspark.sql import Dsl
         >>> gdf.agg(Dsl.min(df.age)).collect()
         [Row(MIN(age#0L)=5), Row(MIN(age#0L)=2)]
-=======
-        >>> gdf.agg({"*": "count"}).collect()
-        [Row(name=u'Bob', COUNT(1)=1), Row(name=u'Alice', COUNT(1)=1)]
-
-        >>> from pyspark.sql import functions as F
-        >>> gdf.agg(F.min(df.age)).collect()
-        [Row(MIN(age#0)=5), Row(MIN(age#0)=2)]
->>>>>>> 0e180bfc
         """
         assert exprs, "exprs should not be empty"
         if len(exprs) == 1 and isinstance(exprs[0], dict):
