#
# Licensed to the Apache Software Foundation (ASF) under one or more
# contributor license agreements.  See the NOTICE file distributed with
# this work for additional information regarding copyright ownership.
# The ASF licenses this file to You under the Apache License, Version 2.0
# (the "License"); you may not use this file except in compliance with
# the License.  You may obtain a copy of the License at
#
#    http://www.apache.org/licenses/LICENSE-2.0
#
# Unless required by applicable law or agreed to in writing, software
# distributed under the License is distributed on an "AS IS" BASIS,
# WITHOUT WARRANTIES OR CONDITIONS OF ANY KIND, either express or implied.
# See the License for the specific language governing permissions and
# limitations under the License.
#

"""
A collections of builtin functions
"""
import sys
import functools
import warnings

if sys.version < "3":
    from itertools import imap as map

from pyspark import since, SparkContext
from pyspark.rdd import ignore_unicode_prefix, PythonEvalType
from pyspark.sql.column import Column, _to_java_column, _to_seq
from pyspark.sql.dataframe import DataFrame
from pyspark.sql.types import StringType, DataType
# Keep UserDefinedFunction import for backwards compatible import; moved in SPARK-22409
from pyspark.sql.udf import UserDefinedFunction, _create_udf


def _create_function(name, doc=""):
    """ Create a function for aggregator by name"""
    def _(col):
        sc = SparkContext._active_spark_context
        jc = getattr(sc._jvm.functions, name)(col._jc if isinstance(col, Column) else col)
        return Column(jc)
    _.__name__ = name
    _.__doc__ = doc
    return _


def _wrap_deprecated_function(func, message):
    """ Wrap the deprecated function to print out deprecation warnings"""
    def _(col):
        warnings.warn(message, DeprecationWarning)
        return func(col)
    return functools.wraps(func)(_)


def _create_binary_mathfunction(name, doc=""):
    """ Create a binary mathfunction by name"""
    def _(col1, col2):
        sc = SparkContext._active_spark_context
        # users might write ints for simplicity. This would throw an error on the JVM side.
        jc = getattr(sc._jvm.functions, name)(col1._jc if isinstance(col1, Column) else float(col1),
                                              col2._jc if isinstance(col2, Column) else float(col2))
        return Column(jc)
    _.__name__ = name
    _.__doc__ = doc
    return _


def _create_window_function(name, doc=''):
    """ Create a window function by name """
    def _():
        sc = SparkContext._active_spark_context
        jc = getattr(sc._jvm.functions, name)()
        return Column(jc)
    _.__name__ = name
    _.__doc__ = 'Window function: ' + doc
    return _

_lit_doc = """
    Creates a :class:`Column` of literal value.

    >>> df.select(lit(5).alias('height')).withColumn('spark_user', lit(True)).take(1)
    [Row(height=5, spark_user=True)]
    """
_functions = {
    'lit': _lit_doc,
    'col': 'Returns a :class:`Column` based on the given column name.',
    'column': 'Returns a :class:`Column` based on the given column name.',
    'asc': 'Returns a sort expression based on the ascending order of the given column name.',
    'desc': 'Returns a sort expression based on the descending order of the given column name.',

    'upper': 'Converts a string expression to upper case.',
    'lower': 'Converts a string expression to upper case.',
    'sqrt': 'Computes the square root of the specified float value.',
    'abs': 'Computes the absolute value.',

    'max': 'Aggregate function: returns the maximum value of the expression in a group.',
    'min': 'Aggregate function: returns the minimum value of the expression in a group.',
    'count': 'Aggregate function: returns the number of items in a group.',
    'sum': 'Aggregate function: returns the sum of all values in the expression.',
    'avg': 'Aggregate function: returns the average of the values in a group.',
    'mean': 'Aggregate function: returns the average of the values in a group.',
    'sumDistinct': 'Aggregate function: returns the sum of distinct values in the expression.',
}

_functions_1_4 = {
    # unary math functions
    'acos': ':return: inverse cosine of `col`, as if computed by `java.lang.Math.acos()`',
    'asin': ':return: inverse sine of `col`, as if computed by `java.lang.Math.asin()`',
    'atan': ':return: inverse tangent of `col`, as if computed by `java.lang.Math.atan()`',
    'cbrt': 'Computes the cube-root of the given value.',
    'ceil': 'Computes the ceiling of the given value.',
    'cos': """:param col: angle in radians
           :return: cosine of the angle, as if computed by `java.lang.Math.cos()`.""",
    'cosh': """:param col: hyperbolic angle
           :return: hyperbolic cosine of the angle, as if computed by `java.lang.Math.cosh()`""",
    'exp': 'Computes the exponential of the given value.',
    'expm1': 'Computes the exponential of the given value minus one.',
    'floor': 'Computes the floor of the given value.',
    'log': 'Computes the natural logarithm of the given value.',
    'log10': 'Computes the logarithm of the given value in Base 10.',
    'log1p': 'Computes the natural logarithm of the given value plus one.',
    'rint': 'Returns the double value that is closest in value to the argument and' +
            ' is equal to a mathematical integer.',
    'signum': 'Computes the signum of the given value.',
    'sin': """:param col: angle in radians
           :return: sine of the angle, as if computed by `java.lang.Math.sin()`""",
    'sinh': """:param col: hyperbolic angle
           :return: hyperbolic sine of the given value,
                    as if computed by `java.lang.Math.sinh()`""",
    'tan': """:param col: angle in radians
           :return: tangent of the given value, as if computed by `java.lang.Math.tan()`""",
    'tanh': """:param col: hyperbolic angle
            :return: hyperbolic tangent of the given value,
                     as if computed by `java.lang.Math.tanh()`""",
    'toDegrees': '.. note:: Deprecated in 2.1, use :func:`degrees` instead.',
    'toRadians': '.. note:: Deprecated in 2.1, use :func:`radians` instead.',
    'bitwiseNOT': 'Computes bitwise not.',
}

_functions_2_4 = {
    'asc_nulls_first': 'Returns a sort expression based on the ascending order of the given' +
                       ' column name, and null values return before non-null values.',
    'asc_nulls_last': 'Returns a sort expression based on the ascending order of the given' +
                      ' column name, and null values appear after non-null values.',
    'desc_nulls_first': 'Returns a sort expression based on the descending order of the given' +
                        ' column name, and null values appear before non-null values.',
    'desc_nulls_last': 'Returns a sort expression based on the descending order of the given' +
                       ' column name, and null values appear after non-null values',
}

_collect_list_doc = """
    Aggregate function: returns a list of objects with duplicates.

    >>> df2 = spark.createDataFrame([(2,), (5,), (5,)], ('age',))
    >>> df2.agg(collect_list('age')).collect()
    [Row(collect_list(age)=[2, 5, 5])]
    """
_collect_set_doc = """
    Aggregate function: returns a set of objects with duplicate elements eliminated.

    >>> df2 = spark.createDataFrame([(2,), (5,), (5,)], ('age',))
    >>> df2.agg(collect_set('age')).collect()
    [Row(collect_set(age)=[5, 2])]
    """
_functions_1_6 = {
    # unary math functions
    'stddev': 'Aggregate function: returns the unbiased sample standard deviation of' +
              ' the expression in a group.',
    'stddev_samp': 'Aggregate function: returns the unbiased sample standard deviation of' +
                   ' the expression in a group.',
    'stddev_pop': 'Aggregate function: returns population standard deviation of' +
                  ' the expression in a group.',
    'variance': 'Aggregate function: returns the population variance of the values in a group.',
    'var_samp': 'Aggregate function: returns the unbiased variance of the values in a group.',
    'var_pop':  'Aggregate function: returns the population variance of the values in a group.',
    'skewness': 'Aggregate function: returns the skewness of the values in a group.',
    'kurtosis': 'Aggregate function: returns the kurtosis of the values in a group.',
    'collect_list': _collect_list_doc,
    'collect_set': _collect_set_doc
}

_functions_2_1 = {
    # unary math functions
    'degrees': """
               Converts an angle measured in radians to an approximately equivalent angle
               measured in degrees.
               :param col: angle in radians
               :return: angle in degrees, as if computed by `java.lang.Math.toDegrees()`
               """,
    'radians': """
               Converts an angle measured in degrees to an approximately equivalent angle
               measured in radians.
               :param col: angle in degrees
               :return: angle in radians, as if computed by `java.lang.Math.toRadians()`
               """,
}

# math functions that take two arguments as input
_binary_mathfunctions = {
    'atan2': """
             :param col1: coordinate on y-axis
             :param col2: coordinate on x-axis
             :return: the `theta` component of the point
                (`r`, `theta`)
                in polar coordinates that corresponds to the point
                (`x`, `y`) in Cartesian coordinates,
                as if computed by `java.lang.Math.atan2()`
             """,
    'hypot': 'Computes ``sqrt(a^2 + b^2)`` without intermediate overflow or underflow.',
    'pow': 'Returns the value of the first argument raised to the power of the second argument.',
}

_window_functions = {
    'row_number':
        """returns a sequential number starting at 1 within a window partition.""",
    'dense_rank':
        """returns the rank of rows within a window partition, without any gaps.

        The difference between rank and dense_rank is that dense_rank leaves no gaps in ranking
        sequence when there are ties. That is, if you were ranking a competition using dense_rank
        and had three people tie for second place, you would say that all three were in second
        place and that the next person came in third. Rank would give me sequential numbers, making
        the person that came in third place (after the ties) would register as coming in fifth.

        This is equivalent to the DENSE_RANK function in SQL.""",
    'rank':
        """returns the rank of rows within a window partition.

        The difference between rank and dense_rank is that dense_rank leaves no gaps in ranking
        sequence when there are ties. That is, if you were ranking a competition using dense_rank
        and had three people tie for second place, you would say that all three were in second
        place and that the next person came in third. Rank would give me sequential numbers, making
        the person that came in third place (after the ties) would register as coming in fifth.

        This is equivalent to the RANK function in SQL.""",
    'cume_dist':
        """returns the cumulative distribution of values within a window partition,
        i.e. the fraction of rows that are below the current row.""",
    'percent_rank':
        """returns the relative rank (i.e. percentile) of rows within a window partition.""",
}

# Wraps deprecated functions (keys) with the messages (values).
_functions_deprecated = {
    'toDegrees': 'Deprecated in 2.1, use degrees instead.',
    'toRadians': 'Deprecated in 2.1, use radians instead.',
}

for _name, _doc in _functions.items():
    globals()[_name] = since(1.3)(_create_function(_name, _doc))
for _name, _doc in _functions_1_4.items():
    globals()[_name] = since(1.4)(_create_function(_name, _doc))
for _name, _doc in _binary_mathfunctions.items():
    globals()[_name] = since(1.4)(_create_binary_mathfunction(_name, _doc))
for _name, _doc in _window_functions.items():
    globals()[_name] = since(1.6)(_create_window_function(_name, _doc))
for _name, _doc in _functions_1_6.items():
    globals()[_name] = since(1.6)(_create_function(_name, _doc))
for _name, _doc in _functions_2_1.items():
    globals()[_name] = since(2.1)(_create_function(_name, _doc))
for _name, _message in _functions_deprecated.items():
    globals()[_name] = _wrap_deprecated_function(globals()[_name], _message)
for _name, _doc in _functions_2_4.items():
    globals()[_name] = since(2.4)(_create_function(_name, _doc))
del _name, _doc


@since(1.3)
def approxCountDistinct(col, rsd=None):
    """
    .. note:: Deprecated in 2.1, use :func:`approx_count_distinct` instead.
    """
    warnings.warn("Deprecated in 2.1, use approx_count_distinct instead.", DeprecationWarning)
    return approx_count_distinct(col, rsd)


@since(2.1)
def approx_count_distinct(col, rsd=None):
    """Aggregate function: returns a new :class:`Column` for approximate distinct count of column `col`.

    :param rsd: maximum estimation error allowed (default = 0.05). For rsd < 0.01, it is more
        efficient to use :func:`countDistinct`

    >>> df.agg(approx_count_distinct(df.age).alias('distinct_ages')).collect()
    [Row(distinct_ages=2)]
    """
    sc = SparkContext._active_spark_context
    if rsd is None:
        jc = sc._jvm.functions.approx_count_distinct(_to_java_column(col))
    else:
        jc = sc._jvm.functions.approx_count_distinct(_to_java_column(col), rsd)
    return Column(jc)


@since(1.6)
def broadcast(df):
    """Marks a DataFrame as small enough for use in broadcast joins."""

    sc = SparkContext._active_spark_context
    return DataFrame(sc._jvm.functions.broadcast(df._jdf), df.sql_ctx)


@since(1.4)
def coalesce(*cols):
    """Returns the first column that is not null.

    >>> cDf = spark.createDataFrame([(None, None), (1, None), (None, 2)], ("a", "b"))
    >>> cDf.show()
    +----+----+
    |   a|   b|
    +----+----+
    |null|null|
    |   1|null|
    |null|   2|
    +----+----+

    >>> cDf.select(coalesce(cDf["a"], cDf["b"])).show()
    +--------------+
    |coalesce(a, b)|
    +--------------+
    |          null|
    |             1|
    |             2|
    +--------------+

    >>> cDf.select('*', coalesce(cDf["a"], lit(0.0))).show()
    +----+----+----------------+
    |   a|   b|coalesce(a, 0.0)|
    +----+----+----------------+
    |null|null|             0.0|
    |   1|null|             1.0|
    |null|   2|             0.0|
    +----+----+----------------+
    """
    sc = SparkContext._active_spark_context
    jc = sc._jvm.functions.coalesce(_to_seq(sc, cols, _to_java_column))
    return Column(jc)


@since(1.6)
def corr(col1, col2):
    """Returns a new :class:`Column` for the Pearson Correlation Coefficient for ``col1`` and ``col2``.

    >>> a = range(20)
    >>> b = [2 * x for x in range(20)]
    >>> df = spark.createDataFrame(zip(a, b), ["a", "b"])
    >>> df.agg(corr("a", "b").alias('c')).collect()
    [Row(c=1.0)]
    """
    sc = SparkContext._active_spark_context
    return Column(sc._jvm.functions.corr(_to_java_column(col1), _to_java_column(col2)))


@since(2.0)
def covar_pop(col1, col2):
    """Returns a new :class:`Column` for the population covariance of ``col1`` and ``col2``.

    >>> a = [1] * 10
    >>> b = [1] * 10
    >>> df = spark.createDataFrame(zip(a, b), ["a", "b"])
    >>> df.agg(covar_pop("a", "b").alias('c')).collect()
    [Row(c=0.0)]
    """
    sc = SparkContext._active_spark_context
    return Column(sc._jvm.functions.covar_pop(_to_java_column(col1), _to_java_column(col2)))


@since(2.0)
def covar_samp(col1, col2):
    """Returns a new :class:`Column` for the sample covariance of ``col1`` and ``col2``.

    >>> a = [1] * 10
    >>> b = [1] * 10
    >>> df = spark.createDataFrame(zip(a, b), ["a", "b"])
    >>> df.agg(covar_samp("a", "b").alias('c')).collect()
    [Row(c=0.0)]
    """
    sc = SparkContext._active_spark_context
    return Column(sc._jvm.functions.covar_samp(_to_java_column(col1), _to_java_column(col2)))


@since(1.3)
def countDistinct(col, *cols):
    """Returns a new :class:`Column` for distinct count of ``col`` or ``cols``.

    >>> df.agg(countDistinct(df.age, df.name).alias('c')).collect()
    [Row(c=2)]

    >>> df.agg(countDistinct("age", "name").alias('c')).collect()
    [Row(c=2)]
    """
    sc = SparkContext._active_spark_context
    jc = sc._jvm.functions.countDistinct(_to_java_column(col), _to_seq(sc, cols, _to_java_column))
    return Column(jc)


@since(1.3)
def first(col, ignorenulls=False):
    """Aggregate function: returns the first value in a group.

    The function by default returns the first values it sees. It will return the first non-null
    value it sees when ignoreNulls is set to true. If all values are null, then null is returned.
    """
    sc = SparkContext._active_spark_context
    jc = sc._jvm.functions.first(_to_java_column(col), ignorenulls)
    return Column(jc)


@since(2.0)
def grouping(col):
    """
    Aggregate function: indicates whether a specified column in a GROUP BY list is aggregated
    or not, returns 1 for aggregated or 0 for not aggregated in the result set.

    >>> df.cube("name").agg(grouping("name"), sum("age")).orderBy("name").show()
    +-----+--------------+--------+
    | name|grouping(name)|sum(age)|
    +-----+--------------+--------+
    | null|             1|       7|
    |Alice|             0|       2|
    |  Bob|             0|       5|
    +-----+--------------+--------+
    """
    sc = SparkContext._active_spark_context
    jc = sc._jvm.functions.grouping(_to_java_column(col))
    return Column(jc)


@since(2.0)
def grouping_id(*cols):
    """
    Aggregate function: returns the level of grouping, equals to

       (grouping(c1) << (n-1)) + (grouping(c2) << (n-2)) + ... + grouping(cn)

    .. note:: The list of columns should match with grouping columns exactly, or empty (means all
        the grouping columns).

    >>> df.cube("name").agg(grouping_id(), sum("age")).orderBy("name").show()
    +-----+-------------+--------+
    | name|grouping_id()|sum(age)|
    +-----+-------------+--------+
    | null|            1|       7|
    |Alice|            0|       2|
    |  Bob|            0|       5|
    +-----+-------------+--------+
    """
    sc = SparkContext._active_spark_context
    jc = sc._jvm.functions.grouping_id(_to_seq(sc, cols, _to_java_column))
    return Column(jc)


@since(1.6)
def input_file_name():
    """Creates a string column for the file name of the current Spark task.
    """
    sc = SparkContext._active_spark_context
    return Column(sc._jvm.functions.input_file_name())


@since(1.6)
def isnan(col):
    """An expression that returns true iff the column is NaN.

    >>> df = spark.createDataFrame([(1.0, float('nan')), (float('nan'), 2.0)], ("a", "b"))
    >>> df.select(isnan("a").alias("r1"), isnan(df.a).alias("r2")).collect()
    [Row(r1=False, r2=False), Row(r1=True, r2=True)]
    """
    sc = SparkContext._active_spark_context
    return Column(sc._jvm.functions.isnan(_to_java_column(col)))


@since(1.6)
def isnull(col):
    """An expression that returns true iff the column is null.

    >>> df = spark.createDataFrame([(1, None), (None, 2)], ("a", "b"))
    >>> df.select(isnull("a").alias("r1"), isnull(df.a).alias("r2")).collect()
    [Row(r1=False, r2=False), Row(r1=True, r2=True)]
    """
    sc = SparkContext._active_spark_context
    return Column(sc._jvm.functions.isnull(_to_java_column(col)))


@since(1.3)
def last(col, ignorenulls=False):
    """Aggregate function: returns the last value in a group.

    The function by default returns the last values it sees. It will return the last non-null
    value it sees when ignoreNulls is set to true. If all values are null, then null is returned.
    """
    sc = SparkContext._active_spark_context
    jc = sc._jvm.functions.last(_to_java_column(col), ignorenulls)
    return Column(jc)


@since(1.6)
def monotonically_increasing_id():
    """A column that generates monotonically increasing 64-bit integers.

    The generated ID is guaranteed to be monotonically increasing and unique, but not consecutive.
    The current implementation puts the partition ID in the upper 31 bits, and the record number
    within each partition in the lower 33 bits. The assumption is that the data frame has
    less than 1 billion partitions, and each partition has less than 8 billion records.

    As an example, consider a :class:`DataFrame` with two partitions, each with 3 records.
    This expression would return the following IDs:
    0, 1, 2, 8589934592 (1L << 33), 8589934593, 8589934594.

    >>> df0 = sc.parallelize(range(2), 2).mapPartitions(lambda x: [(1,), (2,), (3,)]).toDF(['col1'])
    >>> df0.select(monotonically_increasing_id().alias('id')).collect()
    [Row(id=0), Row(id=1), Row(id=2), Row(id=8589934592), Row(id=8589934593), Row(id=8589934594)]
    """
    sc = SparkContext._active_spark_context
    return Column(sc._jvm.functions.monotonically_increasing_id())


@since(1.6)
def nanvl(col1, col2):
    """Returns col1 if it is not NaN, or col2 if col1 is NaN.

    Both inputs should be floating point columns (:class:`DoubleType` or :class:`FloatType`).

    >>> df = spark.createDataFrame([(1.0, float('nan')), (float('nan'), 2.0)], ("a", "b"))
    >>> df.select(nanvl("a", "b").alias("r1"), nanvl(df.a, df.b).alias("r2")).collect()
    [Row(r1=1.0, r2=1.0), Row(r1=2.0, r2=2.0)]
    """
    sc = SparkContext._active_spark_context
    return Column(sc._jvm.functions.nanvl(_to_java_column(col1), _to_java_column(col2)))


@ignore_unicode_prefix
@since(1.4)
def rand(seed=None):
    """Generates a random column with independent and identically distributed (i.i.d.) samples
    from U[0.0, 1.0].

    >>> df.withColumn('rand', rand(seed=42) * 3).collect()
    [Row(age=2, name=u'Alice', rand=1.1568609015300986),
     Row(age=5, name=u'Bob', rand=1.403379671529166)]
    """
    sc = SparkContext._active_spark_context
    if seed is not None:
        jc = sc._jvm.functions.rand(seed)
    else:
        jc = sc._jvm.functions.rand()
    return Column(jc)


@ignore_unicode_prefix
@since(1.4)
def randn(seed=None):
    """Generates a column with independent and identically distributed (i.i.d.) samples from
    the standard normal distribution.

    >>> df.withColumn('randn', randn(seed=42)).collect()
    [Row(age=2, name=u'Alice', randn=-0.7556247885860078),
    Row(age=5, name=u'Bob', randn=-0.0861619008451133)]
    """
    sc = SparkContext._active_spark_context
    if seed is not None:
        jc = sc._jvm.functions.randn(seed)
    else:
        jc = sc._jvm.functions.randn()
    return Column(jc)


@since(1.5)
def round(col, scale=0):
    """
    Round the given value to `scale` decimal places using HALF_UP rounding mode if `scale` >= 0
    or at integral part when `scale` < 0.

    >>> spark.createDataFrame([(2.5,)], ['a']).select(round('a', 0).alias('r')).collect()
    [Row(r=3.0)]
    """
    sc = SparkContext._active_spark_context
    return Column(sc._jvm.functions.round(_to_java_column(col), scale))


@since(2.0)
def bround(col, scale=0):
    """
    Round the given value to `scale` decimal places using HALF_EVEN rounding mode if `scale` >= 0
    or at integral part when `scale` < 0.

    >>> spark.createDataFrame([(2.5,)], ['a']).select(bround('a', 0).alias('r')).collect()
    [Row(r=2.0)]
    """
    sc = SparkContext._active_spark_context
    return Column(sc._jvm.functions.bround(_to_java_column(col), scale))


@since(1.5)
def shiftLeft(col, numBits):
    """Shift the given value numBits left.

    >>> spark.createDataFrame([(21,)], ['a']).select(shiftLeft('a', 1).alias('r')).collect()
    [Row(r=42)]
    """
    sc = SparkContext._active_spark_context
    return Column(sc._jvm.functions.shiftLeft(_to_java_column(col), numBits))


@since(1.5)
def shiftRight(col, numBits):
    """(Signed) shift the given value numBits right.

    >>> spark.createDataFrame([(42,)], ['a']).select(shiftRight('a', 1).alias('r')).collect()
    [Row(r=21)]
    """
    sc = SparkContext._active_spark_context
    jc = sc._jvm.functions.shiftRight(_to_java_column(col), numBits)
    return Column(jc)


@since(1.5)
def shiftRightUnsigned(col, numBits):
    """Unsigned shift the given value numBits right.

    >>> df = spark.createDataFrame([(-42,)], ['a'])
    >>> df.select(shiftRightUnsigned('a', 1).alias('r')).collect()
    [Row(r=9223372036854775787)]
    """
    sc = SparkContext._active_spark_context
    jc = sc._jvm.functions.shiftRightUnsigned(_to_java_column(col), numBits)
    return Column(jc)


@since(1.6)
def spark_partition_id():
    """A column for partition ID.

    .. note:: This is indeterministic because it depends on data partitioning and task scheduling.

    >>> df.repartition(1).select(spark_partition_id().alias("pid")).collect()
    [Row(pid=0), Row(pid=0)]
    """
    sc = SparkContext._active_spark_context
    return Column(sc._jvm.functions.spark_partition_id())


@since(1.5)
def expr(str):
    """Parses the expression string into the column that it represents

    >>> df.select(expr("length(name)")).collect()
    [Row(length(name)=5), Row(length(name)=3)]
    """
    sc = SparkContext._active_spark_context
    return Column(sc._jvm.functions.expr(str))


@ignore_unicode_prefix
@since(1.4)
def struct(*cols):
    """Creates a new struct column.

    :param cols: list of column names (string) or list of :class:`Column` expressions

    >>> df.select(struct('age', 'name').alias("struct")).collect()
    [Row(struct=Row(age=2, name=u'Alice')), Row(struct=Row(age=5, name=u'Bob'))]
    >>> df.select(struct([df.age, df.name]).alias("struct")).collect()
    [Row(struct=Row(age=2, name=u'Alice')), Row(struct=Row(age=5, name=u'Bob'))]
    """
    sc = SparkContext._active_spark_context
    if len(cols) == 1 and isinstance(cols[0], (list, set)):
        cols = cols[0]
    jc = sc._jvm.functions.struct(_to_seq(sc, cols, _to_java_column))
    return Column(jc)


@since(1.5)
def greatest(*cols):
    """
    Returns the greatest value of the list of column names, skipping null values.
    This function takes at least 2 parameters. It will return null iff all parameters are null.

    >>> df = spark.createDataFrame([(1, 4, 3)], ['a', 'b', 'c'])
    >>> df.select(greatest(df.a, df.b, df.c).alias("greatest")).collect()
    [Row(greatest=4)]
    """
    if len(cols) < 2:
        raise ValueError("greatest should take at least two columns")
    sc = SparkContext._active_spark_context
    return Column(sc._jvm.functions.greatest(_to_seq(sc, cols, _to_java_column)))


@since(1.5)
def least(*cols):
    """
    Returns the least value of the list of column names, skipping null values.
    This function takes at least 2 parameters. It will return null iff all parameters are null.

    >>> df = spark.createDataFrame([(1, 4, 3)], ['a', 'b', 'c'])
    >>> df.select(least(df.a, df.b, df.c).alias("least")).collect()
    [Row(least=1)]
    """
    if len(cols) < 2:
        raise ValueError("least should take at least two columns")
    sc = SparkContext._active_spark_context
    return Column(sc._jvm.functions.least(_to_seq(sc, cols, _to_java_column)))


@since(1.4)
def when(condition, value):
    """Evaluates a list of conditions and returns one of multiple possible result expressions.
    If :func:`Column.otherwise` is not invoked, None is returned for unmatched conditions.

    :param condition: a boolean :class:`Column` expression.
    :param value: a literal value, or a :class:`Column` expression.

    >>> df.select(when(df['age'] == 2, 3).otherwise(4).alias("age")).collect()
    [Row(age=3), Row(age=4)]

    >>> df.select(when(df.age == 2, df.age + 1).alias("age")).collect()
    [Row(age=3), Row(age=None)]
    """
    sc = SparkContext._active_spark_context
    if not isinstance(condition, Column):
        raise TypeError("condition should be a Column")
    v = value._jc if isinstance(value, Column) else value
    jc = sc._jvm.functions.when(condition._jc, v)
    return Column(jc)


@since(1.5)
def log(arg1, arg2=None):
    """Returns the first argument-based logarithm of the second argument.

    If there is only one argument, then this takes the natural logarithm of the argument.

    >>> df.select(log(10.0, df.age).alias('ten')).rdd.map(lambda l: str(l.ten)[:7]).collect()
    ['0.30102', '0.69897']

    >>> df.select(log(df.age).alias('e')).rdd.map(lambda l: str(l.e)[:7]).collect()
    ['0.69314', '1.60943']
    """
    sc = SparkContext._active_spark_context
    if arg2 is None:
        jc = sc._jvm.functions.log(_to_java_column(arg1))
    else:
        jc = sc._jvm.functions.log(arg1, _to_java_column(arg2))
    return Column(jc)


@since(1.5)
def log2(col):
    """Returns the base-2 logarithm of the argument.

    >>> spark.createDataFrame([(4,)], ['a']).select(log2('a').alias('log2')).collect()
    [Row(log2=2.0)]
    """
    sc = SparkContext._active_spark_context
    return Column(sc._jvm.functions.log2(_to_java_column(col)))


@since(1.5)
@ignore_unicode_prefix
def conv(col, fromBase, toBase):
    """
    Convert a number in a string column from one base to another.

    >>> df = spark.createDataFrame([("010101",)], ['n'])
    >>> df.select(conv(df.n, 2, 16).alias('hex')).collect()
    [Row(hex=u'15')]
    """
    sc = SparkContext._active_spark_context
    return Column(sc._jvm.functions.conv(_to_java_column(col), fromBase, toBase))


@since(1.5)
def factorial(col):
    """
    Computes the factorial of the given value.

    >>> df = spark.createDataFrame([(5,)], ['n'])
    >>> df.select(factorial(df.n).alias('f')).collect()
    [Row(f=120)]
    """
    sc = SparkContext._active_spark_context
    return Column(sc._jvm.functions.factorial(_to_java_column(col)))


# ---------------  Window functions ------------------------

@since(1.4)
def lag(col, count=1, default=None):
    """
    Window function: returns the value that is `offset` rows before the current row, and
    `defaultValue` if there is less than `offset` rows before the current row. For example,
    an `offset` of one will return the previous row at any given point in the window partition.

    This is equivalent to the LAG function in SQL.

    :param col: name of column or expression
    :param count: number of row to extend
    :param default: default value
    """
    sc = SparkContext._active_spark_context
    return Column(sc._jvm.functions.lag(_to_java_column(col), count, default))


@since(1.4)
def lead(col, count=1, default=None):
    """
    Window function: returns the value that is `offset` rows after the current row, and
    `defaultValue` if there is less than `offset` rows after the current row. For example,
    an `offset` of one will return the next row at any given point in the window partition.

    This is equivalent to the LEAD function in SQL.

    :param col: name of column or expression
    :param count: number of row to extend
    :param default: default value
    """
    sc = SparkContext._active_spark_context
    return Column(sc._jvm.functions.lead(_to_java_column(col), count, default))


@since(1.4)
def ntile(n):
    """
    Window function: returns the ntile group id (from 1 to `n` inclusive)
    in an ordered window partition. For example, if `n` is 4, the first
    quarter of the rows will get value 1, the second quarter will get 2,
    the third quarter will get 3, and the last quarter will get 4.

    This is equivalent to the NTILE function in SQL.

    :param n: an integer
    """
    sc = SparkContext._active_spark_context
    return Column(sc._jvm.functions.ntile(int(n)))


@since(2.4)
def unboundedPreceding():
    """
    Window function: returns the special frame boundary that represents the first row
    in the window partition.
    """
    sc = SparkContext._active_spark_context
    return Column(sc._jvm.functions.unboundedPreceding())


@since(2.4)
def unboundedFollowing():
    """
    Window function: returns the special frame boundary that represents the last row
    in the window partition.
    """
    sc = SparkContext._active_spark_context
    return Column(sc._jvm.functions.unboundedFollowing())


@since(2.4)
def currentRow():
    """
    Window function: returns the special frame boundary that represents the current row
    in the window partition.
    """
    sc = SparkContext._active_spark_context
    return Column(sc._jvm.functions.currentRow())


# ---------------------- Date/Timestamp functions ------------------------------

@since(1.5)
def current_date():
    """
    Returns the current date as a :class:`DateType` column.
    """
    sc = SparkContext._active_spark_context
    return Column(sc._jvm.functions.current_date())


def current_timestamp():
    """
    Returns the current timestamp as a :class:`TimestampType` column.
    """
    sc = SparkContext._active_spark_context
    return Column(sc._jvm.functions.current_timestamp())


@ignore_unicode_prefix
@since(1.5)
def date_format(date, format):
    """
    Converts a date/timestamp/string to a value of string in the format specified by the date
    format given by the second argument.

    A pattern could be for instance `dd.MM.yyyy` and could return a string like '18.03.1993'. All
    pattern letters of the Java class `java.text.SimpleDateFormat` can be used.

    .. note:: Use when ever possible specialized functions like `year`. These benefit from a
        specialized implementation.

    >>> df = spark.createDataFrame([('2015-04-08',)], ['dt'])
    >>> df.select(date_format('dt', 'MM/dd/yyy').alias('date')).collect()
    [Row(date=u'04/08/2015')]
    """
    sc = SparkContext._active_spark_context
    return Column(sc._jvm.functions.date_format(_to_java_column(date), format))


@since(1.5)
def year(col):
    """
    Extract the year of a given date as integer.

    >>> df = spark.createDataFrame([('2015-04-08',)], ['dt'])
    >>> df.select(year('dt').alias('year')).collect()
    [Row(year=2015)]
    """
    sc = SparkContext._active_spark_context
    return Column(sc._jvm.functions.year(_to_java_column(col)))


@since(1.5)
def quarter(col):
    """
    Extract the quarter of a given date as integer.

    >>> df = spark.createDataFrame([('2015-04-08',)], ['dt'])
    >>> df.select(quarter('dt').alias('quarter')).collect()
    [Row(quarter=2)]
    """
    sc = SparkContext._active_spark_context
    return Column(sc._jvm.functions.quarter(_to_java_column(col)))


@since(1.5)
def month(col):
    """
    Extract the month of a given date as integer.

    >>> df = spark.createDataFrame([('2015-04-08',)], ['dt'])
    >>> df.select(month('dt').alias('month')).collect()
    [Row(month=4)]
   """
    sc = SparkContext._active_spark_context
    return Column(sc._jvm.functions.month(_to_java_column(col)))


@since(2.3)
def dayofweek(col):
    """
    Extract the day of the week of a given date as integer.

    >>> df = spark.createDataFrame([('2015-04-08',)], ['dt'])
    >>> df.select(dayofweek('dt').alias('day')).collect()
    [Row(day=4)]
    """
    sc = SparkContext._active_spark_context
    return Column(sc._jvm.functions.dayofweek(_to_java_column(col)))


@since(1.5)
def dayofmonth(col):
    """
    Extract the day of the month of a given date as integer.

    >>> df = spark.createDataFrame([('2015-04-08',)], ['dt'])
    >>> df.select(dayofmonth('dt').alias('day')).collect()
    [Row(day=8)]
    """
    sc = SparkContext._active_spark_context
    return Column(sc._jvm.functions.dayofmonth(_to_java_column(col)))


@since(1.5)
def dayofyear(col):
    """
    Extract the day of the year of a given date as integer.

    >>> df = spark.createDataFrame([('2015-04-08',)], ['dt'])
    >>> df.select(dayofyear('dt').alias('day')).collect()
    [Row(day=98)]
    """
    sc = SparkContext._active_spark_context
    return Column(sc._jvm.functions.dayofyear(_to_java_column(col)))


@since(1.5)
def hour(col):
    """
    Extract the hours of a given date as integer.

    >>> df = spark.createDataFrame([('2015-04-08 13:08:15',)], ['ts'])
    >>> df.select(hour('ts').alias('hour')).collect()
    [Row(hour=13)]
    """
    sc = SparkContext._active_spark_context
    return Column(sc._jvm.functions.hour(_to_java_column(col)))


@since(1.5)
def minute(col):
    """
    Extract the minutes of a given date as integer.

    >>> df = spark.createDataFrame([('2015-04-08 13:08:15',)], ['ts'])
    >>> df.select(minute('ts').alias('minute')).collect()
    [Row(minute=8)]
    """
    sc = SparkContext._active_spark_context
    return Column(sc._jvm.functions.minute(_to_java_column(col)))


@since(1.5)
def second(col):
    """
    Extract the seconds of a given date as integer.

    >>> df = spark.createDataFrame([('2015-04-08 13:08:15',)], ['ts'])
    >>> df.select(second('ts').alias('second')).collect()
    [Row(second=15)]
    """
    sc = SparkContext._active_spark_context
    return Column(sc._jvm.functions.second(_to_java_column(col)))


@since(1.5)
def weekofyear(col):
    """
    Extract the week number of a given date as integer.

    >>> df = spark.createDataFrame([('2015-04-08',)], ['dt'])
    >>> df.select(weekofyear(df.dt).alias('week')).collect()
    [Row(week=15)]
    """
    sc = SparkContext._active_spark_context
    return Column(sc._jvm.functions.weekofyear(_to_java_column(col)))


@since(1.5)
def date_add(start, days):
    """
    Returns the date that is `days` days after `start`

    >>> df = spark.createDataFrame([('2015-04-08',)], ['dt'])
    >>> df.select(date_add(df.dt, 1).alias('next_date')).collect()
    [Row(next_date=datetime.date(2015, 4, 9))]
    """
    sc = SparkContext._active_spark_context
    return Column(sc._jvm.functions.date_add(_to_java_column(start), days))


@since(1.5)
def date_sub(start, days):
    """
    Returns the date that is `days` days before `start`

    >>> df = spark.createDataFrame([('2015-04-08',)], ['dt'])
    >>> df.select(date_sub(df.dt, 1).alias('prev_date')).collect()
    [Row(prev_date=datetime.date(2015, 4, 7))]
    """
    sc = SparkContext._active_spark_context
    return Column(sc._jvm.functions.date_sub(_to_java_column(start), days))


@since(1.5)
def datediff(end, start):
    """
    Returns the number of days from `start` to `end`.

    >>> df = spark.createDataFrame([('2015-04-08','2015-05-10')], ['d1', 'd2'])
    >>> df.select(datediff(df.d2, df.d1).alias('diff')).collect()
    [Row(diff=32)]
    """
    sc = SparkContext._active_spark_context
    return Column(sc._jvm.functions.datediff(_to_java_column(end), _to_java_column(start)))


@since(1.5)
def add_months(start, months):
    """
    Returns the date that is `months` months after `start`

    >>> df = spark.createDataFrame([('2015-04-08',)], ['dt'])
    >>> df.select(add_months(df.dt, 1).alias('next_month')).collect()
    [Row(next_month=datetime.date(2015, 5, 8))]
    """
    sc = SparkContext._active_spark_context
    return Column(sc._jvm.functions.add_months(_to_java_column(start), months))


@since(1.5)
def months_between(date1, date2, roundOff=True):
    """
    Returns the number of months between date1 and date2.
    Unless `roundOff` is set to `False`, the result is rounded off to 8 digits.

    >>> df = spark.createDataFrame([('1997-02-28 10:30:00', '1996-10-30')], ['date1', 'date2'])
    >>> df.select(months_between(df.date1, df.date2).alias('months')).collect()
    [Row(months=3.94959677)]
    >>> df.select(months_between(df.date1, df.date2, False).alias('months')).collect()
    [Row(months=3.9495967741935485)]
    """
    sc = SparkContext._active_spark_context
    return Column(sc._jvm.functions.months_between(
        _to_java_column(date1), _to_java_column(date2), roundOff))


@since(2.2)
def to_date(col, format=None):
    """Converts a :class:`Column` of :class:`pyspark.sql.types.StringType` or
    :class:`pyspark.sql.types.TimestampType` into :class:`pyspark.sql.types.DateType`
    using the optionally specified format. Specify formats according to
    `SimpleDateFormats <http://docs.oracle.com/javase/tutorial/i18n/format/simpleDateFormat.html>`_.
    By default, it follows casting rules to :class:`pyspark.sql.types.DateType` if the format
    is omitted (equivalent to ``col.cast("date")``).

    >>> df = spark.createDataFrame([('1997-02-28 10:30:00',)], ['t'])
    >>> df.select(to_date(df.t).alias('date')).collect()
    [Row(date=datetime.date(1997, 2, 28))]

    >>> df = spark.createDataFrame([('1997-02-28 10:30:00',)], ['t'])
    >>> df.select(to_date(df.t, 'yyyy-MM-dd HH:mm:ss').alias('date')).collect()
    [Row(date=datetime.date(1997, 2, 28))]
    """
    sc = SparkContext._active_spark_context
    if format is None:
        jc = sc._jvm.functions.to_date(_to_java_column(col))
    else:
        jc = sc._jvm.functions.to_date(_to_java_column(col), format)
    return Column(jc)


@since(2.2)
def to_timestamp(col, format=None):
    """Converts a :class:`Column` of :class:`pyspark.sql.types.StringType` or
    :class:`pyspark.sql.types.TimestampType` into :class:`pyspark.sql.types.DateType`
    using the optionally specified format. Specify formats according to
    `SimpleDateFormats <http://docs.oracle.com/javase/tutorial/i18n/format/simpleDateFormat.html>`_.
    By default, it follows casting rules to :class:`pyspark.sql.types.TimestampType` if the format
    is omitted (equivalent to ``col.cast("timestamp")``).

    >>> df = spark.createDataFrame([('1997-02-28 10:30:00',)], ['t'])
    >>> df.select(to_timestamp(df.t).alias('dt')).collect()
    [Row(dt=datetime.datetime(1997, 2, 28, 10, 30))]

    >>> df = spark.createDataFrame([('1997-02-28 10:30:00',)], ['t'])
    >>> df.select(to_timestamp(df.t, 'yyyy-MM-dd HH:mm:ss').alias('dt')).collect()
    [Row(dt=datetime.datetime(1997, 2, 28, 10, 30))]
    """
    sc = SparkContext._active_spark_context
    if format is None:
        jc = sc._jvm.functions.to_timestamp(_to_java_column(col))
    else:
        jc = sc._jvm.functions.to_timestamp(_to_java_column(col), format)
    return Column(jc)


@since(1.5)
def trunc(date, format):
    """
    Returns date truncated to the unit specified by the format.

    :param format: 'year', 'yyyy', 'yy' or 'month', 'mon', 'mm'

    >>> df = spark.createDataFrame([('1997-02-28',)], ['d'])
    >>> df.select(trunc(df.d, 'year').alias('year')).collect()
    [Row(year=datetime.date(1997, 1, 1))]
    >>> df.select(trunc(df.d, 'mon').alias('month')).collect()
    [Row(month=datetime.date(1997, 2, 1))]
    """
    sc = SparkContext._active_spark_context
    return Column(sc._jvm.functions.trunc(_to_java_column(date), format))


@since(2.3)
def date_trunc(format, timestamp):
    """
    Returns timestamp truncated to the unit specified by the format.

    :param format: 'year', 'yyyy', 'yy', 'month', 'mon', 'mm',
        'day', 'dd', 'hour', 'minute', 'second', 'week', 'quarter'

    >>> df = spark.createDataFrame([('1997-02-28 05:02:11',)], ['t'])
    >>> df.select(date_trunc('year', df.t).alias('year')).collect()
    [Row(year=datetime.datetime(1997, 1, 1, 0, 0))]
    >>> df.select(date_trunc('mon', df.t).alias('month')).collect()
    [Row(month=datetime.datetime(1997, 2, 1, 0, 0))]
    """
    sc = SparkContext._active_spark_context
    return Column(sc._jvm.functions.date_trunc(format, _to_java_column(timestamp)))


@since(1.5)
def next_day(date, dayOfWeek):
    """
    Returns the first date which is later than the value of the date column.

    Day of the week parameter is case insensitive, and accepts:
        "Mon", "Tue", "Wed", "Thu", "Fri", "Sat", "Sun".

    >>> df = spark.createDataFrame([('2015-07-27',)], ['d'])
    >>> df.select(next_day(df.d, 'Sun').alias('date')).collect()
    [Row(date=datetime.date(2015, 8, 2))]
    """
    sc = SparkContext._active_spark_context
    return Column(sc._jvm.functions.next_day(_to_java_column(date), dayOfWeek))


@since(1.5)
def last_day(date):
    """
    Returns the last day of the month which the given date belongs to.

    >>> df = spark.createDataFrame([('1997-02-10',)], ['d'])
    >>> df.select(last_day(df.d).alias('date')).collect()
    [Row(date=datetime.date(1997, 2, 28))]
    """
    sc = SparkContext._active_spark_context
    return Column(sc._jvm.functions.last_day(_to_java_column(date)))


@ignore_unicode_prefix
@since(1.5)
def from_unixtime(timestamp, format="yyyy-MM-dd HH:mm:ss"):
    """
    Converts the number of seconds from unix epoch (1970-01-01 00:00:00 UTC) to a string
    representing the timestamp of that moment in the current system time zone in the given
    format.

    >>> spark.conf.set("spark.sql.session.timeZone", "America/Los_Angeles")
    >>> time_df = spark.createDataFrame([(1428476400,)], ['unix_time'])
    >>> time_df.select(from_unixtime('unix_time').alias('ts')).collect()
    [Row(ts=u'2015-04-08 00:00:00')]
    >>> spark.conf.unset("spark.sql.session.timeZone")
    """
    sc = SparkContext._active_spark_context
    return Column(sc._jvm.functions.from_unixtime(_to_java_column(timestamp), format))


@since(1.5)
def unix_timestamp(timestamp=None, format='yyyy-MM-dd HH:mm:ss'):
    """
    Convert time string with given pattern ('yyyy-MM-dd HH:mm:ss', by default)
    to Unix time stamp (in seconds), using the default timezone and the default
    locale, return null if fail.

    if `timestamp` is None, then it returns current timestamp.

    >>> spark.conf.set("spark.sql.session.timeZone", "America/Los_Angeles")
    >>> time_df = spark.createDataFrame([('2015-04-08',)], ['dt'])
    >>> time_df.select(unix_timestamp('dt', 'yyyy-MM-dd').alias('unix_time')).collect()
    [Row(unix_time=1428476400)]
    >>> spark.conf.unset("spark.sql.session.timeZone")
    """
    sc = SparkContext._active_spark_context
    if timestamp is None:
        return Column(sc._jvm.functions.unix_timestamp())
    return Column(sc._jvm.functions.unix_timestamp(_to_java_column(timestamp), format))


@since(1.5)
def from_utc_timestamp(timestamp, tz):
    """
    Given a timestamp like '2017-07-14 02:40:00.0', interprets it as a time in UTC, and renders
    that time as a timestamp in the given time zone. For example, 'GMT+1' would yield
    '2017-07-14 03:40:00.0'.

    >>> df = spark.createDataFrame([('1997-02-28 10:30:00',)], ['t'])
    >>> df.select(from_utc_timestamp(df.t, "PST").alias('local_time')).collect()
    [Row(local_time=datetime.datetime(1997, 2, 28, 2, 30))]
    """
    sc = SparkContext._active_spark_context
    return Column(sc._jvm.functions.from_utc_timestamp(_to_java_column(timestamp), tz))


@since(1.5)
def to_utc_timestamp(timestamp, tz):
    """
    Given a timestamp like '2017-07-14 02:40:00.0', interprets it as a time in the given time
    zone, and renders that time as a timestamp in UTC. For example, 'GMT+1' would yield
    '2017-07-14 01:40:00.0'.

    >>> df = spark.createDataFrame([('1997-02-28 10:30:00',)], ['ts'])
    >>> df.select(to_utc_timestamp(df.ts, "PST").alias('utc_time')).collect()
    [Row(utc_time=datetime.datetime(1997, 2, 28, 18, 30))]
    """
    sc = SparkContext._active_spark_context
    return Column(sc._jvm.functions.to_utc_timestamp(_to_java_column(timestamp), tz))


@since(2.0)
@ignore_unicode_prefix
def window(timeColumn, windowDuration, slideDuration=None, startTime=None):
    """Bucketize rows into one or more time windows given a timestamp specifying column. Window
    starts are inclusive but the window ends are exclusive, e.g. 12:05 will be in the window
    [12:05,12:10) but not in [12:00,12:05). Windows can support microsecond precision. Windows in
    the order of months are not supported.

    The time column must be of :class:`pyspark.sql.types.TimestampType`.

    Durations are provided as strings, e.g. '1 second', '1 day 12 hours', '2 minutes'. Valid
    interval strings are 'week', 'day', 'hour', 'minute', 'second', 'millisecond', 'microsecond'.
    If the ``slideDuration`` is not provided, the windows will be tumbling windows.

    The startTime is the offset with respect to 1970-01-01 00:00:00 UTC with which to start
    window intervals. For example, in order to have hourly tumbling windows that start 15 minutes
    past the hour, e.g. 12:15-13:15, 13:15-14:15... provide `startTime` as `15 minutes`.

    The output column will be a struct called 'window' by default with the nested columns 'start'
    and 'end', where 'start' and 'end' will be of :class:`pyspark.sql.types.TimestampType`.

    >>> df = spark.createDataFrame([("2016-03-11 09:00:07", 1)]).toDF("date", "val")
    >>> w = df.groupBy(window("date", "5 seconds")).agg(sum("val").alias("sum"))
    >>> w.select(w.window.start.cast("string").alias("start"),
    ...          w.window.end.cast("string").alias("end"), "sum").collect()
    [Row(start=u'2016-03-11 09:00:05', end=u'2016-03-11 09:00:10', sum=1)]
    """
    def check_string_field(field, fieldName):
        if not field or type(field) is not str:
            raise TypeError("%s should be provided as a string" % fieldName)

    sc = SparkContext._active_spark_context
    time_col = _to_java_column(timeColumn)
    check_string_field(windowDuration, "windowDuration")
    if slideDuration and startTime:
        check_string_field(slideDuration, "slideDuration")
        check_string_field(startTime, "startTime")
        res = sc._jvm.functions.window(time_col, windowDuration, slideDuration, startTime)
    elif slideDuration:
        check_string_field(slideDuration, "slideDuration")
        res = sc._jvm.functions.window(time_col, windowDuration, slideDuration)
    elif startTime:
        check_string_field(startTime, "startTime")
        res = sc._jvm.functions.window(time_col, windowDuration, windowDuration, startTime)
    else:
        res = sc._jvm.functions.window(time_col, windowDuration)
    return Column(res)


# ---------------------------- misc functions ----------------------------------

@since(1.5)
@ignore_unicode_prefix
def crc32(col):
    """
    Calculates the cyclic redundancy check value  (CRC32) of a binary column and
    returns the value as a bigint.

    >>> spark.createDataFrame([('ABC',)], ['a']).select(crc32('a').alias('crc32')).collect()
    [Row(crc32=2743272264)]
    """
    sc = SparkContext._active_spark_context
    return Column(sc._jvm.functions.crc32(_to_java_column(col)))


@ignore_unicode_prefix
@since(1.5)
def md5(col):
    """Calculates the MD5 digest and returns the value as a 32 character hex string.

    >>> spark.createDataFrame([('ABC',)], ['a']).select(md5('a').alias('hash')).collect()
    [Row(hash=u'902fbdd2b1df0c4f70b4a5d23525e932')]
    """
    sc = SparkContext._active_spark_context
    jc = sc._jvm.functions.md5(_to_java_column(col))
    return Column(jc)


@ignore_unicode_prefix
@since(1.5)
def sha1(col):
    """Returns the hex string result of SHA-1.

    >>> spark.createDataFrame([('ABC',)], ['a']).select(sha1('a').alias('hash')).collect()
    [Row(hash=u'3c01bdbb26f358bab27f267924aa2c9a03fcfdb8')]
    """
    sc = SparkContext._active_spark_context
    jc = sc._jvm.functions.sha1(_to_java_column(col))
    return Column(jc)


@ignore_unicode_prefix
@since(1.5)
def sha2(col, numBits):
    """Returns the hex string result of SHA-2 family of hash functions (SHA-224, SHA-256, SHA-384,
    and SHA-512). The numBits indicates the desired bit length of the result, which must have a
    value of 224, 256, 384, 512, or 0 (which is equivalent to 256).

    >>> digests = df.select(sha2(df.name, 256).alias('s')).collect()
    >>> digests[0]
    Row(s=u'3bc51062973c458d5a6f2d8d64a023246354ad7e064b1e4e009ec8a0699a3043')
    >>> digests[1]
    Row(s=u'cd9fb1e148ccd8442e5aa74904cc73bf6fb54d1d54d333bd596aa9bb4bb4e961')
    """
    sc = SparkContext._active_spark_context
    jc = sc._jvm.functions.sha2(_to_java_column(col), numBits)
    return Column(jc)


@since(2.0)
def hash(*cols):
    """Calculates the hash code of given columns, and returns the result as an int column.

    >>> spark.createDataFrame([('ABC',)], ['a']).select(hash('a').alias('hash')).collect()
    [Row(hash=-757602832)]
    """
    sc = SparkContext._active_spark_context
    jc = sc._jvm.functions.hash(_to_seq(sc, cols, _to_java_column))
    return Column(jc)


# ---------------------- String/Binary functions ------------------------------

_string_functions = {
    'ascii': 'Computes the numeric value of the first character of the string column.',
    'base64': 'Computes the BASE64 encoding of a binary column and returns it as a string column.',
    'unbase64': 'Decodes a BASE64 encoded string column and returns it as a binary column.',
    'initcap': 'Returns a new string column by converting the first letter of each word to ' +
               'uppercase. Words are delimited by whitespace.',
    'lower': 'Converts a string column to lower case.',
    'upper': 'Converts a string column to upper case.',
    'ltrim': 'Trim the spaces from left end for the specified string value.',
    'rtrim': 'Trim the spaces from right end for the specified string value.',
    'trim': 'Trim the spaces from both ends for the specified string column.',
}


for _name, _doc in _string_functions.items():
    globals()[_name] = since(1.5)(_create_function(_name, _doc))
del _name, _doc


@since(1.5)
@ignore_unicode_prefix
def concat_ws(sep, *cols):
    """
    Concatenates multiple input string columns together into a single string column,
    using the given separator.

    >>> df = spark.createDataFrame([('abcd','123')], ['s', 'd'])
    >>> df.select(concat_ws('-', df.s, df.d).alias('s')).collect()
    [Row(s=u'abcd-123')]
    """
    sc = SparkContext._active_spark_context
    return Column(sc._jvm.functions.concat_ws(sep, _to_seq(sc, cols, _to_java_column)))


@since(1.5)
def decode(col, charset):
    """
    Computes the first argument into a string from a binary using the provided character set
    (one of 'US-ASCII', 'ISO-8859-1', 'UTF-8', 'UTF-16BE', 'UTF-16LE', 'UTF-16').
    """
    sc = SparkContext._active_spark_context
    return Column(sc._jvm.functions.decode(_to_java_column(col), charset))


@since(1.5)
def encode(col, charset):
    """
    Computes the first argument into a binary from a string using the provided character set
    (one of 'US-ASCII', 'ISO-8859-1', 'UTF-8', 'UTF-16BE', 'UTF-16LE', 'UTF-16').
    """
    sc = SparkContext._active_spark_context
    return Column(sc._jvm.functions.encode(_to_java_column(col), charset))


@ignore_unicode_prefix
@since(1.5)
def format_number(col, d):
    """
    Formats the number X to a format like '#,--#,--#.--', rounded to d decimal places
    with HALF_EVEN round mode, and returns the result as a string.

    :param col: the column name of the numeric value to be formatted
    :param d: the N decimal places

    >>> spark.createDataFrame([(5,)], ['a']).select(format_number('a', 4).alias('v')).collect()
    [Row(v=u'5.0000')]
    """
    sc = SparkContext._active_spark_context
    return Column(sc._jvm.functions.format_number(_to_java_column(col), d))


@ignore_unicode_prefix
@since(1.5)
def format_string(format, *cols):
    """
    Formats the arguments in printf-style and returns the result as a string column.

    :param col: the column name of the numeric value to be formatted
    :param d: the N decimal places

    >>> df = spark.createDataFrame([(5, "hello")], ['a', 'b'])
    >>> df.select(format_string('%d %s', df.a, df.b).alias('v')).collect()
    [Row(v=u'5 hello')]
    """
    sc = SparkContext._active_spark_context
    return Column(sc._jvm.functions.format_string(format, _to_seq(sc, cols, _to_java_column)))


@since(1.5)
def instr(str, substr):
    """
    Locate the position of the first occurrence of substr column in the given string.
    Returns null if either of the arguments are null.

    .. note:: The position is not zero based, but 1 based index. Returns 0 if substr
        could not be found in str.

    >>> df = spark.createDataFrame([('abcd',)], ['s',])
    >>> df.select(instr(df.s, 'b').alias('s')).collect()
    [Row(s=2)]
    """
    sc = SparkContext._active_spark_context
    return Column(sc._jvm.functions.instr(_to_java_column(str), substr))


@since(1.5)
@ignore_unicode_prefix
def substring(str, pos, len):
    """
    Substring starts at `pos` and is of length `len` when str is String type or
    returns the slice of byte array that starts at `pos` in byte and is of length `len`
    when str is Binary type.

    .. note:: The position is not zero based, but 1 based index.

    >>> df = spark.createDataFrame([('abcd',)], ['s',])
    >>> df.select(substring(df.s, 1, 2).alias('s')).collect()
    [Row(s=u'ab')]
    """
    sc = SparkContext._active_spark_context
    return Column(sc._jvm.functions.substring(_to_java_column(str), pos, len))


@since(1.5)
@ignore_unicode_prefix
def substring_index(str, delim, count):
    """
    Returns the substring from string str before count occurrences of the delimiter delim.
    If count is positive, everything the left of the final delimiter (counting from left) is
    returned. If count is negative, every to the right of the final delimiter (counting from the
    right) is returned. substring_index performs a case-sensitive match when searching for delim.

    >>> df = spark.createDataFrame([('a.b.c.d',)], ['s'])
    >>> df.select(substring_index(df.s, '.', 2).alias('s')).collect()
    [Row(s=u'a.b')]
    >>> df.select(substring_index(df.s, '.', -3).alias('s')).collect()
    [Row(s=u'b.c.d')]
    """
    sc = SparkContext._active_spark_context
    return Column(sc._jvm.functions.substring_index(_to_java_column(str), delim, count))


@ignore_unicode_prefix
@since(1.5)
def levenshtein(left, right):
    """Computes the Levenshtein distance of the two given strings.

    >>> df0 = spark.createDataFrame([('kitten', 'sitting',)], ['l', 'r'])
    >>> df0.select(levenshtein('l', 'r').alias('d')).collect()
    [Row(d=3)]
    """
    sc = SparkContext._active_spark_context
    jc = sc._jvm.functions.levenshtein(_to_java_column(left), _to_java_column(right))
    return Column(jc)


@since(1.5)
def locate(substr, str, pos=1):
    """
    Locate the position of the first occurrence of substr in a string column, after position pos.

    .. note:: The position is not zero based, but 1 based index. Returns 0 if substr
        could not be found in str.

    :param substr: a string
    :param str: a Column of :class:`pyspark.sql.types.StringType`
    :param pos: start position (zero based)

    >>> df = spark.createDataFrame([('abcd',)], ['s',])
    >>> df.select(locate('b', df.s, 1).alias('s')).collect()
    [Row(s=2)]
    """
    sc = SparkContext._active_spark_context
    return Column(sc._jvm.functions.locate(substr, _to_java_column(str), pos))


@since(1.5)
@ignore_unicode_prefix
def lpad(col, len, pad):
    """
    Left-pad the string column to width `len` with `pad`.

    >>> df = spark.createDataFrame([('abcd',)], ['s',])
    >>> df.select(lpad(df.s, 6, '#').alias('s')).collect()
    [Row(s=u'##abcd')]
    """
    sc = SparkContext._active_spark_context
    return Column(sc._jvm.functions.lpad(_to_java_column(col), len, pad))


@since(1.5)
@ignore_unicode_prefix
def rpad(col, len, pad):
    """
    Right-pad the string column to width `len` with `pad`.

    >>> df = spark.createDataFrame([('abcd',)], ['s',])
    >>> df.select(rpad(df.s, 6, '#').alias('s')).collect()
    [Row(s=u'abcd##')]
    """
    sc = SparkContext._active_spark_context
    return Column(sc._jvm.functions.rpad(_to_java_column(col), len, pad))


@since(1.5)
@ignore_unicode_prefix
def repeat(col, n):
    """
    Repeats a string column n times, and returns it as a new string column.

    >>> df = spark.createDataFrame([('ab',)], ['s',])
    >>> df.select(repeat(df.s, 3).alias('s')).collect()
    [Row(s=u'ababab')]
    """
    sc = SparkContext._active_spark_context
    return Column(sc._jvm.functions.repeat(_to_java_column(col), n))


@since(1.5)
@ignore_unicode_prefix
def split(str, pattern):
    """
    Splits str around pattern (pattern is a regular expression).

    .. note:: pattern is a string represent the regular expression.

    >>> df = spark.createDataFrame([('ab12cd',)], ['s',])
    >>> df.select(split(df.s, '[0-9]+').alias('s')).collect()
    [Row(s=[u'ab', u'cd'])]
    """
    sc = SparkContext._active_spark_context
    return Column(sc._jvm.functions.split(_to_java_column(str), pattern))


@ignore_unicode_prefix
@since(1.5)
def regexp_extract(str, pattern, idx):
    """Extract a specific group matched by a Java regex, from the specified string column.
    If the regex did not match, or the specified group did not match, an empty string is returned.

    >>> df = spark.createDataFrame([('100-200',)], ['str'])
    >>> df.select(regexp_extract('str', '(\d+)-(\d+)', 1).alias('d')).collect()
    [Row(d=u'100')]
    >>> df = spark.createDataFrame([('foo',)], ['str'])
    >>> df.select(regexp_extract('str', '(\d+)', 1).alias('d')).collect()
    [Row(d=u'')]
    >>> df = spark.createDataFrame([('aaaac',)], ['str'])
    >>> df.select(regexp_extract('str', '(a+)(b)?(c)', 2).alias('d')).collect()
    [Row(d=u'')]
    """
    sc = SparkContext._active_spark_context
    jc = sc._jvm.functions.regexp_extract(_to_java_column(str), pattern, idx)
    return Column(jc)


@ignore_unicode_prefix
@since(1.5)
def regexp_replace(str, pattern, replacement):
    """Replace all substrings of the specified string value that match regexp with rep.

    >>> df = spark.createDataFrame([('100-200',)], ['str'])
    >>> df.select(regexp_replace('str', '(\\d+)', '--').alias('d')).collect()
    [Row(d=u'-----')]
    """
    sc = SparkContext._active_spark_context
    jc = sc._jvm.functions.regexp_replace(_to_java_column(str), pattern, replacement)
    return Column(jc)


@ignore_unicode_prefix
@since(1.5)
def initcap(col):
    """Translate the first letter of each word to upper case in the sentence.

    >>> spark.createDataFrame([('ab cd',)], ['a']).select(initcap("a").alias('v')).collect()
    [Row(v=u'Ab Cd')]
    """
    sc = SparkContext._active_spark_context
    return Column(sc._jvm.functions.initcap(_to_java_column(col)))


@since(1.5)
@ignore_unicode_prefix
def soundex(col):
    """
    Returns the SoundEx encoding for a string

    >>> df = spark.createDataFrame([("Peters",),("Uhrbach",)], ['name'])
    >>> df.select(soundex(df.name).alias("soundex")).collect()
    [Row(soundex=u'P362'), Row(soundex=u'U612')]
    """
    sc = SparkContext._active_spark_context
    return Column(sc._jvm.functions.soundex(_to_java_column(col)))


@ignore_unicode_prefix
@since(1.5)
def bin(col):
    """Returns the string representation of the binary value of the given column.

    >>> df.select(bin(df.age).alias('c')).collect()
    [Row(c=u'10'), Row(c=u'101')]
    """
    sc = SparkContext._active_spark_context
    jc = sc._jvm.functions.bin(_to_java_column(col))
    return Column(jc)


@ignore_unicode_prefix
@since(1.5)
def hex(col):
    """Computes hex value of the given column, which could be :class:`pyspark.sql.types.StringType`,
    :class:`pyspark.sql.types.BinaryType`, :class:`pyspark.sql.types.IntegerType` or
    :class:`pyspark.sql.types.LongType`.

    >>> spark.createDataFrame([('ABC', 3)], ['a', 'b']).select(hex('a'), hex('b')).collect()
    [Row(hex(a)=u'414243', hex(b)=u'3')]
    """
    sc = SparkContext._active_spark_context
    jc = sc._jvm.functions.hex(_to_java_column(col))
    return Column(jc)


@ignore_unicode_prefix
@since(1.5)
def unhex(col):
    """Inverse of hex. Interprets each pair of characters as a hexadecimal number
    and converts to the byte representation of number.

    >>> spark.createDataFrame([('414243',)], ['a']).select(unhex('a')).collect()
    [Row(unhex(a)=bytearray(b'ABC'))]
    """
    sc = SparkContext._active_spark_context
    return Column(sc._jvm.functions.unhex(_to_java_column(col)))


@ignore_unicode_prefix
@since(1.5)
def length(col):
    """Computes the character length of string data or number of bytes of binary data.
    The length of character data includes the trailing spaces. The length of binary data
    includes binary zeros.

    >>> spark.createDataFrame([('ABC ',)], ['a']).select(length('a').alias('length')).collect()
    [Row(length=4)]
    """
    sc = SparkContext._active_spark_context
    return Column(sc._jvm.functions.length(_to_java_column(col)))


@ignore_unicode_prefix
@since(1.5)
def translate(srcCol, matching, replace):
    """A function translate any character in the `srcCol` by a character in `matching`.
    The characters in `replace` is corresponding to the characters in `matching`.
    The translate will happen when any character in the string matching with the character
    in the `matching`.

    >>> spark.createDataFrame([('translate',)], ['a']).select(translate('a', "rnlt", "123") \\
    ...     .alias('r')).collect()
    [Row(r=u'1a2s3ae')]
    """
    sc = SparkContext._active_spark_context
    return Column(sc._jvm.functions.translate(_to_java_column(srcCol), matching, replace))


# ---------------------- Collection functions ------------------------------

@ignore_unicode_prefix
@since(2.0)
def create_map(*cols):
    """Creates a new map column.

    :param cols: list of column names (string) or list of :class:`Column` expressions that are
        grouped as key-value pairs, e.g. (key1, value1, key2, value2, ...).

    >>> df.select(create_map('name', 'age').alias("map")).collect()
    [Row(map={u'Alice': 2}), Row(map={u'Bob': 5})]
    >>> df.select(create_map([df.name, df.age]).alias("map")).collect()
    [Row(map={u'Alice': 2}), Row(map={u'Bob': 5})]
    """
    sc = SparkContext._active_spark_context
    if len(cols) == 1 and isinstance(cols[0], (list, set)):
        cols = cols[0]
    jc = sc._jvm.functions.map(_to_seq(sc, cols, _to_java_column))
    return Column(jc)


@since(1.4)
def array(*cols):
    """Creates a new array column.

    :param cols: list of column names (string) or list of :class:`Column` expressions that have
        the same data type.

    >>> df.select(array('age', 'age').alias("arr")).collect()
    [Row(arr=[2, 2]), Row(arr=[5, 5])]
    >>> df.select(array([df.age, df.age]).alias("arr")).collect()
    [Row(arr=[2, 2]), Row(arr=[5, 5])]
    """
    sc = SparkContext._active_spark_context
    if len(cols) == 1 and isinstance(cols[0], (list, set)):
        cols = cols[0]
    jc = sc._jvm.functions.array(_to_seq(sc, cols, _to_java_column))
    return Column(jc)


@since(1.5)
def array_contains(col, value):
    """
    Collection function: returns null if the array is null, true if the array contains the
    given value, and false otherwise.

    :param col: name of column containing array
    :param value: value to check for in array

    >>> df = spark.createDataFrame([(["a", "b", "c"],), ([],)], ['data'])
    >>> df.select(array_contains(df.data, "a")).collect()
    [Row(array_contains(data, a)=True), Row(array_contains(data, a)=False)]
    """
    sc = SparkContext._active_spark_context
    return Column(sc._jvm.functions.array_contains(_to_java_column(col), value))


@ignore_unicode_prefix
@since(2.4)
def array_join(col, delimiter, null_replacement=None):
    """
    Concatenates the elements of `column` using the `delimiter`. Null values are replaced with
    `null_replacement` if set, otherwise they are ignored.

    >>> df = spark.createDataFrame([(["a", "b", "c"],), (["a", None],)], ['data'])
    >>> df.select(array_join(df.data, ",").alias("joined")).collect()
    [Row(joined=u'a,b,c'), Row(joined=u'a')]
    >>> df.select(array_join(df.data, ",", "NULL").alias("joined")).collect()
    [Row(joined=u'a,b,c'), Row(joined=u'a,NULL')]
    """
    sc = SparkContext._active_spark_context
    if null_replacement is None:
        return Column(sc._jvm.functions.array_join(_to_java_column(col), delimiter))
    else:
        return Column(sc._jvm.functions.array_join(
            _to_java_column(col), delimiter, null_replacement))


@since(1.5)
@ignore_unicode_prefix
def concat(*cols):
    """
    Concatenates multiple input columns together into a single column.
    The function works with strings, binary and compatible array columns.

    >>> df = spark.createDataFrame([('abcd','123')], ['s', 'd'])
    >>> df.select(concat(df.s, df.d).alias('s')).collect()
    [Row(s=u'abcd123')]

    >>> df = spark.createDataFrame([([1, 2], [3, 4], [5]), ([1, 2], None, [3])], ['a', 'b', 'c'])
    >>> df.select(concat(df.a, df.b, df.c).alias("arr")).collect()
    [Row(arr=[1, 2, 3, 4, 5]), Row(arr=None)]
    """
    sc = SparkContext._active_spark_context
    return Column(sc._jvm.functions.concat(_to_seq(sc, cols, _to_java_column)))


@since(2.4)
def array_position(col, value):
    """
    Collection function: Locates the position of the first occurrence of the given value
    in the given array. Returns null if either of the arguments are null.

    .. note:: The position is not zero based, but 1 based index. Returns 0 if the given
        value could not be found in the array.

    >>> df = spark.createDataFrame([(["c", "b", "a"],), ([],)], ['data'])
    >>> df.select(array_position(df.data, "a")).collect()
    [Row(array_position(data, a)=3), Row(array_position(data, a)=0)]
    """
    sc = SparkContext._active_spark_context
    return Column(sc._jvm.functions.array_position(_to_java_column(col), value))


@ignore_unicode_prefix
@since(2.4)
def element_at(col, extraction):
    """
    Collection function: Returns element of array at given index in extraction if col is array.
    Returns value for the given key in extraction if col is map.

    :param col: name of column containing array or map
    :param extraction: index to check for in array or key to check for in map

    .. note:: The position is not zero based, but 1 based index.

    >>> df = spark.createDataFrame([(["a", "b", "c"],), ([],)], ['data'])
    >>> df.select(element_at(df.data, 1)).collect()
    [Row(element_at(data, 1)=u'a'), Row(element_at(data, 1)=None)]

    >>> df = spark.createDataFrame([({"a": 1.0, "b": 2.0},), ({},)], ['data'])
    >>> df.select(element_at(df.data, "a")).collect()
    [Row(element_at(data, a)=1.0), Row(element_at(data, a)=None)]
    """
    sc = SparkContext._active_spark_context
    return Column(sc._jvm.functions.element_at(_to_java_column(col), extraction))


@since(1.4)
def explode(col):
    """Returns a new row for each element in the given array or map.

    >>> from pyspark.sql import Row
    >>> eDF = spark.createDataFrame([Row(a=1, intlist=[1,2,3], mapfield={"a": "b"})])
    >>> eDF.select(explode(eDF.intlist).alias("anInt")).collect()
    [Row(anInt=1), Row(anInt=2), Row(anInt=3)]

    >>> eDF.select(explode(eDF.mapfield).alias("key", "value")).show()
    +---+-----+
    |key|value|
    +---+-----+
    |  a|    b|
    +---+-----+
    """
    sc = SparkContext._active_spark_context
    jc = sc._jvm.functions.explode(_to_java_column(col))
    return Column(jc)


@since(2.1)
def posexplode(col):
    """Returns a new row for each element with position in the given array or map.

    >>> from pyspark.sql import Row
    >>> eDF = spark.createDataFrame([Row(a=1, intlist=[1,2,3], mapfield={"a": "b"})])
    >>> eDF.select(posexplode(eDF.intlist)).collect()
    [Row(pos=0, col=1), Row(pos=1, col=2), Row(pos=2, col=3)]

    >>> eDF.select(posexplode(eDF.mapfield)).show()
    +---+---+-----+
    |pos|key|value|
    +---+---+-----+
    |  0|  a|    b|
    +---+---+-----+
    """
    sc = SparkContext._active_spark_context
    jc = sc._jvm.functions.posexplode(_to_java_column(col))
    return Column(jc)


@since(2.3)
def explode_outer(col):
    """Returns a new row for each element in the given array or map.
    Unlike explode, if the array/map is null or empty then null is produced.

    >>> df = spark.createDataFrame(
    ...     [(1, ["foo", "bar"], {"x": 1.0}), (2, [], {}), (3, None, None)],
    ...     ("id", "an_array", "a_map")
    ... )
    >>> df.select("id", "an_array", explode_outer("a_map")).show()
    +---+----------+----+-----+
    | id|  an_array| key|value|
    +---+----------+----+-----+
    |  1|[foo, bar]|   x|  1.0|
    |  2|        []|null| null|
    |  3|      null|null| null|
    +---+----------+----+-----+

    >>> df.select("id", "a_map", explode_outer("an_array")).show()
    +---+----------+----+
    | id|     a_map| col|
    +---+----------+----+
    |  1|[x -> 1.0]| foo|
    |  1|[x -> 1.0]| bar|
    |  2|        []|null|
    |  3|      null|null|
    +---+----------+----+
    """
    sc = SparkContext._active_spark_context
    jc = sc._jvm.functions.explode_outer(_to_java_column(col))
    return Column(jc)


@since(2.3)
def posexplode_outer(col):
    """Returns a new row for each element with position in the given array or map.
    Unlike posexplode, if the array/map is null or empty then the row (null, null) is produced.

    >>> df = spark.createDataFrame(
    ...     [(1, ["foo", "bar"], {"x": 1.0}), (2, [], {}), (3, None, None)],
    ...     ("id", "an_array", "a_map")
    ... )
    >>> df.select("id", "an_array", posexplode_outer("a_map")).show()
    +---+----------+----+----+-----+
    | id|  an_array| pos| key|value|
    +---+----------+----+----+-----+
    |  1|[foo, bar]|   0|   x|  1.0|
    |  2|        []|null|null| null|
    |  3|      null|null|null| null|
    +---+----------+----+----+-----+
    >>> df.select("id", "a_map", posexplode_outer("an_array")).show()
    +---+----------+----+----+
    | id|     a_map| pos| col|
    +---+----------+----+----+
    |  1|[x -> 1.0]|   0| foo|
    |  1|[x -> 1.0]|   1| bar|
    |  2|        []|null|null|
    |  3|      null|null|null|
    +---+----------+----+----+
    """
    sc = SparkContext._active_spark_context
    jc = sc._jvm.functions.posexplode_outer(_to_java_column(col))
    return Column(jc)


@ignore_unicode_prefix
@since(1.6)
def get_json_object(col, path):
    """
    Extracts json object from a json string based on json path specified, and returns json string
    of the extracted json object. It will return null if the input json string is invalid.

    :param col: string column in json format
    :param path: path to the json object to extract

    >>> data = [("1", '''{"f1": "value1", "f2": "value2"}'''), ("2", '''{"f1": "value12"}''')]
    >>> df = spark.createDataFrame(data, ("key", "jstring"))
    >>> df.select(df.key, get_json_object(df.jstring, '$.f1').alias("c0"), \\
    ...                   get_json_object(df.jstring, '$.f2').alias("c1") ).collect()
    [Row(key=u'1', c0=u'value1', c1=u'value2'), Row(key=u'2', c0=u'value12', c1=None)]
    """
    sc = SparkContext._active_spark_context
    jc = sc._jvm.functions.get_json_object(_to_java_column(col), path)
    return Column(jc)


@ignore_unicode_prefix
@since(1.6)
def json_tuple(col, *fields):
    """Creates a new row for a json column according to the given field names.

    :param col: string column in json format
    :param fields: list of fields to extract

    >>> data = [("1", '''{"f1": "value1", "f2": "value2"}'''), ("2", '''{"f1": "value12"}''')]
    >>> df = spark.createDataFrame(data, ("key", "jstring"))
    >>> df.select(df.key, json_tuple(df.jstring, 'f1', 'f2')).collect()
    [Row(key=u'1', c0=u'value1', c1=u'value2'), Row(key=u'2', c0=u'value12', c1=None)]
    """
    sc = SparkContext._active_spark_context
    jc = sc._jvm.functions.json_tuple(_to_java_column(col), _to_seq(sc, fields))
    return Column(jc)


@since(2.1)
def from_json(col, schema, options={}):
    """
    Parses a column containing a JSON string into a :class:`StructType` or :class:`ArrayType`
    of :class:`StructType`\\s with the specified schema. Returns `null`, in the case of an
    unparseable string.

    :param col: string column in json format
    :param schema: a StructType or ArrayType of StructType to use when parsing the json column.
    :param options: options to control parsing. accepts the same options as the json datasource

    .. note:: Since Spark 2.3, the DDL-formatted string or a JSON format string is also
              supported for ``schema``.

    >>> from pyspark.sql.types import *
    >>> data = [(1, '''{"a": 1}''')]
    >>> schema = StructType([StructField("a", IntegerType())])
    >>> df = spark.createDataFrame(data, ("key", "value"))
    >>> df.select(from_json(df.value, schema).alias("json")).collect()
    [Row(json=Row(a=1))]
    >>> df.select(from_json(df.value, "a INT").alias("json")).collect()
    [Row(json=Row(a=1))]
    >>> data = [(1, '''[{"a": 1}]''')]
    >>> schema = ArrayType(StructType([StructField("a", IntegerType())]))
    >>> df = spark.createDataFrame(data, ("key", "value"))
    >>> df.select(from_json(df.value, schema).alias("json")).collect()
    [Row(json=[Row(a=1)])]
    """

    sc = SparkContext._active_spark_context
    if isinstance(schema, DataType):
        schema = schema.json()
    jc = sc._jvm.functions.from_json(_to_java_column(col), schema, options)
    return Column(jc)


@ignore_unicode_prefix
@since(2.1)
def to_json(col, options={}):
    """
    Converts a column containing a :class:`StructType`, :class:`ArrayType` of
    :class:`StructType`\\s, a :class:`MapType` or :class:`ArrayType` of :class:`MapType`\\s
    into a JSON string. Throws an exception, in the case of an unsupported type.

    :param col: name of column containing the struct, array of the structs, the map or
        array of the maps.
    :param options: options to control converting. accepts the same options as the json datasource

    >>> from pyspark.sql import Row
    >>> from pyspark.sql.types import *
    >>> data = [(1, Row(name='Alice', age=2))]
    >>> df = spark.createDataFrame(data, ("key", "value"))
    >>> df.select(to_json(df.value).alias("json")).collect()
    [Row(json=u'{"age":2,"name":"Alice"}')]
    >>> data = [(1, [Row(name='Alice', age=2), Row(name='Bob', age=3)])]
    >>> df = spark.createDataFrame(data, ("key", "value"))
    >>> df.select(to_json(df.value).alias("json")).collect()
    [Row(json=u'[{"age":2,"name":"Alice"},{"age":3,"name":"Bob"}]')]
    >>> data = [(1, {"name": "Alice"})]
    >>> df = spark.createDataFrame(data, ("key", "value"))
    >>> df.select(to_json(df.value).alias("json")).collect()
    [Row(json=u'{"name":"Alice"}')]
    >>> data = [(1, [{"name": "Alice"}, {"name": "Bob"}])]
    >>> df = spark.createDataFrame(data, ("key", "value"))
    >>> df.select(to_json(df.value).alias("json")).collect()
    [Row(json=u'[{"name":"Alice"},{"name":"Bob"}]')]
    """

    sc = SparkContext._active_spark_context
    jc = sc._jvm.functions.to_json(_to_java_column(col), options)
    return Column(jc)


@since(1.5)
def size(col):
    """
    Collection function: returns the length of the array or map stored in the column.

    :param col: name of column or expression

    >>> df = spark.createDataFrame([([1, 2, 3],),([1],),([],)], ['data'])
    >>> df.select(size(df.data)).collect()
    [Row(size(data)=3), Row(size(data)=1), Row(size(data)=0)]
    """
    sc = SparkContext._active_spark_context
    return Column(sc._jvm.functions.size(_to_java_column(col)))


@since(2.4)
def array_min(col):
    """
    Collection function: returns the minimum value of the array.

    :param col: name of column or expression

    >>> df = spark.createDataFrame([([2, 1, 3],), ([None, 10, -1],)], ['data'])
    >>> df.select(array_min(df.data).alias('min')).collect()
    [Row(min=1), Row(min=-1)]
    """
    sc = SparkContext._active_spark_context
    return Column(sc._jvm.functions.array_min(_to_java_column(col)))


@since(2.4)
def array_max(col):
    """
    Collection function: returns the maximum value of the array.

    :param col: name of column or expression

    >>> df = spark.createDataFrame([([2, 1, 3],), ([None, 10, -1],)], ['data'])
    >>> df.select(array_max(df.data).alias('max')).collect()
    [Row(max=3), Row(max=10)]
    """
    sc = SparkContext._active_spark_context
    return Column(sc._jvm.functions.array_max(_to_java_column(col)))


@since(1.5)
def sort_array(col, asc=True):
    """
    Collection function: sorts the input array in ascending or descending order according
    to the natural ordering of the array elements.

    :param col: name of column or expression

    >>> df = spark.createDataFrame([([2, 1, 3],),([1],),([],)], ['data'])
    >>> df.select(sort_array(df.data).alias('r')).collect()
    [Row(r=[1, 2, 3]), Row(r=[1]), Row(r=[])]
    >>> df.select(sort_array(df.data, asc=False).alias('r')).collect()
    [Row(r=[3, 2, 1]), Row(r=[1]), Row(r=[])]
    """
    sc = SparkContext._active_spark_context
    return Column(sc._jvm.functions.sort_array(_to_java_column(col), asc))


@since(1.5)
@ignore_unicode_prefix
def reverse(col):
    """
    Collection function: returns a reversed string or an array with reverse order of elements.

    :param col: name of column or expression

    >>> df = spark.createDataFrame([('Spark SQL',)], ['data'])
    >>> df.select(reverse(df.data).alias('s')).collect()
    [Row(s=u'LQS krapS')]
    >>> df = spark.createDataFrame([([2, 1, 3],) ,([1],) ,([],)], ['data'])
    >>> df.select(reverse(df.data).alias('r')).collect()
    [Row(r=[3, 1, 2]), Row(r=[1]), Row(r=[])]
     """
    sc = SparkContext._active_spark_context
    return Column(sc._jvm.functions.reverse(_to_java_column(col)))


@since(2.4)
<<<<<<< HEAD
def zip_with_index(col, indexFirst=False, startFromZero=False):
    """
    Collection function: transforms the input array by encapsulating elements into pairs
    with indexes indicating the order.

    :param col: name of column or expression

    >>> df = spark.createDataFrame([([2, 5, 3],), ([],)], ['d'])
    >>> df.select(zip_with_index(df.d).alias('r')).collect()
    [Row(r=[Row(value=2, index=1), Row(value=5, index=2), Row(value=3, index=3)]), Row(r=[])]
    >>> df.select(zip_with_index(df.d, indexFirst=True, startFromZero=False).alias('r')).collect()
    [Row(r=[Row(index=1, value=2), Row(index=2, value=5), Row(index=3, value=3)]), Row(r=[])]
    >>> df.select(zip_with_index(df.d, indexFirst=True, startFromZero=True).alias('r')).collect()
    [Row(r=[Row(index=0, value=2), Row(index=1, value=5), Row(index=2, value=3)]), Row(r=[])]
    """
    sc = SparkContext._active_spark_context
    return Column(sc._jvm.functions.zip_with_index(_to_java_column(col), indexFirst, startFromZero))
=======
def flatten(col):
    """
    Collection function: creates a single array from an array of arrays.
    If a structure of nested arrays is deeper than two levels,
    only one level of nesting is removed.

    :param col: name of column or expression

    >>> df = spark.createDataFrame([([[1, 2, 3], [4, 5], [6]],), ([None, [4, 5]],)], ['data'])
    >>> df.select(flatten(df.data).alias('r')).collect()
    [Row(r=[1, 2, 3, 4, 5, 6]), Row(r=None)]
    """
    sc = SparkContext._active_spark_context
    return Column(sc._jvm.functions.flatten(_to_java_column(col)))
>>>>>>> ce2f919f


@since(2.3)
def map_keys(col):
    """
    Collection function: Returns an unordered array containing the keys of the map.

    :param col: name of column or expression

    >>> from pyspark.sql.functions import map_keys
    >>> df = spark.sql("SELECT map(1, 'a', 2, 'b') as data")
    >>> df.select(map_keys("data").alias("keys")).show()
    +------+
    |  keys|
    +------+
    |[1, 2]|
    +------+
    """
    sc = SparkContext._active_spark_context
    return Column(sc._jvm.functions.map_keys(_to_java_column(col)))


@since(2.3)
def map_values(col):
    """
    Collection function: Returns an unordered array containing the values of the map.

    :param col: name of column or expression

    >>> from pyspark.sql.functions import map_values
    >>> df = spark.sql("SELECT map(1, 'a', 2, 'b') as data")
    >>> df.select(map_values("data").alias("values")).show()
    +------+
    |values|
    +------+
    |[a, b]|
    +------+
    """
    sc = SparkContext._active_spark_context
    return Column(sc._jvm.functions.map_values(_to_java_column(col)))


# ---------------------------- User Defined Function ----------------------------------

class PandasUDFType(object):
    """Pandas UDF Types. See :meth:`pyspark.sql.functions.pandas_udf`.
    """
    SCALAR = PythonEvalType.SQL_SCALAR_PANDAS_UDF

    GROUPED_MAP = PythonEvalType.SQL_GROUPED_MAP_PANDAS_UDF

    GROUPED_AGG = PythonEvalType.SQL_GROUPED_AGG_PANDAS_UDF


@since(1.3)
def udf(f=None, returnType=StringType()):
    """Creates a user defined function (UDF).

    .. note:: The user-defined functions are considered deterministic by default. Due to
        optimization, duplicate invocations may be eliminated or the function may even be invoked
        more times than it is present in the query. If your function is not deterministic, call
        `asNondeterministic` on the user defined function. E.g.:

    >>> from pyspark.sql.types import IntegerType
    >>> import random
    >>> random_udf = udf(lambda: int(random.random() * 100), IntegerType()).asNondeterministic()

    .. note:: The user-defined functions do not support conditional expressions or short circuiting
        in boolean expressions and it ends up with being executed all internally. If the functions
        can fail on special rows, the workaround is to incorporate the condition into the functions.

    .. note:: The user-defined functions do not take keyword arguments on the calling side.

    :param f: python function if used as a standalone function
    :param returnType: the return type of the user-defined function. The value can be either a
        :class:`pyspark.sql.types.DataType` object or a DDL-formatted type string.

    >>> from pyspark.sql.types import IntegerType
    >>> slen = udf(lambda s: len(s), IntegerType())
    >>> @udf
    ... def to_upper(s):
    ...     if s is not None:
    ...         return s.upper()
    ...
    >>> @udf(returnType=IntegerType())
    ... def add_one(x):
    ...     if x is not None:
    ...         return x + 1
    ...
    >>> df = spark.createDataFrame([(1, "John Doe", 21)], ("id", "name", "age"))
    >>> df.select(slen("name").alias("slen(name)"), to_upper("name"), add_one("age")).show()
    +----------+--------------+------------+
    |slen(name)|to_upper(name)|add_one(age)|
    +----------+--------------+------------+
    |         8|      JOHN DOE|          22|
    +----------+--------------+------------+
    """
    # decorator @udf, @udf(), @udf(dataType())
    if f is None or isinstance(f, (str, DataType)):
        # If DataType has been passed as a positional argument
        # for decorator use it as a returnType
        return_type = f or returnType
        return functools.partial(_create_udf, returnType=return_type,
                                 evalType=PythonEvalType.SQL_BATCHED_UDF)
    else:
        return _create_udf(f=f, returnType=returnType,
                           evalType=PythonEvalType.SQL_BATCHED_UDF)


@since(2.3)
def pandas_udf(f=None, returnType=None, functionType=None):
    """
    Creates a vectorized user defined function (UDF).

    :param f: user-defined function. A python function if used as a standalone function
    :param returnType: the return type of the user-defined function. The value can be either a
        :class:`pyspark.sql.types.DataType` object or a DDL-formatted type string.
    :param functionType: an enum value in :class:`pyspark.sql.functions.PandasUDFType`.
                         Default: SCALAR.

    The function type of the UDF can be one of the following:

    1. SCALAR

       A scalar UDF defines a transformation: One or more `pandas.Series` -> A `pandas.Series`.
       The returnType should be a primitive data type, e.g., :class:`DoubleType`.
       The length of the returned `pandas.Series` must be of the same as the input `pandas.Series`.

       Scalar UDFs are used with :meth:`pyspark.sql.DataFrame.withColumn` and
       :meth:`pyspark.sql.DataFrame.select`.

       >>> from pyspark.sql.functions import pandas_udf, PandasUDFType
       >>> from pyspark.sql.types import IntegerType, StringType
       >>> slen = pandas_udf(lambda s: s.str.len(), IntegerType())  # doctest: +SKIP
       >>> @pandas_udf(StringType())  # doctest: +SKIP
       ... def to_upper(s):
       ...     return s.str.upper()
       ...
       >>> @pandas_udf("integer", PandasUDFType.SCALAR)  # doctest: +SKIP
       ... def add_one(x):
       ...     return x + 1
       ...
       >>> df = spark.createDataFrame([(1, "John Doe", 21)],
       ...                            ("id", "name", "age"))  # doctest: +SKIP
       >>> df.select(slen("name").alias("slen(name)"), to_upper("name"), add_one("age")) \\
       ...     .show()  # doctest: +SKIP
       +----------+--------------+------------+
       |slen(name)|to_upper(name)|add_one(age)|
       +----------+--------------+------------+
       |         8|      JOHN DOE|          22|
       +----------+--------------+------------+

       .. note:: The length of `pandas.Series` within a scalar UDF is not that of the whole input
           column, but is the length of an internal batch used for each call to the function.
           Therefore, this can be used, for example, to ensure the length of each returned
           `pandas.Series`, and can not be used as the column length.

    2. GROUPED_MAP

       A grouped map UDF defines transformation: A `pandas.DataFrame` -> A `pandas.DataFrame`
       The returnType should be a :class:`StructType` describing the schema of the returned
       `pandas.DataFrame`.
       The length of the returned `pandas.DataFrame` can be arbitrary.

       Grouped map UDFs are used with :meth:`pyspark.sql.GroupedData.apply`.

       >>> from pyspark.sql.functions import pandas_udf, PandasUDFType
       >>> df = spark.createDataFrame(
       ...     [(1, 1.0), (1, 2.0), (2, 3.0), (2, 5.0), (2, 10.0)],
       ...     ("id", "v"))  # doctest: +SKIP
       >>> @pandas_udf("id long, v double", PandasUDFType.GROUPED_MAP)  # doctest: +SKIP
       ... def normalize(pdf):
       ...     v = pdf.v
       ...     return pdf.assign(v=(v - v.mean()) / v.std())
       >>> df.groupby("id").apply(normalize).show()  # doctest: +SKIP
       +---+-------------------+
       | id|                  v|
       +---+-------------------+
       |  1|-0.7071067811865475|
       |  1| 0.7071067811865475|
       |  2|-0.8320502943378437|
       |  2|-0.2773500981126146|
       |  2| 1.1094003924504583|
       +---+-------------------+

       Alternatively, the user can define a function that takes two arguments.
       In this case, the grouping key will be passed as the first argument and the data will
       be passed as the second argument. The grouping key will be passed as a tuple of numpy
       data types, e.g., `numpy.int32` and `numpy.float64`. The data will still be passed in
       as a `pandas.DataFrame` containing all columns from the original Spark DataFrame.
       This is useful when the user does not want to hardcode grouping key in the function.

       >>> from pyspark.sql.functions import pandas_udf, PandasUDFType
       >>> import pandas as pd  # doctest: +SKIP
       >>> df = spark.createDataFrame(
       ...     [(1, 1.0), (1, 2.0), (2, 3.0), (2, 5.0), (2, 10.0)],
       ...     ("id", "v"))  # doctest: +SKIP
       >>> @pandas_udf("id long, v double", PandasUDFType.GROUPED_MAP)  # doctest: +SKIP
       ... def mean_udf(key, pdf):
       ...     # key is a tuple of one numpy.int64, which is the value
       ...     # of 'id' for the current group
       ...     return pd.DataFrame([key + (pdf.v.mean(),)])
       >>> df.groupby('id').apply(mean_udf).show()  # doctest: +SKIP
       +---+---+
       | id|  v|
       +---+---+
       |  1|1.5|
       |  2|6.0|
       +---+---+

       .. seealso:: :meth:`pyspark.sql.GroupedData.apply`

    3. GROUPED_AGG

       A grouped aggregate UDF defines a transformation: One or more `pandas.Series` -> A scalar
       The `returnType` should be a primitive data type, e.g., :class:`DoubleType`.
       The returned scalar can be either a python primitive type, e.g., `int` or `float`
       or a numpy data type, e.g., `numpy.int64` or `numpy.float64`.

       :class:`ArrayType`, :class:`MapType` and :class:`StructType` are currently not supported as
       output types.

       Group aggregate UDFs are used with :meth:`pyspark.sql.GroupedData.agg`

       >>> from pyspark.sql.functions import pandas_udf, PandasUDFType
       >>> df = spark.createDataFrame(
       ...     [(1, 1.0), (1, 2.0), (2, 3.0), (2, 5.0), (2, 10.0)],
       ...     ("id", "v"))
       >>> @pandas_udf("double", PandasUDFType.GROUPED_AGG)  # doctest: +SKIP
       ... def mean_udf(v):
       ...     return v.mean()
       >>> df.groupby("id").agg(mean_udf(df['v'])).show()  # doctest: +SKIP
       +---+-----------+
       | id|mean_udf(v)|
       +---+-----------+
       |  1|        1.5|
       |  2|        6.0|
       +---+-----------+

       .. seealso:: :meth:`pyspark.sql.GroupedData.agg`

    .. note:: The user-defined functions are considered deterministic by default. Due to
        optimization, duplicate invocations may be eliminated or the function may even be invoked
        more times than it is present in the query. If your function is not deterministic, call
        `asNondeterministic` on the user defined function. E.g.:

    >>> @pandas_udf('double', PandasUDFType.SCALAR)  # doctest: +SKIP
    ... def random(v):
    ...     import numpy as np
    ...     import pandas as pd
    ...     return pd.Series(np.random.randn(len(v))
    >>> random = random.asNondeterministic()  # doctest: +SKIP

    .. note:: The user-defined functions do not support conditional expressions or short circuiting
        in boolean expressions and it ends up with being executed all internally. If the functions
        can fail on special rows, the workaround is to incorporate the condition into the functions.

    .. note:: The user-defined functions do not take keyword arguments on the calling side.
    """
    # decorator @pandas_udf(returnType, functionType)
    is_decorator = f is None or isinstance(f, (str, DataType))

    if is_decorator:
        # If DataType has been passed as a positional argument
        # for decorator use it as a returnType
        return_type = f or returnType

        if functionType is not None:
            # @pandas_udf(dataType, functionType=functionType)
            # @pandas_udf(returnType=dataType, functionType=functionType)
            eval_type = functionType
        elif returnType is not None and isinstance(returnType, int):
            # @pandas_udf(dataType, functionType)
            eval_type = returnType
        else:
            # @pandas_udf(dataType) or @pandas_udf(returnType=dataType)
            eval_type = PythonEvalType.SQL_SCALAR_PANDAS_UDF
    else:
        return_type = returnType

        if functionType is not None:
            eval_type = functionType
        else:
            eval_type = PythonEvalType.SQL_SCALAR_PANDAS_UDF

    if return_type is None:
        raise ValueError("Invalid returnType: returnType can not be None")

    if eval_type not in [PythonEvalType.SQL_SCALAR_PANDAS_UDF,
                         PythonEvalType.SQL_GROUPED_MAP_PANDAS_UDF,
                         PythonEvalType.SQL_GROUPED_AGG_PANDAS_UDF]:
        raise ValueError("Invalid functionType: "
                         "functionType must be one the values from PandasUDFType")

    if is_decorator:
        return functools.partial(_create_udf, returnType=return_type, evalType=eval_type)
    else:
        return _create_udf(f=f, returnType=return_type, evalType=eval_type)


blacklist = ['map', 'since', 'ignore_unicode_prefix']
__all__ = [k for k, v in globals().items()
           if not k.startswith('_') and k[0].islower() and callable(v) and k not in blacklist]
__all__.sort()


def _test():
    import doctest
    from pyspark.sql import Row, SparkSession
    import pyspark.sql.functions
    globs = pyspark.sql.functions.__dict__.copy()
    spark = SparkSession.builder\
        .master("local[4]")\
        .appName("sql.functions tests")\
        .getOrCreate()
    sc = spark.sparkContext
    globs['sc'] = sc
    globs['spark'] = spark
    globs['df'] = spark.createDataFrame([Row(name='Alice', age=2), Row(name='Bob', age=5)])
    (failure_count, test_count) = doctest.testmod(
        pyspark.sql.functions, globs=globs,
        optionflags=doctest.ELLIPSIS | doctest.NORMALIZE_WHITESPACE)
    spark.stop()
    if failure_count:
        sys.exit(-1)


if __name__ == "__main__":
    _test()<|MERGE_RESOLUTION|>--- conflicted
+++ resolved
@@ -2217,7 +2217,23 @@
 
 
 @since(2.4)
-<<<<<<< HEAD
+def flatten(col):
+    """
+    Collection function: creates a single array from an array of arrays.
+    If a structure of nested arrays is deeper than two levels,
+    only one level of nesting is removed.
+
+    :param col: name of column or expression
+
+    >>> df = spark.createDataFrame([([[1, 2, 3], [4, 5], [6]],), ([None, [4, 5]],)], ['data'])
+    >>> df.select(flatten(df.data).alias('r')).collect()
+    [Row(r=[1, 2, 3, 4, 5, 6]), Row(r=None)]
+    """
+    sc = SparkContext._active_spark_context
+    return Column(sc._jvm.functions.flatten(_to_java_column(col)))
+
+
+@since(2.4)
 def zip_with_index(col, indexFirst=False, startFromZero=False):
     """
     Collection function: transforms the input array by encapsulating elements into pairs
@@ -2235,22 +2251,6 @@
     """
     sc = SparkContext._active_spark_context
     return Column(sc._jvm.functions.zip_with_index(_to_java_column(col), indexFirst, startFromZero))
-=======
-def flatten(col):
-    """
-    Collection function: creates a single array from an array of arrays.
-    If a structure of nested arrays is deeper than two levels,
-    only one level of nesting is removed.
-
-    :param col: name of column or expression
-
-    >>> df = spark.createDataFrame([([[1, 2, 3], [4, 5], [6]],), ([None, [4, 5]],)], ['data'])
-    >>> df.select(flatten(df.data).alias('r')).collect()
-    [Row(r=[1, 2, 3, 4, 5, 6]), Row(r=None)]
-    """
-    sc = SparkContext._active_spark_context
-    return Column(sc._jvm.functions.flatten(_to_java_column(col)))
->>>>>>> ce2f919f
 
 
 @since(2.3)
