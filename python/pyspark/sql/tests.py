# -*- encoding: utf-8 -*-
#
# Licensed to the Apache Software Foundation (ASF) under one or more
# contributor license agreements.  See the NOTICE file distributed with
# this work for additional information regarding copyright ownership.
# The ASF licenses this file to You under the Apache License, Version 2.0
# (the "License"); you may not use this file except in compliance with
# the License.  You may obtain a copy of the License at
#
#    http://www.apache.org/licenses/LICENSE-2.0
#
# Unless required by applicable law or agreed to in writing, software
# distributed under the License is distributed on an "AS IS" BASIS,
# WITHOUT WARRANTIES OR CONDITIONS OF ANY KIND, either express or implied.
# See the License for the specific language governing permissions and
# limitations under the License.
#

"""
Unit tests for pyspark.sql; additional tests are implemented as doctests in
individual modules.
"""
import os
import sys
import subprocess
import pydoc
import shutil
import tempfile
import pickle
import functools
import time
import datetime
import array
import ctypes
import py4j

try:
    import xmlrunner
except ImportError:
    xmlrunner = None

if sys.version_info[:2] <= (2, 6):
    try:
        import unittest2 as unittest
    except ImportError:
        sys.stderr.write('Please install unittest2 to test with Python 2.6 or earlier')
        sys.exit(1)
else:
    import unittest

_have_pandas = False
try:
    import pandas
    _have_pandas = True
except:
    # No Pandas, but that's okay, we'll skip those tests
    pass

from pyspark import SparkContext
from pyspark.sql import SparkSession, SQLContext, HiveContext, Column, Row
from pyspark.sql.types import *
from pyspark.sql.types import UserDefinedType, _infer_type, _make_type_verifier
from pyspark.sql.types import _array_signed_int_typecode_ctype_mappings, _array_type_mappings
from pyspark.sql.types import _array_unsigned_int_typecode_ctype_mappings
from pyspark.tests import QuietTest, ReusedPySparkTestCase, SparkSubmitTests
from pyspark.sql.functions import UserDefinedFunction, sha2, lit
from pyspark.sql.window import Window
from pyspark.sql.utils import AnalysisException, ParseException, IllegalArgumentException


_have_arrow = False
try:
    import pyarrow
    _have_arrow = True
except:
    # No Arrow, but that's okay, we'll skip those tests
    pass


class UTCOffsetTimezone(datetime.tzinfo):
    """
    Specifies timezone in UTC offset
    """

    def __init__(self, offset=0):
        self.ZERO = datetime.timedelta(hours=offset)

    def utcoffset(self, dt):
        return self.ZERO

    def dst(self, dt):
        return self.ZERO


class ExamplePointUDT(UserDefinedType):
    """
    User-defined type (UDT) for ExamplePoint.
    """

    @classmethod
    def sqlType(self):
        return ArrayType(DoubleType(), False)

    @classmethod
    def module(cls):
        return 'pyspark.sql.tests'

    @classmethod
    def scalaUDT(cls):
        return 'org.apache.spark.sql.test.ExamplePointUDT'

    def serialize(self, obj):
        return [obj.x, obj.y]

    def deserialize(self, datum):
        return ExamplePoint(datum[0], datum[1])


class ExamplePoint:
    """
    An example class to demonstrate UDT in Scala, Java, and Python.
    """

    __UDT__ = ExamplePointUDT()

    def __init__(self, x, y):
        self.x = x
        self.y = y

    def __repr__(self):
        return "ExamplePoint(%s,%s)" % (self.x, self.y)

    def __str__(self):
        return "(%s,%s)" % (self.x, self.y)

    def __eq__(self, other):
        return isinstance(other, self.__class__) and \
            other.x == self.x and other.y == self.y


class PythonOnlyUDT(UserDefinedType):
    """
    User-defined type (UDT) for ExamplePoint.
    """

    @classmethod
    def sqlType(self):
        return ArrayType(DoubleType(), False)

    @classmethod
    def module(cls):
        return '__main__'

    def serialize(self, obj):
        return [obj.x, obj.y]

    def deserialize(self, datum):
        return PythonOnlyPoint(datum[0], datum[1])

    @staticmethod
    def foo():
        pass

    @property
    def props(self):
        return {}


class PythonOnlyPoint(ExamplePoint):
    """
    An example class to demonstrate UDT in only Python
    """
    __UDT__ = PythonOnlyUDT()


class MyObject(object):
    def __init__(self, key, value):
        self.key = key
        self.value = value


class DataTypeTests(unittest.TestCase):
    # regression test for SPARK-6055
    def test_data_type_eq(self):
        lt = LongType()
        lt2 = pickle.loads(pickle.dumps(LongType()))
        self.assertEqual(lt, lt2)

    # regression test for SPARK-7978
    def test_decimal_type(self):
        t1 = DecimalType()
        t2 = DecimalType(10, 2)
        self.assertTrue(t2 is not t1)
        self.assertNotEqual(t1, t2)
        t3 = DecimalType(8)
        self.assertNotEqual(t2, t3)

    # regression test for SPARK-10392
    def test_datetype_equal_zero(self):
        dt = DateType()
        self.assertEqual(dt.fromInternal(0), datetime.date(1970, 1, 1))

    # regression test for SPARK-17035
    def test_timestamp_microsecond(self):
        tst = TimestampType()
        self.assertEqual(tst.toInternal(datetime.datetime.max) % 1000000, 999999)

    def test_empty_row(self):
        row = Row()
        self.assertEqual(len(row), 0)

    def test_struct_field_type_name(self):
        struct_field = StructField("a", IntegerType())
        self.assertRaises(TypeError, struct_field.typeName)


class SQLTests(ReusedPySparkTestCase):

    @classmethod
    def setUpClass(cls):
        ReusedPySparkTestCase.setUpClass()
        cls.tempdir = tempfile.NamedTemporaryFile(delete=False)
        os.unlink(cls.tempdir.name)
        cls.spark = SparkSession(cls.sc)
        cls.testData = [Row(key=i, value=str(i)) for i in range(100)]
        cls.df = cls.spark.createDataFrame(cls.testData)

    @classmethod
    def tearDownClass(cls):
        ReusedPySparkTestCase.tearDownClass()
        cls.spark.stop()
        shutil.rmtree(cls.tempdir.name, ignore_errors=True)

    def test_sqlcontext_reuses_sparksession(self):
        sqlContext1 = SQLContext(self.sc)
        sqlContext2 = SQLContext(self.sc)
        self.assertTrue(sqlContext1.sparkSession is sqlContext2.sparkSession)

    def tearDown(self):
        super(SQLTests, self).tearDown()

        # tear down test_bucketed_write state
        self.spark.sql("DROP TABLE IF EXISTS pyspark_bucket")

    def test_row_should_be_read_only(self):
        row = Row(a=1, b=2)
        self.assertEqual(1, row.a)

        def foo():
            row.a = 3
        self.assertRaises(Exception, foo)

        row2 = self.spark.range(10).first()
        self.assertEqual(0, row2.id)

        def foo2():
            row2.id = 2
        self.assertRaises(Exception, foo2)

    def test_range(self):
        self.assertEqual(self.spark.range(1, 1).count(), 0)
        self.assertEqual(self.spark.range(1, 0, -1).count(), 1)
        self.assertEqual(self.spark.range(0, 1 << 40, 1 << 39).count(), 2)
        self.assertEqual(self.spark.range(-2).count(), 0)
        self.assertEqual(self.spark.range(3).count(), 3)

    def test_duplicated_column_names(self):
        df = self.spark.createDataFrame([(1, 2)], ["c", "c"])
        row = df.select('*').first()
        self.assertEqual(1, row[0])
        self.assertEqual(2, row[1])
        self.assertEqual("Row(c=1, c=2)", str(row))
        # Cannot access columns
        self.assertRaises(AnalysisException, lambda: df.select(df[0]).first())
        self.assertRaises(AnalysisException, lambda: df.select(df.c).first())
        self.assertRaises(AnalysisException, lambda: df.select(df["c"]).first())

    def test_column_name_encoding(self):
        """Ensure that created columns has `str` type consistently."""
        columns = self.spark.createDataFrame([('Alice', 1)], ['name', u'age']).columns
        self.assertEqual(columns, ['name', 'age'])
        self.assertTrue(isinstance(columns[0], str))
        self.assertTrue(isinstance(columns[1], str))

    def test_explode(self):
        from pyspark.sql.functions import explode, explode_outer, posexplode_outer
        d = [
            Row(a=1, intlist=[1, 2, 3], mapfield={"a": "b"}),
            Row(a=1, intlist=[], mapfield={}),
            Row(a=1, intlist=None, mapfield=None),
        ]
        rdd = self.sc.parallelize(d)
        data = self.spark.createDataFrame(rdd)

        result = data.select(explode(data.intlist).alias("a")).select("a").collect()
        self.assertEqual(result[0][0], 1)
        self.assertEqual(result[1][0], 2)
        self.assertEqual(result[2][0], 3)

        result = data.select(explode(data.mapfield).alias("a", "b")).select("a", "b").collect()
        self.assertEqual(result[0][0], "a")
        self.assertEqual(result[0][1], "b")

        result = [tuple(x) for x in data.select(posexplode_outer("intlist")).collect()]
        self.assertEqual(result, [(0, 1), (1, 2), (2, 3), (None, None), (None, None)])

        result = [tuple(x) for x in data.select(posexplode_outer("mapfield")).collect()]
        self.assertEqual(result, [(0, 'a', 'b'), (None, None, None), (None, None, None)])

        result = [x[0] for x in data.select(explode_outer("intlist")).collect()]
        self.assertEqual(result, [1, 2, 3, None, None])

        result = [tuple(x) for x in data.select(explode_outer("mapfield")).collect()]
        self.assertEqual(result, [('a', 'b'), (None, None), (None, None)])

    def test_and_in_expression(self):
        self.assertEqual(4, self.df.filter((self.df.key <= 10) & (self.df.value <= "2")).count())
        self.assertRaises(ValueError, lambda: (self.df.key <= 10) and (self.df.value <= "2"))
        self.assertEqual(14, self.df.filter((self.df.key <= 3) | (self.df.value < "2")).count())
        self.assertRaises(ValueError, lambda: self.df.key <= 3 or self.df.value < "2")
        self.assertEqual(99, self.df.filter(~(self.df.key == 1)).count())
        self.assertRaises(ValueError, lambda: not self.df.key == 1)

    def test_udf_with_callable(self):
        d = [Row(number=i, squared=i**2) for i in range(10)]
        rdd = self.sc.parallelize(d)
        data = self.spark.createDataFrame(rdd)

        class PlusFour:
            def __call__(self, col):
                if col is not None:
                    return col + 4

        call = PlusFour()
        pudf = UserDefinedFunction(call, LongType())
        res = data.select(pudf(data['number']).alias('plus_four'))
        self.assertEqual(res.agg({'plus_four': 'sum'}).collect()[0][0], 85)

    def test_udf_with_partial_function(self):
        d = [Row(number=i, squared=i**2) for i in range(10)]
        rdd = self.sc.parallelize(d)
        data = self.spark.createDataFrame(rdd)

        def some_func(col, param):
            if col is not None:
                return col + param

        pfunc = functools.partial(some_func, param=4)
        pudf = UserDefinedFunction(pfunc, LongType())
        res = data.select(pudf(data['number']).alias('plus_four'))
        self.assertEqual(res.agg({'plus_four': 'sum'}).collect()[0][0], 85)

    def test_udf(self):
        self.spark.catalog.registerFunction("twoArgs", lambda x, y: len(x) + y, IntegerType())
        [row] = self.spark.sql("SELECT twoArgs('test', 1)").collect()
        self.assertEqual(row[0], 5)

    def test_udf2(self):
        self.spark.catalog.registerFunction("strlen", lambda string: len(string), IntegerType())
        self.spark.createDataFrame(self.sc.parallelize([Row(a="test")]))\
            .createOrReplaceTempView("test")
        [res] = self.spark.sql("SELECT strlen(a) FROM test WHERE strlen(a) > 1").collect()
        self.assertEqual(4, res[0])

    def test_chained_udf(self):
        self.spark.catalog.registerFunction("double", lambda x: x + x, IntegerType())
        [row] = self.spark.sql("SELECT double(1)").collect()
        self.assertEqual(row[0], 2)
        [row] = self.spark.sql("SELECT double(double(1))").collect()
        self.assertEqual(row[0], 4)
        [row] = self.spark.sql("SELECT double(double(1) + 1)").collect()
        self.assertEqual(row[0], 6)

    def test_single_udf_with_repeated_argument(self):
        # regression test for SPARK-20685
        self.spark.catalog.registerFunction("add", lambda x, y: x + y, IntegerType())
        row = self.spark.sql("SELECT add(1, 1)").first()
        self.assertEqual(tuple(row), (2, ))

    def test_multiple_udfs(self):
        self.spark.catalog.registerFunction("double", lambda x: x * 2, IntegerType())
        [row] = self.spark.sql("SELECT double(1), double(2)").collect()
        self.assertEqual(tuple(row), (2, 4))
        [row] = self.spark.sql("SELECT double(double(1)), double(double(2) + 2)").collect()
        self.assertEqual(tuple(row), (4, 12))
        self.spark.catalog.registerFunction("add", lambda x, y: x + y, IntegerType())
        [row] = self.spark.sql("SELECT double(add(1, 2)), add(double(2), 1)").collect()
        self.assertEqual(tuple(row), (6, 5))

    def test_udf_in_filter_on_top_of_outer_join(self):
        from pyspark.sql.functions import udf
        left = self.spark.createDataFrame([Row(a=1)])
        right = self.spark.createDataFrame([Row(a=1)])
        df = left.join(right, on='a', how='left_outer')
        df = df.withColumn('b', udf(lambda x: 'x')(df.a))
        self.assertEqual(df.filter('b = "x"').collect(), [Row(a=1, b='x')])

    def test_udf_in_filter_on_top_of_join(self):
        # regression test for SPARK-18589
        from pyspark.sql.functions import udf
        left = self.spark.createDataFrame([Row(a=1)])
        right = self.spark.createDataFrame([Row(b=1)])
        f = udf(lambda a, b: a == b, BooleanType())
        df = left.crossJoin(right).filter(f("a", "b"))
        self.assertEqual(df.collect(), [Row(a=1, b=1)])

    def test_udf_without_arguments(self):
        self.spark.catalog.registerFunction("foo", lambda: "bar")
        [row] = self.spark.sql("SELECT foo()").collect()
        self.assertEqual(row[0], "bar")

    def test_udf_with_array_type(self):
        d = [Row(l=list(range(3)), d={"key": list(range(5))})]
        rdd = self.sc.parallelize(d)
        self.spark.createDataFrame(rdd).createOrReplaceTempView("test")
        self.spark.catalog.registerFunction("copylist", lambda l: list(l), ArrayType(IntegerType()))
        self.spark.catalog.registerFunction("maplen", lambda d: len(d), IntegerType())
        [(l1, l2)] = self.spark.sql("select copylist(l), maplen(d) from test").collect()
        self.assertEqual(list(range(3)), l1)
        self.assertEqual(1, l2)

    def test_broadcast_in_udf(self):
        bar = {"a": "aa", "b": "bb", "c": "abc"}
        foo = self.sc.broadcast(bar)
        self.spark.catalog.registerFunction("MYUDF", lambda x: foo.value[x] if x else '')
        [res] = self.spark.sql("SELECT MYUDF('c')").collect()
        self.assertEqual("abc", res[0])
        [res] = self.spark.sql("SELECT MYUDF('')").collect()
        self.assertEqual("", res[0])

    def test_udf_with_filter_function(self):
        df = self.spark.createDataFrame([(1, "1"), (2, "2"), (1, "2"), (1, "2")], ["key", "value"])
        from pyspark.sql.functions import udf, col
        from pyspark.sql.types import BooleanType

        my_filter = udf(lambda a: a < 2, BooleanType())
        sel = df.select(col("key"), col("value")).filter((my_filter(col("key"))) & (df.value < "2"))
        self.assertEqual(sel.collect(), [Row(key=1, value='1')])

    def test_udf_with_aggregate_function(self):
        df = self.spark.createDataFrame([(1, "1"), (2, "2"), (1, "2"), (1, "2")], ["key", "value"])
        from pyspark.sql.functions import udf, col, sum
        from pyspark.sql.types import BooleanType

        my_filter = udf(lambda a: a == 1, BooleanType())
        sel = df.select(col("key")).distinct().filter(my_filter(col("key")))
        self.assertEqual(sel.collect(), [Row(key=1)])

        my_copy = udf(lambda x: x, IntegerType())
        my_add = udf(lambda a, b: int(a + b), IntegerType())
        my_strlen = udf(lambda x: len(x), IntegerType())
        sel = df.groupBy(my_copy(col("key")).alias("k"))\
            .agg(sum(my_strlen(col("value"))).alias("s"))\
            .select(my_add(col("k"), col("s")).alias("t"))
        self.assertEqual(sel.collect(), [Row(t=4), Row(t=3)])

    def test_udf_in_generate(self):
        from pyspark.sql.functions import udf, explode
        df = self.spark.range(5)
        f = udf(lambda x: list(range(x)), ArrayType(LongType()))
        row = df.select(explode(f(*df))).groupBy().sum().first()
        self.assertEqual(row[0], 10)

        df = self.spark.range(3)
        res = df.select("id", explode(f(df.id))).collect()
        self.assertEqual(res[0][0], 1)
        self.assertEqual(res[0][1], 0)
        self.assertEqual(res[1][0], 2)
        self.assertEqual(res[1][1], 0)
        self.assertEqual(res[2][0], 2)
        self.assertEqual(res[2][1], 1)

        range_udf = udf(lambda value: list(range(value - 1, value + 1)), ArrayType(IntegerType()))
        res = df.select("id", explode(range_udf(df.id))).collect()
        self.assertEqual(res[0][0], 0)
        self.assertEqual(res[0][1], -1)
        self.assertEqual(res[1][0], 0)
        self.assertEqual(res[1][1], 0)
        self.assertEqual(res[2][0], 1)
        self.assertEqual(res[2][1], 0)
        self.assertEqual(res[3][0], 1)
        self.assertEqual(res[3][1], 1)

    def test_udf_with_order_by_and_limit(self):
        from pyspark.sql.functions import udf
        my_copy = udf(lambda x: x, IntegerType())
        df = self.spark.range(10).orderBy("id")
        res = df.select(df.id, my_copy(df.id).alias("copy")).limit(1)
        res.explain(True)
        self.assertEqual(res.collect(), [Row(id=0, copy=0)])

    def test_udf_registration_returns_udf(self):
        df = self.spark.range(10)
        add_three = self.spark.udf.register("add_three", lambda x: x + 3, IntegerType())

        self.assertListEqual(
            df.selectExpr("add_three(id) AS plus_three").collect(),
            df.select(add_three("id").alias("plus_three")).collect()
        )

    def test_non_existed_udf(self):
        spark = self.spark
        self.assertRaisesRegexp(AnalysisException, "Can not load class non_existed_udf",
                                lambda: spark.udf.registerJavaFunction("udf1", "non_existed_udf"))

    def test_non_existed_udaf(self):
        spark = self.spark
        self.assertRaisesRegexp(AnalysisException, "Can not load class non_existed_udaf",
                                lambda: spark.udf.registerJavaUDAF("udaf1", "non_existed_udaf"))

    def test_multiLine_json(self):
        people1 = self.spark.read.json("python/test_support/sql/people.json")
        people_array = self.spark.read.json("python/test_support/sql/people_array.json",
                                            multiLine=True)
        self.assertEqual(people1.collect(), people_array.collect())

    def test_multiline_csv(self):
        ages_newlines = self.spark.read.csv(
            "python/test_support/sql/ages_newlines.csv", multiLine=True)
        expected = [Row(_c0=u'Joe', _c1=u'20', _c2=u'Hi,\nI am Jeo'),
                    Row(_c0=u'Tom', _c1=u'30', _c2=u'My name is Tom'),
                    Row(_c0=u'Hyukjin', _c1=u'25', _c2=u'I am Hyukjin\n\nI love Spark!')]
        self.assertEqual(ages_newlines.collect(), expected)

    def test_ignorewhitespace_csv(self):
        tmpPath = tempfile.mkdtemp()
        shutil.rmtree(tmpPath)
        self.spark.createDataFrame([[" a", "b  ", " c "]]).write.csv(
            tmpPath,
            ignoreLeadingWhiteSpace=False,
            ignoreTrailingWhiteSpace=False)

        expected = [Row(value=u' a,b  , c ')]
        readback = self.spark.read.text(tmpPath)
        self.assertEqual(readback.collect(), expected)
        shutil.rmtree(tmpPath)

    def test_read_multiple_orc_file(self):
        df = self.spark.read.orc(["python/test_support/sql/orc_partitioned/b=0/c=0",
                                  "python/test_support/sql/orc_partitioned/b=1/c=1"])
        self.assertEqual(2, df.count())

    def test_udf_with_input_file_name(self):
        from pyspark.sql.functions import udf, input_file_name
        from pyspark.sql.types import StringType
        sourceFile = udf(lambda path: path, StringType())
        filePath = "python/test_support/sql/people1.json"
        row = self.spark.read.json(filePath).select(sourceFile(input_file_name())).first()
        self.assertTrue(row[0].find("people1.json") != -1)

    def test_udf_with_input_file_name_for_hadooprdd(self):
        from pyspark.sql.functions import udf, input_file_name
        from pyspark.sql.types import StringType

        def filename(path):
            return path

        sameText = udf(filename, StringType())

        rdd = self.sc.textFile('python/test_support/sql/people.json')
        df = self.spark.read.json(rdd).select(input_file_name().alias('file'))
        row = df.select(sameText(df['file'])).first()
        self.assertTrue(row[0].find("people.json") != -1)

        rdd2 = self.sc.newAPIHadoopFile(
            'python/test_support/sql/people.json',
            'org.apache.hadoop.mapreduce.lib.input.TextInputFormat',
            'org.apache.hadoop.io.LongWritable',
            'org.apache.hadoop.io.Text')

        df2 = self.spark.read.json(rdd2).select(input_file_name().alias('file'))
        row2 = df2.select(sameText(df2['file'])).first()
        self.assertTrue(row2[0].find("people.json") != -1)

    def test_udf_defers_judf_initalization(self):
        # This is separate of  UDFInitializationTests
        # to avoid context initialization
        # when udf is called

        from pyspark.sql.functions import UserDefinedFunction

        f = UserDefinedFunction(lambda x: x, StringType())

        self.assertIsNone(
            f._judf_placeholder,
            "judf should not be initialized before the first call."
        )

        self.assertIsInstance(f("foo"), Column, "UDF call should return a Column.")

        self.assertIsNotNone(
            f._judf_placeholder,
            "judf should be initialized after UDF has been called."
        )

    def test_udf_with_string_return_type(self):
        from pyspark.sql.functions import UserDefinedFunction

        add_one = UserDefinedFunction(lambda x: x + 1, "integer")
        make_pair = UserDefinedFunction(lambda x: (-x, x), "struct<x:integer,y:integer>")
        make_array = UserDefinedFunction(
            lambda x: [float(x) for x in range(x, x + 3)], "array<double>")

        expected = (2, Row(x=-1, y=1), [1.0, 2.0, 3.0])
        actual = (self.spark.range(1, 2).toDF("x")
                  .select(add_one("x"), make_pair("x"), make_array("x"))
                  .first())

        self.assertTupleEqual(expected, actual)

    def test_udf_shouldnt_accept_noncallable_object(self):
        from pyspark.sql.functions import UserDefinedFunction
        from pyspark.sql.types import StringType

        non_callable = None
        self.assertRaises(TypeError, UserDefinedFunction, non_callable, StringType())

    def test_udf_with_decorator(self):
        from pyspark.sql.functions import lit, udf
        from pyspark.sql.types import IntegerType, DoubleType

        @udf(IntegerType())
        def add_one(x):
            if x is not None:
                return x + 1

        @udf(returnType=DoubleType())
        def add_two(x):
            if x is not None:
                return float(x + 2)

        @udf
        def to_upper(x):
            if x is not None:
                return x.upper()

        @udf()
        def to_lower(x):
            if x is not None:
                return x.lower()

        @udf
        def substr(x, start, end):
            if x is not None:
                return x[start:end]

        @udf("long")
        def trunc(x):
            return int(x)

        @udf(returnType="double")
        def as_double(x):
            return float(x)

        df = (
            self.spark
                .createDataFrame(
                    [(1, "Foo", "foobar", 3.0)], ("one", "Foo", "foobar", "float"))
                .select(
                    add_one("one"), add_two("one"),
                    to_upper("Foo"), to_lower("Foo"),
                    substr("foobar", lit(0), lit(3)),
                    trunc("float"), as_double("one")))

        self.assertListEqual(
            [tpe for _, tpe in df.dtypes],
            ["int", "double", "string", "string", "string", "bigint", "double"]
        )

        self.assertListEqual(
            list(df.first()),
            [2, 3.0, "FOO", "foo", "foo", 3, 1.0]
        )

    def test_udf_wrapper(self):
        from pyspark.sql.functions import udf
        from pyspark.sql.types import IntegerType

        def f(x):
            """Identity"""
            return x

        return_type = IntegerType()
        f_ = udf(f, return_type)

        self.assertTrue(f.__doc__ in f_.__doc__)
        self.assertEqual(f, f_.func)
        self.assertEqual(return_type, f_.returnType)

        class F(object):
            """Identity"""
            def __call__(self, x):
                return x

        f = F()
        return_type = IntegerType()
        f_ = udf(f, return_type)

        self.assertTrue(f.__doc__ in f_.__doc__)
        self.assertEqual(f, f_.func)
        self.assertEqual(return_type, f_.returnType)

        f = functools.partial(f, x=1)
        return_type = IntegerType()
        f_ = udf(f, return_type)

        self.assertTrue(f.__doc__ in f_.__doc__)
        self.assertEqual(f, f_.func)
        self.assertEqual(return_type, f_.returnType)

    def test_validate_column_types(self):
        from pyspark.sql.functions import udf, to_json
        from pyspark.sql.column import _to_java_column

        self.assertTrue("Column" in _to_java_column("a").getClass().toString())
        self.assertTrue("Column" in _to_java_column(u"a").getClass().toString())
        self.assertTrue("Column" in _to_java_column(self.spark.range(1).id).getClass().toString())

        self.assertRaisesRegexp(
            TypeError,
            "Invalid argument, not a string or column",
            lambda: _to_java_column(1))

        class A():
            pass

        self.assertRaises(TypeError, lambda: _to_java_column(A()))
        self.assertRaises(TypeError, lambda: _to_java_column([]))

        self.assertRaisesRegexp(
            TypeError,
            "Invalid argument, not a string or column",
            lambda: udf(lambda x: x)(None))
        self.assertRaises(TypeError, lambda: to_json(1))

    def test_basic_functions(self):
        rdd = self.sc.parallelize(['{"foo":"bar"}', '{"foo":"baz"}'])
        df = self.spark.read.json(rdd)
        df.count()
        df.collect()
        df.schema

        # cache and checkpoint
        self.assertFalse(df.is_cached)
        df.persist()
        df.unpersist(True)
        df.cache()
        self.assertTrue(df.is_cached)
        self.assertEqual(2, df.count())

        df.createOrReplaceTempView("temp")
        df = self.spark.sql("select foo from temp")
        df.count()
        df.collect()

    def test_apply_schema_to_row(self):
        df = self.spark.read.json(self.sc.parallelize(["""{"a":2}"""]))
        df2 = self.spark.createDataFrame(df.rdd.map(lambda x: x), df.schema)
        self.assertEqual(df.collect(), df2.collect())

        rdd = self.sc.parallelize(range(10)).map(lambda x: Row(a=x))
        df3 = self.spark.createDataFrame(rdd, df.schema)
        self.assertEqual(10, df3.count())

    def test_infer_schema_to_local(self):
        input = [{"a": 1}, {"b": "coffee"}]
        rdd = self.sc.parallelize(input)
        df = self.spark.createDataFrame(input)
        df2 = self.spark.createDataFrame(rdd, samplingRatio=1.0)
        self.assertEqual(df.schema, df2.schema)

        rdd = self.sc.parallelize(range(10)).map(lambda x: Row(a=x, b=None))
        df3 = self.spark.createDataFrame(rdd, df.schema)
        self.assertEqual(10, df3.count())

    def test_apply_schema_to_dict_and_rows(self):
        schema = StructType().add("b", StringType()).add("a", IntegerType())
        input = [{"a": 1}, {"b": "coffee"}]
        rdd = self.sc.parallelize(input)
        for verify in [False, True]:
            df = self.spark.createDataFrame(input, schema, verifySchema=verify)
            df2 = self.spark.createDataFrame(rdd, schema, verifySchema=verify)
            self.assertEqual(df.schema, df2.schema)

            rdd = self.sc.parallelize(range(10)).map(lambda x: Row(a=x, b=None))
            df3 = self.spark.createDataFrame(rdd, schema, verifySchema=verify)
            self.assertEqual(10, df3.count())
            input = [Row(a=x, b=str(x)) for x in range(10)]
            df4 = self.spark.createDataFrame(input, schema, verifySchema=verify)
            self.assertEqual(10, df4.count())

    def test_create_dataframe_schema_mismatch(self):
        input = [Row(a=1)]
        rdd = self.sc.parallelize(range(3)).map(lambda i: Row(a=i))
        schema = StructType([StructField("a", IntegerType()), StructField("b", StringType())])
        df = self.spark.createDataFrame(rdd, schema)
        self.assertRaises(Exception, lambda: df.show())

    def test_serialize_nested_array_and_map(self):
        d = [Row(l=[Row(a=1, b='s')], d={"key": Row(c=1.0, d="2")})]
        rdd = self.sc.parallelize(d)
        df = self.spark.createDataFrame(rdd)
        row = df.head()
        self.assertEqual(1, len(row.l))
        self.assertEqual(1, row.l[0].a)
        self.assertEqual("2", row.d["key"].d)

        l = df.rdd.map(lambda x: x.l).first()
        self.assertEqual(1, len(l))
        self.assertEqual('s', l[0].b)

        d = df.rdd.map(lambda x: x.d).first()
        self.assertEqual(1, len(d))
        self.assertEqual(1.0, d["key"].c)

        row = df.rdd.map(lambda x: x.d["key"]).first()
        self.assertEqual(1.0, row.c)
        self.assertEqual("2", row.d)

    def test_infer_schema(self):
        d = [Row(l=[], d={}, s=None),
             Row(l=[Row(a=1, b='s')], d={"key": Row(c=1.0, d="2")}, s="")]
        rdd = self.sc.parallelize(d)
        df = self.spark.createDataFrame(rdd)
        self.assertEqual([], df.rdd.map(lambda r: r.l).first())
        self.assertEqual([None, ""], df.rdd.map(lambda r: r.s).collect())
        df.createOrReplaceTempView("test")
        result = self.spark.sql("SELECT l[0].a from test where d['key'].d = '2'")
        self.assertEqual(1, result.head()[0])

        df2 = self.spark.createDataFrame(rdd, samplingRatio=1.0)
        self.assertEqual(df.schema, df2.schema)
        self.assertEqual({}, df2.rdd.map(lambda r: r.d).first())
        self.assertEqual([None, ""], df2.rdd.map(lambda r: r.s).collect())
        df2.createOrReplaceTempView("test2")
        result = self.spark.sql("SELECT l[0].a from test2 where d['key'].d = '2'")
        self.assertEqual(1, result.head()[0])

    def test_infer_nested_schema(self):
        NestedRow = Row("f1", "f2")
        nestedRdd1 = self.sc.parallelize([NestedRow([1, 2], {"row1": 1.0}),
                                          NestedRow([2, 3], {"row2": 2.0})])
        df = self.spark.createDataFrame(nestedRdd1)
        self.assertEqual(Row(f1=[1, 2], f2={u'row1': 1.0}), df.collect()[0])

        nestedRdd2 = self.sc.parallelize([NestedRow([[1, 2], [2, 3]], [1, 2]),
                                          NestedRow([[2, 3], [3, 4]], [2, 3])])
        df = self.spark.createDataFrame(nestedRdd2)
        self.assertEqual(Row(f1=[[1, 2], [2, 3]], f2=[1, 2]), df.collect()[0])

        from collections import namedtuple
        CustomRow = namedtuple('CustomRow', 'field1 field2')
        rdd = self.sc.parallelize([CustomRow(field1=1, field2="row1"),
                                   CustomRow(field1=2, field2="row2"),
                                   CustomRow(field1=3, field2="row3")])
        df = self.spark.createDataFrame(rdd)
        self.assertEqual(Row(field1=1, field2=u'row1'), df.first())

    def test_create_dataframe_from_objects(self):
        data = [MyObject(1, "1"), MyObject(2, "2")]
        df = self.spark.createDataFrame(data)
        self.assertEqual(df.dtypes, [("key", "bigint"), ("value", "string")])
        self.assertEqual(df.first(), Row(key=1, value="1"))

    def test_select_null_literal(self):
        df = self.spark.sql("select null as col")
        self.assertEqual(Row(col=None), df.first())

    def test_apply_schema(self):
        from datetime import date, datetime
        rdd = self.sc.parallelize([(127, -128, -32768, 32767, 2147483647, 1.0,
                                    date(2010, 1, 1), datetime(2010, 1, 1, 1, 1, 1),
                                    {"a": 1}, (2,), [1, 2, 3], None)])
        schema = StructType([
            StructField("byte1", ByteType(), False),
            StructField("byte2", ByteType(), False),
            StructField("short1", ShortType(), False),
            StructField("short2", ShortType(), False),
            StructField("int1", IntegerType(), False),
            StructField("float1", FloatType(), False),
            StructField("date1", DateType(), False),
            StructField("time1", TimestampType(), False),
            StructField("map1", MapType(StringType(), IntegerType(), False), False),
            StructField("struct1", StructType([StructField("b", ShortType(), False)]), False),
            StructField("list1", ArrayType(ByteType(), False), False),
            StructField("null1", DoubleType(), True)])
        df = self.spark.createDataFrame(rdd, schema)
        results = df.rdd.map(lambda x: (x.byte1, x.byte2, x.short1, x.short2, x.int1, x.float1,
                             x.date1, x.time1, x.map1["a"], x.struct1.b, x.list1, x.null1))
        r = (127, -128, -32768, 32767, 2147483647, 1.0, date(2010, 1, 1),
             datetime(2010, 1, 1, 1, 1, 1), 1, 2, [1, 2, 3], None)
        self.assertEqual(r, results.first())

        df.createOrReplaceTempView("table2")
        r = self.spark.sql("SELECT byte1 - 1 AS byte1, byte2 + 1 AS byte2, " +
                           "short1 + 1 AS short1, short2 - 1 AS short2, int1 - 1 AS int1, " +
                           "float1 + 1.5 as float1 FROM table2").first()

        self.assertEqual((126, -127, -32767, 32766, 2147483646, 2.5), tuple(r))

    def test_struct_in_map(self):
        d = [Row(m={Row(i=1): Row(s="")})]
        df = self.sc.parallelize(d).toDF()
        k, v = list(df.head().m.items())[0]
        self.assertEqual(1, k.i)
        self.assertEqual("", v.s)

    def test_convert_row_to_dict(self):
        row = Row(l=[Row(a=1, b='s')], d={"key": Row(c=1.0, d="2")})
        self.assertEqual(1, row.asDict()['l'][0].a)
        df = self.sc.parallelize([row]).toDF()
        df.createOrReplaceTempView("test")
        row = self.spark.sql("select l, d from test").head()
        self.assertEqual(1, row.asDict()["l"][0].a)
        self.assertEqual(1.0, row.asDict()['d']['key'].c)

    def test_udt(self):
        from pyspark.sql.types import _parse_datatype_json_string, _infer_type, _make_type_verifier
        from pyspark.sql.tests import ExamplePointUDT, ExamplePoint

        def check_datatype(datatype):
            pickled = pickle.loads(pickle.dumps(datatype))
            assert datatype == pickled
            scala_datatype = self.spark._jsparkSession.parseDataType(datatype.json())
            python_datatype = _parse_datatype_json_string(scala_datatype.json())
            assert datatype == python_datatype

        check_datatype(ExamplePointUDT())
        structtype_with_udt = StructType([StructField("label", DoubleType(), False),
                                          StructField("point", ExamplePointUDT(), False)])
        check_datatype(structtype_with_udt)
        p = ExamplePoint(1.0, 2.0)
        self.assertEqual(_infer_type(p), ExamplePointUDT())
        _make_type_verifier(ExamplePointUDT())(ExamplePoint(1.0, 2.0))
        self.assertRaises(ValueError, lambda: _make_type_verifier(ExamplePointUDT())([1.0, 2.0]))

        check_datatype(PythonOnlyUDT())
        structtype_with_udt = StructType([StructField("label", DoubleType(), False),
                                          StructField("point", PythonOnlyUDT(), False)])
        check_datatype(structtype_with_udt)
        p = PythonOnlyPoint(1.0, 2.0)
        self.assertEqual(_infer_type(p), PythonOnlyUDT())
        _make_type_verifier(PythonOnlyUDT())(PythonOnlyPoint(1.0, 2.0))
        self.assertRaises(
            ValueError,
            lambda: _make_type_verifier(PythonOnlyUDT())([1.0, 2.0]))

    def test_simple_udt_in_df(self):
        schema = StructType().add("key", LongType()).add("val", PythonOnlyUDT())
        df = self.spark.createDataFrame(
            [(i % 3, PythonOnlyPoint(float(i), float(i))) for i in range(10)],
            schema=schema)
        df.show()

    def test_nested_udt_in_df(self):
        schema = StructType().add("key", LongType()).add("val", ArrayType(PythonOnlyUDT()))
        df = self.spark.createDataFrame(
            [(i % 3, [PythonOnlyPoint(float(i), float(i))]) for i in range(10)],
            schema=schema)
        df.collect()

        schema = StructType().add("key", LongType()).add("val",
                                                         MapType(LongType(), PythonOnlyUDT()))
        df = self.spark.createDataFrame(
            [(i % 3, {i % 3: PythonOnlyPoint(float(i + 1), float(i + 1))}) for i in range(10)],
            schema=schema)
        df.collect()

    def test_complex_nested_udt_in_df(self):
        from pyspark.sql.functions import udf

        schema = StructType().add("key", LongType()).add("val", PythonOnlyUDT())
        df = self.spark.createDataFrame(
            [(i % 3, PythonOnlyPoint(float(i), float(i))) for i in range(10)],
            schema=schema)
        df.collect()

        gd = df.groupby("key").agg({"val": "collect_list"})
        gd.collect()
        udf = udf(lambda k, v: [(k, v[0])], ArrayType(df.schema))
        gd.select(udf(*gd)).collect()

    def test_udt_with_none(self):
        df = self.spark.range(0, 10, 1, 1)

        def myudf(x):
            if x > 0:
                return PythonOnlyPoint(float(x), float(x))

        self.spark.catalog.registerFunction("udf", myudf, PythonOnlyUDT())
        rows = [r[0] for r in df.selectExpr("udf(id)").take(2)]
        self.assertEqual(rows, [None, PythonOnlyPoint(1, 1)])

    def test_infer_schema_with_udt(self):
        from pyspark.sql.tests import ExamplePoint, ExamplePointUDT
        row = Row(label=1.0, point=ExamplePoint(1.0, 2.0))
        df = self.spark.createDataFrame([row])
        schema = df.schema
        field = [f for f in schema.fields if f.name == "point"][0]
        self.assertEqual(type(field.dataType), ExamplePointUDT)
        df.createOrReplaceTempView("labeled_point")
        point = self.spark.sql("SELECT point FROM labeled_point").head().point
        self.assertEqual(point, ExamplePoint(1.0, 2.0))

        row = Row(label=1.0, point=PythonOnlyPoint(1.0, 2.0))
        df = self.spark.createDataFrame([row])
        schema = df.schema
        field = [f for f in schema.fields if f.name == "point"][0]
        self.assertEqual(type(field.dataType), PythonOnlyUDT)
        df.createOrReplaceTempView("labeled_point")
        point = self.spark.sql("SELECT point FROM labeled_point").head().point
        self.assertEqual(point, PythonOnlyPoint(1.0, 2.0))

    def test_apply_schema_with_udt(self):
        from pyspark.sql.tests import ExamplePoint, ExamplePointUDT
        row = (1.0, ExamplePoint(1.0, 2.0))
        schema = StructType([StructField("label", DoubleType(), False),
                             StructField("point", ExamplePointUDT(), False)])
        df = self.spark.createDataFrame([row], schema)
        point = df.head().point
        self.assertEqual(point, ExamplePoint(1.0, 2.0))

        row = (1.0, PythonOnlyPoint(1.0, 2.0))
        schema = StructType([StructField("label", DoubleType(), False),
                             StructField("point", PythonOnlyUDT(), False)])
        df = self.spark.createDataFrame([row], schema)
        point = df.head().point
        self.assertEqual(point, PythonOnlyPoint(1.0, 2.0))

    def test_udf_with_udt(self):
        from pyspark.sql.tests import ExamplePoint, ExamplePointUDT
        row = Row(label=1.0, point=ExamplePoint(1.0, 2.0))
        df = self.spark.createDataFrame([row])
        self.assertEqual(1.0, df.rdd.map(lambda r: r.point.x).first())
        udf = UserDefinedFunction(lambda p: p.y, DoubleType())
        self.assertEqual(2.0, df.select(udf(df.point)).first()[0])
        udf2 = UserDefinedFunction(lambda p: ExamplePoint(p.x + 1, p.y + 1), ExamplePointUDT())
        self.assertEqual(ExamplePoint(2.0, 3.0), df.select(udf2(df.point)).first()[0])

        row = Row(label=1.0, point=PythonOnlyPoint(1.0, 2.0))
        df = self.spark.createDataFrame([row])
        self.assertEqual(1.0, df.rdd.map(lambda r: r.point.x).first())
        udf = UserDefinedFunction(lambda p: p.y, DoubleType())
        self.assertEqual(2.0, df.select(udf(df.point)).first()[0])
        udf2 = UserDefinedFunction(lambda p: PythonOnlyPoint(p.x + 1, p.y + 1), PythonOnlyUDT())
        self.assertEqual(PythonOnlyPoint(2.0, 3.0), df.select(udf2(df.point)).first()[0])

    def test_parquet_with_udt(self):
        from pyspark.sql.tests import ExamplePoint, ExamplePointUDT
        row = Row(label=1.0, point=ExamplePoint(1.0, 2.0))
        df0 = self.spark.createDataFrame([row])
        output_dir = os.path.join(self.tempdir.name, "labeled_point")
        df0.write.parquet(output_dir)
        df1 = self.spark.read.parquet(output_dir)
        point = df1.head().point
        self.assertEqual(point, ExamplePoint(1.0, 2.0))

        row = Row(label=1.0, point=PythonOnlyPoint(1.0, 2.0))
        df0 = self.spark.createDataFrame([row])
        df0.write.parquet(output_dir, mode='overwrite')
        df1 = self.spark.read.parquet(output_dir)
        point = df1.head().point
        self.assertEqual(point, PythonOnlyPoint(1.0, 2.0))

    def test_union_with_udt(self):
        from pyspark.sql.tests import ExamplePoint, ExamplePointUDT
        row1 = (1.0, ExamplePoint(1.0, 2.0))
        row2 = (2.0, ExamplePoint(3.0, 4.0))
        schema = StructType([StructField("label", DoubleType(), False),
                             StructField("point", ExamplePointUDT(), False)])
        df1 = self.spark.createDataFrame([row1], schema)
        df2 = self.spark.createDataFrame([row2], schema)

        result = df1.union(df2).orderBy("label").collect()
        self.assertEqual(
            result,
            [
                Row(label=1.0, point=ExamplePoint(1.0, 2.0)),
                Row(label=2.0, point=ExamplePoint(3.0, 4.0))
            ]
        )

    def test_column_operators(self):
        ci = self.df.key
        cs = self.df.value
        c = ci == cs
        self.assertTrue(isinstance((- ci - 1 - 2) % 3 * 2.5 / 3.5, Column))
        rcc = (1 + ci), (1 - ci), (1 * ci), (1 / ci), (1 % ci), (1 ** ci), (ci ** 1)
        self.assertTrue(all(isinstance(c, Column) for c in rcc))
        cb = [ci == 5, ci != 0, ci > 3, ci < 4, ci >= 0, ci <= 7]
        self.assertTrue(all(isinstance(c, Column) for c in cb))
        cbool = (ci & ci), (ci | ci), (~ci)
        self.assertTrue(all(isinstance(c, Column) for c in cbool))
        css = cs.contains('a'), cs.like('a'), cs.rlike('a'), cs.asc(), cs.desc(),\
            cs.startswith('a'), cs.endswith('a'), ci.eqNullSafe(cs)
        self.assertTrue(all(isinstance(c, Column) for c in css))
        self.assertTrue(isinstance(ci.cast(LongType()), Column))
        self.assertRaisesRegexp(ValueError,
                                "Cannot apply 'in' operator against a column",
                                lambda: 1 in cs)

    def test_column_getitem(self):
        from pyspark.sql.functions import col

        self.assertIsInstance(col("foo")[1:3], Column)
        self.assertIsInstance(col("foo")[0], Column)
        self.assertIsInstance(col("foo")["bar"], Column)
        self.assertRaises(ValueError, lambda: col("foo")[0:10:2])

    def test_column_select(self):
        df = self.df
        self.assertEqual(self.testData, df.select("*").collect())
        self.assertEqual(self.testData, df.select(df.key, df.value).collect())
        self.assertEqual([Row(value='1')], df.where(df.key == 1).select(df.value).collect())

    def test_freqItems(self):
        vals = [Row(a=1, b=-2.0) if i % 2 == 0 else Row(a=i, b=i * 1.0) for i in range(100)]
        df = self.sc.parallelize(vals).toDF()
        items = df.stat.freqItems(("a", "b"), 0.4).collect()[0]
        self.assertTrue(1 in items[0])
        self.assertTrue(-2.0 in items[1])

    def test_aggregator(self):
        df = self.df
        g = df.groupBy()
        self.assertEqual([99, 100], sorted(g.agg({'key': 'max', 'value': 'count'}).collect()[0]))
        self.assertEqual([Row(**{"AVG(key#0)": 49.5})], g.mean().collect())

        from pyspark.sql import functions
        self.assertEqual((0, u'99'),
                         tuple(g.agg(functions.first(df.key), functions.last(df.value)).first()))
        self.assertTrue(95 < g.agg(functions.approxCountDistinct(df.key)).first()[0])
        self.assertEqual(100, g.agg(functions.countDistinct(df.value)).first()[0])

    def test_first_last_ignorenulls(self):
        from pyspark.sql import functions
        df = self.spark.range(0, 100)
        df2 = df.select(functions.when(df.id % 3 == 0, None).otherwise(df.id).alias("id"))
        df3 = df2.select(functions.first(df2.id, False).alias('a'),
                         functions.first(df2.id, True).alias('b'),
                         functions.last(df2.id, False).alias('c'),
                         functions.last(df2.id, True).alias('d'))
        self.assertEqual([Row(a=None, b=1, c=None, d=98)], df3.collect())

    def test_approxQuantile(self):
        df = self.sc.parallelize([Row(a=i, b=i+10) for i in range(10)]).toDF()
        for f in ["a", u"a"]:
            aq = df.stat.approxQuantile(f, [0.1, 0.5, 0.9], 0.1)
            self.assertTrue(isinstance(aq, list))
            self.assertEqual(len(aq), 3)
        self.assertTrue(all(isinstance(q, float) for q in aq))
        aqs = df.stat.approxQuantile(["a", u"b"], [0.1, 0.5, 0.9], 0.1)
        self.assertTrue(isinstance(aqs, list))
        self.assertEqual(len(aqs), 2)
        self.assertTrue(isinstance(aqs[0], list))
        self.assertEqual(len(aqs[0]), 3)
        self.assertTrue(all(isinstance(q, float) for q in aqs[0]))
        self.assertTrue(isinstance(aqs[1], list))
        self.assertEqual(len(aqs[1]), 3)
        self.assertTrue(all(isinstance(q, float) for q in aqs[1]))
        aqt = df.stat.approxQuantile((u"a", "b"), [0.1, 0.5, 0.9], 0.1)
        self.assertTrue(isinstance(aqt, list))
        self.assertEqual(len(aqt), 2)
        self.assertTrue(isinstance(aqt[0], list))
        self.assertEqual(len(aqt[0]), 3)
        self.assertTrue(all(isinstance(q, float) for q in aqt[0]))
        self.assertTrue(isinstance(aqt[1], list))
        self.assertEqual(len(aqt[1]), 3)
        self.assertTrue(all(isinstance(q, float) for q in aqt[1]))
        self.assertRaises(ValueError, lambda: df.stat.approxQuantile(123, [0.1, 0.9], 0.1))
        self.assertRaises(ValueError, lambda: df.stat.approxQuantile(("a", 123), [0.1, 0.9], 0.1))
        self.assertRaises(ValueError, lambda: df.stat.approxQuantile(["a", 123], [0.1, 0.9], 0.1))

    def test_corr(self):
        import math
        df = self.sc.parallelize([Row(a=i, b=math.sqrt(i)) for i in range(10)]).toDF()
        corr = df.stat.corr(u"a", "b")
        self.assertTrue(abs(corr - 0.95734012) < 1e-6)

    def test_sampleby(self):
        df = self.sc.parallelize([Row(a=i, b=(i % 3)) for i in range(10)]).toDF()
        sampled = df.stat.sampleBy(u"b", fractions={0: 0.5, 1: 0.5}, seed=0)
        self.assertTrue(sampled.count() == 3)

    def test_cov(self):
        df = self.sc.parallelize([Row(a=i, b=2 * i) for i in range(10)]).toDF()
        cov = df.stat.cov(u"a", "b")
        self.assertTrue(abs(cov - 55.0 / 3) < 1e-6)

    def test_crosstab(self):
        df = self.sc.parallelize([Row(a=i % 3, b=i % 2) for i in range(1, 7)]).toDF()
        ct = df.stat.crosstab(u"a", "b").collect()
        ct = sorted(ct, key=lambda x: x[0])
        for i, row in enumerate(ct):
            self.assertEqual(row[0], str(i))
            self.assertTrue(row[1], 1)
            self.assertTrue(row[2], 1)

    def test_math_functions(self):
        df = self.sc.parallelize([Row(a=i, b=2 * i) for i in range(10)]).toDF()
        from pyspark.sql import functions
        import math

        def get_values(l):
            return [j[0] for j in l]

        def assert_close(a, b):
            c = get_values(b)
            diff = [abs(v - c[k]) < 1e-6 for k, v in enumerate(a)]
            return sum(diff) == len(a)
        assert_close([math.cos(i) for i in range(10)],
                     df.select(functions.cos(df.a)).collect())
        assert_close([math.cos(i) for i in range(10)],
                     df.select(functions.cos("a")).collect())
        assert_close([math.sin(i) for i in range(10)],
                     df.select(functions.sin(df.a)).collect())
        assert_close([math.sin(i) for i in range(10)],
                     df.select(functions.sin(df['a'])).collect())
        assert_close([math.pow(i, 2 * i) for i in range(10)],
                     df.select(functions.pow(df.a, df.b)).collect())
        assert_close([math.pow(i, 2) for i in range(10)],
                     df.select(functions.pow(df.a, 2)).collect())
        assert_close([math.pow(i, 2) for i in range(10)],
                     df.select(functions.pow(df.a, 2.0)).collect())
        assert_close([math.hypot(i, 2 * i) for i in range(10)],
                     df.select(functions.hypot(df.a, df.b)).collect())

    def test_rand_functions(self):
        df = self.df
        from pyspark.sql import functions
        rnd = df.select('key', functions.rand()).collect()
        for row in rnd:
            assert row[1] >= 0.0 and row[1] <= 1.0, "got: %s" % row[1]
        rndn = df.select('key', functions.randn(5)).collect()
        for row in rndn:
            assert row[1] >= -4.0 and row[1] <= 4.0, "got: %s" % row[1]

        # If the specified seed is 0, we should use it.
        # https://issues.apache.org/jira/browse/SPARK-9691
        rnd1 = df.select('key', functions.rand(0)).collect()
        rnd2 = df.select('key', functions.rand(0)).collect()
        self.assertEqual(sorted(rnd1), sorted(rnd2))

        rndn1 = df.select('key', functions.randn(0)).collect()
        rndn2 = df.select('key', functions.randn(0)).collect()
        self.assertEqual(sorted(rndn1), sorted(rndn2))

    def test_string_functions(self):
        from pyspark.sql.functions import col, lit
        df = self.spark.createDataFrame([['nick']], schema=['name'])
        self.assertRaisesRegexp(
            TypeError,
            "must be the same type",
            lambda: df.select(col('name').substr(0, lit(1))))
        if sys.version_info.major == 2:
            self.assertRaises(
                TypeError,
                lambda: df.select(col('name').substr(long(0), long(1))))

    def test_array_contains_function(self):
        from pyspark.sql.functions import array_contains

        df = self.spark.createDataFrame([(["1", "2", "3"],), ([],)], ['data'])
        actual = df.select(array_contains(df.data, 1).alias('b')).collect()
        # The value argument can be implicitly castable to the element's type of the array.
        self.assertEqual([Row(b=True), Row(b=False)], actual)

    def test_between_function(self):
        df = self.sc.parallelize([
            Row(a=1, b=2, c=3),
            Row(a=2, b=1, c=3),
            Row(a=4, b=1, c=4)]).toDF()
        self.assertEqual([Row(a=2, b=1, c=3), Row(a=4, b=1, c=4)],
                         df.filter(df.a.between(df.b, df.c)).collect())

    def test_struct_type(self):
        from pyspark.sql.types import StructType, StringType, StructField
        struct1 = StructType().add("f1", StringType(), True).add("f2", StringType(), True, None)
        struct2 = StructType([StructField("f1", StringType(), True),
                              StructField("f2", StringType(), True, None)])
        self.assertEqual(struct1.fieldNames(), struct2.names)
        self.assertEqual(struct1, struct2)

        struct1 = StructType().add("f1", StringType(), True).add("f2", StringType(), True, None)
        struct2 = StructType([StructField("f1", StringType(), True)])
        self.assertNotEqual(struct1.fieldNames(), struct2.names)
        self.assertNotEqual(struct1, struct2)

        struct1 = (StructType().add(StructField("f1", StringType(), True))
                   .add(StructField("f2", StringType(), True, None)))
        struct2 = StructType([StructField("f1", StringType(), True),
                              StructField("f2", StringType(), True, None)])
        self.assertEqual(struct1.fieldNames(), struct2.names)
        self.assertEqual(struct1, struct2)

        struct1 = (StructType().add(StructField("f1", StringType(), True))
                   .add(StructField("f2", StringType(), True, None)))
        struct2 = StructType([StructField("f1", StringType(), True)])
        self.assertNotEqual(struct1.fieldNames(), struct2.names)
        self.assertNotEqual(struct1, struct2)

        # Catch exception raised during improper construction
        self.assertRaises(ValueError, lambda: StructType().add("name"))

        struct1 = StructType().add("f1", StringType(), True).add("f2", StringType(), True, None)
        for field in struct1:
            self.assertIsInstance(field, StructField)

        struct1 = StructType().add("f1", StringType(), True).add("f2", StringType(), True, None)
        self.assertEqual(len(struct1), 2)

        struct1 = StructType().add("f1", StringType(), True).add("f2", StringType(), True, None)
        self.assertIs(struct1["f1"], struct1.fields[0])
        self.assertIs(struct1[0], struct1.fields[0])
        self.assertEqual(struct1[0:1], StructType(struct1.fields[0:1]))
        self.assertRaises(KeyError, lambda: struct1["f9"])
        self.assertRaises(IndexError, lambda: struct1[9])
        self.assertRaises(TypeError, lambda: struct1[9.9])

    def test_parse_datatype_string(self):
        from pyspark.sql.types import _all_atomic_types, _parse_datatype_string
        for k, t in _all_atomic_types.items():
            if t != NullType:
                self.assertEqual(t(), _parse_datatype_string(k))
        self.assertEqual(IntegerType(), _parse_datatype_string("int"))
        self.assertEqual(DecimalType(1, 1), _parse_datatype_string("decimal(1  ,1)"))
        self.assertEqual(DecimalType(10, 1), _parse_datatype_string("decimal( 10,1 )"))
        self.assertEqual(DecimalType(11, 1), _parse_datatype_string("decimal(11,1)"))
        self.assertEqual(
            ArrayType(IntegerType()),
            _parse_datatype_string("array<int >"))
        self.assertEqual(
            MapType(IntegerType(), DoubleType()),
            _parse_datatype_string("map< int, double  >"))
        self.assertEqual(
            StructType([StructField("a", IntegerType()), StructField("c", DoubleType())]),
            _parse_datatype_string("struct<a:int, c:double >"))
        self.assertEqual(
            StructType([StructField("a", IntegerType()), StructField("c", DoubleType())]),
            _parse_datatype_string("a:int, c:double"))
        self.assertEqual(
            StructType([StructField("a", IntegerType()), StructField("c", DoubleType())]),
            _parse_datatype_string("a INT, c DOUBLE"))

    def test_metadata_null(self):
        from pyspark.sql.types import StructType, StringType, StructField
        schema = StructType([StructField("f1", StringType(), True, None),
                             StructField("f2", StringType(), True, {'a': None})])
        rdd = self.sc.parallelize([["a", "b"], ["c", "d"]])
        self.spark.createDataFrame(rdd, schema)

    def test_save_and_load(self):
        df = self.df
        tmpPath = tempfile.mkdtemp()
        shutil.rmtree(tmpPath)
        df.write.json(tmpPath)
        actual = self.spark.read.json(tmpPath)
        self.assertEqual(sorted(df.collect()), sorted(actual.collect()))

        schema = StructType([StructField("value", StringType(), True)])
        actual = self.spark.read.json(tmpPath, schema)
        self.assertEqual(sorted(df.select("value").collect()), sorted(actual.collect()))

        df.write.json(tmpPath, "overwrite")
        actual = self.spark.read.json(tmpPath)
        self.assertEqual(sorted(df.collect()), sorted(actual.collect()))

        df.write.save(format="json", mode="overwrite", path=tmpPath,
                      noUse="this options will not be used in save.")
        actual = self.spark.read.load(format="json", path=tmpPath,
                                      noUse="this options will not be used in load.")
        self.assertEqual(sorted(df.collect()), sorted(actual.collect()))

        defaultDataSourceName = self.spark.conf.get("spark.sql.sources.default",
                                                    "org.apache.spark.sql.parquet")
        self.spark.sql("SET spark.sql.sources.default=org.apache.spark.sql.json")
        actual = self.spark.read.load(path=tmpPath)
        self.assertEqual(sorted(df.collect()), sorted(actual.collect()))
        self.spark.sql("SET spark.sql.sources.default=" + defaultDataSourceName)

        csvpath = os.path.join(tempfile.mkdtemp(), 'data')
        df.write.option('quote', None).format('csv').save(csvpath)

        shutil.rmtree(tmpPath)

    def test_save_and_load_builder(self):
        df = self.df
        tmpPath = tempfile.mkdtemp()
        shutil.rmtree(tmpPath)
        df.write.json(tmpPath)
        actual = self.spark.read.json(tmpPath)
        self.assertEqual(sorted(df.collect()), sorted(actual.collect()))

        schema = StructType([StructField("value", StringType(), True)])
        actual = self.spark.read.json(tmpPath, schema)
        self.assertEqual(sorted(df.select("value").collect()), sorted(actual.collect()))

        df.write.mode("overwrite").json(tmpPath)
        actual = self.spark.read.json(tmpPath)
        self.assertEqual(sorted(df.collect()), sorted(actual.collect()))

        df.write.mode("overwrite").options(noUse="this options will not be used in save.")\
                .option("noUse", "this option will not be used in save.")\
                .format("json").save(path=tmpPath)
        actual =\
            self.spark.read.format("json")\
                           .load(path=tmpPath, noUse="this options will not be used in load.")
        self.assertEqual(sorted(df.collect()), sorted(actual.collect()))

        defaultDataSourceName = self.spark.conf.get("spark.sql.sources.default",
                                                    "org.apache.spark.sql.parquet")
        self.spark.sql("SET spark.sql.sources.default=org.apache.spark.sql.json")
        actual = self.spark.read.load(path=tmpPath)
        self.assertEqual(sorted(df.collect()), sorted(actual.collect()))
        self.spark.sql("SET spark.sql.sources.default=" + defaultDataSourceName)

        shutil.rmtree(tmpPath)

    def test_stream_trigger(self):
        df = self.spark.readStream.format('text').load('python/test_support/sql/streaming')

        # Should take at least one arg
        try:
            df.writeStream.trigger()
        except ValueError:
            pass

        # Should not take multiple args
        try:
            df.writeStream.trigger(once=True, processingTime='5 seconds')
        except ValueError:
            pass

        # Should take only keyword args
        try:
            df.writeStream.trigger('5 seconds')
            self.fail("Should have thrown an exception")
        except TypeError:
            pass

    def test_stream_read_options(self):
        schema = StructType([StructField("data", StringType(), False)])
        df = self.spark.readStream\
            .format('text')\
            .option('path', 'python/test_support/sql/streaming')\
            .schema(schema)\
            .load()
        self.assertTrue(df.isStreaming)
        self.assertEqual(df.schema.simpleString(), "struct<data:string>")

    def test_stream_read_options_overwrite(self):
        bad_schema = StructType([StructField("test", IntegerType(), False)])
        schema = StructType([StructField("data", StringType(), False)])
        df = self.spark.readStream.format('csv').option('path', 'python/test_support/sql/fake') \
            .schema(bad_schema)\
            .load(path='python/test_support/sql/streaming', schema=schema, format='text')
        self.assertTrue(df.isStreaming)
        self.assertEqual(df.schema.simpleString(), "struct<data:string>")

    def test_stream_save_options(self):
        df = self.spark.readStream.format('text').load('python/test_support/sql/streaming') \
            .withColumn('id', lit(1))
        for q in self.spark._wrapped.streams.active:
            q.stop()
        tmpPath = tempfile.mkdtemp()
        shutil.rmtree(tmpPath)
        self.assertTrue(df.isStreaming)
        out = os.path.join(tmpPath, 'out')
        chk = os.path.join(tmpPath, 'chk')
        q = df.writeStream.option('checkpointLocation', chk).queryName('this_query') \
            .format('parquet').partitionBy('id').outputMode('append').option('path', out).start()
        try:
            self.assertEqual(q.name, 'this_query')
            self.assertTrue(q.isActive)
            q.processAllAvailable()
            output_files = []
            for _, _, files in os.walk(out):
                output_files.extend([f for f in files if not f.startswith('.')])
            self.assertTrue(len(output_files) > 0)
            self.assertTrue(len(os.listdir(chk)) > 0)
        finally:
            q.stop()
            shutil.rmtree(tmpPath)

    def test_stream_save_options_overwrite(self):
        df = self.spark.readStream.format('text').load('python/test_support/sql/streaming')
        for q in self.spark._wrapped.streams.active:
            q.stop()
        tmpPath = tempfile.mkdtemp()
        shutil.rmtree(tmpPath)
        self.assertTrue(df.isStreaming)
        out = os.path.join(tmpPath, 'out')
        chk = os.path.join(tmpPath, 'chk')
        fake1 = os.path.join(tmpPath, 'fake1')
        fake2 = os.path.join(tmpPath, 'fake2')
        q = df.writeStream.option('checkpointLocation', fake1)\
            .format('memory').option('path', fake2) \
            .queryName('fake_query').outputMode('append') \
            .start(path=out, format='parquet', queryName='this_query', checkpointLocation=chk)

        try:
            self.assertEqual(q.name, 'this_query')
            self.assertTrue(q.isActive)
            q.processAllAvailable()
            output_files = []
            for _, _, files in os.walk(out):
                output_files.extend([f for f in files if not f.startswith('.')])
            self.assertTrue(len(output_files) > 0)
            self.assertTrue(len(os.listdir(chk)) > 0)
            self.assertFalse(os.path.isdir(fake1))  # should not have been created
            self.assertFalse(os.path.isdir(fake2))  # should not have been created
        finally:
            q.stop()
            shutil.rmtree(tmpPath)

    def test_stream_status_and_progress(self):
        df = self.spark.readStream.format('text').load('python/test_support/sql/streaming')
        for q in self.spark._wrapped.streams.active:
            q.stop()
        tmpPath = tempfile.mkdtemp()
        shutil.rmtree(tmpPath)
        self.assertTrue(df.isStreaming)
        out = os.path.join(tmpPath, 'out')
        chk = os.path.join(tmpPath, 'chk')

        def func(x):
            time.sleep(1)
            return x

        from pyspark.sql.functions import col, udf
        sleep_udf = udf(func)

        # Use "sleep_udf" to delay the progress update so that we can test `lastProgress` when there
        # were no updates.
        q = df.select(sleep_udf(col("value")).alias('value')).writeStream \
            .start(path=out, format='parquet', queryName='this_query', checkpointLocation=chk)
        try:
            # "lastProgress" will return None in most cases. However, as it may be flaky when
            # Jenkins is very slow, we don't assert it. If there is something wrong, "lastProgress"
            # may throw error with a high chance and make this test flaky, so we should still be
            # able to detect broken codes.
            q.lastProgress

            q.processAllAvailable()
            lastProgress = q.lastProgress
            recentProgress = q.recentProgress
            status = q.status
            self.assertEqual(lastProgress['name'], q.name)
            self.assertEqual(lastProgress['id'], q.id)
            self.assertTrue(any(p == lastProgress for p in recentProgress))
            self.assertTrue(
                "message" in status and
                "isDataAvailable" in status and
                "isTriggerActive" in status)
        finally:
            q.stop()
            shutil.rmtree(tmpPath)

    def test_stream_await_termination(self):
        df = self.spark.readStream.format('text').load('python/test_support/sql/streaming')
        for q in self.spark._wrapped.streams.active:
            q.stop()
        tmpPath = tempfile.mkdtemp()
        shutil.rmtree(tmpPath)
        self.assertTrue(df.isStreaming)
        out = os.path.join(tmpPath, 'out')
        chk = os.path.join(tmpPath, 'chk')
        q = df.writeStream\
            .start(path=out, format='parquet', queryName='this_query', checkpointLocation=chk)
        try:
            self.assertTrue(q.isActive)
            try:
                q.awaitTermination("hello")
                self.fail("Expected a value exception")
            except ValueError:
                pass
            now = time.time()
            # test should take at least 2 seconds
            res = q.awaitTermination(2.6)
            duration = time.time() - now
            self.assertTrue(duration >= 2)
            self.assertFalse(res)
        finally:
            q.stop()
            shutil.rmtree(tmpPath)

    def test_stream_exception(self):
        sdf = self.spark.readStream.format('text').load('python/test_support/sql/streaming')
        sq = sdf.writeStream.format('memory').queryName('query_explain').start()
        try:
            sq.processAllAvailable()
            self.assertEqual(sq.exception(), None)
        finally:
            sq.stop()

        from pyspark.sql.functions import col, udf
        from pyspark.sql.utils import StreamingQueryException
        bad_udf = udf(lambda x: 1 / 0)
        sq = sdf.select(bad_udf(col("value")))\
            .writeStream\
            .format('memory')\
            .queryName('this_query')\
            .start()
        try:
            # Process some data to fail the query
            sq.processAllAvailable()
            self.fail("bad udf should fail the query")
        except StreamingQueryException as e:
            # This is expected
            self.assertTrue("ZeroDivisionError" in e.desc)
        finally:
            sq.stop()
        self.assertTrue(type(sq.exception()) is StreamingQueryException)
        self.assertTrue("ZeroDivisionError" in sq.exception().desc)

    def test_query_manager_await_termination(self):
        df = self.spark.readStream.format('text').load('python/test_support/sql/streaming')
        for q in self.spark._wrapped.streams.active:
            q.stop()
        tmpPath = tempfile.mkdtemp()
        shutil.rmtree(tmpPath)
        self.assertTrue(df.isStreaming)
        out = os.path.join(tmpPath, 'out')
        chk = os.path.join(tmpPath, 'chk')
        q = df.writeStream\
            .start(path=out, format='parquet', queryName='this_query', checkpointLocation=chk)
        try:
            self.assertTrue(q.isActive)
            try:
                self.spark._wrapped.streams.awaitAnyTermination("hello")
                self.fail("Expected a value exception")
            except ValueError:
                pass
            now = time.time()
            # test should take at least 2 seconds
            res = self.spark._wrapped.streams.awaitAnyTermination(2.6)
            duration = time.time() - now
            self.assertTrue(duration >= 2)
            self.assertFalse(res)
        finally:
            q.stop()
            shutil.rmtree(tmpPath)

    def test_help_command(self):
        # Regression test for SPARK-5464
        rdd = self.sc.parallelize(['{"foo":"bar"}', '{"foo":"baz"}'])
        df = self.spark.read.json(rdd)
        # render_doc() reproduces the help() exception without printing output
        pydoc.render_doc(df)
        pydoc.render_doc(df.foo)
        pydoc.render_doc(df.take(1))

    def test_access_column(self):
        df = self.df
        self.assertTrue(isinstance(df.key, Column))
        self.assertTrue(isinstance(df['key'], Column))
        self.assertTrue(isinstance(df[0], Column))
        self.assertRaises(IndexError, lambda: df[2])
        self.assertRaises(AnalysisException, lambda: df["bad_key"])
        self.assertRaises(TypeError, lambda: df[{}])

    def test_column_name_with_non_ascii(self):
        if sys.version >= '3':
            columnName = "数量"
            self.assertTrue(isinstance(columnName, str))
        else:
            columnName = unicode("数量", "utf-8")
            self.assertTrue(isinstance(columnName, unicode))
        schema = StructType([StructField(columnName, LongType(), True)])
        df = self.spark.createDataFrame([(1,)], schema)
        self.assertEqual(schema, df.schema)
        self.assertEqual("DataFrame[数量: bigint]", str(df))
        self.assertEqual([("数量", 'bigint')], df.dtypes)
        self.assertEqual(1, df.select("数量").first()[0])
        self.assertEqual(1, df.select(df["数量"]).first()[0])

    def test_access_nested_types(self):
        df = self.sc.parallelize([Row(l=[1], r=Row(a=1, b="b"), d={"k": "v"})]).toDF()
        self.assertEqual(1, df.select(df.l[0]).first()[0])
        self.assertEqual(1, df.select(df.l.getItem(0)).first()[0])
        self.assertEqual(1, df.select(df.r.a).first()[0])
        self.assertEqual("b", df.select(df.r.getField("b")).first()[0])
        self.assertEqual("v", df.select(df.d["k"]).first()[0])
        self.assertEqual("v", df.select(df.d.getItem("k")).first()[0])

    def test_field_accessor(self):
        df = self.sc.parallelize([Row(l=[1], r=Row(a=1, b="b"), d={"k": "v"})]).toDF()
        self.assertEqual(1, df.select(df.l[0]).first()[0])
        self.assertEqual(1, df.select(df.r["a"]).first()[0])
        self.assertEqual(1, df.select(df["r.a"]).first()[0])
        self.assertEqual("b", df.select(df.r["b"]).first()[0])
        self.assertEqual("b", df.select(df["r.b"]).first()[0])
        self.assertEqual("v", df.select(df.d["k"]).first()[0])

    def test_infer_long_type(self):
        longrow = [Row(f1='a', f2=100000000000000)]
        df = self.sc.parallelize(longrow).toDF()
        self.assertEqual(df.schema.fields[1].dataType, LongType())

        # this saving as Parquet caused issues as well.
        output_dir = os.path.join(self.tempdir.name, "infer_long_type")
        df.write.parquet(output_dir)
        df1 = self.spark.read.parquet(output_dir)
        self.assertEqual('a', df1.first().f1)
        self.assertEqual(100000000000000, df1.first().f2)

        self.assertEqual(_infer_type(1), LongType())
        self.assertEqual(_infer_type(2**10), LongType())
        self.assertEqual(_infer_type(2**20), LongType())
        self.assertEqual(_infer_type(2**31 - 1), LongType())
        self.assertEqual(_infer_type(2**31), LongType())
        self.assertEqual(_infer_type(2**61), LongType())
        self.assertEqual(_infer_type(2**71), LongType())

    def test_filter_with_datetime(self):
        time = datetime.datetime(2015, 4, 17, 23, 1, 2, 3000)
        date = time.date()
        row = Row(date=date, time=time)
        df = self.spark.createDataFrame([row])
        self.assertEqual(1, df.filter(df.date == date).count())
        self.assertEqual(1, df.filter(df.time == time).count())
        self.assertEqual(0, df.filter(df.date > date).count())
        self.assertEqual(0, df.filter(df.time > time).count())

    def test_filter_with_datetime_timezone(self):
        dt1 = datetime.datetime(2015, 4, 17, 23, 1, 2, 3000, tzinfo=UTCOffsetTimezone(0))
        dt2 = datetime.datetime(2015, 4, 17, 23, 1, 2, 3000, tzinfo=UTCOffsetTimezone(1))
        row = Row(date=dt1)
        df = self.spark.createDataFrame([row])
        self.assertEqual(0, df.filter(df.date == dt2).count())
        self.assertEqual(1, df.filter(df.date > dt2).count())
        self.assertEqual(0, df.filter(df.date < dt2).count())

    def test_time_with_timezone(self):
        day = datetime.date.today()
        now = datetime.datetime.now()
        ts = time.mktime(now.timetuple())
        # class in __main__ is not serializable
        from pyspark.sql.tests import UTCOffsetTimezone
        utc = UTCOffsetTimezone()
        utcnow = datetime.datetime.utcfromtimestamp(ts)  # without microseconds
        # add microseconds to utcnow (keeping year,month,day,hour,minute,second)
        utcnow = datetime.datetime(*(utcnow.timetuple()[:6] + (now.microsecond, utc)))
        df = self.spark.createDataFrame([(day, now, utcnow)])
        day1, now1, utcnow1 = df.first()
        self.assertEqual(day1, day)
        self.assertEqual(now, now1)
        self.assertEqual(now, utcnow1)

    # regression test for SPARK-19561
    def test_datetime_at_epoch(self):
        epoch = datetime.datetime.fromtimestamp(0)
        df = self.spark.createDataFrame([Row(date=epoch)])
        first = df.select('date', lit(epoch).alias('lit_date')).first()
        self.assertEqual(first['date'], epoch)
        self.assertEqual(first['lit_date'], epoch)

    def test_decimal(self):
        from decimal import Decimal
        schema = StructType([StructField("decimal", DecimalType(10, 5))])
        df = self.spark.createDataFrame([(Decimal("3.14159"),)], schema)
        row = df.select(df.decimal + 1).first()
        self.assertEqual(row[0], Decimal("4.14159"))
        tmpPath = tempfile.mkdtemp()
        shutil.rmtree(tmpPath)
        df.write.parquet(tmpPath)
        df2 = self.spark.read.parquet(tmpPath)
        row = df2.first()
        self.assertEqual(row[0], Decimal("3.14159"))

    def test_dropna(self):
        schema = StructType([
            StructField("name", StringType(), True),
            StructField("age", IntegerType(), True),
            StructField("height", DoubleType(), True)])

        # shouldn't drop a non-null row
        self.assertEqual(self.spark.createDataFrame(
            [(u'Alice', 50, 80.1)], schema).dropna().count(),
            1)

        # dropping rows with a single null value
        self.assertEqual(self.spark.createDataFrame(
            [(u'Alice', None, 80.1)], schema).dropna().count(),
            0)
        self.assertEqual(self.spark.createDataFrame(
            [(u'Alice', None, 80.1)], schema).dropna(how='any').count(),
            0)

        # if how = 'all', only drop rows if all values are null
        self.assertEqual(self.spark.createDataFrame(
            [(u'Alice', None, 80.1)], schema).dropna(how='all').count(),
            1)
        self.assertEqual(self.spark.createDataFrame(
            [(None, None, None)], schema).dropna(how='all').count(),
            0)

        # how and subset
        self.assertEqual(self.spark.createDataFrame(
            [(u'Alice', 50, None)], schema).dropna(how='any', subset=['name', 'age']).count(),
            1)
        self.assertEqual(self.spark.createDataFrame(
            [(u'Alice', None, None)], schema).dropna(how='any', subset=['name', 'age']).count(),
            0)

        # threshold
        self.assertEqual(self.spark.createDataFrame(
            [(u'Alice', None, 80.1)], schema).dropna(thresh=2).count(),
            1)
        self.assertEqual(self.spark.createDataFrame(
            [(u'Alice', None, None)], schema).dropna(thresh=2).count(),
            0)

        # threshold and subset
        self.assertEqual(self.spark.createDataFrame(
            [(u'Alice', 50, None)], schema).dropna(thresh=2, subset=['name', 'age']).count(),
            1)
        self.assertEqual(self.spark.createDataFrame(
            [(u'Alice', None, 180.9)], schema).dropna(thresh=2, subset=['name', 'age']).count(),
            0)

        # thresh should take precedence over how
        self.assertEqual(self.spark.createDataFrame(
            [(u'Alice', 50, None)], schema).dropna(
                how='any', thresh=2, subset=['name', 'age']).count(),
            1)

    def test_fillna(self):
        schema = StructType([
            StructField("name", StringType(), True),
            StructField("age", IntegerType(), True),
            StructField("height", DoubleType(), True),
            StructField("spy", BooleanType(), True)])

        # fillna shouldn't change non-null values
        row = self.spark.createDataFrame([(u'Alice', 10, 80.1, True)], schema).fillna(50).first()
        self.assertEqual(row.age, 10)

        # fillna with int
        row = self.spark.createDataFrame([(u'Alice', None, None, None)], schema).fillna(50).first()
        self.assertEqual(row.age, 50)
        self.assertEqual(row.height, 50.0)

        # fillna with double
        row = self.spark.createDataFrame(
            [(u'Alice', None, None, None)], schema).fillna(50.1).first()
        self.assertEqual(row.age, 50)
        self.assertEqual(row.height, 50.1)

        # fillna with bool
        row = self.spark.createDataFrame(
            [(u'Alice', None, None, None)], schema).fillna(True).first()
        self.assertEqual(row.age, None)
        self.assertEqual(row.spy, True)

        # fillna with string
        row = self.spark.createDataFrame([(None, None, None, None)], schema).fillna("hello").first()
        self.assertEqual(row.name, u"hello")
        self.assertEqual(row.age, None)

        # fillna with subset specified for numeric cols
        row = self.spark.createDataFrame(
            [(None, None, None, None)], schema).fillna(50, subset=['name', 'age']).first()
        self.assertEqual(row.name, None)
        self.assertEqual(row.age, 50)
        self.assertEqual(row.height, None)
        self.assertEqual(row.spy, None)

        # fillna with subset specified for string cols
        row = self.spark.createDataFrame(
            [(None, None, None, None)], schema).fillna("haha", subset=['name', 'age']).first()
        self.assertEqual(row.name, "haha")
        self.assertEqual(row.age, None)
        self.assertEqual(row.height, None)
        self.assertEqual(row.spy, None)

        # fillna with subset specified for bool cols
        row = self.spark.createDataFrame(
            [(None, None, None, None)], schema).fillna(True, subset=['name', 'spy']).first()
        self.assertEqual(row.name, None)
        self.assertEqual(row.age, None)
        self.assertEqual(row.height, None)
        self.assertEqual(row.spy, True)

        # fillna with dictionary for boolean types
        row = self.spark.createDataFrame([Row(a=None), Row(a=True)]).fillna({"a": True}).first()
        self.assertEqual(row.a, True)

    def test_bitwise_operations(self):
        from pyspark.sql import functions
        row = Row(a=170, b=75)
        df = self.spark.createDataFrame([row])
        result = df.select(df.a.bitwiseAND(df.b)).collect()[0].asDict()
        self.assertEqual(170 & 75, result['(a & b)'])
        result = df.select(df.a.bitwiseOR(df.b)).collect()[0].asDict()
        self.assertEqual(170 | 75, result['(a | b)'])
        result = df.select(df.a.bitwiseXOR(df.b)).collect()[0].asDict()
        self.assertEqual(170 ^ 75, result['(a ^ b)'])
        result = df.select(functions.bitwiseNOT(df.b)).collect()[0].asDict()
        self.assertEqual(~75, result['~b'])

    def test_expr(self):
        from pyspark.sql import functions
        row = Row(a="length string", b=75)
        df = self.spark.createDataFrame([row])
        result = df.select(functions.expr("length(a)")).collect()[0].asDict()
        self.assertEqual(13, result["length(a)"])

    def test_replace(self):
        schema = StructType([
            StructField("name", StringType(), True),
            StructField("age", IntegerType(), True),
            StructField("height", DoubleType(), True)])

        # replace with int
        row = self.spark.createDataFrame([(u'Alice', 10, 10.0)], schema).replace(10, 20).first()
        self.assertEqual(row.age, 20)
        self.assertEqual(row.height, 20.0)

        # replace with double
        row = self.spark.createDataFrame(
            [(u'Alice', 80, 80.0)], schema).replace(80.0, 82.1).first()
        self.assertEqual(row.age, 82)
        self.assertEqual(row.height, 82.1)

        # replace with string
        row = self.spark.createDataFrame(
            [(u'Alice', 10, 80.1)], schema).replace(u'Alice', u'Ann').first()
        self.assertEqual(row.name, u"Ann")
        self.assertEqual(row.age, 10)

        # replace with subset specified by a string of a column name w/ actual change
        row = self.spark.createDataFrame(
            [(u'Alice', 10, 80.1)], schema).replace(10, 20, subset='age').first()
        self.assertEqual(row.age, 20)

        # replace with subset specified by a string of a column name w/o actual change
        row = self.spark.createDataFrame(
            [(u'Alice', 10, 80.1)], schema).replace(10, 20, subset='height').first()
        self.assertEqual(row.age, 10)

        # replace with subset specified with one column replaced, another column not in subset
        # stays unchanged.
        row = self.spark.createDataFrame(
            [(u'Alice', 10, 10.0)], schema).replace(10, 20, subset=['name', 'age']).first()
        self.assertEqual(row.name, u'Alice')
        self.assertEqual(row.age, 20)
        self.assertEqual(row.height, 10.0)

        # replace with subset specified but no column will be replaced
        row = self.spark.createDataFrame(
            [(u'Alice', 10, None)], schema).replace(10, 20, subset=['name', 'height']).first()
        self.assertEqual(row.name, u'Alice')
        self.assertEqual(row.age, 10)
        self.assertEqual(row.height, None)

        # replace with lists
        row = self.spark.createDataFrame(
            [(u'Alice', 10, 80.1)], schema).replace([u'Alice'], [u'Ann']).first()
        self.assertTupleEqual(row, (u'Ann', 10, 80.1))

        # replace with dict
        row = self.spark.createDataFrame(
            [(u'Alice', 10, 80.1)], schema).replace({10: 11}).first()
        self.assertTupleEqual(row, (u'Alice', 11, 80.1))

        # test backward compatibility with dummy value
        dummy_value = 1
        row = self.spark.createDataFrame(
            [(u'Alice', 10, 80.1)], schema).replace({'Alice': 'Bob'}, dummy_value).first()
        self.assertTupleEqual(row, (u'Bob', 10, 80.1))

        # test dict with mixed numerics
        row = self.spark.createDataFrame(
            [(u'Alice', 10, 80.1)], schema).replace({10: -10, 80.1: 90.5}).first()
        self.assertTupleEqual(row, (u'Alice', -10, 90.5))

        # replace with tuples
        row = self.spark.createDataFrame(
            [(u'Alice', 10, 80.1)], schema).replace((u'Alice', ), (u'Bob', )).first()
        self.assertTupleEqual(row, (u'Bob', 10, 80.1))

        # replace multiple columns
        row = self.spark.createDataFrame(
            [(u'Alice', 10, 80.0)], schema).replace((10, 80.0), (20, 90)).first()
        self.assertTupleEqual(row, (u'Alice', 20, 90.0))

        # test for mixed numerics
        row = self.spark.createDataFrame(
            [(u'Alice', 10, 80.0)], schema).replace((10, 80), (20, 90.5)).first()
        self.assertTupleEqual(row, (u'Alice', 20, 90.5))

        row = self.spark.createDataFrame(
            [(u'Alice', 10, 80.0)], schema).replace({10: 20, 80: 90.5}).first()
        self.assertTupleEqual(row, (u'Alice', 20, 90.5))

        # replace with boolean
        row = (self
               .spark.createDataFrame([(u'Alice', 10, 80.0)], schema)
               .selectExpr("name = 'Bob'", 'age <= 15')
               .replace(False, True).first())
        self.assertTupleEqual(row, (True, True))

        # replace list while value is not given (default to None)
        row = self.spark.createDataFrame(
            [(u'Alice', 10, 80.0)], schema).replace(["Alice", "Bob"]).first()
        self.assertTupleEqual(row, (None, 10, 80.0))

        # replace string with None and then drop None rows
        row = self.spark.createDataFrame(
            [(u'Alice', 10, 80.0)], schema).replace(u'Alice', None).dropna()
        self.assertEqual(row.count(), 0)

        # replace with number and None
        row = self.spark.createDataFrame(
            [(u'Alice', 10, 80.0)], schema).replace([10, 80], [20, None]).first()
        self.assertTupleEqual(row, (u'Alice', 20, None))

        # should fail if subset is not list, tuple or None
        with self.assertRaises(ValueError):
            self.spark.createDataFrame(
                [(u'Alice', 10, 80.1)], schema).replace({10: 11}, subset=1).first()

        # should fail if to_replace and value have different length
        with self.assertRaises(ValueError):
            self.spark.createDataFrame(
                [(u'Alice', 10, 80.1)], schema).replace(["Alice", "Bob"], ["Eve"]).first()

        # should fail if when received unexpected type
        with self.assertRaises(ValueError):
            from datetime import datetime
            self.spark.createDataFrame(
                [(u'Alice', 10, 80.1)], schema).replace(datetime.now(), datetime.now()).first()

        # should fail if provided mixed type replacements
        with self.assertRaises(ValueError):
            self.spark.createDataFrame(
                [(u'Alice', 10, 80.1)], schema).replace(["Alice", 10], ["Eve", 20]).first()

        with self.assertRaises(ValueError):
            self.spark.createDataFrame(
                [(u'Alice', 10, 80.1)], schema).replace({u"Alice": u"Bob", 10: 20}).first()

    def test_capture_analysis_exception(self):
        self.assertRaises(AnalysisException, lambda: self.spark.sql("select abc"))
        self.assertRaises(AnalysisException, lambda: self.df.selectExpr("a + b"))

    def test_capture_parse_exception(self):
        self.assertRaises(ParseException, lambda: self.spark.sql("abc"))

    def test_capture_illegalargument_exception(self):
        self.assertRaisesRegexp(IllegalArgumentException, "Setting negative mapred.reduce.tasks",
                                lambda: self.spark.sql("SET mapred.reduce.tasks=-1"))
        df = self.spark.createDataFrame([(1, 2)], ["a", "b"])
        self.assertRaisesRegexp(IllegalArgumentException, "1024 is not in the permitted values",
                                lambda: df.select(sha2(df.a, 1024)).collect())
        try:
            df.select(sha2(df.a, 1024)).collect()
        except IllegalArgumentException as e:
            self.assertRegexpMatches(e.desc, "1024 is not in the permitted values")
            self.assertRegexpMatches(e.stackTrace,
                                     "org.apache.spark.sql.functions")

    def test_with_column_with_existing_name(self):
        keys = self.df.withColumn("key", self.df.key).select("key").collect()
        self.assertEqual([r.key for r in keys], list(range(100)))

    # regression test for SPARK-10417
    def test_column_iterator(self):

        def foo():
            for x in self.df.key:
                break

        self.assertRaises(TypeError, foo)

    # add test for SPARK-10577 (test broadcast join hint)
    def test_functions_broadcast(self):
        from pyspark.sql.functions import broadcast

        df1 = self.spark.createDataFrame([(1, "1"), (2, "2")], ("key", "value"))
        df2 = self.spark.createDataFrame([(1, "1"), (2, "2")], ("key", "value"))

        # equijoin - should be converted into broadcast join
        plan1 = df1.join(broadcast(df2), "key")._jdf.queryExecution().executedPlan()
        self.assertEqual(1, plan1.toString().count("BroadcastHashJoin"))

        # no join key -- should not be a broadcast join
        plan2 = df1.crossJoin(broadcast(df2))._jdf.queryExecution().executedPlan()
        self.assertEqual(0, plan2.toString().count("BroadcastHashJoin"))

        # planner should not crash without a join
        broadcast(df1)._jdf.queryExecution().executedPlan()

    def test_generic_hints(self):
        from pyspark.sql import DataFrame

        df1 = self.spark.range(10e10).toDF("id")
        df2 = self.spark.range(10e10).toDF("id")

        self.assertIsInstance(df1.hint("broadcast"), DataFrame)
        self.assertIsInstance(df1.hint("broadcast", []), DataFrame)

        # Dummy rules
        self.assertIsInstance(df1.hint("broadcast", "foo", "bar"), DataFrame)
        self.assertIsInstance(df1.hint("broadcast", ["foo", "bar"]), DataFrame)

        plan = df1.join(df2.hint("broadcast"), "id")._jdf.queryExecution().executedPlan()
        self.assertEqual(1, plan.toString().count("BroadcastHashJoin"))

    def test_sample(self):
        self.assertRaisesRegexp(
            TypeError,
            "should be a bool, float and number",
            lambda: self.spark.range(1).sample())

        self.assertRaises(
            TypeError,
            lambda: self.spark.range(1).sample("a"))

        self.assertRaises(
            TypeError,
            lambda: self.spark.range(1).sample(seed="abc"))

        self.assertRaises(
            IllegalArgumentException,
            lambda: self.spark.range(1).sample(-1.0))

    def test_toDF_with_schema_string(self):
        data = [Row(key=i, value=str(i)) for i in range(100)]
        rdd = self.sc.parallelize(data, 5)

        df = rdd.toDF("key: int, value: string")
        self.assertEqual(df.schema.simpleString(), "struct<key:int,value:string>")
        self.assertEqual(df.collect(), data)

        # different but compatible field types can be used.
        df = rdd.toDF("key: string, value: string")
        self.assertEqual(df.schema.simpleString(), "struct<key:string,value:string>")
        self.assertEqual(df.collect(), [Row(key=str(i), value=str(i)) for i in range(100)])

        # field names can differ.
        df = rdd.toDF(" a: int, b: string ")
        self.assertEqual(df.schema.simpleString(), "struct<a:int,b:string>")
        self.assertEqual(df.collect(), data)

        # number of fields must match.
        self.assertRaisesRegexp(Exception, "Length of object",
                                lambda: rdd.toDF("key: int").collect())

        # field types mismatch will cause exception at runtime.
        self.assertRaisesRegexp(Exception, "FloatType can not accept",
                                lambda: rdd.toDF("key: float, value: string").collect())

        # flat schema values will be wrapped into row.
        df = rdd.map(lambda row: row.key).toDF("int")
        self.assertEqual(df.schema.simpleString(), "struct<value:int>")
        self.assertEqual(df.collect(), [Row(key=i) for i in range(100)])

        # users can use DataType directly instead of data type string.
        df = rdd.map(lambda row: row.key).toDF(IntegerType())
        self.assertEqual(df.schema.simpleString(), "struct<value:int>")
        self.assertEqual(df.collect(), [Row(key=i) for i in range(100)])

    def test_join_without_on(self):
        df1 = self.spark.range(1).toDF("a")
        df2 = self.spark.range(1).toDF("b")

        try:
            self.spark.conf.set("spark.sql.crossJoin.enabled", "false")
            self.assertRaises(AnalysisException, lambda: df1.join(df2, how="inner").collect())

            self.spark.conf.set("spark.sql.crossJoin.enabled", "true")
            actual = df1.join(df2, how="inner").collect()
            expected = [Row(a=0, b=0)]
            self.assertEqual(actual, expected)
        finally:
            # We should unset this. Otherwise, other tests are affected.
            self.spark.conf.unset("spark.sql.crossJoin.enabled")

    # Regression test for invalid join methods when on is None, Spark-14761
    def test_invalid_join_method(self):
        df1 = self.spark.createDataFrame([("Alice", 5), ("Bob", 8)], ["name", "age"])
        df2 = self.spark.createDataFrame([("Alice", 80), ("Bob", 90)], ["name", "height"])
        self.assertRaises(IllegalArgumentException, lambda: df1.join(df2, how="invalid-join-type"))

    # Cartesian products require cross join syntax
    def test_require_cross(self):
        from pyspark.sql.functions import broadcast

        df1 = self.spark.createDataFrame([(1, "1")], ("key", "value"))
        df2 = self.spark.createDataFrame([(1, "1")], ("key", "value"))

        # joins without conditions require cross join syntax
        self.assertRaises(AnalysisException, lambda: df1.join(df2).collect())

        # works with crossJoin
        self.assertEqual(1, df1.crossJoin(df2).count())

    def test_conf(self):
        spark = self.spark
        spark.conf.set("bogo", "sipeo")
        self.assertEqual(spark.conf.get("bogo"), "sipeo")
        spark.conf.set("bogo", "ta")
        self.assertEqual(spark.conf.get("bogo"), "ta")
        self.assertEqual(spark.conf.get("bogo", "not.read"), "ta")
        self.assertEqual(spark.conf.get("not.set", "ta"), "ta")
        self.assertRaisesRegexp(Exception, "not.set", lambda: spark.conf.get("not.set"))
        spark.conf.unset("bogo")
        self.assertEqual(spark.conf.get("bogo", "colombia"), "colombia")

    def test_current_database(self):
        spark = self.spark
        spark.catalog._reset()
        self.assertEquals(spark.catalog.currentDatabase(), "default")
        spark.sql("CREATE DATABASE some_db")
        spark.catalog.setCurrentDatabase("some_db")
        self.assertEquals(spark.catalog.currentDatabase(), "some_db")
        self.assertRaisesRegexp(
            AnalysisException,
            "does_not_exist",
            lambda: spark.catalog.setCurrentDatabase("does_not_exist"))

    def test_list_databases(self):
        spark = self.spark
        spark.catalog._reset()
        databases = [db.name for db in spark.catalog.listDatabases()]
        self.assertEquals(databases, ["default"])
        spark.sql("CREATE DATABASE some_db")
        databases = [db.name for db in spark.catalog.listDatabases()]
        self.assertEquals(sorted(databases), ["default", "some_db"])

    def test_list_tables(self):
        from pyspark.sql.catalog import Table
        spark = self.spark
        spark.catalog._reset()
        spark.sql("CREATE DATABASE some_db")
        self.assertEquals(spark.catalog.listTables(), [])
        self.assertEquals(spark.catalog.listTables("some_db"), [])
        spark.createDataFrame([(1, 1)]).createOrReplaceTempView("temp_tab")
        spark.sql("CREATE TABLE tab1 (name STRING, age INT) USING parquet")
        spark.sql("CREATE TABLE some_db.tab2 (name STRING, age INT) USING parquet")
        tables = sorted(spark.catalog.listTables(), key=lambda t: t.name)
        tablesDefault = sorted(spark.catalog.listTables("default"), key=lambda t: t.name)
        tablesSomeDb = sorted(spark.catalog.listTables("some_db"), key=lambda t: t.name)
        self.assertEquals(tables, tablesDefault)
        self.assertEquals(len(tables), 2)
        self.assertEquals(len(tablesSomeDb), 2)
        self.assertEquals(tables[0], Table(
            name="tab1",
            database="default",
            description=None,
            tableType="MANAGED",
            isTemporary=False))
        self.assertEquals(tables[1], Table(
            name="temp_tab",
            database=None,
            description=None,
            tableType="TEMPORARY",
            isTemporary=True))
        self.assertEquals(tablesSomeDb[0], Table(
            name="tab2",
            database="some_db",
            description=None,
            tableType="MANAGED",
            isTemporary=False))
        self.assertEquals(tablesSomeDb[1], Table(
            name="temp_tab",
            database=None,
            description=None,
            tableType="TEMPORARY",
            isTemporary=True))
        self.assertRaisesRegexp(
            AnalysisException,
            "does_not_exist",
            lambda: spark.catalog.listTables("does_not_exist"))

    def test_list_functions(self):
        from pyspark.sql.catalog import Function
        spark = self.spark
        spark.catalog._reset()
        spark.sql("CREATE DATABASE some_db")
        functions = dict((f.name, f) for f in spark.catalog.listFunctions())
        functionsDefault = dict((f.name, f) for f in spark.catalog.listFunctions("default"))
        self.assertTrue(len(functions) > 200)
        self.assertTrue("+" in functions)
        self.assertTrue("like" in functions)
        self.assertTrue("month" in functions)
        self.assertTrue("to_date" in functions)
        self.assertTrue("to_timestamp" in functions)
        self.assertTrue("to_unix_timestamp" in functions)
        self.assertTrue("current_database" in functions)
        self.assertEquals(functions["+"], Function(
            name="+",
            description=None,
            className="org.apache.spark.sql.catalyst.expressions.Add",
            isTemporary=True))
        self.assertEquals(functions, functionsDefault)
        spark.catalog.registerFunction("temp_func", lambda x: str(x))
        spark.sql("CREATE FUNCTION func1 AS 'org.apache.spark.data.bricks'")
        spark.sql("CREATE FUNCTION some_db.func2 AS 'org.apache.spark.data.bricks'")
        newFunctions = dict((f.name, f) for f in spark.catalog.listFunctions())
        newFunctionsSomeDb = dict((f.name, f) for f in spark.catalog.listFunctions("some_db"))
        self.assertTrue(set(functions).issubset(set(newFunctions)))
        self.assertTrue(set(functions).issubset(set(newFunctionsSomeDb)))
        self.assertTrue("temp_func" in newFunctions)
        self.assertTrue("func1" in newFunctions)
        self.assertTrue("func2" not in newFunctions)
        self.assertTrue("temp_func" in newFunctionsSomeDb)
        self.assertTrue("func1" not in newFunctionsSomeDb)
        self.assertTrue("func2" in newFunctionsSomeDb)
        self.assertRaisesRegexp(
            AnalysisException,
            "does_not_exist",
            lambda: spark.catalog.listFunctions("does_not_exist"))

    def test_list_columns(self):
        from pyspark.sql.catalog import Column
        spark = self.spark
        spark.catalog._reset()
        spark.sql("CREATE DATABASE some_db")
        spark.sql("CREATE TABLE tab1 (name STRING, age INT) USING parquet")
        spark.sql("CREATE TABLE some_db.tab2 (nickname STRING, tolerance FLOAT) USING parquet")
        columns = sorted(spark.catalog.listColumns("tab1"), key=lambda c: c.name)
        columnsDefault = sorted(spark.catalog.listColumns("tab1", "default"), key=lambda c: c.name)
        self.assertEquals(columns, columnsDefault)
        self.assertEquals(len(columns), 2)
        self.assertEquals(columns[0], Column(
            name="age",
            description=None,
            dataType="int",
            nullable=True,
            isPartition=False,
            isBucket=False))
        self.assertEquals(columns[1], Column(
            name="name",
            description=None,
            dataType="string",
            nullable=True,
            isPartition=False,
            isBucket=False))
        columns2 = sorted(spark.catalog.listColumns("tab2", "some_db"), key=lambda c: c.name)
        self.assertEquals(len(columns2), 2)
        self.assertEquals(columns2[0], Column(
            name="nickname",
            description=None,
            dataType="string",
            nullable=True,
            isPartition=False,
            isBucket=False))
        self.assertEquals(columns2[1], Column(
            name="tolerance",
            description=None,
            dataType="float",
            nullable=True,
            isPartition=False,
            isBucket=False))
        self.assertRaisesRegexp(
            AnalysisException,
            "tab2",
            lambda: spark.catalog.listColumns("tab2"))
        self.assertRaisesRegexp(
            AnalysisException,
            "does_not_exist",
            lambda: spark.catalog.listColumns("does_not_exist"))

    def test_cache(self):
        spark = self.spark
        spark.createDataFrame([(2, 2), (3, 3)]).createOrReplaceTempView("tab1")
        spark.createDataFrame([(2, 2), (3, 3)]).createOrReplaceTempView("tab2")
        self.assertFalse(spark.catalog.isCached("tab1"))
        self.assertFalse(spark.catalog.isCached("tab2"))
        spark.catalog.cacheTable("tab1")
        self.assertTrue(spark.catalog.isCached("tab1"))
        self.assertFalse(spark.catalog.isCached("tab2"))
        spark.catalog.cacheTable("tab2")
        spark.catalog.uncacheTable("tab1")
        self.assertFalse(spark.catalog.isCached("tab1"))
        self.assertTrue(spark.catalog.isCached("tab2"))
        spark.catalog.clearCache()
        self.assertFalse(spark.catalog.isCached("tab1"))
        self.assertFalse(spark.catalog.isCached("tab2"))
        self.assertRaisesRegexp(
            AnalysisException,
            "does_not_exist",
            lambda: spark.catalog.isCached("does_not_exist"))
        self.assertRaisesRegexp(
            AnalysisException,
            "does_not_exist",
            lambda: spark.catalog.cacheTable("does_not_exist"))
        self.assertRaisesRegexp(
            AnalysisException,
            "does_not_exist",
            lambda: spark.catalog.uncacheTable("does_not_exist"))

    def test_read_text_file_list(self):
        df = self.spark.read.text(['python/test_support/sql/text-test.txt',
                                   'python/test_support/sql/text-test.txt'])
        count = df.count()
        self.assertEquals(count, 4)

    def test_BinaryType_serialization(self):
        # Pyrolite version <= 4.9 could not serialize BinaryType with Python3 SPARK-17808
        # The empty bytearray is test for SPARK-21534.
        schema = StructType([StructField('mybytes', BinaryType())])
        data = [[bytearray(b'here is my data')],
                [bytearray(b'and here is some more')],
                [bytearray(b'')]]
        df = self.spark.createDataFrame(data, schema=schema)
        df.collect()

    # test for SPARK-16542
    def test_array_types(self):
        # This test need to make sure that the Scala type selected is at least
        # as large as the python's types. This is necessary because python's
        # array types depend on C implementation on the machine. Therefore there
        # is no machine independent correspondence between python's array types
        # and Scala types.
        # See: https://docs.python.org/2/library/array.html

        def assertCollectSuccess(typecode, value):
            row = Row(myarray=array.array(typecode, [value]))
            df = self.spark.createDataFrame([row])
            self.assertEqual(df.first()["myarray"][0], value)

        # supported string types
        #
        # String types in python's array are "u" for Py_UNICODE and "c" for char.
        # "u" will be removed in python 4, and "c" is not supported in python 3.
        supported_string_types = []
        if sys.version_info[0] < 4:
            supported_string_types += ['u']
            # test unicode
            assertCollectSuccess('u', u'a')
        if sys.version_info[0] < 3:
            supported_string_types += ['c']
            # test string
            assertCollectSuccess('c', 'a')

        # supported float and double
        #
        # Test max, min, and precision for float and double, assuming IEEE 754
        # floating-point format.
        supported_fractional_types = ['f', 'd']
        assertCollectSuccess('f', ctypes.c_float(1e+38).value)
        assertCollectSuccess('f', ctypes.c_float(1e-38).value)
        assertCollectSuccess('f', ctypes.c_float(1.123456).value)
        assertCollectSuccess('d', sys.float_info.max)
        assertCollectSuccess('d', sys.float_info.min)
        assertCollectSuccess('d', sys.float_info.epsilon)

        # supported signed int types
        #
        # The size of C types changes with implementation, we need to make sure
        # that there is no overflow error on the platform running this test.
        supported_signed_int_types = list(
            set(_array_signed_int_typecode_ctype_mappings.keys())
            .intersection(set(_array_type_mappings.keys())))
        for t in supported_signed_int_types:
            ctype = _array_signed_int_typecode_ctype_mappings[t]
            max_val = 2 ** (ctypes.sizeof(ctype) * 8 - 1)
            assertCollectSuccess(t, max_val - 1)
            assertCollectSuccess(t, -max_val)

        # supported unsigned int types
        #
        # JVM does not have unsigned types. We need to be very careful to make
        # sure that there is no overflow error.
        supported_unsigned_int_types = list(
            set(_array_unsigned_int_typecode_ctype_mappings.keys())
            .intersection(set(_array_type_mappings.keys())))
        for t in supported_unsigned_int_types:
            ctype = _array_unsigned_int_typecode_ctype_mappings[t]
            assertCollectSuccess(t, 2 ** (ctypes.sizeof(ctype) * 8) - 1)

        # all supported types
        #
        # Make sure the types tested above:
        # 1. are all supported types
        # 2. cover all supported types
        supported_types = (supported_string_types +
                           supported_fractional_types +
                           supported_signed_int_types +
                           supported_unsigned_int_types)
        self.assertEqual(set(supported_types), set(_array_type_mappings.keys()))

        # all unsupported types
        #
        # Keys in _array_type_mappings is a complete list of all supported types,
        # and types not in _array_type_mappings are considered unsupported.
        # `array.typecodes` are not supported in python 2.
        if sys.version_info[0] < 3:
            all_types = set(['c', 'b', 'B', 'u', 'h', 'H', 'i', 'I', 'l', 'L', 'f', 'd'])
        else:
            all_types = set(array.typecodes)
        unsupported_types = all_types - set(supported_types)
        # test unsupported types
        for t in unsupported_types:
            with self.assertRaises(TypeError):
                a = array.array(t)
                self.spark.createDataFrame([Row(myarray=a)]).collect()

    def test_bucketed_write(self):
        data = [
            (1, "foo", 3.0), (2, "foo", 5.0),
            (3, "bar", -1.0), (4, "bar", 6.0),
        ]
        df = self.spark.createDataFrame(data, ["x", "y", "z"])

        def count_bucketed_cols(names, table="pyspark_bucket"):
            """Given a sequence of column names and a table name
            query the catalog and return number o columns which are
            used for bucketing
            """
            cols = self.spark.catalog.listColumns(table)
            num = len([c for c in cols if c.name in names and c.isBucket])
            return num

        # Test write with one bucketing column
        df.write.bucketBy(3, "x").mode("overwrite").saveAsTable("pyspark_bucket")
        self.assertEqual(count_bucketed_cols(["x"]), 1)
        self.assertSetEqual(set(data), set(self.spark.table("pyspark_bucket").collect()))

        # Test write two bucketing columns
        df.write.bucketBy(3, "x", "y").mode("overwrite").saveAsTable("pyspark_bucket")
        self.assertEqual(count_bucketed_cols(["x", "y"]), 2)
        self.assertSetEqual(set(data), set(self.spark.table("pyspark_bucket").collect()))

        # Test write with bucket and sort
        df.write.bucketBy(2, "x").sortBy("z").mode("overwrite").saveAsTable("pyspark_bucket")
        self.assertEqual(count_bucketed_cols(["x"]), 1)
        self.assertSetEqual(set(data), set(self.spark.table("pyspark_bucket").collect()))

        # Test write with a list of columns
        df.write.bucketBy(3, ["x", "y"]).mode("overwrite").saveAsTable("pyspark_bucket")
        self.assertEqual(count_bucketed_cols(["x", "y"]), 2)
        self.assertSetEqual(set(data), set(self.spark.table("pyspark_bucket").collect()))

        # Test write with bucket and sort with a list of columns
        (df.write.bucketBy(2, "x")
            .sortBy(["y", "z"])
            .mode("overwrite").saveAsTable("pyspark_bucket"))
        self.assertSetEqual(set(data), set(self.spark.table("pyspark_bucket").collect()))

        # Test write with bucket and sort with multiple columns
        (df.write.bucketBy(2, "x")
            .sortBy("y", "z")
            .mode("overwrite").saveAsTable("pyspark_bucket"))
        self.assertSetEqual(set(data), set(self.spark.table("pyspark_bucket").collect()))

    @unittest.skipIf(not _have_pandas, "Pandas not installed")
    def test_to_pandas(self):
        import numpy as np
        schema = StructType().add("a", IntegerType()).add("b", StringType())\
                             .add("c", BooleanType()).add("d", FloatType())
        data = [
            (1, "foo", True, 3.0), (2, "foo", True, 5.0),
            (3, "bar", False, -1.0), (4, "bar", False, 6.0),
        ]
        df = self.spark.createDataFrame(data, schema)
        types = df.toPandas().dtypes
        self.assertEquals(types[0], np.int32)
        self.assertEquals(types[1], np.object)
        self.assertEquals(types[2], np.bool)
        self.assertEquals(types[3], np.float32)

    @unittest.skipIf(not _have_pandas, "Pandas not installed")
    def test_to_pandas_avoid_astype(self):
        import numpy as np
        schema = StructType().add("a", IntegerType()).add("b", StringType())\
                             .add("c", IntegerType())
        data = [(1, "foo", 16777220), (None, "bar", None)]
        df = self.spark.createDataFrame(data, schema)
        types = df.toPandas().dtypes
        self.assertEquals(types[0], np.float64)  # doesn't convert to np.int32 due to NaN value.
        self.assertEquals(types[1], np.object)
        self.assertEquals(types[2], np.float64)

    def test_create_dataframe_from_array_of_long(self):
        import array
        data = [Row(longarray=array.array('l', [-9223372036854775808, 0, 9223372036854775807]))]
        df = self.spark.createDataFrame(data)
        self.assertEqual(df.first(), Row(longarray=[-9223372036854775808, 0, 9223372036854775807]))


class HiveSparkSubmitTests(SparkSubmitTests):

    def test_hivecontext(self):
        # This test checks that HiveContext is using Hive metastore (SPARK-16224).
        # It sets a metastore url and checks if there is a derby dir created by
        # Hive metastore. If this derby dir exists, HiveContext is using
        # Hive metastore.
        metastore_path = os.path.join(tempfile.mkdtemp(), "spark16224_metastore_db")
        metastore_URL = "jdbc:derby:;databaseName=" + metastore_path + ";create=true"
        hive_site_dir = os.path.join(self.programDir, "conf")
        hive_site_file = self.createTempFile("hive-site.xml", ("""
            |<configuration>
            |  <property>
            |  <name>javax.jdo.option.ConnectionURL</name>
            |  <value>%s</value>
            |  </property>
            |</configuration>
            """ % metastore_URL).lstrip(), "conf")
        script = self.createTempFile("test.py", """
            |import os
            |
            |from pyspark.conf import SparkConf
            |from pyspark.context import SparkContext
            |from pyspark.sql import HiveContext
            |
            |conf = SparkConf()
            |sc = SparkContext(conf=conf)
            |hive_context = HiveContext(sc)
            |print(hive_context.sql("show databases").collect())
            """)
        proc = subprocess.Popen(
            [self.sparkSubmit, "--master", "local-cluster[1,1,1024]",
             "--driver-class-path", hive_site_dir, script],
            stdout=subprocess.PIPE)
        out, err = proc.communicate()
        self.assertEqual(0, proc.returncode)
        self.assertIn("default", out.decode('utf-8'))
        self.assertTrue(os.path.exists(metastore_path))


class SQLTests2(ReusedPySparkTestCase):

    @classmethod
    def setUpClass(cls):
        ReusedPySparkTestCase.setUpClass()
        cls.spark = SparkSession(cls.sc)

    @classmethod
    def tearDownClass(cls):
        ReusedPySparkTestCase.tearDownClass()
        cls.spark.stop()

    # We can't include this test into SQLTests because we will stop class's SparkContext and cause
    # other tests failed.
    def test_sparksession_with_stopped_sparkcontext(self):
        self.sc.stop()
        sc = SparkContext('local[4]', self.sc.appName)
        spark = SparkSession.builder.getOrCreate()
        try:
            df = spark.createDataFrame([(1, 2)], ["c", "c"])
            df.collect()
        finally:
            spark.stop()
            sc.stop()


class UDFInitializationTests(unittest.TestCase):
    def tearDown(self):
        if SparkSession._instantiatedSession is not None:
            SparkSession._instantiatedSession.stop()

        if SparkContext._active_spark_context is not None:
            SparkContext._active_spark_contex.stop()

    def test_udf_init_shouldnt_initalize_context(self):
        from pyspark.sql.functions import UserDefinedFunction

        UserDefinedFunction(lambda x: x, StringType())

        self.assertIsNone(
            SparkContext._active_spark_context,
            "SparkContext shouldn't be initialized when UserDefinedFunction is created."
        )
        self.assertIsNone(
            SparkSession._instantiatedSession,
            "SparkSession shouldn't be initialized when UserDefinedFunction is created."
        )


class HiveContextSQLTests(ReusedPySparkTestCase):

    @classmethod
    def setUpClass(cls):
        ReusedPySparkTestCase.setUpClass()
        cls.tempdir = tempfile.NamedTemporaryFile(delete=False)
        try:
            cls.sc._jvm.org.apache.hadoop.hive.conf.HiveConf()
        except py4j.protocol.Py4JError:
            cls.tearDownClass()
            raise unittest.SkipTest("Hive is not available")
        except TypeError:
            cls.tearDownClass()
            raise unittest.SkipTest("Hive is not available")
        os.unlink(cls.tempdir.name)
        cls.spark = HiveContext._createForTesting(cls.sc)
        cls.testData = [Row(key=i, value=str(i)) for i in range(100)]
        cls.df = cls.sc.parallelize(cls.testData).toDF()

    @classmethod
    def tearDownClass(cls):
        ReusedPySparkTestCase.tearDownClass()
        shutil.rmtree(cls.tempdir.name, ignore_errors=True)

    def test_save_and_load_table(self):
        df = self.df
        tmpPath = tempfile.mkdtemp()
        shutil.rmtree(tmpPath)
        df.write.saveAsTable("savedJsonTable", "json", "append", path=tmpPath)
        actual = self.spark.createExternalTable("externalJsonTable", tmpPath, "json")
        self.assertEqual(sorted(df.collect()),
                         sorted(self.spark.sql("SELECT * FROM savedJsonTable").collect()))
        self.assertEqual(sorted(df.collect()),
                         sorted(self.spark.sql("SELECT * FROM externalJsonTable").collect()))
        self.assertEqual(sorted(df.collect()), sorted(actual.collect()))
        self.spark.sql("DROP TABLE externalJsonTable")

        df.write.saveAsTable("savedJsonTable", "json", "overwrite", path=tmpPath)
        schema = StructType([StructField("value", StringType(), True)])
        actual = self.spark.createExternalTable("externalJsonTable", source="json",
                                                schema=schema, path=tmpPath,
                                                noUse="this options will not be used")
        self.assertEqual(sorted(df.collect()),
                         sorted(self.spark.sql("SELECT * FROM savedJsonTable").collect()))
        self.assertEqual(sorted(df.select("value").collect()),
                         sorted(self.spark.sql("SELECT * FROM externalJsonTable").collect()))
        self.assertEqual(sorted(df.select("value").collect()), sorted(actual.collect()))
        self.spark.sql("DROP TABLE savedJsonTable")
        self.spark.sql("DROP TABLE externalJsonTable")

        defaultDataSourceName = self.spark.getConf("spark.sql.sources.default",
                                                   "org.apache.spark.sql.parquet")
        self.spark.sql("SET spark.sql.sources.default=org.apache.spark.sql.json")
        df.write.saveAsTable("savedJsonTable", path=tmpPath, mode="overwrite")
        actual = self.spark.createExternalTable("externalJsonTable", path=tmpPath)
        self.assertEqual(sorted(df.collect()),
                         sorted(self.spark.sql("SELECT * FROM savedJsonTable").collect()))
        self.assertEqual(sorted(df.collect()),
                         sorted(self.spark.sql("SELECT * FROM externalJsonTable").collect()))
        self.assertEqual(sorted(df.collect()), sorted(actual.collect()))
        self.spark.sql("DROP TABLE savedJsonTable")
        self.spark.sql("DROP TABLE externalJsonTable")
        self.spark.sql("SET spark.sql.sources.default=" + defaultDataSourceName)

        shutil.rmtree(tmpPath)

    def test_window_functions(self):
        df = self.spark.createDataFrame([(1, "1"), (2, "2"), (1, "2"), (1, "2")], ["key", "value"])
        w = Window.partitionBy("value").orderBy("key")
        from pyspark.sql import functions as F
        sel = df.select(df.value, df.key,
                        F.max("key").over(w.rowsBetween(0, 1)),
                        F.min("key").over(w.rowsBetween(0, 1)),
                        F.count("key").over(w.rowsBetween(float('-inf'), float('inf'))),
                        F.row_number().over(w),
                        F.rank().over(w),
                        F.dense_rank().over(w),
                        F.ntile(2).over(w))
        rs = sorted(sel.collect())
        expected = [
            ("1", 1, 1, 1, 1, 1, 1, 1, 1),
            ("2", 1, 1, 1, 3, 1, 1, 1, 1),
            ("2", 1, 2, 1, 3, 2, 1, 1, 1),
            ("2", 2, 2, 2, 3, 3, 3, 2, 2)
        ]
        for r, ex in zip(rs, expected):
            self.assertEqual(tuple(r), ex[:len(r)])

    def test_window_functions_without_partitionBy(self):
        df = self.spark.createDataFrame([(1, "1"), (2, "2"), (1, "2"), (1, "2")], ["key", "value"])
        w = Window.orderBy("key", df.value)
        from pyspark.sql import functions as F
        sel = df.select(df.value, df.key,
                        F.max("key").over(w.rowsBetween(0, 1)),
                        F.min("key").over(w.rowsBetween(0, 1)),
                        F.count("key").over(w.rowsBetween(float('-inf'), float('inf'))),
                        F.row_number().over(w),
                        F.rank().over(w),
                        F.dense_rank().over(w),
                        F.ntile(2).over(w))
        rs = sorted(sel.collect())
        expected = [
            ("1", 1, 1, 1, 4, 1, 1, 1, 1),
            ("2", 1, 1, 1, 4, 2, 2, 2, 1),
            ("2", 1, 2, 1, 4, 3, 2, 2, 2),
            ("2", 2, 2, 2, 4, 4, 4, 3, 2)
        ]
        for r, ex in zip(rs, expected):
            self.assertEqual(tuple(r), ex[:len(r)])

    def test_window_functions_cumulative_sum(self):
        df = self.spark.createDataFrame([("one", 1), ("two", 2)], ["key", "value"])
        from pyspark.sql import functions as F

        # Test cumulative sum
        sel = df.select(
            df.key,
            F.sum(df.value).over(Window.rowsBetween(Window.unboundedPreceding, 0)))
        rs = sorted(sel.collect())
        expected = [("one", 1), ("two", 3)]
        for r, ex in zip(rs, expected):
            self.assertEqual(tuple(r), ex[:len(r)])

        # Test boundary values less than JVM's Long.MinValue and make sure we don't overflow
        sel = df.select(
            df.key,
            F.sum(df.value).over(Window.rowsBetween(Window.unboundedPreceding - 1, 0)))
        rs = sorted(sel.collect())
        expected = [("one", 1), ("two", 3)]
        for r, ex in zip(rs, expected):
            self.assertEqual(tuple(r), ex[:len(r)])

        # Test boundary values greater than JVM's Long.MaxValue and make sure we don't overflow
        frame_end = Window.unboundedFollowing + 1
        sel = df.select(
            df.key,
            F.sum(df.value).over(Window.rowsBetween(Window.currentRow, frame_end)))
        rs = sorted(sel.collect())
        expected = [("one", 3), ("two", 2)]
        for r, ex in zip(rs, expected):
            self.assertEqual(tuple(r), ex[:len(r)])

    def test_collect_functions(self):
        df = self.spark.createDataFrame([(1, "1"), (2, "2"), (1, "2"), (1, "2")], ["key", "value"])
        from pyspark.sql import functions

        self.assertEqual(
            sorted(df.select(functions.collect_set(df.key).alias('r')).collect()[0].r),
            [1, 2])
        self.assertEqual(
            sorted(df.select(functions.collect_list(df.key).alias('r')).collect()[0].r),
            [1, 1, 1, 2])
        self.assertEqual(
            sorted(df.select(functions.collect_set(df.value).alias('r')).collect()[0].r),
            ["1", "2"])
        self.assertEqual(
            sorted(df.select(functions.collect_list(df.value).alias('r')).collect()[0].r),
            ["1", "2", "2", "2"])

    def test_limit_and_take(self):
        df = self.spark.range(1, 1000, numPartitions=10)

        def assert_runs_only_one_job_stage_and_task(job_group_name, f):
            tracker = self.sc.statusTracker()
            self.sc.setJobGroup(job_group_name, description="")
            f()
            jobs = tracker.getJobIdsForGroup(job_group_name)
            self.assertEqual(1, len(jobs))
            stages = tracker.getJobInfo(jobs[0]).stageIds
            self.assertEqual(1, len(stages))
            self.assertEqual(1, tracker.getStageInfo(stages[0]).numTasks)

        # Regression test for SPARK-10731: take should delegate to Scala implementation
        assert_runs_only_one_job_stage_and_task("take", lambda: df.take(1))
        # Regression test for SPARK-17514: limit(n).collect() should the perform same as take(n)
        assert_runs_only_one_job_stage_and_task("collect_limit", lambda: df.limit(1).collect())

    def test_datetime_functions(self):
        from pyspark.sql import functions
        from datetime import date, datetime
        df = self.spark.range(1).selectExpr("'2017-01-22' as dateCol")
        parse_result = df.select(functions.to_date(functions.col("dateCol"))).first()
        self.assertEquals(date(2017, 1, 22), parse_result['to_date(`dateCol`)'])

    @unittest.skipIf(sys.version_info < (3, 3), "Unittest < 3.3 doesn't support mocking")
    def test_unbounded_frames(self):
        from unittest.mock import patch
        from pyspark.sql import functions as F
        from pyspark.sql import window
        import importlib

        df = self.spark.range(0, 3)

        def rows_frame_match():
            return "ROWS BETWEEN UNBOUNDED PRECEDING AND UNBOUNDED FOLLOWING" in df.select(
                F.count("*").over(window.Window.rowsBetween(-sys.maxsize, sys.maxsize))
            ).columns[0]

        def range_frame_match():
            return "RANGE BETWEEN UNBOUNDED PRECEDING AND UNBOUNDED FOLLOWING" in df.select(
                F.count("*").over(window.Window.rangeBetween(-sys.maxsize, sys.maxsize))
            ).columns[0]

        with patch("sys.maxsize", 2 ** 31 - 1):
            importlib.reload(window)
            self.assertTrue(rows_frame_match())
            self.assertTrue(range_frame_match())

        with patch("sys.maxsize", 2 ** 63 - 1):
            importlib.reload(window)
            self.assertTrue(rows_frame_match())
            self.assertTrue(range_frame_match())

        with patch("sys.maxsize", 2 ** 127 - 1):
            importlib.reload(window)
            self.assertTrue(rows_frame_match())
            self.assertTrue(range_frame_match())

        importlib.reload(window)


class DataTypeVerificationTests(unittest.TestCase):

    def test_verify_type_exception_msg(self):
        self.assertRaisesRegexp(
            ValueError,
            "test_name",
            lambda: _make_type_verifier(StringType(), nullable=False, name="test_name")(None))

        schema = StructType([StructField('a', StructType([StructField('b', IntegerType())]))])
        self.assertRaisesRegexp(
            TypeError,
            "field b in field a",
            lambda: _make_type_verifier(schema)([["data"]]))

    def test_verify_type_ok_nullable(self):
        obj = None
        types = [IntegerType(), FloatType(), StringType(), StructType([])]
        for data_type in types:
            try:
                _make_type_verifier(data_type, nullable=True)(obj)
            except Exception:
                self.fail("verify_type(%s, %s, nullable=True)" % (obj, data_type))

    def test_verify_type_not_nullable(self):
        import array
        import datetime
        import decimal

        schema = StructType([
            StructField('s', StringType(), nullable=False),
            StructField('i', IntegerType(), nullable=True)])

        class MyObj:
            def __init__(self, **kwargs):
                for k, v in kwargs.items():
                    setattr(self, k, v)

        # obj, data_type
        success_spec = [
            # String
            ("", StringType()),
            (u"", StringType()),
            (1, StringType()),
            (1.0, StringType()),
            ([], StringType()),
            ({}, StringType()),

            # UDT
            (ExamplePoint(1.0, 2.0), ExamplePointUDT()),

            # Boolean
            (True, BooleanType()),

            # Byte
            (-(2**7), ByteType()),
            (2**7 - 1, ByteType()),

            # Short
            (-(2**15), ShortType()),
            (2**15 - 1, ShortType()),

            # Integer
            (-(2**31), IntegerType()),
            (2**31 - 1, IntegerType()),

            # Long
            (2**64, LongType()),

            # Float & Double
            (1.0, FloatType()),
            (1.0, DoubleType()),

            # Decimal
            (decimal.Decimal("1.0"), DecimalType()),

            # Binary
            (bytearray([1, 2]), BinaryType()),

            # Date/Timestamp
            (datetime.date(2000, 1, 2), DateType()),
            (datetime.datetime(2000, 1, 2, 3, 4), DateType()),
            (datetime.datetime(2000, 1, 2, 3, 4), TimestampType()),

            # Array
            ([], ArrayType(IntegerType())),
            (["1", None], ArrayType(StringType(), containsNull=True)),
            ([1, 2], ArrayType(IntegerType())),
            ((1, 2), ArrayType(IntegerType())),
            (array.array('h', [1, 2]), ArrayType(IntegerType())),

            # Map
            ({}, MapType(StringType(), IntegerType())),
            ({"a": 1}, MapType(StringType(), IntegerType())),
            ({"a": None}, MapType(StringType(), IntegerType(), valueContainsNull=True)),

            # Struct
            ({"s": "a", "i": 1}, schema),
            ({"s": "a", "i": None}, schema),
            ({"s": "a"}, schema),
            ({"s": "a", "f": 1.0}, schema),
            (Row(s="a", i=1), schema),
            (Row(s="a", i=None), schema),
            (Row(s="a", i=1, f=1.0), schema),
            (["a", 1], schema),
            (["a", None], schema),
            (("a", 1), schema),
            (MyObj(s="a", i=1), schema),
            (MyObj(s="a", i=None), schema),
            (MyObj(s="a"), schema),
        ]

        # obj, data_type, exception class
        failure_spec = [
            # String (match anything but None)
            (None, StringType(), ValueError),

            # UDT
            (ExamplePoint(1.0, 2.0), PythonOnlyUDT(), ValueError),

            # Boolean
            (1, BooleanType(), TypeError),
            ("True", BooleanType(), TypeError),
            ([1], BooleanType(), TypeError),

            # Byte
            (-(2**7) - 1, ByteType(), ValueError),
            (2**7, ByteType(), ValueError),
            ("1", ByteType(), TypeError),
            (1.0, ByteType(), TypeError),

            # Short
            (-(2**15) - 1, ShortType(), ValueError),
            (2**15, ShortType(), ValueError),

            # Integer
            (-(2**31) - 1, IntegerType(), ValueError),
            (2**31, IntegerType(), ValueError),

            # Float & Double
            (1, FloatType(), TypeError),
            (1, DoubleType(), TypeError),

            # Decimal
            (1.0, DecimalType(), TypeError),
            (1, DecimalType(), TypeError),
            ("1.0", DecimalType(), TypeError),

            # Binary
            (1, BinaryType(), TypeError),

            # Date/Timestamp
            ("2000-01-02", DateType(), TypeError),
            (946811040, TimestampType(), TypeError),

            # Array
            (["1", None], ArrayType(StringType(), containsNull=False), ValueError),
            ([1, "2"], ArrayType(IntegerType()), TypeError),

            # Map
            ({"a": 1}, MapType(IntegerType(), IntegerType()), TypeError),
            ({"a": "1"}, MapType(StringType(), IntegerType()), TypeError),
            ({"a": None}, MapType(StringType(), IntegerType(), valueContainsNull=False),
             ValueError),

            # Struct
            ({"s": "a", "i": "1"}, schema, TypeError),
            (Row(s="a"), schema, ValueError),     # Row can't have missing field
            (Row(s="a", i="1"), schema, TypeError),
            (["a"], schema, ValueError),
            (["a", "1"], schema, TypeError),
            (MyObj(s="a", i="1"), schema, TypeError),
            (MyObj(s=None, i="1"), schema, ValueError),
        ]

        # Check success cases
        for obj, data_type in success_spec:
            try:
                _make_type_verifier(data_type, nullable=False)(obj)
            except Exception:
                self.fail("verify_type(%s, %s, nullable=False)" % (obj, data_type))

        # Check failure cases
        for obj, data_type, exp in failure_spec:
            msg = "verify_type(%s, %s, nullable=False) == %s" % (obj, data_type, exp)
            with self.assertRaises(exp, msg=msg):
                _make_type_verifier(data_type, nullable=False)(obj)


@unittest.skipIf(not _have_arrow, "Arrow not installed")
class ArrowTests(ReusedPySparkTestCase):

    @classmethod
    def setUpClass(cls):
        from datetime import datetime
        ReusedPySparkTestCase.setUpClass()

        # Synchronize default timezone between Python and Java
        cls.tz_prev = os.environ.get("TZ", None)  # save current tz if set
        tz = "America/Los_Angeles"
        os.environ["TZ"] = tz
        time.tzset()

        cls.spark = SparkSession(cls.sc)
        cls.spark.conf.set("spark.sql.session.timeZone", tz)
        cls.spark.conf.set("spark.sql.execution.arrow.enabled", "true")
        cls.schema = StructType([
            StructField("1_str_t", StringType(), True),
            StructField("2_int_t", IntegerType(), True),
            StructField("3_long_t", LongType(), True),
            StructField("4_float_t", FloatType(), True),
<<<<<<< HEAD
            StructField("5_double_t", DoubleType(), True)])
        cls.data = [(u"a", 1, 10, 0.2, 2.0),
                    (u"b", 2, 20, 0.4, 4.0),
                    (u"c", 3, 30, 0.8, 6.0)]

    @classmethod
    def tearDownClass(cls):
=======
            StructField("5_double_t", DoubleType(), True),
            StructField("6_date_t", DateType(), True),
            StructField("7_timestamp_t", TimestampType(), True)])
        cls.data = [("a", 1, 10, 0.2, 2.0, datetime(1969, 1, 1), datetime(1969, 1, 1, 1, 1, 1)),
                    ("b", 2, 20, 0.4, 4.0, datetime(2012, 2, 2), datetime(2012, 2, 2, 2, 2, 2)),
                    ("c", 3, 30, 0.8, 6.0, datetime(2100, 3, 3), datetime(2100, 3, 3, 3, 3, 3))]

    @classmethod
    def tearDownClass(cls):
        del os.environ["TZ"]
        if cls.tz_prev is not None:
            os.environ["TZ"] = cls.tz_prev
        time.tzset()
>>>>>>> 36b826f5
        ReusedPySparkTestCase.tearDownClass()
        cls.spark.stop()

    def assertFramesEqual(self, df_with_arrow, df_without):
        msg = ("DataFrame from Arrow is not equal" +
               ("\n\nWith Arrow:\n%s\n%s" % (df_with_arrow, df_with_arrow.dtypes)) +
               ("\n\nWithout:\n%s\n%s" % (df_without, df_without.dtypes)))
        self.assertTrue(df_without.equals(df_with_arrow), msg=msg)

    def createPandasDataFrameFromData(self):
        import pandas as pd
        import numpy as np
        data_dict = {}
        for j, name in enumerate(self.schema.names):
            data_dict[name] = [self.data[i][j] for i in range(len(self.data))]
        # need to convert these to numpy types first
        data_dict["2_int_t"] = np.int32(data_dict["2_int_t"])
        data_dict["4_float_t"] = np.float32(data_dict["4_float_t"])
        return pd.DataFrame(data=data_dict)

    def test_unsupported_datatype(self):
        schema = StructType([StructField("decimal", DecimalType(), True)])
        df = self.spark.createDataFrame([(None,)], schema=schema)
        with QuietTest(self.sc):
            self.assertRaises(Exception, lambda: df.toPandas())

    def test_null_conversion(self):
        df_null = self.spark.createDataFrame([tuple([None for _ in range(len(self.data[0]))])] +
                                             self.data)
        pdf = df_null.toPandas()
        null_counts = pdf.isnull().sum().tolist()
        self.assertTrue(all([c == 1 for c in null_counts]))

    def test_toPandas_arrow_toggle(self):
        df = self.spark.createDataFrame(self.data, schema=self.schema)
        self.spark.conf.set("spark.sql.execution.arrow.enabled", "false")
        try:
            pdf = df.toPandas()
        finally:
            self.spark.conf.set("spark.sql.execution.arrow.enabled", "true")
        pdf_arrow = df.toPandas()
        self.assertFramesEqual(pdf_arrow, pdf)

    def test_pandas_round_trip(self):
        pdf = self.createPandasDataFrameFromData()
        df = self.spark.createDataFrame(self.data, schema=self.schema)
        pdf_arrow = df.toPandas()
        self.assertFramesEqual(pdf_arrow, pdf)

    def test_filtered_frame(self):
        df = self.spark.range(3).toDF("i")
        pdf = df.filter("i < 0").toPandas()
        self.assertEqual(len(pdf.columns), 1)
        self.assertEqual(pdf.columns[0], "i")
        self.assertTrue(pdf.empty)

    def test_createDataFrame_toggle(self):
        pdf = self.createPandasDataFrameFromData()
        self.spark.conf.set("spark.sql.execution.arrow.enabled", "false")
        try:
            df_no_arrow = self.spark.createDataFrame(pdf)
        finally:
            self.spark.conf.set("spark.sql.execution.arrow.enabled", "true")
        df_arrow = self.spark.createDataFrame(pdf)
        self.assertEquals(df_no_arrow.collect(), df_arrow.collect())

    def test_createDataFrame_with_schema(self):
        pdf = self.createPandasDataFrameFromData()
        df = self.spark.createDataFrame(pdf, schema=self.schema)
        self.assertEquals(self.schema, df.schema)
        pdf_arrow = df.toPandas()
        self.assertFramesEqual(pdf_arrow, pdf)

    def test_createDataFrame_with_incorrect_schema(self):
        pdf = self.createPandasDataFrameFromData()
        wrong_schema = StructType([field for field in reversed(self.schema)])
        with QuietTest(self.sc):
            with self.assertRaisesRegexp(TypeError, ".*field.*can.not.accept.*type"):
                self.spark.createDataFrame(pdf, schema=wrong_schema)

    def test_createDataFrame_with_names(self):
        pdf = self.createPandasDataFrameFromData()
        df = self.spark.createDataFrame(pdf, schema=list('abcde'))
        self.assertEquals(df.schema.fieldNames(), list('abcde'))

    def test_createDataFrame_with_single_data_type(self):
        import pandas as pd
        with QuietTest(self.sc):
            with self.assertRaisesRegexp(TypeError, ".*IntegerType.*tuple"):
                self.spark.createDataFrame(pd.DataFrame({"a": [1]}), schema="int")

    def test_schema_conversion_roundtrip(self):
        from pyspark.sql.types import from_arrow_schema, to_arrow_schema
        arrow_schema = to_arrow_schema(self.schema)
        schema_rt = from_arrow_schema(arrow_schema)
        self.assertEquals(self.schema, schema_rt)


@unittest.skipIf(not _have_pandas or not _have_arrow, "Pandas or Arrow not installed")
class VectorizedUDFTests(ReusedPySparkTestCase):

    @classmethod
    def setUpClass(cls):
        ReusedPySparkTestCase.setUpClass()
        cls.spark = SparkSession(cls.sc)

    @classmethod
    def tearDownClass(cls):
        ReusedPySparkTestCase.tearDownClass()
        cls.spark.stop()

    def test_vectorized_udf_basic(self):
        from pyspark.sql.functions import pandas_udf, col
        df = self.spark.range(10).select(
            col('id').cast('string').alias('str'),
            col('id').cast('int').alias('int'),
            col('id').alias('long'),
            col('id').cast('float').alias('float'),
            col('id').cast('double').alias('double'),
            col('id').cast('boolean').alias('bool'))
        f = lambda x: x
        str_f = pandas_udf(f, StringType())
        int_f = pandas_udf(f, IntegerType())
        long_f = pandas_udf(f, LongType())
        float_f = pandas_udf(f, FloatType())
        double_f = pandas_udf(f, DoubleType())
        bool_f = pandas_udf(f, BooleanType())
        res = df.select(str_f(col('str')), int_f(col('int')),
                        long_f(col('long')), float_f(col('float')),
                        double_f(col('double')), bool_f(col('bool')))
        self.assertEquals(df.collect(), res.collect())

    def test_vectorized_udf_null_boolean(self):
        from pyspark.sql.functions import pandas_udf, col
        data = [(True,), (True,), (None,), (False,)]
        schema = StructType().add("bool", BooleanType())
        df = self.spark.createDataFrame(data, schema)
        bool_f = pandas_udf(lambda x: x, BooleanType())
        res = df.select(bool_f(col('bool')))
        self.assertEquals(df.collect(), res.collect())

    def test_vectorized_udf_null_byte(self):
        from pyspark.sql.functions import pandas_udf, col
        data = [(None,), (2,), (3,), (4,)]
        schema = StructType().add("byte", ByteType())
        df = self.spark.createDataFrame(data, schema)
        byte_f = pandas_udf(lambda x: x, ByteType())
        res = df.select(byte_f(col('byte')))
        self.assertEquals(df.collect(), res.collect())

    def test_vectorized_udf_null_short(self):
        from pyspark.sql.functions import pandas_udf, col
        data = [(None,), (2,), (3,), (4,)]
        schema = StructType().add("short", ShortType())
        df = self.spark.createDataFrame(data, schema)
        short_f = pandas_udf(lambda x: x, ShortType())
        res = df.select(short_f(col('short')))
        self.assertEquals(df.collect(), res.collect())

    def test_vectorized_udf_null_int(self):
        from pyspark.sql.functions import pandas_udf, col
        data = [(None,), (2,), (3,), (4,)]
        schema = StructType().add("int", IntegerType())
        df = self.spark.createDataFrame(data, schema)
        int_f = pandas_udf(lambda x: x, IntegerType())
        res = df.select(int_f(col('int')))
        self.assertEquals(df.collect(), res.collect())

    def test_vectorized_udf_null_long(self):
        from pyspark.sql.functions import pandas_udf, col
        data = [(None,), (2,), (3,), (4,)]
        schema = StructType().add("long", LongType())
        df = self.spark.createDataFrame(data, schema)
        long_f = pandas_udf(lambda x: x, LongType())
        res = df.select(long_f(col('long')))
        self.assertEquals(df.collect(), res.collect())

    def test_vectorized_udf_null_float(self):
        from pyspark.sql.functions import pandas_udf, col
        data = [(3.0,), (5.0,), (-1.0,), (None,)]
        schema = StructType().add("float", FloatType())
        df = self.spark.createDataFrame(data, schema)
        float_f = pandas_udf(lambda x: x, FloatType())
        res = df.select(float_f(col('float')))
        self.assertEquals(df.collect(), res.collect())

    def test_vectorized_udf_null_double(self):
        from pyspark.sql.functions import pandas_udf, col
        data = [(3.0,), (5.0,), (-1.0,), (None,)]
        schema = StructType().add("double", DoubleType())
        df = self.spark.createDataFrame(data, schema)
        double_f = pandas_udf(lambda x: x, DoubleType())
        res = df.select(double_f(col('double')))
        self.assertEquals(df.collect(), res.collect())

    def test_vectorized_udf_null_string(self):
        from pyspark.sql.functions import pandas_udf, col
        data = [("foo",), (None,), ("bar",), ("bar",)]
        schema = StructType().add("str", StringType())
        df = self.spark.createDataFrame(data, schema)
        str_f = pandas_udf(lambda x: x, StringType())
        res = df.select(str_f(col('str')))
        self.assertEquals(df.collect(), res.collect())

    def test_vectorized_udf_zero_parameter(self):
        from pyspark.sql.functions import pandas_udf
        error_str = '0-arg pandas_udfs.*not.*supported'
        with QuietTest(self.sc):
            with self.assertRaisesRegexp(ValueError, error_str):
                pandas_udf(lambda: 1, LongType())

            with self.assertRaisesRegexp(ValueError, error_str):
                @pandas_udf
                def zero_no_type():
                    return 1

            with self.assertRaisesRegexp(ValueError, error_str):
                @pandas_udf(LongType())
                def zero_with_type():
                    return 1

    def test_vectorized_udf_datatype_string(self):
        from pyspark.sql.functions import pandas_udf, col
        df = self.spark.range(10).select(
            col('id').cast('string').alias('str'),
            col('id').cast('int').alias('int'),
            col('id').alias('long'),
            col('id').cast('float').alias('float'),
            col('id').cast('double').alias('double'),
            col('id').cast('boolean').alias('bool'))
        f = lambda x: x
        str_f = pandas_udf(f, 'string')
        int_f = pandas_udf(f, 'integer')
        long_f = pandas_udf(f, 'long')
        float_f = pandas_udf(f, 'float')
        double_f = pandas_udf(f, 'double')
        bool_f = pandas_udf(f, 'boolean')
        res = df.select(str_f(col('str')), int_f(col('int')),
                        long_f(col('long')), float_f(col('float')),
                        double_f(col('double')), bool_f(col('bool')))
        self.assertEquals(df.collect(), res.collect())

    def test_vectorized_udf_complex(self):
        from pyspark.sql.functions import pandas_udf, col, expr
        df = self.spark.range(10).select(
            col('id').cast('int').alias('a'),
            col('id').cast('int').alias('b'),
            col('id').cast('double').alias('c'))
        add = pandas_udf(lambda x, y: x + y, IntegerType())
        power2 = pandas_udf(lambda x: 2 ** x, IntegerType())
        mul = pandas_udf(lambda x, y: x * y, DoubleType())
        res = df.select(add(col('a'), col('b')), power2(col('a')), mul(col('b'), col('c')))
        expected = df.select(expr('a + b'), expr('power(2, a)'), expr('b * c'))
        self.assertEquals(expected.collect(), res.collect())

    def test_vectorized_udf_exception(self):
        from pyspark.sql.functions import pandas_udf, col
        df = self.spark.range(10)
        raise_exception = pandas_udf(lambda x: x * (1 / 0), LongType())
        with QuietTest(self.sc):
            with self.assertRaisesRegexp(Exception, 'division( or modulo)? by zero'):
                df.select(raise_exception(col('id'))).collect()

    def test_vectorized_udf_invalid_length(self):
        from pyspark.sql.functions import pandas_udf, col
        import pandas as pd
        df = self.spark.range(10)
        raise_exception = pandas_udf(lambda _: pd.Series(1), LongType())
        with QuietTest(self.sc):
            with self.assertRaisesRegexp(
                    Exception,
                    'Result vector from pandas_udf was not the required length'):
                df.select(raise_exception(col('id'))).collect()

    def test_vectorized_udf_mix_udf(self):
        from pyspark.sql.functions import pandas_udf, udf, col
        df = self.spark.range(10)
        row_by_row_udf = udf(lambda x: x, LongType())
        pd_udf = pandas_udf(lambda x: x, LongType())
        with QuietTest(self.sc):
            with self.assertRaisesRegexp(
                    Exception,
                    'Can not mix vectorized and non-vectorized UDFs'):
                df.select(row_by_row_udf(col('id')), pd_udf(col('id'))).collect()

    def test_vectorized_udf_chained(self):
        from pyspark.sql.functions import pandas_udf, col
        df = self.spark.range(10)
        f = pandas_udf(lambda x: x + 1, LongType())
        g = pandas_udf(lambda x: x - 1, LongType())
        res = df.select(g(f(col('id'))))
        self.assertEquals(df.collect(), res.collect())

    def test_vectorized_udf_wrong_return_type(self):
        from pyspark.sql.functions import pandas_udf, col
        df = self.spark.range(10)
        f = pandas_udf(lambda x: x * 1.0, StringType())
        with QuietTest(self.sc):
            with self.assertRaisesRegexp(Exception, 'Invalid.*type'):
                df.select(f(col('id'))).collect()

    def test_vectorized_udf_return_scalar(self):
        from pyspark.sql.functions import pandas_udf, col
        df = self.spark.range(10)
        f = pandas_udf(lambda x: 1.0, DoubleType())
        with QuietTest(self.sc):
            with self.assertRaisesRegexp(Exception, 'Return.*type.*Series'):
                df.select(f(col('id'))).collect()

    def test_vectorized_udf_decorator(self):
        from pyspark.sql.functions import pandas_udf, col
        df = self.spark.range(10)

        @pandas_udf(returnType=LongType())
        def identity(x):
            return x
        res = df.select(identity(col('id')))
        self.assertEquals(df.collect(), res.collect())

    def test_vectorized_udf_empty_partition(self):
        from pyspark.sql.functions import pandas_udf, col
        df = self.spark.createDataFrame(self.sc.parallelize([Row(id=1)], 2))
        f = pandas_udf(lambda x: x, LongType())
        res = df.select(f(col('id')))
        self.assertEquals(df.collect(), res.collect())

    def test_vectorized_udf_varargs(self):
        from pyspark.sql.functions import pandas_udf, col
        df = self.spark.createDataFrame(self.sc.parallelize([Row(id=1)], 2))
        f = pandas_udf(lambda *v: v[0], LongType())
        res = df.select(f(col('id')))
        self.assertEquals(df.collect(), res.collect())

    def test_vectorized_udf_unsupported_types(self):
        from pyspark.sql.functions import pandas_udf, col
        schema = StructType([StructField("dt", DecimalType(), True)])
        df = self.spark.createDataFrame([(None,)], schema=schema)
        f = pandas_udf(lambda x: x, DecimalType())
        with QuietTest(self.sc):
            with self.assertRaisesRegexp(Exception, 'Unsupported data type'):
                df.select(f(col('dt'))).collect()

    def test_vectorized_udf_null_date(self):
        from pyspark.sql.functions import pandas_udf, col
        from datetime import date
        schema = StructType().add("date", DateType())
        data = [(date(1969, 1, 1),),
                (date(2012, 2, 2),),
                (None,),
                (date(2100, 4, 4),)]
        df = self.spark.createDataFrame(data, schema=schema)
        date_f = pandas_udf(lambda t: t, returnType=DateType())
        res = df.select(date_f(col("date")))
        self.assertEquals(df.collect(), res.collect())

    def test_vectorized_udf_timestamps(self):
        from pyspark.sql.functions import pandas_udf, col
        from datetime import datetime
        schema = StructType([
            StructField("idx", LongType(), True),
            StructField("timestamp", TimestampType(), True)])
        data = [(0, datetime(1969, 1, 1, 1, 1, 1)),
                (1, datetime(2012, 2, 2, 2, 2, 2)),
                (2, None),
                (3, datetime(2100, 4, 4, 4, 4, 4))]
        df = self.spark.createDataFrame(data, schema=schema)

        # Check that a timestamp passed through a pandas_udf will not be altered by timezone calc
        f_timestamp_copy = pandas_udf(lambda t: t, returnType=TimestampType())
        df = df.withColumn("timestamp_copy", f_timestamp_copy(col("timestamp")))

        @pandas_udf(returnType=BooleanType())
        def check_data(idx, timestamp, timestamp_copy):
            is_equal = timestamp.isnull()  # use this array to check values are equal
            for i in range(len(idx)):
                # Check that timestamps are as expected in the UDF
                is_equal[i] = (is_equal[i] and data[idx[i]][1] is None) or \
                    timestamp[i].to_pydatetime() == data[idx[i]][1]
            return is_equal

        result = df.withColumn("is_equal", check_data(col("idx"), col("timestamp"),
                                                      col("timestamp_copy"))).collect()
        # Check that collection values are correct
        self.assertEquals(len(data), len(result))
        for i in range(len(result)):
            self.assertEquals(data[i][1], result[i][1])  # "timestamp" col
            self.assertTrue(result[i][3])  # "is_equal" data in udf was as expected

    def test_vectorized_udf_return_timestamp_tz(self):
        from pyspark.sql.functions import pandas_udf, col
        import pandas as pd
        df = self.spark.range(10)

        @pandas_udf(returnType=TimestampType())
        def gen_timestamps(id):
            ts = [pd.Timestamp(i, unit='D', tz='America/Los_Angeles') for i in id]
            return pd.Series(ts)

        result = df.withColumn("ts", gen_timestamps(col("id"))).collect()
        spark_ts_t = TimestampType()
        for r in result:
            i, ts = r
            ts_tz = pd.Timestamp(i, unit='D', tz='America/Los_Angeles').to_pydatetime()
            expected = spark_ts_t.fromInternal(spark_ts_t.toInternal(ts_tz))
            self.assertEquals(expected, ts)


@unittest.skipIf(not _have_pandas or not _have_arrow, "Pandas or Arrow not installed")
class GroupbyApplyTests(ReusedPySparkTestCase):
    @classmethod
    def setUpClass(cls):
        ReusedPySparkTestCase.setUpClass()
        cls.spark = SparkSession(cls.sc)

    @classmethod
    def tearDownClass(cls):
        ReusedPySparkTestCase.tearDownClass()
        cls.spark.stop()

    def assertFramesEqual(self, expected, result):
        msg = ("DataFrames are not equal: " +
               ("\n\nExpected:\n%s\n%s" % (expected, expected.dtypes)) +
               ("\n\nResult:\n%s\n%s" % (result, result.dtypes)))
        self.assertTrue(expected.equals(result), msg=msg)

    @property
    def data(self):
        from pyspark.sql.functions import array, explode, col, lit
        return self.spark.range(10).toDF('id') \
            .withColumn("vs", array([lit(i) for i in range(20, 30)])) \
            .withColumn("v", explode(col('vs'))).drop('vs')

    def test_simple(self):
        from pyspark.sql.functions import pandas_udf
        df = self.data

        foo_udf = pandas_udf(
            lambda pdf: pdf.assign(v1=pdf.v * pdf.id * 1.0, v2=pdf.v + pdf.id),
            StructType(
                [StructField('id', LongType()),
                 StructField('v', IntegerType()),
                 StructField('v1', DoubleType()),
                 StructField('v2', LongType())]))

        result = df.groupby('id').apply(foo_udf).sort('id').toPandas()
        expected = df.toPandas().groupby('id').apply(foo_udf.func).reset_index(drop=True)
        self.assertFramesEqual(expected, result)

    def test_decorator(self):
        from pyspark.sql.functions import pandas_udf
        df = self.data

        @pandas_udf(StructType(
            [StructField('id', LongType()),
             StructField('v', IntegerType()),
             StructField('v1', DoubleType()),
             StructField('v2', LongType())]))
        def foo(pdf):
            return pdf.assign(v1=pdf.v * pdf.id * 1.0, v2=pdf.v + pdf.id)

        result = df.groupby('id').apply(foo).sort('id').toPandas()
        expected = df.toPandas().groupby('id').apply(foo.func).reset_index(drop=True)
        self.assertFramesEqual(expected, result)

    def test_coerce(self):
        from pyspark.sql.functions import pandas_udf
        df = self.data

        foo = pandas_udf(
            lambda pdf: pdf,
            StructType([StructField('id', LongType()), StructField('v', DoubleType())]))

        result = df.groupby('id').apply(foo).sort('id').toPandas()
        expected = df.toPandas().groupby('id').apply(foo.func).reset_index(drop=True)
        expected = expected.assign(v=expected.v.astype('float64'))
        self.assertFramesEqual(expected, result)

    def test_complex_groupby(self):
        from pyspark.sql.functions import pandas_udf, col
        df = self.data

        @pandas_udf(StructType(
            [StructField('id', LongType()),
             StructField('v', IntegerType()),
             StructField('norm', DoubleType())]))
        def normalize(pdf):
            v = pdf.v
            return pdf.assign(norm=(v - v.mean()) / v.std())

        result = df.groupby(col('id') % 2 == 0).apply(normalize).sort('id', 'v').toPandas()
        pdf = df.toPandas()
        expected = pdf.groupby(pdf['id'] % 2 == 0).apply(normalize.func)
        expected = expected.sort_values(['id', 'v']).reset_index(drop=True)
        expected = expected.assign(norm=expected.norm.astype('float64'))
        self.assertFramesEqual(expected, result)

    def test_empty_groupby(self):
        from pyspark.sql.functions import pandas_udf, col
        df = self.data

        @pandas_udf(StructType(
            [StructField('id', LongType()),
             StructField('v', IntegerType()),
             StructField('norm', DoubleType())]))
        def normalize(pdf):
            v = pdf.v
            return pdf.assign(norm=(v - v.mean()) / v.std())

        result = df.groupby().apply(normalize).sort('id', 'v').toPandas()
        pdf = df.toPandas()
        expected = normalize.func(pdf)
        expected = expected.sort_values(['id', 'v']).reset_index(drop=True)
        expected = expected.assign(norm=expected.norm.astype('float64'))
        self.assertFramesEqual(expected, result)

    def test_datatype_string(self):
        from pyspark.sql.functions import pandas_udf
        df = self.data

        foo_udf = pandas_udf(
            lambda pdf: pdf.assign(v1=pdf.v * pdf.id * 1.0, v2=pdf.v + pdf.id),
            "id long, v int, v1 double, v2 long")

        result = df.groupby('id').apply(foo_udf).sort('id').toPandas()
        expected = df.toPandas().groupby('id').apply(foo_udf.func).reset_index(drop=True)
        self.assertFramesEqual(expected, result)

    def test_wrong_return_type(self):
        from pyspark.sql.functions import pandas_udf
        df = self.data

        foo = pandas_udf(
            lambda pdf: pdf,
            StructType([StructField('id', LongType()), StructField('v', StringType())]))

        with QuietTest(self.sc):
            with self.assertRaisesRegexp(Exception, 'Invalid.*type'):
                df.groupby('id').apply(foo).sort('id').toPandas()

    def test_wrong_args(self):
        from pyspark.sql.functions import udf, pandas_udf, sum
        df = self.data

        with QuietTest(self.sc):
            with self.assertRaisesRegexp(ValueError, 'pandas_udf'):
                df.groupby('id').apply(lambda x: x)
            with self.assertRaisesRegexp(ValueError, 'pandas_udf'):
                df.groupby('id').apply(udf(lambda x: x, DoubleType()))
            with self.assertRaisesRegexp(ValueError, 'pandas_udf'):
                df.groupby('id').apply(sum(df.v))
            with self.assertRaisesRegexp(ValueError, 'pandas_udf'):
                df.groupby('id').apply(df.v + 1)
            with self.assertRaisesRegexp(ValueError, 'pandas_udf'):
                df.groupby('id').apply(
                    pandas_udf(lambda: 1, StructType([StructField("d", DoubleType())])))
            with self.assertRaisesRegexp(ValueError, 'pandas_udf'):
                df.groupby('id').apply(
                    pandas_udf(lambda x, y: x, StructType([StructField("d", DoubleType())])))
            with self.assertRaisesRegexp(ValueError, 'returnType'):
                df.groupby('id').apply(pandas_udf(lambda x: x, DoubleType()))

    def test_unsupported_types(self):
        from pyspark.sql.functions import pandas_udf, col
        schema = StructType(
            [StructField("id", LongType(), True), StructField("dt", DecimalType(), True)])
        df = self.spark.createDataFrame([(1, None,)], schema=schema)
        f = pandas_udf(lambda x: x, df.schema)
        with QuietTest(self.sc):
            with self.assertRaisesRegexp(Exception, 'Unsupported data type'):
                df.groupby('id').apply(f).collect()


if __name__ == "__main__":
    from pyspark.sql.tests import *
    if xmlrunner:
        unittest.main(testRunner=xmlrunner.XMLTestRunner(output='target/test-reports'))
    else:
        unittest.main()<|MERGE_RESOLUTION|>--- conflicted
+++ resolved
@@ -3103,15 +3103,6 @@
             StructField("2_int_t", IntegerType(), True),
             StructField("3_long_t", LongType(), True),
             StructField("4_float_t", FloatType(), True),
-<<<<<<< HEAD
-            StructField("5_double_t", DoubleType(), True)])
-        cls.data = [(u"a", 1, 10, 0.2, 2.0),
-                    (u"b", 2, 20, 0.4, 4.0),
-                    (u"c", 3, 30, 0.8, 6.0)]
-
-    @classmethod
-    def tearDownClass(cls):
-=======
             StructField("5_double_t", DoubleType(), True),
             StructField("6_date_t", DateType(), True),
             StructField("7_timestamp_t", TimestampType(), True)])
@@ -3125,7 +3116,6 @@
         if cls.tz_prev is not None:
             os.environ["TZ"] = cls.tz_prev
         time.tzset()
->>>>>>> 36b826f5
         ReusedPySparkTestCase.tearDownClass()
         cls.spark.stop()
 
