--- conflicted
+++ resolved
@@ -564,33 +564,6 @@
         with self.sql_conf({"spark.sql.crossJoin.enabled": True}):
             self.assertEqual(df.collect(), [Row(a=1, b=1)])
 
-<<<<<<< HEAD
-=======
-    def test_udf_in_left_outer_join_condition(self):
-        # regression test for SPARK-26147
-        from pyspark.sql.functions import udf, col
-        left = self.spark.createDataFrame([Row(a=1)])
-        right = self.spark.createDataFrame([Row(b=1)])
-        f = udf(lambda a: str(a), StringType())
-        # The join condition can't be pushed down, as it refers to attributes from both sides.
-        # The Python UDF only refer to attributes from one side, so it's evaluable.
-        df = left.join(right, f("a") == col("b").cast("string"), how="left_outer")
-        with self.sql_conf({"spark.sql.crossJoin.enabled": True}):
-            self.assertEqual(df.collect(), [Row(a=1, b=1)])
-
-    def test_udf_in_left_semi_join_condition(self):
-        # regression test for SPARK-25314
-        from pyspark.sql.functions import udf
-        left = self.spark.createDataFrame([Row(a=1, a1=1, a2=1), Row(a=2, a1=2, a2=2)])
-        right = self.spark.createDataFrame([Row(b=1, b1=1, b2=1)])
-        f = udf(lambda a, b: a == b, BooleanType())
-        df = left.join(right, f("a", "b"), "leftsemi")
-        with self.assertRaisesRegexp(AnalysisException, 'Detected implicit cartesian product'):
-            df.collect()
-        with self.sql_conf({"spark.sql.crossJoin.enabled": True}):
-            self.assertEqual(df.collect(), [Row(a=1, a1=1, a2=1)])
-
->>>>>>> 455a57d5
     def test_udf_and_common_filter_in_join_condition(self):
         # regression test for SPARK-25314
         # test the complex scenario with both udf and common filter
