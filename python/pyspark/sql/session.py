--- conflicted
+++ resolved
@@ -417,55 +417,6 @@
         data = [schema.toInternal(row) for row in data]
         return self._sc.parallelize(data), schema
 
-<<<<<<< HEAD
-    def _createFromPandasWithArrow(self, pdf, schema):
-        """
-        Create a DataFrame from a given pandas.DataFrame by slicing it into partitions, converting
-        to Arrow data, then sending to the JVM to parallelize. If a schema is passed in, the
-        data types will be used to coerce the data in Pandas to Arrow conversion.
-        """
-        from pyspark.serializers import ArrowSerializer, _create_batch
-        from pyspark.sql.types import from_arrow_schema, to_arrow_type, TimestampType
-        from pandas.api.types import is_datetime64_dtype, is_datetime64tz_dtype
-        import pyarrow as pa
-
-        # Determine arrow types to coerce data when creating batches
-        if isinstance(schema, StructType):
-            arrow_types = [to_arrow_type(f.dataType) for f in schema.fields]
-        elif isinstance(schema, DataType):
-            raise ValueError("Single data type %s is not supported with Arrow" % str(schema))
-        else:
-            # Any timestamps must be coerced to be compatible with Spark
-            arrow_types = [to_arrow_type(TimestampType())
-                           if is_datetime64_dtype(t) or is_datetime64tz_dtype(t) else None
-                           for t in pdf.dtypes]
-
-        # Slice the DataFrame to be batched
-        step = -(-len(pdf) // self.sparkContext.defaultParallelism)  # round int up
-        pdf_slices = (pdf[start:start + step] for start in xrange(0, len(pdf), step))
-
-        # Create Arrow record batches
-        batches = [_create_batch([(c, t) for (_, c), t in zip(pdf_slice.iteritems(), arrow_types)])
-                   for pdf_slice in pdf_slices]
-
-        # Create the Spark schema from the first Arrow batch (always at least 1 batch after slicing)
-        if schema is None or isinstance(schema, list):
-            schema_from_arrow = from_arrow_schema(batches[0].schema)
-            names = pdf.columns if schema is None else schema
-            fields = []
-            for i, field in enumerate(schema_from_arrow):
-                field.name = names[i]
-                fields.append(field)
-            schema = StructType(fields)
-
-        # Create the Spark DataFrame directly from the Arrow data and schema
-        jrdd = self._sc._serialize_to_jvm(batches, len(batches), ArrowSerializer())
-        jdf = self._jvm.PythonSQLUtils.arrowPayloadToDataFrame(
-            jrdd, schema.json(), self._wrapped._jsqlContext)
-        df = DataFrame(jdf, self._wrapped)
-        df._schema = schema
-        return df
-=======
     def _get_numpy_record_dtypes(self, rec):
         """
         Used when converting a pandas.DataFrame to Spark using to_records(), this will correct
@@ -509,7 +460,55 @@
 
         # Convert list of numpy records to python lists
         return [r.tolist() for r in np_records], schema
->>>>>>> 0846a447
+
+    def _create_from_pandas_with_arrow(self, pdf, schema):
+        """
+        Create a DataFrame from a given pandas.DataFrame by slicing it into partitions, converting
+        to Arrow data, then sending to the JVM to parallelize. If a schema is passed in, the
+        data types will be used to coerce the data in Pandas to Arrow conversion.
+        """
+        from pyspark.serializers import ArrowSerializer, _create_batch
+        from pyspark.sql.types import from_arrow_schema, to_arrow_type, TimestampType
+        from pandas.api.types import is_datetime64_dtype, is_datetime64tz_dtype
+        import pyarrow as pa
+
+        # Determine arrow types to coerce data when creating batches
+        if isinstance(schema, StructType):
+            arrow_types = [to_arrow_type(f.dataType) for f in schema.fields]
+        elif isinstance(schema, DataType):
+            raise ValueError("Single data type %s is not supported with Arrow" % str(schema))
+        else:
+            # Any timestamps must be coerced to be compatible with Spark
+            arrow_types = [to_arrow_type(TimestampType())
+                           if is_datetime64_dtype(t) or is_datetime64tz_dtype(t) else None
+                           for t in pdf.dtypes]
+
+        # Slice the DataFrame to be batched
+        step = -(-len(pdf) // self.sparkContext.defaultParallelism)  # round int up
+        pdf_slices = (pdf[start:start + step] for start in xrange(0, len(pdf), step))
+
+        # Create Arrow record batches
+        batches = [_create_batch([(c, t) for (_, c), t in zip(pdf_slice.iteritems(), arrow_types)])
+                   for pdf_slice in pdf_slices]
+
+        # Create the Spark schema from the first Arrow batch (always at least 1 batch after slicing)
+        if schema is None or isinstance(schema, list):
+            schema_from_arrow = from_arrow_schema(batches[0].schema)
+            names = pdf.columns if schema is None else schema
+            fields = []
+            for i, field in enumerate(schema_from_arrow):
+                field.name = names[i]
+                fields.append(field)
+            schema = StructType(fields)
+
+        # Create the Spark DataFrame directly from the Arrow data and schema
+        jrdd = self._sc._serialize_to_jvm(batches, len(batches), ArrowSerializer())
+        jdf = self._jvm.PythonSQLUtils.arrowPayloadToDataFrame(
+            jrdd, schema.json(), self._wrapped._jsqlContext)
+        df = DataFrame(jdf, self._wrapped)
+        df._schema = schema
+        return df
+
 
     @since(2.0)
     @ignore_unicode_prefix
@@ -607,20 +606,14 @@
         except Exception:
             has_pandas = False
         if has_pandas and isinstance(data, pandas.DataFrame):
-<<<<<<< HEAD
             if self.conf.get("spark.sql.execution.arrow.enabled", "false").lower() == "true" \
                     and len(data) > 0:
                 try:
-                    return self._createFromPandasWithArrow(data, schema)
+                    return self._create_from_pandas_with_arrow(data, schema)
                 except Exception as e:
                     warnings.warn("Arrow will not be used in createDataFrame: %s" % str(e))
                     # Fallback to create DataFrame without arrow if raise some exception
-            if schema is None:
-                schema = [str(x) for x in data.columns]
-            data = [r.tolist() for r in data.to_records(index=False)]
-=======
             data, schema = self._convert_from_pandas(data, schema)
->>>>>>> 0846a447
 
         if isinstance(schema, StructType):
             verify_func = _make_type_verifier(schema) if verifySchema else lambda _: True
