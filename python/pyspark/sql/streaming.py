--- conflicted
+++ resolved
@@ -531,13 +531,8 @@
             comment=None, header=None, inferSchema=None, ignoreLeadingWhiteSpace=None,
             ignoreTrailingWhiteSpace=None, nullValue=None, nanValue=None, positiveInf=None,
             negativeInf=None, dateFormat=None, timestampFormat=None, maxColumns=None,
-<<<<<<< HEAD
-            maxCharsPerColumn=None, maxMalformedLogPerPartition=None, mode=None, timeZone=None,
+            maxCharsPerColumn=None, maxMalformedLogPerPartition=None, mode=None,
             columnNameOfCorruptRecord=None, wholeFile=None, escapeQuoteEscaping=None):
-=======
-            maxCharsPerColumn=None, maxMalformedLogPerPartition=None, mode=None,
-            columnNameOfCorruptRecord=None, wholeFile=None):
->>>>>>> 1f0de3c1
         """Loads a CSV file stream and returns the result as a  :class:`DataFrame`.
 
         This function will go through the input once to determine the input schema if
@@ -630,14 +625,9 @@
             nanValue=nanValue, positiveInf=positiveInf, negativeInf=negativeInf,
             dateFormat=dateFormat, timestampFormat=timestampFormat, maxColumns=maxColumns,
             maxCharsPerColumn=maxCharsPerColumn,
-<<<<<<< HEAD
-            maxMalformedLogPerPartition=maxMalformedLogPerPartition, mode=mode, timeZone=timeZone,
+            maxMalformedLogPerPartition=maxMalformedLogPerPartition, mode=mode,
             columnNameOfCorruptRecord=columnNameOfCorruptRecord, wholeFile=wholeFile,
             escapeQuoteEscaping=escapeQuoteEscaping)
-=======
-            maxMalformedLogPerPartition=maxMalformedLogPerPartition, mode=mode,
-            columnNameOfCorruptRecord=columnNameOfCorruptRecord, wholeFile=wholeFile)
->>>>>>> 1f0de3c1
         if isinstance(path, basestring):
             return self._df(self._jreader.csv(path))
         else:
