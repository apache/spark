--- conflicted
+++ resolved
@@ -248,11 +248,8 @@
     "timestamp_micros",
     "timestamp_millis",
     "timestamp_seconds",
-<<<<<<< HEAD
     "time_diff",
-=======
     "time_trunc",
->>>>>>> 54dee4a4
     "to_date",
     "to_time",
     "to_timestamp",
