#
# Licensed to the Apache Software Foundation (ASF) under one or more
# contributor license agreements.  See the NOTICE file distributed with
# this work for additional information regarding copyright ownership.
# The ASF licenses this file to You under the Apache License, Version 2.0
# (the "License"); you may not use this file except in compliance with
# the License.  You may obtain a copy of the License at
#
#    http://www.apache.org/licenses/LICENSE-2.0
#
# Unless required by applicable law or agreed to in writing, software
# distributed under the License is distributed on an "AS IS" BASIS,
# WITHOUT WARRANTIES OR CONDITIONS OF ANY KIND, either express or implied.
# See the License for the specific language governing permissions and
# limitations under the License.
#

import os
import time
import tempfile
from pyspark.sql.streaming import StatefulProcessor, StatefulProcessorHandle
from typing import Iterator

import unittest
from typing import cast

from pyspark import SparkConf
from pyspark.errors import PySparkRuntimeError
from pyspark.sql.functions import split
from pyspark.sql.types import StringType, StructType, StructField, Row, IntegerType, TimestampType
from pyspark.testing import assertDataFrameEqual
from pyspark.testing.sqlutils import (
    ReusedSQLTestCase,
    have_pandas,
    have_pyarrow,
    pandas_requirement_message,
    pyarrow_requirement_message,
)

if have_pandas:
    import pandas as pd


@unittest.skipIf(
    not have_pandas or not have_pyarrow,
    cast(str, pandas_requirement_message or pyarrow_requirement_message),
)
class TransformWithStateInPandasTestsMixin:
    @classmethod
    def conf(cls):
        cfg = SparkConf()
        cfg.set("spark.sql.shuffle.partitions", "5")
        cfg.set(
            "spark.sql.streaming.stateStore.providerClass",
            "org.apache.spark.sql.execution.streaming.state.RocksDBStateStoreProvider",
        )
        cfg.set("spark.sql.execution.arrow.transformWithStateInPandas.maxRecordsPerBatch", "2")
        return cfg

    def _prepare_input_data(self, input_path, col1, col2):
        with open(input_path, "w") as fw:
            for e1, e2 in zip(col1, col2):
                fw.write(f"{e1}, {e2}\n")

    def _prepare_test_resource1(self, input_path):
        self._prepare_input_data(input_path + "/text-test1.txt", [0, 0, 1, 1], [123, 46, 146, 346])

    def _prepare_test_resource2(self, input_path):
        self._prepare_input_data(
            input_path + "/text-test2.txt", [0, 0, 0, 1, 1], [123, 223, 323, 246, 6]
        )

    def _prepare_test_resource3(self, input_path):
        self._prepare_input_data(input_path + "/text-test3.txt", [0, 1], [123, 6])

    def _build_test_df(self, input_path):
        df = self.spark.readStream.format("text").option("maxFilesPerTrigger", 1).load(input_path)
        df_split = df.withColumn("split_values", split(df["value"], ","))
        df_final = df_split.select(
            df_split.split_values.getItem(0).alias("id").cast("string"),
            df_split.split_values.getItem(1).alias("temperature").cast("int"),
        )
        return df_final

    def _prepare_input_data_with_3_cols(self, input_path, col1, col2, col3):
        with open(input_path, "w") as fw:
            for e1, e2, e3 in zip(col1, col2, col3):
                fw.write(f"{e1},{e2},{e3}\n")

    def build_test_df_with_3_cols(self, input_path):
        df = self.spark.readStream.format("text").option("maxFilesPerTrigger", 1).load(input_path)
        df_split = df.withColumn("split_values", split(df["value"], ","))
        df_final = df_split.select(
            df_split.split_values.getItem(0).alias("id1").cast("string"),
            df_split.split_values.getItem(1).alias("temperature").cast("int"),
            df_split.split_values.getItem(2).alias("id2").cast("string"),
        )
        return df_final

    def _test_transform_with_state_in_pandas_basic(
        self, stateful_processor, check_results, single_batch=False, timeMode="None"
    ):
        input_path = tempfile.mkdtemp()
        self._prepare_test_resource1(input_path)
        if not single_batch:
            time.sleep(2)
            self._prepare_test_resource2(input_path)

        df = self._build_test_df(input_path)

        for q in self.spark.streams.active:
            q.stop()
        self.assertTrue(df.isStreaming)

        output_schema = StructType(
            [
                StructField("id", StringType(), True),
                StructField("countAsString", StringType(), True),
            ]
        )

        q = (
            df.groupBy("id")
            .transformWithStateInPandas(
                statefulProcessor=stateful_processor,
                outputStructType=output_schema,
                outputMode="Update",
                timeMode=timeMode,
            )
            .writeStream.queryName("this_query")
            .foreachBatch(check_results)
            .outputMode("update")
            .start()
        )

        self.assertEqual(q.name, "this_query")
        self.assertTrue(q.isActive)
        q.processAllAvailable()
        q.awaitTermination(10)
        self.assertTrue(q.exception() is None)

    def test_transform_with_state_in_pandas_basic(self):
        def check_results(batch_df, batch_id):
            if batch_id == 0:
                assert set(batch_df.sort("id").collect()) == {
                    Row(id="0", countAsString="2"),
                    Row(id="1", countAsString="2"),
                }
            else:
                assert set(batch_df.sort("id").collect()) == {
                    Row(id="0", countAsString="3"),
                    Row(id="1", countAsString="2"),
                }

        self._test_transform_with_state_in_pandas_basic(SimpleStatefulProcessor(), check_results)

    def test_transform_with_state_in_pandas_non_exist_value_state(self):
        def check_results(batch_df, _):
            assert set(batch_df.sort("id").collect()) == {
                Row(id="0", countAsString="0"),
                Row(id="1", countAsString="0"),
            }

        self._test_transform_with_state_in_pandas_basic(
            InvalidSimpleStatefulProcessor(), check_results, True
        )

    def test_transform_with_state_in_pandas_query_restarts(self):
        root_path = tempfile.mkdtemp()
        input_path = root_path + "/input"
        os.makedirs(input_path, exist_ok=True)
        checkpoint_path = root_path + "/checkpoint"
        output_path = root_path + "/output"

        self._prepare_test_resource1(input_path)

        df = self._build_test_df(input_path)

        for q in self.spark.streams.active:
            q.stop()
        self.assertTrue(df.isStreaming)

        output_schema = StructType(
            [
                StructField("id", StringType(), True),
                StructField("countAsString", StringType(), True),
            ]
        )

        base_query = (
            df.groupBy("id")
            .transformWithStateInPandas(
                statefulProcessor=SimpleStatefulProcessor(),
                outputStructType=output_schema,
                outputMode="Update",
                timeMode="None",
            )
            .writeStream.queryName("this_query")
            .format("parquet")
            .outputMode("append")
            .option("checkpointLocation", checkpoint_path)
            .option("path", output_path)
        )
        q = base_query.start()
        self.assertEqual(q.name, "this_query")
        self.assertTrue(q.isActive)
        q.processAllAvailable()
        q.awaitTermination(10)
        self.assertTrue(q.exception() is None)

        # Verify custom metrics.
        self.assertTrue(q.lastProgress.stateOperators[0].customMetrics["numValueStateVars"] > 0)
        self.assertTrue(q.lastProgress.stateOperators[0].customMetrics["numDeletedStateVars"] > 0)

        q.stop()

        self._prepare_test_resource2(input_path)

        q = base_query.start()
        self.assertEqual(q.name, "this_query")
        self.assertTrue(q.isActive)
        q.processAllAvailable()
        q.awaitTermination(10)
        self.assertTrue(q.exception() is None)
        result_df = self.spark.read.parquet(output_path)
        assert set(result_df.sort("id").collect()) == {
            Row(id="0", countAsString="2"),
            Row(id="0", countAsString="3"),
            Row(id="1", countAsString="2"),
            Row(id="1", countAsString="2"),
        }

    def test_transform_with_state_in_pandas_list_state(self):
        def check_results(batch_df, _):
            assert set(batch_df.sort("id").collect()) == {
                Row(id="0", countAsString="2"),
                Row(id="1", countAsString="2"),
            }

        self._test_transform_with_state_in_pandas_basic(ListStateProcessor(), check_results, True)

    # test list state with ttl has the same behavior as list state when state doesn't expire.
    def test_transform_with_state_in_pandas_list_state_large_ttl(self):
        def check_results(batch_df, batch_id):
            if batch_id == 0:
                assert set(batch_df.sort("id").collect()) == {
                    Row(id="0", countAsString="2"),
                    Row(id="1", countAsString="2"),
                }
            else:
                for q in self.spark.streams.active:
                    q.stop()

        self._test_transform_with_state_in_pandas_basic(
            ListStateLargeTTLProcessor(), check_results, True, "processingTime"
        )

    def test_transform_with_state_in_pandas_map_state(self):
        def check_results(batch_df, _):
            assert set(batch_df.sort("id").collect()) == {
                Row(id="0", countAsString="2"),
                Row(id="1", countAsString="2"),
            }

        self._test_transform_with_state_in_pandas_basic(MapStateProcessor(), check_results, True)

    # test map state with ttl has the same behavior as map state when state doesn't expire.
    def test_transform_with_state_in_pandas_map_state_large_ttl(self):
        def check_results(batch_df, batch_id):
            if batch_id == 0:
                assert set(batch_df.sort("id").collect()) == {
                    Row(id="0", countAsString="2"),
                    Row(id="1", countAsString="2"),
                }
            else:
                for q in self.spark.streams.active:
                    q.stop()

        self._test_transform_with_state_in_pandas_basic(
            MapStateLargeTTLProcessor(), check_results, True, "processingTime"
        )

    # test value state with ttl has the same behavior as value state when
    # state doesn't expire.
    def test_value_state_ttl_basic(self):
        def check_results(batch_df, batch_id):
            if batch_id == 0:
                assert set(batch_df.sort("id").collect()) == {
                    Row(id="0", countAsString="2"),
                    Row(id="1", countAsString="2"),
                }
            elif batch_id == 1:
                assert set(batch_df.sort("id").collect()) == {
                    Row(id="0", countAsString="3"),
                    Row(id="1", countAsString="2"),
                }
            else:
                for q in self.spark.streams.active:
                    q.stop()

        self._test_transform_with_state_in_pandas_basic(
            SimpleTTLStatefulProcessor(), check_results, False, "processingTime"
        )

    def test_value_state_ttl_expiration(self):
        def check_results(batch_df, batch_id):
            if batch_id == 0:
                assertDataFrameEqual(
                    batch_df,
                    [
                        Row(id="ttl-count-0", count=1),
                        Row(id="count-0", count=1),
                        Row(id="ttl-list-state-count-0", count=1),
                        Row(id="ttl-map-state-count-0", count=1),
                        Row(id="ttl-count-1", count=1),
                        Row(id="count-1", count=1),
                        Row(id="ttl-list-state-count-1", count=1),
                        Row(id="ttl-map-state-count-1", count=1),
                    ],
                )
            elif batch_id == 1:
                assertDataFrameEqual(
                    batch_df,
                    [
                        Row(id="ttl-count-0", count=2),
                        Row(id="count-0", count=2),
                        Row(id="ttl-list-state-count-0", count=3),
                        Row(id="ttl-map-state-count-0", count=2),
                        Row(id="ttl-count-1", count=2),
                        Row(id="count-1", count=2),
                        Row(id="ttl-list-state-count-1", count=3),
                        Row(id="ttl-map-state-count-1", count=2),
                    ],
                )
            elif batch_id == 2:
                # ttl-count-0 expire and restart from count 0.
                # The TTL for value state ttl_count_state gets reset in batch 1 because of the
                # update operation and ttl-count-1 keeps the state.
                # ttl-list-state-count-0 expire and restart from count 0.
                # The TTL for list state ttl_list_state gets reset in batch 1 because of the
                # put operation and ttl-list-state-count-1 keeps the state.
                # non-ttl state never expires
                assertDataFrameEqual(
                    batch_df,
                    [
                        Row(id="ttl-count-0", count=1),
                        Row(id="count-0", count=3),
                        Row(id="ttl-list-state-count-0", count=1),
                        Row(id="ttl-map-state-count-0", count=1),
                        Row(id="ttl-count-1", count=3),
                        Row(id="count-1", count=3),
                        Row(id="ttl-list-state-count-1", count=7),
                        Row(id="ttl-map-state-count-1", count=3),
                    ],
                )
            else:
                for q in self.spark.streams.active:
                    q.stop()
            if batch_id == 0 or batch_id == 1:
                time.sleep(6)

        input_dir = tempfile.TemporaryDirectory()
        input_path = input_dir.name
        try:
            df = self._build_test_df(input_path)
            self._prepare_input_data(input_path + "/batch1.txt", [1, 0], [0, 0])
            self._prepare_input_data(input_path + "/batch2.txt", [1, 0], [0, 0])
            self._prepare_input_data(input_path + "/batch3.txt", [1, 0], [0, 0])
            for q in self.spark.streams.active:
                q.stop()
            output_schema = StructType(
                [
                    StructField("id", StringType(), True),
                    StructField("count", IntegerType(), True),
                ]
            )

            q = (
                df.groupBy("id")
                .transformWithStateInPandas(
                    statefulProcessor=TTLStatefulProcessor(),
                    outputStructType=output_schema,
                    outputMode="Update",
                    timeMode="processingTime",
                )
                .writeStream.foreachBatch(check_results)
                .outputMode("update")
                .start()
            )
            self.assertTrue(q.isActive)
            q.processAllAvailable()
            q.stop()
            q.awaitTermination()
            self.assertTrue(q.exception() is None)
        finally:
            input_dir.cleanup()

    def _test_transform_with_state_in_pandas_proc_timer(self, stateful_processor, check_results):
        input_path = tempfile.mkdtemp()
        self._prepare_test_resource3(input_path)
        time.sleep(2)
        self._prepare_test_resource1(input_path)
        time.sleep(2)
        self._prepare_test_resource2(input_path)

        df = self._build_test_df(input_path)

        for q in self.spark.streams.active:
            q.stop()
        self.assertTrue(df.isStreaming)

        output_schema = StructType(
            [
                StructField("id", StringType(), True),
                StructField("countAsString", StringType(), True),
                StructField("timeValues", StringType(), True),
            ]
        )

        query_name = "processing_time_test_query"
        q = (
            df.groupBy("id")
            .transformWithStateInPandas(
                statefulProcessor=stateful_processor,
                outputStructType=output_schema,
                outputMode="Update",
                timeMode="processingtime",
            )
            .writeStream.queryName(query_name)
            .foreachBatch(check_results)
            .outputMode("update")
            .start()
        )

        self.assertEqual(q.name, query_name)
        self.assertTrue(q.isActive)
        q.processAllAvailable()
        q.awaitTermination(10)
        self.assertTrue(q.exception() is None)

    def test_transform_with_state_in_pandas_proc_timer(self):
        # helper function to check expired timestamp is smaller than current processing time
        def check_timestamp(batch_df):
            expired_df = (
                batch_df.filter(batch_df["countAsString"] == "-1")
                .select("id", "timeValues")
                .withColumnRenamed("timeValues", "expiredTimestamp")
            )
            count_df = (
                batch_df.filter(batch_df["countAsString"] != "-1")
                .select("id", "timeValues")
                .withColumnRenamed("timeValues", "countStateTimestamp")
            )
            joined_df = expired_df.join(count_df, on="id")
            for row in joined_df.collect():
                assert row["expiredTimestamp"] < row["countStateTimestamp"]

        def check_results(batch_df, batch_id):
            if batch_id == 0:
                assert set(batch_df.sort("id").select("id", "countAsString").collect()) == {
                    Row(id="0", countAsString="1"),
                    Row(id="1", countAsString="1"),
                }
            elif batch_id == 1:
                # for key 0, the accumulated count is emitted before the count state is cleared
                # during the timer process
                assert set(batch_df.sort("id").select("id", "countAsString").collect()) == {
                    Row(id="0", countAsString="3"),
                    Row(id="0", countAsString="-1"),
                    Row(id="1", countAsString="3"),
                }
                self.first_expired_timestamp = batch_df.filter(
                    batch_df["countAsString"] == -1
                ).first()["timeValues"]
                check_timestamp(batch_df)

            elif batch_id == 2:
                assert set(batch_df.sort("id").select("id", "countAsString").collect()) == {
                    Row(id="0", countAsString="3"),
                    Row(id="0", countAsString="-1"),
                    Row(id="1", countAsString="5"),
                }
                # The expired timestamp in current batch is larger than expiry timestamp in batch 1
                # because this is a new timer registered in batch1 and
                # different from the one registered in batch 0
                current_batch_expired_timestamp = batch_df.filter(
                    batch_df["countAsString"] == -1
                ).first()["timeValues"]
                assert current_batch_expired_timestamp > self.first_expired_timestamp

            else:
                for q in self.spark.streams.active:
                    q.stop()

        self._test_transform_with_state_in_pandas_proc_timer(
            ProcTimeStatefulProcessor(), check_results
        )

    def _test_transform_with_state_in_pandas_event_time(self, stateful_processor, check_results):
        import pyspark.sql.functions as f

        input_path = tempfile.mkdtemp()

        def prepare_batch1(input_path):
            with open(input_path + "/text-test3.txt", "w") as fw:
                fw.write("a, 20\n")

        def prepare_batch2(input_path):
            with open(input_path + "/text-test1.txt", "w") as fw:
                fw.write("a, 4\n")

        def prepare_batch3(input_path):
            with open(input_path + "/text-test2.txt", "w") as fw:
                fw.write("a, 11\n")
                fw.write("a, 13\n")
                fw.write("a, 15\n")

        prepare_batch1(input_path)
        time.sleep(2)
        prepare_batch2(input_path)
        time.sleep(2)
        prepare_batch3(input_path)

        df = self._build_test_df(input_path)
        df = df.select(
            "id", f.from_unixtime(f.col("temperature")).alias("eventTime").cast("timestamp")
        ).withWatermark("eventTime", "10 seconds")

        for q in self.spark.streams.active:
            q.stop()
        self.assertTrue(df.isStreaming)

        output_schema = StructType(
            [StructField("id", StringType(), True), StructField("timestamp", StringType(), True)]
        )

        query_name = "event_time_test_query"
        q = (
            df.groupBy("id")
            .transformWithStateInPandas(
                statefulProcessor=stateful_processor,
                outputStructType=output_schema,
                outputMode="Update",
                timeMode="eventtime",
            )
            .writeStream.queryName(query_name)
            .foreachBatch(check_results)
            .outputMode("update")
            .start()
        )

        self.assertEqual(q.name, query_name)
        self.assertTrue(q.isActive)
        q.processAllAvailable()
        q.awaitTermination(10)
        self.assertTrue(q.exception() is None)

    def test_transform_with_state_in_pandas_event_time(self):
        def check_results(batch_df, batch_id):
            if batch_id == 0:
                assert set(batch_df.sort("id").collect()) == {Row(id="a", timestamp="20")}
            elif batch_id == 1:
                assert set(batch_df.sort("id").collect()) == {
                    Row(id="a", timestamp="20"),
                    Row(id="a-expired", timestamp="0"),
                }
            elif batch_id == 2:
                # verify that rows and expired timer produce the expected result
                assert set(batch_df.sort("id").collect()) == {
                    Row(id="a", timestamp="15"),
                    Row(id="a-expired", timestamp="10000"),
                }
            else:
                for q in self.spark.streams.active:
                    q.stop()

        self._test_transform_with_state_in_pandas_event_time(
            EventTimeStatefulProcessor(), check_results
        )

    def _test_transform_with_state_init_state_in_pandas(
        self, stateful_processor, check_results, time_mode="None"
    ):
        input_path = tempfile.mkdtemp()
        self._prepare_test_resource1(input_path)
        time.sleep(2)
        self._prepare_input_data(input_path + "/text-test2.txt", [0, 3], [67, 12])

        df = self._build_test_df(input_path)

        for q in self.spark.streams.active:
            q.stop()
        self.assertTrue(df.isStreaming)

        output_schema = StructType(
            [
                StructField("id", StringType(), True),
                StructField("value", StringType(), True),
            ]
        )

        data = [("0", 789), ("3", 987)]
        initial_state = self.spark.createDataFrame(data, "id string, initVal int").groupBy("id")

        q = (
            df.groupBy("id")
            .transformWithStateInPandas(
                statefulProcessor=stateful_processor,
                outputStructType=output_schema,
                outputMode="Update",
                timeMode=time_mode,
                initialState=initial_state,
            )
            .writeStream.queryName("this_query")
            .foreachBatch(check_results)
            .outputMode("update")
            .start()
        )

        self.assertEqual(q.name, "this_query")
        self.assertTrue(q.isActive)
        q.processAllAvailable()
        q.awaitTermination(10)
        self.assertTrue(q.exception() is None)

    def test_transform_with_state_init_state_in_pandas(self):
        def check_results(batch_df, batch_id):
            if batch_id == 0:
                # for key 0, initial state was processed and it was only processed once;
                # for key 1, it did not appear in the initial state df;
                # for key 3, it did not appear in the first batch of input keys
                # so it won't be emitted
                assert set(batch_df.sort("id").collect()) == {
                    Row(id="0", value=str(789 + 123 + 46)),
                    Row(id="1", value=str(146 + 346)),
                }
            else:
                # for key 0, verify initial state was only processed once in the first batch;
                # for key 3, verify init state was processed and reflected in the accumulated value
                assert set(batch_df.sort("id").collect()) == {
                    Row(id="0", value=str(789 + 123 + 46 + 67)),
                    Row(id="3", value=str(987 + 12)),
                }

        self._test_transform_with_state_init_state_in_pandas(
            SimpleStatefulProcessorWithInitialState(), check_results
        )

    def _test_transform_with_state_non_contiguous_grouping_cols(
        self, stateful_processor, check_results, initial_state=None
    ):
        input_path = tempfile.mkdtemp()
        self._prepare_input_data_with_3_cols(
            input_path + "/text-test1.txt", [0, 0, 1, 1], [123, 46, 146, 346], [1, 1, 2, 2]
        )

        df = self.build_test_df_with_3_cols(input_path)

        for q in self.spark.streams.active:
            q.stop()
        self.assertTrue(df.isStreaming)

        output_schema = StructType(
            [
                StructField("id1", StringType(), True),
                StructField("id2", StringType(), True),
                StructField("value", StringType(), True),
            ]
        )

        q = (
            df.groupBy("id1", "id2")
            .transformWithStateInPandas(
                statefulProcessor=stateful_processor,
                outputStructType=output_schema,
                outputMode="Update",
                timeMode="None",
                initialState=initial_state,
            )
            .writeStream.queryName("this_query")
            .foreachBatch(check_results)
            .outputMode("update")
            .start()
        )

        self.assertEqual(q.name, "this_query")
        self.assertTrue(q.isActive)
        q.processAllAvailable()
        q.awaitTermination(10)
        self.assertTrue(q.exception() is None)

    def test_transform_with_state_non_contiguous_grouping_cols(self):
        def check_results(batch_df, batch_id):
            if batch_id == 0:
                assert set(batch_df.collect()) == {
                    Row(id1="0", id2="1", value=str(123 + 46)),
                    Row(id1="1", id2="2", value=str(146 + 346)),
                }
            else:
                for q in self.spark.streams.active:
                    q.stop()

        self._test_transform_with_state_non_contiguous_grouping_cols(
            SimpleStatefulProcessorWithInitialState(), check_results
        )

    def test_transform_with_state_non_contiguous_grouping_cols_with_init_state(self):
        def check_results(batch_df, batch_id):
            if batch_id == 0:
                # initial state for key (0, 1) is processed
                assert set(batch_df.collect()) == {
                    Row(id1="0", id2="1", value=str(789 + 123 + 46)),
                    Row(id1="1", id2="2", value=str(146 + 346)),
                }
            else:
                for q in self.spark.streams.active:
                    q.stop()

        # grouping key of initial state is also not starting from the beginning of attributes
        data = [(789, "0", "1"), (987, "3", "2")]
        initial_state = self.spark.createDataFrame(
            data, "initVal int, id1 string, id2 string"
        ).groupBy("id1", "id2")

        self._test_transform_with_state_non_contiguous_grouping_cols(
            SimpleStatefulProcessorWithInitialState(), check_results, initial_state
        )

<<<<<<< HEAD
    def test_transform_with_state_init_state_with_timers(self):
        def check_results(batch_df, batch_id):
            if batch_id == 0:
                # timers are registered and handled in the first batch for
                # rows in initial state; For key=0 and key=3 which contains
                # expired timers, both should be handled by handleExpiredTimers
                # regardless of whether key exists in the data rows or not
                expired_df = batch_df.filter(batch_df["id"].contains("expired"))
                data_df = batch_df.filter(~batch_df["id"].contains("expired"))
                assert set(expired_df.sort("id").select("id").collect()) == {
                    Row(id="0-expired"),
                    Row(id="3-expired"),
                }
                assert set(data_df.sort("id").collect()) == {
                    Row(id="0", value=str(789 + 123 + 46)),
                    Row(id="1", value=str(146 + 346)),
                }
            else:
                # handleInitialState is only processed in the first batch,
                # no more timer is registered so no more expired timers
                assert set(batch_df.sort("id").collect()) == {
                    Row(id="0", value=str(789 + 123 + 46 + 67)),
                    Row(id="3", value=str(987 + 12)),
                }

        self._test_transform_with_state_init_state_in_pandas(
            StatefulProcessorWithInitialStateTimers(), check_results, "processingTime"
        )

    # run the same test suites again but with single shuffle partition
    def test_transform_with_state_with_timers_single_partition(self):
        with self.sql_conf({"spark.sql.shuffle.partitions": "1"}):
            self.test_transform_with_state_init_state_with_timers()
            self.test_transform_with_state_in_pandas_event_time()
            self.test_transform_with_state_in_pandas_proc_timer()
=======
    def _test_transform_with_state_in_pandas_chaining_ops(
        self, stateful_processor, check_results, timeMode="None", grouping_cols=["outputTimestamp"]
    ):
        import pyspark.sql.functions as f

        input_path = tempfile.mkdtemp()
        self._prepare_input_data(input_path + "/text-test3.txt", ["a", "b"], [10, 15])
        time.sleep(2)
        self._prepare_input_data(input_path + "/text-test4.txt", ["a", "c"], [11, 25])
        time.sleep(2)
        self._prepare_input_data(input_path + "/text-test1.txt", ["a"], [5])

        df = self._build_test_df(input_path)
        df = df.select(
            "id", f.from_unixtime(f.col("temperature")).alias("eventTime").cast("timestamp")
        ).withWatermark("eventTime", "5 seconds")

        for q in self.spark.streams.active:
            q.stop()
        self.assertTrue(df.isStreaming)

        output_schema = StructType(
            [
                StructField("id", StringType(), True),
                StructField("outputTimestamp", TimestampType(), True),
            ]
        )

        q = (
            df.groupBy("id")
            .transformWithStateInPandas(
                statefulProcessor=stateful_processor,
                outputStructType=output_schema,
                outputMode="Append",
                timeMode=timeMode,
                eventTimeColumnName="outputTimestamp",
            )
            .groupBy(grouping_cols)
            .count()
            .writeStream.queryName("chaining_ops_query")
            .foreachBatch(check_results)
            .outputMode("append")
            .start()
        )

        self.assertEqual(q.name, "chaining_ops_query")
        self.assertTrue(q.isActive)
        q.processAllAvailable()
        q.awaitTermination(10)

    def test_transform_with_state_in_pandas_chaining_ops(self):
        def check_results(batch_df, batch_id):
            import datetime

            if batch_id == 0:
                assert batch_df.isEmpty()
            elif batch_id == 1:
                # eviction watermark = 15 - 5 = 10 (max event time from batch 0),
                # late event watermark = 0 (eviction event time from batch 0)
                assert set(
                    batch_df.sort("outputTimestamp").select("outputTimestamp", "count").collect()
                ) == {
                    Row(outputTimestamp=datetime.datetime(1970, 1, 1, 0, 0, 10), count=1),
                }
            elif batch_id == 2:
                # eviction watermark = 25 - 5 = 20, late event watermark = 10;
                # row with watermark=5<10 is dropped so it does not show up in the results;
                # row with eventTime<=20 are finalized and emitted
                assert set(
                    batch_df.sort("outputTimestamp").select("outputTimestamp", "count").collect()
                ) == {
                    Row(outputTimestamp=datetime.datetime(1970, 1, 1, 0, 0, 11), count=1),
                    Row(outputTimestamp=datetime.datetime(1970, 1, 1, 0, 0, 15), count=1),
                }

        self._test_transform_with_state_in_pandas_chaining_ops(
            StatefulProcessorChainingOps(), check_results, "eventTime"
        )
        self._test_transform_with_state_in_pandas_chaining_ops(
            StatefulProcessorChainingOps(), check_results, "eventTime", ["outputTimestamp", "id"]
        )
>>>>>>> 6edcf435


class SimpleStatefulProcessorWithInitialState(StatefulProcessor):
    # this dict is the same as input initial state dataframe
    dict = {("0",): 789, ("3",): 987}

    def init(self, handle: StatefulProcessorHandle) -> None:
        state_schema = StructType([StructField("value", IntegerType(), True)])
        self.value_state = handle.getValueState("value_state", state_schema)
        self.handle = handle

    def handleInputRows(self, key, rows, timer_values) -> Iterator[pd.DataFrame]:
        exists = self.value_state.exists()
        if exists:
            value_row = self.value_state.get()
            existing_value = value_row[0]
        else:
            existing_value = 0

        accumulated_value = existing_value

        for pdf in rows:
            value = pdf["temperature"].astype(int).sum()
            accumulated_value += value

        self.value_state.update((accumulated_value,))

        if len(key) > 1:
            yield pd.DataFrame(
                {"id1": (key[0],), "id2": (key[1],), "value": str(accumulated_value)}
            )
        else:
            yield pd.DataFrame({"id": key, "value": str(accumulated_value)})

    def handleInitialState(self, key, initialState, timer_values) -> None:
        init_val = initialState.at[0, "initVal"]
        self.value_state.update((init_val,))
        if len(key) == 1:
            assert self.dict[key] == init_val

    def close(self) -> None:
        pass


class StatefulProcessorWithInitialStateTimers(SimpleStatefulProcessorWithInitialState):
    def handleExpiredTimer(self, key, timer_values, expired_timer_info) -> Iterator[pd.DataFrame]:
        self.handle.deleteTimer(expired_timer_info.get_expiry_time_in_ms())
        str_key = f"{str(key[0])}-expired"
        yield pd.DataFrame(
            {"id": (str_key,), "value": str(expired_timer_info.get_expiry_time_in_ms())}
        )

    def handleInitialState(self, key, initialState, timer_values) -> None:
        super().handleInitialState(key, initialState, timer_values)
        self.handle.registerTimer(timer_values.get_current_processing_time_in_ms() - 1)


# A stateful processor that output the max event time it has seen. Register timer for
# current watermark. Clear max state if timer expires.
class EventTimeStatefulProcessor(StatefulProcessor):
    def init(self, handle: StatefulProcessorHandle) -> None:
        state_schema = StructType([StructField("value", StringType(), True)])
        self.handle = handle
        self.max_state = handle.getValueState("max_state", state_schema)

    def handleExpiredTimer(self, key, timer_values, expired_timer_info) -> Iterator[pd.DataFrame]:
        self.max_state.clear()
        self.handle.deleteTimer(expired_timer_info.get_expiry_time_in_ms())
        str_key = f"{str(key[0])}-expired"
        yield pd.DataFrame(
            {"id": (str_key,), "timestamp": str(expired_timer_info.get_expiry_time_in_ms())}
        )

    def handleInputRows(self, key, rows, timer_values) -> Iterator[pd.DataFrame]:
        timestamp_list = []
        for pdf in rows:
            # int64 will represent timestamp in nanosecond, restore to second
            timestamp_list.extend((pdf["eventTime"].astype("int64") // 10**9).tolist())

        if self.max_state.exists():
            cur_max = int(self.max_state.get()[0])
        else:
            cur_max = 0
        max_event_time = str(max(cur_max, max(timestamp_list)))

        self.max_state.update((max_event_time,))
        self.handle.registerTimer(timer_values.get_current_watermark_in_ms())

        yield pd.DataFrame({"id": key, "timestamp": max_event_time})

    def close(self) -> None:
        pass


# A stateful processor that output the accumulation of count of input rows; register
# processing timer and clear the counter if timer expires.
class ProcTimeStatefulProcessor(StatefulProcessor):
    def init(self, handle: StatefulProcessorHandle) -> None:
        state_schema = StructType([StructField("value", StringType(), True)])
        self.handle = handle
        self.count_state = handle.getValueState("count_state", state_schema)

    def handleExpiredTimer(self, key, timer_values, expired_timer_info) -> Iterator[pd.DataFrame]:
        # reset count state each time the timer is expired
        timer_list_1 = [e for e in self.handle.listTimers()]
        timer_list_2 = []
        idx = 0
        for e in self.handle.listTimers():
            timer_list_2.append(e)
            # check multiple iterator on the same grouping key works
            assert timer_list_2[idx] == timer_list_1[idx]
            idx += 1

        if len(timer_list_1) > 0:
            # before deleting the expiring timers, there are 2 timers -
            # one timer we just registered, and one that is going to be deleted
            assert len(timer_list_1) == 2
        self.count_state.clear()
        self.handle.deleteTimer(expired_timer_info.get_expiry_time_in_ms())
        yield pd.DataFrame(
            {
                "id": key,
                "countAsString": str("-1"),
                "timeValues": str(expired_timer_info.get_expiry_time_in_ms()),
            }
        )

    def handleInputRows(self, key, rows, timer_values) -> Iterator[pd.DataFrame]:
        if not self.count_state.exists():
            count = 0
        else:
            count = int(self.count_state.get()[0])

        if key == ("0",):
            self.handle.registerTimer(timer_values.get_current_processing_time_in_ms())

        rows_count = 0
        for pdf in rows:
            pdf_count = len(pdf)
            rows_count += pdf_count

        count = count + rows_count

        self.count_state.update((str(count),))
        timestamp = str(timer_values.get_current_processing_time_in_ms())

        yield pd.DataFrame({"id": key, "countAsString": str(count), "timeValues": timestamp})

    def close(self) -> None:
        pass


class SimpleStatefulProcessor(StatefulProcessor, unittest.TestCase):
    dict = {0: {"0": 1, "1": 2}, 1: {"0": 4, "1": 3}}
    batch_id = 0

    def init(self, handle: StatefulProcessorHandle) -> None:
        state_schema = StructType([StructField("value", IntegerType(), True)])
        self.num_violations_state = handle.getValueState("numViolations", state_schema)
        self.temp_state = handle.getValueState("tempState", state_schema)
        handle.deleteIfExists("tempState")

    def handleInputRows(self, key, rows, timer_values) -> Iterator[pd.DataFrame]:
        with self.assertRaisesRegex(PySparkRuntimeError, "Error checking value state exists"):
            self.temp_state.exists()
        new_violations = 0
        count = 0
        key_str = key[0]
        exists = self.num_violations_state.exists()
        if exists:
            existing_violations_row = self.num_violations_state.get()
            existing_violations = existing_violations_row[0]
            assert existing_violations == self.dict[0][key_str]
            self.batch_id = 1
        else:
            existing_violations = 0
        for pdf in rows:
            pdf_count = pdf.count()
            count += pdf_count.get("temperature")
            violations_pdf = pdf.loc[pdf["temperature"] > 100]
            new_violations += violations_pdf.count().get("temperature")
        updated_violations = new_violations + existing_violations
        assert updated_violations == self.dict[self.batch_id][key_str]
        self.num_violations_state.update((updated_violations,))
        yield pd.DataFrame({"id": key, "countAsString": str(count)})

    def close(self) -> None:
        pass


class StatefulProcessorChainingOps(StatefulProcessor):
    def init(self, handle: StatefulProcessorHandle) -> None:
        pass

    def handleInputRows(
        self, key, rows, timer_values, expired_timer_info
    ) -> Iterator[pd.DataFrame]:
        for pdf in rows:
            timestamp_list = pdf["eventTime"].tolist()
        yield pd.DataFrame({"id": key, "outputTimestamp": timestamp_list[0]})

    def close(self) -> None:
        pass


# A stateful processor that inherit all behavior of SimpleStatefulProcessor except that it use
# ttl state with a large timeout.
class SimpleTTLStatefulProcessor(SimpleStatefulProcessor, unittest.TestCase):
    def init(self, handle: StatefulProcessorHandle) -> None:
        state_schema = StructType([StructField("value", IntegerType(), True)])
        self.num_violations_state = handle.getValueState("numViolations", state_schema, 30000)
        self.temp_state = handle.getValueState("tempState", state_schema)
        handle.deleteIfExists("tempState")


class TTLStatefulProcessor(StatefulProcessor):
    def init(self, handle: StatefulProcessorHandle) -> None:
        state_schema = StructType([StructField("value", IntegerType(), True)])
        user_key_schema = StructType([StructField("id", StringType(), True)])
        self.ttl_count_state = handle.getValueState("ttl-state", state_schema, 10000)
        self.count_state = handle.getValueState("state", state_schema)
        self.ttl_list_state = handle.getListState("ttl-list-state", state_schema, 10000)
        self.ttl_map_state = handle.getMapState(
            "ttl-map-state", user_key_schema, state_schema, 10000
        )

    def handleInputRows(self, key, rows, timer_values) -> Iterator[pd.DataFrame]:
        count = 0
        ttl_count = 0
        ttl_list_state_count = 0
        ttl_map_state_count = 0
        id = key[0]
        if self.count_state.exists():
            count = self.count_state.get()[0]
        if self.ttl_count_state.exists():
            ttl_count = self.ttl_count_state.get()[0]
        if self.ttl_list_state.exists():
            iter = self.ttl_list_state.get()
            for s in iter:
                ttl_list_state_count += s[0]
        if self.ttl_map_state.exists():
            ttl_map_state_count = self.ttl_map_state.get_value(key)[0]
        for pdf in rows:
            pdf_count = pdf.count().get("temperature")
            count += pdf_count
            ttl_count += pdf_count
            ttl_list_state_count += pdf_count
            ttl_map_state_count += pdf_count

        self.count_state.update((count,))
        # skip updating state for the 2nd batch so that ttl state expire
        if not (ttl_count == 2 and id == "0"):
            self.ttl_count_state.update((ttl_count,))
            self.ttl_list_state.put([(ttl_list_state_count,), (ttl_list_state_count,)])
            self.ttl_map_state.update_value(key, (ttl_map_state_count,))
        yield pd.DataFrame(
            {
                "id": [
                    f"ttl-count-{id}",
                    f"count-{id}",
                    f"ttl-list-state-count-{id}",
                    f"ttl-map-state-count-{id}",
                ],
                "count": [ttl_count, count, ttl_list_state_count, ttl_map_state_count],
            }
        )

    def close(self) -> None:
        pass


class InvalidSimpleStatefulProcessor(StatefulProcessor):
    def init(self, handle: StatefulProcessorHandle) -> None:
        state_schema = StructType([StructField("value", IntegerType(), True)])
        self.num_violations_state = handle.getValueState("numViolations", state_schema)

    def handleInputRows(self, key, rows, timer_values) -> Iterator[pd.DataFrame]:
        count = 0
        exists = self.num_violations_state.exists()
        assert not exists
        # try to get a state variable with no value
        assert self.num_violations_state.get() is None
        self.num_violations_state.clear()
        yield pd.DataFrame({"id": key, "countAsString": str(count)})

    def close(self) -> None:
        pass


class ListStateProcessor(StatefulProcessor):
    # Dict to store the expected results. The key represents the grouping key string, and the value
    # is a dictionary of pandas dataframe index -> expected temperature value. Since we set
    # maxRecordsPerBatch to 2, we expect the pandas dataframe dictionary to have 2 entries.
    dict = {0: 120, 1: 20}

    def init(self, handle: StatefulProcessorHandle) -> None:
        state_schema = StructType([StructField("temperature", IntegerType(), True)])
        self.list_state1 = handle.getListState("listState1", state_schema)
        self.list_state2 = handle.getListState("listState2", state_schema)

    def handleInputRows(self, key, rows, timer_values) -> Iterator[pd.DataFrame]:
        count = 0
        for pdf in rows:
            list_state_rows = [(120,), (20,)]
            self.list_state1.put(list_state_rows)
            self.list_state2.put(list_state_rows)
            self.list_state1.append_value((111,))
            self.list_state2.append_value((222,))
            self.list_state1.append_list(list_state_rows)
            self.list_state2.append_list(list_state_rows)
            pdf_count = pdf.count()
            count += pdf_count.get("temperature")
        iter1 = self.list_state1.get()
        iter2 = self.list_state2.get()
        # Mixing the iterator to test it we can resume from the correct point
        assert next(iter1)[0] == self.dict[0]
        assert next(iter2)[0] == self.dict[0]
        assert next(iter1)[0] == self.dict[1]
        assert next(iter2)[0] == self.dict[1]
        # Get another iterator for list_state1 to test if the 2 iterators (iter1 and iter3) don't
        # interfere with each other.
        iter3 = self.list_state1.get()
        assert next(iter3)[0] == self.dict[0]
        assert next(iter3)[0] == self.dict[1]
        # the second arrow batch should contain the appended value 111 for list_state1 and
        # 222 for list_state2
        assert next(iter1)[0] == 111
        assert next(iter2)[0] == 222
        assert next(iter3)[0] == 111
        # since we put another 2 rows after 111/222, check them here
        assert next(iter1)[0] == self.dict[0]
        assert next(iter2)[0] == self.dict[0]
        assert next(iter3)[0] == self.dict[0]
        assert next(iter1)[0] == self.dict[1]
        assert next(iter2)[0] == self.dict[1]
        assert next(iter3)[0] == self.dict[1]
        yield pd.DataFrame({"id": key, "countAsString": str(count)})

    def close(self) -> None:
        pass


class ListStateLargeTTLProcessor(ListStateProcessor):
    def init(self, handle: StatefulProcessorHandle) -> None:
        state_schema = StructType([StructField("temperature", IntegerType(), True)])
        self.list_state1 = handle.getListState("listState1", state_schema, 30000)
        self.list_state2 = handle.getListState("listState2", state_schema, 30000)


class MapStateProcessor(StatefulProcessor):
    def init(self, handle: StatefulProcessorHandle):
        key_schema = StructType([StructField("name", StringType(), True)])
        value_schema = StructType([StructField("count", IntegerType(), True)])
        self.map_state = handle.getMapState("mapState", key_schema, value_schema)

    def handleInputRows(self, key, rows, timer_values) -> Iterator[pd.DataFrame]:
        count = 0
        key1 = ("key1",)
        key2 = ("key2",)
        for pdf in rows:
            pdf_count = pdf.count()
            count += pdf_count.get("temperature")
        value1 = count
        value2 = count
        if self.map_state.exists():
            if self.map_state.contains_key(key1):
                value1 += self.map_state.get_value(key1)[0]
            if self.map_state.contains_key(key2):
                value2 += self.map_state.get_value(key2)[0]
        self.map_state.update_value(key1, (value1,))
        self.map_state.update_value(key2, (value2,))
        key_iter = self.map_state.keys()
        assert next(key_iter)[0] == "key1"
        assert next(key_iter)[0] == "key2"
        value_iter = self.map_state.values()
        assert next(value_iter)[0] == value1
        assert next(value_iter)[0] == value2
        map_iter = self.map_state.iterator()
        assert next(map_iter)[0] == key1
        assert next(map_iter)[1] == (value2,)
        self.map_state.remove_key(key1)
        assert not self.map_state.contains_key(key1)
        yield pd.DataFrame({"id": key, "countAsString": str(count)})

    def close(self) -> None:
        pass


# A stateful processor that inherit all behavior of MapStateProcessor except that it use
# ttl state with a large timeout.
class MapStateLargeTTLProcessor(MapStateProcessor):
    def init(self, handle: StatefulProcessorHandle) -> None:
        key_schema = StructType([StructField("name", StringType(), True)])
        value_schema = StructType([StructField("count", IntegerType(), True)])
        self.map_state = handle.getMapState("mapState", key_schema, value_schema, 30000)


class TransformWithStateInPandasTests(TransformWithStateInPandasTestsMixin, ReusedSQLTestCase):
    pass


if __name__ == "__main__":
    from pyspark.sql.tests.pandas.test_pandas_transform_with_state import *  # noqa: F401

    try:
        import xmlrunner

        testRunner = xmlrunner.XMLTestRunner(output="target/test-reports", verbosity=2)
    except ImportError:
        testRunner = None
    unittest.main(testRunner=testRunner, verbosity=2)<|MERGE_RESOLUTION|>--- conflicted
+++ resolved
@@ -726,43 +726,6 @@
             SimpleStatefulProcessorWithInitialState(), check_results, initial_state
         )
 
-<<<<<<< HEAD
-    def test_transform_with_state_init_state_with_timers(self):
-        def check_results(batch_df, batch_id):
-            if batch_id == 0:
-                # timers are registered and handled in the first batch for
-                # rows in initial state; For key=0 and key=3 which contains
-                # expired timers, both should be handled by handleExpiredTimers
-                # regardless of whether key exists in the data rows or not
-                expired_df = batch_df.filter(batch_df["id"].contains("expired"))
-                data_df = batch_df.filter(~batch_df["id"].contains("expired"))
-                assert set(expired_df.sort("id").select("id").collect()) == {
-                    Row(id="0-expired"),
-                    Row(id="3-expired"),
-                }
-                assert set(data_df.sort("id").collect()) == {
-                    Row(id="0", value=str(789 + 123 + 46)),
-                    Row(id="1", value=str(146 + 346)),
-                }
-            else:
-                # handleInitialState is only processed in the first batch,
-                # no more timer is registered so no more expired timers
-                assert set(batch_df.sort("id").collect()) == {
-                    Row(id="0", value=str(789 + 123 + 46 + 67)),
-                    Row(id="3", value=str(987 + 12)),
-                }
-
-        self._test_transform_with_state_init_state_in_pandas(
-            StatefulProcessorWithInitialStateTimers(), check_results, "processingTime"
-        )
-
-    # run the same test suites again but with single shuffle partition
-    def test_transform_with_state_with_timers_single_partition(self):
-        with self.sql_conf({"spark.sql.shuffle.partitions": "1"}):
-            self.test_transform_with_state_init_state_with_timers()
-            self.test_transform_with_state_in_pandas_event_time()
-            self.test_transform_with_state_in_pandas_proc_timer()
-=======
     def _test_transform_with_state_in_pandas_chaining_ops(
         self, stateful_processor, check_results, timeMode="None", grouping_cols=["outputTimestamp"]
     ):
@@ -844,7 +807,42 @@
         self._test_transform_with_state_in_pandas_chaining_ops(
             StatefulProcessorChainingOps(), check_results, "eventTime", ["outputTimestamp", "id"]
         )
->>>>>>> 6edcf435
+
+    def test_transform_with_state_init_state_with_timers(self):
+        def check_results(batch_df, batch_id):
+            if batch_id == 0:
+                # timers are registered and handled in the first batch for
+                # rows in initial state; For key=0 and key=3 which contains
+                # expired timers, both should be handled by handleExpiredTimers
+                # regardless of whether key exists in the data rows or not
+                expired_df = batch_df.filter(batch_df["id"].contains("expired"))
+                data_df = batch_df.filter(~batch_df["id"].contains("expired"))
+                assert set(expired_df.sort("id").select("id").collect()) == {
+                    Row(id="0-expired"),
+                    Row(id="3-expired"),
+                }
+                assert set(data_df.sort("id").collect()) == {
+                    Row(id="0", value=str(789 + 123 + 46)),
+                    Row(id="1", value=str(146 + 346)),
+                }
+            else:
+                # handleInitialState is only processed in the first batch,
+                # no more timer is registered so no more expired timers
+                assert set(batch_df.sort("id").collect()) == {
+                    Row(id="0", value=str(789 + 123 + 46 + 67)),
+                    Row(id="3", value=str(987 + 12)),
+                }
+
+        self._test_transform_with_state_init_state_in_pandas(
+            StatefulProcessorWithInitialStateTimers(), check_results, "processingTime"
+        )
+
+    # run the same test suites again but with single shuffle partition
+    def test_transform_with_state_with_timers_single_partition(self):
+        with self.sql_conf({"spark.sql.shuffle.partitions": "1"}):
+            self.test_transform_with_state_init_state_with_timers()
+            self.test_transform_with_state_in_pandas_event_time()
+            self.test_transform_with_state_in_pandas_proc_timer()
 
 
 class SimpleStatefulProcessorWithInitialState(StatefulProcessor):
