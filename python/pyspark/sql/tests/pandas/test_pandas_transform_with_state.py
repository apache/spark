--- conflicted
+++ resolved
@@ -212,10 +212,6 @@
         q.processAllAvailable()
         q.awaitTermination(10)
         self.assertTrue(q.exception() is None)
-
-        # Verify custom metrics. We created 2 value states in this test case and deleted 1 of them.
-        self.assertEqual(q.lastProgress.stateOperators[0].customMetrics["numValueStateVars"], 2)
-        self.assertEqual(q.lastProgress.stateOperators[0].customMetrics["numDeletedStateVars"], 1)
 
         q.stop()
 
@@ -850,15 +846,11 @@
         self.temp_state = handle.getValueState("tempState", state_schema)
         handle.deleteIfExists("tempState")
 
-<<<<<<< HEAD
-    def handleInputRows(self, key, rows) -> Iterator[pd.DataFrame]:
-        with self.assertRaisesRegex(PySparkRuntimeError, "Error checking value state exists"):
-            self.temp_state.exists()
-=======
     def handleInputRows(
         self, key, rows, timer_values, expired_timer_info
     ) -> Iterator[pd.DataFrame]:
->>>>>>> f2d39b95
+        with self.assertRaisesRegex(PySparkRuntimeError, "Error checking value state exists"):
+            self.temp_state.exists()
         new_violations = 0
         count = 0
         key_str = key[0]
