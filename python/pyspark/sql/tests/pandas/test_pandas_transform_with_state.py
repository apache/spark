#
# Licensed to the Apache Software Foundation (ASF) under one or more
# contributor license agreements.  See the NOTICE file distributed with
# this work for additional information regarding copyright ownership.
# The ASF licenses this file to You under the Apache License, Version 2.0
# (the "License"); you may not use this file except in compliance with
# the License.  You may obtain a copy of the License at
#
#    http://www.apache.org/licenses/LICENSE-2.0
#
# Unless required by applicable law or agreed to in writing, software
# distributed under the License is distributed on an "AS IS" BASIS,
# WITHOUT WARRANTIES OR CONDITIONS OF ANY KIND, either express or implied.
# See the License for the specific language governing permissions and
# limitations under the License.
#

from abc import abstractmethod

import json
import os
import time
import tempfile
from pyspark.sql.streaming import StatefulProcessor

import unittest
from typing import cast

from pyspark import SparkConf
from pyspark.sql.functions import array_sort, col, explode, split
from pyspark.sql.types import (
    StringType,
    StructType,
    StructField,
    Row,
    IntegerType,
    TimestampType,
    DecimalType,
    ArrayType,
    MapType,
    DoubleType,
)
from pyspark.testing import assertDataFrameEqual
from pyspark.testing.sqlutils import (
    ReusedSQLTestCase,
    have_pandas,
    have_pyarrow,
    pandas_requirement_message,
    pyarrow_requirement_message,
)

from pyspark.sql.tests.pandas.helper.helper_pandas_transform_with_state import (
    SimpleStatefulProcessorWithInitialStateFactory,
    StatefulProcessorWithInitialStateTimersFactory,
    StatefulProcessorWithListStateInitialStateFactory,
    EventTimeStatefulProcessorFactory,
    ProcTimeStatefulProcessorFactory,
    SimpleStatefulProcessorFactory,
    StatefulProcessorChainingOpsFactory,
    SimpleTTLStatefulProcessorFactory,
    TTLStatefulProcessorFactory,
    InvalidSimpleStatefulProcessorFactory,
    ListStateProcessorFactory,
    ListStateLargeListProcessorFactory,
    ListStateLargeTTLProcessorFactory,
    MapStateProcessorFactory,
    MapStateLargeTTLProcessorFactory,
    BasicProcessorFactory,
    BasicProcessorNotNullableFactory,
    AddFieldsProcessorFactory,
    RemoveFieldsProcessorFactory,
    ReorderedFieldsProcessorFactory,
    UpcastProcessorFactory,
    MinEventTimeStatefulProcessorFactory,
    StatefulProcessorCompositeTypeFactory,
<<<<<<< HEAD
    CompositeOutputProcessorFactory,
=======
    ChunkCountProcessorFactory,
    ChunkCountProcessorWithInitialStateFactory,
>>>>>>> 05a1ffb3
)


class TransformWithStateTestsMixin:
    @classmethod
    @abstractmethod
    def use_pandas(cls) -> bool:
        ...

    @classmethod
    def get_processor(cls, stateful_processor_factory) -> StatefulProcessor:
        if cls.use_pandas():
            return stateful_processor_factory.pandas()
        else:
            return stateful_processor_factory.row()

    def _prepare_input_data(self, input_path, col1, col2):
        with open(input_path, "w") as fw:
            for e1, e2 in zip(col1, col2):
                fw.write(f"{e1}, {e2}\n")

    def _prepare_test_resource1(self, input_path):
        self._prepare_input_data(input_path + "/text-test1.txt", [0, 0, 1, 1], [123, 46, 146, 346])

    def _prepare_test_resource2(self, input_path):
        self._prepare_input_data(
            input_path + "/text-test2.txt", [0, 0, 0, 1, 1], [123, 223, 323, 246, 6]
        )

    def _prepare_test_resource3(self, input_path):
        self._prepare_input_data(input_path + "/text-test3.txt", [0, 1], [123, 6])

    def _prepare_test_resource4(self, input_path):
        self._prepare_input_data(input_path + "/text-test4.txt", [0, 1], [123, 6])

    def _prepare_test_resource5(self, input_path):
        self._prepare_input_data(input_path + "/text-test5.txt", [0, 1], [123, 6])

    def _build_test_df(self, input_path):
        df = self.spark.readStream.format("text").option("maxFilesPerTrigger", 1).load(input_path)
        df_split = df.withColumn("split_values", split(df["value"], ","))
        df_final = df_split.select(
            df_split.split_values.getItem(0).alias("id").cast("string"),
            df_split.split_values.getItem(1).alias("temperature").cast("int"),
        )
        return df_final

    def _prepare_input_data_with_3_cols(self, input_path, col1, col2, col3):
        with open(input_path, "w") as fw:
            for e1, e2, e3 in zip(col1, col2, col3):
                fw.write(f"{e1},{e2},{e3}\n")

    def build_test_df_with_3_cols(self, input_path):
        df = self.spark.readStream.format("text").option("maxFilesPerTrigger", 1).load(input_path)
        df_split = df.withColumn("split_values", split(df["value"], ","))
        df_final = df_split.select(
            df_split.split_values.getItem(0).alias("id1").cast("string"),
            df_split.split_values.getItem(1).alias("temperature").cast("int"),
            df_split.split_values.getItem(2).alias("id2").cast("string"),
        )
        return df_final

    def _test_transform_with_state_basic(
        self,
        stateful_processor_factory,
        check_results,
        single_batch=False,
        timeMode="None",
        checkpoint_path=None,
        initial_state=None,
        output_schema=StructType(
            [
                StructField("id", StringType(), True),
                StructField("countAsString", StringType(), True),
            ]
        ),
    ):
        input_path = tempfile.mkdtemp()
        if checkpoint_path is None:
            checkpoint_path = tempfile.mkdtemp()
        self._prepare_test_resource1(input_path)
        if not single_batch:
            time.sleep(2)
            self._prepare_test_resource2(input_path)

        df = self._build_test_df(input_path)

        for q in self.spark.streams.active:
            q.stop()
        self.assertTrue(df.isStreaming)

        stateful_processor = self.get_processor(stateful_processor_factory)
        if self.use_pandas():
            tws_df = df.groupBy("id").transformWithStateInPandas(
                statefulProcessor=stateful_processor,
                outputStructType=output_schema,
                outputMode="Update",
                timeMode=timeMode,
                initialState=initial_state,
            )
        else:
            tws_df = df.groupBy("id").transformWithState(
                statefulProcessor=stateful_processor,
                outputStructType=output_schema,
                outputMode="Update",
                timeMode=timeMode,
                initialState=initial_state,
            )

        q = (
            tws_df.writeStream.queryName("this_query")
            .option("checkpointLocation", checkpoint_path)
            .foreachBatch(check_results)
            .outputMode("update")
            .start()
        )

        self.assertEqual(q.name, "this_query")
        self.assertTrue(q.isActive)
        q.processAllAvailable()
        q.awaitTermination(10)
        self.assertTrue(q.exception() is None)

    def test_transform_with_state_basic(self):
        def check_results(batch_df, batch_id):
            batch_df.collect()
            if batch_id == 0:
                assert set(batch_df.sort("id").collect()) == {
                    Row(id="0", countAsString="2"),
                    Row(id="1", countAsString="2"),
                }
            else:
                assert set(batch_df.sort("id").collect()) == {
                    Row(id="0", countAsString="3"),
                    Row(id="1", countAsString="2"),
                }

        self._test_transform_with_state_basic(SimpleStatefulProcessorFactory(), check_results)

    def test_transform_with_state_non_exist_value_state(self):
        def check_results(batch_df, _):
            batch_df.collect()
            assert set(batch_df.sort("id").collect()) == {
                Row(id="0", countAsString="0"),
                Row(id="1", countAsString="0"),
            }

        self._test_transform_with_state_basic(
            InvalidSimpleStatefulProcessorFactory(), check_results, True
        )

    def test_transform_with_state_query_restarts(self):
        root_path = tempfile.mkdtemp()
        input_path = root_path + "/input"
        os.makedirs(input_path, exist_ok=True)
        checkpoint_path = root_path + "/checkpoint"
        output_path = root_path + "/output"

        self._prepare_test_resource1(input_path)

        df = self._build_test_df(input_path)

        for q in self.spark.streams.active:
            q.stop()
        self.assertTrue(df.isStreaming)

        output_schema = StructType(
            [
                StructField("id", StringType(), True),
                StructField("countAsString", StringType(), True),
            ]
        )

        stateful_processor = self.get_processor(SimpleStatefulProcessorFactory())
        if self.use_pandas():
            tws_df = df.groupBy("id").transformWithStateInPandas(
                statefulProcessor=stateful_processor,
                outputStructType=output_schema,
                outputMode="Update",
                timeMode="None",
            )
        else:
            tws_df = df.groupBy("id").transformWithState(
                statefulProcessor=stateful_processor,
                outputStructType=output_schema,
                outputMode="Update",
                timeMode="None",
            )

        base_query = (
            tws_df.writeStream.queryName("this_query")
            .format("parquet")
            .outputMode("append")
            .option("checkpointLocation", checkpoint_path)
            .option("path", output_path)
        )
        q = base_query.start()
        self.assertEqual(q.name, "this_query")
        self.assertTrue(q.isActive)
        q.processAllAvailable()
        q.awaitTermination(10)
        self.assertTrue(q.exception() is None)

        # Verify custom metrics.
        self.assertTrue(q.lastProgress.stateOperators[0].customMetrics["numValueStateVars"] > 0)
        self.assertTrue(q.lastProgress.stateOperators[0].customMetrics["numDeletedStateVars"] > 0)

        q.stop()

        self._prepare_test_resource2(input_path)

        q = base_query.start()
        self.assertEqual(q.name, "this_query")
        self.assertTrue(q.isActive)
        q.processAllAvailable()
        q.awaitTermination(10)
        self.assertTrue(q.exception() is None)
        result_df = self.spark.read.parquet(output_path)
        assert set(result_df.sort("id").collect()) == {
            Row(id="0", countAsString="2"),
            Row(id="0", countAsString="3"),
            Row(id="1", countAsString="2"),
            Row(id="1", countAsString="2"),
        }

    def test_transform_with_state_list_state(self):
        def check_results(batch_df, _):
            batch_df.collect()
            assert set(batch_df.sort("id").collect()) == {
                Row(id="0", countAsString="2"),
                Row(id="1", countAsString="2"),
            }

        self._test_transform_with_state_basic(
            ListStateProcessorFactory(), check_results, True, "processingTime"
        )

    def test_transform_with_state_list_state_large_list(self):
        def check_results(batch_df, batch_id):
            batch_df.collect()
            if batch_id == 0:
                expected_prev_elements = ""
                expected_updated_elements = ",".join(map(lambda x: str(x), range(100)))
            else:
                # batch_id == 1:
                expected_prev_elements = ",".join(map(lambda x: str(x), range(100)))
                expected_updated_elements = ",".join(map(lambda x: str(x), range(190)))

            assert set(batch_df.sort("id").collect()) == {
                Row(
                    id="0",
                    prevElements=expected_prev_elements,
                    updatedElements=expected_updated_elements,
                ),
                Row(
                    id="1",
                    prevElements=expected_prev_elements,
                    updatedElements=expected_updated_elements,
                ),
            }

        input_path = tempfile.mkdtemp()
        checkpoint_path = tempfile.mkdtemp()

        self._prepare_test_resource1(input_path)
        time.sleep(2)
        self._prepare_test_resource2(input_path)

        df = self._build_test_df(input_path)

        for q in self.spark.streams.active:
            q.stop()
        self.assertTrue(df.isStreaming)

        output_schema = StructType(
            [
                StructField("id", StringType(), True),
                StructField("prevElements", StringType(), True),
                StructField("updatedElements", StringType(), True),
            ]
        )

        stateful_processor = self.get_processor(ListStateLargeListProcessorFactory())
        if self.use_pandas():
            tws_df = df.groupBy("id").transformWithStateInPandas(
                statefulProcessor=stateful_processor,
                outputStructType=output_schema,
                outputMode="Update",
                timeMode="none",
            )
        else:
            tws_df = df.groupBy("id").transformWithState(
                statefulProcessor=stateful_processor,
                outputStructType=output_schema,
                outputMode="Update",
                timeMode="none",
            )

        q = (
            tws_df.writeStream.queryName("this_query")
            .option("checkpointLocation", checkpoint_path)
            .foreachBatch(check_results)
            .outputMode("update")
            .start()
        )
        self.assertEqual(q.name, "this_query")
        self.assertTrue(q.isActive)
        q.processAllAvailable()
        q.awaitTermination(10)
        self.assertTrue(q.exception() is None)

    # test list state with ttl has the same behavior as list state when state doesn't expire.
    def test_transform_with_state_list_state_large_ttl(self):
        def check_results(batch_df, batch_id):
            batch_df.collect()
            assert set(batch_df.sort("id").collect()) == {
                Row(id="0", countAsString="2"),
                Row(id="1", countAsString="2"),
            }

        self._test_transform_with_state_basic(
            ListStateLargeTTLProcessorFactory(), check_results, True, "processingTime"
        )

    def test_transform_with_state_map_state(self):
        def check_results(batch_df, _):
            batch_df.collect()
            assert set(batch_df.sort("id").collect()) == {
                Row(id="0", countAsString="2"),
                Row(id="1", countAsString="2"),
            }

        self._test_transform_with_state_basic(MapStateProcessorFactory(), check_results, True)

    # test map state with ttl has the same behavior as map state when state doesn't expire.
    def test_transform_with_state_map_state_large_ttl(self):
        def check_results(batch_df, batch_id):
            batch_df.collect()
            assert set(batch_df.sort("id").collect()) == {
                Row(id="0", countAsString="2"),
                Row(id="1", countAsString="2"),
            }

        self._test_transform_with_state_basic(
            MapStateLargeTTLProcessorFactory(), check_results, True, "processingTime"
        )

    # test value state with ttl has the same behavior as value state when
    # state doesn't expire.
    def test_value_state_ttl_basic(self):
        def check_results(batch_df, batch_id):
            batch_df.collect()
            if batch_id == 0:
                assert set(batch_df.sort("id").collect()) == {
                    Row(id="0", countAsString="2"),
                    Row(id="1", countAsString="2"),
                }
            else:
                assert set(batch_df.sort("id").collect()) == {
                    Row(id="0", countAsString="3"),
                    Row(id="1", countAsString="2"),
                }

        self._test_transform_with_state_basic(
            SimpleTTLStatefulProcessorFactory(), check_results, False, "processingTime"
        )

    # TODO SPARK-50908 holistic fix for TTL suite
    @unittest.skip("test is flaky and it is only a timing issue, skipping until we can resolve")
    def test_value_state_ttl_expiration(self):
        def check_results(batch_df, batch_id):
            batch_df.collect()
            if batch_id == 0:
                assertDataFrameEqual(
                    batch_df,
                    [
                        Row(id="ttl-count-0", count=1),
                        Row(id="count-0", count=1),
                        Row(id="ttl-list-state-count-0", count=1),
                        Row(id="ttl-map-state-count-0", count=1),
                        Row(id="ttl-count-1", count=1),
                        Row(id="count-1", count=1),
                        Row(id="ttl-list-state-count-1", count=1),
                        Row(id="ttl-map-state-count-1", count=1),
                    ],
                )
            elif batch_id == 1:
                assertDataFrameEqual(
                    batch_df,
                    [
                        Row(id="ttl-count-0", count=2),
                        Row(id="count-0", count=2),
                        Row(id="ttl-list-state-count-0", count=3),
                        Row(id="ttl-map-state-count-0", count=2),
                        Row(id="ttl-count-1", count=2),
                        Row(id="count-1", count=2),
                        Row(id="ttl-list-state-count-1", count=3),
                        Row(id="ttl-map-state-count-1", count=2),
                    ],
                )
            else:
                # ttl-count-0 expire and restart from count 0.
                # The TTL for value state ttl_count_state gets reset in batch 1 because of the
                # update operation and ttl-count-1 keeps the state.
                # ttl-list-state-count-0 expire and restart from count 0.
                # The TTL for list state ttl_list_state gets reset in batch 1 because of the
                # put operation and ttl-list-state-count-1 keeps the state.
                # non-ttl state never expires
                assertDataFrameEqual(
                    batch_df,
                    [
                        Row(id="ttl-count-0", count=1),
                        Row(id="count-0", count=3),
                        Row(id="ttl-list-state-count-0", count=1),
                        Row(id="ttl-map-state-count-0", count=1),
                        Row(id="ttl-count-1", count=3),
                        Row(id="count-1", count=3),
                        Row(id="ttl-list-state-count-1", count=7),
                        Row(id="ttl-map-state-count-1", count=3),
                    ],
                )

            if batch_id == 0 or batch_id == 1:
                time.sleep(4)

        input_dir = tempfile.TemporaryDirectory()
        input_path = input_dir.name
        try:
            df = self._build_test_df(input_path)
            self._prepare_input_data(input_path + "/batch1.txt", [1, 0], [0, 0])
            self._prepare_input_data(input_path + "/batch2.txt", [1, 0], [0, 0])
            self._prepare_input_data(input_path + "/batch3.txt", [1, 0], [0, 0])
            for q in self.spark.streams.active:
                q.stop()
            output_schema = StructType(
                [
                    StructField("id", StringType(), True),
                    StructField("count", IntegerType(), True),
                ]
            )

            stateful_processor = self.get_processor(TTLStatefulProcessorFactory())
            if self.use_pandas():
                tws_df = df.groupBy("id").transformWithStateInPandas(
                    statefulProcessor=stateful_processor,
                    outputStructType=output_schema,
                    outputMode="Update",
                    timeMode="processingTime",
                )
            else:
                tws_df = df.groupBy("id").transformWithState(
                    statefulProcessor=stateful_processor,
                    outputStructType=output_schema,
                    outputMode="Update",
                    timeMode="processingTime",
                )

            q = tws_df.writeStream.foreachBatch(check_results).outputMode("update").start()
            self.assertTrue(q.isActive)
            q.processAllAvailable()
            q.stop()
            q.awaitTermination()
            self.assertTrue(q.exception() is None)
        finally:
            input_dir.cleanup()

    def _test_transform_with_state_proc_timer(self, stateful_processor_factory, check_results):
        input_path = tempfile.mkdtemp()
        self._prepare_test_resource3(input_path)
        time.sleep(2)
        self._prepare_test_resource1(input_path)
        time.sleep(2)
        self._prepare_test_resource2(input_path)

        df = self._build_test_df(input_path)

        for q in self.spark.streams.active:
            q.stop()
        self.assertTrue(df.isStreaming)

        output_schema = StructType(
            [
                StructField("id", StringType(), True),
                StructField("countAsString", StringType(), True),
                StructField("timeValues", StringType(), True),
            ]
        )

        query_name = "processing_time_test_query"
        stateful_processor = self.get_processor(stateful_processor_factory)
        if self.use_pandas():
            tws_df = df.groupBy("id").transformWithStateInPandas(
                statefulProcessor=stateful_processor,
                outputStructType=output_schema,
                outputMode="Update",
                timeMode="processingtime",
            )
        else:
            tws_df = df.groupBy("id").transformWithState(
                statefulProcessor=stateful_processor,
                outputStructType=output_schema,
                outputMode="Update",
                timeMode="processingtime",
            )

        q = (
            tws_df.writeStream.queryName(query_name)
            .foreachBatch(check_results)
            .outputMode("update")
            .start()
        )

        self.assertEqual(q.name, query_name)
        self.assertTrue(q.isActive)
        q.processAllAvailable()
        q.awaitTermination(10)
        self.assertTrue(q.exception() is None)

    def test_transform_with_state_proc_timer(self):
        def check_results(batch_df, batch_id):
            batch_df.collect()

            # helper function to check expired timestamp is smaller than current processing time
            def check_timestamp(batch_df):
                expired_df = (
                    batch_df.filter(batch_df["countAsString"] == "-1")
                    .select("id", "timeValues")
                    .withColumnRenamed("timeValues", "expiredTimestamp")
                )
                count_df = (
                    batch_df.filter(batch_df["countAsString"] != "-1")
                    .select("id", "timeValues")
                    .withColumnRenamed("timeValues", "countStateTimestamp")
                )
                joined_df = expired_df.join(count_df, on="id")
                for row in joined_df.collect():
                    assert row["expiredTimestamp"] < row["countStateTimestamp"]

            if batch_id == 0:
                assert set(batch_df.sort("id").select("id", "countAsString").collect()) == {
                    Row(id="0", countAsString="1"),
                    Row(id="1", countAsString="1"),
                }
            elif batch_id == 1:
                # for key 0, the accumulated count is emitted before the count state is cleared
                # during the timer process
                assert set(batch_df.sort("id").select("id", "countAsString").collect()) == {
                    Row(id="0", countAsString="3"),
                    Row(id="0", countAsString="-1"),
                    Row(id="1", countAsString="3"),
                }
                check_timestamp(batch_df)

            else:
                assert set(batch_df.sort("id").select("id", "countAsString").collect()) == {
                    Row(id="0", countAsString="3"),
                    Row(id="0", countAsString="-1"),
                    Row(id="1", countAsString="5"),
                }

        self._test_transform_with_state_proc_timer(
            ProcTimeStatefulProcessorFactory(), check_results
        )

    def _test_transform_with_state_event_time(
        self, stateful_processor_factory, check_results, time_mode="eventtime"
    ):
        import pyspark.sql.functions as f

        input_path = tempfile.mkdtemp()

        def prepare_batch1(input_path):
            with open(input_path + "/text-test3.txt", "w") as fw:
                fw.write("a, 20\n")

        def prepare_batch2(input_path):
            with open(input_path + "/text-test1.txt", "w") as fw:
                fw.write("a, 4\n")

        def prepare_batch3(input_path):
            with open(input_path + "/text-test2.txt", "w") as fw:
                fw.write("a, 2\n")
                fw.write("a, 11\n")
                fw.write("a, 13\n")
                fw.write("a, 15\n")

        prepare_batch1(input_path)
        time.sleep(2)
        prepare_batch2(input_path)
        time.sleep(2)
        prepare_batch3(input_path)

        df = self._build_test_df(input_path)
        df = df.select(
            "id", f.from_unixtime(f.col("temperature")).alias("eventTime").cast("timestamp")
        ).withWatermark("eventTime", "10 seconds")

        for q in self.spark.streams.active:
            q.stop()
        self.assertTrue(df.isStreaming)

        output_schema = StructType(
            [StructField("id", StringType(), True), StructField("timestamp", StringType(), True)]
        )

        query_name = "event_time_test_query"
        stateful_processor = self.get_processor(stateful_processor_factory)
        if self.use_pandas():
            tws_df = df.groupBy("id").transformWithStateInPandas(
                statefulProcessor=stateful_processor,
                outputStructType=output_schema,
                outputMode="Update",
                timeMode=time_mode,
            )
        else:
            tws_df = df.groupBy("id").transformWithState(
                statefulProcessor=stateful_processor,
                outputStructType=output_schema,
                outputMode="Update",
                timeMode=time_mode,
            )

        q = (
            tws_df.writeStream.queryName(query_name)
            .foreachBatch(check_results)
            .outputMode("update")
            .start()
        )

        self.assertEqual(q.name, query_name)
        self.assertTrue(q.isActive)
        q.processAllAvailable()
        q.awaitTermination(10)
        self.assertTrue(q.exception() is None)

    def test_transform_with_state_event_time(self):
        def check_results(batch_df, batch_id):
            batch_df.collect()
            if batch_id == 0:
                # watermark for late event = 0
                # watermark for eviction = 0
                # timer is registered with expiration time = 0, hence expired at the same batch
                assert set(batch_df.sort("id").collect()) == {
                    Row(id="a", timestamp="20"),
                    Row(id="a-expired", timestamp="0"),
                }
            elif batch_id == 1:
                # watermark for late event = 0
                # watermark for eviction = 10 (20 - 10)
                # timer is registered with expiration time = 10, hence expired at the same batch
                assert set(batch_df.sort("id").collect()) == {
                    Row(id="a", timestamp="4"),
                    Row(id="a-expired", timestamp="10000"),
                }
            else:
                # watermark for late event = 10
                # watermark for eviction = 10 (unchanged as 4 < 10)
                # timer is registered with expiration time = 10, hence expired at the same batch
                assert set(batch_df.sort("id").collect()) == {
                    Row(id="a", timestamp="15"),
                    Row(id="a-expired", timestamp="10000"),
                }

        self._test_transform_with_state_event_time(
            EventTimeStatefulProcessorFactory(), check_results
        )

    def test_transform_with_state_with_wmark_and_non_event_time(self):
        def check_results(batch_df, batch_id):
            batch_df.collect()
            if batch_id == 0:
                # watermark for late event = 0 and min event = 20
                assert set(batch_df.sort("id").collect()) == {
                    Row(id="a", timestamp="20"),
                }
            elif batch_id == 1:
                # watermark for late event = 0 and min event = 4
                assert set(batch_df.sort("id").collect()) == {
                    Row(id="a", timestamp="4"),
                }
            elif batch_id == 2:
                # watermark for late event = 10 and min event = 2 with no filtering
                assert set(batch_df.sort("id").collect()) == {
                    Row(id="a", timestamp="2"),
                }
            else:
                for q in batch_df.sparkSession.streams.active:
                    q.stop()

        self._test_transform_with_state_event_time(
            MinEventTimeStatefulProcessorFactory(), check_results, "None"
        )

        self._test_transform_with_state_event_time(
            MinEventTimeStatefulProcessorFactory(), check_results, "ProcessingTime"
        )

    def _test_transform_with_state_init_state(
        self,
        stateful_processor_factory,
        check_results,
        time_mode="None",
        checkpoint_path=None,
        initial_state=None,
        with_extra_transformation=False,
    ):
        input_path = tempfile.mkdtemp()
        if checkpoint_path is None:
            checkpoint_path = tempfile.mkdtemp()
        self._prepare_test_resource1(input_path)
        time.sleep(2)
        self._prepare_input_data(input_path + "/text-test2.txt", [0, 3], [67, 12])

        for q in self.spark.streams.active:
            q.stop()

        df = self._build_test_df(input_path)
        self.assertTrue(df.isStreaming)

        output_schema = "id string, value string"

        if initial_state is None:
            data = [("0", 789), ("3", 987)]
            initial_state = self.spark.createDataFrame(data, "id string, initVal int").groupBy("id")

        stateful_processor = self.get_processor(stateful_processor_factory)
        if self.use_pandas():
            tws_df = df.groupBy("id").transformWithStateInPandas(
                statefulProcessor=stateful_processor,
                outputStructType=output_schema,
                outputMode="Update",
                timeMode=time_mode,
                initialState=initial_state,
            )
        else:
            tws_df = df.groupBy("id").transformWithState(
                statefulProcessor=stateful_processor,
                outputStructType=output_schema,
                outputMode="Update",
                timeMode=time_mode,
                initialState=initial_state,
            )

        if with_extra_transformation:
            from pyspark.sql import functions as fn

            tws_df = tws_df.select(
                fn.col("id").cast("string").alias("key"),
                fn.to_json(fn.struct(fn.col("value"))).alias("value"),
            )

        q = (
            tws_df.writeStream.queryName("this_query")
            .option("checkpointLocation", checkpoint_path)
            .foreachBatch(check_results)
            .outputMode("update")
            .start()
        )

        self.assertEqual(q.name, "this_query")
        self.assertTrue(q.isActive)
        q.processAllAvailable()
        q.awaitTermination(10)
        self.assertTrue(q.exception() is None)

    def test_transform_with_state_init_state(self):
        def check_results(batch_df, batch_id):
            batch_df.collect()
            if batch_id == 0:
                # for key 0, initial state was processed and it was only processed once;
                # for key 1, it did not appear in the initial state df;
                # for key 3, it did not appear in the first batch of input keys
                # so it won't be emitted
                assert set(batch_df.sort("id").collect()) == {
                    Row(id="0", value=str(789 + 123 + 46)),
                    Row(id="1", value=str(146 + 346)),
                }
            else:
                # for key 0, verify initial state was only processed once in the first batch;
                # for key 3, verify init state was processed and reflected in the accumulated value
                assert set(batch_df.sort("id").collect()) == {
                    Row(id="0", value=str(789 + 123 + 46 + 67)),
                    Row(id="3", value=str(987 + 12)),
                }

        self._test_transform_with_state_init_state(
            SimpleStatefulProcessorWithInitialStateFactory(), check_results
        )

    def test_transform_with_state_init_state_with_extra_transformation(self):
        def check_results(batch_df, batch_id):
            batch_df.collect()
            if batch_id == 0:
                # for key 0, initial state was processed and it was only processed once;
                # for key 1, it did not appear in the initial state df;
                # for key 3, it did not appear in the first batch of input keys
                # so it won't be emitted
                assert set(batch_df.sort("key").collect()) == {
                    Row(key="0", value=f'{{"value":"{789 + 123 + 46}"}}'),
                    Row(key="1", value=f'{{"value":"{146 + 346}"}}'),
                }
            else:
                # for key 0, verify initial state was only processed once in the first batch;
                # for key 3, verify init state was processed and reflected in the accumulated value
                assert set(batch_df.sort("key").collect()) == {
                    Row(key="0", value=f'{{"value":"{789 + 123 + 46 + 67}"}}'),
                    Row(key="3", value=f'{{"value":"{987 + 12}"}}'),
                }

        self._test_transform_with_state_init_state(
            SimpleStatefulProcessorWithInitialStateFactory(),
            check_results,
            with_extra_transformation=True,
        )

    def _test_transform_with_state_non_contiguous_grouping_cols(
        self, stateful_processor_factory, check_results, initial_state=None
    ):
        input_path = tempfile.mkdtemp()
        self._prepare_input_data_with_3_cols(
            input_path + "/text-test1.txt", [0, 0, 1, 1], [123, 46, 146, 346], [1, 1, 2, 2]
        )

        df = self.build_test_df_with_3_cols(input_path)

        for q in self.spark.streams.active:
            q.stop()
        self.assertTrue(df.isStreaming)

        output_schema = StructType(
            [
                StructField("id1", StringType(), True),
                StructField("id2", StringType(), True),
                StructField("value", StringType(), True),
            ]
        )

        stateful_processor = self.get_processor(stateful_processor_factory)
        if self.use_pandas():
            tws_df = df.groupBy("id1", "id2").transformWithStateInPandas(
                statefulProcessor=stateful_processor,
                outputStructType=output_schema,
                outputMode="Update",
                timeMode="None",
                initialState=initial_state,
            )
        else:
            tws_df = df.groupBy("id1", "id2").transformWithState(
                statefulProcessor=stateful_processor,
                outputStructType=output_schema,
                outputMode="Update",
                timeMode="None",
                initialState=initial_state,
            )

        q = (
            tws_df.writeStream.queryName("this_query")
            .foreachBatch(check_results)
            .outputMode("update")
            .start()
        )

        self.assertEqual(q.name, "this_query")
        self.assertTrue(q.isActive)
        q.processAllAvailable()
        q.awaitTermination(10)
        self.assertTrue(q.exception() is None)

    def test_transform_with_state_non_contiguous_grouping_cols(self):
        def check_results(batch_df, batch_id):
            batch_df.collect()
            assert set(batch_df.collect()) == {
                Row(id1="0", id2="1", value=str(123 + 46)),
                Row(id1="1", id2="2", value=str(146 + 346)),
            }

        self._test_transform_with_state_non_contiguous_grouping_cols(
            SimpleStatefulProcessorWithInitialStateFactory(), check_results
        )

    def test_transform_with_state_non_contiguous_grouping_cols_with_init_state(self):
        def check_results(batch_df, batch_id):
            batch_df.collect()
            # initial state for key (0, 1) is processed
            assert set(batch_df.collect()) == {
                Row(id1="0", id2="1", value=str(789 + 123 + 46)),
                Row(id1="1", id2="2", value=str(146 + 346)),
            }

        # grouping key of initial state is also not starting from the beginning of attributes
        data = [(789, "0", "1"), (987, "3", "2")]
        initial_state = self.spark.createDataFrame(
            data, "initVal int, id1 string, id2 string"
        ).groupBy("id1", "id2")

        self._test_transform_with_state_non_contiguous_grouping_cols(
            SimpleStatefulProcessorWithInitialStateFactory(), check_results, initial_state
        )

    def _test_transform_with_state_chaining_ops(
        self,
        stateful_processor_factory,
        check_results,
        timeMode="None",
        grouping_cols=["outputTimestamp"],
    ):
        import pyspark.sql.functions as f

        input_path = tempfile.mkdtemp()
        self._prepare_input_data(input_path + "/text-test3.txt", ["a", "b"], [10, 15])
        time.sleep(2)
        self._prepare_input_data(input_path + "/text-test4.txt", ["a", "c"], [11, 25])
        time.sleep(2)
        self._prepare_input_data(input_path + "/text-test1.txt", ["a"], [5])

        df = self._build_test_df(input_path)
        df = df.select(
            "id", f.from_unixtime(f.col("temperature")).alias("eventTime").cast("timestamp")
        ).withWatermark("eventTime", "5 seconds")

        for q in self.spark.streams.active:
            q.stop()
        self.assertTrue(df.isStreaming)

        output_schema = StructType(
            [
                StructField("id", StringType(), True),
                StructField("outputTimestamp", TimestampType(), True),
            ]
        )

        stateful_processor = self.get_processor(stateful_processor_factory)
        if self.use_pandas():
            tws_df = df.groupBy("id").transformWithStateInPandas(
                statefulProcessor=stateful_processor,
                outputStructType=output_schema,
                outputMode="Append",
                timeMode=timeMode,
                eventTimeColumnName="outputTimestamp",
            )
        else:
            tws_df = df.groupBy("id").transformWithState(
                statefulProcessor=stateful_processor,
                outputStructType=output_schema,
                outputMode="Append",
                timeMode=timeMode,
                eventTimeColumnName="outputTimestamp",
            )

        q = (
            tws_df.groupBy(grouping_cols)
            .count()
            .writeStream.queryName("chaining_ops_query")
            .foreachBatch(check_results)
            .outputMode("append")
            .start()
        )

        self.assertEqual(q.name, "chaining_ops_query")
        self.assertTrue(q.isActive)
        q.processAllAvailable()
        q.awaitTermination(10)

    def test_transform_with_state_chaining_ops(self):
        def check_results(batch_df, batch_id):
            batch_df.collect()
            import datetime

            if batch_id == 0:
                assert batch_df.isEmpty()
            elif batch_id == 1:
                # eviction watermark = 15 - 5 = 10 (max event time from batch 0),
                # late event watermark = 0 (eviction event time from batch 0)
                assert set(
                    batch_df.sort("outputTimestamp").select("outputTimestamp", "count").collect()
                ) == {
                    Row(outputTimestamp=datetime.datetime(1970, 1, 1, 0, 0, 10), count=1),
                }
            elif batch_id == 2:
                # eviction watermark = 25 - 5 = 20, late event watermark = 10;
                # row with watermark=5<10 is dropped so it does not show up in the results;
                # row with eventTime<=20 are finalized and emitted
                assert set(
                    batch_df.sort("outputTimestamp").select("outputTimestamp", "count").collect()
                ) == {
                    Row(outputTimestamp=datetime.datetime(1970, 1, 1, 0, 0, 11), count=1),
                    Row(outputTimestamp=datetime.datetime(1970, 1, 1, 0, 0, 15), count=1),
                }

        self._test_transform_with_state_chaining_ops(
            StatefulProcessorChainingOpsFactory(), check_results, "eventTime"
        )
        self._test_transform_with_state_chaining_ops(
            StatefulProcessorChainingOpsFactory(),
            check_results,
            "eventTime",
            ["outputTimestamp", "id"],
        )

    def test_transform_with_state_init_state_with_timers(self):
        def check_results(batch_df, batch_id):
            batch_df.collect()
            if batch_id == 0:
                # timers are registered and handled in the first batch for
                # rows in initial state; For key=0 and key=3 which contains
                # expired timers, both should be handled by handleExpiredTimers
                # regardless of whether key exists in the data rows or not
                expired_df = batch_df.filter(batch_df["id"].contains("expired"))
                data_df = batch_df.filter(~batch_df["id"].contains("expired"))
                assert set(expired_df.sort("id").select("id").collect()) == {
                    Row(id="0-expired"),
                    Row(id="3-expired"),
                }
                assert set(data_df.sort("id").collect()) == {
                    Row(id="0", value=str(789 + 123 + 46)),
                    Row(id="1", value=str(146 + 346)),
                }
            else:
                # handleInitialState is only processed in the first batch,
                # no more timer is registered so no more expired timers
                assert set(batch_df.sort("id").collect()) == {
                    Row(id="0", value=str(789 + 123 + 46 + 67)),
                    Row(id="3", value=str(987 + 12)),
                }

        self._test_transform_with_state_init_state(
            StatefulProcessorWithInitialStateTimersFactory(), check_results, "processingTime"
        )

    def test_transform_with_state_batch_query(self):
        data = [("0", 123), ("0", 46), ("1", 146), ("1", 346)]
        df = self.spark.createDataFrame(data, "id string, temperature int")

        output_schema = StructType(
            [
                StructField("id", StringType(), True),
                StructField("countAsString", StringType(), True),
            ]
        )
        stateful_processor = self.get_processor(MapStateProcessorFactory())
        if self.use_pandas():
            batch_result = df.groupBy("id").transformWithStateInPandas(
                statefulProcessor=stateful_processor,
                outputStructType=output_schema,
                outputMode="Update",
                timeMode="None",
            )
        else:
            batch_result = df.groupBy("id").transformWithState(
                statefulProcessor=stateful_processor,
                outputStructType=output_schema,
                outputMode="Update",
                timeMode="None",
            )

        assert set(batch_result.sort("id").collect()) == {
            Row(id="0", countAsString="2"),
            Row(id="1", countAsString="2"),
        }

    def test_transform_with_state_batch_query_initial_state(self):
        data = [("0", 123), ("0", 46), ("1", 146), ("1", 346)]
        df = self.spark.createDataFrame(data, "id string, temperature int")

        init_data = [("0", 789), ("3", 987)]
        initial_state = self.spark.createDataFrame(init_data, "id string, initVal int").groupBy(
            "id"
        )

        output_schema = StructType(
            [
                StructField("id", StringType(), True),
                StructField("value", StringType(), True),
            ]
        )

        stateful_processor = self.get_processor(SimpleStatefulProcessorWithInitialStateFactory())
        if self.use_pandas():
            batch_result = df.groupBy("id").transformWithStateInPandas(
                statefulProcessor=stateful_processor,
                outputStructType=output_schema,
                outputMode="Update",
                timeMode="None",
                initialState=initial_state,
            )
        else:
            batch_result = df.groupBy("id").transformWithState(
                statefulProcessor=stateful_processor,
                outputStructType=output_schema,
                outputMode="Update",
                timeMode="None",
                initialState=initial_state,
            )

        assert set(batch_result.sort("id").collect()) == {
            Row(id="0", value=str(789 + 123 + 46)),
            Row(id="1", value=str(146 + 346)),
        }

    # This test covers mapState with TTL, an empty state variable
    # and additional test against initial state python runner
    @unittest.skipIf(
        "COVERAGE_PROCESS_START" in os.environ, "Flaky with coverage enabled, skipping for now."
    )
    def test_transform_with_map_state_metadata(self):
        self._test_transform_with_map_state_metadata(None)

    def test_transform_with_map_state_metadata_with_init_state(self):
        # run the same test suite again but with no-op initial state
        # TWS with initial state is using a different python runner
        init_data = [("0", 789), ("3", 987)]
        initial_state = self.spark.createDataFrame(init_data, "id string, temperature int").groupBy(
            "id"
        )
        self._test_transform_with_map_state_metadata(initial_state)

    def _test_transform_with_map_state_metadata(self, initial_state):
        checkpoint_path = tempfile.mktemp()

        # This has to be outside of FEB to avoid serialization issues.
        if self.use_pandas():
            expected_operator_name = "transformWithStateInPandasExec"
        else:
            expected_operator_name = "transformWithStateInPySparkExec"

        def check_results(batch_df, batch_id):
            batch_df.collect()
            if batch_id == 0:
                assert set(batch_df.sort("id").collect()) == {
                    Row(id="0", countAsString="2"),
                    Row(id="1", countAsString="2"),
                }
            else:
                # check for state metadata source
                metadata_df = batch_df.sparkSession.read.format("state-metadata").load(
                    checkpoint_path
                )

                assert set(
                    metadata_df.select(
                        "operatorId",
                        "operatorName",
                        "stateStoreName",
                        "numPartitions",
                        "minBatchId",
                        "maxBatchId",
                    ).collect()
                ) == {
                    Row(
                        operatorId=0,
                        operatorName=expected_operator_name,
                        stateStoreName="default",
                        numPartitions=5,
                        minBatchId=0,
                        maxBatchId=0,
                    )
                }
                operator_properties_json_obj = json.loads(
                    metadata_df.select("operatorProperties").collect()[0][0]
                )
                assert operator_properties_json_obj["timeMode"] == "ProcessingTime"
                assert operator_properties_json_obj["outputMode"] == "Update"

                state_var_list = operator_properties_json_obj["stateVariables"]
                assert len(state_var_list) == 3
                for state_var in state_var_list:
                    if state_var["stateName"] == "mapState":
                        assert state_var["stateVariableType"] == "MapState"
                        assert state_var["ttlEnabled"]
                    elif state_var["stateName"] == "listState":
                        assert state_var["stateVariableType"] == "ListState"
                        assert not state_var["ttlEnabled"]
                    else:
                        assert state_var["stateName"] == "$procTimers_keyToTimestamp"
                        assert state_var["stateVariableType"] == "TimerState"

                # check for state data source
                map_state_df = (
                    batch_df.sparkSession.read.format("statestore")
                    .option("path", checkpoint_path)
                    .option("stateVarName", "mapState")
                    .load()
                )
                assert map_state_df.selectExpr(
                    "key.id AS groupingKey",
                    "user_map_key.name AS mapKey",
                    "user_map_value.value.count AS mapValue",
                ).sort("groupingKey").collect() == [
                    Row(groupingKey="0", mapKey="key2", mapValue=2),
                    Row(groupingKey="1", mapKey="key2", mapValue=2),
                ]

                # check for map state with flatten option
                map_state_df_non_flatten = (
                    batch_df.sparkSession.read.format("statestore")
                    .option("path", checkpoint_path)
                    .option("stateVarName", "mapState")
                    .option("flattenCollectionTypes", False)
                    .load()
                )
                assert map_state_df_non_flatten.select(
                    "key.id", explode(col("map_value")).alias("map_key", "map_value")
                ).selectExpr(
                    "id AS groupingKey",
                    "map_key.name AS mapKey",
                    "map_value.value.count AS mapValue",
                ).sort(
                    "groupingKey"
                ).collect() == [
                    Row(groupingKey="0", mapKey="key2", mapValue=2),
                    Row(groupingKey="1", mapKey="key2", mapValue=2),
                ]

                ttl_df = map_state_df.selectExpr(
                    "user_map_value.ttlExpirationMs AS TTLVal"
                ).collect()
                # check if there are two rows containing TTL value in map state dataframe
                assert len(ttl_df) == 2
                # check if two rows are of the same TTL value
                assert len(set(ttl_df)) == 1

                list_state_df = (
                    batch_df.sparkSession.read.format("statestore")
                    .option("path", checkpoint_path)
                    .option("stateVarName", "listState")
                    .load()
                )
                assert list_state_df.isEmpty()

        self._test_transform_with_state_basic(
            MapStateLargeTTLProcessorFactory(),
            check_results,
            True,
            "processingTime",
            checkpoint_path=checkpoint_path,
            initial_state=initial_state,
        )

    # This test covers multiple list state variables and flatten option
    def test_transform_with_list_state_metadata(self):
        checkpoint_path = tempfile.mktemp()

        def check_results(batch_df, batch_id):
            batch_df.collect()
            if batch_id == 0:
                assert set(batch_df.sort("id").collect()) == {
                    Row(id="0", countAsString="2"),
                    Row(id="1", countAsString="2"),
                }
            else:
                # check for state metadata source
                metadata_df = batch_df.sparkSession.read.format("state-metadata").load(
                    checkpoint_path
                )
                operator_properties_json_obj = json.loads(
                    metadata_df.select("operatorProperties").collect()[0][0]
                )
                state_var_list = operator_properties_json_obj["stateVariables"]
                assert len(state_var_list) == 4
                for state_var in state_var_list:
                    if state_var["stateName"] in ["listState1", "listState2", "listStateTimestamp"]:
                        assert state_var["stateVariableType"] == "ListState"
                    else:
                        assert state_var["stateName"] == "$procTimers_keyToTimestamp"
                        assert state_var["stateVariableType"] == "TimerState"

                # check for state data source and flatten option
                list_state_1_df = (
                    batch_df.sparkSession.read.format("statestore")
                    .option("path", checkpoint_path)
                    .option("stateVarName", "listState1")
                    .option("flattenCollectionTypes", True)
                    .load()
                )
                assert list_state_1_df.selectExpr(
                    "key.id AS groupingKey",
                    "list_element.temperature AS listElement",
                ).sort("groupingKey", "listElement").collect() == [
                    Row(groupingKey="0", listElement=20),
                    Row(groupingKey="0", listElement=20),
                    Row(groupingKey="0", listElement=111),
                    Row(groupingKey="0", listElement=120),
                    Row(groupingKey="0", listElement=120),
                    Row(groupingKey="1", listElement=20),
                    Row(groupingKey="1", listElement=20),
                    Row(groupingKey="1", listElement=111),
                    Row(groupingKey="1", listElement=120),
                    Row(groupingKey="1", listElement=120),
                ]

                list_state_2_df = (
                    batch_df.sparkSession.read.format("statestore")
                    .option("path", checkpoint_path)
                    .option("stateVarName", "listState2")
                    .option("flattenCollectionTypes", False)
                    .load()
                )
                assert list_state_2_df.selectExpr(
                    "key.id AS groupingKey", "list_value.temperature AS valueList"
                ).sort("groupingKey").withColumn(
                    "valueSortedList", array_sort(col("valueList"))
                ).select(
                    "groupingKey", "valueSortedList"
                ).collect() == [
                    Row(groupingKey="0", valueSortedList=[20, 20, 120, 120, 222]),
                    Row(groupingKey="1", valueSortedList=[20, 20, 120, 120, 222]),
                ]

        self._test_transform_with_state_basic(
            ListStateProcessorFactory(),
            check_results,
            False,
            "processingTime",
            checkpoint_path=checkpoint_path,
            initial_state=None,
        )

    # This test covers value state variable and read change feed,
    # snapshotStartBatchId related options
    def test_transform_with_value_state_metadata(self):
        checkpoint_path = tempfile.mktemp()

        def check_results(batch_df, batch_id):
            batch_df.collect()
            if batch_id == 0:
                assert set(batch_df.sort("id").collect()) == {
                    Row(id="0", countAsString="2"),
                    Row(id="1", countAsString="2"),
                }
            else:
                assert set(batch_df.sort("id").collect()) == {
                    Row(id="0", countAsString="3"),
                    Row(id="1", countAsString="2"),
                }

                # check for state metadata source
                metadata_df = batch_df.sparkSession.read.format("state-metadata").load(
                    checkpoint_path
                )
                operator_properties_json_obj = json.loads(
                    metadata_df.select("operatorProperties").collect()[0][0]
                )
                state_var_list = operator_properties_json_obj["stateVariables"]

                assert len(state_var_list) == 3
                for state_var in state_var_list:
                    if state_var["stateName"] in ["numViolations", "tempState"]:
                        state_var["stateVariableType"] == "ValueState"
                    else:
                        assert state_var["stateName"] == "$procTimers_keyToTimestamp"
                        assert state_var["stateVariableType"] == "TimerState"

                # check for state data source and readChangeFeed
                value_state_df = (
                    batch_df.sparkSession.read.format("statestore")
                    .option("path", checkpoint_path)
                    .option("stateVarName", "numViolations")
                    .option("readChangeFeed", True)
                    .option("changeStartBatchId", 0)
                    .load()
                ).selectExpr(
                    "change_type", "key.id AS groupingKey", "value.value AS value", "partition_id"
                )

                assert value_state_df.select("change_type", "groupingKey", "value").sort(
                    "groupingKey"
                ).collect() == [
                    Row(change_type="update", groupingKey="0", value=1),
                    Row(change_type="update", groupingKey="1", value=2),
                ]

                partition_id_list = [
                    row["partition_id"] for row in value_state_df.select("partition_id").collect()
                ]

                for partition_id in partition_id_list:
                    # check for state data source and snapshotStartBatchId options
                    state_snapshot_df = (
                        batch_df.sparkSession.read.format("statestore")
                        .option("path", checkpoint_path)
                        .option("stateVarName", "numViolations")
                        .option("snapshotPartitionId", partition_id)
                        .option("snapshotStartBatchId", 0)
                        .load()
                    )

                    assert (
                        value_state_df.select("partition_id", "groupingKey", "value")
                        .filter(value_state_df["partition_id"] == partition_id)
                        .sort("groupingKey")
                        .collect()
                        == state_snapshot_df.selectExpr(
                            "partition_id", "key.id AS groupingKey", "value.value AS value"
                        )
                        .sort("groupingKey")
                        .collect()
                    )

        with self.sql_conf(
            {"spark.sql.streaming.stateStore.rocksdb.changelogCheckpointing.enabled": "true"}
        ):
            self._test_transform_with_state_basic(
                SimpleStatefulProcessorFactory(),
                check_results,
                False,
                "processingTime",
                checkpoint_path=checkpoint_path,
            )

    def test_transform_with_state_restart_with_multiple_rows_init_state(self):
        def check_results(batch_df, _):
            batch_df.collect()
            assert set(batch_df.sort("id").collect()) == {
                Row(id="0", countAsString="2"),
                Row(id="1", countAsString="2"),
            }

        def check_results_for_new_query(batch_df, batch_id):
            batch_df.collect()
            if batch_id == 0:
                assert set(batch_df.sort("id").collect()) == {
                    Row(id="0", value=str(123 + 46)),
                    Row(id="1", value=str(146 + 346)),
                }
            else:
                assert set(batch_df.sort("id").collect()) == {
                    Row(id="0", value=str(123 + 46 + 67)),
                    Row(id="3", value=str(12)),
                }
                # verify values in initial state is appended into list state for all keys
                df = (
                    batch_df.sparkSession.read.format("statestore")
                    .option("path", new_checkpoint_path)
                    .option("stateVarName", "list_state")
                    .load()
                ).selectExpr("key.id AS id", "list_element.value AS value")

                def dataframe_to_value_list(output_df):
                    return [
                        row["value"] for row in output_df.sort("value").select("value").collect()
                    ]

                assert dataframe_to_value_list(df.filter(df.id == "0")) == [20, 20, 111, 120, 120]
                assert dataframe_to_value_list(df.filter(df.id == "1")) == [20, 20, 111, 120, 120]

        # run a tws query and read state data source dataframe from its checkpoint
        checkpoint_path = tempfile.mkdtemp()
        self._test_transform_with_state_basic(
            ListStateProcessorFactory(), check_results, True, checkpoint_path=checkpoint_path
        )
        list_state_df = (
            self.spark.read.format("statestore")
            .option("path", checkpoint_path)
            .option("stateVarName", "listState1")
            .load()
        ).selectExpr("key.id AS id", "list_element.temperature AS initVal")
        init_df = list_state_df.groupBy("id")

        # run a new tws query and pass state data source dataframe as initial state
        # multiple rows exist in the initial state with the same grouping key
        new_checkpoint_path = tempfile.mkdtemp()
        self._test_transform_with_state_init_state(
            StatefulProcessorWithListStateInitialStateFactory(),
            check_results_for_new_query,
            checkpoint_path=new_checkpoint_path,
            initial_state=init_df,
        )

    def test_transform_with_state_in_pandas_composite_type(self):
        def check_results(batch_df, batch_id):
            if batch_id == 0:
                map_val = {"key1": [1], "key2": [10]}
                nested_map_val = {"e1": {"e2": 5, "e3": 10}}
                assert set(batch_df.sort("id").collect()) == {
                    Row(
                        id="0",
                        value_arr="0",
                        list_state_arr="0",
                        map_state_arr=json.dumps(map_val, sort_keys=True),
                        nested_map_state_arr=json.dumps(nested_map_val, sort_keys=True),
                    ),
                    Row(
                        id="1",
                        value_arr="0",
                        list_state_arr="0",
                        map_state_arr=json.dumps(map_val, sort_keys=True),
                        nested_map_state_arr=json.dumps(nested_map_val, sort_keys=True),
                    ),
                }, f"batch id: {batch_id}, real df is: {batch_df.collect()}"
            else:
                map_val_0 = {"key1": [1], "key2": [10], "0": [669]}
                map_val_1 = {"key1": [1], "key2": [10], "1": [252]}
                nested_map_val_0 = {"e1": {"e2": 5, "e3": 10, "0": 669}}
                nested_map_val_1 = {"e1": {"e2": 5, "e3": 10, "1": 252}}
                assert set(batch_df.sort("id").collect()) == {
                    Row(
                        id="0",
                        countAsString="669",
                        list_state_arr="0,669",
                        map_state_arr=json.dumps(map_val_0, sort_keys=True),
                        nested_map_state_arr=json.dumps(nested_map_val_0, sort_keys=True),
                    ),
                    Row(
                        id="1",
                        countAsString="252",
                        list_state_arr="0,252",
                        map_state_arr=json.dumps(map_val_1, sort_keys=True),
                        nested_map_state_arr=json.dumps(nested_map_val_1, sort_keys=True),
                    ),
                }, f"batch id: {batch_id}, real df is: {batch_df.collect()}"

        output_schema = StructType(
            [
                StructField("id", StringType(), True),
                StructField("value_arr", StringType(), True),
                StructField("list_state_arr", StringType(), True),
                StructField("map_state_arr", StringType(), True),
                StructField("nested_map_state_arr", StringType(), True),
            ]
        )

        self._test_transform_with_state_basic(
            StatefulProcessorCompositeTypeFactory(), check_results, output_schema=output_schema
        )

    # run a test with composite types where the output of TWS (not just the states) are complex.
    def test_composite_output_schema(self):
        def check_results(batch_df, batch_id):
            batch_df.collect()
            # Cannot use set() wrapper because Row objects contain unhashable types (lists)
            if batch_id == 0:
                assert batch_df.sort("primitiveValue").collect() == [
                    Row(
                        primitiveValue="key_0_count_2",
                        listOfPrimitive=["item_0", "item_1"],
                        mapOfPrimitive={"key0": "value0", "key1": "value1"},
                        listOfComposite=[
                            Row(
                                intValue=0,
                                doubleValue=0.0,
                                arrayValue=["elem_0_0"],
                                mapValue={"map_0_0": "val_0_0"},
                            ),
                            Row(
                                intValue=1,
                                doubleValue=1.5,
                                arrayValue=["elem_1_0", "elem_1_1"],
                                mapValue={"map_1_0": "val_1_0", "map_1_1": "val_1_1"},
                            ),
                        ],
                        mapOfComposite={
                            "nested_key0": Row(
                                intValue=0,
                                doubleValue=0.0,
                                arrayValue=["elem_0_0"],
                                mapValue={"map_0_0": "val_0_0"},
                            ),
                            "nested_key1": Row(
                                intValue=10,
                                doubleValue=2.5,
                                arrayValue=["elem_1_0", "elem_1_1"],
                                mapValue={"map_1_0": "val_1_0", "map_1_1": "val_1_1"},
                            ),
                        },
                    ),
                    Row(
                        primitiveValue="key_1_count_2",
                        listOfPrimitive=["item_0", "item_1"],
                        mapOfPrimitive={"key0": "value0", "key1": "value1"},
                        listOfComposite=[
                            Row(
                                intValue=0,
                                doubleValue=0.0,
                                arrayValue=["elem_0_0"],
                                mapValue={"map_0_0": "val_0_0"},
                            ),
                            Row(
                                intValue=1,
                                doubleValue=1.5,
                                arrayValue=["elem_1_0", "elem_1_1"],
                                mapValue={"map_1_0": "val_1_0", "map_1_1": "val_1_1"},
                            ),
                        ],
                        mapOfComposite={
                            "nested_key0": Row(
                                intValue=0,
                                doubleValue=0.0,
                                arrayValue=["elem_0_0"],
                                mapValue={"map_0_0": "val_0_0"},
                            ),
                            "nested_key1": Row(
                                intValue=10,
                                doubleValue=2.5,
                                arrayValue=["elem_1_0", "elem_1_1"],
                                mapValue={"map_1_0": "val_1_0", "map_1_1": "val_1_1"},
                            ),
                        },
                    ),
                ]
            else:
                assert batch_df.sort("primitiveValue").collect() == [
                    Row(
                        primitiveValue="key_0_count_5",
                        listOfPrimitive=["item_0", "item_1", "item_2", "item_3", "item_4"],
                        mapOfPrimitive={
                            "key0": "value0",
                            "key1": "value1",
                            "key2": "value2",
                            "key3": "value3",
                            "key4": "value4",
                        },
                        listOfComposite=[
                            Row(
                                intValue=0,
                                doubleValue=0.0,
                                arrayValue=["elem_0_0"],
                                mapValue={"map_0_0": "val_0_0"},
                            ),
                            Row(
                                intValue=1,
                                doubleValue=1.5,
                                arrayValue=["elem_1_0", "elem_1_1"],
                                mapValue={"map_1_0": "val_1_0", "map_1_1": "val_1_1"},
                            ),
                            Row(
                                intValue=2,
                                doubleValue=3.0,
                                arrayValue=["elem_2_0", "elem_2_1", "elem_2_2"],
                                mapValue={
                                    "map_2_0": "val_2_0",
                                    "map_2_1": "val_2_1",
                                    "map_2_2": "val_2_2",
                                },
                            ),
                            Row(
                                intValue=3,
                                doubleValue=4.5,
                                arrayValue=["elem_3_0", "elem_3_1", "elem_3_2", "elem_3_3"],
                                mapValue={
                                    "map_3_0": "val_3_0",
                                    "map_3_1": "val_3_1",
                                    "map_3_2": "val_3_2",
                                    "map_3_3": "val_3_3",
                                },
                            ),
                            Row(
                                intValue=4,
                                doubleValue=6.0,
                                arrayValue=[
                                    "elem_4_0",
                                    "elem_4_1",
                                    "elem_4_2",
                                    "elem_4_3",
                                    "elem_4_4",
                                ],
                                mapValue={
                                    "map_4_0": "val_4_0",
                                    "map_4_1": "val_4_1",
                                    "map_4_2": "val_4_2",
                                    "map_4_3": "val_4_3",
                                    "map_4_4": "val_4_4",
                                },
                            ),
                        ],
                        mapOfComposite={
                            "nested_key0": Row(
                                intValue=0,
                                doubleValue=0.0,
                                arrayValue=["elem_0_0"],
                                mapValue={"map_0_0": "val_0_0"},
                            ),
                            "nested_key1": Row(
                                intValue=10,
                                doubleValue=2.5,
                                arrayValue=["elem_1_0", "elem_1_1"],
                                mapValue={"map_1_0": "val_1_0", "map_1_1": "val_1_1"},
                            ),
                            "nested_key2": Row(
                                intValue=20,
                                doubleValue=5.0,
                                arrayValue=["elem_2_0", "elem_2_1", "elem_2_2"],
                                mapValue={
                                    "map_2_0": "val_2_0",
                                    "map_2_1": "val_2_1",
                                    "map_2_2": "val_2_2",
                                },
                            ),
                            "nested_key3": Row(
                                intValue=30,
                                doubleValue=7.5,
                                arrayValue=["elem_3_0", "elem_3_1", "elem_3_2", "elem_3_3"],
                                mapValue={
                                    "map_3_0": "val_3_0",
                                    "map_3_1": "val_3_1",
                                    "map_3_2": "val_3_2",
                                    "map_3_3": "val_3_3",
                                },
                            ),
                            "nested_key4": Row(
                                intValue=40,
                                doubleValue=10.0,
                                arrayValue=[
                                    "elem_4_0",
                                    "elem_4_1",
                                    "elem_4_2",
                                    "elem_4_3",
                                    "elem_4_4",
                                ],
                                mapValue={
                                    "map_4_0": "val_4_0",
                                    "map_4_1": "val_4_1",
                                    "map_4_2": "val_4_2",
                                    "map_4_3": "val_4_3",
                                    "map_4_4": "val_4_4",
                                },
                            ),
                        },
                    ),
                    Row(
                        primitiveValue="key_1_count_4",
                        listOfPrimitive=["item_0", "item_1", "item_2", "item_3"],
                        mapOfPrimitive={
                            "key0": "value0",
                            "key1": "value1",
                            "key2": "value2",
                            "key3": "value3",
                        },
                        listOfComposite=[
                            Row(
                                intValue=0,
                                doubleValue=0.0,
                                arrayValue=["elem_0_0"],
                                mapValue={"map_0_0": "val_0_0"},
                            ),
                            Row(
                                intValue=1,
                                doubleValue=1.5,
                                arrayValue=["elem_1_0", "elem_1_1"],
                                mapValue={"map_1_0": "val_1_0", "map_1_1": "val_1_1"},
                            ),
                            Row(
                                intValue=2,
                                doubleValue=3.0,
                                arrayValue=["elem_2_0", "elem_2_1", "elem_2_2"],
                                mapValue={
                                    "map_2_0": "val_2_0",
                                    "map_2_1": "val_2_1",
                                    "map_2_2": "val_2_2",
                                },
                            ),
                            Row(
                                intValue=3,
                                doubleValue=4.5,
                                arrayValue=["elem_3_0", "elem_3_1", "elem_3_2", "elem_3_3"],
                                mapValue={
                                    "map_3_0": "val_3_0",
                                    "map_3_1": "val_3_1",
                                    "map_3_2": "val_3_2",
                                    "map_3_3": "val_3_3",
                                },
                            ),
                        ],
                        mapOfComposite={
                            "nested_key0": Row(
                                intValue=0,
                                doubleValue=0.0,
                                arrayValue=["elem_0_0"],
                                mapValue={"map_0_0": "val_0_0"},
                            ),
                            "nested_key1": Row(
                                intValue=10,
                                doubleValue=2.5,
                                arrayValue=["elem_1_0", "elem_1_1"],
                                mapValue={"map_1_0": "val_1_0", "map_1_1": "val_1_1"},
                            ),
                            "nested_key2": Row(
                                intValue=20,
                                doubleValue=5.0,
                                arrayValue=["elem_2_0", "elem_2_1", "elem_2_2"],
                                mapValue={
                                    "map_2_0": "val_2_0",
                                    "map_2_1": "val_2_1",
                                    "map_2_2": "val_2_2",
                                },
                            ),
                            "nested_key3": Row(
                                intValue=30,
                                doubleValue=7.5,
                                arrayValue=["elem_3_0", "elem_3_1", "elem_3_2", "elem_3_3"],
                                mapValue={
                                    "map_3_0": "val_3_0",
                                    "map_3_1": "val_3_1",
                                    "map_3_2": "val_3_2",
                                    "map_3_3": "val_3_3",
                                },
                            ),
                        },
                    ),
                ]

        # Define the output schema with inner nested class schema
        inner_nested_class_schema = StructType(
            [
                StructField("intValue", IntegerType(), True),
                StructField("doubleValue", DoubleType(), True),
                StructField("arrayValue", ArrayType(StringType()), True),
                StructField("mapValue", MapType(StringType(), StringType()), True),
            ]
        )

        output_schema = StructType(
            [
                StructField("primitiveValue", StringType(), True),
                StructField("listOfPrimitive", ArrayType(StringType()), True),
                StructField("mapOfPrimitive", MapType(StringType(), StringType()), True),
                StructField("listOfComposite", ArrayType(inner_nested_class_schema), True),
                StructField(
                    "mapOfComposite", MapType(StringType(), inner_nested_class_schema), True
                ),
            ]
        )

        self._test_transform_with_state_basic(
            CompositeOutputProcessorFactory(), check_results, output_schema=output_schema
        )

    # run the same test suites again but with single shuffle partition
    def test_transform_with_state_with_timers_single_partition(self):
        with self.sql_conf({"spark.sql.shuffle.partitions": "1"}):
            self.test_transform_with_state_init_state_with_timers()
            self.test_transform_with_state_event_time()
            self.test_transform_with_state_proc_timer()
            self.test_transform_with_state_restart_with_multiple_rows_init_state()

    def _run_evolution_test(self, processor_factory, checkpoint_dir, check_results, df):
        processor = self.get_processor(processor_factory)
        output_schema = StructType(
            [
                StructField("id", StringType(), True),
                StructField("value", processor.state_schema, True),
            ]
        )

        # Stop any active streams first
        for q in self.spark.streams.active:
            q.stop()

        if self.use_pandas():
            tws_df = df.groupBy("id").transformWithStateInPandas(
                statefulProcessor=processor,
                outputStructType=output_schema,
                outputMode="Update",
                timeMode="None",
            )
        else:
            tws_df = df.groupBy("id").transformWithState(
                statefulProcessor=processor,
                outputStructType=output_schema,
                outputMode="Update",
                timeMode="None",
            )

        q = (
            tws_df.writeStream.queryName("evolution_test")
            .option("checkpointLocation", checkpoint_dir)
            .foreachBatch(check_results)
            .outputMode("update")
            .start()
        )

        self.assertEqual(q.name, "evolution_test")
        self.assertTrue(q.isActive)
        q.processAllAvailable()
        q.awaitTermination(10)

    def test_schema_evolution_scenarios(self):
        """Test various schema evolution scenarios"""
        with self.sql_conf({"spark.sql.streaming.stateStore.encodingFormat": "avro"}):
            with tempfile.TemporaryDirectory() as checkpoint_dir:
                # Test 1: Basic state

                input_path = tempfile.mkdtemp()
                self._prepare_test_resource1(input_path)

                df = self._build_test_df(input_path)

                def check_basic_state(batch_df, batch_id):
                    result = batch_df.collect()[0]
                    assert result.value["id"] == 0  # First ID from test data
                    assert result.value["name"] == "name-0"

                self._run_evolution_test(
                    BasicProcessorFactory(), checkpoint_dir, check_basic_state, df
                )

                self._prepare_test_resource2(input_path)

                # Test 2: Add fields
                def check_add_fields(batch_df, batch_id):
                    result = batch_df.collect()[0]
                    # Check default values for existing key
                    assert result.value["id"] == 0
                    assert result.value["count"] is None
                    assert result.value["active"] is None
                    assert result.value["score"] is None

                self._run_evolution_test(
                    AddFieldsProcessorFactory(), checkpoint_dir, check_add_fields, df
                )
                self._prepare_test_resource3(input_path)

                # Test 3: Remove fields
                def check_remove_fields(batch_df, batch_id):
                    result = batch_df.collect()[0]
                    assert result.value["id"] == 0  # First ID from test data
                    assert result.value["name"] == "name-00"

                self._run_evolution_test(
                    RemoveFieldsProcessorFactory(), checkpoint_dir, check_remove_fields, df
                )
                self._prepare_test_resource4(input_path)

                # Test 4: Reorder fields
                def check_reorder_fields(batch_df, batch_id):
                    result = batch_df.collect()[0]
                    assert result.value["name"] == "name-00"
                    assert result.value["id"] == 0

                self._run_evolution_test(
                    ReorderedFieldsProcessorFactory(), checkpoint_dir, check_reorder_fields, df
                )
                self._prepare_test_resource5(input_path)

                # Test 5: Upcast type
                def check_upcast(batch_df, batch_id):
                    result = batch_df.collect()[0]
                    assert result.value["id"] == 1
                    assert result.value["name"] == "name-0"

                self._run_evolution_test(UpcastProcessorFactory(), checkpoint_dir, check_upcast, df)

    # This test case verifies that an exception is thrown when downcasting, which violates
    # Avro's schema evolution rules
    def test_schema_evolution_fails(self):
        with self.sql_conf({"spark.sql.streaming.stateStore.encodingFormat": "avro"}):
            with tempfile.TemporaryDirectory() as checkpoint_dir:
                input_path = tempfile.mkdtemp()
                self._prepare_test_resource1(input_path)

                df = self._build_test_df(input_path)

                def check_add_fields(batch_df, batch_id):
                    results = batch_df.collect()
                    assert results[0].value["count"] == 100
                    assert results[0].value["active"]

                self._run_evolution_test(
                    AddFieldsProcessorFactory(), checkpoint_dir, check_add_fields, df
                )
                self._prepare_test_resource2(input_path)

                def check_upcast(batch_df, batch_id):
                    result = batch_df.collect()[0]
                    assert result.value["name"] == "name-0"

                # Long
                self._run_evolution_test(UpcastProcessorFactory(), checkpoint_dir, check_upcast, df)
                self._prepare_test_resource3(input_path)

                def check_basic_state(batch_df, batch_id):
                    result = batch_df.collect()[0]
                    assert result.value["id"] == 0  # First ID from test data
                    assert result.value["name"] == "name-0"

                # Int
                try:
                    self._run_evolution_test(
                        BasicProcessorFactory(),
                        checkpoint_dir,
                        check_basic_state,
                        df,
                    )
                except Exception as e:
                    # we are expecting an exception, verify it's the right one
                    from pyspark.errors.exceptions.captured import StreamingQueryException

                    if not isinstance(e, StreamingQueryException):
                        return False
                    error_msg = str(e)
                    assert (
                        "[STREAM_FAILED]" in error_msg
                        and "[STATE_STORE_INVALID_VALUE_SCHEMA_EVOLUTION]" in error_msg
                        and "Schema evolution is not possible" in error_msg
                    )

    def test_not_nullable_fails(self):
        with self.sql_conf({"spark.sql.streaming.stateStore.encodingFormat": "avro"}):
            with tempfile.TemporaryDirectory() as checkpoint_dir:
                input_path = tempfile.mkdtemp()
                self._prepare_test_resource1(input_path)

                df = self._build_test_df(input_path)

                def check_basic_state(batch_df, batch_id):
                    result = batch_df.collect()[0]
                    assert result.value["id"] == 0  # First ID from test data
                    assert result.value["name"] == "name-0"

                try:
                    self._run_evolution_test(
                        BasicProcessorNotNullableFactory(),
                        checkpoint_dir,
                        check_basic_state,
                        df,
                    )
                except Exception as e:
                    # we are expecting an exception, verify it's the right one
                    from pyspark.errors.exceptions.captured import StreamingQueryException

                    if not isinstance(e, StreamingQueryException):
                        return False
                    error_msg = str(e)
                    assert (
                        "[TRANSFORM_WITH_STATE_SCHEMA_MUST_BE_NULLABLE]" in error_msg
                        and "column family state must be nullable" in error_msg
                    )

    def test_transform_with_state_int_to_decimal_coercion(self):
        if not self.use_pandas():
            return

        class IntToDecimalProcessor(StatefulProcessor):
            def init(self, handle):
                count_schema = StructType([StructField("value", IntegerType(), True)])
                self.count_state = handle.getValueState("count", count_schema)

            def handleInputRows(self, key, rows, timerValues):
                if self.count_state.exists():
                    count = self.count_state.get()[0]
                else:
                    count = 0
                count += len(list(rows))
                self.count_state.update((count,))

                import pandas as pd

                yield pd.DataFrame(
                    {"id": [key[0]], "decimal_result": [12345]}  # Integer to be coerced to decimal
                )

            def close(self):
                pass

        data = [("1", "a"), ("1", "b"), ("2", "c")]
        df = self.spark.createDataFrame(data, ["id", "value"])

        output_schema = StructType(
            [
                StructField("id", StringType(), True),
                StructField("decimal_result", DecimalType(10, 2), True),
            ]
        )

        with self.sql_conf(
            {"spark.sql.execution.pythonUDF.pandas.intToDecimalCoercionEnabled": True}
        ):
            result = (
                df.groupBy("id")
                .transformWithStateInPandas(
                    statefulProcessor=IntToDecimalProcessor(),
                    outputStructType=output_schema,
                    outputMode="Update",
                    timeMode="None",
                )
                .collect()
            )
            self.assertTrue(len(result) > 0)

        with self.sql_conf(
            {"spark.sql.execution.pythonUDF.pandas.intToDecimalCoercionEnabled": False}
        ):
            with self.assertRaisesRegex(
                Exception, "Exception thrown when converting pandas.Series"
            ):
                (
                    df.groupBy("id")
                    .transformWithStateInPandas(
                        statefulProcessor=IntToDecimalProcessor(),
                        outputStructType=output_schema,
                        outputMode="Update",
                        timeMode="None",
                    )
                    .collect()
                )

    def test_transform_with_state_with_bytes_limit(self):
        if not self.use_pandas():
            return

        def make_check_results(expected_per_batch):
            def check_results(batch_df, batch_id):
                batch_df.collect()
                if batch_id == 0:
                    assert set(batch_df.sort("id").collect()) == expected_per_batch[0]
                else:
                    assert set(batch_df.sort("id").collect()) == expected_per_batch[1]

            return check_results

        result_with_small_limit = [
            {
                Row(id="0", chunkCount=2),
                Row(id="1", chunkCount=2),
            },
            {
                Row(id="0", chunkCount=3),
                Row(id="1", chunkCount=2),
            },
        ]

        result_with_large_limit = [
            {
                Row(id="0", chunkCount=1),
                Row(id="1", chunkCount=1),
            },
            {
                Row(id="0", chunkCount=1),
                Row(id="1", chunkCount=1),
            },
        ]

        data = [("0", 789), ("3", 987)]
        initial_state = self.spark.createDataFrame(data, "id string, initVal int").groupBy("id")

        with self.sql_conf(
            # Set it to a very small number so that every row would be a separate pandas df
            {"spark.sql.execution.arrow.maxBytesPerBatch": "2"}
        ):
            self._test_transform_with_state_basic(
                ChunkCountProcessorFactory(),
                make_check_results(result_with_small_limit),
                output_schema=StructType(
                    [
                        StructField("id", StringType(), True),
                        StructField("chunkCount", IntegerType(), True),
                    ]
                ),
            )

            self._test_transform_with_state_basic(
                ChunkCountProcessorWithInitialStateFactory(),
                make_check_results(result_with_small_limit),
                initial_state=initial_state,
                output_schema=StructType(
                    [
                        StructField("id", StringType(), True),
                        StructField("chunkCount", IntegerType(), True),
                    ]
                ),
            )

        with self.sql_conf(
            # Set it to a very large number so that every row would be in the same pandas df
            {"spark.sql.execution.arrow.maxBytesPerBatch": "100000"}
        ):
            self._test_transform_with_state_basic(
                ChunkCountProcessorFactory(),
                make_check_results(result_with_large_limit),
                output_schema=StructType(
                    [
                        StructField("id", StringType(), True),
                        StructField("chunkCount", IntegerType(), True),
                    ]
                ),
            )

            self._test_transform_with_state_basic(
                ChunkCountProcessorWithInitialStateFactory(),
                make_check_results(result_with_large_limit),
                initial_state=initial_state,
                output_schema=StructType(
                    [
                        StructField("id", StringType(), True),
                        StructField("chunkCount", IntegerType(), True),
                    ]
                ),
            )


@unittest.skipIf(
    not have_pyarrow or os.environ.get("PYTHON_GIL", "?") == "0",
    cast(str, pyarrow_requirement_message or "Not supported in no-GIL mode"),
)
class TransformWithStateInPySparkTestsMixin(TransformWithStateTestsMixin):
    @classmethod
    def use_pandas(cls) -> bool:
        return False

    @classmethod
    def conf(cls):
        cfg = SparkConf()
        cfg.set("spark.sql.shuffle.partitions", "5")
        cfg.set(
            "spark.sql.streaming.stateStore.providerClass",
            "org.apache.spark.sql.execution.streaming.state.RocksDBStateStoreProvider",
        )
        cfg.set("spark.sql.execution.arrow.transformWithStateInPandas.maxRecordsPerBatch", "2")
        cfg.set("spark.sql.session.timeZone", "UTC")
        # TODO SPARK-49046 this config is to stop query from FEB sink gracefully
        cfg.set("spark.sql.streaming.noDataMicroBatches.enabled", "false")
        return cfg


@unittest.skipIf(
    not have_pandas or not have_pyarrow or os.environ.get("PYTHON_GIL", "?") == "0",
    cast(
        str,
        pandas_requirement_message or pyarrow_requirement_message or "Not supported in no-GIL mode",
    ),
)
class TransformWithStateInPandasTestsMixin(TransformWithStateTestsMixin):
    @classmethod
    def use_pandas(cls) -> bool:
        return True

    @classmethod
    def conf(cls):
        cfg = SparkConf()
        cfg.set("spark.sql.shuffle.partitions", "5")
        cfg.set(
            "spark.sql.streaming.stateStore.providerClass",
            "org.apache.spark.sql.execution.streaming.state.RocksDBStateStoreProvider",
        )
        cfg.set("spark.sql.execution.arrow.transformWithStateInPandas.maxRecordsPerBatch", "2")
        cfg.set("spark.sql.session.timeZone", "UTC")
        # TODO SPARK-49046 this config is to stop query from FEB sink gracefully
        cfg.set("spark.sql.streaming.noDataMicroBatches.enabled", "false")
        return cfg


class TransformWithStateInPandasTests(TransformWithStateInPandasTestsMixin, ReusedSQLTestCase):
    pass


class TransformWithStateInPySparkTests(TransformWithStateInPySparkTestsMixin, ReusedSQLTestCase):
    pass


if __name__ == "__main__":
    from pyspark.sql.tests.pandas.test_pandas_transform_with_state import *  # noqa: F401

    try:
        import xmlrunner

        testRunner = xmlrunner.XMLTestRunner(output="target/test-reports", verbosity=2)
    except ImportError:
        testRunner = None
    unittest.main(testRunner=testRunner, verbosity=2)<|MERGE_RESOLUTION|>--- conflicted
+++ resolved
@@ -73,12 +73,9 @@
     UpcastProcessorFactory,
     MinEventTimeStatefulProcessorFactory,
     StatefulProcessorCompositeTypeFactory,
-<<<<<<< HEAD
-    CompositeOutputProcessorFactory,
-=======
     ChunkCountProcessorFactory,
     ChunkCountProcessorWithInitialStateFactory,
->>>>>>> 05a1ffb3
+    CompositeOutputProcessorFactory,
 )
 
 
