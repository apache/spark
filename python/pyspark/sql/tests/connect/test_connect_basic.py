--- conflicted
+++ resolved
@@ -256,7 +256,6 @@
             # Read the text file as a DataFrame.
             self.assert_eq(self.connect.read.text(d).toPandas(), self.spark.read.text(d).toPandas())
 
-<<<<<<< HEAD
     def test_csv(self):
         # SPARK-42011: Implement DataFrameReader.csv
         with tempfile.TemporaryDirectory() as d:
@@ -266,7 +265,7 @@
             ).write.mode("overwrite").format("csv").save(d)
             # Read the text file as a DataFrame.
             self.assert_eq(self.connect.read.csv(d).toPandas(), self.spark.read.csv(d).toPandas())
-=======
+
     def test_multi_paths(self):
         # SPARK-42041: DataFrameReader should support list of paths
 
@@ -293,7 +292,6 @@
                 self.connect.read.json(json_files).collect(),
                 self.spark.read.json(json_files).collect(),
             )
->>>>>>> 201535d3
 
     def test_join_condition_column_list_columns(self):
         left_connect_df = self.connect.read.table(self.tbl_name)
