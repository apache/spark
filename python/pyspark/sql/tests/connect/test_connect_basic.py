--- conflicted
+++ resolved
@@ -2567,11 +2567,7 @@
         # DataFrameWriterV2 is also not implemented yet
         df = self.connect.createDataFrame([(x, f"{x}") for x in range(100)], ["id", "name"])
 
-<<<<<<< HEAD
-        for f in ("orc", "jdbc"):
-=======
-        for f in ("csv", "jdbc"):
->>>>>>> 163474c4
+        for f in ("jdbc",):
             with self.assertRaises(NotImplementedError):
                 getattr(self.connect.read, f)()
 
