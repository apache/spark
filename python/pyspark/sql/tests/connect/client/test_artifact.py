--- conflicted
+++ resolved
@@ -278,7 +278,22 @@
             self.spark.addArtifacts(f"{archive_path}.zip#my_files", archive=True)
             self.assertEqual(self.spark.range(1).select(func("id")).first()[0], "hello world!")
 
-<<<<<<< HEAD
+    def test_add_file(self):
+        with tempfile.TemporaryDirectory() as d:
+            file_path = os.path.join(d, "my_file.txt")
+            with open(file_path, "w") as f:
+                f.write("Hello world!!")
+
+            @udf("string")
+            def func(x):
+                with open(
+                    os.path.join(SparkFiles.getRootDirectory(), "my_file.txt"), "r"
+                ) as my_file:
+                    return my_file.read().strip()
+
+            self.spark.addArtifacts(file_path, file=True)
+            self.assertEqual(self.spark.range(1).select(func("id")).first()[0], "Hello world!!")
+
     def test_cache_artifact(self):
         import hashlib
 
@@ -289,23 +304,6 @@
         actualHash = self.artifact_manager.cache_artifact(blob)
         self.assertEqual(actualHash, expected_hash)
         self.assertEqual(self.artifact_manager.is_cached_artifact(expected_hash), True)
-=======
-    def test_add_file(self):
-        with tempfile.TemporaryDirectory() as d:
-            file_path = os.path.join(d, "my_file.txt")
-            with open(file_path, "w") as f:
-                f.write("Hello world!!")
-
-            @udf("string")
-            def func(x):
-                with open(
-                    os.path.join(SparkFiles.getRootDirectory(), "my_file.txt"), "r"
-                ) as my_file:
-                    return my_file.read().strip()
-
-            self.spark.addArtifacts(file_path, file=True)
-            self.assertEqual(self.spark.range(1).select(func("id")).first()[0], "Hello world!!")
->>>>>>> 5021638e
 
 
 if __name__ == "__main__":
