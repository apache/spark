#
# Licensed to the Apache Software Foundation (ASF) under one or more
# contributor license agreements.  See the NOTICE file distributed with
# this work for additional information regarding copyright ownership.
# The ASF licenses this file to You under the Apache License, Version 2.0
# (the "License"); you may not use this file except in compliance with
# the License.  You may obtain a copy of the License at
#
#    http://www.apache.org/licenses/LICENSE-2.0
#
# Unless required by applicable law or agreed to in writing, software
# distributed under the License is distributed on an "AS IS" BASIS,
# WITHOUT WARRANTIES OR CONDITIONS OF ANY KIND, either express or implied.
# See the License for the specific language governing permissions and
# limitations under the License.
#

from contextlib import redirect_stdout
import datetime
from enum import Enum
from inspect import getmembers, isfunction
import io
from itertools import chain
import math
import re
import unittest

from pyspark.errors import PySparkTypeError, PySparkValueError, SparkRuntimeException
from pyspark.sql import Row, Window, functions as F, types
from pyspark.sql.avro.functions import from_avro, to_avro
from pyspark.sql.column import Column
from pyspark.sql.functions.builtin import nullifzero, randstr, uniform, zeroifnull
from pyspark.testing.sqlutils import ReusedSQLTestCase, SQLTestUtils
from pyspark.testing.utils import have_numpy, assertDataFrameEqual


class FunctionsTestsMixin:
    def test_function_parity(self):
        # This test compares the available list of functions in pyspark.sql.functions with those
        # available in the Scala/Java DataFrame API in org.apache.spark.sql.functions.
        #
        # NOTE FOR DEVELOPERS:
        # If this test fails one of the following needs to happen
        # * If a function was added to org.apache.spark.sql.functions it either needs to be added to
        #     pyspark.sql.functions or added to the below expected_missing_in_py set.
        # * If a function was added to pyspark.sql.functions that was already in
        #     org.apache.spark.sql.functions then it needs to be removed from expected_missing_in_py
        #     below. If the function has a different name it needs to be added to py_equiv_jvm
        #     mapping.
        # * If it's not related to an added/removed function then likely the exclusion list
        #     jvm_excluded_fn needs to be updated.

        jvm_fn_set = {name for (name, value) in getmembers(self.sc._jvm.functions)}
        py_fn_set = {name for (name, value) in getmembers(F, isfunction) if name[0] != "_"}

        # Functions on the JVM side we do not expect to be available in python because they are
        # depreciated, irrelevant to python, or have equivalents.
        jvm_excluded_fn = [
            "callUDF",  # depreciated, use call_udf
            "typedlit",  # Scala only
            "typedLit",  # Scala only
            "monotonicallyIncreasingId",  # depreciated, use monotonically_increasing_id
            "not",  # equivalent to python ~expression
            "any",  # equivalent to python ~some
            "len",  # equivalent to python ~length
            "udaf",  # used for creating UDAF's which are not supported in PySpark
            "random",  # namespace conflict with python built-in module
            "uuid",  # namespace conflict with python built-in module
            "chr",  # namespace conflict with python built-in function
            "partitioning$",  # partitioning expressions for DSv2
        ]

        jvm_fn_set.difference_update(jvm_excluded_fn)

        # For functions that are named differently in pyspark this is the mapping of their
        # python name to the JVM equivalent
        py_equiv_jvm = {"create_map": "map"}
        for py_name, jvm_name in py_equiv_jvm.items():
            if py_name in py_fn_set:
                py_fn_set.remove(py_name)
                py_fn_set.add(jvm_name)

        missing_in_py = jvm_fn_set.difference(py_fn_set)

        # Functions that we expect to be missing in python until they are added to pyspark
        expected_missing_in_py = {
            # TODO(SPARK-50220): listagg functions will soon be added and removed from this list
            "listagg_distinct",
            "listagg",
            "string_agg",
            "string_agg_distinct",
        }

        self.assertEqual(
            expected_missing_in_py, missing_in_py, "Missing functions in pyspark not as expected"
        )

    def test_explode(self):
        d = [
            Row(a=1, intlist=[1, 2, 3], mapfield={"a": "b"}),
            Row(a=1, intlist=[], mapfield={}),
            Row(a=1, intlist=None, mapfield=None),
        ]
        data = self.spark.createDataFrame(d)

        result = data.select(F.explode(data.intlist).alias("a")).select("a").collect()
        self.assertEqual(result[0][0], 1)
        self.assertEqual(result[1][0], 2)
        self.assertEqual(result[2][0], 3)

        result = data.select(F.explode(data.mapfield).alias("a", "b")).select("a", "b").collect()
        self.assertEqual(result[0][0], "a")
        self.assertEqual(result[0][1], "b")

        result = [tuple(x) for x in data.select(F.posexplode_outer("intlist")).collect()]
        self.assertEqual(result, [(0, 1), (1, 2), (2, 3), (None, None), (None, None)])

        result = [tuple(x) for x in data.select(F.posexplode_outer("mapfield")).collect()]
        self.assertEqual(result, [(0, "a", "b"), (None, None, None), (None, None, None)])

        result = [x[0] for x in data.select(F.explode_outer("intlist")).collect()]
        self.assertEqual(result, [1, 2, 3, None, None])

        result = [tuple(x) for x in data.select(F.explode_outer("mapfield")).collect()]
        self.assertEqual(result, [("a", "b"), (None, None), (None, None)])

    def test_inline(self):
        d = [
            Row(structlist=[Row(b=1, c=2), Row(b=3, c=4)]),
            Row(structlist=[Row(b=None, c=5), None]),
            Row(structlist=[]),
        ]
        data = self.spark.createDataFrame(d)

        result = [tuple(x) for x in data.select(F.inline(data.structlist)).collect()]
        self.assertEqual(result, [(1, 2), (3, 4), (None, 5), (None, None)])

        result = [tuple(x) for x in data.select(F.inline_outer(data.structlist)).collect()]
        self.assertEqual(result, [(1, 2), (3, 4), (None, 5), (None, None), (None, None)])

    def test_basic_functions(self):
        rdd = self.sc.parallelize(['{"foo":"bar"}', '{"foo":"baz"}'])
        df = self.spark.read.json(rdd)
        df.count()
        df.collect()
        df.schema

        # cache and checkpoint
        self.assertFalse(df.is_cached)
        df.persist()
        df.unpersist(True)
        df.cache()
        self.assertTrue(df.is_cached)
        self.assertEqual(2, df.count())

        with self.tempView("temp"):
            df.createOrReplaceTempView("temp")
            df = self.spark.sql("select foo from temp")
            df.count()
            df.collect()

    def test_corr(self):
        df = self.spark.createDataFrame([Row(a=i, b=math.sqrt(i)) for i in range(10)])
        corr = df.stat.corr("a", "b")
        self.assertTrue(abs(corr - 0.95734012) < 1e-6)

    def test_sampleby(self):
        df = self.spark.createDataFrame([Row(a=i, b=(i % 3)) for i in range(100)])
        sampled = df.stat.sampleBy("b", fractions={0: 0.5, 1: 0.5}, seed=0)
        self.assertTrue(35 <= sampled.count() <= 36)

        with self.assertRaises(PySparkTypeError) as pe:
            df.sampleBy(10, fractions={0: 0.5, 1: 0.5})

        self.check_error(
            exception=pe.exception,
            errorClass="NOT_COLUMN_OR_STR",
            messageParameters={"arg_name": "col", "arg_type": "int"},
        )

        with self.assertRaises(PySparkTypeError) as pe:
            df.sampleBy("b", fractions=[0.5, 0.5])

        self.check_error(
            exception=pe.exception,
            errorClass="NOT_DICT",
            messageParameters={"arg_name": "fractions", "arg_type": "list"},
        )

        with self.assertRaises(PySparkTypeError) as pe:
            df.sampleBy("b", fractions={None: 0.5, 1: 0.5})

        self.check_error(
            exception=pe.exception,
            errorClass="DISALLOWED_TYPE_FOR_CONTAINER",
            messageParameters={
                "arg_name": "fractions",
                "arg_type": "dict",
                "allowed_types": "float, int, str",
                "item_type": "NoneType",
            },
        )

    def test_cov(self):
        df = self.spark.createDataFrame([Row(a=i, b=2 * i) for i in range(10)])
        cov = df.stat.cov("a", "b")
        self.assertTrue(abs(cov - 55.0 / 3) < 1e-6)

        with self.assertRaises(PySparkTypeError) as pe:
            df.stat.cov(10, "b")

        self.check_error(
            exception=pe.exception,
            errorClass="NOT_STR",
            messageParameters={"arg_name": "col1", "arg_type": "int"},
        )

        with self.assertRaises(PySparkTypeError) as pe:
            df.stat.cov("a", True)

        self.check_error(
            exception=pe.exception,
            errorClass="NOT_STR",
            messageParameters={"arg_name": "col2", "arg_type": "bool"},
        )

    def test_crosstab(self):
        df = self.spark.createDataFrame([Row(a=i % 3, b=i % 2) for i in range(1, 7)])
        ct = df.stat.crosstab("a", "b").collect()
        ct = sorted(ct, key=lambda x: x[0])
        for i, row in enumerate(ct):
            self.assertEqual(row[0], str(i))
            self.assertTrue(row[1], 1)
            self.assertTrue(row[2], 1)

    def test_math_functions(self):
        df = self.spark.createDataFrame([Row(a=i, b=2 * i) for i in range(10)])

        SQLTestUtils.assert_close(
            [math.cos(i) for i in range(10)], df.select(F.cos(df.a)).collect()
        )
        SQLTestUtils.assert_close([math.cos(i) for i in range(10)], df.select(F.cos("a")).collect())
        SQLTestUtils.assert_close(
            [math.sin(i) for i in range(10)], df.select(F.sin(df.a)).collect()
        )
        SQLTestUtils.assert_close(
            [math.sin(i) for i in range(10)], df.select(F.sin(df["a"])).collect()
        )
        SQLTestUtils.assert_close(
            [math.pow(i, 2 * i) for i in range(10)], df.select(F.pow(df.a, df.b)).collect()
        )
        SQLTestUtils.assert_close(
            [math.pow(i, 2) for i in range(10)], df.select(F.pow(df.a, 2)).collect()
        )
        SQLTestUtils.assert_close(
            [math.pow(i, 2) for i in range(10)], df.select(F.pow(df.a, 2.0)).collect()
        )
        SQLTestUtils.assert_close(
            [math.hypot(i, 2 * i) for i in range(10)], df.select(F.hypot(df.a, df.b)).collect()
        )
        SQLTestUtils.assert_close(
            [math.hypot(i, 2 * i) for i in range(10)], df.select(F.hypot("a", "b")).collect()
        )
        SQLTestUtils.assert_close(
            [math.hypot(i, 2) for i in range(10)], df.select(F.hypot("a", 2)).collect()
        )
        SQLTestUtils.assert_close(
            [math.hypot(i, 2) for i in range(10)], df.select(F.hypot(df.a, 2)).collect()
        )

    def test_inverse_trig_functions(self):
        df = self.spark.createDataFrame([Row(a=i * 0.2, b=i * -0.2) for i in range(10)])

        def check(trig, inv, y_axis_symmetrical):
            SQLTestUtils.assert_close(
                [n * 0.2 for n in range(10)],
                df.select(inv(trig(df.a))).collect(),
            )
            if y_axis_symmetrical:
                SQLTestUtils.assert_close(
                    [n * 0.2 for n in range(10)],
                    df.select(inv(trig(df.b))).collect(),
                )
            else:
                SQLTestUtils.assert_close(
                    [n * -0.2 for n in range(10)],
                    df.select(inv(trig(df.b))).collect(),
                )

        check(F.cosh, F.acosh, y_axis_symmetrical=True)
        check(F.sinh, F.asinh, y_axis_symmetrical=False)
        check(F.tanh, F.atanh, y_axis_symmetrical=False)

    def test_reciprocal_trig_functions(self):
        # SPARK-36683: Tests for reciprocal trig functions (SEC, CSC and COT)
        lst = [
            0.0,
            math.pi / 6,
            math.pi / 4,
            math.pi / 3,
            math.pi / 2,
            math.pi,
            3 * math.pi / 2,
            2 * math.pi,
        ]

        df = self.spark.createDataFrame(lst, types.DoubleType())

        def to_reciprocal_trig(func):
            return [1.0 / func(i) if func(i) != 0 else math.inf for i in lst]

        SQLTestUtils.assert_close(
            to_reciprocal_trig(math.cos), df.select(F.sec(df.value)).collect()
        )
        SQLTestUtils.assert_close(
            to_reciprocal_trig(math.sin), df.select(F.csc(df.value)).collect()
        )
        SQLTestUtils.assert_close(
            to_reciprocal_trig(math.tan), df.select(F.cot(df.value)).collect()
        )

    def test_rand_functions(self):
        df = self.spark.createDataFrame([Row(key=i, value=str(i)) for i in range(100)])

        rnd = df.select("key", F.rand()).collect()
        for row in rnd:
            assert row[1] >= 0.0 and row[1] <= 1.0, "got: %s" % row[1]
        rndn = df.select("key", F.randn(5)).collect()
        for row in rndn:
            assert row[1] >= -4.0 and row[1] <= 4.0, "got: %s" % row[1]

        # If the specified seed is 0, we should use it.
        # https://issues.apache.org/jira/browse/SPARK-9691
        rnd1 = df.select("key", F.rand(0)).collect()
        rnd2 = df.select("key", F.rand(0)).collect()
        self.assertEqual(sorted(rnd1), sorted(rnd2))

        rndn1 = df.select("key", F.randn(0)).collect()
        rndn2 = df.select("key", F.randn(0)).collect()
        self.assertEqual(sorted(rndn1), sorted(rndn2))

    def test_try_parse_url(self):
        df = self.spark.createDataFrame(
            [("https://spark.apache.org/path?query=1", "QUERY", "query")],
            ["url", "part", "key"],
        )
        actual = df.select(F.try_parse_url(df.url, df.part, df.key))
        assertDataFrameEqual(actual, [Row("1")])
        df = self.spark.createDataFrame(
            [("inva lid://spark.apache.org/path?query=1", "QUERY", "query")],
            ["url", "part", "key"],
        )
        actual = df.select(F.try_parse_url(df.url, df.part, df.key))
        assertDataFrameEqual(actual, [Row(None)])

    def test_try_make_timestamp(self):
        data = [(2024, 5, 22, 10, 30, 0)]
        df = self.spark.createDataFrame(data, ["year", "month", "day", "hour", "minute", "second"])
        actual = df.select(
            F.try_make_timestamp(df.year, df.month, df.day, df.hour, df.minute, df.second)
        )
        assertDataFrameEqual(actual, [Row(datetime.datetime(2024, 5, 22, 10, 30))])

        data = [(2024, 13, 22, 10, 30, 0)]
        df = self.spark.createDataFrame(data, ["year", "month", "day", "hour", "minute", "second"])
        actual = df.select(
            F.try_make_timestamp(df.year, df.month, df.day, df.hour, df.minute, df.second)
        )
        assertDataFrameEqual(actual, [Row(None)])

    def test_try_make_timestamp_ltz(self):
        # use local timezone here to avoid flakiness
        data = [(2024, 5, 22, 10, 30, 0, datetime.datetime.now().astimezone().tzinfo.__str__())]
        df = self.spark.createDataFrame(
            data, ["year", "month", "day", "hour", "minute", "second", "timezone"]
        )
        actual = df.select(
            F.try_make_timestamp_ltz(
                df.year, df.month, df.day, df.hour, df.minute, df.second, df.timezone
            )
        )
        assertDataFrameEqual(actual, [Row(datetime.datetime(2024, 5, 22, 10, 30, 0))])

        # use local timezone here to avoid flakiness
        data = [(2024, 13, 22, 10, 30, 0, datetime.datetime.now().astimezone().tzinfo.__str__())]
        df = self.spark.createDataFrame(
            data, ["year", "month", "day", "hour", "minute", "second", "timezone"]
        )
        actual = df.select(
            F.try_make_timestamp_ltz(
                df.year, df.month, df.day, df.hour, df.minute, df.second, df.timezone
            )
        )
        assertDataFrameEqual(actual, [Row(None)])

    def test_try_make_timestamp_ntz(self):
        data = [(2024, 5, 22, 10, 30, 0)]
        df = self.spark.createDataFrame(data, ["year", "month", "day", "hour", "minute", "second"])
        actual = df.select(
            F.try_make_timestamp_ntz(df.year, df.month, df.day, df.hour, df.minute, df.second)
        )
        assertDataFrameEqual(actual, [Row(datetime.datetime(2024, 5, 22, 10, 30))])

        data = [(2024, 13, 22, 10, 30, 0)]
        df = self.spark.createDataFrame(data, ["year", "month", "day", "hour", "minute", "second"])
        actual = df.select(
            F.try_make_timestamp_ntz(df.year, df.month, df.day, df.hour, df.minute, df.second)
        )
        assertDataFrameEqual(actual, [Row(None)])

    def test_string_functions(self):
        string_functions = [
            "upper",
            "lower",
            "ascii",
            "base64",
            "unbase64",
            "ltrim",
            "rtrim",
            "trim",
        ]

        df = self.spark.createDataFrame([["nick"]], schema=["name"])
        with self.assertRaises(PySparkTypeError) as pe:
            F.col("name").substr(0, F.lit(1))

        self.check_error(
            exception=pe.exception,
            errorClass="NOT_SAME_TYPE",
            messageParameters={
                "arg_name1": "startPos",
                "arg_name2": "length",
                "arg_type1": "int",
                "arg_type2": "Column",
            },
        )

        with self.assertRaises(PySparkTypeError) as pe:
            F.col("name").substr("", "")

        self.check_error(
            exception=pe.exception,
            errorClass="NOT_COLUMN_OR_INT",
            messageParameters={
                "arg_name": "startPos",
                "arg_type": "str",
            },
        )

        for name in string_functions:
            assertDataFrameEqual(
                df.select(getattr(F, name)("name")),
                df.select(getattr(F, name)(F.col("name"))),
            )

    def test_collation(self):
        df = self.spark.createDataFrame([("a",), ("b",)], ["name"])
<<<<<<< HEAD
        actual = df.select(F.collation(F.collate("name", "UNICODE"))).distinct()
        assertDataFrameEqual([Row("UNICODE")], actual)
=======
        actual = df.select(F.collation(F.collate("name", "UNICODE"))).distinct().collect()
        self.assertEqual([Row("SYSTEM.BUILTIN.UNICODE")], actual)
>>>>>>> 7d46fdb5

    def test_try_make_interval(self):
        df = self.spark.createDataFrame([(2147483647,)], ["num"])
        actual = df.select(F.isnull(F.try_make_interval("num")))
        assertDataFrameEqual([Row(True)], actual)

    def test_octet_length_function(self):
        # SPARK-36751: add octet length api for python
        df = self.spark.createDataFrame([("cat",), ("\U0001F408",)], ["cat"])
        actual = df.select(F.octet_length("cat"))
        assertDataFrameEqual([Row(3), Row(4)], actual)

    def test_bit_length_function(self):
        # SPARK-36751: add bit length api for python
        df = self.spark.createDataFrame([("cat",), ("\U0001F408",)], ["cat"])
        actual = df.select(F.bit_length("cat"))
        assertDataFrameEqual([Row(24), Row(32)], actual)

    def test_array_contains_function(self):
        df = self.spark.createDataFrame([(["1", "2", "3"],), ([],)], ["data"])
        actual = df.select(F.array_contains(df.data, "1").alias("b"))
        assertDataFrameEqual([Row(b=True), Row(b=False)], actual)

    def test_levenshtein_function(self):
        df = self.spark.createDataFrame([("kitten", "sitting")], ["l", "r"])
        actual_without_threshold = df.select(F.levenshtein(df.l, df.r).alias("b"))
        assertDataFrameEqual([Row(b=3)], actual_without_threshold)
        actual_with_threshold = df.select(F.levenshtein(df.l, df.r, 2).alias("b"))
        assertDataFrameEqual([Row(b=-1)], actual_with_threshold)

    def test_between_function(self):
        df = self.spark.createDataFrame(
            [Row(a=1, b=2, c=3), Row(a=2, b=1, c=3), Row(a=4, b=1, c=4)]
        )
        assertDataFrameEqual(
            [Row(a=2, b=1, c=3), Row(a=4, b=1, c=4)], df.filter(df.a.between(df.b, df.c))
        )

    def test_dayofweek(self):
        dt = datetime.datetime(2017, 11, 6)
        df = self.spark.createDataFrame([Row(date=dt)])
        row = df.select(F.dayofweek(df.date)).first()
        self.assertEqual(row[0], 2)

    def test_monthname(self):
        dt = datetime.datetime(2017, 11, 6)
        df = self.spark.createDataFrame([Row(date=dt)])
        row = df.select(F.monthname(df.date)).first()
        self.assertEqual(row[0], "Nov")

    def test_dayname(self):
        dt = datetime.datetime(2017, 11, 6)
        df = self.spark.createDataFrame([Row(date=dt)])
        row = df.select(F.dayname(df.date)).first()
        self.assertEqual(row[0], "Mon")

    # Test added for SPARK-37738; change Python API to accept both col & int as input
    def test_date_add_function(self):
        dt = datetime.date(2021, 12, 27)

        # Note; number var in Python gets converted to LongType column;
        # this is not supported by the function, so cast to Integer explicitly
        df = self.spark.createDataFrame([Row(date=dt, add=2)], "date date, add integer")

        self.assertTrue(
            all(
                df.select(
                    F.date_add(df.date, df.add) == datetime.date(2021, 12, 29),
                    F.date_add(df.date, "add") == datetime.date(2021, 12, 29),
                    F.date_add(df.date, 3) == datetime.date(2021, 12, 30),
                ).first()
            )
        )

    # Test added for SPARK-37738; change Python API to accept both col & int as input
    def test_date_sub_function(self):
        dt = datetime.date(2021, 12, 27)

        # Note; number var in Python gets converted to LongType column;
        # this is not supported by the function, so cast to Integer explicitly
        df = self.spark.createDataFrame([Row(date=dt, sub=2)], "date date, sub integer")

        self.assertTrue(
            all(
                df.select(
                    F.date_sub(df.date, df.sub) == datetime.date(2021, 12, 25),
                    F.date_sub(df.date, "sub") == datetime.date(2021, 12, 25),
                    F.date_sub(df.date, 3) == datetime.date(2021, 12, 24),
                ).first()
            )
        )

    # Test added for SPARK-37738; change Python API to accept both col & int as input
    def test_add_months_function(self):
        dt = datetime.date(2021, 12, 27)

        # Note; number in Python gets converted to LongType column;
        # this is not supported by the function, so cast to Integer explicitly
        df = self.spark.createDataFrame([Row(date=dt, add=2)], "date date, add integer")

        self.assertTrue(
            all(
                df.select(
                    F.add_months(df.date, df.add) == datetime.date(2022, 2, 27),
                    F.add_months(df.date, "add") == datetime.date(2022, 2, 27),
                    F.add_months(df.date, 3) == datetime.date(2022, 3, 27),
                ).first()
            )
        )

    def test_make_date(self):
        # SPARK-36554: expose make_date expression
        df = self.spark.createDataFrame([(2020, 6, 26)], ["Y", "M", "D"])
        row_from_col = df.select(F.make_date(df.Y, df.M, df.D)).first()
        self.assertEqual(row_from_col[0], datetime.date(2020, 6, 26))
        row_from_name = df.select(F.make_date("Y", "M", "D")).first()
        self.assertEqual(row_from_name[0], datetime.date(2020, 6, 26))

    def test_expr(self):
        row = Row(a="length string", b=75)
        df = self.spark.createDataFrame([row])
        result = df.select(F.expr("length(a)")).collect()[0].asDict()
        self.assertEqual(13, result["length(a)"])

    # add test for SPARK-10577 (test broadcast join hint)
    def test_functions_broadcast(self):
        df1 = self.spark.createDataFrame([(1, "1"), (2, "2")], ("key", "value"))
        df2 = self.spark.createDataFrame([(1, "1"), (2, "2")], ("key", "value"))

        # equijoin - should be converted into broadcast join
        with io.StringIO() as buf, redirect_stdout(buf):
            df1.join(F.broadcast(df2), "key").explain(True)
            self.assertGreaterEqual(buf.getvalue().count("Broadcast"), 1)

        # no join key -- should not be a broadcast join
        with io.StringIO() as buf, redirect_stdout(buf):
            df1.crossJoin(F.broadcast(df2)).explain(True)
            self.assertGreaterEqual(buf.getvalue().count("Broadcast"), 1)

        # planner should not crash without a join
        F.broadcast(df1).explain(True)

    def test_first_last_ignorenulls(self):
        df = self.spark.range(0, 100)
        df2 = df.select(F.when(df.id % 3 == 0, None).otherwise(df.id).alias("id"))
        df3 = df2.select(
            F.first(df2.id, False).alias("a"),
            F.first(df2.id, True).alias("b"),
            F.last(df2.id, False).alias("c"),
            F.last(df2.id, True).alias("d"),
        )
        assertDataFrameEqual([Row(a=None, b=1, c=None, d=98)], df3)

    def test_approxQuantile(self):
        df = self.spark.createDataFrame([Row(a=i, b=i + 10) for i in range(10)])
        for f in ["a", "a"]:
            aq = df.stat.approxQuantile(f, [0.1, 0.5, 0.9], 0.1)
            self.assertTrue(isinstance(aq, list))
            self.assertEqual(len(aq), 3)
        self.assertTrue(all(isinstance(q, float) for q in aq))
        aqs = df.stat.approxQuantile(["a", "b"], [0.1, 0.5, 0.9], 0.1)
        self.assertTrue(isinstance(aqs, list))
        self.assertEqual(len(aqs), 2)
        self.assertTrue(isinstance(aqs[0], list))
        self.assertEqual(len(aqs[0]), 3)
        self.assertTrue(all(isinstance(q, float) for q in aqs[0]))
        self.assertTrue(isinstance(aqs[1], list))
        self.assertEqual(len(aqs[1]), 3)
        self.assertTrue(all(isinstance(q, float) for q in aqs[1]))
        aqt = df.stat.approxQuantile(("a", "b"), [0.1, 0.5, 0.9], 0.1)
        self.assertTrue(isinstance(aqt, list))
        self.assertEqual(len(aqt), 2)
        self.assertTrue(isinstance(aqt[0], list))
        self.assertEqual(len(aqt[0]), 3)
        self.assertTrue(all(isinstance(q, float) for q in aqt[0]))
        self.assertTrue(isinstance(aqt[1], list))
        self.assertEqual(len(aqt[1]), 3)
        self.assertTrue(all(isinstance(q, float) for q in aqt[1]))
        self.assertRaises(TypeError, lambda: df.stat.approxQuantile(123, [0.1, 0.9], 0.1))
        self.assertRaises(TypeError, lambda: df.stat.approxQuantile(("a", 123), [0.1, 0.9], 0.1))
        self.assertRaises(TypeError, lambda: df.stat.approxQuantile(["a", 123], [0.1, 0.9], 0.1))

    def test_sorting_functions_with_column(self):
        self.check_sorting_functions_with_column(Column)

    def check_sorting_functions_with_column(self, tpe):
        funs = [F.asc_nulls_first, F.asc_nulls_last, F.desc_nulls_first, F.desc_nulls_last]
        exprs = [F.col("x"), "x"]

        for fun in funs:
            for _expr in exprs:
                res = fun(_expr)
                self.assertIsInstance(res, tpe)
                self.assertIn(f"""'x {fun.__name__.replace("_", " ").upper()}'""", str(res))

        for _expr in exprs:
            res = F.asc(_expr)
            self.assertIsInstance(res, tpe)
            self.assertIn("""'x ASC NULLS FIRST'""", str(res))

        for _expr in exprs:
            res = F.desc(_expr)
            self.assertIsInstance(res, tpe)
            self.assertIn("""'x DESC NULLS LAST'""", str(res))

    def test_sort_with_nulls_order(self):
        df = self.spark.createDataFrame(
            [("Tom", 80), (None, 60), ("Alice", 50)], ["name", "height"]
        )
        assertDataFrameEqual(
            df.select(df.name).orderBy(F.asc_nulls_first("name")),
            [Row(name=None), Row(name="Alice"), Row(name="Tom")],
        )
        assertDataFrameEqual(
            df.select(df.name).orderBy(F.asc_nulls_last("name")),
            [Row(name="Alice"), Row(name="Tom"), Row(name=None)],
        )
        assertDataFrameEqual(
            df.select(df.name).orderBy(F.desc_nulls_first("name")),
            [Row(name=None), Row(name="Tom"), Row(name="Alice")],
        )
        assertDataFrameEqual(
            df.select(df.name).orderBy(F.desc_nulls_last("name")),
            [Row(name="Tom"), Row(name="Alice"), Row(name=None)],
        )

    def test_input_file_name_reset_for_rdd(self):
        rdd = self.sc.textFile("python/test_support/hello/hello.txt").map(lambda x: {"data": x})
        df = self.spark.createDataFrame(rdd, "data STRING")
        df.select(F.input_file_name().alias("file")).collect()

        non_file_df = self.spark.range(100).select(F.input_file_name())

        results = non_file_df.collect()
        self.assertTrue(len(results) == 100)

        # [SPARK-24605]: if everything was properly reset after the last job, this should return
        # empty string rather than the file read in the last job.
        for result in results:
            self.assertEqual(result[0], "")

    def test_slice(self):
        df = self.spark.createDataFrame(
            [
                (
                    [1, 2, 3],
                    2,
                    2,
                ),
                (
                    [4, 5],
                    2,
                    2,
                ),
            ],
            ["x", "index", "len"],
        )

        expected = [Row(sliced=[2, 3]), Row(sliced=[5])]
        assertDataFrameEqual(df.select(F.slice(df.x, 2, 2).alias("sliced")), expected)
        assertDataFrameEqual(df.select(F.slice(df.x, F.lit(2), F.lit(2)).alias("sliced")), expected)
        assertDataFrameEqual(df.select(F.slice("x", "index", "len").alias("sliced")), expected)

        assertDataFrameEqual(
            df.select(F.slice(df.x, F.size(df.x) - 1, F.lit(1)).alias("sliced")),
            [Row(sliced=[2]), Row(sliced=[4])],
        )
        assertDataFrameEqual(
            df.select(F.slice(df.x, F.lit(1), F.size(df.x) - 1).alias("sliced")),
            [Row(sliced=[1, 2]), Row(sliced=[4])],
        )

    def test_array_repeat(self):
        df = self.spark.range(1)
        df = df.withColumn("repeat_n", F.lit(3))

        expected = [Row(val=[0, 0, 0])]
        assertDataFrameEqual(df.select(F.array_repeat("id", 3).alias("val")), expected)
        assertDataFrameEqual(df.select(F.array_repeat("id", F.lit(3)).alias("val")), expected)
        assertDataFrameEqual(df.select(F.array_repeat("id", "repeat_n").alias("val")), expected)

    def test_input_file_name_udf(self):
        df = self.spark.read.text("python/test_support/hello/hello.txt")
        df = df.select(F.udf(lambda x: x)("value"), F.input_file_name().alias("file"))
        file_name = df.collect()[0].file
        self.assertTrue("python/test_support/hello/hello.txt" in file_name)

    def test_least(self):
        df = self.spark.createDataFrame([(1, 4, 3)], ["a", "b", "c"])

        expected = [Row(least=1)]
        assertDataFrameEqual(df.select(F.least(df.a, df.b, df.c).alias("least")), expected)
        assertDataFrameEqual(
            df.select(F.least(F.lit(3), F.lit(5), F.lit(1)).alias("least")), expected
        )
        assertDataFrameEqual(df.select(F.least("a", "b", "c").alias("least")), expected)

        with self.assertRaises(PySparkValueError) as pe:
            df.select(F.least(df.a).alias("least")).collect()

        self.check_error(
            exception=pe.exception,
            errorClass="WRONG_NUM_COLUMNS",
            messageParameters={"func_name": "least", "num_cols": "2"},
        )

    def test_overlay(self):
        actual = list(
            chain.from_iterable(
                [
                    re.findall("(overlay\\(.*\\))", str(x))
                    for x in [
                        F.overlay(F.col("foo"), F.col("bar"), 1),
                        F.overlay("x", "y", 3),
                        F.overlay(F.col("x"), F.col("y"), 1, 3),
                        F.overlay("x", "y", 2, 5),
                        F.overlay("x", "y", F.lit(11)),
                        F.overlay("x", "y", F.lit(2), F.lit(5)),
                    ]
                ]
            )
        )

        expected = [
            "overlay(foo, bar, 1, -1)",
            "overlay(x, y, 3, -1)",
            "overlay(x, y, 1, 3)",
            "overlay(x, y, 2, 5)",
            "overlay(x, y, 11, -1)",
            "overlay(x, y, 2, 5)",
        ]

        self.assertListEqual(actual, expected)

        df = self.spark.createDataFrame([("SPARK_SQL", "CORE", 7, 0)], ("x", "y", "pos", "len"))

        exp = [Row(ol="SPARK_CORESQL")]
        assertDataFrameEqual(df.select(F.overlay(df.x, df.y, 7, 0).alias("ol")), exp)
        assertDataFrameEqual(df.select(F.overlay(df.x, df.y, F.lit(7), F.lit(0)).alias("ol")), exp)
        assertDataFrameEqual(df.select(F.overlay("x", "y", "pos", "len").alias("ol")), exp)

        with self.assertRaises(PySparkTypeError) as pe:
            df.select(F.overlay(df.x, df.y, 7.5, 0).alias("ol")).collect()

        self.check_error(
            exception=pe.exception,
            errorClass="NOT_COLUMN_OR_INT_OR_STR",
            messageParameters={"arg_name": "pos", "arg_type": "float"},
        )

        with self.assertRaises(PySparkTypeError) as pe:
            df.select(F.overlay(df.x, df.y, 7, 0.5).alias("ol")).collect()

        self.check_error(
            exception=pe.exception,
            errorClass="NOT_COLUMN_OR_INT_OR_STR",
            messageParameters={"arg_name": "len", "arg_type": "float"},
        )

    def test_percentile(self):
        actual = list(
            chain.from_iterable(
                [
                    re.findall("(percentile\\(.*\\))", str(x))
                    for x in [
                        F.percentile(F.col("foo"), F.lit(0.5)),
                        F.percentile(F.col("bar"), 0.25, 2),
                        F.percentile(F.col("bar"), [0.25, 0.5, 0.75]),
                        F.percentile(F.col("foo"), (0.05, 0.95), 100),
                        F.percentile("foo", 0.5),
                        F.percentile("bar", [0.1, 0.9], F.lit(10)),
                    ]
                ]
            )
        )

        expected = [
            "percentile(foo, 0.5, 1)",
            "percentile(bar, 0.25, 2)",
            "percentile(bar, array(0.25, 0.5, 0.75), 1)",
            "percentile(foo, array(0.05, 0.95), 100)",
            "percentile(foo, 0.5, 1)",
            "percentile(bar, array(0.1, 0.9), 10)",
        ]

        self.assertListEqual(actual, expected)

    def test_median(self):
        actual = list(
            chain.from_iterable(
                [
                    re.findall("(median\\(.*\\))", str(x))
                    for x in [
                        F.median(F.col("foo")),
                    ]
                ]
            )
        )

        expected = [
            "median(foo)",
        ]

        self.assertListEqual(actual, expected)

    def test_percentile_approx(self):
        actual = list(
            chain.from_iterable(
                [
                    re.findall("(percentile_approx\\(.*\\))", str(x))
                    for x in [
                        F.percentile_approx(F.col("foo"), F.lit(0.5)),
                        F.percentile_approx(F.col("bar"), 0.25, 42),
                        F.percentile_approx(F.col("bar"), [0.25, 0.5, 0.75]),
                        F.percentile_approx(F.col("foo"), (0.05, 0.95), 100),
                        F.percentile_approx("foo", 0.5),
                        F.percentile_approx("bar", [0.1, 0.9], F.lit(10)),
                    ]
                ]
            )
        )

        expected = [
            "percentile_approx(foo, 0.5, 10000)",
            "percentile_approx(bar, 0.25, 42)",
            "percentile_approx(bar, array(0.25, 0.5, 0.75), 10000)",
            "percentile_approx(foo, array(0.05, 0.95), 100)",
            "percentile_approx(foo, 0.5, 10000)",
            "percentile_approx(bar, array(0.1, 0.9), 10)",
        ]

        self.assertListEqual(actual, expected)

    def test_nth_value(self):
        df = self.spark.createDataFrame(
            [
                ("a", 0, None),
                ("a", 1, "x"),
                ("a", 2, "y"),
                ("a", 3, "z"),
                ("a", 4, None),
                ("b", 1, None),
                ("b", 2, None),
            ],
            schema=("key", "order", "value"),
        )
        w = Window.partitionBy("key").orderBy("order")

        rs = df.select(
            df.key,
            df.order,
            F.nth_value("value", 2).over(w),
            F.nth_value("value", 2, False).over(w),
            F.nth_value("value", 2, True).over(w),
        ).collect()

        expected = [
            ("a", 0, None, None, None),
            ("a", 1, "x", "x", None),
            ("a", 2, "x", "x", "y"),
            ("a", 3, "x", "x", "y"),
            ("a", 4, "x", "x", "y"),
            ("b", 1, None, None, None),
            ("b", 2, None, None, None),
        ]

        for r, ex in zip(sorted(rs), sorted(expected)):
            self.assertEqual(tuple(r), ex[: len(r)])

    def test_higher_order_function_failures(self):
        # Should fail with varargs
        with self.assertRaises(PySparkValueError) as pe:
            F.transform(F.col("foo"), lambda *x: F.lit(1))

        self.check_error(
            exception=pe.exception,
            errorClass="UNSUPPORTED_PARAM_TYPE_FOR_HIGHER_ORDER_FUNCTION",
            messageParameters={"func_name": "<lambda>"},
        )

        # Should fail with kwargs
        with self.assertRaises(PySparkValueError) as pe:
            F.transform(F.col("foo"), lambda **x: F.lit(1))

        self.check_error(
            exception=pe.exception,
            errorClass="UNSUPPORTED_PARAM_TYPE_FOR_HIGHER_ORDER_FUNCTION",
            messageParameters={"func_name": "<lambda>"},
        )

        # Should fail with nullary function
        with self.assertRaises(PySparkValueError) as pe:
            F.transform(F.col("foo"), lambda: F.lit(1))

        self.check_error(
            exception=pe.exception,
            errorClass="WRONG_NUM_ARGS_FOR_HIGHER_ORDER_FUNCTION",
            messageParameters={"func_name": "<lambda>", "num_args": "0"},
        )

        # Should fail with quaternary function
        with self.assertRaises(PySparkValueError) as pe:
            F.transform(F.col("foo"), lambda x1, x2, x3, x4: F.lit(1))

        self.check_error(
            exception=pe.exception,
            errorClass="WRONG_NUM_ARGS_FOR_HIGHER_ORDER_FUNCTION",
            messageParameters={"func_name": "<lambda>", "num_args": "4"},
        )

        # Should fail if function doesn't return Column
        with self.assertRaises(PySparkValueError) as pe:
            F.transform(F.col("foo"), lambda x: 1)

        self.check_error(
            exception=pe.exception,
            errorClass="HIGHER_ORDER_FUNCTION_SHOULD_RETURN_COLUMN",
            messageParameters={"func_name": "<lambda>", "return_type": "int"},
        )

    def test_nested_higher_order_function(self):
        # SPARK-35382: lambda vars must be resolved properly in nested higher order functions
        df = self.spark.sql("SELECT array(1, 2, 3) as numbers, array('a', 'b', 'c') as letters")

        actual = df.select(
            F.flatten(
                F.transform(
                    "numbers",
                    lambda number: F.transform(
                        "letters", lambda letter: F.struct(number.alias("n"), letter.alias("l"))
                    ),
                )
            )
        ).first()[0]

        expected = [
            (1, "a"),
            (1, "b"),
            (1, "c"),
            (2, "a"),
            (2, "b"),
            (2, "c"),
            (3, "a"),
            (3, "b"),
            (3, "c"),
        ]

        self.assertEqual(actual, expected)

    def test_window_functions(self):
        df = self.spark.createDataFrame([(1, "1"), (2, "2"), (1, "2"), (1, "2")], ["key", "value"])
        w = Window.partitionBy("value").orderBy("key")

        sel = df.select(
            df.value,
            df.key,
            F.max("key").over(w.rowsBetween(0, 1)),
            F.min("key").over(w.rowsBetween(0, 1)),
            F.count("key").over(w.rowsBetween(float("-inf"), float("inf"))),
            F.row_number().over(w),
            F.rank().over(w),
            F.dense_rank().over(w),
            F.ntile(2).over(w),
        )
        rs = sorted(sel.collect())
        expected = [
            ("1", 1, 1, 1, 1, 1, 1, 1, 1),
            ("2", 1, 1, 1, 3, 1, 1, 1, 1),
            ("2", 1, 2, 1, 3, 2, 1, 1, 1),
            ("2", 2, 2, 2, 3, 3, 3, 2, 2),
        ]
        for r, ex in zip(rs, expected):
            self.assertEqual(tuple(r), ex[: len(r)])

    def test_window_functions_without_partitionBy(self):
        df = self.spark.createDataFrame([(1, "1"), (2, "2"), (1, "2"), (1, "2")], ["key", "value"])
        w = Window.orderBy("key", df.value)

        sel = df.select(
            df.value,
            df.key,
            F.max("key").over(w.rowsBetween(0, 1)),
            F.min("key").over(w.rowsBetween(0, 1)),
            F.count("key").over(w.rowsBetween(float("-inf"), float("inf"))),
            F.row_number().over(w),
            F.rank().over(w),
            F.dense_rank().over(w),
            F.ntile(2).over(w),
        )
        rs = sorted(sel.collect())
        expected = [
            ("1", 1, 1, 1, 4, 1, 1, 1, 1),
            ("2", 1, 1, 1, 4, 2, 2, 2, 1),
            ("2", 1, 2, 1, 4, 3, 2, 2, 2),
            ("2", 2, 2, 2, 4, 4, 4, 3, 2),
        ]
        for r, ex in zip(rs, expected):
            self.assertEqual(tuple(r), ex[: len(r)])

    def test_window_functions_cumulative_sum(self):
        df = self.spark.createDataFrame([("one", 1), ("two", 2)], ["key", "value"])

        # Test cumulative sum
        sel = df.select(
            df.key, F.sum(df.value).over(Window.rowsBetween(Window.unboundedPreceding, 0))
        )
        rs = sorted(sel.collect())
        expected = [("one", 1), ("two", 3)]
        for r, ex in zip(rs, expected):
            self.assertEqual(tuple(r), ex[: len(r)])

        # Test boundary values less than JVM's Long.MinValue and make sure we don't overflow
        sel = df.select(
            df.key, F.sum(df.value).over(Window.rowsBetween(Window.unboundedPreceding - 1, 0))
        )
        rs = sorted(sel.collect())
        expected = [("one", 1), ("two", 3)]
        for r, ex in zip(rs, expected):
            self.assertEqual(tuple(r), ex[: len(r)])

        # Test boundary values greater than JVM's Long.MaxValue and make sure we don't overflow
        frame_end = Window.unboundedFollowing + 1
        sel = df.select(
            df.key, F.sum(df.value).over(Window.rowsBetween(Window.currentRow, frame_end))
        )
        rs = sorted(sel.collect())
        expected = [("one", 3), ("two", 2)]
        for r, ex in zip(rs, expected):
            self.assertEqual(tuple(r), ex[: len(r)])

    def test_window_functions_moving_average(self):
        data = [
            (datetime.datetime(2023, 1, 1), 20),
            (datetime.datetime(2023, 1, 2), 22),
            (datetime.datetime(2023, 1, 3), 21),
            (datetime.datetime(2023, 1, 4), 23),
            (datetime.datetime(2023, 1, 5), 24),
            (datetime.datetime(2023, 1, 6), 26),
        ]
        df = self.spark.createDataFrame(data, ["date", "temperature"])

        def to_sec(i):
            return i * 86400

        w = Window.orderBy(F.col("date").cast("timestamp").cast("long")).rangeBetween(-to_sec(3), 0)
        res = df.withColumn("3_day_avg_temp", F.avg("temperature").over(w))
        rs = sorted(res.collect())
        expected = [
            (datetime.datetime(2023, 1, 1, 0, 0), 20, 20.0),
            (datetime.datetime(2023, 1, 2, 0, 0), 22, 21.0),
            (datetime.datetime(2023, 1, 3, 0, 0), 21, 21.0),
            (datetime.datetime(2023, 1, 4, 0, 0), 23, 21.5),
            (datetime.datetime(2023, 1, 5, 0, 0), 24, 22.5),
            (datetime.datetime(2023, 1, 6, 0, 0), 26, 23.5),
        ]
        for r, ex in zip(rs, expected):
            self.assertEqual(tuple(r), ex[: len(r)])

    def test_window_time(self):
        df = self.spark.createDataFrame(
            [(datetime.datetime(2016, 3, 11, 9, 0, 7), 1)], ["date", "val"]
        )

        w = df.groupBy(F.window("date", "5 seconds", "5 seconds")).agg(F.sum("val").alias("sum"))
        r = w.select(
            w.window.end.cast("string").alias("end"),
            F.window_time(w.window).cast("string").alias("window_time"),
            "sum",
        ).collect()
        self.assertEqual(
            r[0], Row(end="2016-03-11 09:00:10", window_time="2016-03-11 09:00:09.999999", sum=1)
        )

    def test_collect_functions(self):
        df = self.spark.createDataFrame([(1, "1"), (2, "2"), (1, "2"), (1, "2")], ["key", "value"])

        self.assertEqual(sorted(df.select(F.collect_set(df.key).alias("r")).collect()[0].r), [1, 2])
        self.assertEqual(
            sorted(df.select(F.collect_list(df.key).alias("r")).collect()[0].r), [1, 1, 1, 2]
        )
        self.assertEqual(
            sorted(df.select(F.collect_set(df.value).alias("r")).collect()[0].r), ["1", "2"]
        )
        self.assertEqual(
            sorted(df.select(F.collect_list(df.value).alias("r")).collect()[0].r),
            ["1", "2", "2", "2"],
        )

    def test_datetime_functions(self):
        df = self.spark.range(1).selectExpr("'2017-01-22' as dateCol")
        parse_result = df.select(F.to_date(F.col("dateCol"))).first()
        self.assertEqual(datetime.date(2017, 1, 22), parse_result["to_date(dateCol)"])

    def test_assert_true(self):
        self.check_assert_true(SparkRuntimeException)

    def check_assert_true(self, tpe):
        df = self.spark.range(3)

        assertDataFrameEqual(
            df.select(F.assert_true(df.id < 3)).toDF("val"),
            [Row(val=None), Row(val=None), Row(val=None)],
        )

        with self.assertRaisesRegex(tpe, r"\[USER_RAISED_EXCEPTION\] too big"):
            df.select(F.assert_true(df.id < 2, "too big")).toDF("val").collect()

        with self.assertRaisesRegex(tpe, r"\[USER_RAISED_EXCEPTION\] 2000000.0"):
            df.select(F.assert_true(df.id < 2, df.id * 1e6)).toDF("val").collect()

        with self.assertRaises(PySparkTypeError) as pe:
            df.select(F.assert_true(df.id < 2, 5))

        self.check_error(
            exception=pe.exception,
            errorClass="NOT_COLUMN_OR_STR",
            messageParameters={"arg_name": "errMsg", "arg_type": "int"},
        )

    def test_raise_error(self):
        self.check_raise_error(SparkRuntimeException)

    def check_raise_error(self, tpe):
        df = self.spark.createDataFrame([Row(id="foobar")])

        with self.assertRaisesRegex(tpe, "foobar"):
            df.select(F.raise_error(df.id)).collect()

        with self.assertRaisesRegex(tpe, "barfoo"):
            df.select(F.raise_error("barfoo")).collect()

        with self.assertRaises(PySparkTypeError) as pe:
            df.select(F.raise_error(None))

        self.check_error(
            exception=pe.exception,
            errorClass="NOT_COLUMN_OR_STR",
            messageParameters={"arg_name": "errMsg", "arg_type": "NoneType"},
        )

    def test_sum_distinct(self):
        self.spark.range(10).select(
            F.assert_true(F.sum_distinct(F.col("id")) == F.sumDistinct(F.col("id")))
        ).collect()

    def test_shiftleft(self):
        self.spark.range(10).select(
            F.assert_true(F.shiftLeft(F.col("id"), 2) == F.shiftleft(F.col("id"), 2))
        ).collect()

    def test_shiftright(self):
        self.spark.range(10).select(
            F.assert_true(F.shiftRight(F.col("id"), 2) == F.shiftright(F.col("id"), 2))
        ).collect()

    def test_shiftrightunsigned(self):
        self.spark.range(10).select(
            F.assert_true(
                F.shiftRightUnsigned(F.col("id"), 2) == F.shiftrightunsigned(F.col("id"), 2)
            )
        ).collect()

    def test_lit_day_time_interval(self):
        td = datetime.timedelta(days=1, hours=12, milliseconds=123)
        actual = self.spark.range(1).select(F.lit(td)).first()[0]
        self.assertEqual(actual, td)

    def test_lit_list(self):
        # SPARK-40271: added list type supporting
        test_list = [1, 2, 3]
        expected = [1, 2, 3]
        actual = self.spark.range(1).select(F.lit(test_list)).first()[0]
        self.assertEqual(actual, expected)

        test_list = [[1, 2, 3], [3, 4]]
        expected = [[1, 2, 3], [3, 4]]
        actual = self.spark.range(1).select(F.lit(test_list)).first()[0]
        self.assertEqual(actual, expected)

        with self.sql_conf({"spark.sql.ansi.enabled": False}):
            test_list = ["a", 1, None, 1.0]
            expected = ["a", "1", None, "1.0"]
            actual = self.spark.range(1).select(F.lit(test_list)).first()[0]
            self.assertEqual(actual, expected)

            test_list = [["a", 1, None, 1.0], [1, None, "b"]]
            expected = [["a", "1", None, "1.0"], ["1", None, "b"]]
            actual = self.spark.range(1).select(F.lit(test_list)).first()[0]
            self.assertEqual(actual, expected)

        df = self.spark.range(10)
        with self.assertRaises(PySparkValueError) as pe:
            F.lit([df.id, df.id])

        self.check_error(
            exception=pe.exception,
            errorClass="COLUMN_IN_LIST",
            messageParameters={"func_name": "lit"},
        )

    # Test added for SPARK-39832; change Python API to accept both col & str as input
    def test_regexp_replace(self):
        df = self.spark.createDataFrame(
            [("100-200", r"(\d+)", "--")], ["str", "pattern", "replacement"]
        )
        self.assertTrue(
            all(
                df.select(
                    F.regexp_replace("str", r"(\d+)", "--") == "-----",
                    F.regexp_replace("str", F.col("pattern"), F.col("replacement")) == "-----",
                ).first()
            )
        )

    @unittest.skipIf(not have_numpy, "NumPy not installed")
    def test_lit_np_scalar(self):
        import numpy as np

        dtype_to_spark_dtypes = [
            (np.int8, [("1", "tinyint")]),
            (np.int16, [("1", "smallint")]),
            (np.int32, [("1", "int")]),
            (np.int64, [("1", "bigint")]),
            (np.float32, [("1.0", "float")]),
            (np.float64, [("1.0", "double")]),
            (np.bool_, [("true", "boolean")]),
        ]
        for dtype, spark_dtypes in dtype_to_spark_dtypes:
            with self.subTest(dtype):
                self.assertEqual(self.spark.range(1).select(F.lit(dtype(1))).dtypes, spark_dtypes)

    @unittest.skipIf(not have_numpy, "NumPy not installed")
    def test_np_scalar_input(self):
        import numpy as np

        df = self.spark.createDataFrame([([1, 2, 3],), ([],)], ["data"])
        for dtype in [np.int8, np.int16, np.int32, np.int64]:
            res = df.select(F.array_contains(df.data, dtype(1)).alias("b"))
            assertDataFrameEqual([Row(b=True), Row(b=False)], res)
            res = df.select(F.array_position(df.data, dtype(1)).alias("c"))
            assertDataFrameEqual([Row(c=1), Row(c=0)], res)

        df = self.spark.createDataFrame([([1.0, 2.0, 3.0],), ([],)], ["data"])
        for dtype in [np.float32, np.float64]:
            res = df.select(F.array_contains(df.data, dtype(1)).alias("b"))
            assertDataFrameEqual([Row(b=True), Row(b=False)], res)
            res = df.select(F.array_position(df.data, dtype(1)).alias("c"))
            assertDataFrameEqual([Row(c=1), Row(c=0)], res)

    @unittest.skipIf(not have_numpy, "NumPy not installed")
    def test_ndarray_input(self):
        import numpy as np

        arr_dtype_to_spark_dtypes = [
            ("int8", [("b", "array<tinyint>")]),
            ("int16", [("b", "array<smallint>")]),
            ("int32", [("b", "array<int>")]),
            ("int64", [("b", "array<bigint>")]),
            ("float32", [("b", "array<float>")]),
            ("float64", [("b", "array<double>")]),
        ]
        for t, expected_spark_dtypes in arr_dtype_to_spark_dtypes:
            arr = np.array([1, 2]).astype(t)
            self.assertEqual(
                expected_spark_dtypes, self.spark.range(1).select(F.lit(arr).alias("b")).dtypes
            )
        arr = np.array([1, 2]).astype(np.uint)
        with self.assertRaises(PySparkTypeError) as pe:
            self.spark.range(1).select(F.lit(arr).alias("b"))

        self.check_error(
            exception=pe.exception,
            errorClass="UNSUPPORTED_NUMPY_ARRAY_SCALAR",
            messageParameters={
                "dtype": "uint64",
            },
        )

    @unittest.skipIf(not have_numpy, "NumPy not installed")
    def test_bool_ndarray(self):
        import numpy as np

        for arr in [
            np.array([], np.bool_),
            np.array([True, False], np.bool_),
            np.array([1, 0, 3], np.bool_),
        ]:
            self.assertEqual(
                [("a", "array<boolean>")],
                self.spark.range(1).select(F.lit(arr).alias("a")).dtypes,
            )

    @unittest.skipIf(not have_numpy, "NumPy not installed")
    def test_str_ndarray(self):
        import numpy as np

        for arr in [
            np.array([], np.str_),
            np.array(["a"], np.str_),
            np.array([1, 2, 3], np.str_),
        ]:
            self.assertEqual(
                [("a", "array<string>")],
                self.spark.range(1).select(F.lit(arr).alias("a")).dtypes,
            )

    @unittest.skipIf(not have_numpy, "NumPy not installed")
    def test_empty_ndarray(self):
        import numpy as np

        arr_dtype_to_spark_dtypes = [
            ("int8", [("b", "array<tinyint>")]),
            ("int16", [("b", "array<smallint>")]),
            ("int32", [("b", "array<int>")]),
            ("int64", [("b", "array<bigint>")]),
            ("float32", [("b", "array<float>")]),
            ("float64", [("b", "array<double>")]),
        ]
        for t, expected_spark_dtypes in arr_dtype_to_spark_dtypes:
            arr = np.array([]).astype(t)
            self.assertEqual(
                expected_spark_dtypes, self.spark.range(1).select(F.lit(arr).alias("b")).dtypes
            )

    def test_binary_math_function(self):
        funcs, expected = zip(
            *[(F.atan2, 0.13664), (F.hypot, 8.07527), (F.pow, 2.14359), (F.pmod, 1.1)]
        )
        df = self.spark.range(1).select(*(func(1.1, 8) for func in funcs))
        for a, e in zip(df.first(), expected):
            self.assertAlmostEqual(a, e, 5)

    def test_map_functions(self):
        # SPARK-38496: Check basic functionality of all "map" type related functions
        expected = {"a": 1, "b": 2}
        expected2 = {"c": 3, "d": 4}
        df = self.spark.createDataFrame(
            [(list(expected.keys()), list(expected.values()))], ["k", "v"]
        )
        actual = (
            df.select(
                F.expr("map('c', 3, 'd', 4) as dict2"),
                F.map_from_arrays(df.k, df.v).alias("dict"),
                "*",
            )
            .select(
                F.map_contains_key("dict", "a").alias("one"),
                F.map_contains_key("dict", "d").alias("not_exists"),
                F.map_keys("dict").alias("keys"),
                F.map_values("dict").alias("values"),
                F.map_entries("dict").alias("items"),
                "*",
            )
            .select(
                F.map_concat("dict", "dict2").alias("merged"),
                F.map_from_entries(F.arrays_zip("keys", "values")).alias("from_items"),
                "*",
            )
            .first()
        )
        self.assertEqual(expected, actual["dict"])
        self.assertTrue(actual["one"])
        self.assertFalse(actual["not_exists"])
        self.assertEqual(list(expected.keys()), actual["keys"])
        self.assertEqual(list(expected.values()), actual["values"])
        self.assertEqual(expected, dict(actual["items"]))
        self.assertEqual({**expected, **expected2}, dict(actual["merged"]))
        self.assertEqual(expected, actual["from_items"])

    def test_parse_json(self):
        df = self.spark.createDataFrame([{"json": """{ "a" : 1 }"""}])
        actual = df.select(
            F.to_json(F.parse_json(df.json)).alias("var"),
            F.to_json(F.parse_json(F.lit("""{"b": [{"c": "str2"}]}"""))).alias("var_lit"),
        ).first()

        self.assertEqual("""{"a":1}""", actual["var"])
        self.assertEqual("""{"b":[{"c":"str2"}]}""", actual["var_lit"])

    def test_variant_expressions(self):
        df = self.spark.createDataFrame([Row(json="""{ "a" : 1 }"""), Row(json="""{ "b" : 2 }""")])
        v = F.parse_json(df.json)

        def check(resultDf, expected):
            self.assertEqual([r[0] for r in resultDf.collect()], expected)

        check(df.select(F.is_variant_null(v)), [False, False])
        check(df.select(F.schema_of_variant(v)), ["OBJECT<a: BIGINT>", "OBJECT<b: BIGINT>"])
        check(df.select(F.schema_of_variant_agg(v)), ["OBJECT<a: BIGINT, b: BIGINT>"])

        check(df.select(F.variant_get(v, "$.a", "int")), [1, None])
        check(df.select(F.variant_get(v, "$.b", "int")), [None, 2])
        check(df.select(F.variant_get(v, "$.a", "double")), [1.0, None])

        with self.assertRaises(SparkRuntimeException) as ex:
            df.select(F.variant_get(v, "$.a", "binary")).collect()

        self.check_error(
            exception=ex.exception,
            errorClass="INVALID_VARIANT_CAST",
            messageParameters={"value": "1", "dataType": '"BINARY"'},
        )

        check(df.select(F.try_variant_get(v, "$.a", "int")), [1, None])
        check(df.select(F.try_variant_get(v, "$.b", "int")), [None, 2])
        check(df.select(F.try_variant_get(v, "$.a", "double")), [1.0, None])
        check(df.select(F.try_variant_get(v, "$.a", "binary")), [None, None])

    def test_schema_of_json(self):
        with self.assertRaises(PySparkTypeError) as pe:
            F.schema_of_json(1)

        self.check_error(
            exception=pe.exception,
            errorClass="NOT_COLUMN_OR_STR",
            messageParameters={"arg_name": "json", "arg_type": "int"},
        )

    def test_try_parse_json(self):
        df = self.spark.createDataFrame([{"json": """{ "a" : 1 }"""}, {"json": """{ a : 1 }"""}])
        actual = df.select(
            F.to_json(F.try_parse_json(df.json)).alias("var"),
        ).collect()
        self.assertEqual("""{"a":1}""", actual[0]["var"])
        self.assertEqual(None, actual[1]["var"])

    def test_to_variant_object(self):
        df = self.spark.createDataFrame([(1, {"a": 1})], "i int, v struct<a int>")
        actual = df.select(
            F.to_json(F.to_variant_object(df.v)).alias("var"),
        ).collect()
        self.assertEqual("""{"a":1}""", actual[0]["var"])

    def test_schema_of_csv(self):
        with self.assertRaises(PySparkTypeError) as pe:
            F.schema_of_csv(1)

        self.check_error(
            exception=pe.exception,
            errorClass="NOT_COLUMN_OR_STR",
            messageParameters={"arg_name": "csv", "arg_type": "int"},
        )

    def test_from_csv(self):
        df = self.spark.range(10)
        with self.assertRaises(PySparkTypeError) as pe:
            F.from_csv(df.id, 1)

        self.check_error(
            exception=pe.exception,
            errorClass="NOT_COLUMN_OR_STR",
            messageParameters={"arg_name": "schema", "arg_type": "int"},
        )

    def test_schema_of_xml(self):
        with self.assertRaises(PySparkTypeError) as pe:
            F.schema_of_xml(1)

        self.check_error(
            exception=pe.exception,
            errorClass="NOT_COLUMN_OR_STR",
            messageParameters={"arg_name": "xml", "arg_type": "int"},
        )

    def test_from_xml(self):
        df = self.spark.range(10)
        with self.assertRaises(PySparkTypeError) as pe:
            F.from_xml(df.id, 1)

        self.check_error(
            exception=pe.exception,
            errorClass="NOT_COLUMN_OR_STR_OR_STRUCT",
            messageParameters={"arg_name": "schema", "arg_type": "int"},
        )

    def test_greatest(self):
        df = self.spark.range(10)
        with self.assertRaises(PySparkValueError) as pe:
            F.greatest(df.id)

        self.check_error(
            exception=pe.exception,
            errorClass="WRONG_NUM_COLUMNS",
            messageParameters={"func_name": "greatest", "num_cols": "2"},
        )

    def test_when(self):
        with self.assertRaises(PySparkTypeError) as pe:
            F.when("id", 1)

        self.check_error(
            exception=pe.exception,
            errorClass="NOT_COLUMN",
            messageParameters={"arg_name": "condition", "arg_type": "str"},
        )

    def test_window(self):
        with self.assertRaises(PySparkTypeError) as pe:
            F.window("date", 5)

        self.check_error(
            exception=pe.exception,
            errorClass="NOT_STR",
            messageParameters={"arg_name": "windowDuration", "arg_type": "int"},
        )

    def test_session_window(self):
        with self.assertRaises(PySparkTypeError) as pe:
            F.session_window("date", 5)

        self.check_error(
            exception=pe.exception,
            errorClass="NOT_COLUMN_OR_STR",
            messageParameters={"arg_name": "gapDuration", "arg_type": "int"},
        )

    def test_current_user(self):
        df = self.spark.range(1).select(F.current_user())
        self.assertIsInstance(df.first()[0], str)
        self.assertEqual(df.schema.names[0], "current_user()")
        df = self.spark.range(1).select(F.user())
        self.assertEqual(df.schema.names[0], "user()")
        df = self.spark.range(1).select(F.session_user())
        self.assertEqual(df.schema.names[0], "session_user()")

    def test_bucket(self):
        with self.assertRaises(PySparkTypeError) as pe:
            F.bucket("5", "id")

        self.check_error(
            exception=pe.exception,
            errorClass="NOT_COLUMN_OR_INT",
            messageParameters={"arg_name": "numBuckets", "arg_type": "str"},
        )

    def test_to_timestamp_ltz(self):
        df = self.spark.createDataFrame([("2016-12-31",)], ["e"])
        df = df.select(F.to_timestamp_ltz(df.e, F.lit("yyyy-MM-dd")).alias("r"))
        self.assertIsInstance(df.first()[0], datetime.datetime)

        df = self.spark.createDataFrame([("2016-12-31",)], ["e"])
        df = df.select(F.to_timestamp_ltz(df.e).alias("r"))
        self.assertIsInstance(df.first()[0], datetime.datetime)

    def test_to_timestamp_ntz(self):
        df = self.spark.createDataFrame([("2016-12-31",)], ["e"])
        df = df.select(F.to_timestamp_ntz(df.e).alias("r"))
        self.assertIsInstance(df.first()[0], datetime.datetime)

    def test_convert_timezone(self):
        df = self.spark.createDataFrame([("2015-04-08",)], ["dt"])
        df = df.select(
            F.convert_timezone(F.lit("America/Los_Angeles"), F.lit("Asia/Hong_Kong"), "dt")
        )
        self.assertIsInstance(df.first()[0], datetime.datetime)

    def test_map_concat(self):
        df = self.spark.sql("SELECT map(1, 'a', 2, 'b') as map1, map(3, 'c') as map2")
        self.assertEqual(
            df.select(F.map_concat(["map1", "map2"]).alias("map3")).first()[0],
            {1: "a", 2: "b", 3: "c"},
        )

    def test_version(self):
        self.assertIsInstance(self.spark.range(1).select(F.version()).first()[0], str)

    # SPARK-45216: Fix non-deterministic seeded Dataset APIs
    def test_non_deterministic_with_seed(self):
        df = self.spark.createDataFrame([([*range(0, 10, 1)],)], ["a"])

        r = F.rand()
        r2 = F.randn()
        r3 = F.shuffle("a")
        res = df.select(r, r, r2, r2, r3, r3).collect()
        for i in range(3):
            self.assertEqual(res[0][i * 2], res[0][i * 2 + 1])

    def test_current_timestamp(self):
        df = self.spark.range(1).select(F.current_timestamp())
        self.assertIsInstance(df.first()[0], datetime.datetime)
        self.assertEqual(df.schema.names[0], "current_timestamp()")
        df = self.spark.range(1).select(F.now())
        self.assertIsInstance(df.first()[0], datetime.datetime)
        self.assertEqual(df.schema.names[0], "now()")

    def test_json_tuple_empty_fields(self):
        df = self.spark.createDataFrame(
            [
                ("1", """{"f1": "value1", "f2": "value2"}"""),
                ("2", """{"f1": "value12"}"""),
            ],
            ("key", "jstring"),
        )
        self.assertRaisesRegex(
            PySparkValueError,
            "At least one field must be specified",
            lambda: df.select(F.json_tuple(df.jstring)),
        )

    def test_avro_type_check(self):
        parameters = ["data", "jsonFormatSchema", "options"]
        expected_type = ["pyspark.sql.Column or str", "str", "dict, optional"]
        dummyDF = self.spark.createDataFrame([Row(a=i, b=i) for i in range(5)])

        # test from_avro type checks for each parameter
        wrong_type_value = 1
        with self.assertRaises(PySparkTypeError) as pe1:
            dummyDF.select(from_avro(wrong_type_value, "jsonSchema", None))
        with self.assertRaises(PySparkTypeError) as pe2:
            dummyDF.select(from_avro("value", wrong_type_value, None))
        with self.assertRaises(PySparkTypeError) as pe3:
            dummyDF.select(from_avro("value", "jsonSchema", wrong_type_value))
        from_avro_pes = [pe1, pe2, pe3]
        for i in range(3):
            self.check_error(
                exception=from_avro_pes[i].exception,
                errorClass="INVALID_TYPE",
                messageParameters={"arg_name": parameters[i], "arg_type": expected_type[i]},
            )

        # test to_avro type checks for each parameter
        with self.assertRaises(PySparkTypeError) as pe4:
            dummyDF.select(to_avro(wrong_type_value, "jsonSchema"))
        with self.assertRaises(PySparkTypeError) as pe5:
            dummyDF.select(to_avro("value", wrong_type_value))
        to_avro_pes = [pe4, pe5]
        for i in range(2):
            self.check_error(
                exception=to_avro_pes[i].exception,
                errorClass="INVALID_TYPE",
                messageParameters={"arg_name": parameters[i], "arg_type": expected_type[i]},
            )

    def test_enum_literals(self):
        class IntEnum(Enum):
            X = 1
            Y = 2
            Z = 3

        id = F.col("id")
        b = F.col("b")

        cols, expected = list(
            zip(
                (F.lit(IntEnum.X), 1),
                (F.lit([IntEnum.X, IntEnum.Y]), [1, 2]),
                (F.rand(IntEnum.X), 0.9531453492357947),
                (F.randn(IntEnum.X), -1.1081822375859998),
                (F.when(b, IntEnum.X), 1),
            )
        )

        result = (
            self.spark.range(1, 2)
            .select(id, id.astype("string").alias("s"), id.astype("boolean").alias("b"))
            .select(*cols)
            .first()
        )

        for r, c, e in zip(result, cols, expected):
            self.assertEqual(r, e, str(c))

    def test_nullifzero_zeroifnull(self):
        df = self.spark.createDataFrame([(0,), (1,)], ["a"])
        result = df.select(nullifzero(df.a).alias("r"))
        assertDataFrameEqual([Row(r=None), Row(r=1)], result)

        df = self.spark.createDataFrame([(None,), (1,)], ["a"])
        result = df.select(zeroifnull(df.a).alias("r"))
        assertDataFrameEqual([Row(r=0), Row(r=1)], result)

    def test_randstr_uniform(self):
        df = self.spark.createDataFrame([(0,)], ["a"])
        result = df.select(randstr(F.lit(5), F.lit(0)).alias("x")).selectExpr("length(x)")
        assertDataFrameEqual([Row(5)], result)
        # The random seed is optional.
        result = df.select(randstr(F.lit(5)).alias("x")).selectExpr("length(x)")
        assertDataFrameEqual([Row(5)], result)

        df = self.spark.createDataFrame([(0,)], ["a"])
        result = df.select(uniform(F.lit(10), F.lit(20), F.lit(0)).alias("x")).selectExpr("x > 5")
        assertDataFrameEqual([Row(True)], result)
        # The random seed is optional.
        result = df.select(uniform(F.lit(10), F.lit(20)).alias("x")).selectExpr("x > 5")
        assertDataFrameEqual([Row(True)], result)

    def test_string_validation(self):
        df = self.spark.createDataFrame([("abc",)], ["a"])
        # test is_valid_utf8
        result_is_valid_utf8 = df.select(F.is_valid_utf8(df.a).alias("r"))
        assertDataFrameEqual([Row(r=True)], result_is_valid_utf8)
        # test make_valid_utf8
        result_make_valid_utf8 = df.select(F.make_valid_utf8(df.a).alias("r"))
        assertDataFrameEqual([Row(r="abc")], result_make_valid_utf8)
        # test validate_utf8
        result_validate_utf8 = df.select(F.validate_utf8(df.a).alias("r"))
        assertDataFrameEqual([Row(r="abc")], result_validate_utf8)
        # test try_validate_utf8
        result_try_validate_utf8 = df.select(F.try_validate_utf8(df.a).alias("r"))
        assertDataFrameEqual([Row(r="abc")], result_try_validate_utf8)


class FunctionsTests(ReusedSQLTestCase, FunctionsTestsMixin):
    pass


if __name__ == "__main__":
    import unittest
    from pyspark.sql.tests.test_functions import *  # noqa: F401

    try:
        import xmlrunner

        testRunner = xmlrunner.XMLTestRunner(output="target/test-reports", verbosity=2)
    except ImportError:
        testRunner = None
    unittest.main(testRunner=testRunner, verbosity=2)<|MERGE_RESOLUTION|>--- conflicted
+++ resolved
@@ -455,13 +455,8 @@
 
     def test_collation(self):
         df = self.spark.createDataFrame([("a",), ("b",)], ["name"])
-<<<<<<< HEAD
         actual = df.select(F.collation(F.collate("name", "UNICODE"))).distinct()
-        assertDataFrameEqual([Row("UNICODE")], actual)
-=======
-        actual = df.select(F.collation(F.collate("name", "UNICODE"))).distinct().collect()
-        self.assertEqual([Row("SYSTEM.BUILTIN.UNICODE")], actual)
->>>>>>> 7d46fdb5
+        assertDataFrameEqual([Row("SYSTEM.BUILTIN.UNICODE")], actual)
 
     def test_try_make_interval(self):
         df = self.spark.createDataFrame([(2147483647,)], ["num"])
