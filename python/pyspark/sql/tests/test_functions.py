--- conflicted
+++ resolved
@@ -82,15 +82,10 @@
 
         # Functions that we expect to be missing in python until they are added to pyspark
         expected_missing_in_py = set(
-<<<<<<< HEAD
-            [
-                "to_time",  # TODO(SPARK-52890): @uros-db is addressing this separately.
-                "try_to_time",  # TODO(SPARK-52891): @uros-db is addressing this separately.
-            ]
-=======
             # TODO(SPARK-52888): Implement the make_time function in Python
-            ["make_time"]
->>>>>>> 62842202
+            # TODO(SPARK-52890): Implement the to_time function in Python
+            # TODO(SPARK-52891): Implement the try_to_time function in Python
+            ["make_time", "to_time", "try_to_time"]
         )
 
         self.assertEqual(
