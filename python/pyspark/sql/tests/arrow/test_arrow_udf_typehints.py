#
# Licensed to the Apache Software Foundation (ASF) under one or more
# contributor license agreements.  See the NOTICE file distributed with
# this work for additional information regarding copyright ownership.
# The ASF licenses this file to You under the Apache License, Version 2.0
# (the "License"); you may not use this file except in compliance with
# the License.  You may obtain a copy of the License at
#
#    http://www.apache.org/licenses/LICENSE-2.0
#
# Unless required by applicable law or agreed to in writing, software
# distributed under the License is distributed on an "AS IS" BASIS,
# WITHOUT WARRANTIES OR CONDITIONS OF ANY KIND, either express or implied.
# See the License for the specific language governing permissions and
# limitations under the License.
#
import unittest
from inspect import signature
from typing import Union, Iterator, Tuple, get_type_hints

from pyspark.sql import functions as sf
from pyspark.testing.utils import (
    have_pandas,
    pandas_requirement_message,
    have_pyarrow,
    pyarrow_requirement_message,
    have_numpy,
    numpy_requirement_message,
)
from pyspark.testing.sqlutils import ReusedSQLTestCase
from pyspark.sql.pandas.typehints import infer_eval_type, infer_group_arrow_eval_type
from pyspark.sql.pandas.functions import arrow_udf, ArrowUDFType
from pyspark.sql import Row
from pyspark.util import PythonEvalType

if have_pyarrow:
    import pyarrow as pa


@unittest.skipIf(not have_pyarrow, pyarrow_requirement_message)
class ArrowUDFTypeHintsTests(ReusedSQLTestCase):
    def test_type_annotation_scalar(self):
        def func(col: pa.Array) -> pa.Array:
            pass

        self.assertEqual(
            infer_eval_type(signature(func), get_type_hints(func)), ArrowUDFType.SCALAR
        )

        def func(col: pa.Array, col1: pa.Array) -> pa.Array:
            pass

        self.assertEqual(
            infer_eval_type(signature(func), get_type_hints(func)), ArrowUDFType.SCALAR
        )

        def func(col: pa.Array, *args: pa.Array) -> pa.Array:
            pass

        self.assertEqual(
            infer_eval_type(signature(func), get_type_hints(func)), ArrowUDFType.SCALAR
        )

        def func(col: pa.Array, *args: pa.Array, **kwargs: pa.Array) -> pa.Array:
            pass

        self.assertEqual(
            infer_eval_type(signature(func), get_type_hints(func)), ArrowUDFType.SCALAR
        )

        def func(col: pa.Array, *, col2: pa.Array) -> pa.Array:
            pass

        self.assertEqual(
            infer_eval_type(signature(func), get_type_hints(func)), ArrowUDFType.SCALAR
        )

        # Union[pa.Array, pa.Array] equals to pa.Array
        def func(col: Union[pa.Array, pa.Array], *, col2: pa.Array) -> pa.Array:
            pass

        self.assertEqual(
            infer_eval_type(signature(func), get_type_hints(func)), ArrowUDFType.SCALAR
        )

    def test_type_annotation_scalar_iter(self):
        def func(iter: Iterator[pa.Array]) -> Iterator[pa.Array]:
            pass

        self.assertEqual(
            infer_eval_type(signature(func), get_type_hints(func)), ArrowUDFType.SCALAR_ITER
        )

        def func(iter: Iterator[Tuple[pa.Array, ...]]) -> Iterator[pa.Array]:
            pass

        self.assertEqual(
            infer_eval_type(signature(func), get_type_hints(func)), ArrowUDFType.SCALAR_ITER
        )

    def test_type_annotation_tuple_generics(self):
        def func(iter: Iterator[tuple[pa.Array, pa.Array]]) -> Iterator[pa.Array]:
            pass

        self.assertEqual(
            infer_eval_type(signature(func), get_type_hints(func)), ArrowUDFType.SCALAR_ITER
        )

        def func(iter: Iterator[tuple[pa.Array, ...]]) -> Iterator[pa.Array]:
            pass

        self.assertEqual(
            infer_eval_type(signature(func), get_type_hints(func)), ArrowUDFType.SCALAR_ITER
        )

        # Union[pa.Array, pa.Array] equals to pa.Array
        def func(iter: Iterator[tuple[Union[pa.Array, pa.Array], ...]]) -> Iterator[pa.Array]:
            pass

        self.assertEqual(
            infer_eval_type(signature(func), get_type_hints(func)), ArrowUDFType.SCALAR_ITER
        )

    def test_type_annotation_group_agg(self):
        def func(col: pa.Array) -> str:
            pass

        self.assertEqual(
            infer_eval_type(signature(func), get_type_hints(func)), ArrowUDFType.GROUPED_AGG
        )

        def func(col: pa.Array, col1: pa.Array) -> int:
            pass

        self.assertEqual(
            infer_eval_type(signature(func), get_type_hints(func)), ArrowUDFType.GROUPED_AGG
        )

        def func(col: pa.Array, *args: pa.Array) -> Row:
            pass

        self.assertEqual(
            infer_eval_type(signature(func), get_type_hints(func)), ArrowUDFType.GROUPED_AGG
        )

        def func(col: pa.Array, *args: pa.Array, **kwargs: pa.Array) -> str:
            pass

        self.assertEqual(
            infer_eval_type(signature(func), get_type_hints(func)), ArrowUDFType.GROUPED_AGG
        )

        def func(col: pa.Array, *, col2: pa.Array) -> float:
            pass

        self.assertEqual(
            infer_eval_type(signature(func), get_type_hints(func)), ArrowUDFType.GROUPED_AGG
        )

        # Union[pa.Array, pa.Array] equals to pa.Array
        def func(col: Union[pa.Array, pa.Array], *, col2: pa.Array) -> float:
            pass

        self.assertEqual(
            infer_eval_type(signature(func), get_type_hints(func)), ArrowUDFType.GROUPED_AGG
        )

<<<<<<< HEAD
    def test_type_annotation_group_map(self):
        def func(col: pa.Table) -> pa.Table:
            pass

        self.assertEqual(
            infer_group_arrow_eval_type(signature(func), get_type_hints(func)),
            PythonEvalType.SQL_GROUPED_MAP_ARROW_UDF,
        )

        def func(col: Iterator[pa.RecordBatch]) -> Iterator[pa.RecordBatch]:
            pass

        self.assertEqual(
            infer_group_arrow_eval_type(signature(func), get_type_hints(func)),
            PythonEvalType.SQL_GROUPED_MAP_ARROW_ITER_UDF,
        )

        def func(col: Iterator[pa.Array]) -> Iterator[pa.Array]:
            pass

        self.assertEqual(infer_group_arrow_eval_type(signature(func), get_type_hints(func)), None)

=======
        def func() -> float:
            pass

        self.assertEqual(
            infer_eval_type(signature(func), get_type_hints(func), "arrow"),
            ArrowUDFType.GROUPED_AGG,
        )

>>>>>>> 65b9da5f
    def test_type_annotation_negative(self):
        def func(col: str) -> pa.Array:
            pass

        self.assertRaisesRegex(
            NotImplementedError,
            "Unsupported signature.*str",
            infer_eval_type,
            signature(func),
            get_type_hints(func),
        )

        def func(col: pa.Array, col1: int) -> pa.Array:
            pass

        self.assertRaisesRegex(
            NotImplementedError,
            "Unsupported signature.*int",
            infer_eval_type,
            signature(func),
            get_type_hints(func),
        )

        def func(col: Union[pa.Array, str], col1: int) -> pa.Array:
            pass

        self.assertRaisesRegex(
            NotImplementedError,
            "Unsupported signature.*str",
            infer_eval_type,
            signature(func),
            get_type_hints(func),
        )

        def func(col: pa.Array) -> Tuple[pa.Array]:
            pass

        self.assertRaisesRegex(
            NotImplementedError,
            "Unsupported signature.*Tuple",
            infer_eval_type,
            signature(func),
            get_type_hints(func),
        )

        def func(col, *args: pa.Array) -> pa.Array:
            pass

        self.assertRaisesRegex(
            ValueError,
            "should be specified.*Array",
            infer_eval_type,
            signature(func),
            get_type_hints(func),
        )

        def func(col: pa.Array, *args: pa.Array, **kwargs: pa.Array):
            pass

        self.assertRaisesRegex(
            ValueError,
            "should be specified.*Array",
            infer_eval_type,
            signature(func),
            get_type_hints(func),
        )

        def func(col: pa.Array, *, col2) -> pa.Array:
            pass

        self.assertRaisesRegex(
            ValueError,
            "should be specified.*Array",
            infer_eval_type,
            signature(func),
            get_type_hints(func),
        )

    def test_scalar_udf_type_hint(self):
        df = self.spark.range(10).selectExpr("id", "id as v")

        def plus_one(v: pa.Array) -> pa.Array:
            return pa.compute.add(v, 1)

        plus_one = arrow_udf("long")(plus_one)
        actual = df.select(plus_one(df.v).alias("plus_one"))
        expected = df.selectExpr("(v + 1) as plus_one")
        self.assertEqual(expected.collect(), actual.collect())

    def test_scalar_iter_udf_type_hint(self):
        df = self.spark.range(10).selectExpr("id", "id as v")

        def plus_one(itr: Iterator[pa.Array]) -> Iterator[pa.Array]:
            for s in itr:
                yield pa.compute.add(s, 1)

        plus_one = arrow_udf("long")(plus_one)

        actual = df.select(plus_one(df.v).alias("plus_one"))
        expected = df.selectExpr("(v + 1) as plus_one")
        self.assertEqual(expected.collect(), actual.collect())

    @unittest.skipIf(not have_numpy, numpy_requirement_message)
    def test_group_agg_udf_type_hint(self):
        import numpy as np

        df = self.spark.range(10).selectExpr("id", "id as v")

        def weighted_mean(v: pa.Array, w: pa.Array) -> np.float64:
            return np.average(v, weights=w)

        weighted_mean = arrow_udf("double")(weighted_mean)

        actual = df.groupby("id").agg(weighted_mean(df.v, sf.lit(1.0))).sort("id")
        expected = df.groupby("id").agg(sf.mean(df.v).alias("weighted_mean(v, 1.0)")).sort("id")
        self.assertEqual(expected.collect(), actual.collect())

    def test_string_type_annotation(self):
        def func(col: "pa.Array") -> "pa.Array":
            pass

        self.assertEqual(
            infer_eval_type(signature(func), get_type_hints(func)), ArrowUDFType.SCALAR
        )

        def func(col: "pa.Array", col1: "pa.Array") -> "pa.Array":
            pass

        self.assertEqual(
            infer_eval_type(signature(func), get_type_hints(func)), ArrowUDFType.SCALAR
        )

        def func(col: "pa.Array", *args: "pa.Array") -> "pa.Array":
            pass

        self.assertEqual(
            infer_eval_type(signature(func), get_type_hints(func)), ArrowUDFType.SCALAR
        )

        def func(col: "pa.Array", *args: "pa.Array", **kwargs: "pa.Array") -> "pa.Array":
            pass

        self.assertEqual(
            infer_eval_type(signature(func), get_type_hints(func)), ArrowUDFType.SCALAR
        )

        def func(col: "pa.Array", *, col2: "pa.Array") -> "pa.Array":
            pass

        self.assertEqual(
            infer_eval_type(signature(func), get_type_hints(func)), ArrowUDFType.SCALAR
        )

        # Union[pa.Array, pa.Array] equals to pa.Array
        def func(col: Union["pa.Array", "pa.Array"], *, col2: "pa.Array") -> "pa.Array":
            pass

        self.assertEqual(
            infer_eval_type(signature(func), get_type_hints(func)), ArrowUDFType.SCALAR
        )

    @unittest.skipIf(not have_pandas, pandas_requirement_message)
    def test_negative_with_pandas_udf(self):
        import pandas as pd

        with self.assertRaisesRegex(
            Exception,
            "Unsupported signature:.*pandas.core.series.Series.",
        ):

            @arrow_udf("long")
            def multiply_pandas(a: pd.Series, b: pd.Series) -> pd.Series:
                return a * b


if __name__ == "__main__":
    from pyspark.sql.tests.arrow.test_arrow_udf_typehints import *  # noqa: #401

    try:
        import xmlrunner

        testRunner = xmlrunner.XMLTestRunner(output="target/test-reports", verbosity=2)
    except ImportError:
        testRunner = None
    unittest.main(testRunner=testRunner, verbosity=2)<|MERGE_RESOLUTION|>--- conflicted
+++ resolved
@@ -165,7 +165,14 @@
             infer_eval_type(signature(func), get_type_hints(func)), ArrowUDFType.GROUPED_AGG
         )
 
-<<<<<<< HEAD
+        def func() -> float:
+            pass
+
+        self.assertEqual(
+            infer_eval_type(signature(func), get_type_hints(func), "arrow"),
+            ArrowUDFType.GROUPED_AGG,
+        )
+
     def test_type_annotation_group_map(self):
         def func(col: pa.Table) -> pa.Table:
             pass
@@ -188,16 +195,6 @@
 
         self.assertEqual(infer_group_arrow_eval_type(signature(func), get_type_hints(func)), None)
 
-=======
-        def func() -> float:
-            pass
-
-        self.assertEqual(
-            infer_eval_type(signature(func), get_type_hints(func), "arrow"),
-            ArrowUDFType.GROUPED_AGG,
-        )
-
->>>>>>> 65b9da5f
     def test_type_annotation_negative(self):
         def func(col: str) -> pa.Array:
             pass
