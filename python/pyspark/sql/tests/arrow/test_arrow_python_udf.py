--- conflicted
+++ resolved
@@ -23,23 +23,15 @@
 from pyspark.sql.functions import udf, col
 from pyspark.sql.tests.test_udf import BaseUDFTestsMixin
 from pyspark.sql.types import (
-<<<<<<< HEAD
     ArrayType,
     BinaryType,
     DayTimeIntervalType,
+    DecimalType,
     MapType,
     StringType,
     StructField,
     StructType,
     VarcharType,
-=======
-    DayTimeIntervalType,
-    DecimalType,
-    VarcharType,
-    StructType,
-    StructField,
-    StringType,
->>>>>>> 4ab7d5a8
 )
 from pyspark.testing.sqlutils import (
     have_pandas,
