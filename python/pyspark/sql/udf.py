--- conflicted
+++ resolved
@@ -95,12 +95,8 @@
             func.__name__ if hasattr(func, '__name__')
             else func.__class__.__name__)
         self.evalType = evalType
-<<<<<<< HEAD
+        self.deterministic = deterministic
         self.nullable = True
-        self._deterministic = True
-=======
-        self.deterministic = deterministic
->>>>>>> c132538a
 
     @property
     def returnType(self):
@@ -138,11 +134,7 @@
         wrapped_func = _wrap_function(sc, self.func, self.returnType)
         jdt = spark._jsparkSession.parseDataType(self.returnType.json())
         judf = sc._jvm.org.apache.spark.sql.execution.python.UserDefinedPythonFunction(
-<<<<<<< HEAD
-            self._name, wrapped_func, jdt, self.evalType, self._deterministic, self.nullable)
-=======
-            self._name, wrapped_func, jdt, self.evalType, self.deterministic)
->>>>>>> c132538a
+            self._name, wrapped_func, jdt, self.evalType, self.deterministic, self.nullable)
         return judf
 
     def __call__(self, *cols):
@@ -177,17 +169,12 @@
         wrapper.func = self.func
         wrapper.returnType = self.returnType
         wrapper.evalType = self.evalType
-<<<<<<< HEAD
-        wrapper.asNondeterministic = self.asNondeterministic
+        wrapper.deterministic = self.deterministic
+        wrapper.asNondeterministic = functools.wraps(
+            self.asNondeterministic)(lambda: self.asNondeterministic()._wrapped())
         wrapper.asNonNullable = functools.wraps(
             self.asNonNullable)(lambda: self.asNonNullable()._wrapped())
         wrapper.nullable = self.nullable
-
-=======
-        wrapper.deterministic = self.deterministic
-        wrapper.asNondeterministic = functools.wraps(
-            self.asNondeterministic)(lambda: self.asNondeterministic()._wrapped())
->>>>>>> c132538a
         return wrapper
 
     def asNondeterministic(self):
@@ -196,8 +183,7 @@
 
         .. versionadded:: 2.3
         """
-<<<<<<< HEAD
-        self._deterministic = False
+        self.deterministic = False
         return self
 
     def asNonNullable(self):
@@ -207,7 +193,4 @@
         .. versionadded:: 2.4
         """
         self.nullable = False
-=======
-        self.deterministic = False
->>>>>>> c132538a
         return self