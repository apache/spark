--- conflicted
+++ resolved
@@ -188,16 +188,15 @@
         self.deterministic = False
         return self
 
-<<<<<<< HEAD
     def asNonNullable(self):
         """
         Updates :class:`UserDefinedFunction` to non-nullable.
 
-        .. versionadded:: 2.4
+        .. versionadded:: 2.3
         """
         self.nullable = False
         return self
-=======
+
 
 class UDFRegistration(object):
     """
@@ -372,5 +371,4 @@
 
 
 if __name__ == "__main__":
-    _test()
->>>>>>> 7a224834
+    _test()