--- conflicted
+++ resolved
@@ -154,16 +154,7 @@
         if status != 0:
             # TODO(SPARK-49233): Classify user facing errors.
             raise PySparkRuntimeError(f"Error initializing value state: " f"{response_message[1]}")
-
-<<<<<<< HEAD
-    def is_first_batch(self) -> bool:
-        import pyspark.sql.streaming.StateMessage_pb2 as stateMessage
-
-        is_first_batch = stateMessage.IsFirstBatch()
-        request = stateMessage.UtilsCallCommand(isFirstBatch=is_first_batch)
-        stateful_processor_call = stateMessage.StatefulProcessorCall(utilsCall=request)
-        message = stateMessage.StateRequest(statefulProcessorCall=stateful_processor_call)
-=======
+            
     def get_map_state(
         self,
         state_name: str,
@@ -186,12 +177,26 @@
             state_call_command.ttl.durationMs = ttl_duration_ms
         call = stateMessage.StatefulProcessorCall(getMapState=state_call_command)
         message = stateMessage.StateRequest(statefulProcessorCall=call)
->>>>>>> cfe14c9c
-
-        self._send_proto_message(message.SerializeToString())
-        response_message = self._receive_proto_message()
-        status = response_message[0]
-<<<<<<< HEAD
+        
+        self._send_proto_message(message.SerializeToString())
+        response_message = self._receive_proto_message()
+        status = response_message[0]
+        
+        if status != 0:
+            # TODO(SPARK-49233): Classify user facing errors.
+            raise PySparkRuntimeError(f"Error initializing map state: " f"{response_message[1]}")
+
+    def is_first_batch(self) -> bool:
+        import pyspark.sql.streaming.StateMessage_pb2 as stateMessage
+
+        is_first_batch = stateMessage.IsFirstBatch()
+        request = stateMessage.UtilsCallCommand(isFirstBatch=is_first_batch)
+        stateful_processor_call = stateMessage.StatefulProcessorCall(utilsCall=request)
+        message = stateMessage.StateRequest(statefulProcessorCall=stateful_processor_call)
+
+        self._send_proto_message(message.SerializeToString())
+        response_message = self._receive_proto_message()
+        status = response_message[0]
         if status == 0:
             return True
         elif status == 1:
@@ -199,11 +204,6 @@
         else:
             # TODO(SPARK-49233): Classify user facing errors.
             raise PySparkRuntimeError(f"Error checking if it is first batch: " f"{response_message[1]}")
-=======
-        if status != 0:
-            # TODO(SPARK-49233): Classify user facing errors.
-            raise PySparkRuntimeError(f"Error initializing map state: " f"{response_message[1]}")
->>>>>>> cfe14c9c
 
     def _send_proto_message(self, message: bytes) -> None:
         # Writing zero here to indicate message version. This allows us to evolve the message
