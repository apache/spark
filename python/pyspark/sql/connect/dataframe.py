#
# Licensed to the Apache Software Foundation (ASF) under one or more
# contributor license agreements.  See the NOTICE file distributed with
# this work for additional information regarding copyright ownership.
# The ASF licenses this file to You under the Apache License, Version 2.0
# (the "License"); you may not use this file except in compliance with
# the License.  You may obtain a copy of the License at
#
#    http://www.apache.org/licenses/LICENSE-2.0
#
# Unless required by applicable law or agreed to in writing, software
# distributed under the License is distributed on an "AS IS" BASIS,
# WITHOUT WARRANTIES OR CONDITIONS OF ANY KIND, either express or implied.
# See the License for the specific language governing permissions and
# limitations under the License.
#
from pyspark.errors.exceptions.base import (
    SessionNotSameException,
    PySparkIndexError,
    PySparkAttributeError,
)
from pyspark.sql.connect.utils import check_dependencies

check_dependencies(__name__)

from typing import (
    Any,
    Dict,
    Iterator,
    List,
    Optional,
    Tuple,
    Union,
    Sequence,
    TYPE_CHECKING,
    overload,
    Callable,
    cast,
    Type,
)

import sys
import random
import pandas
import pyarrow as pa
import json
import warnings
from collections.abc import Iterable

from pyspark import _NoValue
from pyspark._globals import _NoValueType
from pyspark.sql.types import Row, StructType, _create_row
from pyspark.sql.dataframe import (
    DataFrame as PySparkDataFrame,
    DataFrameNaFunctions as PySparkDataFrameNaFunctions,
    DataFrameStatFunctions as PySparkDataFrameStatFunctions,
)

from pyspark.errors import (
    PySparkTypeError,
    PySparkAttributeError,
    PySparkValueError,
    PySparkNotImplementedError,
    PySparkRuntimeError,
)
from pyspark.rdd import PythonEvalType
from pyspark.storagelevel import StorageLevel
import pyspark.sql.connect.plan as plan
from pyspark.sql.connect.conversion import ArrowTableToRowsConversion
from pyspark.sql.connect.group import GroupedData
from pyspark.sql.connect.readwriter import DataFrameWriter, DataFrameWriterV2
from pyspark.sql.connect.streaming.readwriter import DataStreamWriter
from pyspark.sql.connect.column import Column
from pyspark.sql.connect.expressions import (
    SortOrder,
    ColumnReference,
    UnresolvedRegex,
    UnresolvedStar,
)
from pyspark.sql.connect.functions import builtin as F
from pyspark.sql.pandas.types import from_arrow_schema


if TYPE_CHECKING:
    from pyspark.sql.connect._typing import (
        ColumnOrName,
        ColumnOrNameOrOrdinal,
        LiteralType,
        PrimitiveType,
        OptionalPrimitiveType,
        PandasMapIterFunction,
        ArrowMapIterFunction,
    )
    from pyspark.sql.connect.observation import Observation
    from pyspark.sql.connect.session import SparkSession
    from pyspark.pandas.frame import DataFrame as PandasOnSparkDataFrame


class DataFrame:
    def __init__(
        self,
        plan: plan.LogicalPlan,
        session: "SparkSession",
    ):
        """Creates a new data frame"""
        self._plan = plan
        if self._plan is None:
            raise PySparkRuntimeError(
                error_class="MISSING_VALID_PLAN",
                message_parameters={"operator": "__init__"},
            )

        self._session: "SparkSession" = session
        if self._session is None:
            raise PySparkRuntimeError(
                error_class="NO_ACTIVE_SESSION",
                message_parameters={"operator": "__init__"},
            )

        # Check whether _repr_html is supported or not, we use it to avoid calling RPC twice
        # by __repr__ and _repr_html_ while eager evaluation opens.
        self._support_repr_html = False
        self._cached_schema: Optional[StructType] = None

    def __repr__(self) -> str:
        if not self._support_repr_html:
            (
                repl_eager_eval_enabled,
                repl_eager_eval_max_num_rows,
                repl_eager_eval_truncate,
            ) = self._session._client.get_configs(
                "spark.sql.repl.eagerEval.enabled",
                "spark.sql.repl.eagerEval.maxNumRows",
                "spark.sql.repl.eagerEval.truncate",
            )
            if repl_eager_eval_enabled == "true":
                return self._show_string(
                    n=int(cast(str, repl_eager_eval_max_num_rows)),
                    truncate=int(cast(str, repl_eager_eval_truncate)),
                    vertical=False,
                )
        return "DataFrame[%s]" % (", ".join("%s: %s" % c for c in self.dtypes))

    def _repr_html_(self) -> Optional[str]:
        if not self._support_repr_html:
            self._support_repr_html = True
        (
            repl_eager_eval_enabled,
            repl_eager_eval_max_num_rows,
            repl_eager_eval_truncate,
        ) = self._session._client.get_configs(
            "spark.sql.repl.eagerEval.enabled",
            "spark.sql.repl.eagerEval.maxNumRows",
            "spark.sql.repl.eagerEval.truncate",
        )
        if repl_eager_eval_enabled == "true":
            table, _ = DataFrame(
                plan.HtmlString(
                    child=self._plan,
                    num_rows=int(cast(str, repl_eager_eval_max_num_rows)),
                    truncate=int(cast(str, repl_eager_eval_truncate)),
                ),
                session=self._session,
            )._to_table()
            return table[0][0].as_py()
        else:
            return None

    _repr_html_.__doc__ = PySparkDataFrame._repr_html_.__doc__

    @property
    def write(self) -> "DataFrameWriter":
        return DataFrameWriter(self._plan, self._session)

    write.__doc__ = PySparkDataFrame.write.__doc__

    def isEmpty(self) -> bool:
        return len(self.select().take(1)) == 0

    isEmpty.__doc__ = PySparkDataFrame.isEmpty.__doc__

    def select(self, *cols: "ColumnOrName") -> "DataFrame":
        if len(cols) == 1 and isinstance(cols[0], list):
            cols = cols[0]

        return DataFrame(plan.Project(self._plan, *cols), session=self._session)

    select.__doc__ = PySparkDataFrame.select.__doc__

    def selectExpr(self, *expr: Union[str, List[str]]) -> "DataFrame":
        sql_expr = []
        if len(expr) == 1 and isinstance(expr[0], list):
            expr = expr[0]  # type: ignore[assignment]
        for element in expr:
            if isinstance(element, str):
                sql_expr.append(F.expr(element))
            else:
                sql_expr.extend([F.expr(e) for e in element])

        return DataFrame(plan.Project(self._plan, *sql_expr), session=self._session)

    selectExpr.__doc__ = PySparkDataFrame.selectExpr.__doc__

    def agg(self, *exprs: Union[Column, Dict[str, str]]) -> "DataFrame":
        if not exprs:
            raise PySparkValueError(
                error_class="CANNOT_BE_EMPTY",
                message_parameters={"item": "exprs"},
            )

        if len(exprs) == 1 and isinstance(exprs[0], dict):
            measures = [F._invoke_function(f, F.col(e)) for e, f in exprs[0].items()]
            return self.groupBy().agg(*measures)
        else:
            # other expressions
            assert all(isinstance(c, Column) for c in exprs), "all exprs should be Expression"
            exprs = cast(Tuple[Column, ...], exprs)
            return self.groupBy().agg(*exprs)

    agg.__doc__ = PySparkDataFrame.agg.__doc__

    def alias(self, alias: str) -> "DataFrame":
        return DataFrame(plan.SubqueryAlias(self._plan, alias), session=self._session)

    alias.__doc__ = PySparkDataFrame.alias.__doc__

    def colRegex(self, colName: str) -> Column:
        if not isinstance(colName, str):
            raise PySparkTypeError(
                error_class="NOT_STR",
                message_parameters={"arg_name": "colName", "arg_type": type(colName).__name__},
            )
        return Column(UnresolvedRegex(colName, self._plan._plan_id))

    colRegex.__doc__ = PySparkDataFrame.colRegex.__doc__

    @property
    def dtypes(self) -> List[Tuple[str, str]]:
        return [(str(f.name), f.dataType.simpleString()) for f in self.schema.fields]

    dtypes.__doc__ = PySparkDataFrame.dtypes.__doc__

    @property
    def columns(self) -> List[str]:
        return self.schema.names

    columns.__doc__ = PySparkDataFrame.columns.__doc__

    @property
    def sparkSession(self) -> "SparkSession":
        return self._session

    sparkSession.__doc__ = PySparkDataFrame.sparkSession.__doc__

    def count(self) -> int:
        table, _ = self.agg(F._invoke_function("count", F.lit(1)))._to_table()
        return table[0][0].as_py()

    count.__doc__ = PySparkDataFrame.count.__doc__

    def crossJoin(self, other: "DataFrame") -> "DataFrame":
        self._check_same_session(other)
        return DataFrame(
            plan.Join(left=self._plan, right=other._plan, on=None, how="cross"),
            session=self._session,
        )

    crossJoin.__doc__ = PySparkDataFrame.crossJoin.__doc__

    def _check_same_session(self, other: "DataFrame") -> None:
        if self._session.session_id != other._session.session_id:
            raise SessionNotSameException(
                error_class="SESSION_NOT_SAME",
                message_parameters={},
            )

    def coalesce(self, numPartitions: int) -> "DataFrame":
        if not numPartitions > 0:
            raise PySparkValueError(
                error_class="VALUE_NOT_POSITIVE",
                message_parameters={"arg_name": "numPartitions", "arg_value": str(numPartitions)},
            )
        return DataFrame(
            plan.Repartition(self._plan, num_partitions=numPartitions, shuffle=False),
            self._session,
        )

    coalesce.__doc__ = PySparkDataFrame.coalesce.__doc__

    @overload
    def repartition(self, numPartitions: int, *cols: "ColumnOrName") -> "DataFrame":
        ...

    @overload
    def repartition(self, *cols: "ColumnOrName") -> "DataFrame":
        ...

    def repartition(  # type: ignore[misc]
        self, numPartitions: Union[int, "ColumnOrName"], *cols: "ColumnOrName"
    ) -> "DataFrame":
        if isinstance(numPartitions, int):
            if not numPartitions > 0:
                raise PySparkValueError(
                    error_class="VALUE_NOT_POSITIVE",
                    message_parameters={
                        "arg_name": "numPartitions",
                        "arg_value": str(numPartitions),
                    },
                )
            if len(cols) == 0:
                return DataFrame(
                    plan.Repartition(self._plan, num_partitions=numPartitions, shuffle=True),
                    self._session,
                )
            else:
                return DataFrame(
                    plan.RepartitionByExpression(self._plan, numPartitions, list(cols)),
                    self.sparkSession,
                )
        elif isinstance(numPartitions, (str, Column)):
            cols = (numPartitions,) + cols
            return DataFrame(
                plan.RepartitionByExpression(self._plan, None, list(cols)),
                self.sparkSession,
            )
        else:
            raise PySparkTypeError(
                error_class="NOT_COLUMN_OR_STR",
                message_parameters={
                    "arg_name": "numPartitions",
                    "arg_type": type(numPartitions).__name__,
                },
            )

    repartition.__doc__ = PySparkDataFrame.repartition.__doc__

    @overload
    def repartitionByRange(self, numPartitions: int, *cols: "ColumnOrName") -> "DataFrame":
        ...

    @overload
    def repartitionByRange(self, *cols: "ColumnOrName") -> "DataFrame":
        ...

    def repartitionByRange(  # type: ignore[misc]
        self, numPartitions: Union[int, "ColumnOrName"], *cols: "ColumnOrName"
    ) -> "DataFrame":
        def _convert_col(col: "ColumnOrName") -> "ColumnOrName":
            if isinstance(col, Column):
                if isinstance(col._expr, SortOrder):
                    return col
                else:
                    return Column(SortOrder(col._expr))
            else:
                return Column(SortOrder(ColumnReference(col)))

        if isinstance(numPartitions, int):
            if not numPartitions > 0:
                raise PySparkValueError(
                    error_class="VALUE_NOT_POSITIVE",
                    message_parameters={
                        "arg_name": "numPartitions",
                        "arg_value": str(numPartitions),
                    },
                )
            if len(cols) == 0:
                raise PySparkValueError(
                    error_class="CANNOT_BE_EMPTY",
                    message_parameters={"item": "cols"},
                )
            else:
                sort = []
                sort.extend([_convert_col(c) for c in cols])
                return DataFrame(
                    plan.RepartitionByExpression(self._plan, numPartitions, sort),
                    self.sparkSession,
                )
        elif isinstance(numPartitions, (str, Column)):
            cols = (numPartitions,) + cols
            sort = []
            sort.extend([_convert_col(c) for c in cols])
            return DataFrame(
                plan.RepartitionByExpression(self._plan, None, sort),
                self.sparkSession,
            )
        else:
            raise PySparkTypeError(
                error_class="NOT_COLUMN_OR_INT_OR_STR",
                message_parameters={
                    "arg_name": "numPartitions",
                    "arg_type": type(numPartitions).__name__,
                },
            )

    repartitionByRange.__doc__ = PySparkDataFrame.repartitionByRange.__doc__

    def dropDuplicates(self, subset: Optional[List[str]] = None) -> "DataFrame":
        if subset is not None and not isinstance(subset, (list, tuple)):
            raise PySparkTypeError(
                error_class="NOT_LIST_OR_TUPLE",
                message_parameters={"arg_name": "subset", "arg_type": type(subset).__name__},
            )

        if subset is None:
            return DataFrame(
                plan.Deduplicate(child=self._plan, all_columns_as_keys=True), session=self._session
            )
        else:
            return DataFrame(
                plan.Deduplicate(child=self._plan, column_names=subset), session=self._session
            )

    dropDuplicates.__doc__ = PySparkDataFrame.dropDuplicates.__doc__

    drop_duplicates = dropDuplicates

    def dropDuplicatesWithinWatermark(self, subset: Optional[List[str]] = None) -> "DataFrame":
        if subset is not None and not isinstance(subset, (list, tuple)):
            raise PySparkTypeError(
                error_class="NOT_LIST_OR_TUPLE",
                message_parameters={"arg_name": "subset", "arg_type": type(subset).__name__},
            )

        if subset is None:
            return DataFrame(
                plan.Deduplicate(child=self._plan, all_columns_as_keys=True, within_watermark=True),
                session=self._session,
            )
        else:
            return DataFrame(
                plan.Deduplicate(child=self._plan, column_names=subset, within_watermark=True),
                session=self._session,
            )

    dropDuplicatesWithinWatermark.__doc__ = PySparkDataFrame.dropDuplicatesWithinWatermark.__doc__

    drop_duplicates_within_watermark = dropDuplicatesWithinWatermark

    def distinct(self) -> "DataFrame":
        return DataFrame(
            plan.Deduplicate(child=self._plan, all_columns_as_keys=True), session=self._session
        )

    distinct.__doc__ = PySparkDataFrame.distinct.__doc__

    def drop(self, *cols: "ColumnOrName") -> "DataFrame":
        _cols = list(cols)
        if any(not isinstance(c, (str, Column)) for c in _cols):
            raise PySparkTypeError(
                error_class="NOT_COLUMN_OR_STR",
                message_parameters={"arg_name": "cols", "arg_type": type(cols).__name__},
            )

        return DataFrame(
            plan.Drop(
                child=self._plan,
                columns=_cols,
            ),
            session=self._session,
        )

    drop.__doc__ = PySparkDataFrame.drop.__doc__

    def filter(self, condition: Union[Column, str]) -> "DataFrame":
        if isinstance(condition, str):
            expr = F.expr(condition)
        else:
            expr = condition
        return DataFrame(plan.Filter(child=self._plan, filter=expr), session=self._session)

    filter.__doc__ = PySparkDataFrame.filter.__doc__

    def first(self) -> Optional[Row]:
        return self.head()

    first.__doc__ = PySparkDataFrame.first.__doc__

    def groupBy(self, *cols: "ColumnOrNameOrOrdinal") -> GroupedData:
        if len(cols) == 1 and isinstance(cols[0], list):
            cols = cols[0]

        _cols: List[Column] = []
        for c in cols:
            if isinstance(c, Column):
                _cols.append(c)
            elif isinstance(c, str):
                _cols.append(self[c])
            elif isinstance(c, int) and not isinstance(c, bool):
                if c < 1:
                    raise PySparkIndexError(
                        error_class="INDEX_NOT_POSITIVE", message_parameters={"index": str(c)}
                    )
                # ordinal is 1-based
                _cols.append(self[c - 1])
            else:
                raise PySparkTypeError(
                    error_class="NOT_COLUMN_OR_STR",
                    message_parameters={"arg_name": "cols", "arg_type": type(c).__name__},
                )

        return GroupedData(df=self, group_type="groupby", grouping_cols=_cols)

    groupBy.__doc__ = PySparkDataFrame.groupBy.__doc__

    groupby = groupBy

    def rollup(self, *cols: "ColumnOrName") -> "GroupedData":
        _cols: List[Column] = []
        for c in cols:
            if isinstance(c, Column):
                _cols.append(c)
            elif isinstance(c, str):
                _cols.append(self[c])
            elif isinstance(c, int) and not isinstance(c, bool):
                if c < 1:
                    raise PySparkIndexError(
                        error_class="INDEX_NOT_POSITIVE", message_parameters={"index": str(c)}
                    )
                # ordinal is 1-based
                _cols.append(self[c - 1])
            else:
                raise PySparkTypeError(
                    error_class="NOT_COLUMN_OR_STR",
                    message_parameters={"arg_name": "cols", "arg_type": type(c).__name__},
                )

        return GroupedData(df=self, group_type="rollup", grouping_cols=_cols)

    rollup.__doc__ = PySparkDataFrame.rollup.__doc__

    def cube(self, *cols: "ColumnOrName") -> "GroupedData":
        _cols: List[Column] = []
        for c in cols:
            if isinstance(c, Column):
                _cols.append(c)
            elif isinstance(c, str):
                _cols.append(self[c])
            elif isinstance(c, int) and not isinstance(c, bool):
                if c < 1:
                    raise PySparkIndexError(
                        error_class="INDEX_NOT_POSITIVE", message_parameters={"index": str(c)}
                    )
                # ordinal is 1-based
                _cols.append(self[c - 1])
            else:
                raise PySparkTypeError(
                    error_class="NOT_COLUMN_OR_STR",
                    message_parameters={"arg_name": "cols", "arg_type": type(c).__name__},
                )

        return GroupedData(df=self, group_type="cube", grouping_cols=_cols)

    cube.__doc__ = PySparkDataFrame.cube.__doc__

    def groupingSets(
        self, groupingSets: Sequence[Sequence["ColumnOrName"]], *cols: "ColumnOrName"
    ) -> "GroupedData":
        gsets: List[List[Column]] = []
        for grouping_set in groupingSets:
            gset: List[Column] = []
            for c in grouping_set:
                if isinstance(c, Column):
                    gset.append(c)
                elif isinstance(c, str):
                    gset.append(self[c])
                else:
                    raise PySparkTypeError(
                        error_class="NOT_COLUMN_OR_STR",
                        message_parameters={
                            "arg_name": "groupingSets",
                            "arg_type": type(c).__name__,
                        },
                    )
            gsets.append(gset)

        gcols: List[Column] = []
        for c in cols:
            if isinstance(c, Column):
                gcols.append(c)
            elif isinstance(c, str):
                gcols.append(self[c])
            else:
                raise PySparkTypeError(
                    error_class="NOT_COLUMN_OR_STR",
                    message_parameters={"arg_name": "cols", "arg_type": type(c).__name__},
                )

        return GroupedData(
            df=self, group_type="grouping_sets", grouping_cols=gcols, grouping_sets=gsets
        )

    groupingSets.__doc__ = PySparkDataFrame.groupingSets.__doc__

    @overload
    def head(self) -> Optional[Row]:
        ...

    @overload
    def head(self, n: int) -> List[Row]:
        ...

    def head(self, n: Optional[int] = None) -> Union[Optional[Row], List[Row]]:
        if n is None:
            rs = self.head(1)
            return rs[0] if rs else None
        return self.take(n)

    head.__doc__ = PySparkDataFrame.head.__doc__

    def take(self, num: int) -> List[Row]:
        return self.limit(num).collect()

    take.__doc__ = PySparkDataFrame.take.__doc__

    def join(
        self,
        other: "DataFrame",
        on: Optional[Union[str, List[str], Column, List[Column]]] = None,
        how: Optional[str] = None,
    ) -> "DataFrame":
        self._check_same_session(other)
        if how is not None and isinstance(how, str):
            how = how.lower().replace("_", "")
        return DataFrame(
            plan.Join(left=self._plan, right=other._plan, on=on, how=how),
            session=self._session,
        )

    join.__doc__ = PySparkDataFrame.join.__doc__

    def _joinAsOf(
        self,
        other: "DataFrame",
        leftAsOfColumn: Union[str, Column],
        rightAsOfColumn: Union[str, Column],
        on: Optional[Union[str, List[str], Column, List[Column]]] = None,
        how: Optional[str] = None,
        *,
        tolerance: Optional[Column] = None,
        allowExactMatches: bool = True,
        direction: str = "backward",
    ) -> "DataFrame":
        self._check_same_session(other)
        if how is None:
            how = "inner"
        assert isinstance(how, str), "how should be a string"

        if tolerance is not None:
            assert isinstance(tolerance, Column), "tolerance should be Column"

        return DataFrame(
            plan.AsOfJoin(
                left=self._plan,
                right=other._plan,
                left_as_of=leftAsOfColumn,
                right_as_of=rightAsOfColumn,
                on=on,
                how=how,
                tolerance=tolerance,
                allow_exact_matches=allowExactMatches,
                direction=direction,
            ),
            session=self._session,
        )

    _joinAsOf.__doc__ = PySparkDataFrame._joinAsOf.__doc__

    def limit(self, n: int) -> "DataFrame":
        return DataFrame(plan.Limit(child=self._plan, limit=n), session=self._session)

    limit.__doc__ = PySparkDataFrame.limit.__doc__

    def tail(self, num: int) -> List[Row]:
        return DataFrame(plan.Tail(child=self._plan, limit=num), session=self._session).collect()

    tail.__doc__ = PySparkDataFrame.tail.__doc__

    def _sort_cols(
        self,
        cols: Sequence[Union[int, str, Column, List[Union[int, str, Column]]]],
        kwargs: Dict[str, Any],
    ) -> List[Column]:
        """Return a JVM Seq of Columns that describes the sort order"""
        if cols is None:
            raise PySparkValueError(
                error_class="CANNOT_BE_EMPTY",
                message_parameters={"item": "cols"},
            )

        if len(cols) == 1 and isinstance(cols[0], list):
            cols = cols[0]

        _cols: List[Column] = []
        for c in cols:
            if isinstance(c, int) and not isinstance(c, bool):
                # ordinal is 1-based
                if c > 0:
                    _c = self[c - 1]
                # negative ordinal means sort by desc
                elif c < 0:
                    _c = self[-c - 1].desc()
                else:
                    raise PySparkIndexError(
                        error_class="INDEX_NOT_POSITIVE", message_parameters={"index": str(c)}
                    )
            else:
                _c = c  # type: ignore[assignment]
            _cols.append(F._to_col(cast("ColumnOrName", _c)))

        ascending = kwargs.get("ascending", True)
        if isinstance(ascending, (bool, int)):
            if not ascending:
                _cols = [c.desc() for c in _cols]
        elif isinstance(ascending, list):
            _cols = [c if asc else c.desc() for asc, c in zip(ascending, _cols)]
        else:
            raise PySparkTypeError(
                error_class="NOT_BOOL_OR_LIST",
                message_parameters={"arg_name": "ascending", "arg_type": type(ascending).__name__},
            )

        return _cols

    def sort(
        self,
        *cols: Union[int, str, Column, List[Union[int, str, Column]]],
        **kwargs: Any,
    ) -> "DataFrame":
        return DataFrame(
            plan.Sort(
                self._plan,
                columns=self._sort_cols(cols, kwargs),
                is_global=True,
            ),
            session=self._session,
        )

    sort.__doc__ = PySparkDataFrame.sort.__doc__

    orderBy = sort

    def sortWithinPartitions(
        self,
        *cols: Union[int, str, Column, List[Union[int, str, Column]]],
        **kwargs: Any,
    ) -> "DataFrame":
        return DataFrame(
            plan.Sort(
                self._plan,
                columns=self._sort_cols(cols, kwargs),
                is_global=False,
            ),
            session=self._session,
        )

    sortWithinPartitions.__doc__ = PySparkDataFrame.sortWithinPartitions.__doc__

    def sample(
        self,
        withReplacement: Optional[Union[float, bool]] = None,
        fraction: Optional[Union[int, float]] = None,
        seed: Optional[int] = None,
    ) -> "DataFrame":
        # For the cases below:
        #   sample(True, 0.5 [, seed])
        #   sample(True, fraction=0.5 [, seed])
        #   sample(withReplacement=False, fraction=0.5 [, seed])
        is_withReplacement_set = type(withReplacement) == bool and isinstance(fraction, float)

        # For the case below:
        #   sample(faction=0.5 [, seed])
        is_withReplacement_omitted_kwargs = withReplacement is None and isinstance(fraction, float)

        # For the case below:
        #   sample(0.5 [, seed])
        is_withReplacement_omitted_args = isinstance(withReplacement, float)

        if not (
            is_withReplacement_set
            or is_withReplacement_omitted_kwargs
            or is_withReplacement_omitted_args
        ):
            argtypes = [type(arg).__name__ for arg in [withReplacement, fraction, seed]]
            raise PySparkTypeError(
                error_class="NOT_BOOL_OR_FLOAT_OR_INT",
                message_parameters={
                    "arg_name": "withReplacement (optional), "
                    + "fraction (required) and seed (optional)",
                    "arg_type": ", ".join(argtypes),
                },
            )

        if is_withReplacement_omitted_args:
            if fraction is not None:
                seed = cast(int, fraction)
            fraction = withReplacement
            withReplacement = None

        if withReplacement is None:
            withReplacement = False

        seed = int(seed) if seed is not None else None

        return DataFrame(
            plan.Sample(
                child=self._plan,
                lower_bound=0.0,
                upper_bound=fraction,  # type: ignore[arg-type]
                with_replacement=withReplacement,  # type: ignore[arg-type]
                seed=seed,
            ),
            session=self._session,
        )

    sample.__doc__ = PySparkDataFrame.sample.__doc__

    def withColumnRenamed(self, existing: str, new: str) -> "DataFrame":
        return self.withColumnsRenamed({existing: new})

    withColumnRenamed.__doc__ = PySparkDataFrame.withColumnRenamed.__doc__

    def withColumnsRenamed(self, colsMap: Dict[str, str]) -> "DataFrame":
        if not isinstance(colsMap, dict):
            raise PySparkTypeError(
                error_class="NOT_DICT",
                message_parameters={"arg_name": "colsMap", "arg_type": type(colsMap).__name__},
            )

        return DataFrame(plan.WithColumnsRenamed(self._plan, colsMap), self._session)

    withColumnsRenamed.__doc__ = PySparkDataFrame.withColumnsRenamed.__doc__

    def _show_string(
        self, n: int = 20, truncate: Union[bool, int] = True, vertical: bool = False
    ) -> str:
        if not isinstance(n, int) or isinstance(n, bool):
            raise PySparkTypeError(
                error_class="NOT_INT",
                message_parameters={"arg_name": "n", "arg_type": type(n).__name__},
            )
        if not isinstance(vertical, bool):
            raise PySparkTypeError(
                error_class="NOT_BOOL",
                message_parameters={"arg_name": "vertical", "arg_type": type(vertical).__name__},
            )

        _truncate: int = -1
        if isinstance(truncate, bool) and truncate:
            _truncate = 20
        else:
            try:
                _truncate = int(truncate)
            except ValueError:
                raise PySparkTypeError(
                    error_class="NOT_BOOL",
                    message_parameters={
                        "arg_name": "truncate",
                        "arg_type": type(truncate).__name__,
                    },
                )

        table, _ = DataFrame(
            plan.ShowString(
                child=self._plan,
                num_rows=n,
                truncate=_truncate,
                vertical=vertical,
            ),
            session=self._session,
        )._to_table()
        return table[0][0].as_py()

    def withColumns(self, colsMap: Dict[str, Column]) -> "DataFrame":
        if not isinstance(colsMap, dict):
            raise PySparkTypeError(
                error_class="NOT_DICT",
                message_parameters={"arg_name": "colsMap", "arg_type": type(colsMap).__name__},
            )

        names: List[str] = []
        columns: List[Column] = []
        for columnName, column in colsMap.items():
            names.append(columnName)
            columns.append(column)

        return DataFrame(
            plan.WithColumns(
                self._plan,
                columnNames=names,
                columns=columns,
            ),
            session=self._session,
        )

    withColumns.__doc__ = PySparkDataFrame.withColumns.__doc__

    def withColumn(self, colName: str, col: Column) -> "DataFrame":
        if not isinstance(col, Column):
            raise PySparkTypeError(
                error_class="NOT_COLUMN",
                message_parameters={"arg_name": "col", "arg_type": type(col).__name__},
            )
        return DataFrame(
            plan.WithColumns(
                self._plan,
                columnNames=[colName],
                columns=[col],
            ),
            session=self._session,
        )

    withColumn.__doc__ = PySparkDataFrame.withColumn.__doc__

    def withMetadata(self, columnName: str, metadata: Dict[str, Any]) -> "DataFrame":
        if not isinstance(metadata, dict):
            raise PySparkTypeError(
                error_class="NOT_DICT",
                message_parameters={"arg_name": "metadata", "arg_type": type(metadata).__name__},
            )

        return DataFrame(
            plan.WithColumns(
                self._plan,
                columnNames=[columnName],
                columns=[self[columnName]],
                metadata=[json.dumps(metadata)],
            ),
            session=self._session,
        )

    withMetadata.__doc__ = PySparkDataFrame.withMetadata.__doc__

    def unpivot(
        self,
        ids: Union["ColumnOrName", List["ColumnOrName"], Tuple["ColumnOrName", ...]],
        values: Optional[Union["ColumnOrName", List["ColumnOrName"], Tuple["ColumnOrName", ...]]],
        variableColumnName: str,
        valueColumnName: str,
    ) -> "DataFrame":
        assert ids is not None, "ids must not be None"

        def to_jcols(
            cols: Optional[Union["ColumnOrName", List["ColumnOrName"], Tuple["ColumnOrName", ...]]]
        ) -> List["ColumnOrName"]:
            if cols is None:
                lst = []
            elif isinstance(cols, tuple):
                lst = list(cols)
            elif isinstance(cols, list):
                lst = cols
            else:
                lst = [cols]
            return lst

        return DataFrame(
            plan.Unpivot(
                self._plan,
                to_jcols(ids),
                to_jcols(values) if values is not None else None,
                variableColumnName,
                valueColumnName,
            ),
            self._session,
        )

    unpivot.__doc__ = PySparkDataFrame.unpivot.__doc__

    melt = unpivot

    def withWatermark(self, eventTime: str, delayThreshold: str) -> "DataFrame":
        # TODO: reuse error handling code in sql.DataFrame.withWatermark()
        if not eventTime or type(eventTime) is not str:
            raise PySparkTypeError(
                error_class="NOT_STR",
                message_parameters={"arg_name": "eventTime", "arg_type": type(eventTime).__name__},
            )
        if not delayThreshold or type(delayThreshold) is not str:
            raise PySparkTypeError(
                error_class="NOT_STR",
                message_parameters={
                    "arg_name": "delayThreshold",
                    "arg_type": type(delayThreshold).__name__,
                },
            )

        return DataFrame(
            plan.WithWatermark(
                self._plan,
                event_time=eventTime,
                delay_threshold=delayThreshold,
            ),
            session=self._session,
        )

    withWatermark.__doc__ = PySparkDataFrame.withWatermark.__doc__

    def hint(
        self, name: str, *parameters: Union["PrimitiveType", "Column", List["PrimitiveType"]]
    ) -> "DataFrame":
        if len(parameters) == 1 and isinstance(parameters[0], list):
            parameters = parameters[0]  # type: ignore[assignment]

        if not isinstance(name, str):
            raise PySparkTypeError(
                error_class="NOT_STR",
                message_parameters={"arg_name": "name", "arg_type": type(name).__name__},
            )

        allowed_types = (str, float, int, Column, list)
        allowed_primitive_types = (str, float, int)
        allowed_types_repr = ", ".join(
            [t.__name__ for t in allowed_types[:-1]]
            + ["list[" + t.__name__ + "]" for t in allowed_primitive_types]
        )
        for p in parameters:
            if not isinstance(p, allowed_types):
                raise PySparkTypeError(
                    error_class="INVALID_ITEM_FOR_CONTAINER",
                    message_parameters={
                        "arg_name": "parameters",
                        "allowed_types": allowed_types_repr,
                        "item_type": type(p).__name__,
                    },
                )
            if isinstance(p, list):
                if not all(isinstance(e, allowed_primitive_types) for e in p):
                    raise PySparkTypeError(
                        error_class="INVALID_ITEM_FOR_CONTAINER",
                        message_parameters={
                            "arg_name": "parameters",
                            "allowed_types": allowed_types_repr,
                            "item_type": type(p).__name__ + "[" + type(p[0]).__name__ + "]",
                        },
                    )

        return DataFrame(
            plan.Hint(self._plan, name, list(parameters)),
            session=self._session,
        )

    hint.__doc__ = PySparkDataFrame.hint.__doc__

    def randomSplit(
        self,
        weights: List[float],
        seed: Optional[int] = None,
    ) -> List["DataFrame"]:
        for w in weights:
            if w < 0.0:
                raise PySparkValueError(
                    error_class="VALUE_NOT_POSITIVE",
                    message_parameters={"arg_name": "weights", "arg_value": str(w)},
                )
        seed = seed if seed is not None else random.randint(0, sys.maxsize)
        total = sum(weights)
        if total <= 0:
            raise PySparkValueError(
                error_class="VALUE_NOT_POSITIVE",
                message_parameters={"arg_name": "sum(weights)", "arg_value": str(total)},
            )
        proportions = list(map(lambda x: x / total, weights))
        normalizedCumWeights = [0.0]
        for v in proportions:
            normalizedCumWeights.append(normalizedCumWeights[-1] + v)
        j = 1
        length = len(normalizedCumWeights)
        splits = []
        while j < length:
            lowerBound = normalizedCumWeights[j - 1]
            upperBound = normalizedCumWeights[j]
            samplePlan = DataFrame(
                plan.Sample(
                    child=self._plan,
                    lower_bound=lowerBound,
                    upper_bound=upperBound,
                    with_replacement=False,
                    seed=int(seed),
                    deterministic_order=True,
                ),
                session=self._session,
            )
            splits.append(samplePlan)
            j += 1

        return splits

    randomSplit.__doc__ = PySparkDataFrame.randomSplit.__doc__

    def observe(
        self,
        observation: Union["Observation", str],
        *exprs: Column,
    ) -> "DataFrame":
        from pyspark.sql.connect.observation import Observation

        if len(exprs) == 0:
            raise PySparkValueError(
                error_class="CANNOT_BE_EMPTY",
                message_parameters={"item": "exprs"},
            )
        if not all(isinstance(c, Column) for c in exprs):
            raise PySparkTypeError(
                error_class="NOT_LIST_OF_COLUMN",
                message_parameters={"arg_name": "exprs"},
            )

        if isinstance(observation, Observation):
            return observation._on(self, *exprs)
        elif isinstance(observation, str):
            return DataFrame(
                plan.CollectMetrics(self._plan, observation, list(exprs)),
                self._session,
            )
        else:
            raise PySparkTypeError(
                error_class="NOT_OBSERVATION_OR_STR",
                message_parameters={
                    "arg_name": "observation",
                    "arg_type": type(observation).__name__,
                },
            )

    observe.__doc__ = PySparkDataFrame.observe.__doc__

    def show(self, n: int = 20, truncate: Union[bool, int] = True, vertical: bool = False) -> None:
        print(self._show_string(n, truncate, vertical))

    show.__doc__ = PySparkDataFrame.show.__doc__

    def union(self, other: "DataFrame") -> "DataFrame":
        self._check_same_session(other)
        return self.unionAll(other)

    union.__doc__ = PySparkDataFrame.union.__doc__

    def unionAll(self, other: "DataFrame") -> "DataFrame":
        self._check_same_session(other)
        return DataFrame(
            plan.SetOperation(self._plan, other._plan, "union", is_all=True), session=self._session
        )

    unionAll.__doc__ = PySparkDataFrame.unionAll.__doc__

    def unionByName(self, other: "DataFrame", allowMissingColumns: bool = False) -> "DataFrame":
        self._check_same_session(other)
        return DataFrame(
            plan.SetOperation(
                self._plan,
                other._plan,
                "union",
                by_name=True,
                allow_missing_columns=allowMissingColumns,
            ),
            session=self._session,
        )

    unionByName.__doc__ = PySparkDataFrame.unionByName.__doc__

    def subtract(self, other: "DataFrame") -> "DataFrame":
        self._check_same_session(other)
        return DataFrame(
            plan.SetOperation(self._plan, other._plan, "except", is_all=False),
            session=self._session,
        )

    subtract.__doc__ = PySparkDataFrame.subtract.__doc__

    def exceptAll(self, other: "DataFrame") -> "DataFrame":
        self._check_same_session(other)
        return DataFrame(
            plan.SetOperation(self._plan, other._plan, "except", is_all=True), session=self._session
        )

    exceptAll.__doc__ = PySparkDataFrame.exceptAll.__doc__

    def intersect(self, other: "DataFrame") -> "DataFrame":
        self._check_same_session(other)
        return DataFrame(
            plan.SetOperation(self._plan, other._plan, "intersect", is_all=False),
            session=self._session,
        )

    intersect.__doc__ = PySparkDataFrame.intersect.__doc__

    def intersectAll(self, other: "DataFrame") -> "DataFrame":
        self._check_same_session(other)
        return DataFrame(
            plan.SetOperation(self._plan, other._plan, "intersect", is_all=True),
            session=self._session,
        )

    intersectAll.__doc__ = PySparkDataFrame.intersectAll.__doc__

    def where(self, condition: Union[Column, str]) -> "DataFrame":
        if not isinstance(condition, (str, Column)):
            raise PySparkTypeError(
                error_class="NOT_COLUMN_OR_STR",
                message_parameters={"arg_name": "condition", "arg_type": type(condition).__name__},
            )
        return self.filter(condition)

    where.__doc__ = PySparkDataFrame.where.__doc__

    @property
    def na(self) -> "DataFrameNaFunctions":
        return DataFrameNaFunctions(self)

    na.__doc__ = PySparkDataFrame.na.__doc__

    def fillna(
        self,
        value: Union["LiteralType", Dict[str, "LiteralType"]],
        subset: Optional[Union[str, Tuple[str, ...], List[str]]] = None,
    ) -> "DataFrame":
        if not isinstance(value, (float, int, str, bool, dict)):
            raise PySparkTypeError(
                error_class="NOT_BOOL_OR_DICT_OR_FLOAT_OR_INT_OR_STR",
                message_parameters={"arg_name": "value", "arg_type": type(value).__name__},
            )
        if isinstance(value, dict):
            if len(value) == 0:
                raise PySparkValueError(
                    error_class="CANNOT_BE_EMPTY",
                    message_parameters={"item": "value"},
                )
            for c, v in value.items():
                if not isinstance(c, str):
                    raise PySparkTypeError(
                        error_class="NOT_STR",
                        message_parameters={
                            "arg_name": "key type of dict",
                            "arg_type": type(c).__name__,
                        },
                    )
                if not isinstance(v, (bool, int, float, str)):
                    raise PySparkTypeError(
                        error_class="NOT_BOOL_OR_FLOAT_OR_INT_OR_STR",
                        message_parameters={
                            "arg_name": "value type of dict",
                            "arg_type": type(v).__name__,
                        },
                    )

        _cols: List[str] = []
        if subset is not None:
            if isinstance(subset, str):
                _cols = [subset]
            elif isinstance(subset, (tuple, list)):
                for c in subset:
                    if not isinstance(c, str):
                        raise PySparkTypeError(
                            error_class="NOT_LIST_OR_STR_OR_TUPLE",
                            message_parameters={"arg_name": "cols", "arg_type": type(c).__name__},
                        )
                _cols = list(subset)
            else:
                raise PySparkTypeError(
                    error_class="NOT_LIST_OR_TUPLE",
                    message_parameters={"arg_name": "subset", "arg_type": type(subset).__name__},
                )

        if isinstance(value, dict):
            _cols = list(value.keys())
            _values = [value[c] for c in _cols]
        else:
            _values = [value]

        return DataFrame(
            plan.NAFill(child=self._plan, cols=_cols, values=_values),
            session=self._session,
        )

    fillna.__doc__ = PySparkDataFrame.fillna.__doc__

    def dropna(
        self,
        how: str = "any",
        thresh: Optional[int] = None,
        subset: Optional[Union[str, Tuple[str, ...], List[str]]] = None,
    ) -> "DataFrame":
        min_non_nulls: Optional[int] = None

        if how is not None:
            if not isinstance(how, str):
                raise PySparkTypeError(
                    error_class="NOT_STR",
                    message_parameters={"arg_name": "how", "arg_type": type(how).__name__},
                )
            if how == "all":
                min_non_nulls = 1
            elif how == "any":
                min_non_nulls = None
            else:
                raise PySparkValueError(
                    error_class="CANNOT_BE_EMPTY",
                    message_parameters={"arg_name": "how", "arg_value": str(how)},
                )

        if thresh is not None:
            if not isinstance(thresh, int):
                raise PySparkTypeError(
                    error_class="NOT_INT",
                    message_parameters={"arg_name": "thresh", "arg_type": type(thresh).__name__},
                )

            # 'thresh' overwrites 'how'
            min_non_nulls = thresh

        _cols: List[str] = []
        if subset is not None:
            if isinstance(subset, str):
                _cols = [subset]
            elif isinstance(subset, (tuple, list)):
                for c in subset:
                    if not isinstance(c, str):
                        raise PySparkTypeError(
                            error_class="NOT_LIST_OR_STR_OR_TUPLE",
                            message_parameters={"arg_name": "cols", "arg_type": type(c).__name__},
                        )
                _cols = list(subset)
            else:
                raise PySparkTypeError(
                    error_class="NOT_LIST_OR_STR_OR_TUPLE",
                    message_parameters={"arg_name": "subset", "arg_type": type(subset).__name__},
                )

        return DataFrame(
            plan.NADrop(child=self._plan, cols=_cols, min_non_nulls=min_non_nulls),
            session=self._session,
        )

    dropna.__doc__ = PySparkDataFrame.dropna.__doc__

    def replace(
        self,
        to_replace: Union[
            "LiteralType", List["LiteralType"], Dict["LiteralType", "OptionalPrimitiveType"]
        ],
        value: Optional[
            Union["OptionalPrimitiveType", List["OptionalPrimitiveType"], _NoValueType]
        ] = _NoValue,
        subset: Optional[List[str]] = None,
    ) -> "DataFrame":
        if value is _NoValue:
            if isinstance(to_replace, dict):
                value = None
            else:
                raise PySparkTypeError(
                    error_class="ARGUMENT_REQUIRED",
                    message_parameters={"arg_name": "value", "condition": "`to_replace` is dict"},
                )

        # Helper functions
        def all_of(types: Union[Type, Tuple[Type, ...]]) -> Callable[[Iterable], bool]:
            """Given a type or tuple of types and a sequence of xs
            check if each x is instance of type(s)

            >>> all_of(bool)([True, False])
            True
            >>> all_of(str)(["a", 1])
            False
            """

            def all_of_(xs: Iterable) -> bool:
                return all(isinstance(x, types) for x in xs)

            return all_of_

        all_of_bool = all_of(bool)
        all_of_str = all_of(str)
        all_of_numeric = all_of((float, int))

        # Validate input types
        valid_types = (bool, float, int, str, list, tuple)
        if not isinstance(to_replace, valid_types + (dict,)):
            raise PySparkTypeError(
                error_class="NOT_BOOL_OR_DICT_OR_FLOAT_OR_INT_OR_LIST_OR_STR_OR_TUPLE",
                message_parameters={
                    "arg_name": "to_replace",
                    "arg_type": type(to_replace).__name__,
                },
            )

        if (
            not isinstance(value, valid_types)
            and value is not None
            and not isinstance(to_replace, dict)
        ):
            raise PySparkTypeError(
                error_class="NOT_BOOL_OR_FLOAT_OR_INT_OR_LIST_OR_NONE_OR_STR_OR_TUPLE",
                message_parameters={"arg_name": "value", "arg_type": type(value).__name__},
            )

        if isinstance(to_replace, (list, tuple)) and isinstance(value, (list, tuple)):
            if len(to_replace) != len(value):
                raise PySparkValueError(
                    error_class="LENGTH_SHOULD_BE_THE_SAME",
                    message_parameters={
                        "arg1": "to_replace",
                        "arg2": "value",
                        "arg1_length": str(len(to_replace)),
                        "arg2_length": str(len(value)),
                    },
                )

        if not (subset is None or isinstance(subset, (list, tuple, str))):
            raise PySparkTypeError(
                error_class="NOT_LIST_OR_STR_OR_TUPLE",
                message_parameters={"arg_name": "subset", "arg_type": type(subset).__name__},
            )

        # Reshape input arguments if necessary
        if isinstance(to_replace, (float, int, str)):
            to_replace = [to_replace]

        if isinstance(to_replace, dict):
            rep_dict = to_replace
            if value is not None:
                warnings.warn("to_replace is a dict and value is not None. value will be ignored.")
        else:
            if isinstance(value, (float, int, str)) or value is None:
                value = [value for _ in range(len(to_replace))]
            rep_dict = dict(zip(to_replace, cast("Iterable[Optional[Union[float, str]]]", value)))

        if isinstance(subset, str):
            subset = [subset]

        # Verify we were not passed in mixed type generics.
        if not any(
            all_of_type(rep_dict.keys())
            and all_of_type(x for x in rep_dict.values() if x is not None)
            for all_of_type in [all_of_bool, all_of_str, all_of_numeric]
        ):
            raise PySparkValueError(
                error_class="MIXED_TYPE_REPLACEMENT",
                message_parameters={},
            )

        return DataFrame(
            plan.NAReplace(child=self._plan, cols=subset, replacements=rep_dict),
            session=self._session,
        )

    replace.__doc__ = PySparkDataFrame.replace.__doc__

    @property
    def stat(self) -> "DataFrameStatFunctions":
        return DataFrameStatFunctions(self)

    stat.__doc__ = PySparkDataFrame.stat.__doc__

    def summary(self, *statistics: str) -> "DataFrame":
        _statistics: List[str] = list(statistics)
        for s in _statistics:
            if not isinstance(s, str):
                raise PySparkTypeError(
                    error_class="NOT_LIST_OF_STR",
                    message_parameters={"arg_name": "statistics", "arg_type": type(s).__name__},
                )
        return DataFrame(
            plan.StatSummary(child=self._plan, statistics=_statistics),
            session=self._session,
        )

    summary.__doc__ = PySparkDataFrame.summary.__doc__

    def describe(self, *cols: Union[str, List[str]]) -> "DataFrame":
        if len(cols) == 1 and isinstance(cols[0], list):
            cols = cols[0]  # type: ignore[assignment]

        _cols = []
        for column in cols:
            if isinstance(column, str):
                _cols.append(column)
            else:
                _cols.extend([s for s in column])
        return DataFrame(
            plan.StatDescribe(child=self._plan, cols=_cols),
            session=self._session,
        )

    describe.__doc__ = PySparkDataFrame.describe.__doc__

    def cov(self, col1: str, col2: str) -> float:
        if not isinstance(col1, str):
            raise PySparkTypeError(
                error_class="NOT_STR",
                message_parameters={"arg_name": "col1", "arg_type": type(col1).__name__},
            )
        if not isinstance(col2, str):
            raise PySparkTypeError(
                error_class="NOT_STR",
                message_parameters={"arg_name": "col2", "arg_type": type(col2).__name__},
            )
        table, _ = DataFrame(
            plan.StatCov(child=self._plan, col1=col1, col2=col2),
            session=self._session,
        )._to_table()
        return table[0][0].as_py()

    cov.__doc__ = PySparkDataFrame.cov.__doc__

    def corr(self, col1: str, col2: str, method: Optional[str] = None) -> float:
        if not isinstance(col1, str):
            raise PySparkTypeError(
                error_class="NOT_STR",
                message_parameters={"arg_name": "col1", "arg_type": type(col1).__name__},
            )
        if not isinstance(col2, str):
            raise PySparkTypeError(
                error_class="NOT_STR",
                message_parameters={"arg_name": "col2", "arg_type": type(col2).__name__},
            )
        if not method:
            method = "pearson"
        if not method == "pearson":
            raise PySparkValueError(
                error_class="VALUE_NOT_PEARSON",
                message_parameters={"arg_name": "method", "arg_value": method},
            )
        table, _ = DataFrame(
            plan.StatCorr(child=self._plan, col1=col1, col2=col2, method=method),
            session=self._session,
        )._to_table()
        return table[0][0].as_py()

    corr.__doc__ = PySparkDataFrame.corr.__doc__

    def approxQuantile(
        self,
        col: Union[str, List[str], Tuple[str]],
        probabilities: Union[List[float], Tuple[float]],
        relativeError: float,
    ) -> Union[List[float], List[List[float]]]:
        if not isinstance(col, (str, list, tuple)):
            raise PySparkTypeError(
                error_class="NOT_LIST_OR_STR_OR_TUPLE",
                message_parameters={"arg_name": "col", "arg_type": type(col).__name__},
            )

        isStr = isinstance(col, str)

        if isinstance(col, tuple):
            col = list(col)
        elif isStr:
            col = [cast(str, col)]

        for c in col:
            if not isinstance(c, str):
                raise PySparkTypeError(
                    error_class="NOT_LIST_OF_STR",
                    message_parameters={"arg_name": "columns", "arg_type": type(c).__name__},
                )

        if not isinstance(probabilities, (list, tuple)):
            raise PySparkTypeError(
                error_class="NOT_LIST_OR_TUPLE",
                message_parameters={
                    "arg_name": "probabilities",
                    "arg_type": type(probabilities).__name__,
                },
            )
        if isinstance(probabilities, tuple):
            probabilities = list(probabilities)
        for p in probabilities:
            if not isinstance(p, (float, int)) or p < 0 or p > 1:
                raise PySparkTypeError(
                    error_class="NOT_LIST_OF_FLOAT_OR_INT",
                    message_parameters={
                        "arg_name": "probabilities",
                        "arg_type": type(p).__name__,
                    },
                )

        if not isinstance(relativeError, (float, int)):
            raise PySparkTypeError(
                error_class="NOT_FLOAT_OR_INT",
                message_parameters={
                    "arg_name": "relativeError",
                    "arg_type": type(relativeError).__name__,
                },
            )
        if relativeError < 0:
            raise PySparkValueError(
                error_class="NEGATIVE_VALUE",
                message_parameters={
                    "arg_name": "relativeError",
                    "arg_value": str(relativeError),
                },
            )
        relativeError = float(relativeError)
        table, _ = DataFrame(
            plan.StatApproxQuantile(
                child=self._plan,
                cols=list(col),
                probabilities=probabilities,
                relativeError=relativeError,
            ),
            session=self._session,
        )._to_table()
        jaq = [q.as_py() for q in table[0][0]]
        jaq_list = [list(j) for j in jaq]
        return jaq_list[0] if isStr else jaq_list

    approxQuantile.__doc__ = PySparkDataFrame.approxQuantile.__doc__

    def crosstab(self, col1: str, col2: str) -> "DataFrame":
        if not isinstance(col1, str):
            raise PySparkTypeError(
                error_class="NOT_STR",
                message_parameters={"arg_name": "col1", "arg_type": type(col1).__name__},
            )
        if not isinstance(col2, str):
            raise PySparkTypeError(
                error_class="NOT_STR",
                message_parameters={"arg_name": "col2", "arg_type": type(col2).__name__},
            )
        return DataFrame(
            plan.StatCrosstab(child=self._plan, col1=col1, col2=col2),
            session=self._session,
        )

    crosstab.__doc__ = PySparkDataFrame.crosstab.__doc__

    def freqItems(
        self, cols: Union[List[str], Tuple[str]], support: Optional[float] = None
    ) -> "DataFrame":
        if isinstance(cols, tuple):
            cols = list(cols)
        if not isinstance(cols, list):
            raise PySparkTypeError(
                error_class="NOT_LIST_OR_TUPLE",
                message_parameters={"arg_name": "cols", "arg_type": type(cols).__name__},
            )
        if not support:
            support = 0.01
        return DataFrame(
            plan.StatFreqItems(child=self._plan, cols=cols, support=support),
            session=self._session,
        )

    freqItems.__doc__ = PySparkDataFrame.freqItems.__doc__

    def sampleBy(
        self, col: "ColumnOrName", fractions: Dict[Any, float], seed: Optional[int] = None
    ) -> "DataFrame":
        if isinstance(col, str):
            col = Column(ColumnReference(col))
        elif not isinstance(col, Column):
            raise PySparkTypeError(
                error_class="NOT_COLUMN_OR_STR",
                message_parameters={"arg_name": "col", "arg_type": type(col).__name__},
            )
        if not isinstance(fractions, dict):
            raise PySparkTypeError(
                error_class="NOT_DICT",
                message_parameters={"arg_name": "fractions", "arg_type": type(fractions).__name__},
            )
        for k, v in fractions.items():
            if not isinstance(k, (float, int, str)):
                raise PySparkTypeError(
                    error_class="DISALLOWED_TYPE_FOR_CONTAINER",
                    message_parameters={
                        "arg_name": "fractions",
                        "arg_type": type(fractions).__name__,
                        "allowed_types": "float, int, str",
                        "item_type": type(k).__name__,
                    },
                )
            fractions[k] = float(v)
        seed = seed if seed is not None else random.randint(0, sys.maxsize)
        return DataFrame(
            plan.StatSampleBy(child=self._plan, col=col, fractions=fractions, seed=seed),
            session=self._session,
        )

    sampleBy.__doc__ = PySparkDataFrame.sampleBy.__doc__

    def __getattr__(self, name: str) -> "Column":
        if name in ["_jseq", "_jdf", "_jmap", "_jcols", "rdd", "toJSON"]:
            raise PySparkAttributeError(
                error_class="JVM_ATTRIBUTE_NOT_SUPPORTED", message_parameters={"attr_name": name}
            )
        elif name in [
            "checkpoint",
            "localCheckpoint",
        ]:
            raise PySparkNotImplementedError(
                error_class="NOT_IMPLEMENTED",
                message_parameters={"feature": f"{name}()"},
            )

        if name not in self.columns:
            raise PySparkAttributeError(
                error_class="ATTRIBUTE_NOT_SUPPORTED", message_parameters={"attr_name": name}
            )

        return Column(
            ColumnReference(
                unparsed_identifier=name,
                plan_id=self._plan._plan_id,
            )
        )

    __getattr__.__doc__ = PySparkDataFrame.__getattr__.__doc__

    @overload
    def __getitem__(self, item: Union[int, str]) -> Column:
        ...

    @overload
    def __getitem__(self, item: Union[Column, List, Tuple]) -> "DataFrame":
        ...

    def __getitem__(self, item: Union[int, str, Column, List, Tuple]) -> Union[Column, "DataFrame"]:
        if isinstance(item, str):
            if item == "*":
                return Column(
                    UnresolvedStar(
                        unparsed_target=None,
                        plan_id=self._plan._plan_id,
                    )
                )
            else:
                # TODO: revisit vanilla Spark's Dataset.col
                # if (sparkSession.sessionState.conf.supportQuotedRegexColumnName) {
                #   colRegex(colName)
                # } else {
                #   Column(addDataFrameIdToCol(resolve(colName)))
                # }

                # validate the column name
                if not hasattr(self._session, "is_mock_session"):
                    self.select(item).isLocal()

                return Column(
                    ColumnReference(
                        unparsed_identifier=item,
                        plan_id=self._plan._plan_id,
                    )
                )
        elif isinstance(item, Column):
            return self.filter(item)
        elif isinstance(item, (list, tuple)):
            return self.select(*item)
        elif isinstance(item, int):
            return F.col(self.columns[item])
        else:
            raise PySparkTypeError(
                error_class="NOT_COLUMN_OR_INT_OR_LIST_OR_STR_OR_TUPLE",
                message_parameters={"arg_name": "item", "arg_type": type(item).__name__},
            )

    def __dir__(self) -> List[str]:
        attrs = set(super().__dir__())
        attrs.update(self.columns)
        return sorted(attrs)

    __dir__.__doc__ = PySparkDataFrame.__dir__.__doc__

    def collect(self) -> List[Row]:
        table, schema = self._to_table()

        schema = schema or from_arrow_schema(table.schema, prefer_timestamp_ntz=True)

        assert schema is not None and isinstance(schema, StructType)

        return ArrowTableToRowsConversion.convert(table, schema)

    collect.__doc__ = PySparkDataFrame.collect.__doc__

    def _to_table(self) -> Tuple["pa.Table", Optional[StructType]]:
        query = self._plan.to_proto(self._session.client)
        table, schema = self._session.client.to_table(query, self._plan.observations)
        assert table is not None
        return (table, schema)

    def toPandas(self) -> "pandas.DataFrame":
        query = self._plan.to_proto(self._session.client)
        return self._session.client.to_pandas(query, self._plan.observations)

    toPandas.__doc__ = PySparkDataFrame.toPandas.__doc__

    @property
    def schema(self) -> StructType:
<<<<<<< HEAD
        if self._plan is not None:
            if self._cached_schema is None:
                query = self._plan.to_proto(self._session.client)
                if self._session is None:
                    raise Exception("Cannot analyze without SparkSession.")
                self._cached_schema = self._session.client.schema(query)
            return self._cached_schema
        else:
            raise Exception("Empty plan.")
=======
        query = self._plan.to_proto(self._session.client)
        return self._session.client.schema(query)
>>>>>>> 704e9a07

    schema.__doc__ = PySparkDataFrame.schema.__doc__

    def isLocal(self) -> bool:
        query = self._plan.to_proto(self._session.client)
        result = self._session.client._analyze(method="is_local", plan=query).is_local
        assert result is not None
        return result

    isLocal.__doc__ = PySparkDataFrame.isLocal.__doc__

    @property
    def isStreaming(self) -> bool:
        query = self._plan.to_proto(self._session.client)
        result = self._session.client._analyze(method="is_streaming", plan=query).is_streaming
        assert result is not None
        return result

    isStreaming.__doc__ = PySparkDataFrame.isStreaming.__doc__

    def _tree_string(self, level: Optional[int] = None) -> str:
        query = self._plan.to_proto(self._session.client)
        result = self._session.client._analyze(
            method="tree_string", plan=query, level=level
        ).tree_string
        assert result is not None
        return result

    def printSchema(self, level: Optional[int] = None) -> None:
        print(self._tree_string(level))

    printSchema.__doc__ = PySparkDataFrame.printSchema.__doc__

    def inputFiles(self) -> List[str]:
        query = self._plan.to_proto(self._session.client)
        result = self._session.client._analyze(method="input_files", plan=query).input_files
        assert result is not None
        return result

    inputFiles.__doc__ = PySparkDataFrame.inputFiles.__doc__

    def to(self, schema: StructType) -> "DataFrame":
        assert schema is not None
        return DataFrame(
            plan.ToSchema(child=self._plan, schema=schema),
            session=self._session,
        )

    to.__doc__ = PySparkDataFrame.to.__doc__

    def toDF(self, *cols: str) -> "DataFrame":
        for col_ in cols:
            if not isinstance(col_, str):
                raise PySparkTypeError(
                    error_class="NOT_LIST_OF_STR",
                    message_parameters={"arg_name": "cols", "arg_type": type(col_).__name__},
                )
        return DataFrame(plan.ToDF(self._plan, list(cols)), self._session)

    toDF.__doc__ = PySparkDataFrame.toDF.__doc__

    def transform(self, func: Callable[..., "DataFrame"], *args: Any, **kwargs: Any) -> "DataFrame":
        result = func(self, *args, **kwargs)
        assert isinstance(
            result, DataFrame
        ), "Func returned an instance of type [%s], " "should have been DataFrame." % type(result)
        return result

    transform.__doc__ = PySparkDataFrame.transform.__doc__

    def _explain_string(
        self, extended: Optional[Union[bool, str]] = None, mode: Optional[str] = None
    ) -> str:
        if extended is not None and mode is not None:
            raise PySparkValueError(
                error_class="CANNOT_SET_TOGETHER",
                message_parameters={"arg_list": "extended and mode"},
            )

        # For the no argument case: df.explain()
        is_no_argument = extended is None and mode is None

        # For the cases below:
        #   explain(True)
        #   explain(extended=False)
        is_extended_case = isinstance(extended, bool) and mode is None

        # For the case when extended is mode:
        #   df.explain("formatted")
        is_extended_as_mode = isinstance(extended, str) and mode is None

        # For the mode specified:
        #   df.explain(mode="formatted")
        is_mode_case = extended is None and isinstance(mode, str)

        if not (is_no_argument or is_extended_case or is_extended_as_mode or is_mode_case):
            argtypes = [str(type(arg)) for arg in [extended, mode] if arg is not None]
            raise PySparkTypeError(
                error_class="NOT_BOOL_OR_STR",
                message_parameters={
                    "arg_name": "extended (optional) and mode (optional)",
                    "arg_type": ", ".join(argtypes),
                },
            )

        # Sets an explain mode depending on a given argument
        if is_no_argument:
            explain_mode = "simple"
        elif is_extended_case:
            explain_mode = "extended" if extended else "simple"
        elif is_mode_case:
            explain_mode = cast(str, mode)
        elif is_extended_as_mode:
            explain_mode = cast(str, extended)

        query = self._plan.to_proto(self._session.client)
        return self._session.client.explain_string(query, explain_mode)

    def explain(
        self, extended: Optional[Union[bool, str]] = None, mode: Optional[str] = None
    ) -> None:
        print(self._explain_string(extended=extended, mode=mode))

    explain.__doc__ = PySparkDataFrame.explain.__doc__

    def createTempView(self, name: str) -> None:
        command = plan.CreateView(
            child=self._plan, name=name, is_global=False, replace=False
        ).command(session=self._session.client)
        self._session.client.execute_command(command, self._plan.observations)

    createTempView.__doc__ = PySparkDataFrame.createTempView.__doc__

    def createOrReplaceTempView(self, name: str) -> None:
        command = plan.CreateView(
            child=self._plan, name=name, is_global=False, replace=True
        ).command(session=self._session.client)
        self._session.client.execute_command(command, self._plan.observations)

    createOrReplaceTempView.__doc__ = PySparkDataFrame.createOrReplaceTempView.__doc__

    def createGlobalTempView(self, name: str) -> None:
        command = plan.CreateView(
            child=self._plan, name=name, is_global=True, replace=False
        ).command(session=self._session.client)
        self._session.client.execute_command(command, self._plan.observations)

    createGlobalTempView.__doc__ = PySparkDataFrame.createGlobalTempView.__doc__

    def createOrReplaceGlobalTempView(self, name: str) -> None:
        command = plan.CreateView(
            child=self._plan, name=name, is_global=True, replace=True
        ).command(session=self._session.client)
        self._session.client.execute_command(command, self._plan.observations)

    createOrReplaceGlobalTempView.__doc__ = PySparkDataFrame.createOrReplaceGlobalTempView.__doc__

    def cache(self) -> "DataFrame":
        return self.persist()

    cache.__doc__ = PySparkDataFrame.cache.__doc__

    def persist(
        self,
        storageLevel: StorageLevel = (StorageLevel.MEMORY_AND_DISK_DESER),
    ) -> "DataFrame":
        relation = self._plan.plan(self._session.client)
        self._session.client._analyze(
            method="persist", relation=relation, storage_level=storageLevel
        )
        return self

    persist.__doc__ = PySparkDataFrame.persist.__doc__

    @property
    def storageLevel(self) -> StorageLevel:
        relation = self._plan.plan(self._session.client)
        storage_level = self._session.client._analyze(
            method="get_storage_level", relation=relation
        ).storage_level
        assert storage_level is not None
        return storage_level

    storageLevel.__doc__ = PySparkDataFrame.storageLevel.__doc__

    def unpersist(self, blocking: bool = False) -> "DataFrame":
        relation = self._plan.plan(self._session.client)
        self._session.client._analyze(method="unpersist", relation=relation, blocking=blocking)
        return self

    unpersist.__doc__ = PySparkDataFrame.unpivot.__doc__

    @property
    def is_cached(self) -> bool:
        return self.storageLevel != StorageLevel.NONE

    def toLocalIterator(self, prefetchPartitions: bool = False) -> Iterator[Row]:
        query = self._plan.to_proto(self._session.client)

        schema: Optional[StructType] = None
        for schema_or_table in self._session.client.to_table_as_iterator(
            query, self._plan.observations
        ):
            if isinstance(schema_or_table, StructType):
                assert schema is None
                schema = schema_or_table
            else:
                assert isinstance(schema_or_table, pa.Table)
                table = schema_or_table
                if schema is None:
                    schema = from_arrow_schema(table.schema, prefer_timestamp_ntz=True)
                yield from ArrowTableToRowsConversion.convert(table, schema)

    toLocalIterator.__doc__ = PySparkDataFrame.toLocalIterator.__doc__

    def pandas_api(
        self, index_col: Optional[Union[str, List[str]]] = None
    ) -> "PandasOnSparkDataFrame":
        from pyspark.pandas.namespace import _get_index_map
        from pyspark.pandas.frame import DataFrame as PandasOnSparkDataFrame
        from pyspark.pandas.internal import InternalFrame

        index_spark_columns, index_names = _get_index_map(self, index_col)  # type: ignore[arg-type]
        internal = InternalFrame(
            spark_frame=self,  # type: ignore[arg-type]
            index_spark_columns=index_spark_columns,
            index_names=index_names,  # type: ignore[arg-type]
        )
        return PandasOnSparkDataFrame(internal)

    pandas_api.__doc__ = PySparkDataFrame.pandas_api.__doc__

    def registerTempTable(self, name: str) -> None:
        warnings.warn("Deprecated in 2.0, use createOrReplaceTempView instead.", FutureWarning)
        self.createOrReplaceTempView(name)

    registerTempTable.__doc__ = PySparkDataFrame.registerTempTable.__doc__

    def _map_partitions(
        self,
        func: "PandasMapIterFunction",
        schema: Union[StructType, str],
        evalType: int,
        barrier: bool,
    ) -> "DataFrame":
        from pyspark.sql.connect.udf import UserDefinedFunction

        udf_obj = UserDefinedFunction(
            func,
            returnType=schema,
            evalType=evalType,
        )

        return DataFrame(
            plan.MapPartitions(
                child=self._plan, function=udf_obj, cols=self.columns, is_barrier=barrier
            ),
            session=self._session,
        )

    def mapInPandas(
        self,
        func: "PandasMapIterFunction",
        schema: Union[StructType, str],
        barrier: bool = False,
    ) -> "DataFrame":
        return self._map_partitions(func, schema, PythonEvalType.SQL_MAP_PANDAS_ITER_UDF, barrier)

    mapInPandas.__doc__ = PySparkDataFrame.mapInPandas.__doc__

    def mapInArrow(
        self,
        func: "ArrowMapIterFunction",
        schema: Union[StructType, str],
        barrier: bool = False,
    ) -> "DataFrame":
        return self._map_partitions(func, schema, PythonEvalType.SQL_MAP_ARROW_ITER_UDF, barrier)

    mapInArrow.__doc__ = PySparkDataFrame.mapInArrow.__doc__

    def foreach(self, f: Callable[[Row], None]) -> None:
        def foreach_func(row: Any) -> None:
            f(row)

        self.select(F.struct(*self.schema.fieldNames()).alias("row")).select(
            F.udf(foreach_func, StructType())("row")  # type: ignore[arg-type]
        ).collect()

    foreach.__doc__ = PySparkDataFrame.foreach.__doc__

    def foreachPartition(self, f: Callable[[Iterator[Row]], None]) -> None:
        schema = self.schema
        field_converters = [
            ArrowTableToRowsConversion._create_converter(f.dataType) for f in schema.fields
        ]

        def foreach_partition_func(itr: Iterable[pa.RecordBatch]) -> Iterable[pa.RecordBatch]:
            def flatten() -> Iterator[Row]:
                for table in itr:
                    columnar_data = [column.to_pylist() for column in table.columns]
                    for i in range(0, table.num_rows):
                        values = [
                            field_converters[j](columnar_data[j][i])
                            for j in range(table.num_columns)
                        ]
                        yield _create_row(fields=schema.fieldNames(), values=values)

            f(flatten())
            return iter([])

        self.mapInArrow(foreach_partition_func, schema=StructType()).collect()

    foreachPartition.__doc__ = PySparkDataFrame.foreachPartition.__doc__

    @property
    def writeStream(self) -> DataStreamWriter:
        return DataStreamWriter(plan=self._plan, session=self._session)

    writeStream.__doc__ = PySparkDataFrame.writeStream.__doc__

    def sameSemantics(self, other: "DataFrame") -> bool:
        self._check_same_session(other)
        return self._session.client.same_semantics(
            plan=self._plan.to_proto(self._session.client),
            other=other._plan.to_proto(other._session.client),
        )

    sameSemantics.__doc__ = PySparkDataFrame.sameSemantics.__doc__

    def semanticHash(self) -> int:
        return self._session.client.semantic_hash(
            plan=self._plan.to_proto(self._session.client),
        )

    semanticHash.__doc__ = PySparkDataFrame.semanticHash.__doc__

    def writeTo(self, table: str) -> "DataFrameWriterV2":
        return DataFrameWriterV2(self._plan, self._session, table)

    writeTo.__doc__ = PySparkDataFrame.writeTo.__doc__

    # SparkConnect specific API
    def offset(self, n: int) -> "DataFrame":
        return DataFrame(plan.Offset(child=self._plan, offset=n), session=self._session)

    offset.__doc__ = PySparkDataFrame.offset.__doc__


class DataFrameNaFunctions:
    def __init__(self, df: DataFrame):
        self.df = df

    def fill(
        self,
        value: Union["LiteralType", Dict[str, "LiteralType"]],
        subset: Optional[Union[str, Tuple[str, ...], List[str]]] = None,
    ) -> DataFrame:
        return self.df.fillna(value=value, subset=subset)

    fill.__doc__ = DataFrame.fillna.__doc__

    def drop(
        self,
        how: str = "any",
        thresh: Optional[int] = None,
        subset: Optional[Union[str, Tuple[str, ...], List[str]]] = None,
    ) -> DataFrame:
        return self.df.dropna(how=how, thresh=thresh, subset=subset)

    drop.__doc__ = DataFrame.dropna.__doc__

    def replace(
        self,
        to_replace: Union[List["LiteralType"], Dict["LiteralType", "OptionalPrimitiveType"]],
        value: Optional[
            Union["OptionalPrimitiveType", List["OptionalPrimitiveType"], _NoValueType]
        ] = _NoValue,
        subset: Optional[List[str]] = None,
    ) -> DataFrame:
        return self.df.replace(to_replace, value, subset)

    replace.__doc__ = DataFrame.replace.__doc__


DataFrameNaFunctions.__doc__ = PySparkDataFrameNaFunctions.__doc__


class DataFrameStatFunctions:
    def __init__(self, df: DataFrame):
        self.df = df

    def cov(self, col1: str, col2: str) -> float:
        return self.df.cov(col1, col2)

    cov.__doc__ = DataFrame.cov.__doc__

    def corr(self, col1: str, col2: str, method: Optional[str] = None) -> float:
        return self.df.corr(col1, col2, method)

    corr.__doc__ = DataFrame.corr.__doc__

    def approxQuantile(
        self,
        col: Union[str, List[str], Tuple[str]],
        probabilities: Union[List[float], Tuple[float]],
        relativeError: float,
    ) -> Union[List[float], List[List[float]]]:
        return self.df.approxQuantile(col, probabilities, relativeError)

    approxQuantile.__doc__ = DataFrame.approxQuantile.__doc__

    def crosstab(self, col1: str, col2: str) -> DataFrame:
        return self.df.crosstab(col1, col2)

    crosstab.__doc__ = DataFrame.crosstab.__doc__

    def freqItems(
        self, cols: Union[List[str], Tuple[str]], support: Optional[float] = None
    ) -> DataFrame:
        return self.df.freqItems(cols, support)

    freqItems.__doc__ = DataFrame.freqItems.__doc__

    def sampleBy(
        self, col: str, fractions: Dict[Any, float], seed: Optional[int] = None
    ) -> DataFrame:
        return self.df.sampleBy(col, fractions, seed)

    sampleBy.__doc__ = DataFrame.sampleBy.__doc__


DataFrameStatFunctions.__doc__ = PySparkDataFrameStatFunctions.__doc__


def _test() -> None:
    import os
    import sys
    import doctest
    from pyspark.sql import SparkSession as PySparkSession
    import pyspark.sql.connect.dataframe

    os.chdir(os.environ["SPARK_HOME"])

    globs = pyspark.sql.connect.dataframe.__dict__.copy()

    # TODO(SPARK-41625): Support Structured Streaming
    del pyspark.sql.connect.dataframe.DataFrame.isStreaming.__doc__

    # TODO(SPARK-41888): Support StreamingQueryListener for DataFrame.observe
    del pyspark.sql.connect.dataframe.DataFrame.observe.__doc__

    # TODO(SPARK-43435): should reenable this test
    del pyspark.sql.connect.dataframe.DataFrame.writeStream.__doc__

    globs["spark"] = (
        PySparkSession.builder.appName("sql.connect.dataframe tests")
        .remote("local[4]")
        .getOrCreate()
    )

    (failure_count, test_count) = doctest.testmod(
        pyspark.sql.connect.dataframe,
        globs=globs,
        optionflags=doctest.ELLIPSIS
        | doctest.NORMALIZE_WHITESPACE
        | doctest.IGNORE_EXCEPTION_DETAIL,
    )

    globs["spark"].stop()

    if failure_count:
        sys.exit(-1)


if __name__ == "__main__":
    _test()<|MERGE_RESOLUTION|>--- conflicted
+++ resolved
@@ -1783,7 +1783,6 @@
 
     @property
     def schema(self) -> StructType:
-<<<<<<< HEAD
         if self._plan is not None:
             if self._cached_schema is None:
                 query = self._plan.to_proto(self._session.client)
@@ -1793,10 +1792,6 @@
             return self._cached_schema
         else:
             raise Exception("Empty plan.")
-=======
-        query = self._plan.to_proto(self._session.client)
-        return self._session.client.schema(query)
->>>>>>> 704e9a07
 
     schema.__doc__ = PySparkDataFrame.schema.__doc__
 
