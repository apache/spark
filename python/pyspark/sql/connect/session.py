--- conflicted
+++ resolved
@@ -163,16 +163,6 @@
             )
 
         def create(self) -> "SparkSession":
-            return SparkSession(connectionString=self._options["spark.remote"])
-
-        def getOrCreate(self) -> "SparkSession":
-            global _active_spark_session
-            if _active_spark_session is not None:
-                return _active_spark_session
-<<<<<<< HEAD
-            _active_spark_session = self.create()
-=======
-
             has_channel_builder = self._channel_builder is not None
             has_spark_remote = "spark.remote" in self._options
 
@@ -189,12 +179,17 @@
 
             if has_channel_builder:
                 assert self._channel_builder is not None
-                _active_spark_session = SparkSession(connection=self._channel_builder)
+                return SparkSession(connection=self._channel_builder)
             else:
                 spark_remote = to_str(self._options.get("spark.remote"))
                 assert spark_remote is not None
-                _active_spark_session = SparkSession(connection=spark_remote)
->>>>>>> bee8187d
+                return SparkSession(connection=spark_remote)
+
+        def getOrCreate(self) -> "SparkSession":
+            global _active_spark_session
+            if _active_spark_session is not None:
+                return _active_spark_session
+            _active_spark_session = self.create()
             return _active_spark_session
 
     _client: SparkConnectClient
