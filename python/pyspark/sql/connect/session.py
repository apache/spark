--- conflicted
+++ resolved
@@ -74,11 +74,8 @@
     from pyspark.sql.connect.udf import UDFRegistration
 
 
-<<<<<<< HEAD
-=======
 # `_active_spark_session` stores the active spark connect session created by
 # `SparkSession.builder.getOrCreate`. It is used by ML code.
->>>>>>> 753864fe
 _active_spark_session = None
 
 
