#
# Licensed to the Apache Software Foundation (ASF) under one or more
# contributor license agreements.  See the NOTICE file distributed with
# this work for additional information regarding copyright ownership.
# The ASF licenses this file to You under the Apache License, Version 2.0
# (the "License"); you may not use this file except in compliance with
# the License.  You may obtain a copy of the License at
#
#    http://www.apache.org/licenses/LICENSE-2.0
#
# Unless required by applicable law or agreed to in writing, software
# distributed under the License is distributed on an "AS IS" BASIS,
# WITHOUT WARRANTIES OR CONDITIONS OF ANY KIND, either express or implied.
# See the License for the specific language governing permissions and
# limitations under the License.
#

"""
Important classes of Spark SQL and DataFrames:

    - L{SQLContext}
      Main entry point for :class:`DataFrame` and SQL functionality.
    - L{DataFrame}
      A distributed collection of data grouped into named columns.
    - L{Column}
      A column expression in a :class:`DataFrame`.
    - L{Row}
      A row of data in a :class:`DataFrame`.
    - L{HiveContext}
      Main entry point for accessing data stored in Apache Hive.
    - L{GroupedData}
      Aggregation methods, returned by :func:`DataFrame.groupBy`.
    - L{DataFrameNaFunctions}
      Methods for handling missing data (null values).
    - L{functions}
      List of built-in functions available for :class:`DataFrame`.
    - L{types}
      List of data types available.
"""
from __future__ import absolute_import

# fix the module name conflict for Python 3+
import sys
from . import _types as types
modname = __name__ + '.types'
types.__name__ = modname
# update the __module__ for all objects, make them picklable
for v in types.__dict__.values():
    if hasattr(v, "__module__") and v.__module__.endswith('._types'):
        v.__module__ = modname
sys.modules[modname] = types
del modname, sys

from pyspark.sql.types import Row
<<<<<<< HEAD
from pyspark.sql.context import SQLContext, HiveContext
from pyspark.sql.dataframe import DataFrame, GroupedData, Column, SchemaRDD
=======
from pyspark.sql.dataframe import DataFrame, GroupedData, Column, SchemaRDD, DataFrameNaFunctions
>>>>>>> ee11be25

__all__ = [
    'SQLContext', 'HiveContext', 'DataFrame', 'GroupedData', 'Column', 'Row', 'DataFrameNaFunctions'
]<|MERGE_RESOLUTION|>--- conflicted
+++ resolved
@@ -52,12 +52,8 @@
 del modname, sys
 
 from pyspark.sql.types import Row
-<<<<<<< HEAD
 from pyspark.sql.context import SQLContext, HiveContext
-from pyspark.sql.dataframe import DataFrame, GroupedData, Column, SchemaRDD
-=======
 from pyspark.sql.dataframe import DataFrame, GroupedData, Column, SchemaRDD, DataFrameNaFunctions
->>>>>>> ee11be25
 
 __all__ = [
     'SQLContext', 'HiveContext', 'DataFrame', 'GroupedData', 'Column', 'Row', 'DataFrameNaFunctions'
