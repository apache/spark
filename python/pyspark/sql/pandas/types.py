#
# Licensed to the Apache Software Foundation (ASF) under one or more
# contributor license agreements.  See the NOTICE file distributed with
# this work for additional information regarding copyright ownership.
# The ASF licenses this file to You under the Apache License, Version 2.0
# (the "License"); you may not use this file except in compliance with
# the License.  You may obtain a copy of the License at
#
#    http://www.apache.org/licenses/LICENSE-2.0
#
# Unless required by applicable law or agreed to in writing, software
# distributed under the License is distributed on an "AS IS" BASIS,
# WITHOUT WARRANTIES OR CONDITIONS OF ANY KIND, either express or implied.
# See the License for the specific language governing permissions and
# limitations under the License.
#

"""
Type-specific codes between pandas and PyArrow. Also contains some utils to correct
pandas instances during the type conversion.
"""

from pyspark.sql.types import BooleanType, ByteType, ShortType, IntegerType, LongType, \
    FloatType, DoubleType, DecimalType, StringType, BinaryType, DateType, TimestampType, \
    ArrayType, MapType, StructType, StructField


def to_arrow_type(dt):
    """ Convert Spark data type to pyarrow type
    """
    from distutils.version import LooseVersion
    import pyarrow as pa
    if type(dt) == BooleanType:
        arrow_type = pa.bool_()
    elif type(dt) == ByteType:
        arrow_type = pa.int8()
    elif type(dt) == ShortType:
        arrow_type = pa.int16()
    elif type(dt) == IntegerType:
        arrow_type = pa.int32()
    elif type(dt) == LongType:
        arrow_type = pa.int64()
    elif type(dt) == FloatType:
        arrow_type = pa.float32()
    elif type(dt) == DoubleType:
        arrow_type = pa.float64()
    elif type(dt) == DecimalType:
        arrow_type = pa.decimal128(dt.precision, dt.scale)
    elif type(dt) == StringType:
        arrow_type = pa.string()
    elif type(dt) == BinaryType:
        arrow_type = pa.binary()
    elif type(dt) == DateType:
        arrow_type = pa.date32()
    elif type(dt) == TimestampType:
        # Timestamps should be in UTC, JVM Arrow timestamps require a timezone to be read
        arrow_type = pa.timestamp('us', tz='UTC')
    elif type(dt) == ArrayType:
        if type(dt.elementType) in [StructType, TimestampType]:
            raise TypeError("Unsupported type in conversion to Arrow: " + str(dt))
        arrow_type = pa.list_(to_arrow_type(dt.elementType))
    elif type(dt) == MapType:
        if LooseVersion(pa.__version__) < LooseVersion("2.0.0"):
            raise TypeError("MapType is only supported with pyarrow 2.0.0 and above")
        if type(dt.keyType) in [StructType, TimestampType] or \
                type(dt.valueType) in [StructType, TimestampType]:
            raise TypeError("Unsupported type in conversion to Arrow: " + str(dt))
        arrow_type = pa.map_(to_arrow_type(dt.keyType), to_arrow_type(dt.valueType))
    elif type(dt) == StructType:
        if any(type(field.dataType) == StructType for field in dt):
            raise TypeError("Nested StructType not supported in conversion to Arrow")
        fields = [pa.field(field.name, to_arrow_type(field.dataType), nullable=field.nullable)
                  for field in dt]
        arrow_type = pa.struct(fields)
    else:
        raise TypeError("Unsupported type in conversion to Arrow: " + str(dt))
    return arrow_type


def to_arrow_schema(schema):
    """ Convert a schema from Spark to Arrow
    """
    import pyarrow as pa
    fields = [pa.field(field.name, to_arrow_type(field.dataType), nullable=field.nullable)
              for field in schema]
    return pa.schema(fields)


def from_arrow_type(at):
    """ Convert pyarrow type to Spark data type.
    """
    from distutils.version import LooseVersion
    import pyarrow as pa
    import pyarrow.types as types
    if types.is_boolean(at):
        spark_type = BooleanType()
    elif types.is_int8(at):
        spark_type = ByteType()
    elif types.is_int16(at):
        spark_type = ShortType()
    elif types.is_int32(at):
        spark_type = IntegerType()
    elif types.is_int64(at):
        spark_type = LongType()
    elif types.is_float32(at):
        spark_type = FloatType()
    elif types.is_float64(at):
        spark_type = DoubleType()
    elif types.is_decimal(at):
        spark_type = DecimalType(precision=at.precision, scale=at.scale)
    elif types.is_string(at):
        spark_type = StringType()
    elif types.is_binary(at):
        spark_type = BinaryType()
    elif types.is_date32(at):
        spark_type = DateType()
    elif types.is_timestamp(at):
        spark_type = TimestampType()
    elif types.is_list(at):
        if types.is_timestamp(at.value_type):
            raise TypeError("Unsupported type in conversion from Arrow: " + str(at))
        spark_type = ArrayType(from_arrow_type(at.value_type))
    elif types.is_map(at):
        if LooseVersion(pa.__version__) < LooseVersion("2.0.0"):
            raise TypeError("MapType is only supported with pyarrow 2.0.0 and above")
        if types.is_timestamp(at.key_type) or types.is_timestamp(at.item_type):
            raise TypeError("Unsupported type in conversion from Arrow: " + str(at))
        spark_type = MapType(from_arrow_type(at.key_type), from_arrow_type(at.item_type))
    elif types.is_struct(at):
        if any(types.is_struct(field.type) for field in at):
            raise TypeError("Nested StructType not supported in conversion from Arrow: " + str(at))
        return StructType(
            [StructField(field.name, from_arrow_type(field.type), nullable=field.nullable)
             for field in at])
    elif types.is_dictionary(at):
        spark_type = from_arrow_type(at.value_type)
    else:
        raise TypeError("Unsupported type in conversion from Arrow: " + str(at))
    return spark_type


def from_arrow_schema(arrow_schema):
    """ Convert schema from Arrow to Spark.
    """
    return StructType(
        [StructField(field.name, from_arrow_type(field.type), nullable=field.nullable)
         for field in arrow_schema])


def _get_local_timezone():
    """ Get local timezone using pytz with environment variable, or dateutil.

    If there is a 'TZ' environment variable, pass it to pandas to use pytz and use it as timezone
    string, otherwise use the special word 'dateutil/:' which means that pandas uses dateutil and
    it reads system configuration to know the system local timezone.

    See also:
    - https://github.com/pandas-dev/pandas/blob/0.19.x/pandas/tslib.pyx#L1753
    - https://github.com/dateutil/dateutil/blob/2.6.1/dateutil/tz/tz.py#L1338
    """
    import os
    return os.environ.get('TZ', 'dateutil/:')


def _check_series_localize_timestamps(s, timezone):
    """
    Convert timezone aware timestamps to timezone-naive in the specified timezone or local timezone.

    If the input series is not a timestamp series, then the same series is returned. If the input
    series is a timestamp series, then a converted series is returned.

    Parameters
    ----------
    s : pandas.Series
    timezone : str
        the timezone to convert. if None then use local timezone

    Returns
    -------
    pandas.Series
        `pandas.Series` that have been converted to tz-naive
    """
    from pyspark.sql.pandas.utils import require_minimum_pandas_version
    require_minimum_pandas_version()

    from pandas.api.types import is_datetime64tz_dtype
    tz = timezone or _get_local_timezone()
    # TODO: handle nested timestamps, such as ArrayType(TimestampType())?
    if is_datetime64tz_dtype(s.dtype):
        return s.dt.tz_convert(tz).dt.tz_localize(None)
    else:
        return s


def _check_series_convert_timestamps_internal(s, timezone):
    """
    Convert a tz-naive timestamp in the specified timezone or local timezone to UTC normalized for
    Spark internal storage

    Parameters
    ----------
    s : pandas.Series
    timezone : str
        the timezone to convert. if None then use local timezone

    Returns
    -------
    pandas.Series
        `pandas.Series` where if it is a timestamp, has been UTC normalized without a time zone
    """
    from pyspark.sql.pandas.utils import require_minimum_pandas_version
    require_minimum_pandas_version()

    from pandas.api.types import is_datetime64_dtype, is_datetime64tz_dtype
    # TODO: handle nested timestamps, such as ArrayType(TimestampType())?
    if is_datetime64_dtype(s.dtype):
        # When tz_localize a tz-naive timestamp, the result is ambiguous if the tz-naive
        # timestamp is during the hour when the clock is adjusted backward during due to
        # daylight saving time (dst).
        # E.g., for America/New_York, the clock is adjusted backward on 2015-11-01 2:00 to
        # 2015-11-01 1:00 from dst-time to standard time, and therefore, when tz_localize
        # a tz-naive timestamp 2015-11-01 1:30 with America/New_York timezone, it can be either
        # dst time (2015-01-01 1:30-0400) or standard time (2015-11-01 1:30-0500).
        #
        # Here we explicit choose to use standard time. This matches the default behavior of
        # pytz.
        #
        # Here are some code to help understand this behavior:
        # >>> import datetime
        # >>> import pandas as pd
        # >>> import pytz
        # >>>
        # >>> t = datetime.datetime(2015, 11, 1, 1, 30)
        # >>> ts = pd.Series([t])
        # >>> tz = pytz.timezone('America/New_York')
        # >>>
        # >>> ts.dt.tz_localize(tz, ambiguous=True)
        # 0   2015-11-01 01:30:00-04:00
        # dtype: datetime64[ns, America/New_York]
        # >>>
        # >>> ts.dt.tz_localize(tz, ambiguous=False)
        # 0   2015-11-01 01:30:00-05:00
        # dtype: datetime64[ns, America/New_York]
        # >>>
        # >>> str(tz.localize(t))
        # '2015-11-01 01:30:00-05:00'
        tz = timezone or _get_local_timezone()
        return s.dt.tz_localize(tz, ambiguous=False).dt.tz_convert('UTC')
    elif is_datetime64tz_dtype(s.dtype):
        return s.dt.tz_convert('UTC')
    else:
        return s


def _check_series_convert_timestamps_localize(s, from_timezone, to_timezone):
    """
    Convert timestamp to timezone-naive in the specified timezone or local timezone

    Parameters
    ----------
    s : pandas.Series
    from_timezone : str
        the timezone to convert from. if None then use local timezone
    to_timezone : str
        the timezone to convert to. if None then use local timezone

    Returns
    -------
    pandas.Series
        `pandas.Series` where if it is a timestamp, has been converted to tz-naive
    """
    from pyspark.sql.pandas.utils import require_minimum_pandas_version
    require_minimum_pandas_version()

    import pandas as pd
    from pandas.api.types import is_datetime64tz_dtype, is_datetime64_dtype
    from_tz = from_timezone or _get_local_timezone()
    to_tz = to_timezone or _get_local_timezone()
    # TODO: handle nested timestamps, such as ArrayType(TimestampType())?
    if is_datetime64tz_dtype(s.dtype):
        return s.dt.tz_convert(to_tz).dt.tz_localize(None)
    elif is_datetime64_dtype(s.dtype) and from_tz != to_tz:
        # `s.dt.tz_localize('tzlocal()')` doesn't work properly when including NaT.
        return s.apply(
            lambda ts: ts.tz_localize(from_tz, ambiguous=False).tz_convert(to_tz).tz_localize(None)
            if ts is not pd.NaT else pd.NaT)
    else:
        return s


def _check_series_convert_timestamps_local_tz(s, timezone):
    """
    Convert timestamp to timezone-naive in the specified timezone or local timezone

    Parameters
    ----------
    s : pandas.Series
    timezone : str
        the timezone to convert to. if None then use local timezone

    Returns
    -------
    pandas.Series
        `pandas.Series` where if it is a timestamp, has been converted to tz-naive
    """
    return _check_series_convert_timestamps_localize(s, None, timezone)


def _check_series_convert_timestamps_tz_local(s, timezone):
    """
    Convert timestamp to timezone-naive in the specified timezone or local timezone

    Parameters
    ----------
    s : pandas.Series
    timezone : str
        the timezone to convert from. if None then use local timezone

    Returns
    -------
    pandas.Series
        `pandas.Series` where if it is a timestamp, has been converted to tz-naive
    """
    return _check_series_convert_timestamps_localize(s, timezone, None)


def _convert_map_items_to_dict(s):
    """
    Convert a series with items as list of (key, value), as made from an Arrow column of map type,
    to dict for compatibility with non-arrow MapType columns.
    :param s: pandas.Series of lists of (key, value) pairs
    :return: pandas.Series of dictionaries
    """
    return s.apply(lambda m: None if m is None else {k: v for k, v in m})


def _convert_dict_to_map_items(s):
    """
    Convert a series of dictionaries to list of (key, value) pairs to match expected data
    for Arrow column of map type.
    :param s: pandas.Series of dictionaries
    :return: pandas.Series of lists of (key, value) pairs
    """
<<<<<<< HEAD
    return _check_series_convert_timestamps_localize(s, timezone, None)


def _check_dataframe_covert_timestamps_tz_local(pdf, timezone, schema=None):
    """
    Convert timestamp to timezone-naive in the specified timezone or local timezone

    :param pdf: a pandas.DataFrame
    :param timezone: the timezone to convert from. if None then use local timezone
    :param schema: an optional spark schema that defines which timestamp columns to inspect
    :return pandas.DataFrame where if it is a timestamp, has been converted to tz-naive
    """
    copied = False
    if isinstance(schema, StructType):
        for field in schema:
            # TODO: handle nested timestamps, such as ArrayType(TimestampType())?
            if isinstance(field.dataType, TimestampType):
                s = _check_series_convert_timestamps_tz_local(pdf[field.name], timezone)
                if s is not pdf[field.name]:
                    if not copied:
                        # Copy once if the series is modified to prevent the original
                        # Pandas DataFrame from being updated
                        pdf = pdf.copy()
                        copied = True
                    pdf[field.name] = s
    else:
        for column, series in pdf.iteritems():
            s = _check_series_convert_timestamps_tz_local(series, timezone)
            if s is not series:
                if not copied:
                    # Copy once if the series is modified to prevent the original
                    # Pandas DataFrame from being updated
                    pdf = pdf.copy()
                    copied = True
                pdf[column] = s

    return pdf
=======
    return s.apply(lambda d: list(d.items()) if d is not None else None)
>>>>>>> 22aace8d
<|MERGE_RESOLUTION|>--- conflicted
+++ resolved
@@ -324,27 +324,6 @@
     return _check_series_convert_timestamps_localize(s, timezone, None)
 
 
-def _convert_map_items_to_dict(s):
-    """
-    Convert a series with items as list of (key, value), as made from an Arrow column of map type,
-    to dict for compatibility with non-arrow MapType columns.
-    :param s: pandas.Series of lists of (key, value) pairs
-    :return: pandas.Series of dictionaries
-    """
-    return s.apply(lambda m: None if m is None else {k: v for k, v in m})
-
-
-def _convert_dict_to_map_items(s):
-    """
-    Convert a series of dictionaries to list of (key, value) pairs to match expected data
-    for Arrow column of map type.
-    :param s: pandas.Series of dictionaries
-    :return: pandas.Series of lists of (key, value) pairs
-    """
-<<<<<<< HEAD
-    return _check_series_convert_timestamps_localize(s, timezone, None)
-
-
 def _check_dataframe_covert_timestamps_tz_local(pdf, timezone, schema=None):
     """
     Convert timestamp to timezone-naive in the specified timezone or local timezone
@@ -379,6 +358,23 @@
                 pdf[column] = s
 
     return pdf
-=======
-    return s.apply(lambda d: list(d.items()) if d is not None else None)
->>>>>>> 22aace8d
+
+
+def _convert_map_items_to_dict(s):
+    """
+    Convert a series with items as list of (key, value), as made from an Arrow column of map type,
+    to dict for compatibility with non-arrow MapType columns.
+    :param s: pandas.Series of lists of (key, value) pairs
+    :return: pandas.Series of dictionaries
+    """
+    return s.apply(lambda m: None if m is None else {k: v for k, v in m})
+
+
+def _convert_dict_to_map_items(s):
+    """
+    Convert a series of dictionaries to list of (key, value) pairs to match expected data
+    for Arrow column of map type.
+    :param s: pandas.Series of dictionaries
+    :return: pandas.Series of lists of (key, value) pairs
+    """
+    return s.apply(lambda d: list(d.items()) if d is not None else None)