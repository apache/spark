--- conflicted
+++ resolved
@@ -1185,10 +1185,6 @@
         return "ArrowStreamAggArrowUDFSerializer"
 
 
-<<<<<<< HEAD
-# Serializer for SQL_GROUPED_MAP_PANDAS_UDF, SQL_GROUPED_MAP_PANDAS_ITER_UDF,
-# SQL_GROUPED_AGG_PANDAS_UDF and SQL_WINDOW_AGG_PANDAS_UDF
-=======
 # Serializer for SQL_GROUPED_AGG_PANDAS_UDF and SQL_WINDOW_AGG_PANDAS_UDF
 class ArrowStreamAggPandasUDFSerializer(ArrowStreamPandasUDFSerializer):
     def __init__(
@@ -1247,7 +1243,6 @@
 
 
 # Serializer for SQL_GROUPED_MAP_PANDAS_UDF, SQL_GROUPED_MAP_PANDAS_ITER_UDF
->>>>>>> 8f6c6d64
 class GroupPandasUDFSerializer(ArrowStreamPandasUDFSerializer):
     def __init__(
         self,
