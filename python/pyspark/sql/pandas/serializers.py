--- conflicted
+++ resolved
@@ -1144,60 +1144,8 @@
 
     def load_stream(self, stream):
         """
-<<<<<<< HEAD
         Yield an iterator that produces one tuple of column arrays per batch.
         Each group yields Iterator[Tuple[pa.Array, ...]], allowing UDF to process batches one by one
-=======
-        Flatten the struct into Arrow's record batches.
-        """
-        import pyarrow as pa
-
-        dataframes_in_group = None
-
-        while dataframes_in_group is None or dataframes_in_group > 0:
-            dataframes_in_group = read_int(stream)
-
-            if dataframes_in_group == 1:
-                batches = ArrowStreamSerializer.load_stream(self, stream)
-                if hasattr(pa, "concat_batches"):
-                    yield pa.concat_batches(batches)
-                else:
-                    # pyarrow.concat_batches not supported in old versions
-                    yield pa.RecordBatch.from_struct_array(
-                        pa.concat_arrays([b.to_struct_array() for b in batches])
-                    )
-
-            elif dataframes_in_group != 0:
-                raise PySparkValueError(
-                    errorClass="INVALID_NUMBER_OF_DATAFRAMES_IN_GROUP",
-                    messageParameters={"dataframes_in_group": str(dataframes_in_group)},
-                )
-
-    def __repr__(self):
-        return "ArrowStreamAggArrowUDFSerializer"
-
-
-# Serializer for SQL_GROUPED_AGG_ARROW_ITER_UDF
-class ArrowStreamAggArrowIterUDFSerializer(ArrowStreamArrowUDFSerializer):
-    def __init__(
-        self,
-        timezone,
-        safecheck,
-        assign_cols_by_name,
-        arrow_cast,
-    ):
-        super().__init__(
-            timezone=timezone,
-            safecheck=safecheck,
-            assign_cols_by_name=assign_cols_by_name,
-            arrow_cast=arrow_cast,
-        )
-
-    def load_stream(self, stream):
-        """
-        Yield an iterator that produces one list of column arrays per batch.
-        Each group yields Iterator[List[pa.Array]], allowing UDF to process batches one by one
->>>>>>> 4c306ff5
         without consuming all batches upfront.
         """
         dataframes_in_group = None
