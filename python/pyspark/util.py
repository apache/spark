--- conflicted
+++ resolved
@@ -62,26 +62,6 @@
     return argspec
 
 
-<<<<<<< HEAD
-def majorMinorVersion(version):
-    """
-    Get major and minor version numbers for given Spark version string.
-
-    >>> version = "2.4.0"
-    >>> majorMinorVersion(version)
-    (2, 4)
-
-    >>> version = "abc"
-    >>> majorMinorVersion(version) is None
-    True
-
-    """
-    m = re.search('^(\d+)\.(\d+)(\..*)?$', version)
-    if m is None:
-        return None
-    else:
-        return (int(m.group(1)), int(m.group(2)))
-=======
 class VersionUtils(object):
     """
     Provides utility method to determine Spark versions with given input string.
@@ -107,7 +87,6 @@
             raise ValueError("Spark tried to parse '%s' as a Spark" % sparkVersion +
                              " version string, but it could not find the major and minor" +
                              " version numbers.")
->>>>>>> d4006075
 
 
 if __name__ == "__main__":
