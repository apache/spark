--- conflicted
+++ resolved
@@ -97,11 +97,7 @@
             target_dataset_name=flow.target,
             relation=relation,
             sql_conf=flow.spark_conf,
-<<<<<<< HEAD
-            once=flow.once,
             source_code_location=source_code_location_to_proto(flow.source_code_location),
-=======
->>>>>>> e56ab2fd
         )
         command = pb2.Command()
         command.pipeline_command.define_flow.CopyFrom(inner_command)
