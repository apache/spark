--- conflicted
+++ resolved
@@ -221,15 +221,12 @@
     spec_path: Path,
     registry: GraphElementRegistry,
     spec: PipelineSpec,
-<<<<<<< HEAD
-=======
     spark: SparkSession,
     dataflow_graph_id: str,
->>>>>>> e09c9994
 ) -> None:
     """Register the graph element definitions in the pipeline spec with the given registry.
-    - Looks for Python files matching the glob patterns in the spec and imports them.
-    - Looks for SQL files matching the blob patterns in the spec and registers thems.
+    - Import Python files matching the glob patterns in the spec.
+    - Register SQL files matching the glob patterns in the spec.
     """
     path = spec_path.parent
     with change_dir(path):
@@ -336,12 +333,8 @@
 
     log_with_curr_timestamp("Registering graph elements...")
     registry = SparkConnectGraphElementRegistry(spark, dataflow_graph_id)
-<<<<<<< HEAD
-    register_definitions(spec_path, registry, spec)
-=======
     register_definitions(spec_path, registry, spec, spark, dataflow_graph_id)
 
->>>>>>> e09c9994
     log_with_curr_timestamp("Starting run...")
     result_iter = start_run(
         spark,
