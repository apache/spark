--- conflicted
+++ resolved
@@ -81,12 +81,8 @@
     :param full_refresh: List of datasets to reset and recompute.
     :param full_refresh_all: Perform a full graph reset and recompute.
     :param refresh: List of datasets to update.
-<<<<<<< HEAD
-    :param dry: Whether to perform a dry run or not.
-=======
     :param dry: If true, the run will not actually execute any flows, but only validate the graph.
     :param storage: The storage location to store metadata such as streaming checkpoints.
->>>>>>> 18f0463a
     """
     inner_command = pb2.PipelineCommand.StartRun(
         dataflow_graph_id=dataflow_graph_id,
