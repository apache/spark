--- conflicted
+++ resolved
@@ -65,17 +65,14 @@
             log_with_provided_timestamp(event.message, dt)
 
 
-<<<<<<< HEAD
-def start_run(spark: SparkSession, dataflow_graph_id: str, dry: bool) -> Iterator[Dict[str, Any]]:
-=======
 def start_run(
     spark: SparkSession,
     dataflow_graph_id: str,
-    full_refresh: Optional[Sequence[str]] = None,
-    full_refresh_all: bool = False,
-    refresh: Optional[Sequence[str]] = None,
+    full_refresh: Optional[Sequence[str]],
+    full_refresh_all: bool,
+    refresh: Optional[Sequence[str]],
+    dry: bool,
 ) -> Iterator[Dict[str, Any]]:
->>>>>>> 9204b055
     """Start a run of the dataflow graph in the Spark Connect server.
 
     :param dataflow_graph_id: The ID of the dataflow graph to start.
@@ -83,16 +80,13 @@
     :param full_refresh_all: Perform a full graph reset and recompute.
     :param refresh: List of datasets to update.
     """
-<<<<<<< HEAD
-    inner_command = pb2.PipelineCommand.StartRun(dataflow_graph_id=dataflow_graph_id, dry=dry)
-=======
     inner_command = pb2.PipelineCommand.StartRun(
         dataflow_graph_id=dataflow_graph_id,
         full_refresh_selection=full_refresh or [],
         full_refresh_all=full_refresh_all,
         refresh_selection=refresh or [],
+        dry=dry,
     )
->>>>>>> 9204b055
     command = pb2.Command()
     command.pipeline_command.start_run.CopyFrom(inner_command)
     # Cast because mypy seems to think `spark`` is a function, not an object. Likely related to
