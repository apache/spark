#
# Licensed to the Apache Software Foundation (ASF) under one or more
# contributor license agreements.  See the NOTICE file distributed with
# this work for additional information regarding copyright ownership.
# The ASF licenses this file to You under the Apache License, Version 2.0
# (the "License"); you may not use this file except in compliance with
# the License.  You may obtain a copy of the License at
#
#    http://www.apache.org/licenses/LICENSE-2.0
#
# Unless required by applicable law or agreed to in writing, software
# distributed under the License is distributed on an "AS IS" BASIS,
# WITHOUT WARRANTIES OR CONDITIONS OF ANY KIND, either express or implied.
# See the License for the specific language governing permissions and
# limitations under the License.
#

"""
Worker that receives input from Piped RDD.
"""
import os
import sys
import dataclasses
import time
import inspect
import itertools
import json
from typing import Any, Callable, Iterable, Iterator, Optional
import faulthandler

from pyspark.accumulators import (
    SpecialAccumulatorIds,
    _accumulatorRegistry,
    _deserialize_accumulator,
)
from pyspark.sql.streaming.stateful_processor_api_client import StatefulProcessorApiClient
from pyspark.sql.streaming.stateful_processor_util import TransformWithStateInPandasFuncMode
from pyspark.taskcontext import BarrierTaskContext, TaskContext
from pyspark.resource import ResourceInformation
from pyspark.util import PythonEvalType, local_connect_and_auth
from pyspark.serializers import (
    write_int,
    read_long,
    read_bool,
    write_long,
    read_int,
    SpecialLengths,
    CPickleSerializer,
    BatchedSerializer,
)
from pyspark.sql.conversion import LocalDataToArrowConversion, ArrowTableToRowsConversion
from pyspark.sql.functions import SkipRestOfInputTableException
from pyspark.sql.pandas.serializers import (
    ArrowStreamPandasUDFSerializer,
    ArrowStreamPandasUDTFSerializer,
    CogroupArrowUDFSerializer,
    CogroupPandasUDFSerializer,
    ArrowStreamUDFSerializer,
    ArrowStreamGroupUDFSerializer,
    ApplyInPandasWithStateSerializer,
    TransformWithStateInPandasSerializer,
    TransformWithStateInPandasInitStateSerializer,
    TransformWithStateInPySparkRowSerializer,
    TransformWithStateInPySparkRowInitStateSerializer,
    ArrowStreamArrowUDFSerializer,
    ArrowBatchUDFSerializer,
    ArrowStreamUDTFSerializer,
)
from pyspark.sql.pandas.types import to_arrow_type, from_arrow_schema
from pyspark.sql.types import (
    ArrayType,
    BinaryType,
    DataType,
    MapType,
    Row,
    StringType,
    StructType,
    _create_row,
    _parse_datatype_json_string,
)
from pyspark.util import fail_on_stopiteration, handle_worker_exception
from pyspark import shuffle
from pyspark.errors import PySparkRuntimeError, PySparkTypeError
from pyspark.worker_util import (
    check_python_version,
    read_command,
    pickleSer,
    send_accumulator_updates,
    setup_broadcasts,
    setup_memory_limits,
    setup_spark_files,
    utf8_deserializer,
)

try:
    import memory_profiler  # noqa: F401

    has_memory_profiler = True
except Exception:
    has_memory_profiler = False


def report_times(outfile, boot, init, finish):
    write_int(SpecialLengths.TIMING_DATA, outfile)
    write_long(int(1000 * boot), outfile)
    write_long(int(1000 * init), outfile)
    write_long(int(1000 * finish), outfile)


def chain(f, g):
    """chain two functions together"""
    return lambda *a: g(f(*a))


def wrap_udf(f, args_offsets, kwargs_offsets, return_type):
    func, args_kwargs_offsets = wrap_kwargs_support(f, args_offsets, kwargs_offsets)

    if return_type.needConversion():
        toInternal = return_type.toInternal
        return args_kwargs_offsets, lambda *a: toInternal(func(*a))
    else:
        return args_kwargs_offsets, lambda *a: func(*a)


def wrap_scalar_pandas_udf(f, args_offsets, kwargs_offsets, return_type, runner_conf):
    func, args_kwargs_offsets = wrap_kwargs_support(f, args_offsets, kwargs_offsets)

    arrow_return_type = to_arrow_type(
        return_type, prefers_large_types=use_large_var_types(runner_conf)
    )

    def verify_result_type(result):
        if not hasattr(result, "__len__"):
            pd_type = "pandas.DataFrame" if type(return_type) == StructType else "pandas.Series"
            raise PySparkTypeError(
                errorClass="UDF_RETURN_TYPE",
                messageParameters={
                    "expected": pd_type,
                    "actual": type(result).__name__,
                },
            )
        return result

    def verify_result_length(result, length):
        if len(result) != length:
            raise PySparkRuntimeError(
                errorClass="SCHEMA_MISMATCH_FOR_PANDAS_UDF",
                messageParameters={
                    "udf_type": "pandas_udf",
                    "expected": str(length),
                    "actual": str(len(result)),
                },
            )
        return result

    return (
        args_kwargs_offsets,
        lambda *a: (
            verify_result_length(verify_result_type(func(*a)), len(a[0])),
            arrow_return_type,
        ),
    )


def wrap_scalar_arrow_udf(f, args_offsets, kwargs_offsets, return_type, runner_conf):
    func, args_kwargs_offsets = wrap_kwargs_support(f, args_offsets, kwargs_offsets)

    arrow_return_type = to_arrow_type(
        return_type, prefers_large_types=use_large_var_types(runner_conf)
    )

    def verify_result_type(result):
        if not hasattr(result, "__len__"):
            pd_type = "pyarrow.Array"
            raise PySparkTypeError(
                errorClass="UDF_RETURN_TYPE",
                messageParameters={
                    "expected": pd_type,
                    "actual": type(result).__name__,
                },
            )
        return result

    def verify_result_length(result, length):
        if len(result) != length:
            raise PySparkRuntimeError(
                errorClass="SCHEMA_MISMATCH_FOR_PANDAS_UDF",
                messageParameters={
                    "udf_type": "arrow_udf",
                    "expected": str(length),
                    "actual": str(len(result)),
                },
            )
        return result

    return (
        args_kwargs_offsets,
        lambda *a: (
            verify_result_length(verify_result_type(func(*a)), len(a[0])),
            arrow_return_type,
        ),
    )


def wrap_arrow_batch_udf(f, args_offsets, kwargs_offsets, return_type, runner_conf, input_types=None, serializer=None):
    if use_legacy_pandas_udf_conversion(runner_conf):
        return wrap_arrow_batch_udf_legacy(f, args_offsets, kwargs_offsets, return_type, runner_conf)
    else:
        return wrap_arrow_batch_udf_arrow(f, args_offsets, kwargs_offsets, return_type, runner_conf, input_types, serializer)


def wrap_arrow_batch_udf_arrow(f, args_offsets, kwargs_offsets, return_type, runner_conf, input_types=None, serializer=None):
    from pyspark.sql.pandas.types import to_arrow_type

    func, args_kwargs_offsets = wrap_kwargs_support(f, args_offsets, kwargs_offsets)

    zero_arg_exec = False
    if len(args_kwargs_offsets) == 0:
        args_kwargs_offsets = (0,)
        zero_arg_exec = True

    arrow_return_type = to_arrow_type(
        return_type, prefers_large_types=use_large_var_types(runner_conf)
    )

    @fail_on_stopiteration
    def evaluate(*args):
        """
        Takes list of Python objects and returns tuple of (results, arrow_return_type, return_type).
        """
        converted_rows = args[0] if args else []

        # Extract args using args_kwargs_offsets
        if zero_arg_exec:
            # Zero-arg UDF: call with no arguments
            results = [func() for _ in converted_rows]
        else:
            udf_args_per_row = []
            for row in converted_rows:
                if isinstance(row, tuple):
                    udf_args = tuple(row[offset] for offset in args_kwargs_offsets)
                else:
                    udf_args = (row,) if len(args_kwargs_offsets) == 1 else row
                udf_args_per_row.append(udf_args)

            results = [func(*udf_args) for udf_args in udf_args_per_row]

        return results, arrow_return_type, return_type

    def make_output(*a):
        return evaluate(*a)

    return (
        args_kwargs_offsets,
        make_output,
    )

def wrap_arrow_batch_udf_legacy(f, args_offsets, kwargs_offsets, return_type, runner_conf):
    import pandas as pd

    func, args_kwargs_offsets = wrap_kwargs_support(f, args_offsets, kwargs_offsets)
    zero_arg_exec = False
    if len(args_kwargs_offsets) == 0:
        args_kwargs_offsets = (0,)  # Series([pyspark._NoValue, ...]) is used for 0-arg execution.
        zero_arg_exec = True

    arrow_return_type = to_arrow_type(
        return_type, prefers_large_types=use_large_var_types(runner_conf)
    )

    # "result_func" ensures the result of a Python UDF to be consistent with/without Arrow
    # optimization.
    # Otherwise, an Arrow-optimized Python UDF raises "pyarrow.lib.ArrowTypeError: Expected a
    # string or bytes dtype, got ..." whereas a non-Arrow-optimized Python UDF returns
    # successfully.
    result_func = lambda pdf: pdf  # noqa: E731
    if type(return_type) == StringType:
        result_func = lambda r: str(r) if r is not None else r  # noqa: E731
    elif type(return_type) == BinaryType:
        result_func = lambda r: bytes(r) if r is not None else r  # noqa: E731

    if zero_arg_exec:

        def get_args(*args: pd.Series):
            return [() for _ in args[0]]

    else:

        def get_args(*args: pd.Series):
            return zip(*args)

    if "spark.sql.execution.pythonUDF.arrow.concurrency.level" in runner_conf:
        from concurrent.futures import ThreadPoolExecutor

        c = int(runner_conf["spark.sql.execution.pythonUDF.arrow.concurrency.level"])

        @fail_on_stopiteration
        def evaluate(*args: pd.Series) -> pd.Series:
            with ThreadPoolExecutor(max_workers=c) as pool:
                return pd.Series(
                    list(pool.map(lambda row: result_func(func(*row)), get_args(*args)))
                )

    else:

        @fail_on_stopiteration
        def evaluate(*args: pd.Series) -> pd.Series:
            return pd.Series([result_func(func(*row)) for row in get_args(*args)])

    def verify_result_length(result, length):
        if len(result) != length:
            raise PySparkRuntimeError(
                errorClass="SCHEMA_MISMATCH_FOR_PANDAS_UDF",
                messageParameters={
                    "udf_type": "arrow_batch_udf",
                    "expected": str(length),
                    "actual": str(len(result)),
                },
            )
        return result

    return (
        args_kwargs_offsets,
        lambda *a: (verify_result_length(evaluate(*a), len(a[0])), arrow_return_type, return_type),
    )


def wrap_pandas_batch_iter_udf(f, return_type, runner_conf):
    arrow_return_type = to_arrow_type(
        return_type, prefers_large_types=use_large_var_types(runner_conf)
    )
    iter_type_label = "pandas.DataFrame" if type(return_type) == StructType else "pandas.Series"

    def verify_result(result):
        if not isinstance(result, Iterator) and not hasattr(result, "__iter__"):
            raise PySparkTypeError(
                errorClass="UDF_RETURN_TYPE",
                messageParameters={
                    "expected": "iterator of {}".format(iter_type_label),
                    "actual": type(result).__name__,
                },
            )
        return result

    def verify_element(elem):
        import pandas as pd

        if not isinstance(elem, pd.DataFrame if type(return_type) == StructType else pd.Series):
            raise PySparkTypeError(
                errorClass="UDF_RETURN_TYPE",
                messageParameters={
                    "expected": "iterator of {}".format(iter_type_label),
                    "actual": "iterator of {}".format(type(elem).__name__),
                },
            )

        verify_pandas_result(
            elem, return_type, assign_cols_by_name=True, truncate_return_schema=True
        )

        return elem

    return lambda *iterator: map(
        lambda res: (res, arrow_return_type), map(verify_element, verify_result(f(*iterator)))
    )


def verify_pandas_result(result, return_type, assign_cols_by_name, truncate_return_schema):
    import pandas as pd

    if type(return_type) == StructType:
        if not isinstance(result, pd.DataFrame):
            raise PySparkTypeError(
                errorClass="UDF_RETURN_TYPE",
                messageParameters={
                    "expected": "pandas.DataFrame",
                    "actual": type(result).__name__,
                },
            )

        # check the schema of the result only if it is not empty or has columns
        if not result.empty or len(result.columns) != 0:
            # if any column name of the result is a string
            # the column names of the result have to match the return type
            #   see create_array in pyspark.sql.pandas.serializers.ArrowStreamPandasSerializer
            field_names = set([field.name for field in return_type.fields])
            # only the first len(field_names) result columns are considered
            # when truncating the return schema
            result_columns = (
                result.columns[: len(field_names)] if truncate_return_schema else result.columns
            )
            column_names = set(result_columns)
            if (
                assign_cols_by_name
                and any(isinstance(name, str) for name in result.columns)
                and column_names != field_names
            ):
                missing = sorted(list(field_names.difference(column_names)))
                missing = f" Missing: {', '.join(missing)}." if missing else ""

                extra = sorted(list(column_names.difference(field_names)))
                extra = f" Unexpected: {', '.join(extra)}." if extra else ""

                raise PySparkRuntimeError(
                    errorClass="RESULT_COLUMNS_MISMATCH_FOR_PANDAS_UDF",
                    messageParameters={
                        "missing": missing,
                        "extra": extra,
                    },
                )
            # otherwise the number of columns of result have to match the return type
            elif len(result_columns) != len(return_type):
                raise PySparkRuntimeError(
                    errorClass="RESULT_LENGTH_MISMATCH_FOR_PANDAS_UDF",
                    messageParameters={
                        "expected": str(len(return_type)),
                        "actual": str(len(result.columns)),
                    },
                )
    else:
        if not isinstance(result, pd.Series):
            raise PySparkTypeError(
                errorClass="UDF_RETURN_TYPE",
                messageParameters={"expected": "pandas.Series", "actual": type(result).__name__},
            )


def wrap_arrow_array_iter_udf(f, return_type, runner_conf):
    arrow_return_type = to_arrow_type(
        return_type, prefers_large_types=use_large_var_types(runner_conf)
    )

    def verify_result(result):
        if not isinstance(result, Iterator) and not hasattr(result, "__iter__"):
            raise PySparkTypeError(
                errorClass="UDF_RETURN_TYPE",
                messageParameters={
                    "expected": "iterator of pyarrow.Array",
                    "actual": type(result).__name__,
                },
            )
        return result

    def verify_element(elem):
        import pyarrow as pa

        if not isinstance(elem, pa.Array):
            raise PySparkTypeError(
                errorClass="UDF_RETURN_TYPE",
                messageParameters={
                    "expected": "iterator of pyarrow.Array",
                    "actual": "iterator of {}".format(type(elem).__name__),
                },
            )

        return elem

    return lambda *iterator: map(
        lambda res: (res, arrow_return_type), map(verify_element, verify_result(f(*iterator)))
    )


def wrap_arrow_batch_iter_udf(f, return_type, runner_conf):
    arrow_return_type = to_arrow_type(
        return_type, prefers_large_types=use_large_var_types(runner_conf)
    )

    def verify_result(result):
        if not isinstance(result, Iterator) and not hasattr(result, "__iter__"):
            raise PySparkTypeError(
                errorClass="UDF_RETURN_TYPE",
                messageParameters={
                    "expected": "iterator of pyarrow.RecordBatch",
                    "actual": type(result).__name__,
                },
            )
        return result

    def verify_element(elem):
        import pyarrow as pa

        if not isinstance(elem, pa.RecordBatch):
            raise PySparkTypeError(
                errorClass="UDF_RETURN_TYPE",
                messageParameters={
                    "expected": "iterator of pyarrow.RecordBatch",
                    "actual": "iterator of {}".format(type(elem).__name__),
                },
            )

        return elem

    return lambda *iterator: map(
        lambda res: (res, arrow_return_type), map(verify_element, verify_result(f(*iterator)))
    )


def wrap_cogrouped_map_arrow_udf(f, return_type, argspec, runner_conf):
    _assign_cols_by_name = assign_cols_by_name(runner_conf)

    if _assign_cols_by_name:
        expected_cols_and_types = {
            col.name: to_arrow_type(col.dataType) for col in return_type.fields
        }
    else:
        expected_cols_and_types = [
            (col.name, to_arrow_type(col.dataType)) for col in return_type.fields
        ]

    def wrapped(left_key_table, left_value_table, right_key_table, right_value_table):
        if len(argspec.args) == 2:
            result = f(left_value_table, right_value_table)
        elif len(argspec.args) == 3:
            key_table = left_key_table if left_key_table.num_rows > 0 else right_key_table
            key = tuple(c[0] for c in key_table.columns)
            result = f(key, left_value_table, right_value_table)

        verify_arrow_result(result, _assign_cols_by_name, expected_cols_and_types)

        return result.to_batches()

    return lambda kl, vl, kr, vr: (wrapped(kl, vl, kr, vr), to_arrow_type(return_type))


def wrap_cogrouped_map_pandas_udf(f, return_type, argspec, runner_conf):
    _use_large_var_types = use_large_var_types(runner_conf)
    _assign_cols_by_name = assign_cols_by_name(runner_conf)

    def wrapped(left_key_series, left_value_series, right_key_series, right_value_series):
        import pandas as pd

        left_df = pd.concat(left_value_series, axis=1)
        right_df = pd.concat(right_value_series, axis=1)

        if len(argspec.args) == 2:
            result = f(left_df, right_df)
        elif len(argspec.args) == 3:
            key_series = left_key_series if not left_df.empty else right_key_series
            key = tuple(s[0] for s in key_series)
            result = f(key, left_df, right_df)
        verify_pandas_result(
            result, return_type, _assign_cols_by_name, truncate_return_schema=False
        )

        return result

    arrow_return_type = to_arrow_type(return_type, _use_large_var_types)
    return lambda kl, vl, kr, vr: [(wrapped(kl, vl, kr, vr), arrow_return_type)]


def verify_arrow_result(table, assign_cols_by_name, expected_cols_and_types):
    import pyarrow as pa

    if not isinstance(table, pa.Table):
        raise PySparkTypeError(
            errorClass="UDF_RETURN_TYPE",
            messageParameters={
                "expected": "pyarrow.Table",
                "actual": type(table).__name__,
            },
        )

    # the types of the fields have to be identical to return type
    # an empty table can have no columns; if there are columns, they have to match
    if table.num_columns != 0 or table.num_rows != 0:
        # columns are either mapped by name or position
        if assign_cols_by_name:
            actual_cols_and_types = {
                name: dataType for name, dataType in zip(table.schema.names, table.schema.types)
            }
            missing = sorted(
                list(set(expected_cols_and_types.keys()).difference(actual_cols_and_types.keys()))
            )
            extra = sorted(
                list(set(actual_cols_and_types.keys()).difference(expected_cols_and_types.keys()))
            )

            if missing or extra:
                missing = f" Missing: {', '.join(missing)}." if missing else ""
                extra = f" Unexpected: {', '.join(extra)}." if extra else ""

                raise PySparkRuntimeError(
                    errorClass="RESULT_COLUMNS_MISMATCH_FOR_ARROW_UDF",
                    messageParameters={
                        "missing": missing,
                        "extra": extra,
                    },
                )

            column_types = [
                (name, expected_cols_and_types[name], actual_cols_and_types[name])
                for name in sorted(expected_cols_and_types.keys())
            ]
        else:
            actual_cols_and_types = [
                (name, dataType) for name, dataType in zip(table.schema.names, table.schema.types)
            ]
            column_types = [
                (expected_name, expected_type, actual_type)
                for (expected_name, expected_type), (actual_name, actual_type) in zip(
                    expected_cols_and_types, actual_cols_and_types
                )
            ]

        type_mismatch = [
            (name, expected, actual)
            for name, expected, actual in column_types
            if actual != expected
        ]

        if type_mismatch:
            raise PySparkRuntimeError(
                errorClass="RESULT_TYPE_MISMATCH_FOR_ARROW_UDF",
                messageParameters={
                    "mismatch": ", ".join(
                        "column '{}' (expected {}, actual {})".format(name, expected, actual)
                        for name, expected, actual in type_mismatch
                    )
                },
            )


def wrap_grouped_map_arrow_udf(f, return_type, argspec, runner_conf):
    _assign_cols_by_name = assign_cols_by_name(runner_conf)

    if _assign_cols_by_name:
        expected_cols_and_types = {
            col.name: to_arrow_type(col.dataType) for col in return_type.fields
        }
    else:
        expected_cols_and_types = [
            (col.name, to_arrow_type(col.dataType)) for col in return_type.fields
        ]

    def wrapped(key_table, value_table):
        if len(argspec.args) == 1:
            result = f(value_table)
        elif len(argspec.args) == 2:
            key = tuple(c[0] for c in key_table.columns)
            result = f(key, value_table)

        verify_arrow_result(result, _assign_cols_by_name, expected_cols_and_types)

        return result.to_batches()

    arrow_return_type = to_arrow_type(return_type, use_large_var_types(runner_conf))
    return lambda k, v: (wrapped(k, v), arrow_return_type)


def wrap_grouped_map_pandas_udf(f, return_type, argspec, runner_conf):
    _use_large_var_types = use_large_var_types(runner_conf)
    _assign_cols_by_name = assign_cols_by_name(runner_conf)

    def wrapped(key_series, value_series):
        import pandas as pd

        if len(argspec.args) == 1:
            result = f(pd.concat(value_series, axis=1))
        elif len(argspec.args) == 2:
            key = tuple(s[0] for s in key_series)
            result = f(key, pd.concat(value_series, axis=1))
        verify_pandas_result(
            result, return_type, _assign_cols_by_name, truncate_return_schema=False
        )

        return result

    arrow_return_type = to_arrow_type(return_type, _use_large_var_types)
    return lambda k, v: [(wrapped(k, v), arrow_return_type)]


def wrap_grouped_transform_with_state_pandas_udf(f, return_type, runner_conf):
    def wrapped(stateful_processor_api_client, mode, key, value_series_gen):
        import pandas as pd

        values = (pd.concat(x, axis=1) for x in value_series_gen)
        result_iter = f(stateful_processor_api_client, mode, key, values)

        # TODO(SPARK-49100): add verification that elements in result_iter are
        # indeed of type pd.DataFrame and confirm to assigned cols

        return result_iter

    arrow_return_type = to_arrow_type(return_type, use_large_var_types(runner_conf))
    return lambda p, m, k, v: [(wrapped(p, m, k, v), arrow_return_type)]


def wrap_grouped_transform_with_state_pandas_init_state_udf(f, return_type, runner_conf):
    def wrapped(stateful_processor_api_client, mode, key, value_series_gen):
        import pandas as pd

        state_values_gen, init_states_gen = itertools.tee(value_series_gen, 2)
        state_values = (df for x, _ in state_values_gen if not (df := pd.concat(x, axis=1)).empty)
        init_states = (df for _, x in init_states_gen if not (df := pd.concat(x, axis=1)).empty)

        result_iter = f(stateful_processor_api_client, mode, key, state_values, init_states)

        # TODO(SPARK-49100): add verification that elements in result_iter are
        # indeed of type pd.DataFrame and confirm to assigned cols

        return result_iter

    arrow_return_type = to_arrow_type(return_type, use_large_var_types(runner_conf))
    return lambda p, m, k, v: [(wrapped(p, m, k, v), arrow_return_type)]


def wrap_grouped_transform_with_state_udf(f, return_type, runner_conf):
    def wrapped(stateful_processor_api_client, mode, key, values):
        result_iter = f(stateful_processor_api_client, mode, key, values)

        # TODO(SPARK-XXXXX): add verification that elements in result_iter are
        # indeed of type Row and confirm to assigned cols

        return result_iter

    arrow_return_type = to_arrow_type(return_type, use_large_var_types(runner_conf))
    return lambda p, m, k, v: [(wrapped(p, m, k, v), arrow_return_type)]


def wrap_grouped_transform_with_state_init_state_udf(f, return_type, runner_conf):
    def wrapped(stateful_processor_api_client, mode, key, values):
        if mode == TransformWithStateInPandasFuncMode.PROCESS_DATA:
            values_gen = values[0]
            init_states_gen = values[1]
        else:
            values_gen = iter([])
            init_states_gen = iter([])

        result_iter = f(stateful_processor_api_client, mode, key, values_gen, init_states_gen)

        # TODO(SPARK-XXXXX): add verification that elements in result_iter are
        # indeed of type pd.DataFrame and confirm to assigned cols

        return result_iter

    arrow_return_type = to_arrow_type(return_type, use_large_var_types(runner_conf))
    return lambda p, m, k, v: [(wrapped(p, m, k, v), arrow_return_type)]


def wrap_grouped_map_pandas_udf_with_state(f, return_type, runner_conf):
    """
    Provides a new lambda instance wrapping user function of applyInPandasWithState.

    The lambda instance receives (key series, iterator of value series, state) and performs
    some conversion to be adapted with the signature of user function.

    See the function doc of inner function `wrapped` for more details on what adapter does.
    See the function doc of `mapper` function for
    `eval_type == PythonEvalType.SQL_GROUPED_MAP_PANDAS_UDF_WITH_STATE` for more details on
    the input parameters of lambda function.

    Along with the returned iterator, the lambda instance will also produce the return_type as
    converted to the arrow schema.
    """
    _use_large_var_types = use_large_var_types(runner_conf)

    def wrapped(key_series, value_series_gen, state):
        """
        Provide an adapter of the user function performing below:

        - Extract the first value of all columns in key series and produce as a tuple.
        - If the state has timed out, call the user function with empty pandas DataFrame.
        - If not, construct a new generator which converts each element of value series to
          pandas DataFrame (lazy evaluation), and call the user function with the generator
        - Verify each element of returned iterator to check the schema of pandas DataFrame.
        """
        import pandas as pd

        key = tuple(s[0] for s in key_series)

        if state.hasTimedOut:
            # Timeout processing pass empty iterator. Here we return an empty DataFrame instead.
            values = [
                pd.DataFrame(columns=pd.concat(next(value_series_gen), axis=1).columns),
            ]
        else:
            values = (pd.concat(x, axis=1) for x in value_series_gen)

        result_iter = f(key, values, state)

        def verify_element(result):
            if not isinstance(result, pd.DataFrame):
                raise PySparkTypeError(
                    errorClass="UDF_RETURN_TYPE",
                    messageParameters={
                        "expected": "iterator of pandas.DataFrame",
                        "actual": "iterator of {}".format(type(result).__name__),
                    },
                )
            # the number of columns of result have to match the return type
            # but it is fine for result to have no columns at all if it is empty
            if not (
                len(result.columns) == len(return_type)
                or (len(result.columns) == 0 and result.empty)
            ):
                raise PySparkRuntimeError(
                    errorClass="RESULT_LENGTH_MISMATCH_FOR_PANDAS_UDF",
                    messageParameters={
                        "expected": str(len(return_type)),
                        "actual": str(len(result.columns)),
                    },
                )

            return result

        if isinstance(result_iter, pd.DataFrame):
            raise PySparkTypeError(
                errorClass="UDF_RETURN_TYPE",
                messageParameters={
                    "expected": "iterable of pandas.DataFrame",
                    "actual": type(result_iter).__name__,
                },
            )

        try:
            iter(result_iter)
        except TypeError:
            raise PySparkTypeError(
                errorClass="UDF_RETURN_TYPE",
                messageParameters={"expected": "iterable", "actual": type(result_iter).__name__},
            )

        result_iter_with_validation = (verify_element(x) for x in result_iter)

        return (
            result_iter_with_validation,
            state,
        )

    arrow_return_type = to_arrow_type(return_type, _use_large_var_types)
    return lambda k, v, s: [(wrapped(k, v, s), arrow_return_type)]


def wrap_grouped_agg_pandas_udf(f, args_offsets, kwargs_offsets, return_type, runner_conf):
    func, args_kwargs_offsets = wrap_kwargs_support(f, args_offsets, kwargs_offsets)

    arrow_return_type = to_arrow_type(
        return_type, prefers_large_types=use_large_var_types(runner_conf)
    )

    def wrapped(*series):
        import pandas as pd

        result = func(*series)
        return pd.Series([result])

    return (
        args_kwargs_offsets,
        lambda *a: (wrapped(*a), arrow_return_type),
    )


def wrap_grouped_agg_arrow_udf(f, args_offsets, kwargs_offsets, return_type, runner_conf):
    func, args_kwargs_offsets = wrap_kwargs_support(f, args_offsets, kwargs_offsets)

    arrow_return_type = to_arrow_type(
        return_type, prefers_large_types=use_large_var_types(runner_conf)
    )

    def wrapped(*series):
        import pyarrow as pa

        result = func(*series)
        return pa.array([result])

    return (
        args_kwargs_offsets,
        lambda *a: (wrapped(*a), arrow_return_type),
    )


def wrap_window_agg_pandas_udf(
    f, args_offsets, kwargs_offsets, return_type, runner_conf, udf_index
):
    window_bound_types_str = runner_conf.get("pandas_window_bound_types")
    window_bound_type = [t.strip().lower() for t in window_bound_types_str.split(",")][udf_index]
    if window_bound_type == "bounded":
        return wrap_bounded_window_agg_pandas_udf(
            f, args_offsets, kwargs_offsets, return_type, runner_conf
        )
    elif window_bound_type == "unbounded":
        return wrap_unbounded_window_agg_pandas_udf(
            f, args_offsets, kwargs_offsets, return_type, runner_conf
        )
    else:
        raise PySparkRuntimeError(
            errorClass="INVALID_WINDOW_BOUND_TYPE",
            messageParameters={
                "window_bound_type": window_bound_type,
            },
        )


def wrap_unbounded_window_agg_pandas_udf(f, args_offsets, kwargs_offsets, return_type, runner_conf):
    func, args_kwargs_offsets = wrap_kwargs_support(f, args_offsets, kwargs_offsets)

    # This is similar to grouped_agg_pandas_udf, the only difference
    # is that window_agg_pandas_udf needs to repeat the return value
    # to match window length, where grouped_agg_pandas_udf just returns
    # the scalar value.
    arrow_return_type = to_arrow_type(
        return_type, prefers_large_types=use_large_var_types(runner_conf)
    )

    def wrapped(*series):
        import pandas as pd

        result = func(*series)
        return pd.Series([result]).repeat(len(series[0]))

    return (
        args_kwargs_offsets,
        lambda *a: (wrapped(*a), arrow_return_type),
    )


def wrap_bounded_window_agg_pandas_udf(f, args_offsets, kwargs_offsets, return_type, runner_conf):
    # args_offsets should have at least 2 for begin_index, end_index.
    assert len(args_offsets) >= 2, len(args_offsets)
    func, args_kwargs_offsets = wrap_kwargs_support(f, args_offsets[2:], kwargs_offsets)

    arrow_return_type = to_arrow_type(
        return_type, prefers_large_types=use_large_var_types(runner_conf)
    )

    def wrapped(begin_index, end_index, *series):
        import pandas as pd

        result = []

        # Index operation is faster on np.ndarray,
        # So we turn the index series into np array
        # here for performance
        begin_array = begin_index.values
        end_array = end_index.values

        for i in range(len(begin_array)):
            # Note: Create a slice from a series for each window is
            #       actually pretty expensive. However, there
            #       is no easy way to reduce cost here.
            # Note: s.iloc[i : j] is about 30% faster than s[i: j], with
            #       the caveat that the created slices shares the same
            #       memory with s. Therefore, user are not allowed to
            #       change the value of input series inside the window
            #       function. It is rare that user needs to modify the
            #       input series in the window function, and therefore,
            #       it is be a reasonable restriction.
            # Note: Calling reset_index on the slices will increase the cost
            #       of creating slices by about 100%. Therefore, for performance
            #       reasons we don't do it here.
            series_slices = [s.iloc[begin_array[i] : end_array[i]] for s in series]
            result.append(func(*series_slices))
        return pd.Series(result)

    return (
        args_offsets[:2] + args_kwargs_offsets,
        lambda *a: (wrapped(*a), arrow_return_type),
    )


def wrap_kwargs_support(f, args_offsets, kwargs_offsets):
    if len(kwargs_offsets):
        keys = list(kwargs_offsets.keys())

        len_args_offsets = len(args_offsets)
        if len_args_offsets > 0:

            def func(*args):
                return f(*args[:len_args_offsets], **dict(zip(keys, args[len_args_offsets:])))

        else:

            def func(*args):
                return f(**dict(zip(keys, args)))

        return func, args_offsets + [kwargs_offsets[key] for key in keys]
    else:
        return f, args_offsets


def _supports_profiler(eval_type: int) -> bool:
    return eval_type not in (
        PythonEvalType.SQL_SCALAR_PANDAS_ITER_UDF,
        PythonEvalType.SQL_SCALAR_ARROW_ITER_UDF,
        PythonEvalType.SQL_MAP_PANDAS_ITER_UDF,
        PythonEvalType.SQL_MAP_ARROW_ITER_UDF,
        PythonEvalType.SQL_GROUPED_MAP_PANDAS_UDF_WITH_STATE,
    )


def wrap_perf_profiler(f, result_id):
    import cProfile
    import pstats

    from pyspark.sql.profiler import ProfileResultsParam

    accumulator = _deserialize_accumulator(
        SpecialAccumulatorIds.SQL_UDF_PROFIER, None, ProfileResultsParam
    )

    def profiling_func(*args, **kwargs):
        with cProfile.Profile() as pr:
            ret = f(*args, **kwargs)
        st = pstats.Stats(pr)
        st.stream = None  # make it picklable
        st.strip_dirs()

        accumulator.add({result_id: (st, None)})

        return ret

    return profiling_func


def wrap_memory_profiler(f, result_id):
    from pyspark.sql.profiler import ProfileResultsParam
    from pyspark.profiler import UDFLineProfilerV2

    accumulator = _deserialize_accumulator(
        SpecialAccumulatorIds.SQL_UDF_PROFIER, None, ProfileResultsParam
    )

    def profiling_func(*args, **kwargs):
        profiler = UDFLineProfilerV2()

        wrapped = profiler(f)
        ret = wrapped(*args, **kwargs)
        codemap_dict = {
            filename: list(line_iterator) for filename, line_iterator in profiler.code_map.items()
        }
        accumulator.add({result_id: (None, codemap_dict)})
        return ret

    return profiling_func


def read_single_udf(pickleSer, infile, eval_type, runner_conf, udf_index, profiler, input_types=None, serializer=None):
    num_arg = read_int(infile)

    if eval_type in (
        PythonEvalType.SQL_BATCHED_UDF,
        PythonEvalType.SQL_ARROW_BATCHED_UDF,
        PythonEvalType.SQL_SCALAR_PANDAS_UDF,
        PythonEvalType.SQL_SCALAR_ARROW_UDF,
        PythonEvalType.SQL_GROUPED_AGG_PANDAS_UDF,
        PythonEvalType.SQL_WINDOW_AGG_PANDAS_UDF,
        # The below doesn't support named argument, but shares the same protocol.
        PythonEvalType.SQL_SCALAR_PANDAS_ITER_UDF,
<<<<<<< HEAD
        PythonEvalType.SQL_SCALAR_ARROW_ITER_UDF
=======
        PythonEvalType.SQL_SCALAR_ARROW_ITER_UDF,
        PythonEvalType.SQL_GROUPED_AGG_ARROW_UDF,
>>>>>>> eadf1a44
    ):
        args_offsets = []
        kwargs_offsets = {}
        for _ in range(num_arg):
            offset = read_int(infile)
            if read_bool(infile):
                name = utf8_deserializer.loads(infile)
                kwargs_offsets[name] = offset
            else:
                args_offsets.append(offset)
    else:
        args_offsets = [read_int(infile) for i in range(num_arg)]
        kwargs_offsets = {}

    chained_func = None
    for i in range(read_int(infile)):
        f, return_type = read_command(pickleSer, infile)
        if chained_func is None:
            chained_func = f
        else:
            chained_func = chain(chained_func, f)

    if profiler == "perf":
        result_id = read_long(infile)

        if _supports_profiler(eval_type):
            profiling_func = wrap_perf_profiler(chained_func, result_id)
        else:
            profiling_func = chained_func

    elif profiler == "memory":
        result_id = read_long(infile)
        if _supports_profiler(eval_type) and has_memory_profiler:
            profiling_func = wrap_memory_profiler(chained_func, result_id)
        else:
            profiling_func = chained_func
    else:
        profiling_func = chained_func

    if eval_type in (
        PythonEvalType.SQL_SCALAR_PANDAS_ITER_UDF,
        PythonEvalType.SQL_ARROW_BATCHED_UDF,
    ):
        func = profiling_func
    else:
        # make sure StopIteration's raised in the user code are not ignored
        # when they are processed in a for loop, raise them as RuntimeError's instead
        func = fail_on_stopiteration(profiling_func)

    # the last returnType will be the return type of UDF
    if eval_type == PythonEvalType.SQL_SCALAR_PANDAS_UDF:
        return wrap_scalar_pandas_udf(func, args_offsets, kwargs_offsets, return_type, runner_conf)
    elif eval_type == PythonEvalType.SQL_SCALAR_ARROW_UDF:
        return wrap_scalar_arrow_udf(func, args_offsets, kwargs_offsets, return_type, runner_conf)
    elif eval_type == PythonEvalType.SQL_ARROW_BATCHED_UDF:
        narrowed_input_types = None
        if input_types is not None:
            narrowed_input_types = [input_types[o] for o in args_offsets]
        return wrap_arrow_batch_udf(func, args_offsets, kwargs_offsets, return_type, runner_conf, narrowed_input_types, serializer)
    elif eval_type == PythonEvalType.SQL_SCALAR_PANDAS_ITER_UDF:
        return args_offsets, wrap_pandas_batch_iter_udf(func, return_type, runner_conf)
    elif eval_type == PythonEvalType.SQL_SCALAR_ARROW_ITER_UDF:
        return args_offsets, wrap_arrow_array_iter_udf(func, return_type, runner_conf)
    elif eval_type == PythonEvalType.SQL_MAP_PANDAS_ITER_UDF:
        return args_offsets, wrap_pandas_batch_iter_udf(func, return_type, runner_conf)
    elif eval_type == PythonEvalType.SQL_MAP_ARROW_ITER_UDF:
        return args_offsets, wrap_arrow_batch_iter_udf(func, return_type, runner_conf)
    elif eval_type == PythonEvalType.SQL_GROUPED_MAP_PANDAS_UDF:
        argspec = inspect.getfullargspec(chained_func)  # signature was lost when wrapping it
        return args_offsets, wrap_grouped_map_pandas_udf(func, return_type, argspec, runner_conf)
    elif eval_type == PythonEvalType.SQL_GROUPED_MAP_ARROW_UDF:
        argspec = inspect.getfullargspec(chained_func)  # signature was lost when wrapping it
        return args_offsets, wrap_grouped_map_arrow_udf(func, return_type, argspec, runner_conf)
    elif eval_type == PythonEvalType.SQL_GROUPED_MAP_PANDAS_UDF_WITH_STATE:
        return args_offsets, wrap_grouped_map_pandas_udf_with_state(func, return_type, runner_conf)
    elif eval_type == PythonEvalType.SQL_TRANSFORM_WITH_STATE_PANDAS_UDF:
        return args_offsets, wrap_grouped_transform_with_state_pandas_udf(
            func, return_type, runner_conf
        )
    elif eval_type == PythonEvalType.SQL_TRANSFORM_WITH_STATE_PANDAS_INIT_STATE_UDF:
        return args_offsets, wrap_grouped_transform_with_state_pandas_init_state_udf(
            func, return_type, runner_conf
        )
    elif eval_type == PythonEvalType.SQL_TRANSFORM_WITH_STATE_PYTHON_ROW_UDF:
        return args_offsets, wrap_grouped_transform_with_state_udf(func, return_type, runner_conf)
    elif eval_type == PythonEvalType.SQL_TRANSFORM_WITH_STATE_PYTHON_ROW_INIT_STATE_UDF:
        return args_offsets, wrap_grouped_transform_with_state_init_state_udf(
            func, return_type, runner_conf
        )
    elif eval_type == PythonEvalType.SQL_COGROUPED_MAP_PANDAS_UDF:
        argspec = inspect.getfullargspec(chained_func)  # signature was lost when wrapping it
        return args_offsets, wrap_cogrouped_map_pandas_udf(func, return_type, argspec, runner_conf)
    elif eval_type == PythonEvalType.SQL_COGROUPED_MAP_ARROW_UDF:
        argspec = inspect.getfullargspec(chained_func)  # signature was lost when wrapping it
        return args_offsets, wrap_cogrouped_map_arrow_udf(func, return_type, argspec, runner_conf)
    elif eval_type == PythonEvalType.SQL_GROUPED_AGG_PANDAS_UDF:
        return wrap_grouped_agg_pandas_udf(
            func, args_offsets, kwargs_offsets, return_type, runner_conf
        )
    elif eval_type == PythonEvalType.SQL_GROUPED_AGG_ARROW_UDF:
        return wrap_grouped_agg_arrow_udf(
            func, args_offsets, kwargs_offsets, return_type, runner_conf
        )
    elif eval_type == PythonEvalType.SQL_WINDOW_AGG_PANDAS_UDF:
        return wrap_window_agg_pandas_udf(
            func, args_offsets, kwargs_offsets, return_type, runner_conf, udf_index
        )
    elif eval_type == PythonEvalType.SQL_BATCHED_UDF:
        return wrap_udf(func, args_offsets, kwargs_offsets, return_type)
    else:
        raise ValueError("Unknown eval type: {}".format(eval_type))


# Used by SQL_GROUPED_MAP_PANDAS_UDF, SQL_GROUPED_MAP_ARROW_UDF,
# SQL_COGROUPED_MAP_PANDAS_UDF, SQL_COGROUPED_MAP_ARROW_UDF,
# SQL_GROUPED_MAP_PANDAS_UDF_WITH_STATE,
# SQL_SCALAR_PANDAS_UDF and SQL_ARROW_BATCHED_UDF when
# returning StructType
def assign_cols_by_name(runner_conf):
    return (
        runner_conf.get(
            "spark.sql.legacy.execution.pandas.groupedMap.assignColumnsByName", "true"
        ).lower()
        == "true"
    )


def use_large_var_types(runner_conf):
    return runner_conf.get("spark.sql.execution.arrow.useLargeVarTypes", "false").lower() == "true"

def use_legacy_pandas_udf_conversion(runner_conf):
    return runner_conf.get("spark.sql.legacy.execution.pythonUDF.pandas.conversion.enabled", "false").lower() == "true"


# Read and process a serialized user-defined table function (UDTF) from a socket.
# It expects the UDTF to be in a specific format and performs various checks to
# ensure the UDTF is valid. This function also prepares a mapper function for applying
# the UDTF logic to input rows.
def read_udtf(pickleSer, infile, eval_type):
    prefers_large_var_types = False
    legacy_pandas_conversion = False

    if eval_type == PythonEvalType.SQL_ARROW_TABLE_UDF:
        runner_conf = {}
        # Load conf used for arrow evaluation.
        num_conf = read_int(infile)
        for i in range(num_conf):
            k = utf8_deserializer.loads(infile)
            v = utf8_deserializer.loads(infile)
            runner_conf[k] = v
        prefers_large_var_types = use_large_var_types(runner_conf)
        legacy_pandas_conversion = (
            runner_conf.get(
                "spark.sql.legacy.execution.pythonUDTF.pandas.conversion.enabled", "false"
            ).lower()
            == "true"
        )
        if legacy_pandas_conversion:
            # NOTE: if timezone is set here, that implies respectSessionTimeZone is True
            safecheck = (
                runner_conf.get(
                    "spark.sql.execution.pandas.convertToArrowArraySafely", "false"
                ).lower()
                == "true"
            )
            timezone = runner_conf.get("spark.sql.session.timeZone", None)
            ser = ArrowStreamPandasUDTFSerializer(timezone, safecheck)
        else:
            ser = ArrowStreamUDTFSerializer()

    else:
        # Each row is a group so do not batch but send one by one.
        ser = BatchedSerializer(CPickleSerializer(), 1)

    # See 'PythonUDTFRunner.PythonUDFWriterThread.writeCommand'
    num_arg = read_int(infile)
    args_offsets = []
    kwargs_offsets = {}
    for _ in range(num_arg):
        offset = read_int(infile)
        if read_bool(infile):
            name = utf8_deserializer.loads(infile)
            kwargs_offsets[name] = offset
        else:
            args_offsets.append(offset)
    num_partition_child_indexes = read_int(infile)
    partition_child_indexes = [read_int(infile) for i in range(num_partition_child_indexes)]
    has_pickled_analyze_result = read_bool(infile)
    if has_pickled_analyze_result:
        pickled_analyze_result = pickleSer._read_with_length(infile)
    else:
        pickled_analyze_result = None
    # Initially we assume that the UDTF __init__ method accepts the pickled AnalyzeResult,
    # although we may set this to false later if we find otherwise.
    handler = read_command(pickleSer, infile)
    if not isinstance(handler, type):
        raise PySparkRuntimeError(
            f"Invalid UDTF handler type. Expected a class (type 'type'), but "
            f"got an instance of {type(handler).__name__}."
        )

    return_type = _parse_datatype_json_string(utf8_deserializer.loads(infile))
    if not isinstance(return_type, StructType):
        raise PySparkRuntimeError(
            f"The return type of a UDTF must be a struct type, but got {type(return_type)}."
        )
    udtf_name = utf8_deserializer.loads(infile)

    # Update the handler that creates a new UDTF instance to first try calling the UDTF constructor
    # with one argument containing the previous AnalyzeResult. If that fails, then try a constructor
    # with no arguments. In this way each UDTF class instance can decide if it wants to inspect the
    # AnalyzeResult.
    udtf_init_args = inspect.getfullargspec(handler)
    if has_pickled_analyze_result:
        if len(udtf_init_args.args) > 2:
            raise PySparkRuntimeError(
                errorClass="UDTF_CONSTRUCTOR_INVALID_IMPLEMENTS_ANALYZE_METHOD",
                messageParameters={"name": udtf_name},
            )
        elif len(udtf_init_args.args) == 2:
            prev_handler = handler

            def construct_udtf():
                # Here we pass the AnalyzeResult to the UDTF's __init__ method.
                return prev_handler(dataclasses.replace(pickled_analyze_result))

            handler = construct_udtf
    elif len(udtf_init_args.args) > 1:
        raise PySparkRuntimeError(
            errorClass="UDTF_CONSTRUCTOR_INVALID_NO_ANALYZE_METHOD",
            messageParameters={"name": udtf_name},
        )

    class UDTFWithPartitions:
        """
        This implements the logic of a UDTF that accepts an input TABLE argument with one or more
        PARTITION BY expressions.

        For example, let's assume we have a table like:
            CREATE TABLE t (c1 INT, c2 INT) USING delta;
        Then for the following queries:
            SELECT * FROM my_udtf(TABLE (t) PARTITION BY c1, c2);
            The partition_child_indexes will be: 0, 1.
            SELECT * FROM my_udtf(TABLE (t) PARTITION BY c1, c2 + 4);
            The partition_child_indexes will be: 0, 2 (where we add a projection for "c2 + 4").
        """

        def __init__(self, create_udtf: Callable, partition_child_indexes: list):
            """
            Creates a new instance of this class to wrap the provided UDTF with another one that
            checks the values of projected partitioning expressions on consecutive rows to figure
            out when the partition boundaries change.

            Parameters
            ----------
            create_udtf: function
                Function to create a new instance of the UDTF to be invoked.
            partition_child_indexes: list
                List of integers identifying zero-based indexes of the columns of the input table
                that contain projected partitioning expressions. This class will inspect these
                values for each pair of consecutive input rows. When they change, this indicates
                the boundary between two partitions, and we will invoke the 'terminate' method on
                the UDTF class instance and then destroy it and create a new one to implement the
                desired partitioning semantics.
            """
            self._create_udtf: Callable = create_udtf
            self._udtf = create_udtf()
            self._prev_arguments: list = list()
            self._partition_child_indexes: list = partition_child_indexes
            self._eval_raised_skip_rest_of_input_table: bool = False

        def eval(self, *args, **kwargs) -> Iterator:
            changed_partitions = self._check_partition_boundaries(
                list(args) + list(kwargs.values())
            )
            if changed_partitions:
                if hasattr(self._udtf, "terminate"):
                    result = self._udtf.terminate()
                    if result is not None:
                        for row in result:
                            yield row
                self._udtf = self._create_udtf()
                self._eval_raised_skip_rest_of_input_table = False
            if self._udtf.eval is not None and not self._eval_raised_skip_rest_of_input_table:
                # Filter the arguments to exclude projected PARTITION BY values added by Catalyst.
                filtered_args = [self._remove_partition_by_exprs(arg) for arg in args]
                filtered_kwargs = {
                    key: self._remove_partition_by_exprs(value) for (key, value) in kwargs.items()
                }
                try:
                    result = self._udtf.eval(*filtered_args, **filtered_kwargs)
                    if result is not None:
                        for row in result:
                            yield row
                except SkipRestOfInputTableException:
                    # If the 'eval' method raised this exception, then we should skip the rest of
                    # the rows in the current partition. Set this field to True here and then for
                    # each subsequent row in the partition, we will skip calling the 'eval' method
                    # until we see a change in the partition boundaries.
                    self._eval_raised_skip_rest_of_input_table = True

        def terminate(self) -> Iterator:
            if hasattr(self._udtf, "terminate"):
                return self._udtf.terminate()
            return iter(())

        def cleanup(self) -> None:
            if hasattr(self._udtf, "cleanup"):
                self._udtf.cleanup()

        def _check_partition_boundaries(self, arguments: list) -> bool:
            result = False
            if len(self._prev_arguments) > 0:
                cur_table_arg = self._get_table_arg(arguments)
                prev_table_arg = self._get_table_arg(self._prev_arguments)
                cur_partitions_args = []
                prev_partitions_args = []
                for i in self._partition_child_indexes:
                    cur_partitions_args.append(cur_table_arg[i])
                    prev_partitions_args.append(prev_table_arg[i])
                result = any(k != v for k, v in zip(cur_partitions_args, prev_partitions_args))
            self._prev_arguments = arguments
            return result

        def _get_table_arg(self, inputs: list) -> Row:
            return [x for x in inputs if type(x) is Row][0]

        def _remove_partition_by_exprs(self, arg: Any) -> Any:
            if isinstance(arg, Row):
                new_row_keys = []
                new_row_values = []
                for i, (key, value) in enumerate(zip(arg.__fields__, arg)):
                    if i not in self._partition_child_indexes:
                        new_row_keys.append(key)
                        new_row_values.append(value)
                return _create_row(new_row_keys, new_row_values)
            else:
                return arg

    # Instantiate the UDTF class.
    try:
        if len(partition_child_indexes) > 0:
            udtf = UDTFWithPartitions(handler, partition_child_indexes)
        else:
            udtf = handler()
    except Exception as e:
        raise PySparkRuntimeError(
            errorClass="UDTF_EXEC_ERROR",
            messageParameters={"method_name": "__init__", "error": str(e)},
        )

    # Validate the UDTF
    if not hasattr(udtf, "eval"):
        raise PySparkRuntimeError(
            "Failed to execute the user defined table function because it has not "
            "implemented the 'eval' method. Please add the 'eval' method and try "
            "the query again."
        )

    # Check that the arguments provided to the UDTF call match the expected parameters defined
    # in the 'eval' method signature.
    try:
        inspect.signature(udtf.eval).bind(*args_offsets, **kwargs_offsets)
    except TypeError as e:
        raise PySparkRuntimeError(
            errorClass="UDTF_EVAL_METHOD_ARGUMENTS_DO_NOT_MATCH_SIGNATURE",
            messageParameters={"name": udtf_name, "reason": str(e)},
        ) from None

    def build_null_checker(return_type: StructType) -> Optional[Callable[[Any], None]]:
        def raise_(result_column_index):
            raise PySparkRuntimeError(
                errorClass="UDTF_EXEC_ERROR",
                messageParameters={
                    "method_name": "eval' or 'terminate",
                    "error": f"Column {result_column_index} within a returned row had a "
                    + "value of None, either directly or within array/struct/map "
                    + "subfields, but the corresponding column type was declared as "
                    + "non-nullable; please update the UDTF to return a non-None value at "
                    + "this location or otherwise declare the column type as nullable.",
                },
            )

        def checker(data_type: DataType, result_column_index: int):
            if isinstance(data_type, ArrayType):
                element_checker = checker(data_type.elementType, result_column_index)
                contains_null = data_type.containsNull

                if element_checker is None and contains_null:
                    return None

                def check_array(arr):
                    if isinstance(arr, list):
                        for e in arr:
                            if e is None:
                                if not contains_null:
                                    raise_(result_column_index)
                            elif element_checker is not None:
                                element_checker(e)

                return check_array

            elif isinstance(data_type, MapType):
                key_checker = checker(data_type.keyType, result_column_index)
                value_checker = checker(data_type.valueType, result_column_index)
                value_contains_null = data_type.valueContainsNull

                if value_checker is None and value_contains_null:

                    def check_map(map):
                        if isinstance(map, dict):
                            for k, v in map.items():
                                if k is None:
                                    raise_(result_column_index)
                                elif key_checker is not None:
                                    key_checker(k)

                else:

                    def check_map(map):
                        if isinstance(map, dict):
                            for k, v in map.items():
                                if k is None:
                                    raise_(result_column_index)
                                elif key_checker is not None:
                                    key_checker(k)
                                if v is None:
                                    if not value_contains_null:
                                        raise_(result_column_index)
                                elif value_checker is not None:
                                    value_checker(v)

                return check_map

            elif isinstance(data_type, StructType):
                field_checkers = [checker(f.dataType, result_column_index) for f in data_type]
                nullables = [f.nullable for f in data_type]

                if all(c is None for c in field_checkers) and all(nullables):
                    return None

                def check_struct(struct):
                    if isinstance(struct, tuple):
                        for value, checker, nullable in zip(struct, field_checkers, nullables):
                            if value is None:
                                if not nullable:
                                    raise_(result_column_index)
                            elif checker is not None:
                                checker(value)

                return check_struct

            else:
                return None

        field_checkers = [
            checker(f.dataType, result_column_index=i) for i, f in enumerate(return_type)
        ]
        nullables = [f.nullable for f in return_type]

        if all(c is None for c in field_checkers) and all(nullables):
            return None

        def check(row):
            if isinstance(row, tuple):
                for i, (value, checker, nullable) in enumerate(zip(row, field_checkers, nullables)):
                    if value is None:
                        if not nullable:
                            raise_(i)
                    elif checker is not None:
                        checker(value)

        return check

    check_output_row_against_schema = build_null_checker(return_type)

    if eval_type == PythonEvalType.SQL_ARROW_TABLE_UDF and legacy_pandas_conversion:

        def wrap_arrow_udtf(f, return_type):
            import pandas as pd

            arrow_return_type = to_arrow_type(
                return_type, prefers_large_types=use_large_var_types(runner_conf)
            )
            return_type_size = len(return_type)

            def verify_result(result):
                if not isinstance(result, pd.DataFrame):
                    raise PySparkTypeError(
                        errorClass="INVALID_ARROW_UDTF_RETURN_TYPE",
                        messageParameters={
                            "return_type": type(result).__name__,
                            "value": str(result),
                            "func": f.__name__,
                        },
                    )

                # Validate the output schema when the result dataframe has either output
                # rows or columns. Note that we avoid using `df.empty` here because the
                # result dataframe may contain an empty row. For example, when a UDTF is
                # defined as follows: def eval(self): yield tuple().
                if len(result) > 0 or len(result.columns) > 0:
                    if len(result.columns) != return_type_size:
                        raise PySparkRuntimeError(
                            errorClass="UDTF_RETURN_SCHEMA_MISMATCH",
                            messageParameters={
                                "expected": str(return_type_size),
                                "actual": str(len(result.columns)),
                                "func": f.__name__,
                            },
                        )

                # Verify the type and the schema of the result.
                verify_pandas_result(
                    result, return_type, assign_cols_by_name=False, truncate_return_schema=False
                )
                return result

            # Wrap the exception thrown from the UDTF in a PySparkRuntimeError.
            def func(*a: Any) -> Any:
                try:
                    return f(*a)
                except SkipRestOfInputTableException:
                    raise
                except Exception as e:
                    raise PySparkRuntimeError(
                        errorClass="UDTF_EXEC_ERROR",
                        messageParameters={"method_name": f.__name__, "error": str(e)},
                    )

            def check_return_value(res):
                # Check whether the result of an arrow UDTF is iterable before
                # using it to construct a pandas DataFrame.
                if res is not None:
                    if not isinstance(res, Iterable):
                        raise PySparkRuntimeError(
                            errorClass="UDTF_RETURN_NOT_ITERABLE",
                            messageParameters={
                                "type": type(res).__name__,
                                "func": f.__name__,
                            },
                        )
                    if check_output_row_against_schema is not None:
                        for row in res:
                            if row is not None:
                                check_output_row_against_schema(row)
                            yield row
                    else:
                        yield from res

            def evaluate(*args: pd.Series):
                if len(args) == 0:
                    res = func()
                    yield verify_result(pd.DataFrame(check_return_value(res))), arrow_return_type
                else:
                    # Create tuples from the input pandas Series, each tuple
                    # represents a row across all Series.
                    row_tuples = zip(*args)
                    for row in row_tuples:
                        res = func(*row)
                        yield verify_result(
                            pd.DataFrame(check_return_value(res))
                        ), arrow_return_type

            return evaluate

        eval_func_kwargs_support, args_kwargs_offsets = wrap_kwargs_support(
            getattr(udtf, "eval"), args_offsets, kwargs_offsets
        )
        eval = wrap_arrow_udtf(eval_func_kwargs_support, return_type)

        if hasattr(udtf, "terminate"):
            terminate = wrap_arrow_udtf(getattr(udtf, "terminate"), return_type)
        else:
            terminate = None

        cleanup = getattr(udtf, "cleanup") if hasattr(udtf, "cleanup") else None

        def mapper(_, it):
            try:
                for a in it:
                    # The eval function yields an iterator. Each element produced by this
                    # iterator is a tuple in the form of (pandas.DataFrame, arrow_return_type).
                    yield from eval(*[a[o] for o in args_kwargs_offsets])
                if terminate is not None:
                    yield from terminate()
            except SkipRestOfInputTableException:
                if terminate is not None:
                    yield from terminate()
            finally:
                if cleanup is not None:
                    cleanup()

        return mapper, None, ser, ser

    elif eval_type == PythonEvalType.SQL_ARROW_TABLE_UDF and not legacy_pandas_conversion:

        def wrap_arrow_udtf(f, return_type):
            import pyarrow as pa

            arrow_return_type = to_arrow_type(
                return_type, prefers_large_types=use_large_var_types(runner_conf)
            )
            return_type_size = len(return_type)

            def verify_result(result):
                if not isinstance(result, pa.RecordBatch):
                    raise PySparkTypeError(
                        errorClass="INVALID_ARROW_UDTF_RETURN_TYPE",
                        messageParameters={
                            "return_type": type(result).__name__,
                            "value": str(result),
                            "func": f.__name__,
                        },
                    )

                # Validate the output schema when the result dataframe has either output
                # rows or columns. Note that we avoid using `df.empty` here because the
                # result dataframe may contain an empty row. For example, when a UDTF is
                # defined as follows: def eval(self): yield tuple().
                if len(result) > 0 or len(result.columns) > 0:
                    if len(result.columns) != return_type_size:
                        raise PySparkRuntimeError(
                            errorClass="UDTF_RETURN_SCHEMA_MISMATCH",
                            messageParameters={
                                "expected": str(return_type_size),
                                "actual": str(len(result.columns)),
                                "func": f.__name__,
                            },
                        )

                # Verify the type and the schema of the result.
                verify_arrow_result(
                    pa.Table.from_batches([result], schema=pa.schema(list(arrow_return_type))),
                    assign_cols_by_name=False,
                    expected_cols_and_types=[
                        (col.name, to_arrow_type(col.dataType)) for col in return_type.fields
                    ],
                )
                return result

            # Wrap the exception thrown from the UDTF in a PySparkRuntimeError.
            def func(*a: Any) -> Any:
                try:
                    return f(*a)
                except SkipRestOfInputTableException:
                    raise
                except Exception as e:
                    raise PySparkRuntimeError(
                        errorClass="UDTF_EXEC_ERROR",
                        messageParameters={"method_name": f.__name__, "error": str(e)},
                    )

            def check_return_value(res):
                # Check whether the result of an arrow UDTF is iterable before
                # using it to construct a pandas DataFrame.
                if res is not None:
                    if not isinstance(res, Iterable):
                        raise PySparkRuntimeError(
                            errorClass="UDTF_RETURN_NOT_ITERABLE",
                            messageParameters={
                                "type": type(res).__name__,
                                "func": f.__name__,
                            },
                        )
                    if check_output_row_against_schema is not None:
                        for row in res:
                            if row is not None:
                                check_output_row_against_schema(row)
                            yield row
                    else:
                        yield from res

            def convert_to_arrow(data: Iterable):
                data = list(check_return_value(data))
                if len(data) == 0:
                    return [
                        pa.RecordBatch.from_pylist(data, schema=pa.schema(list(arrow_return_type)))
                    ]
                try:
                    ret = LocalDataToArrowConversion.convert(
                        data, return_type, prefers_large_var_types
                    ).to_batches()
                    if len(return_type.fields) == 0:
                        return [pa.RecordBatch.from_struct_array(pa.array([{}] * len(data)))]
                    return ret
                except Exception as e:
                    raise PySparkRuntimeError(
                        errorClass="UDTF_ARROW_TYPE_CONVERSION_ERROR",
                        messageParameters={
                            "data": str(data),
                            "schema": return_type.simpleString(),
                            "arrow_schema": str(arrow_return_type),
                        },
                    ) from e

            def evaluate(*args: pa.ChunkedArray):
                if len(args) == 0:
                    for batch in convert_to_arrow(func()):
                        yield verify_result(batch), arrow_return_type

                else:
                    list_args = list(args)
                    names = [f"_{n}" for n in range(len(list_args))]
                    t = pa.Table.from_arrays(list_args, names=names)
                    schema = from_arrow_schema(t.schema, prefers_large_var_types)
                    rows = ArrowTableToRowsConversion.convert(t, schema=schema)
                    for row in rows:
                        row = tuple(row)  # type: ignore[assignment]
                        for batch in convert_to_arrow(func(*row)):
                            yield verify_result(batch), arrow_return_type

            return evaluate

        eval_func_kwargs_support, args_kwargs_offsets = wrap_kwargs_support(
            getattr(udtf, "eval"), args_offsets, kwargs_offsets
        )
        eval = wrap_arrow_udtf(eval_func_kwargs_support, return_type)

        if hasattr(udtf, "terminate"):
            terminate = wrap_arrow_udtf(getattr(udtf, "terminate"), return_type)
        else:
            terminate = None

        cleanup = getattr(udtf, "cleanup") if hasattr(udtf, "cleanup") else None

        def mapper(_, it):
            try:
                for a in it:
                    # The eval function yields an iterator. Each element produced by this
                    # iterator is a tuple in the form of (pyarrow.RecordBatch, arrow_return_type).
                    yield from eval(*[a[o] for o in args_kwargs_offsets])
                if terminate is not None:
                    yield from terminate()
            except SkipRestOfInputTableException:
                if terminate is not None:
                    yield from terminate()
            finally:
                if cleanup is not None:
                    cleanup()

        return mapper, None, ser, ser
    else:

        def wrap_udtf(f, return_type):
            assert return_type.needConversion()
            toInternal = return_type.toInternal
            return_type_size = len(return_type)

            def verify_and_convert_result(result):
                if result is not None:
                    if hasattr(result, "__len__") and len(result) != return_type_size:
                        raise PySparkRuntimeError(
                            errorClass="UDTF_RETURN_SCHEMA_MISMATCH",
                            messageParameters={
                                "expected": str(return_type_size),
                                "actual": str(len(result)),
                                "func": f.__name__,
                            },
                        )

                    if not (isinstance(result, (list, dict, tuple)) or hasattr(result, "__dict__")):
                        raise PySparkRuntimeError(
                            errorClass="UDTF_INVALID_OUTPUT_ROW_TYPE",
                            messageParameters={
                                "type": type(result).__name__,
                                "func": f.__name__,
                            },
                        )
                    if check_output_row_against_schema is not None:
                        check_output_row_against_schema(result)
                return toInternal(result)

            # Evaluate the function and return a tuple back to the executor.
            def evaluate(*a) -> tuple:
                try:
                    res = f(*a)
                except SkipRestOfInputTableException:
                    raise
                except Exception as e:
                    raise PySparkRuntimeError(
                        errorClass="UDTF_EXEC_ERROR",
                        messageParameters={"method_name": f.__name__, "error": str(e)},
                    )

                if res is None:
                    # If the function returns None or does not have an explicit return statement,
                    # an empty tuple is returned to the executor.
                    # This is because directly constructing tuple(None) results in an exception.
                    return tuple()

                if not isinstance(res, Iterable):
                    raise PySparkRuntimeError(
                        errorClass="UDTF_RETURN_NOT_ITERABLE",
                        messageParameters={
                            "type": type(res).__name__,
                            "func": f.__name__,
                        },
                    )

                # If the function returns a result, we map it to the internal representation and
                # returns the results as a tuple.
                return tuple(map(verify_and_convert_result, res))

            return evaluate

        eval_func_kwargs_support, args_kwargs_offsets = wrap_kwargs_support(
            getattr(udtf, "eval"), args_offsets, kwargs_offsets
        )
        eval = wrap_udtf(eval_func_kwargs_support, return_type)

        if hasattr(udtf, "terminate"):
            terminate = wrap_udtf(getattr(udtf, "terminate"), return_type)
        else:
            terminate = None

        cleanup = getattr(udtf, "cleanup") if hasattr(udtf, "cleanup") else None

        # Return an iterator of iterators.
        def mapper(_, it):
            try:
                for a in it:
                    yield eval(*[a[o] for o in args_kwargs_offsets])
                if terminate is not None:
                    yield terminate()
            except SkipRestOfInputTableException:
                if terminate is not None:
                    yield terminate()
            finally:
                if cleanup is not None:
                    cleanup()

        return mapper, None, ser, ser


def read_udfs(pickleSer, infile, eval_type):
    runner_conf = {}

    state_server_port = None
    key_schema = None
    input_types = None
    if eval_type in (
        PythonEvalType.SQL_ARROW_BATCHED_UDF,
        PythonEvalType.SQL_SCALAR_PANDAS_UDF,
        PythonEvalType.SQL_SCALAR_ARROW_UDF,
        PythonEvalType.SQL_COGROUPED_MAP_PANDAS_UDF,
        PythonEvalType.SQL_SCALAR_PANDAS_ITER_UDF,
        PythonEvalType.SQL_SCALAR_ARROW_ITER_UDF,
        PythonEvalType.SQL_MAP_PANDAS_ITER_UDF,
        PythonEvalType.SQL_MAP_ARROW_ITER_UDF,
        PythonEvalType.SQL_GROUPED_MAP_PANDAS_UDF,
        PythonEvalType.SQL_GROUPED_AGG_PANDAS_UDF,
        PythonEvalType.SQL_GROUPED_AGG_ARROW_UDF,
        PythonEvalType.SQL_WINDOW_AGG_PANDAS_UDF,
        PythonEvalType.SQL_GROUPED_MAP_PANDAS_UDF_WITH_STATE,
        PythonEvalType.SQL_GROUPED_MAP_ARROW_UDF,
        PythonEvalType.SQL_COGROUPED_MAP_ARROW_UDF,
        PythonEvalType.SQL_TRANSFORM_WITH_STATE_PANDAS_UDF,
        PythonEvalType.SQL_TRANSFORM_WITH_STATE_PANDAS_INIT_STATE_UDF,
        PythonEvalType.SQL_TRANSFORM_WITH_STATE_PYTHON_ROW_UDF,
        PythonEvalType.SQL_TRANSFORM_WITH_STATE_PYTHON_ROW_INIT_STATE_UDF,
    ):
        # Load conf used for pandas_udf evaluation
        num_conf = read_int(infile)
        for i in range(num_conf):
            k = utf8_deserializer.loads(infile)
            v = utf8_deserializer.loads(infile)
            runner_conf[k] = v

        state_object_schema = None
        if eval_type == PythonEvalType.SQL_GROUPED_MAP_PANDAS_UDF_WITH_STATE:
            state_object_schema = StructType.fromJson(json.loads(utf8_deserializer.loads(infile)))
        elif (
            eval_type == PythonEvalType.SQL_TRANSFORM_WITH_STATE_PANDAS_UDF
            or eval_type == PythonEvalType.SQL_TRANSFORM_WITH_STATE_PANDAS_INIT_STATE_UDF
            or eval_type == PythonEvalType.SQL_TRANSFORM_WITH_STATE_PYTHON_ROW_UDF
            or eval_type == PythonEvalType.SQL_TRANSFORM_WITH_STATE_PYTHON_ROW_INIT_STATE_UDF
        ):
            state_server_port = read_int(infile)
            if state_server_port == -1:
                state_server_port = utf8_deserializer.loads(infile)
            key_schema = StructType.fromJson(json.loads(utf8_deserializer.loads(infile)))

        # NOTE: if timezone is set here, that implies respectSessionTimeZone is True
        timezone = runner_conf.get("spark.sql.session.timeZone", None)
        prefers_large_var_types = use_large_var_types(runner_conf)
        safecheck = (
            runner_conf.get("spark.sql.execution.pandas.convertToArrowArraySafely", "false").lower()
            == "true"
        )
        _assign_cols_by_name = assign_cols_by_name(runner_conf)

        if eval_type == PythonEvalType.SQL_COGROUPED_MAP_ARROW_UDF:
            ser = CogroupArrowUDFSerializer(_assign_cols_by_name)
        elif eval_type == PythonEvalType.SQL_COGROUPED_MAP_PANDAS_UDF:
            ser = CogroupPandasUDFSerializer(timezone, safecheck, _assign_cols_by_name)
        elif eval_type == PythonEvalType.SQL_GROUPED_MAP_PANDAS_UDF_WITH_STATE:
            arrow_max_records_per_batch = runner_conf.get(
                "spark.sql.execution.arrow.maxRecordsPerBatch", 10000
            )
            arrow_max_records_per_batch = int(arrow_max_records_per_batch)

            ser = ApplyInPandasWithStateSerializer(
                timezone,
                safecheck,
                _assign_cols_by_name,
                state_object_schema,
                arrow_max_records_per_batch,
                prefers_large_var_types,
            )
        elif eval_type == PythonEvalType.SQL_TRANSFORM_WITH_STATE_PANDAS_UDF:
            arrow_max_records_per_batch = runner_conf.get(
                "spark.sql.execution.arrow.maxRecordsPerBatch", 10000
            )
            arrow_max_records_per_batch = int(arrow_max_records_per_batch)

            ser = TransformWithStateInPandasSerializer(
                timezone, safecheck, _assign_cols_by_name, arrow_max_records_per_batch
            )
        elif eval_type == PythonEvalType.SQL_TRANSFORM_WITH_STATE_PANDAS_INIT_STATE_UDF:
            arrow_max_records_per_batch = runner_conf.get(
                "spark.sql.execution.arrow.maxRecordsPerBatch", 10000
            )
            arrow_max_records_per_batch = int(arrow_max_records_per_batch)

            ser = TransformWithStateInPandasInitStateSerializer(
                timezone, safecheck, _assign_cols_by_name, arrow_max_records_per_batch
            )
        elif eval_type == PythonEvalType.SQL_TRANSFORM_WITH_STATE_PYTHON_ROW_UDF:
            arrow_max_records_per_batch = runner_conf.get(
                "spark.sql.execution.arrow.maxRecordsPerBatch", 10000
            )
            arrow_max_records_per_batch = int(arrow_max_records_per_batch)

            ser = TransformWithStateInPySparkRowSerializer(arrow_max_records_per_batch)
        elif eval_type == PythonEvalType.SQL_TRANSFORM_WITH_STATE_PYTHON_ROW_INIT_STATE_UDF:
            arrow_max_records_per_batch = runner_conf.get(
                "spark.sql.execution.arrow.maxRecordsPerBatch", 10000
            )
            arrow_max_records_per_batch = int(arrow_max_records_per_batch)

            ser = TransformWithStateInPySparkRowInitStateSerializer(arrow_max_records_per_batch)
        elif eval_type == PythonEvalType.SQL_MAP_ARROW_ITER_UDF:
            ser = ArrowStreamUDFSerializer()
        elif eval_type == PythonEvalType.SQL_GROUPED_MAP_ARROW_UDF:
            ser = ArrowStreamGroupUDFSerializer(_assign_cols_by_name)
        elif eval_type in (
            PythonEvalType.SQL_SCALAR_ARROW_UDF,
            PythonEvalType.SQL_SCALAR_ARROW_ITER_UDF,
            PythonEvalType.SQL_GROUPED_AGG_ARROW_UDF,
        ):
            # Arrow cast for type coercion is disabled by default
            ser = ArrowStreamArrowUDFSerializer(timezone, safecheck, _assign_cols_by_name, False)
        elif eval_type == PythonEvalType.SQL_ARROW_BATCHED_UDF and not use_legacy_pandas_udf_conversion(runner_conf):
            input_types = ([f.dataType for f in _parse_datatype_json_string(utf8_deserializer.loads(infile))])
            ser = ArrowBatchUDFSerializer(
                False,
                input_types,
                "row",
                True,
                None,
                use_large_var_types(runner_conf)
            )
        else:
            # Scalar Pandas UDF handles struct type arguments as pandas DataFrames instead of
            # pandas Series. See SPARK-27240.
            df_for_struct = (
                eval_type == PythonEvalType.SQL_SCALAR_PANDAS_UDF
                or eval_type == PythonEvalType.SQL_SCALAR_PANDAS_ITER_UDF
                or eval_type == PythonEvalType.SQL_MAP_PANDAS_ITER_UDF
            )
            # Arrow-optimized Python UDF takes a struct type argument as a Row
            struct_in_pandas = (
                "row" if eval_type == PythonEvalType.SQL_ARROW_BATCHED_UDF else "dict"
            )
            ndarray_as_list = eval_type == PythonEvalType.SQL_ARROW_BATCHED_UDF
            # Arrow-optimized Python UDF uses explicit Arrow cast for type coercion
            arrow_cast = eval_type == PythonEvalType.SQL_ARROW_BATCHED_UDF
            # Arrow-optimized Python UDF takes input types
            input_types = (
                [f.dataType for f in _parse_datatype_json_string(utf8_deserializer.loads(infile))]
                if eval_type == PythonEvalType.SQL_ARROW_BATCHED_UDF
                else None
            )

            ser = ArrowStreamPandasUDFSerializer(
                timezone,
                safecheck,
                _assign_cols_by_name,
                df_for_struct,
                struct_in_pandas,
                ndarray_as_list,
                arrow_cast,
                input_types,
            )
    else:
        batch_size = int(os.environ.get("PYTHON_UDF_BATCH_SIZE", "100"))
        ser = BatchedSerializer(CPickleSerializer(), batch_size)

    is_profiling = read_bool(infile)
    if is_profiling:
        profiler = utf8_deserializer.loads(infile)
    else:
        profiler = None

    num_udfs = read_int(infile)

    is_scalar_iter = eval_type in (
        PythonEvalType.SQL_SCALAR_PANDAS_ITER_UDF,
        PythonEvalType.SQL_SCALAR_ARROW_ITER_UDF,
    )
    is_map_pandas_iter = eval_type == PythonEvalType.SQL_MAP_PANDAS_ITER_UDF
    is_map_arrow_iter = eval_type == PythonEvalType.SQL_MAP_ARROW_ITER_UDF

    if is_scalar_iter or is_map_pandas_iter or is_map_arrow_iter:
        # TODO: Better error message for num_udfs != 1
        if is_scalar_iter:
            assert num_udfs == 1, "One SCALAR_ITER UDF expected here."
        if is_map_pandas_iter:
            assert num_udfs == 1, "One MAP_PANDAS_ITER UDF expected here."
        if is_map_arrow_iter:
            assert num_udfs == 1, "One MAP_ARROW_ITER UDF expected here."

        arg_offsets, udf = read_single_udf(
            pickleSer, infile, eval_type, runner_conf, udf_index=0, profiler=profiler
        )

        def func(_, iterator):
            num_input_rows = 0

            def map_batch(batch):
                nonlocal num_input_rows

                udf_args = [batch[offset] for offset in arg_offsets]
                num_input_rows += len(udf_args[0])
                if len(udf_args) == 1:
                    return udf_args[0]
                else:
                    return tuple(udf_args)

            iterator = map(map_batch, iterator)
            result_iter = udf(iterator)

            num_output_rows = 0
            for result_batch, result_type in result_iter:
                num_output_rows += len(result_batch)
                # This check is for Scalar Iterator UDF to fail fast.
                # The length of the entire input can only be explicitly known
                # by consuming the input iterator in user side. Therefore,
                # it's very unlikely the output length is higher than
                # input length.
                if is_scalar_iter and num_output_rows > num_input_rows:
                    raise PySparkRuntimeError(
                        errorClass="PANDAS_UDF_OUTPUT_EXCEEDS_INPUT_ROWS", messageParameters={}
                    )
                yield (result_batch, result_type)

            if is_scalar_iter:
                try:
                    next(iterator)
                except StopIteration:
                    pass
                else:
                    raise PySparkRuntimeError(
                        errorClass="STOP_ITERATION_OCCURRED_FROM_SCALAR_ITER_PANDAS_UDF",
                        messageParameters={},
                    )

                if num_output_rows != num_input_rows:
                    raise PySparkRuntimeError(
                        errorClass="RESULT_LENGTH_MISMATCH_FOR_SCALAR_ITER_PANDAS_UDF",
                        messageParameters={
                            "output_length": str(num_output_rows),
                            "input_length": str(num_input_rows),
                        },
                    )

        # profiling is not supported for UDF
        return func, None, ser, ser

    def extract_key_value_indexes(grouped_arg_offsets):
        """
        Helper function to extract the key and value indexes from arg_offsets for the grouped and
        cogrouped pandas udfs. See BasePandasGroupExec.resolveArgOffsets for equivalent scala code.

        Parameters
        ----------
        grouped_arg_offsets:  list
            List containing the key and value indexes of columns of the
            DataFrames to be passed to the udf. It consists of n repeating groups where n is the
            number of DataFrames.  Each group has the following format:
                group[0]: length of group
                group[1]: length of key indexes
                group[2.. group[1] +2]: key attributes
                group[group[1] +3 group[0]]: value attributes
        """
        parsed = []
        idx = 0
        while idx < len(grouped_arg_offsets):
            offsets_len = grouped_arg_offsets[idx]
            idx += 1
            offsets = grouped_arg_offsets[idx : idx + offsets_len]
            split_index = offsets[0] + 1
            offset_keys = offsets[1:split_index]
            offset_values = offsets[split_index:]
            parsed.append([offset_keys, offset_values])
            idx += offsets_len
        return parsed

    if eval_type == PythonEvalType.SQL_GROUPED_MAP_PANDAS_UDF:
        # We assume there is only one UDF here because grouped map doesn't
        # support combining multiple UDFs.
        assert num_udfs == 1

        # See FlatMapGroupsInPandasExec for how arg_offsets are used to
        # distinguish between grouping attributes and data attributes
        arg_offsets, f = read_single_udf(
            pickleSer, infile, eval_type, runner_conf, udf_index=0, profiler=profiler
        )
        parsed_offsets = extract_key_value_indexes(arg_offsets)

        # Create function like this:
        #   mapper a: f([a[0]], [a[0], a[1]])
        def mapper(a):
            keys = [a[o] for o in parsed_offsets[0][0]]
            vals = [a[o] for o in parsed_offsets[0][1]]
            return f(keys, vals)

    elif eval_type == PythonEvalType.SQL_TRANSFORM_WITH_STATE_PANDAS_UDF:
        # We assume there is only one UDF here because grouped map doesn't
        # support combining multiple UDFs.
        assert num_udfs == 1

        # See TransformWithStateInPandasExec for how arg_offsets are used to
        # distinguish between grouping attributes and data attributes
        arg_offsets, f = read_single_udf(
            pickleSer, infile, eval_type, runner_conf, udf_index=0, profiler=profiler
        )
        parsed_offsets = extract_key_value_indexes(arg_offsets)
        ser.key_offsets = parsed_offsets[0][0]
        stateful_processor_api_client = StatefulProcessorApiClient(state_server_port, key_schema)

        def mapper(a):
            mode = a[0]

            if mode == TransformWithStateInPandasFuncMode.PROCESS_DATA:
                key = a[1]

                def values_gen():
                    for x in a[2]:
                        retVal = [x[1][o] for o in parsed_offsets[0][1]]
                        yield retVal

                # This must be generator comprehension - do not materialize.
                return f(stateful_processor_api_client, mode, key, values_gen())
            else:
                # mode == PROCESS_TIMER or mode == COMPLETE
                return f(stateful_processor_api_client, mode, None, iter([]))

    elif eval_type == PythonEvalType.SQL_TRANSFORM_WITH_STATE_PANDAS_INIT_STATE_UDF:
        # We assume there is only one UDF here because grouped map doesn't
        # support combining multiple UDFs.
        assert num_udfs == 1

        # See TransformWithStateInPandasExec for how arg_offsets are used to
        # distinguish between grouping attributes and data attributes
        arg_offsets, f = read_single_udf(
            pickleSer, infile, eval_type, runner_conf, udf_index=0, profiler=profiler
        )
        # parsed offsets:
        # [
        #     [groupingKeyOffsets, dedupDataOffsets],
        #     [initStateGroupingOffsets, dedupInitDataOffsets]
        # ]
        parsed_offsets = extract_key_value_indexes(arg_offsets)
        ser.key_offsets = parsed_offsets[0][0]
        ser.init_key_offsets = parsed_offsets[1][0]
        stateful_processor_api_client = StatefulProcessorApiClient(state_server_port, key_schema)

        def mapper(a):
            mode = a[0]

            if mode == TransformWithStateInPandasFuncMode.PROCESS_DATA:
                key = a[1]

                def values_gen():
                    for x in a[2]:
                        retVal = [x[1][o] for o in parsed_offsets[0][1]]
                        initVal = [x[2][o] for o in parsed_offsets[1][1]]
                        yield retVal, initVal

                # This must be generator comprehension - do not materialize.
                return f(stateful_processor_api_client, mode, key, values_gen())
            else:
                # mode == PROCESS_TIMER or mode == COMPLETE
                return f(stateful_processor_api_client, mode, None, iter([]))

    elif eval_type == PythonEvalType.SQL_TRANSFORM_WITH_STATE_PYTHON_ROW_UDF:
        # We assume there is only one UDF here because grouped map doesn't
        # support combining multiple UDFs.
        assert num_udfs == 1

        # See TransformWithStateInPySparkExec for how arg_offsets are used to
        # distinguish between grouping attributes and data attributes
        arg_offsets, f = read_single_udf(
            pickleSer, infile, eval_type, runner_conf, udf_index=0, profiler=profiler
        )
        parsed_offsets = extract_key_value_indexes(arg_offsets)
        ser.key_offsets = parsed_offsets[0][0]
        stateful_processor_api_client = StatefulProcessorApiClient(state_server_port, key_schema)

        def mapper(a):
            mode = a[0]

            if mode == TransformWithStateInPandasFuncMode.PROCESS_DATA:
                key = a[1]
                values = a[2]

                # This must be generator comprehension - do not materialize.
                return f(stateful_processor_api_client, mode, key, values)
            else:
                # mode == PROCESS_TIMER or mode == COMPLETE
                return f(stateful_processor_api_client, mode, None, iter([]))

    elif eval_type == PythonEvalType.SQL_TRANSFORM_WITH_STATE_PYTHON_ROW_INIT_STATE_UDF:
        # We assume there is only one UDF here because grouped map doesn't
        # support combining multiple UDFs.
        assert num_udfs == 1

        # See TransformWithStateInPandasExec for how arg_offsets are used to
        # distinguish between grouping attributes and data attributes
        arg_offsets, f = read_single_udf(
            pickleSer, infile, eval_type, runner_conf, udf_index=0, profiler=profiler
        )
        # parsed offsets:
        # [
        #     [groupingKeyOffsets, dedupDataOffsets],
        #     [initStateGroupingOffsets, dedupInitDataOffsets]
        # ]
        parsed_offsets = extract_key_value_indexes(arg_offsets)
        ser.key_offsets = parsed_offsets[0][0]
        ser.init_key_offsets = parsed_offsets[1][0]
        stateful_processor_api_client = StatefulProcessorApiClient(state_server_port, key_schema)

        def mapper(a):
            mode = a[0]

            if mode == TransformWithStateInPandasFuncMode.PROCESS_DATA:
                key = a[1]
                values = a[2]

                # This must be generator comprehension - do not materialize.
                return f(stateful_processor_api_client, mode, key, values)
            else:
                # mode == PROCESS_TIMER or mode == COMPLETE
                return f(stateful_processor_api_client, mode, None, iter([]))

    elif eval_type == PythonEvalType.SQL_GROUPED_MAP_ARROW_UDF:
        import pyarrow as pa

        # We assume there is only one UDF here because grouped map doesn't
        # support combining multiple UDFs.
        assert num_udfs == 1

        # See FlatMapGroupsInPandasExec for how arg_offsets are used to
        # distinguish between grouping attributes and data attributes
        arg_offsets, f = read_single_udf(
            pickleSer, infile, eval_type, runner_conf, udf_index=0, profiler=profiler
        )
        parsed_offsets = extract_key_value_indexes(arg_offsets)

        def batch_from_offset(batch, offsets):
            return pa.RecordBatch.from_arrays(
                arrays=[batch.columns[o] for o in offsets],
                names=[batch.schema.names[o] for o in offsets],
            )

        def table_from_batches(batches, offsets):
            return pa.Table.from_batches([batch_from_offset(batch, offsets) for batch in batches])

        def mapper(a):
            keys = table_from_batches(a, parsed_offsets[0][0])
            vals = table_from_batches(a, parsed_offsets[0][1])
            return f(keys, vals)

    elif eval_type == PythonEvalType.SQL_GROUPED_MAP_PANDAS_UDF_WITH_STATE:
        # We assume there is only one UDF here because grouped map doesn't
        # support combining multiple UDFs.
        assert num_udfs == 1

        # See FlatMapGroupsInPandas(WithState)Exec for how arg_offsets are used to
        # distinguish between grouping attributes and data attributes
        arg_offsets, f = read_single_udf(
            pickleSer, infile, eval_type, runner_conf, udf_index=0, profiler=profiler
        )
        parsed_offsets = extract_key_value_indexes(arg_offsets)

        def mapper(a):
            """
            The function receives (iterator of data, state) and performs extraction of key and
            value from the data, with retaining lazy evaluation.

            See `load_stream` in `ApplyInPandasWithStateSerializer` for more details on the input
            and see `wrap_grouped_map_pandas_udf_with_state` for more details on how output will
            be used.
            """
            from itertools import tee

            state = a[1]
            data_gen = (x[0] for x in a[0])

            # We know there should be at least one item in the iterator/generator.
            # We want to peek the first element to construct the key, hence applying
            # tee to construct the key while we retain another iterator/generator
            # for values.
            keys_gen, values_gen = tee(data_gen)
            keys_elem = next(keys_gen)
            keys = [keys_elem[o] for o in parsed_offsets[0][0]]

            # This must be generator comprehension - do not materialize.
            vals = ([x[o] for o in parsed_offsets[0][1]] for x in values_gen)

            return f(keys, vals, state)

    elif eval_type == PythonEvalType.SQL_COGROUPED_MAP_PANDAS_UDF:
        # We assume there is only one UDF here because cogrouped map doesn't
        # support combining multiple UDFs.
        assert num_udfs == 1
        arg_offsets, f = read_single_udf(
            pickleSer, infile, eval_type, runner_conf, udf_index=0, profiler=profiler
        )

        parsed_offsets = extract_key_value_indexes(arg_offsets)

        def mapper(a):
            df1_keys = [a[0][o] for o in parsed_offsets[0][0]]
            df1_vals = [a[0][o] for o in parsed_offsets[0][1]]
            df2_keys = [a[1][o] for o in parsed_offsets[1][0]]
            df2_vals = [a[1][o] for o in parsed_offsets[1][1]]
            return f(df1_keys, df1_vals, df2_keys, df2_vals)

    elif eval_type == PythonEvalType.SQL_COGROUPED_MAP_ARROW_UDF:
        import pyarrow as pa

        # We assume there is only one UDF here because cogrouped map doesn't
        # support combining multiple UDFs.
        assert num_udfs == 1
        arg_offsets, f = read_single_udf(
            pickleSer, infile, eval_type, runner_conf, udf_index=0, profiler=profiler
        )

        parsed_offsets = extract_key_value_indexes(arg_offsets)

        def batch_from_offset(batch, offsets):
            return pa.RecordBatch.from_arrays(
                arrays=[batch.columns[o] for o in offsets],
                names=[batch.schema.names[o] for o in offsets],
            )

        def table_from_batches(batches, offsets):
            return pa.Table.from_batches([batch_from_offset(batch, offsets) for batch in batches])

        def mapper(a):
            df1_keys = table_from_batches(a[0], parsed_offsets[0][0])
            df1_vals = table_from_batches(a[0], parsed_offsets[0][1])
            df2_keys = table_from_batches(a[1], parsed_offsets[1][0])
            df2_vals = table_from_batches(a[1], parsed_offsets[1][1])
            return f(df1_keys, df1_vals, df2_keys, df2_vals)
    else:
        udfs = []
        for i in range(num_udfs):
            udfs.append(
                read_single_udf(
                    pickleSer, infile, eval_type, runner_conf, udf_index=i, profiler=profiler, input_types=input_types, serializer=ser
                )
            )

        def mapper(a):
            if eval_type == PythonEvalType.SQL_ARROW_BATCHED_UDF and not use_legacy_pandas_udf_conversion(runner_conf):
                udf_result_tuples = []
                for arg_offsets, f in udfs:
                    result_tuple = f(a)
                    udf_result_tuples.append(result_tuple)

                if len(udf_result_tuples) == 1:
                    # Single UDF case: return the result tuple directly
                    return udf_result_tuples[0]
                else:
                    # Multiple UDFs: transpose results and yield each UDF separately
                    return udf_result_tuples
            else:
                result = tuple(f(*[a[o] for o in arg_offsets]) for arg_offsets, f in udfs)
                # In the special case of a single UDF this will return a single result rather
                # than a tuple of results; this is the format that the JVM side expects.
                if len(result) == 1:
                    return result[0]
                else:
                    return result

    def func(_, it):
        return map(mapper, it)

    # profiling is not supported for UDF
    return func, None, ser, ser


def main(infile, outfile):
    faulthandler_log_path = os.environ.get("PYTHON_FAULTHANDLER_DIR", None)
    tracebackDumpIntervalSeconds = os.environ.get("PYTHON_TRACEBACK_DUMP_INTERVAL_SECONDS", None)
    try:
        if faulthandler_log_path:
            faulthandler_log_path = os.path.join(faulthandler_log_path, str(os.getpid()))
            faulthandler_log_file = open(faulthandler_log_path, "w")
            faulthandler.enable(file=faulthandler_log_file)

        boot_time = time.time()
        split_index = read_int(infile)
        if split_index == -1:  # for unit tests
            sys.exit(-1)

        if tracebackDumpIntervalSeconds is not None and int(tracebackDumpIntervalSeconds) > 0:
            faulthandler.dump_traceback_later(int(tracebackDumpIntervalSeconds), repeat=True)

        check_python_version(infile)

        # read inputs only for a barrier task
        isBarrier = read_bool(infile)

        memory_limit_mb = int(os.environ.get("PYSPARK_EXECUTOR_MEMORY_MB", "-1"))
        setup_memory_limits(memory_limit_mb)

        # initialize global state
        taskContext = None
        if isBarrier:
            boundPort = read_int(infile)
            secret = None
            if boundPort == -1:
                boundPort = utf8_deserializer.loads(infile)
            else:
                secret = utf8_deserializer.loads(infile)
            taskContext = BarrierTaskContext._getOrCreate()
            BarrierTaskContext._initialize(boundPort, secret)
            # Set the task context instance here, so we can get it by TaskContext.get for
            # both TaskContext and BarrierTaskContext
            TaskContext._setTaskContext(taskContext)
        else:
            taskContext = TaskContext._getOrCreate()
        # read inputs for TaskContext info
        taskContext._stageId = read_int(infile)
        taskContext._partitionId = read_int(infile)
        taskContext._attemptNumber = read_int(infile)
        taskContext._taskAttemptId = read_long(infile)
        taskContext._cpus = read_int(infile)
        taskContext._resources = {}
        for r in range(read_int(infile)):
            key = utf8_deserializer.loads(infile)
            name = utf8_deserializer.loads(infile)
            addresses = []
            taskContext._resources = {}
            for a in range(read_int(infile)):
                addresses.append(utf8_deserializer.loads(infile))
            taskContext._resources[key] = ResourceInformation(name, addresses)

        taskContext._localProperties = dict()
        for i in range(read_int(infile)):
            k = utf8_deserializer.loads(infile)
            v = utf8_deserializer.loads(infile)
            taskContext._localProperties[k] = v

        shuffle.MemoryBytesSpilled = 0
        shuffle.DiskBytesSpilled = 0
        _accumulatorRegistry.clear()

        setup_spark_files(infile)
        setup_broadcasts(infile)

        _accumulatorRegistry.clear()
        eval_type = read_int(infile)
        if eval_type == PythonEvalType.NON_UDF:
            func, profiler, deserializer, serializer = read_command(pickleSer, infile)
        elif eval_type in (PythonEvalType.SQL_TABLE_UDF, PythonEvalType.SQL_ARROW_TABLE_UDF):
            func, profiler, deserializer, serializer = read_udtf(pickleSer, infile, eval_type)
        else:
            func, profiler, deserializer, serializer = read_udfs(pickleSer, infile, eval_type)

        init_time = time.time()

        def process():
            iterator = deserializer.load_stream(infile)
            out_iter = func(split_index, iterator)
            try:
                serializer.dump_stream(out_iter, outfile)
            finally:
                if hasattr(out_iter, "close"):
                    out_iter.close()

        if profiler:
            profiler.profile(process)
        else:
            process()

        # Reset task context to None. This is a guard code to avoid residual context when worker
        # reuse.
        TaskContext._setTaskContext(None)
        BarrierTaskContext._setTaskContext(None)
    except BaseException as e:
        handle_worker_exception(e, outfile)
        sys.exit(-1)
    finally:
        if faulthandler_log_path:
            faulthandler.disable()
            faulthandler_log_file.close()
            os.remove(faulthandler_log_path)
    finish_time = time.time()
    report_times(outfile, boot_time, init_time, finish_time)
    write_long(shuffle.MemoryBytesSpilled, outfile)
    write_long(shuffle.DiskBytesSpilled, outfile)

    # Mark the beginning of the accumulators section of the output
    write_int(SpecialLengths.END_OF_DATA_SECTION, outfile)
    send_accumulator_updates(outfile)

    # check end of stream
    if read_int(infile) == SpecialLengths.END_OF_STREAM:
        write_int(SpecialLengths.END_OF_STREAM, outfile)
    else:
        # write a different value to tell JVM to not reuse this worker
        write_int(SpecialLengths.END_OF_DATA_SECTION, outfile)
        sys.exit(-1)

    # Force to cancel dump_traceback_later
    faulthandler.cancel_dump_traceback_later()


if __name__ == "__main__":
    # Read information about how to connect back to the JVM from the environment.
    conn_info = os.environ.get(
        "PYTHON_WORKER_FACTORY_SOCK_PATH", int(os.environ.get("PYTHON_WORKER_FACTORY_PORT", -1))
    )
    auth_secret = os.environ.get("PYTHON_WORKER_FACTORY_SECRET")
    (sock_file, _) = local_connect_and_auth(conn_info, auth_secret)
    # TODO: Remove the following two lines and use `Process.pid()` when we drop JDK 8.
    write_int(os.getpid(), sock_file)
    sock_file.flush()
    main(sock_file, sock_file)<|MERGE_RESOLUTION|>--- conflicted
+++ resolved
@@ -1046,12 +1046,8 @@
         PythonEvalType.SQL_WINDOW_AGG_PANDAS_UDF,
         # The below doesn't support named argument, but shares the same protocol.
         PythonEvalType.SQL_SCALAR_PANDAS_ITER_UDF,
-<<<<<<< HEAD
-        PythonEvalType.SQL_SCALAR_ARROW_ITER_UDF
-=======
         PythonEvalType.SQL_SCALAR_ARROW_ITER_UDF,
         PythonEvalType.SQL_GROUPED_AGG_ARROW_UDF,
->>>>>>> eadf1a44
     ):
         args_offsets = []
         kwargs_offsets = {}
