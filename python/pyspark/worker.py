--- conflicted
+++ resolved
@@ -1920,14 +1920,11 @@
             ser = ArrowStreamUDFSerializer()
         elif eval_type == PythonEvalType.SQL_GROUPED_MAP_ARROW_UDF:
             ser = ArrowStreamGroupUDFSerializer(_assign_cols_by_name)
-<<<<<<< HEAD
         elif eval_type == PythonEvalType.SQL_GROUPED_MAP_PANDAS_UDF:
             ser = GroupPandasUDFSerializer(timezone, safecheck, _assign_cols_by_name)
-=======
         elif eval_type == PythonEvalType.SQL_SCALAR_ARROW_UDF:
             # Arrow cast for type coercion is disabled by default
             ser = ArrowStreamArrowUDFSerializer(timezone, safecheck, _assign_cols_by_name, False)
->>>>>>> 858fbccb
         else:
             # Scalar Pandas UDF handles struct type arguments as pandas DataFrames instead of
             # pandas Series. See SPARK-27240.
