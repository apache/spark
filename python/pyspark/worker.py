#
# Licensed to the Apache Software Foundation (ASF) under one or more
# contributor license agreements.  See the NOTICE file distributed with
# this work for additional information regarding copyright ownership.
# The ASF licenses this file to You under the Apache License, Version 2.0
# (the "License"); you may not use this file except in compliance with
# the License.  You may obtain a copy of the License at
#
#    http://www.apache.org/licenses/LICENSE-2.0
#
# Unless required by applicable law or agreed to in writing, software
# distributed under the License is distributed on an "AS IS" BASIS,
# WITHOUT WARRANTIES OR CONDITIONS OF ANY KIND, either express or implied.
# See the License for the specific language governing permissions and
# limitations under the License.
#

"""
Worker that receives input from Piped RDD.
"""
import itertools
import os
import sys
import dataclasses
import time
import inspect
import itertools
import json
from typing import Any, Callable, Iterable, Iterator, Optional
import faulthandler

from pyspark.accumulators import (
    SpecialAccumulatorIds,
    _accumulatorRegistry,
    _deserialize_accumulator,
)
from pyspark.sql.streaming.stateful_processor_api_client import StatefulProcessorApiClient
from pyspark.taskcontext import BarrierTaskContext, TaskContext
from pyspark.resource import ResourceInformation
from pyspark.util import PythonEvalType, local_connect_and_auth
from pyspark.serializers import (
    write_int,
    read_long,
    read_bool,
    write_long,
    read_int,
    SpecialLengths,
    UTF8Deserializer,
    CPickleSerializer,
    BatchedSerializer,
)
from pyspark.sql.functions import SkipRestOfInputTableException
from pyspark.sql.pandas.serializers import (
    ArrowStreamPandasUDFSerializer,
    ArrowStreamPandasUDTFSerializer,
    CogroupArrowUDFSerializer,
    CogroupPandasUDFSerializer,
    ArrowStreamUDFSerializer,
    ArrowStreamGroupUDFSerializer,
    ApplyInPandasWithStateSerializer,
    GroupPandasUDFSerializer,
    TransformWithStateInPandasSerializer,
    TransformWithStateInPandasInitStateSerializer,
)
from pyspark.sql.pandas.types import to_arrow_type
from pyspark.sql.types import (
    ArrayType,
    BinaryType,
    DataType,
    MapType,
    Row,
    StringType,
    StructType,
    _create_row,
    _parse_datatype_json_string,
)
from pyspark.util import fail_on_stopiteration, handle_worker_exception
from pyspark import shuffle
from pyspark.errors import PySparkRuntimeError, PySparkTypeError
from pyspark.worker_util import (
    check_python_version,
    read_command,
    pickleSer,
    send_accumulator_updates,
    setup_broadcasts,
    setup_memory_limits,
    setup_spark_files,
    utf8_deserializer,
)

try:
    import memory_profiler  # noqa: F401

    has_memory_profiler = True
except Exception:
    has_memory_profiler = False


def report_times(outfile, boot, init, finish):
    write_int(SpecialLengths.TIMING_DATA, outfile)
    write_long(int(1000 * boot), outfile)
    write_long(int(1000 * init), outfile)
    write_long(int(1000 * finish), outfile)


def chain(f, g):
    """chain two functions together"""
    return lambda *a: g(f(*a))


def wrap_udf(f, args_offsets, kwargs_offsets, return_type):
    func, args_kwargs_offsets = wrap_kwargs_support(f, args_offsets, kwargs_offsets)

    if return_type.needConversion():
        toInternal = return_type.toInternal
        return args_kwargs_offsets, lambda *a: toInternal(func(*a))
    else:
        return args_kwargs_offsets, lambda *a: func(*a)


def wrap_scalar_pandas_udf(f, args_offsets, kwargs_offsets, return_type):
    func, args_kwargs_offsets = wrap_kwargs_support(f, args_offsets, kwargs_offsets)

    arrow_return_type = to_arrow_type(return_type)

    def verify_result_type(result):
        if not hasattr(result, "__len__"):
            pd_type = "pandas.DataFrame" if type(return_type) == StructType else "pandas.Series"
            raise PySparkTypeError(
                errorClass="UDF_RETURN_TYPE",
                messageParameters={
                    "expected": pd_type,
                    "actual": type(result).__name__,
                },
            )
        return result

    def verify_result_length(result, length):
        if len(result) != length:
            raise PySparkRuntimeError(
                errorClass="SCHEMA_MISMATCH_FOR_PANDAS_UDF",
                messageParameters={
                    "expected": str(length),
                    "actual": str(len(result)),
                },
            )
        return result

    return (
        args_kwargs_offsets,
        lambda *a: (
            verify_result_length(verify_result_type(func(*a)), len(a[0])),
            arrow_return_type,
        ),
    )


def wrap_arrow_batch_udf(f, args_offsets, kwargs_offsets, return_type):
    import pandas as pd

    func, args_kwargs_offsets = wrap_kwargs_support(f, args_offsets, kwargs_offsets)

    arrow_return_type = to_arrow_type(return_type)

    # "result_func" ensures the result of a Python UDF to be consistent with/without Arrow
    # optimization.
    # Otherwise, an Arrow-optimized Python UDF raises "pyarrow.lib.ArrowTypeError: Expected a
    # string or bytes dtype, got ..." whereas a non-Arrow-optimized Python UDF returns
    # successfully.
    result_func = lambda pdf: pdf  # noqa: E731
    if type(return_type) == StringType:
        result_func = lambda r: str(r) if r is not None else r  # noqa: E731
    elif type(return_type) == BinaryType:
        result_func = lambda r: bytes(r) if r is not None else r  # noqa: E731

    @fail_on_stopiteration
    def evaluate(*args: pd.Series) -> pd.Series:
        return pd.Series([result_func(func(*row)) for row in zip(*args)])

    def verify_result_length(result, length):
        if len(result) != length:
            raise PySparkRuntimeError(
                errorClass="SCHEMA_MISMATCH_FOR_PANDAS_UDF",
                messageParameters={
                    "expected": str(length),
                    "actual": str(len(result)),
                },
            )
        return result

    return (
        args_kwargs_offsets,
        lambda *a: (verify_result_length(evaluate(*a), len(a[0])), arrow_return_type),
    )


def wrap_pandas_batch_iter_udf(f, return_type):
    arrow_return_type = to_arrow_type(return_type)
    iter_type_label = "pandas.DataFrame" if type(return_type) == StructType else "pandas.Series"

    def verify_result(result):
        if not isinstance(result, Iterator) and not hasattr(result, "__iter__"):
            raise PySparkTypeError(
                errorClass="UDF_RETURN_TYPE",
                messageParameters={
                    "expected": "iterator of {}".format(iter_type_label),
                    "actual": type(result).__name__,
                },
            )
        return result

    def verify_element(elem):
        import pandas as pd

        if not isinstance(elem, pd.DataFrame if type(return_type) == StructType else pd.Series):
            raise PySparkTypeError(
                errorClass="UDF_RETURN_TYPE",
                messageParameters={
                    "expected": "iterator of {}".format(iter_type_label),
                    "actual": "iterator of {}".format(type(elem).__name__),
                },
            )

        verify_pandas_result(
            elem, return_type, assign_cols_by_name=True, truncate_return_schema=True
        )

        return elem

    return lambda *iterator: map(
        lambda res: (res, arrow_return_type), map(verify_element, verify_result(f(*iterator)))
    )


def verify_pandas_result(result, return_type, assign_cols_by_name, truncate_return_schema):
    import pandas as pd

    if type(return_type) == StructType:
        if not isinstance(result, pd.DataFrame):
            raise PySparkTypeError(
                errorClass="UDF_RETURN_TYPE",
                messageParameters={
                    "expected": "pandas.DataFrame",
                    "actual": type(result).__name__,
                },
            )

        # check the schema of the result only if it is not empty or has columns
        if not result.empty or len(result.columns) != 0:
            # if any column name of the result is a string
            # the column names of the result have to match the return type
            #   see create_array in pyspark.sql.pandas.serializers.ArrowStreamPandasSerializer
            field_names = set([field.name for field in return_type.fields])
            # only the first len(field_names) result columns are considered
            # when truncating the return schema
            result_columns = (
                result.columns[: len(field_names)] if truncate_return_schema else result.columns
            )
            column_names = set(result_columns)
            if (
                assign_cols_by_name
                and any(isinstance(name, str) for name in result.columns)
                and column_names != field_names
            ):
                missing = sorted(list(field_names.difference(column_names)))
                missing = f" Missing: {', '.join(missing)}." if missing else ""

                extra = sorted(list(column_names.difference(field_names)))
                extra = f" Unexpected: {', '.join(extra)}." if extra else ""

                raise PySparkRuntimeError(
                    errorClass="RESULT_COLUMNS_MISMATCH_FOR_PANDAS_UDF",
                    messageParameters={
                        "missing": missing,
                        "extra": extra,
                    },
                )
            # otherwise the number of columns of result have to match the return type
            elif len(result_columns) != len(return_type):
                raise PySparkRuntimeError(
                    errorClass="RESULT_LENGTH_MISMATCH_FOR_PANDAS_UDF",
                    messageParameters={
                        "expected": str(len(return_type)),
                        "actual": str(len(result.columns)),
                    },
                )
    else:
        if not isinstance(result, pd.Series):
            raise PySparkTypeError(
                errorClass="UDF_RETURN_TYPE",
                messageParameters={"expected": "pandas.Series", "actual": type(result).__name__},
            )


def wrap_arrow_batch_iter_udf(f, return_type):
    arrow_return_type = to_arrow_type(return_type)

    def verify_result(result):
        if not isinstance(result, Iterator) and not hasattr(result, "__iter__"):
            raise PySparkTypeError(
                errorClass="UDF_RETURN_TYPE",
                messageParameters={
                    "expected": "iterator of pyarrow.RecordBatch",
                    "actual": type(result).__name__,
                },
            )
        return result

    def verify_element(elem):
        import pyarrow as pa

        if not isinstance(elem, pa.RecordBatch):
            raise PySparkTypeError(
                errorClass="UDF_RETURN_TYPE",
                messageParameters={
                    "expected": "iterator of pyarrow.RecordBatch",
                    "actual": "iterator of {}".format(type(elem).__name__),
                },
            )

        return elem

    return lambda *iterator: map(
        lambda res: (res, arrow_return_type), map(verify_element, verify_result(f(*iterator)))
    )


def wrap_cogrouped_map_arrow_udf(f, return_type, argspec, is_generator, runner_conf):
    import pyarrow as pa

    _assign_cols_by_name = assign_cols_by_name(runner_conf)

    if _assign_cols_by_name:
        expected_cols_and_types = {
            col.name: to_arrow_type(col.dataType) for col in return_type.fields
        }
    else:
        expected_cols_and_types = [
            (col.name, to_arrow_type(col.dataType)) for col in return_type.fields
        ]

    if not is_generator:
        # Wrap a Table -> Table function to work with iterators of RecordBatches
        table_func = f

        def as_iterator(left, right):
            left_value_table = pa.Table.from_batches(left)
            right_value_table = pa.Table.from_batches(right)
            result = table_func(left_value_table, right_value_table)
            verify_arrow_table(result, _assign_cols_by_name, expected_cols_and_types)
            yield from result.to_batches()

        def as_iterator_with_key(key, left, right):
            left_value_table = pa.Table.from_batches(left)
            right_value_table = pa.Table.from_batches(right)
            result = table_func(key, left_value_table, right_value_table)
            verify_arrow_table(result, _assign_cols_by_name, expected_cols_and_types)
            yield from result.to_batches()

        if len(argspec.args) == 2:
            f = as_iterator
        elif len(argspec.args) == 3:
            f = as_iterator_with_key

    def wrapped(left_key_batch, left_value_batches, right_key_batch, right_value_batches):
        if len(argspec.args) == 2:
            result = f(left_value_batches, right_value_batches)
        elif len(argspec.args) == 3:
            key_batch = left_key_batch if left_key_batch.num_rows > 0 else right_key_batch
            key = tuple(c[0] for c in key_batch.columns)
            result = f(key, left_value_batches, right_value_batches)

        def verify_element(batch):
            verify_arrow_batch(batch, _assign_cols_by_name, expected_cols_and_types)
            return batch

        yield from map(verify_element, result)
        # Make sure both iterators are fully consumed
        for _ in left_value_batches:
            pass
        for _ in right_value_batches:
            pass

    return lambda kl, vl, kr, vr: (wrapped(kl, vl, kr, vr), to_arrow_type(return_type))


def wrap_cogrouped_map_pandas_udf(f, return_type, argspec, runner_conf):
    _assign_cols_by_name = assign_cols_by_name(runner_conf)

    def wrapped(left_key_series, left_value_series, right_key_series, right_value_series):
        import pandas as pd

        left_df = pd.concat(left_value_series, axis=1)
        right_df = pd.concat(right_value_series, axis=1)

        if len(argspec.args) == 2:
            result = f(left_df, right_df)
        elif len(argspec.args) == 3:
            key_series = left_key_series if not left_df.empty else right_key_series
            key = tuple(s[0] for s in key_series)
            result = f(key, left_df, right_df)
        verify_pandas_result(
            result, return_type, _assign_cols_by_name, truncate_return_schema=False
        )

        return result

    return lambda kl, vl, kr, vr: [(wrapped(kl, vl, kr, vr), to_arrow_type(return_type))]


def verify_arrow_result(result, assign_cols_by_name, expected_cols_and_types):
    # the types of the fields have to be identical to return type
    # an empty table can have no columns; if there are columns, they have to match
    if result.num_columns != 0 or result.num_rows != 0:
        # columns are either mapped by name or position
        if assign_cols_by_name:
            actual_cols_and_types = {
                name: dataType for name, dataType in zip(result.schema.names, result.schema.types)
            }
            missing = sorted(
                list(set(expected_cols_and_types.keys()).difference(actual_cols_and_types.keys()))
            )
            extra = sorted(
                list(set(actual_cols_and_types.keys()).difference(expected_cols_and_types.keys()))
            )

            if missing or extra:
                missing = f" Missing: {', '.join(missing)}." if missing else ""
                extra = f" Unexpected: {', '.join(extra)}." if extra else ""

                raise PySparkRuntimeError(
                    errorClass="RESULT_COLUMNS_MISMATCH_FOR_ARROW_UDF",
                    messageParameters={
                        "missing": missing,
                        "extra": extra,
                    },
                )

            column_types = [
                (name, expected_cols_and_types[name], actual_cols_and_types[name])
                for name in sorted(expected_cols_and_types.keys())
            ]
        else:
            actual_cols_and_types = [
                (name, dataType) for name, dataType in zip(result.schema.names, result.schema.types)
            ]
            column_types = [
                (expected_name, expected_type, actual_type)
                for (expected_name, expected_type), (actual_name, actual_type) in zip(
                    expected_cols_and_types, actual_cols_and_types
                )
            ]

        type_mismatch = [
            (name, expected, actual)
            for name, expected, actual in column_types
            if actual != expected
        ]

        if type_mismatch:
            raise PySparkRuntimeError(
                errorClass="RESULT_TYPE_MISMATCH_FOR_ARROW_UDF",
                messageParameters={
                    "mismatch": ", ".join(
                        "column '{}' (expected {}, actual {})".format(name, expected, actual)
                        for name, expected, actual in type_mismatch
                    )
                },
            )


def verify_arrow_table(table, assign_cols_by_name, expected_cols_and_types):
    import pyarrow as pa

    if not isinstance(table, pa.Table):
        raise PySparkTypeError(
            errorClass="UDF_RETURN_TYPE",
            messageParameters={
                "expected": "pyarrow.Table",
                "actual": type(table).__name__,
            },
        )

    verify_arrow_result(table, assign_cols_by_name, expected_cols_and_types)


def verify_arrow_batch(batch, assign_cols_by_name, expected_cols_and_types):
    import pyarrow as pa

    if not isinstance(batch, pa.RecordBatch):
        raise PySparkTypeError(
            errorClass="UDF_RETURN_TYPE",
            messageParameters={
                "expected": "pyarrow.RecordBatch",
                "actual": type(batch).__name__,
            },
        )

    verify_arrow_result(batch, assign_cols_by_name, expected_cols_and_types)


def wrap_grouped_map_arrow_udf(f, return_type, argspec, is_generator, runner_conf):
    import pyarrow as pa

    _assign_cols_by_name = assign_cols_by_name(runner_conf)

    if _assign_cols_by_name:
        expected_cols_and_types = {
            col.name: to_arrow_type(col.dataType) for col in return_type.fields
        }
    else:
        expected_cols_and_types = [
            (col.name, to_arrow_type(col.dataType)) for col in return_type.fields
        ]

    if not is_generator:
        # Wrap a Table -> Table function to work with iterators of RecordBatches
        table_func = f

        def as_iterator(value_batches):
            value_table = pa.Table.from_batches(value_batches)
            result = table_func(value_table)
            verify_arrow_table(result, _assign_cols_by_name, expected_cols_and_types)
            yield from result.to_batches()

        def as_iterator_with_key(key, value_batches):
            value_table = pa.Table.from_batches(value_batches)
            result = table_func(key, value_table)
            verify_arrow_table(result, _assign_cols_by_name, expected_cols_and_types)
            yield from result.to_batches()

<<<<<<< HEAD
        if len(argspec.args) == 1:
            f = as_iterator
        elif len(argspec.args) == 2:
            f = as_iterator_with_key

    def wrapped(key_batch, value_batches):
        if len(argspec.args) == 1:
            result = f(value_batches)
        elif len(argspec.args) == 2:
            key = tuple(c[0] for c in key_batch.columns)
            result = f(key, value_batches)

=======
        if len(argspec.args) == 1:
            f = as_iterator
        elif len(argspec.args) == 2:
            f = as_iterator_with_key

    def wrapped(key_batch, value_batches):
        if len(argspec.args) == 1:
            result = f(value_batches)
        elif len(argspec.args) == 2:
            key = tuple(c[0] for c in key_batch.columns)
            result = f(key, value_batches)

>>>>>>> af6412f2
        def verify_element(batch):
            verify_arrow_batch(batch, _assign_cols_by_name, expected_cols_and_types)
            return batch

        yield from map(verify_element, result)
        # Make sure value_batches was fully iterated
        for _ in value_batches:
            pass

    return lambda k, v: (wrapped(k, v), to_arrow_type(return_type))


def wrap_grouped_map_pandas_udf(f, return_type, argspec, runner_conf):
    _assign_cols_by_name = assign_cols_by_name(runner_conf)

    def wrapped(key_series, value_series):
        import pandas as pd

        if len(argspec.args) == 1:
            result = f(pd.concat(value_series, axis=1))
        elif len(argspec.args) == 2:
            key = tuple(s[0] for s in key_series)
            result = f(key, pd.concat(value_series, axis=1))
        verify_pandas_result(
            result, return_type, _assign_cols_by_name, truncate_return_schema=False
        )

        return result

    return lambda k, v: [(wrapped(k, v), to_arrow_type(return_type))]


def wrap_grouped_transform_with_state_pandas_udf(f, return_type, runner_conf):
    def wrapped(stateful_processor_api_client, key, value_series_gen):
        import pandas as pd

        values = (pd.concat(x, axis=1) for x in value_series_gen)
        result_iter = f(stateful_processor_api_client, key, values)

        # TODO(SPARK-49100): add verification that elements in result_iter are
        # indeed of type pd.DataFrame and confirm to assigned cols

        return result_iter

    return lambda p, k, v: [(wrapped(p, k, v), to_arrow_type(return_type))]


def wrap_grouped_transform_with_state_pandas_init_state_udf(f, return_type, runner_conf):
    def wrapped(stateful_processor_api_client, key, value_series_gen):
        import pandas as pd

        state_values_gen, init_states_gen = itertools.tee(value_series_gen, 2)
        state_values = (df for x, _ in state_values_gen if not (df := pd.concat(x, axis=1)).empty)
        init_states = (df for _, x in init_states_gen if not (df := pd.concat(x, axis=1)).empty)

        result_iter = f(stateful_processor_api_client, key, state_values, init_states)

        # TODO(SPARK-49100): add verification that elements in result_iter are
        # indeed of type pd.DataFrame and confirm to assigned cols

        return result_iter

    return lambda p, k, v: [(wrapped(p, k, v), to_arrow_type(return_type))]


def wrap_grouped_map_pandas_udf_with_state(f, return_type):
    """
    Provides a new lambda instance wrapping user function of applyInPandasWithState.

    The lambda instance receives (key series, iterator of value series, state) and performs
    some conversion to be adapted with the signature of user function.

    See the function doc of inner function `wrapped` for more details on what adapter does.
    See the function doc of `mapper` function for
    `eval_type == PythonEvalType.SQL_GROUPED_MAP_PANDAS_UDF_WITH_STATE` for more details on
    the input parameters of lambda function.

    Along with the returned iterator, the lambda instance will also produce the return_type as
    converted to the arrow schema.
    """

    def wrapped(key_series, value_series_gen, state):
        """
        Provide an adapter of the user function performing below:

        - Extract the first value of all columns in key series and produce as a tuple.
        - If the state has timed out, call the user function with empty pandas DataFrame.
        - If not, construct a new generator which converts each element of value series to
          pandas DataFrame (lazy evaluation), and call the user function with the generator
        - Verify each element of returned iterator to check the schema of pandas DataFrame.
        """
        import pandas as pd

        key = tuple(s[0] for s in key_series)

        if state.hasTimedOut:
            # Timeout processing pass empty iterator. Here we return an empty DataFrame instead.
            values = [
                pd.DataFrame(columns=pd.concat(next(value_series_gen), axis=1).columns),
            ]
        else:
            values = (pd.concat(x, axis=1) for x in value_series_gen)

        result_iter = f(key, values, state)

        def verify_element(result):
            if not isinstance(result, pd.DataFrame):
                raise PySparkTypeError(
                    errorClass="UDF_RETURN_TYPE",
                    messageParameters={
                        "expected": "iterator of pandas.DataFrame",
                        "actual": "iterator of {}".format(type(result).__name__),
                    },
                )
            # the number of columns of result have to match the return type
            # but it is fine for result to have no columns at all if it is empty
            if not (
                len(result.columns) == len(return_type)
                or (len(result.columns) == 0 and result.empty)
            ):
                raise PySparkRuntimeError(
                    errorClass="RESULT_LENGTH_MISMATCH_FOR_PANDAS_UDF",
                    messageParameters={
                        "expected": str(len(return_type)),
                        "actual": str(len(result.columns)),
                    },
                )

            return result

        if isinstance(result_iter, pd.DataFrame):
            raise PySparkTypeError(
                errorClass="UDF_RETURN_TYPE",
                messageParameters={
                    "expected": "iterable of pandas.DataFrame",
                    "actual": type(result_iter).__name__,
                },
            )

        try:
            iter(result_iter)
        except TypeError:
            raise PySparkTypeError(
                errorClass="UDF_RETURN_TYPE",
                messageParameters={"expected": "iterable", "actual": type(result_iter).__name__},
            )

        result_iter_with_validation = (verify_element(x) for x in result_iter)

        return (
            result_iter_with_validation,
            state,
        )

    return lambda k, v, s: [(wrapped(k, v, s), to_arrow_type(return_type))]


def wrap_grouped_agg_pandas_udf(f, args_offsets, kwargs_offsets, return_type):
    func, args_kwargs_offsets = wrap_kwargs_support(f, args_offsets, kwargs_offsets)

    arrow_return_type = to_arrow_type(return_type)

    def wrapped(*series):
        import pandas as pd

        result = func(*series)
        return pd.Series([result])

    return (
        args_kwargs_offsets,
        lambda *a: (wrapped(*a), arrow_return_type),
    )


def wrap_window_agg_pandas_udf(
    f, args_offsets, kwargs_offsets, return_type, runner_conf, udf_index
):
    window_bound_types_str = runner_conf.get("pandas_window_bound_types")
    window_bound_type = [t.strip().lower() for t in window_bound_types_str.split(",")][udf_index]
    if window_bound_type == "bounded":
        return wrap_bounded_window_agg_pandas_udf(f, args_offsets, kwargs_offsets, return_type)
    elif window_bound_type == "unbounded":
        return wrap_unbounded_window_agg_pandas_udf(f, args_offsets, kwargs_offsets, return_type)
    else:
        raise PySparkRuntimeError(
            errorClass="INVALID_WINDOW_BOUND_TYPE",
            messageParameters={
                "window_bound_type": window_bound_type,
            },
        )


def wrap_unbounded_window_agg_pandas_udf(f, args_offsets, kwargs_offsets, return_type):
    func, args_kwargs_offsets = wrap_kwargs_support(f, args_offsets, kwargs_offsets)

    # This is similar to grouped_agg_pandas_udf, the only difference
    # is that window_agg_pandas_udf needs to repeat the return value
    # to match window length, where grouped_agg_pandas_udf just returns
    # the scalar value.
    arrow_return_type = to_arrow_type(return_type)

    def wrapped(*series):
        import pandas as pd

        result = func(*series)
        return pd.Series([result]).repeat(len(series[0]))

    return (
        args_kwargs_offsets,
        lambda *a: (wrapped(*a), arrow_return_type),
    )


def wrap_bounded_window_agg_pandas_udf(f, args_offsets, kwargs_offsets, return_type):
    # args_offsets should have at least 2 for begin_index, end_index.
    assert len(args_offsets) >= 2, len(args_offsets)
    func, args_kwargs_offsets = wrap_kwargs_support(f, args_offsets[2:], kwargs_offsets)

    arrow_return_type = to_arrow_type(return_type)

    def wrapped(begin_index, end_index, *series):
        import pandas as pd

        result = []

        # Index operation is faster on np.ndarray,
        # So we turn the index series into np array
        # here for performance
        begin_array = begin_index.values
        end_array = end_index.values

        for i in range(len(begin_array)):
            # Note: Create a slice from a series for each window is
            #       actually pretty expensive. However, there
            #       is no easy way to reduce cost here.
            # Note: s.iloc[i : j] is about 30% faster than s[i: j], with
            #       the caveat that the created slices shares the same
            #       memory with s. Therefore, user are not allowed to
            #       change the value of input series inside the window
            #       function. It is rare that user needs to modify the
            #       input series in the window function, and therefore,
            #       it is be a reasonable restriction.
            # Note: Calling reset_index on the slices will increase the cost
            #       of creating slices by about 100%. Therefore, for performance
            #       reasons we don't do it here.
            series_slices = [s.iloc[begin_array[i] : end_array[i]] for s in series]
            result.append(func(*series_slices))
        return pd.Series(result)

    return (
        args_offsets[:2] + args_kwargs_offsets,
        lambda *a: (wrapped(*a), arrow_return_type),
    )


def wrap_kwargs_support(f, args_offsets, kwargs_offsets):
    if len(kwargs_offsets):
        keys = list(kwargs_offsets.keys())

        len_args_offsets = len(args_offsets)
        if len_args_offsets > 0:

            def func(*args):
                return f(*args[:len_args_offsets], **dict(zip(keys, args[len_args_offsets:])))

        else:

            def func(*args):
                return f(**dict(zip(keys, args)))

        return func, args_offsets + [kwargs_offsets[key] for key in keys]
    else:
        return f, args_offsets


def _supports_profiler(eval_type: int) -> bool:
    return eval_type not in (
        PythonEvalType.SQL_SCALAR_PANDAS_ITER_UDF,
        PythonEvalType.SQL_MAP_PANDAS_ITER_UDF,
        PythonEvalType.SQL_MAP_ARROW_ITER_UDF,
        PythonEvalType.SQL_GROUPED_MAP_PANDAS_UDF_WITH_STATE,
    )


def wrap_perf_profiler(f, result_id):
    import cProfile
    import pstats

    from pyspark.sql.profiler import ProfileResultsParam

    accumulator = _deserialize_accumulator(
        SpecialAccumulatorIds.SQL_UDF_PROFIER, None, ProfileResultsParam
    )

    def profiling_func(*args, **kwargs):
        with cProfile.Profile() as pr:
            ret = f(*args, **kwargs)
        st = pstats.Stats(pr)
        st.stream = None  # make it picklable
        st.strip_dirs()

        accumulator.add({result_id: (st, None)})

        return ret

    return profiling_func


def wrap_memory_profiler(f, result_id):
    from pyspark.sql.profiler import ProfileResultsParam
    from pyspark.profiler import UDFLineProfilerV2

    accumulator = _deserialize_accumulator(
        SpecialAccumulatorIds.SQL_UDF_PROFIER, None, ProfileResultsParam
    )

    def profiling_func(*args, **kwargs):
        profiler = UDFLineProfilerV2()

        wrapped = profiler(f)
        ret = wrapped(*args, **kwargs)
        codemap_dict = {
            filename: list(line_iterator) for filename, line_iterator in profiler.code_map.items()
        }
        accumulator.add({result_id: (None, codemap_dict)})
        return ret

    return profiling_func


def read_single_udf(pickleSer, infile, eval_type, runner_conf, udf_index, profiler):
    num_arg = read_int(infile)

    if eval_type in (
        PythonEvalType.SQL_BATCHED_UDF,
        PythonEvalType.SQL_ARROW_BATCHED_UDF,
        PythonEvalType.SQL_SCALAR_PANDAS_UDF,
        PythonEvalType.SQL_GROUPED_AGG_PANDAS_UDF,
        PythonEvalType.SQL_WINDOW_AGG_PANDAS_UDF,
        # The below doesn't support named argument, but shares the same protocol.
        PythonEvalType.SQL_SCALAR_PANDAS_ITER_UDF,
    ):
        args_offsets = []
        kwargs_offsets = {}
        for _ in range(num_arg):
            offset = read_int(infile)
            if read_bool(infile):
                name = utf8_deserializer.loads(infile)
                kwargs_offsets[name] = offset
            else:
                args_offsets.append(offset)
    else:
        args_offsets = [read_int(infile) for i in range(num_arg)]
        kwargs_offsets = {}

    chained_func = None
    for i in range(read_int(infile)):
        f, return_type = read_command(pickleSer, infile)
        if chained_func is None:
            chained_func = f
        else:
            chained_func = chain(chained_func, f)

    if profiler == "perf":
        result_id = read_long(infile)

        if _supports_profiler(eval_type):
            profiling_func = wrap_perf_profiler(chained_func, result_id)
        else:
            profiling_func = chained_func

    elif profiler == "memory":
        result_id = read_long(infile)
        if _supports_profiler(eval_type) and has_memory_profiler:
            profiling_func = wrap_memory_profiler(chained_func, result_id)
        else:
            profiling_func = chained_func
    else:
        profiling_func = chained_func

    if eval_type in (
        PythonEvalType.SQL_SCALAR_PANDAS_ITER_UDF,
        PythonEvalType.SQL_ARROW_BATCHED_UDF,
    ):
        func = profiling_func
    else:
        # make sure StopIteration's raised in the user code are not ignored
        # when they are processed in a for loop, raise them as RuntimeError's instead
        func = fail_on_stopiteration(profiling_func)

    # the last returnType will be the return type of UDF
    if eval_type == PythonEvalType.SQL_SCALAR_PANDAS_UDF:
        return wrap_scalar_pandas_udf(func, args_offsets, kwargs_offsets, return_type)
    elif eval_type == PythonEvalType.SQL_ARROW_BATCHED_UDF:
        return wrap_arrow_batch_udf(func, args_offsets, kwargs_offsets, return_type)
    elif eval_type == PythonEvalType.SQL_SCALAR_PANDAS_ITER_UDF:
        return args_offsets, wrap_pandas_batch_iter_udf(func, return_type)
    elif eval_type == PythonEvalType.SQL_MAP_PANDAS_ITER_UDF:
        return args_offsets, wrap_pandas_batch_iter_udf(func, return_type)
    elif eval_type == PythonEvalType.SQL_MAP_ARROW_ITER_UDF:
        return args_offsets, wrap_arrow_batch_iter_udf(func, return_type)
    elif eval_type == PythonEvalType.SQL_GROUPED_MAP_PANDAS_UDF:
        argspec = inspect.getfullargspec(chained_func)  # signature was lost when wrapping it
        return args_offsets, wrap_grouped_map_pandas_udf(func, return_type, argspec, runner_conf)
    elif eval_type == PythonEvalType.SQL_GROUPED_MAP_ARROW_UDF:
        argspec = inspect.getfullargspec(chained_func)  # signature was lost when wrapping it
        is_generator = inspect.isgeneratorfunction(chained_func)
        return args_offsets, wrap_grouped_map_arrow_udf(
            func, return_type, argspec, is_generator, runner_conf
        )
    elif eval_type == PythonEvalType.SQL_GROUPED_MAP_PANDAS_UDF_WITH_STATE:
        return args_offsets, wrap_grouped_map_pandas_udf_with_state(func, return_type)
    elif eval_type == PythonEvalType.SQL_TRANSFORM_WITH_STATE_PANDAS_UDF:
        return args_offsets, wrap_grouped_transform_with_state_pandas_udf(
            func, return_type, runner_conf
        )
    elif eval_type == PythonEvalType.SQL_TRANSFORM_WITH_STATE_PANDAS_INIT_STATE_UDF:
        return args_offsets, wrap_grouped_transform_with_state_pandas_init_state_udf(
            func, return_type, runner_conf
        )
    elif eval_type == PythonEvalType.SQL_COGROUPED_MAP_PANDAS_UDF:
        argspec = inspect.getfullargspec(chained_func)  # signature was lost when wrapping it
        return args_offsets, wrap_cogrouped_map_pandas_udf(func, return_type, argspec, runner_conf)
    elif eval_type == PythonEvalType.SQL_COGROUPED_MAP_ARROW_UDF:
        argspec = inspect.getfullargspec(chained_func)  # signature was lost when wrapping it
        is_generator = inspect.isgeneratorfunction(chained_func)
        return args_offsets, wrap_cogrouped_map_arrow_udf(
            func, return_type, argspec, is_generator, runner_conf
        )
    elif eval_type == PythonEvalType.SQL_GROUPED_AGG_PANDAS_UDF:
        return wrap_grouped_agg_pandas_udf(func, args_offsets, kwargs_offsets, return_type)
    elif eval_type == PythonEvalType.SQL_WINDOW_AGG_PANDAS_UDF:
        return wrap_window_agg_pandas_udf(
            func, args_offsets, kwargs_offsets, return_type, runner_conf, udf_index
        )
    elif eval_type == PythonEvalType.SQL_BATCHED_UDF:
        return wrap_udf(func, args_offsets, kwargs_offsets, return_type)
    else:
        raise ValueError("Unknown eval type: {}".format(eval_type))


# Used by SQL_GROUPED_MAP_PANDAS_UDF, SQL_GROUPED_MAP_ARROW_UDF,
# SQL_COGROUPED_MAP_PANDAS_UDF, SQL_COGROUPED_MAP_ARROW_UDF,
# SQL_GROUPED_MAP_PANDAS_UDF_WITH_STATE,
# SQL_SCALAR_PANDAS_UDF and SQL_ARROW_BATCHED_UDF when
# returning StructType
def assign_cols_by_name(runner_conf):
    return (
        runner_conf.get(
            "spark.sql.legacy.execution.pandas.groupedMap.assignColumnsByName", "true"
        ).lower()
        == "true"
    )


# Read and process a serialized user-defined table function (UDTF) from a socket.
# It expects the UDTF to be in a specific format and performs various checks to
# ensure the UDTF is valid. This function also prepares a mapper function for applying
# the UDTF logic to input rows.
def read_udtf(pickleSer, infile, eval_type):
    if eval_type == PythonEvalType.SQL_ARROW_TABLE_UDF:
        runner_conf = {}
        # Load conf used for arrow evaluation.
        num_conf = read_int(infile)
        for i in range(num_conf):
            k = utf8_deserializer.loads(infile)
            v = utf8_deserializer.loads(infile)
            runner_conf[k] = v

        # NOTE: if timezone is set here, that implies respectSessionTimeZone is True
        timezone = runner_conf.get("spark.sql.session.timeZone", None)
        safecheck = (
            runner_conf.get("spark.sql.execution.pandas.convertToArrowArraySafely", "false").lower()
            == "true"
        )
        ser = ArrowStreamPandasUDTFSerializer(timezone, safecheck)
    else:
        # Each row is a group so do not batch but send one by one.
        ser = BatchedSerializer(CPickleSerializer(), 1)

    # See 'PythonUDTFRunner.PythonUDFWriterThread.writeCommand'
    num_arg = read_int(infile)
    args_offsets = []
    kwargs_offsets = {}
    for _ in range(num_arg):
        offset = read_int(infile)
        if read_bool(infile):
            name = utf8_deserializer.loads(infile)
            kwargs_offsets[name] = offset
        else:
            args_offsets.append(offset)
    num_partition_child_indexes = read_int(infile)
    partition_child_indexes = [read_int(infile) for i in range(num_partition_child_indexes)]
    has_pickled_analyze_result = read_bool(infile)
    if has_pickled_analyze_result:
        pickled_analyze_result = pickleSer._read_with_length(infile)
    else:
        pickled_analyze_result = None
    # Initially we assume that the UDTF __init__ method accepts the pickled AnalyzeResult,
    # although we may set this to false later if we find otherwise.
    handler = read_command(pickleSer, infile)
    if not isinstance(handler, type):
        raise PySparkRuntimeError(
            f"Invalid UDTF handler type. Expected a class (type 'type'), but "
            f"got an instance of {type(handler).__name__}."
        )

    return_type = _parse_datatype_json_string(utf8_deserializer.loads(infile))
    if not isinstance(return_type, StructType):
        raise PySparkRuntimeError(
            f"The return type of a UDTF must be a struct type, but got {type(return_type)}."
        )
    udtf_name = utf8_deserializer.loads(infile)

    # Update the handler that creates a new UDTF instance to first try calling the UDTF constructor
    # with one argument containing the previous AnalyzeResult. If that fails, then try a constructor
    # with no arguments. In this way each UDTF class instance can decide if it wants to inspect the
    # AnalyzeResult.
    udtf_init_args = inspect.getfullargspec(handler)
    if has_pickled_analyze_result:
        if len(udtf_init_args.args) > 2:
            raise PySparkRuntimeError(
                errorClass="UDTF_CONSTRUCTOR_INVALID_IMPLEMENTS_ANALYZE_METHOD",
                messageParameters={"name": udtf_name},
            )
        elif len(udtf_init_args.args) == 2:
            prev_handler = handler

            def construct_udtf():
                # Here we pass the AnalyzeResult to the UDTF's __init__ method.
                return prev_handler(dataclasses.replace(pickled_analyze_result))

            handler = construct_udtf
    elif len(udtf_init_args.args) > 1:
        raise PySparkRuntimeError(
            errorClass="UDTF_CONSTRUCTOR_INVALID_NO_ANALYZE_METHOD",
            messageParameters={"name": udtf_name},
        )

    class UDTFWithPartitions:
        """
        This implements the logic of a UDTF that accepts an input TABLE argument with one or more
        PARTITION BY expressions.

        For example, let's assume we have a table like:
            CREATE TABLE t (c1 INT, c2 INT) USING delta;
        Then for the following queries:
            SELECT * FROM my_udtf(TABLE (t) PARTITION BY c1, c2);
            The partition_child_indexes will be: 0, 1.
            SELECT * FROM my_udtf(TABLE (t) PARTITION BY c1, c2 + 4);
            The partition_child_indexes will be: 0, 2 (where we add a projection for "c2 + 4").
        """

        def __init__(self, create_udtf: Callable, partition_child_indexes: list):
            """
            Creates a new instance of this class to wrap the provided UDTF with another one that
            checks the values of projected partitioning expressions on consecutive rows to figure
            out when the partition boundaries change.

            Parameters
            ----------
            create_udtf: function
                Function to create a new instance of the UDTF to be invoked.
            partition_child_indexes: list
                List of integers identifying zero-based indexes of the columns of the input table
                that contain projected partitioning expressions. This class will inspect these
                values for each pair of consecutive input rows. When they change, this indicates
                the boundary between two partitions, and we will invoke the 'terminate' method on
                the UDTF class instance and then destroy it and create a new one to implement the
                desired partitioning semantics.
            """
            self._create_udtf: Callable = create_udtf
            self._udtf = create_udtf()
            self._prev_arguments: list = list()
            self._partition_child_indexes: list = partition_child_indexes
            self._eval_raised_skip_rest_of_input_table: bool = False

        def eval(self, *args, **kwargs) -> Iterator:
            changed_partitions = self._check_partition_boundaries(
                list(args) + list(kwargs.values())
            )
            if changed_partitions:
                if self._udtf.terminate is not None:
                    result = self._udtf.terminate()
                    if result is not None:
                        for row in result:
                            yield row
                self._udtf = self._create_udtf()
                self._eval_raised_skip_rest_of_input_table = False
            if self._udtf.eval is not None and not self._eval_raised_skip_rest_of_input_table:
                # Filter the arguments to exclude projected PARTITION BY values added by Catalyst.
                filtered_args = [self._remove_partition_by_exprs(arg) for arg in args]
                filtered_kwargs = {
                    key: self._remove_partition_by_exprs(value) for (key, value) in kwargs.items()
                }
                try:
                    result = self._udtf.eval(*filtered_args, **filtered_kwargs)
                    if result is not None:
                        for row in result:
                            yield row
                except SkipRestOfInputTableException:
                    # If the 'eval' method raised this exception, then we should skip the rest of
                    # the rows in the current partition. Set this field to True here and then for
                    # each subsequent row in the partition, we will skip calling the 'eval' method
                    # until we see a change in the partition boundaries.
                    self._eval_raised_skip_rest_of_input_table = True

        def terminate(self) -> Iterator:
            if self._udtf.terminate is not None:
                return self._udtf.terminate()
            return iter(())

        def cleanup(self) -> None:
            if hasattr(self._udtf, "cleanup"):
                self._udtf.cleanup()

        def _check_partition_boundaries(self, arguments: list) -> bool:
            result = False
            if len(self._prev_arguments) > 0:
                cur_table_arg = self._get_table_arg(arguments)
                prev_table_arg = self._get_table_arg(self._prev_arguments)
                cur_partitions_args = []
                prev_partitions_args = []
                for i in self._partition_child_indexes:
                    cur_partitions_args.append(cur_table_arg[i])
                    prev_partitions_args.append(prev_table_arg[i])
                result = any(k != v for k, v in zip(cur_partitions_args, prev_partitions_args))
            self._prev_arguments = arguments
            return result

        def _get_table_arg(self, inputs: list) -> Row:
            return [x for x in inputs if type(x) is Row][0]

        def _remove_partition_by_exprs(self, arg: Any) -> Any:
            if isinstance(arg, Row):
                new_row_keys = []
                new_row_values = []
                for i, (key, value) in enumerate(zip(arg.__fields__, arg)):
                    if i not in self._partition_child_indexes:
                        new_row_keys.append(key)
                        new_row_values.append(value)
                return _create_row(new_row_keys, new_row_values)
            else:
                return arg

    # Instantiate the UDTF class.
    try:
        if len(partition_child_indexes) > 0:
            udtf = UDTFWithPartitions(handler, partition_child_indexes)
        else:
            udtf = handler()
    except Exception as e:
        raise PySparkRuntimeError(
            errorClass="UDTF_EXEC_ERROR",
            messageParameters={"method_name": "__init__", "error": str(e)},
        )

    # Validate the UDTF
    if not hasattr(udtf, "eval"):
        raise PySparkRuntimeError(
            "Failed to execute the user defined table function because it has not "
            "implemented the 'eval' method. Please add the 'eval' method and try "
            "the query again."
        )

    # Check that the arguments provided to the UDTF call match the expected parameters defined
    # in the 'eval' method signature.
    try:
        inspect.signature(udtf.eval).bind(*args_offsets, **kwargs_offsets)
    except TypeError as e:
        raise PySparkRuntimeError(
            errorClass="UDTF_EVAL_METHOD_ARGUMENTS_DO_NOT_MATCH_SIGNATURE",
            messageParameters={"name": udtf_name, "reason": str(e)},
        ) from None

    def build_null_checker(return_type: StructType) -> Optional[Callable[[Any], None]]:
        def raise_(result_column_index):
            raise PySparkRuntimeError(
                errorClass="UDTF_EXEC_ERROR",
                messageParameters={
                    "method_name": "eval' or 'terminate",
                    "error": f"Column {result_column_index} within a returned row had a "
                    + "value of None, either directly or within array/struct/map "
                    + "subfields, but the corresponding column type was declared as "
                    + "non-nullable; please update the UDTF to return a non-None value at "
                    + "this location or otherwise declare the column type as nullable.",
                },
            )

        def checker(data_type: DataType, result_column_index: int):
            if isinstance(data_type, ArrayType):
                element_checker = checker(data_type.elementType, result_column_index)
                contains_null = data_type.containsNull

                if element_checker is None and contains_null:
                    return None

                def check_array(arr):
                    if isinstance(arr, list):
                        for e in arr:
                            if e is None:
                                if not contains_null:
                                    raise_(result_column_index)
                            elif element_checker is not None:
                                element_checker(e)

                return check_array

            elif isinstance(data_type, MapType):
                key_checker = checker(data_type.keyType, result_column_index)
                value_checker = checker(data_type.valueType, result_column_index)
                value_contains_null = data_type.valueContainsNull

                if value_checker is None and value_contains_null:

                    def check_map(map):
                        if isinstance(map, dict):
                            for k, v in map.items():
                                if k is None:
                                    raise_(result_column_index)
                                elif key_checker is not None:
                                    key_checker(k)

                else:

                    def check_map(map):
                        if isinstance(map, dict):
                            for k, v in map.items():
                                if k is None:
                                    raise_(result_column_index)
                                elif key_checker is not None:
                                    key_checker(k)
                                if v is None:
                                    if not value_contains_null:
                                        raise_(result_column_index)
                                elif value_checker is not None:
                                    value_checker(v)

                return check_map

            elif isinstance(data_type, StructType):
                field_checkers = [checker(f.dataType, result_column_index) for f in data_type]
                nullables = [f.nullable for f in data_type]

                if all(c is None for c in field_checkers) and all(nullables):
                    return None

                def check_struct(struct):
                    if isinstance(struct, tuple):
                        for value, checker, nullable in zip(struct, field_checkers, nullables):
                            if value is None:
                                if not nullable:
                                    raise_(result_column_index)
                            elif checker is not None:
                                checker(value)

                return check_struct

            else:
                return None

        field_checkers = [
            checker(f.dataType, result_column_index=i) for i, f in enumerate(return_type)
        ]
        nullables = [f.nullable for f in return_type]

        if all(c is None for c in field_checkers) and all(nullables):
            return None

        def check(row):
            if isinstance(row, tuple):
                for i, (value, checker, nullable) in enumerate(zip(row, field_checkers, nullables)):
                    if value is None:
                        if not nullable:
                            raise_(i)
                    elif checker is not None:
                        checker(value)

        return check

    check_output_row_against_schema = build_null_checker(return_type)

    if eval_type == PythonEvalType.SQL_ARROW_TABLE_UDF:

        def wrap_arrow_udtf(f, return_type):
            import pandas as pd

            arrow_return_type = to_arrow_type(return_type)
            return_type_size = len(return_type)

            def verify_result(result):
                if not isinstance(result, pd.DataFrame):
                    raise PySparkTypeError(
                        errorClass="INVALID_ARROW_UDTF_RETURN_TYPE",
                        messageParameters={
                            "return_type": type(result).__name__,
                            "value": str(result),
                            "func": f.__name__,
                        },
                    )

                # Validate the output schema when the result dataframe has either output
                # rows or columns. Note that we avoid using `df.empty` here because the
                # result dataframe may contain an empty row. For example, when a UDTF is
                # defined as follows: def eval(self): yield tuple().
                if len(result) > 0 or len(result.columns) > 0:
                    if len(result.columns) != return_type_size:
                        raise PySparkRuntimeError(
                            errorClass="UDTF_RETURN_SCHEMA_MISMATCH",
                            messageParameters={
                                "expected": str(return_type_size),
                                "actual": str(len(result.columns)),
                                "func": f.__name__,
                            },
                        )

                # Verify the type and the schema of the result.
                verify_pandas_result(
                    result, return_type, assign_cols_by_name=False, truncate_return_schema=False
                )
                return result

            # Wrap the exception thrown from the UDTF in a PySparkRuntimeError.
            def func(*a: Any) -> Any:
                try:
                    return f(*a)
                except SkipRestOfInputTableException:
                    raise
                except Exception as e:
                    raise PySparkRuntimeError(
                        errorClass="UDTF_EXEC_ERROR",
                        messageParameters={"method_name": f.__name__, "error": str(e)},
                    )

            def check_return_value(res):
                # Check whether the result of an arrow UDTF is iterable before
                # using it to construct a pandas DataFrame.
                if res is not None:
                    if not isinstance(res, Iterable):
                        raise PySparkRuntimeError(
                            errorClass="UDTF_RETURN_NOT_ITERABLE",
                            messageParameters={
                                "type": type(res).__name__,
                                "func": f.__name__,
                            },
                        )
                    if check_output_row_against_schema is not None:
                        for row in res:
                            if row is not None:
                                check_output_row_against_schema(row)
                            yield row
                    else:
                        yield from res

            def evaluate(*args: pd.Series):
                if len(args) == 0:
                    res = func()
                    yield verify_result(pd.DataFrame(check_return_value(res))), arrow_return_type
                else:
                    # Create tuples from the input pandas Series, each tuple
                    # represents a row across all Series.
                    row_tuples = zip(*args)
                    for row in row_tuples:
                        res = func(*row)
                        yield verify_result(
                            pd.DataFrame(check_return_value(res))
                        ), arrow_return_type

            return evaluate

        eval_func_kwargs_support, args_kwargs_offsets = wrap_kwargs_support(
            getattr(udtf, "eval"), args_offsets, kwargs_offsets
        )
        eval = wrap_arrow_udtf(eval_func_kwargs_support, return_type)

        if hasattr(udtf, "terminate"):
            terminate = wrap_arrow_udtf(getattr(udtf, "terminate"), return_type)
        else:
            terminate = None

        cleanup = getattr(udtf, "cleanup") if hasattr(udtf, "cleanup") else None

        def mapper(_, it):
            try:
                for a in it:
                    # The eval function yields an iterator. Each element produced by this
                    # iterator is a tuple in the form of (pandas.DataFrame, arrow_return_type).
                    yield from eval(*[a[o] for o in args_kwargs_offsets])
                if terminate is not None:
                    yield from terminate()
            except SkipRestOfInputTableException:
                if terminate is not None:
                    yield from terminate()
            finally:
                if cleanup is not None:
                    cleanup()

        return mapper, None, ser, ser

    else:

        def wrap_udtf(f, return_type):
            assert return_type.needConversion()
            toInternal = return_type.toInternal
            return_type_size = len(return_type)

            def verify_and_convert_result(result):
                if result is not None:
                    if hasattr(result, "__len__") and len(result) != return_type_size:
                        raise PySparkRuntimeError(
                            errorClass="UDTF_RETURN_SCHEMA_MISMATCH",
                            messageParameters={
                                "expected": str(return_type_size),
                                "actual": str(len(result)),
                                "func": f.__name__,
                            },
                        )

                    if not (isinstance(result, (list, dict, tuple)) or hasattr(result, "__dict__")):
                        raise PySparkRuntimeError(
                            errorClass="UDTF_INVALID_OUTPUT_ROW_TYPE",
                            messageParameters={
                                "type": type(result).__name__,
                                "func": f.__name__,
                            },
                        )
                    if check_output_row_against_schema is not None:
                        check_output_row_against_schema(result)
                return toInternal(result)

            # Evaluate the function and return a tuple back to the executor.
            def evaluate(*a) -> tuple:
                try:
                    res = f(*a)
                except SkipRestOfInputTableException:
                    raise
                except Exception as e:
                    raise PySparkRuntimeError(
                        errorClass="UDTF_EXEC_ERROR",
                        messageParameters={"method_name": f.__name__, "error": str(e)},
                    )

                if res is None:
                    # If the function returns None or does not have an explicit return statement,
                    # an empty tuple is returned to the executor.
                    # This is because directly constructing tuple(None) results in an exception.
                    return tuple()

                if not isinstance(res, Iterable):
                    raise PySparkRuntimeError(
                        errorClass="UDTF_RETURN_NOT_ITERABLE",
                        messageParameters={
                            "type": type(res).__name__,
                            "func": f.__name__,
                        },
                    )

                # If the function returns a result, we map it to the internal representation and
                # returns the results as a tuple.
                return tuple(map(verify_and_convert_result, res))

            return evaluate

        eval_func_kwargs_support, args_kwargs_offsets = wrap_kwargs_support(
            getattr(udtf, "eval"), args_offsets, kwargs_offsets
        )
        eval = wrap_udtf(eval_func_kwargs_support, return_type)

        if hasattr(udtf, "terminate"):
            terminate = wrap_udtf(getattr(udtf, "terminate"), return_type)
        else:
            terminate = None

        cleanup = getattr(udtf, "cleanup") if hasattr(udtf, "cleanup") else None

        # Return an iterator of iterators.
        def mapper(_, it):
            try:
                for a in it:
                    yield eval(*[a[o] for o in args_kwargs_offsets])
                if terminate is not None:
                    yield terminate()
            except SkipRestOfInputTableException:
                if terminate is not None:
                    yield terminate()
            finally:
                if cleanup is not None:
                    cleanup()

        return mapper, None, ser, ser


def read_udfs(pickleSer, infile, eval_type):
    runner_conf = {}

    state_server_port = None
    key_schema = None
    if eval_type in (
        PythonEvalType.SQL_ARROW_BATCHED_UDF,
        PythonEvalType.SQL_SCALAR_PANDAS_UDF,
        PythonEvalType.SQL_COGROUPED_MAP_PANDAS_UDF,
        PythonEvalType.SQL_SCALAR_PANDAS_ITER_UDF,
        PythonEvalType.SQL_MAP_PANDAS_ITER_UDF,
        PythonEvalType.SQL_MAP_ARROW_ITER_UDF,
        PythonEvalType.SQL_GROUPED_MAP_PANDAS_UDF,
        PythonEvalType.SQL_GROUPED_AGG_PANDAS_UDF,
        PythonEvalType.SQL_WINDOW_AGG_PANDAS_UDF,
        PythonEvalType.SQL_GROUPED_MAP_PANDAS_UDF_WITH_STATE,
        PythonEvalType.SQL_GROUPED_MAP_ARROW_UDF,
        PythonEvalType.SQL_COGROUPED_MAP_ARROW_UDF,
        PythonEvalType.SQL_TRANSFORM_WITH_STATE_PANDAS_UDF,
        PythonEvalType.SQL_TRANSFORM_WITH_STATE_PANDAS_INIT_STATE_UDF,
    ):
        # Load conf used for pandas_udf evaluation
        num_conf = read_int(infile)
        for i in range(num_conf):
            k = utf8_deserializer.loads(infile)
            v = utf8_deserializer.loads(infile)
            runner_conf[k] = v

        state_object_schema = None
        if eval_type == PythonEvalType.SQL_GROUPED_MAP_PANDAS_UDF_WITH_STATE:
            state_object_schema = StructType.fromJson(json.loads(utf8_deserializer.loads(infile)))
        elif (
            eval_type == PythonEvalType.SQL_TRANSFORM_WITH_STATE_PANDAS_UDF
            or eval_type == PythonEvalType.SQL_TRANSFORM_WITH_STATE_PANDAS_INIT_STATE_UDF
        ):
            state_server_port = read_int(infile)
            key_schema = StructType.fromJson(json.loads(utf8_deserializer.loads(infile)))

        # NOTE: if timezone is set here, that implies respectSessionTimeZone is True
        timezone = runner_conf.get("spark.sql.session.timeZone", None)
        safecheck = (
            runner_conf.get("spark.sql.execution.pandas.convertToArrowArraySafely", "false").lower()
            == "true"
        )
        _assign_cols_by_name = assign_cols_by_name(runner_conf)

        if eval_type == PythonEvalType.SQL_COGROUPED_MAP_ARROW_UDF:
            ser = CogroupArrowUDFSerializer(_assign_cols_by_name)
        elif eval_type == PythonEvalType.SQL_COGROUPED_MAP_PANDAS_UDF:
            ser = CogroupPandasUDFSerializer(timezone, safecheck, _assign_cols_by_name)
        elif eval_type == PythonEvalType.SQL_GROUPED_MAP_PANDAS_UDF_WITH_STATE:
            arrow_max_records_per_batch = runner_conf.get(
                "spark.sql.execution.arrow.maxRecordsPerBatch", 10000
            )
            arrow_max_records_per_batch = int(arrow_max_records_per_batch)

            ser = ApplyInPandasWithStateSerializer(
                timezone,
                safecheck,
                _assign_cols_by_name,
                state_object_schema,
                arrow_max_records_per_batch,
            )
        elif eval_type == PythonEvalType.SQL_TRANSFORM_WITH_STATE_PANDAS_UDF:
            arrow_max_records_per_batch = runner_conf.get(
                "spark.sql.execution.arrow.maxRecordsPerBatch", 10000
            )
            arrow_max_records_per_batch = int(arrow_max_records_per_batch)

            ser = TransformWithStateInPandasSerializer(
                timezone, safecheck, _assign_cols_by_name, arrow_max_records_per_batch
            )
        elif eval_type == PythonEvalType.SQL_TRANSFORM_WITH_STATE_PANDAS_INIT_STATE_UDF:
            arrow_max_records_per_batch = runner_conf.get(
                "spark.sql.execution.arrow.maxRecordsPerBatch", 10000
            )
            arrow_max_records_per_batch = int(arrow_max_records_per_batch)

            ser = TransformWithStateInPandasInitStateSerializer(
                timezone, safecheck, _assign_cols_by_name, arrow_max_records_per_batch
            )
        elif eval_type == PythonEvalType.SQL_MAP_ARROW_ITER_UDF:
            ser = ArrowStreamUDFSerializer()
        elif eval_type == PythonEvalType.SQL_GROUPED_MAP_ARROW_UDF:
            ser = ArrowStreamGroupUDFSerializer(_assign_cols_by_name)
        elif eval_type == PythonEvalType.SQL_GROUPED_MAP_PANDAS_UDF:
            ser = GroupPandasUDFSerializer(timezone, safecheck, _assign_cols_by_name)
        else:
            # Scalar Pandas UDF handles struct type arguments as pandas DataFrames instead of
            # pandas Series. See SPARK-27240.
            df_for_struct = (
                eval_type == PythonEvalType.SQL_SCALAR_PANDAS_UDF
                or eval_type == PythonEvalType.SQL_SCALAR_PANDAS_ITER_UDF
                or eval_type == PythonEvalType.SQL_MAP_PANDAS_ITER_UDF
            )
            # Arrow-optimized Python UDF takes a struct type argument as a Row
            struct_in_pandas = (
                "row" if eval_type == PythonEvalType.SQL_ARROW_BATCHED_UDF else "dict"
            )
            ndarray_as_list = eval_type == PythonEvalType.SQL_ARROW_BATCHED_UDF
            # Arrow-optimized Python UDF uses explicit Arrow cast for type coercion
            arrow_cast = eval_type == PythonEvalType.SQL_ARROW_BATCHED_UDF
            ser = ArrowStreamPandasUDFSerializer(
                timezone,
                safecheck,
                _assign_cols_by_name,
                df_for_struct,
                struct_in_pandas,
                ndarray_as_list,
                arrow_cast,
            )
    else:
        ser = BatchedSerializer(CPickleSerializer(), 100)

    is_profiling = read_bool(infile)
    if is_profiling:
        profiler = utf8_deserializer.loads(infile)
    else:
        profiler = None

    num_udfs = read_int(infile)

    is_scalar_iter = eval_type == PythonEvalType.SQL_SCALAR_PANDAS_ITER_UDF
    is_map_pandas_iter = eval_type == PythonEvalType.SQL_MAP_PANDAS_ITER_UDF
    is_map_arrow_iter = eval_type == PythonEvalType.SQL_MAP_ARROW_ITER_UDF

    if is_scalar_iter or is_map_pandas_iter or is_map_arrow_iter:
        if is_scalar_iter:
            assert num_udfs == 1, "One SCALAR_ITER UDF expected here."
        if is_map_pandas_iter:
            assert num_udfs == 1, "One MAP_PANDAS_ITER UDF expected here."
        if is_map_arrow_iter:
            assert num_udfs == 1, "One MAP_ARROW_ITER UDF expected here."

        arg_offsets, udf = read_single_udf(
            pickleSer, infile, eval_type, runner_conf, udf_index=0, profiler=profiler
        )

        def func(_, iterator):
            num_input_rows = 0

            def map_batch(batch):
                nonlocal num_input_rows

                udf_args = [batch[offset] for offset in arg_offsets]
                num_input_rows += len(udf_args[0])
                if len(udf_args) == 1:
                    return udf_args[0]
                else:
                    return tuple(udf_args)

            iterator = map(map_batch, iterator)
            result_iter = udf(iterator)

            num_output_rows = 0
            for result_batch, result_type in result_iter:
                num_output_rows += len(result_batch)
                # This check is for Scalar Iterator UDF to fail fast.
                # The length of the entire input can only be explicitly known
                # by consuming the input iterator in user side. Therefore,
                # it's very unlikely the output length is higher than
                # input length.
                if is_scalar_iter and num_output_rows > num_input_rows:
                    raise PySparkRuntimeError(
                        errorClass="PANDAS_UDF_OUTPUT_EXCEEDS_INPUT_ROWS", messageParameters={}
                    )
                yield (result_batch, result_type)

            if is_scalar_iter:
                try:
                    next(iterator)
                except StopIteration:
                    pass
                else:
                    raise PySparkRuntimeError(
                        errorClass="STOP_ITERATION_OCCURRED_FROM_SCALAR_ITER_PANDAS_UDF",
                        messageParameters={},
                    )

                if num_output_rows != num_input_rows:
                    raise PySparkRuntimeError(
                        errorClass="RESULT_LENGTH_MISMATCH_FOR_SCALAR_ITER_PANDAS_UDF",
                        messageParameters={
                            "output_length": str(num_output_rows),
                            "input_length": str(num_input_rows),
                        },
                    )

        # profiling is not supported for UDF
        return func, None, ser, ser

    def extract_key_value_indexes(grouped_arg_offsets):
        """
        Helper function to extract the key and value indexes from arg_offsets for the grouped and
        cogrouped pandas udfs. See BasePandasGroupExec.resolveArgOffsets for equivalent scala code.

        Parameters
        ----------
        grouped_arg_offsets:  list
            List containing the key and value indexes of columns of the
            DataFrames to be passed to the udf. It consists of n repeating groups where n is the
            number of DataFrames.  Each group has the following format:
                group[0]: length of group
                group[1]: length of key indexes
                group[2.. group[1] +2]: key attributes
                group[group[1] +3 group[0]]: value attributes
        """
        parsed = []
        idx = 0
        while idx < len(grouped_arg_offsets):
            offsets_len = grouped_arg_offsets[idx]
            idx += 1
            offsets = grouped_arg_offsets[idx : idx + offsets_len]
            split_index = offsets[0] + 1
            offset_keys = offsets[1:split_index]
            offset_values = offsets[split_index:]
            parsed.append([offset_keys, offset_values])
            idx += offsets_len
        return parsed

    if eval_type == PythonEvalType.SQL_GROUPED_MAP_PANDAS_UDF:
        # We assume there is only one UDF here because grouped map doesn't
        # support combining multiple UDFs.
        assert num_udfs == 1

        # See FlatMapGroupsInPandasExec for how arg_offsets are used to
        # distinguish between grouping attributes and data attributes
        arg_offsets, f = read_single_udf(
            pickleSer, infile, eval_type, runner_conf, udf_index=0, profiler=profiler
        )
        parsed_offsets = extract_key_value_indexes(arg_offsets)

        # Create function like this:
        #   mapper a: f([a[0]], [a[0], a[1]])
        def mapper(a):
            keys = [a[o] for o in parsed_offsets[0][0]]
            vals = [a[o] for o in parsed_offsets[0][1]]
            return f(keys, vals)

    elif eval_type == PythonEvalType.SQL_TRANSFORM_WITH_STATE_PANDAS_UDF:
        # We assume there is only one UDF here because grouped map doesn't
        # support combining multiple UDFs.
        assert num_udfs == 1

        # See TransformWithStateInPandasExec for how arg_offsets are used to
        # distinguish between grouping attributes and data attributes
        arg_offsets, f = read_single_udf(
            pickleSer, infile, eval_type, runner_conf, udf_index=0, profiler=profiler
        )
        parsed_offsets = extract_key_value_indexes(arg_offsets)
        ser.key_offsets = parsed_offsets[0][0]
        stateful_processor_api_client = StatefulProcessorApiClient(state_server_port, key_schema)

        # Create function like this:
        #   mapper a: f([a[0]], [a[0], a[1]])
        def mapper(a):
            key = a[0]

            def values_gen():
                for x in a[1]:
                    retVal = [x[1][o] for o in parsed_offsets[0][1]]
                    yield retVal

            # This must be generator comprehension - do not materialize.
            return f(stateful_processor_api_client, key, values_gen())

    elif eval_type == PythonEvalType.SQL_TRANSFORM_WITH_STATE_PANDAS_INIT_STATE_UDF:
        # We assume there is only one UDF here because grouped map doesn't
        # support combining multiple UDFs.
        assert num_udfs == 1

        # See TransformWithStateInPandasExec for how arg_offsets are used to
        # distinguish between grouping attributes and data attributes
        arg_offsets, f = read_single_udf(
            pickleSer, infile, eval_type, runner_conf, udf_index=0, profiler=profiler
        )
        # parsed offsets:
        # [
        #     [groupingKeyOffsets, dedupDataOffsets],
        #     [initStateGroupingOffsets, dedupInitDataOffsets]
        # ]
        parsed_offsets = extract_key_value_indexes(arg_offsets)
        ser.key_offsets = parsed_offsets[0][0]
        ser.init_key_offsets = parsed_offsets[1][0]
        stateful_processor_api_client = StatefulProcessorApiClient(state_server_port, key_schema)

        def mapper(a):
            key = a[0]

            def values_gen():
                for x in a[1]:
                    retVal = [x[1][o] for o in parsed_offsets[0][1]]
                    initVal = [x[2][o] for o in parsed_offsets[1][1]]
                    yield retVal, initVal

            # This must be generator comprehension - do not materialize.
            return f(stateful_processor_api_client, key, values_gen())

    elif eval_type == PythonEvalType.SQL_GROUPED_MAP_ARROW_UDF:
        import pyarrow as pa

        # We assume there is only one UDF here because grouped map doesn't
        # support combining multiple UDFs.
        assert num_udfs == 1

        # See FlatMapGroupsInPandasExec for how arg_offsets are used to
        # distinguish between grouping attributes and data attributes
        arg_offsets, f = read_single_udf(
            pickleSer, infile, eval_type, runner_conf, udf_index=0, profiler=profiler
        )
        parsed_offsets = extract_key_value_indexes(arg_offsets)

        def batch_from_offset(batch, offsets):
            return pa.RecordBatch.from_arrays(
                arrays=[batch.columns[o] for o in offsets],
                names=[batch.schema.names[o] for o in offsets],
            )

        def mapper(a):
            batch_iter = iter(a)
            # Need to materialize the first batch to get the keys
            first_batch = next(batch_iter)

            keys = batch_from_offset(first_batch, parsed_offsets[0][0])
            value_batches = (
                batch_from_offset(b, parsed_offsets[0][1])
                for b in itertools.chain((first_batch,), batch_iter)
            )

            return f(keys, value_batches)

    elif eval_type == PythonEvalType.SQL_GROUPED_MAP_PANDAS_UDF_WITH_STATE:
        # We assume there is only one UDF here because grouped map doesn't
        # support combining multiple UDFs.
        assert num_udfs == 1

        # See FlatMapGroupsInPandas(WithState)Exec for how arg_offsets are used to
        # distinguish between grouping attributes and data attributes
        arg_offsets, f = read_single_udf(
            pickleSer, infile, eval_type, runner_conf, udf_index=0, profiler=profiler
        )
        parsed_offsets = extract_key_value_indexes(arg_offsets)

        def mapper(a):
            """
            The function receives (iterator of data, state) and performs extraction of key and
            value from the data, with retaining lazy evaluation.

            See `load_stream` in `ApplyInPandasWithStateSerializer` for more details on the input
            and see `wrap_grouped_map_pandas_udf_with_state` for more details on how output will
            be used.
            """
            from itertools import tee

            state = a[1]
            data_gen = (x[0] for x in a[0])

            # We know there should be at least one item in the iterator/generator.
            # We want to peek the first element to construct the key, hence applying
            # tee to construct the key while we retain another iterator/generator
            # for values.
            keys_gen, values_gen = tee(data_gen)
            keys_elem = next(keys_gen)
            keys = [keys_elem[o] for o in parsed_offsets[0][0]]

            # This must be generator comprehension - do not materialize.
            vals = ([x[o] for o in parsed_offsets[0][1]] for x in values_gen)

            return f(keys, vals, state)

    elif eval_type == PythonEvalType.SQL_COGROUPED_MAP_PANDAS_UDF:
        # We assume there is only one UDF here because cogrouped map doesn't
        # support combining multiple UDFs.
        assert num_udfs == 1
        arg_offsets, f = read_single_udf(
            pickleSer, infile, eval_type, runner_conf, udf_index=0, profiler=profiler
        )

        parsed_offsets = extract_key_value_indexes(arg_offsets)

        def mapper(a):
            df1_keys = [a[0][o] for o in parsed_offsets[0][0]]
            df1_vals = [a[0][o] for o in parsed_offsets[0][1]]
            df2_keys = [a[1][o] for o in parsed_offsets[1][0]]
            df2_vals = [a[1][o] for o in parsed_offsets[1][1]]
            return f(df1_keys, df1_vals, df2_keys, df2_vals)

    elif eval_type == PythonEvalType.SQL_COGROUPED_MAP_ARROW_UDF:
        import pyarrow as pa

        # We assume there is only one UDF here because cogrouped map doesn't
        # support combining multiple UDFs.
        assert num_udfs == 1
        arg_offsets, f = read_single_udf(
            pickleSer, infile, eval_type, runner_conf, udf_index=0, profiler=profiler
        )

        parsed_offsets = extract_key_value_indexes(arg_offsets)

        def batch_from_offset(batch, offsets):
            return pa.RecordBatch.from_arrays(
                arrays=[batch.columns[o] for o in offsets],
                names=[batch.schema.names[o] for o in offsets],
            )

        def mapper(a):
            df1_batch_iter = iter(a[0])
            df2_batch_iter = iter(a[1])
            # Need to materialize the first batch to get the keys
            df1_first_batch = next(df1_batch_iter)
            df2_first_batch = next(df2_batch_iter)

            df1_keys = batch_from_offset(df1_first_batch, parsed_offsets[0][0])
            df2_keys = batch_from_offset(df2_first_batch, parsed_offsets[1][0])
            df1_value_batches = (
                batch_from_offset(b, parsed_offsets[0][1])
                for b in itertools.chain((df1_first_batch,), df1_batch_iter)
            )
            df2_value_batches = (
                batch_from_offset(b, parsed_offsets[1][1])
                for b in itertools.chain((df2_first_batch,), df2_batch_iter)
            )

            return f(df1_keys, df1_value_batches, df2_keys, df2_value_batches)

    else:
        udfs = []
        for i in range(num_udfs):
            udfs.append(
                read_single_udf(
                    pickleSer, infile, eval_type, runner_conf, udf_index=i, profiler=profiler
                )
            )

        def mapper(a):
            result = tuple(f(*[a[o] for o in arg_offsets]) for arg_offsets, f in udfs)
            # In the special case of a single UDF this will return a single result rather
            # than a tuple of results; this is the format that the JVM side expects.
            if len(result) == 1:
                return result[0]
            else:
                return result

    def func(_, it):
        return map(mapper, it)

    # profiling is not supported for UDF
    return func, None, ser, ser


def main(infile, outfile):
    faulthandler_log_path = os.environ.get("PYTHON_FAULTHANDLER_DIR", None)
    try:
        if faulthandler_log_path:
            faulthandler_log_path = os.path.join(faulthandler_log_path, str(os.getpid()))
            faulthandler_log_file = open(faulthandler_log_path, "w")
            faulthandler.enable(file=faulthandler_log_file)

        boot_time = time.time()
        split_index = read_int(infile)
        if split_index == -1:  # for unit tests
            sys.exit(-1)

        check_python_version(infile)

        # read inputs only for a barrier task
        isBarrier = read_bool(infile)
        boundPort = read_int(infile)
        secret = UTF8Deserializer().loads(infile)

        memory_limit_mb = int(os.environ.get("PYSPARK_EXECUTOR_MEMORY_MB", "-1"))
        setup_memory_limits(memory_limit_mb)

        # initialize global state
        taskContext = None
        if isBarrier:
            taskContext = BarrierTaskContext._getOrCreate()
            BarrierTaskContext._initialize(boundPort, secret)
            # Set the task context instance here, so we can get it by TaskContext.get for
            # both TaskContext and BarrierTaskContext
            TaskContext._setTaskContext(taskContext)
        else:
            taskContext = TaskContext._getOrCreate()
        # read inputs for TaskContext info
        taskContext._stageId = read_int(infile)
        taskContext._partitionId = read_int(infile)
        taskContext._attemptNumber = read_int(infile)
        taskContext._taskAttemptId = read_long(infile)
        taskContext._cpus = read_int(infile)
        taskContext._resources = {}
        for r in range(read_int(infile)):
            key = utf8_deserializer.loads(infile)
            name = utf8_deserializer.loads(infile)
            addresses = []
            taskContext._resources = {}
            for a in range(read_int(infile)):
                addresses.append(utf8_deserializer.loads(infile))
            taskContext._resources[key] = ResourceInformation(name, addresses)

        taskContext._localProperties = dict()
        for i in range(read_int(infile)):
            k = utf8_deserializer.loads(infile)
            v = utf8_deserializer.loads(infile)
            taskContext._localProperties[k] = v

        shuffle.MemoryBytesSpilled = 0
        shuffle.DiskBytesSpilled = 0
        _accumulatorRegistry.clear()

        setup_spark_files(infile)
        setup_broadcasts(infile)

        _accumulatorRegistry.clear()
        eval_type = read_int(infile)
        if eval_type == PythonEvalType.NON_UDF:
            func, profiler, deserializer, serializer = read_command(pickleSer, infile)
        elif eval_type in (PythonEvalType.SQL_TABLE_UDF, PythonEvalType.SQL_ARROW_TABLE_UDF):
            func, profiler, deserializer, serializer = read_udtf(pickleSer, infile, eval_type)
        else:
            func, profiler, deserializer, serializer = read_udfs(pickleSer, infile, eval_type)

        init_time = time.time()

        def process():
            iterator = deserializer.load_stream(infile)
            out_iter = func(split_index, iterator)
            try:
                serializer.dump_stream(out_iter, outfile)
            finally:
                # Sending a signal to TransformWithState UDF to perform proper cleanup steps.
                if (
                    eval_type == PythonEvalType.SQL_TRANSFORM_WITH_STATE_PANDAS_UDF
                    or eval_type == PythonEvalType.SQL_TRANSFORM_WITH_STATE_PANDAS_INIT_STATE_UDF
                ):
                    # Sending key as None to indicate that process() has finished.
                    end_iter = func(split_index, iter([(None, None)]))
                    # Need to materialize the iterator to trigger the cleanup steps, nothing needs
                    # to be done here.
                    for _ in end_iter:
                        pass
                if hasattr(out_iter, "close"):
                    out_iter.close()

        if profiler:
            profiler.profile(process)
        else:
            process()

        # Reset task context to None. This is a guard code to avoid residual context when worker
        # reuse.
        TaskContext._setTaskContext(None)
        BarrierTaskContext._setTaskContext(None)
    except BaseException as e:
        handle_worker_exception(e, outfile)
        sys.exit(-1)
    finally:
        if faulthandler_log_path:
            faulthandler.disable()
            faulthandler_log_file.close()
            os.remove(faulthandler_log_path)
    finish_time = time.time()
    report_times(outfile, boot_time, init_time, finish_time)
    write_long(shuffle.MemoryBytesSpilled, outfile)
    write_long(shuffle.DiskBytesSpilled, outfile)

    # Mark the beginning of the accumulators section of the output
    write_int(SpecialLengths.END_OF_DATA_SECTION, outfile)
    send_accumulator_updates(outfile)

    # check end of stream
    if read_int(infile) == SpecialLengths.END_OF_STREAM:
        write_int(SpecialLengths.END_OF_STREAM, outfile)
    else:
        # write a different value to tell JVM to not reuse this worker
        write_int(SpecialLengths.END_OF_DATA_SECTION, outfile)
        sys.exit(-1)


if __name__ == "__main__":
    # Read information about how to connect back to the JVM from the environment.
    java_port = int(os.environ["PYTHON_WORKER_FACTORY_PORT"])
    auth_secret = os.environ["PYTHON_WORKER_FACTORY_SECRET"]
    (sock_file, _) = local_connect_and_auth(java_port, auth_secret)
    # TODO: Remove the following two lines and use `Process.pid()` when we drop JDK 8.
    write_int(os.getpid(), sock_file)
    sock_file.flush()
    main(sock_file, sock_file)<|MERGE_RESOLUTION|>--- conflicted
+++ resolved
@@ -529,7 +529,6 @@
             verify_arrow_table(result, _assign_cols_by_name, expected_cols_and_types)
             yield from result.to_batches()
 
-<<<<<<< HEAD
         if len(argspec.args) == 1:
             f = as_iterator
         elif len(argspec.args) == 2:
@@ -542,20 +541,6 @@
             key = tuple(c[0] for c in key_batch.columns)
             result = f(key, value_batches)
 
-=======
-        if len(argspec.args) == 1:
-            f = as_iterator
-        elif len(argspec.args) == 2:
-            f = as_iterator_with_key
-
-    def wrapped(key_batch, value_batches):
-        if len(argspec.args) == 1:
-            result = f(value_batches)
-        elif len(argspec.args) == 2:
-            key = tuple(c[0] for c in key_batch.columns)
-            result = f(key, value_batches)
-
->>>>>>> af6412f2
         def verify_element(batch):
             verify_arrow_batch(batch, _assign_cols_by_name, expected_cols_and_types)
             return batch
