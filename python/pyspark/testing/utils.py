#
# Licensed to the Apache Software Foundation (ASF) under one or more
# contributor license agreements.  See the NOTICE file distributed with
# this work for additional information regarding copyright ownership.
# The ASF licenses this file to You under the Apache License, Version 2.0
# (the "License"); you may not use this file except in compliance with
# the License.  You may obtain a copy of the License at
#
# http://www.apache.org/licenses/LICENSE-2.0
#
# Unless required by applicable law or agreed to in writing, software
# distributed under the License is distributed on an "AS IS" BASIS,
# WITHOUT WARRANTIES OR CONDITIONS OF ANY KIND, either express or implied.
# See the License for the specific language governing permissions and
# limitations under the License.
#

import glob
import os
import struct
import sys
import unittest
from time import time, sleep
from typing import (
    Any,
    Optional,
    Union,
    Dict,
    List,
    Tuple,
)
from itertools import zip_longest

from pyspark import SparkContext, SparkConf
from pyspark.errors import PySparkAssertionError, PySparkException
from pyspark.find_spark_home import _find_spark_home
from pyspark.sql.dataframe import DataFrame as DataFrame
from pyspark.sql import Row
from pyspark.sql.types import StructType, AtomicType

have_scipy = False
have_numpy = False
try:
    import scipy.sparse  # noqa: F401

    have_scipy = True
except ImportError:
    # No SciPy, but that's okay, we'll skip those tests
    pass
try:
    import numpy as np  # noqa: F401

    have_numpy = True
except ImportError:
    # No NumPy, but that's okay, we'll skip those tests
    pass

__all__ = ["assertDataFrameEqual"]

SPARK_HOME = _find_spark_home()


def read_int(b):
    return struct.unpack("!i", b)[0]


def write_int(i):
    return struct.pack("!i", i)


def eventually(condition, timeout=30.0, catch_assertions=False):
    """
    Wait a given amount of time for a condition to pass, else fail with an error.
    This is a helper utility for PySpark tests.

    Parameters
    ----------
    condition : function
        Function that checks for termination conditions. condition() can return:
            - True: Conditions met. Return without error.
            - other value: Conditions not met yet. Continue. Upon timeout,
              include last such value in error message.
              Note that this method may be called at any time during
              streaming execution (e.g., even before any results
              have been created).
    timeout : int
        Number of seconds to wait.  Default 30 seconds.
    catch_assertions : bool
        If False (default), do not catch AssertionErrors.
        If True, catch AssertionErrors; continue, but save
        error to throw upon timeout.
    """
    start_time = time()
    lastValue = None
    while time() - start_time < timeout:
        if catch_assertions:
            try:
                lastValue = condition()
            except AssertionError as e:
                lastValue = e
        else:
            lastValue = condition()
        if lastValue is True:
            return
        sleep(0.01)
    if isinstance(lastValue, AssertionError):
        raise lastValue
    else:
        raise AssertionError(
            "Test failed due to timeout after %g sec, with last condition returning: %s"
            % (timeout, lastValue)
        )


class QuietTest:
    def __init__(self, sc):
        self.log4j = sc._jvm.org.apache.log4j

    def __enter__(self):
        self.old_level = self.log4j.LogManager.getRootLogger().getLevel()
        self.log4j.LogManager.getRootLogger().setLevel(self.log4j.Level.FATAL)

    def __exit__(self, exc_type, exc_val, exc_tb):
        self.log4j.LogManager.getRootLogger().setLevel(self.old_level)


class PySparkTestCase(unittest.TestCase):
    def setUp(self):
        self._old_sys_path = list(sys.path)
        class_name = self.__class__.__name__
        self.sc = SparkContext("local[4]", class_name)

    def tearDown(self):
        self.sc.stop()
        sys.path = self._old_sys_path


class ReusedPySparkTestCase(unittest.TestCase):
    @classmethod
    def conf(cls):
        """
        Override this in subclasses to supply a more specific conf
        """
        return SparkConf()

    @classmethod
    def setUpClass(cls):
        cls.sc = SparkContext("local[4]", cls.__name__, conf=cls.conf())

    @classmethod
    def tearDownClass(cls):
        cls.sc.stop()


class ByteArrayOutput:
    def __init__(self):
        self.buffer = bytearray()

    def write(self, b):
        self.buffer += b

    def close(self):
        pass


def search_jar(project_relative_path, sbt_jar_name_prefix, mvn_jar_name_prefix):
    # Note that 'sbt_jar_name_prefix' and 'mvn_jar_name_prefix' are used since the prefix can
    # vary for SBT or Maven specifically. See also SPARK-26856
    project_full_path = os.path.join(SPARK_HOME, project_relative_path)

    # We should ignore the following jars
    ignored_jar_suffixes = ("javadoc.jar", "sources.jar", "test-sources.jar", "tests.jar")

    # Search jar in the project dir using the jar name_prefix for both sbt build and maven
    # build because the artifact jars are in different directories.
    sbt_build = glob.glob(
        os.path.join(project_full_path, "target/scala-*/%s*.jar" % sbt_jar_name_prefix)
    )
    maven_build = glob.glob(os.path.join(project_full_path, "target/%s*.jar" % mvn_jar_name_prefix))
    jar_paths = sbt_build + maven_build
    jars = [jar for jar in jar_paths if not jar.endswith(ignored_jar_suffixes)]

    if not jars:
        return None
    elif len(jars) > 1:
        raise RuntimeError("Found multiple JARs: %s; please remove all but one" % (", ".join(jars)))
    else:
        return jars[0]


class PySparkErrorTestUtils:
    """
    This util provide functions to accurate and consistent error testing
    based on PySpark error classes.
    """

    def check_error(
        self,
        exception: PySparkException,
        error_class: str,
        message_parameters: Optional[Dict[str, str]] = None,
    ):
        # Test if given error is an instance of PySparkException.
        self.assertIsInstance(
            exception,
            PySparkException,
            f"checkError requires 'PySparkException', got '{exception.__class__.__name__}'.",
        )

        # Test error class
        expected = error_class
        actual = exception.getErrorClass()
        self.assertEqual(
            expected, actual, f"Expected error class was '{expected}', got '{actual}'."
        )

        # Test message parameters
        expected = message_parameters
        actual = exception.getMessageParameters()
        self.assertEqual(
            expected, actual, f"Expected message parameters was '{expected}', got '{actual}'"
        )


def assertDataFrameEqual(
<<<<<<< HEAD
    df: DataFrame,
    expected: DataFrame,
    checkRowOrder: bool = False,
    rtol: float = 1e-5,
    atol: float = 1e-8,
):
    """
    A util function to assert equality between DataFrames `df` and `expected`, with
    optional parameter `checkRowOrder`.
=======
    df: DataFrame, expected: Union[DataFrame, List[Row]], checkRowOrder: bool = False
):
    """
    A util function to assert equality between `df` (DataFrame) and `expected`
    (either DataFrame or list of Rows), with optional parameter `checkRowOrder`.
>>>>>>> 61030de0

    .. versionadded:: 3.5.0

    Parameters
    ----------
    df : DataFrame
        The DataFrame that is being compared or tested.
<<<<<<< HEAD
    expected : DataFrame
        The expected result of the operation, for comparison with the actual result.
=======

    expected : DataFrame or list of Rows
        The expected result of the operation, for comparison with the actual result.

>>>>>>> 61030de0
    checkRowOrder : bool, optional
        A flag indicating whether the order of rows should be considered in the comparison.
        If set to `False` (default), the row order is not taken into account.
        If set to `True`, the order of rows is important and will be checked during comparison.
        (See Notes)
    rtol : float, optional
        The relative tolerance, used in asserting approximate equality for float values in df
        and expected. Set to 1e-5 by default. (See Notes)
    atol : float, optional
        The absolute tolerance, used in asserting approximate equality for float values in df
        and expected. Set to 1e-8 by default. (See Notes)

    Notes
    -----
    For checkRowOrder, note that PySpark DataFrame ordering is non-deterministic, unless
    explicitly sorted.

    For DataFrames with float values, assertDataFrame asserts approximate equality.
    Two float values a and b are approximately equal if the following equation is True:

    ``absolute(a - b) <= (atol + rtol * absolute(b))``.

    Examples
    --------
    >>> df1 = spark.createDataFrame(data=[("1", 1000), ("2", 3000)], schema=["id", "amount"])
    >>> df2 = spark.createDataFrame(data=[("1", 1000), ("2", 3000)], schema=["id", "amount"])
    >>> assertDataFrameEqual(df1, df2)

    Pass, DataFrames are identical

    >>> df1 = spark.createDataFrame(data=[("1", 0.1), ("2", 3.23)], schema=["id", "amount"])
    >>> df2 = spark.createDataFrame(data=[("1", 0.109), ("2", 3.23)], schema=["id", "amount"])
    >>> assertDataFrameEqual(df1, df2, rtol=1e-1)

    Pass, DataFrames are approx equal by rtol

    >>> df1 = spark.createDataFrame(data=[("1", 1000.00), ("2", 3000.00), ("3", 2000.00)],
    ... schema=["id", "amount"])
    >>> df2 = spark.createDataFrame(data=[("1", 1001.00), ("2", 3000.00), ("3", 2003.00)],
    ... schema=["id", "amount"])
    >>> assertDataFrameEqual(df1, df2)  # doctest: +IGNORE_EXCEPTION_DETAIL
    Traceback (most recent call last):
    ...
    PySparkAssertionError: [DIFFERENT_ROWS] Results do not match: ( 66.667 % )
    [df]
    Row(id='1', amount=1000.0)

    [expected]
    Row(id='1', amount=1001.0)

    [df]
    Row(id='3', amount=2000.0)

    [expected]
    Row(id='3', amount=2003.0)
    """
    if df is None and expected is None:
        return True
    elif df is None or expected is None:
        return False

    try:
        # If Spark Connect dependencies are available, allow Spark Connect DataFrame
        from pyspark.sql.connect.dataframe import DataFrame as ConnectDataFrame

        if not isinstance(df, DataFrame) and not isinstance(df, ConnectDataFrame):
            raise PySparkAssertionError(
                error_class="UNSUPPORTED_DATA_TYPE",
                message_parameters={"data_type": type(df)},
            )
        elif (
            not isinstance(expected, DataFrame)
            and not isinstance(expected, ConnectDataFrame)
            and not isinstance(expected, List)
        ):
            raise PySparkAssertionError(
                error_class="UNSUPPORTED_DATA_TYPE",
                message_parameters={"data_type": type(expected)},
            )
    except Exception:
        if not isinstance(df, DataFrame):
            raise PySparkAssertionError(
                error_class="UNSUPPORTED_DATA_TYPE",
                message_parameters={"data_type": type(df)},
            )
        elif not isinstance(expected, DataFrame) and not isinstance(expected, List):
            raise PySparkAssertionError(
                error_class="UNSUPPORTED_DATA_TYPE",
                message_parameters={"data_type": type(expected)},
            )

    # special cases: empty datasets, datasets with 0 columns
    if (df.first() is None and expected.first() is None) or (
        len(df.columns) == 0 and len(expected.columns) == 0
    ):
        return True

    def compare_rows(r1: Row, r2: Row):
        def compare_vals(val1, val2):
            if isinstance(val1, list) and isinstance(val2, list):
                return len(val1) == len(val2) and all(
                    compare_vals(x, y) for x, y in zip(val1, val2)
                )
            elif isinstance(val1, Row) and isinstance(val2, Row):
                return all(compare_vals(x, y) for x, y in zip(val1, val2))
            elif isinstance(val1, dict) and isinstance(val2, dict):
                return (
                    len(val1.keys()) == len(val2.keys())
                    and val1.keys() == val2.keys()
                    and all(compare_vals(val1[k], val2[k]) for k in val1.keys())
                )
            elif isinstance(val1, float) and isinstance(val2, float):
                if abs(val1 - val2) > (atol + rtol * abs(val2)):
                    return False
            else:
                if val1 != val2:
                    return False
            return True

        if r1 is None and r2 is None:
            return True
        elif r1 is None or r2 is None:
            return False

        return compare_vals(r1, r2)

    def assert_schema_equal(
        df_schema: StructType,
        expected_schema: StructType,
    ):
        if df_schema != expected_schema:
            raise PySparkAssertionError(
                error_class="DIFFERENT_SCHEMA",
                message_parameters={"df_schema": df_schema, "expected_schema": expected_schema},
            )

    def assert_rows_equal(rows1: List[Row], rows2: List[Row]):
        zipped = list(zip_longest(rows1, rows2))
        rows_equal = True
        error_msg = "Results do not match: "
        diff_msg = ""
        diff_rows_cnt = 0

        for r1, r2 in zipped:
            if not compare_rows(r1, r2):
                rows_equal = False
                diff_rows_cnt += 1
                diff_msg += (
                    "[df]" + "\n" + str(r1) + "\n\n" + "[expected]" + "\n" + str(r2) + "\n\n"
                )
                diff_msg += "********************" + "\n\n"

        if not rows_equal:
            percent_diff = (diff_rows_cnt / len(zipped)) * 100
            error_msg += "( %.5f %% )" % percent_diff
            error_msg += "\n" + diff_msg
            raise PySparkAssertionError(
                error_class="DIFFERENT_ROWS",
                message_parameters={"error_msg": error_msg},
            )

<<<<<<< HEAD
    if not checkRowOrder:
        try:
            # rename duplicate columns for sorting
            renamed_df = df.toDF(*[f"_{i}" for i in range(len(df.columns))])
            renamed_expected = expected.toDF(*[f"_{i}" for i in range(len(expected.columns))])
=======
    # convert df and expected to list
    if not isinstance(expected, List):
        # only compare schema if expected is not a List
        assert_schema_equal(df.schema, expected.schema)
        expected_list = expected.collect()
    else:
        expected_list = expected
>>>>>>> 61030de0

    df_list = df.collect()

    if not checkRowOrder:
        # rename duplicate columns for sorting
        df_list = sorted(df_list, key=lambda x: str(x))
        expected_list = sorted(expected_list, key=lambda x: str(x))

    assert_rows_equal(df_list, expected_list)


def _test() -> None:
    import doctest
    from pyspark.sql import SparkSession
    import pyspark.testing.utils

    globs = pyspark.testing.utils.__dict__.copy()
    spark = SparkSession.builder.master("local[4]").appName("testing.utils tests").getOrCreate()
    globs["spark"] = spark
    (failure_count, test_count) = doctest.testmod(
        pyspark.testing.utils,
        globs=globs,
        optionflags=doctest.ELLIPSIS | doctest.NORMALIZE_WHITESPACE,
    )
    spark.stop()
    if failure_count:
        sys.exit(-1)


if __name__ == "__main__":
    _test()<|MERGE_RESOLUTION|>--- conflicted
+++ resolved
@@ -223,23 +223,15 @@
 
 
 def assertDataFrameEqual(
-<<<<<<< HEAD
     df: DataFrame,
-    expected: DataFrame,
+    expected: Union[DataFrame, List[Row]],
     checkRowOrder: bool = False,
     rtol: float = 1e-5,
     atol: float = 1e-8,
 ):
     """
-    A util function to assert equality between DataFrames `df` and `expected`, with
-    optional parameter `checkRowOrder`.
-=======
-    df: DataFrame, expected: Union[DataFrame, List[Row]], checkRowOrder: bool = False
-):
-    """
     A util function to assert equality between `df` (DataFrame) and `expected`
     (either DataFrame or list of Rows), with optional parameter `checkRowOrder`.
->>>>>>> 61030de0
 
     .. versionadded:: 3.5.0
 
@@ -247,15 +239,8 @@
     ----------
     df : DataFrame
         The DataFrame that is being compared or tested.
-<<<<<<< HEAD
-    expected : DataFrame
-        The expected result of the operation, for comparison with the actual result.
-=======
-
     expected : DataFrame or list of Rows
         The expected result of the operation, for comparison with the actual result.
-
->>>>>>> 61030de0
     checkRowOrder : bool, optional
         A flag indicating whether the order of rows should be considered in the comparison.
         If set to `False` (default), the row order is not taken into account.
@@ -417,13 +402,6 @@
                 message_parameters={"error_msg": error_msg},
             )
 
-<<<<<<< HEAD
-    if not checkRowOrder:
-        try:
-            # rename duplicate columns for sorting
-            renamed_df = df.toDF(*[f"_{i}" for i in range(len(df.columns))])
-            renamed_expected = expected.toDF(*[f"_{i}" for i in range(len(expected.columns))])
-=======
     # convert df and expected to list
     if not isinstance(expected, List):
         # only compare schema if expected is not a List
@@ -431,7 +409,6 @@
         expected_list = expected.collect()
     else:
         expected_list = expected
->>>>>>> 61030de0
 
     df_list = df.collect()
 
