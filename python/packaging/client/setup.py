#!/usr/bin/env python3

#
# Licensed to the Apache Software Foundation (ASF) under one or more
# contributor license agreements.  See the NOTICE file distributed with
# this work for additional information regarding copyright ownership.
# The ASF licenses this file to You under the Apache License, Version 2.0
# (the "License"); you may not use this file except in compliance with
# the License.  You may obtain a copy of the License at
#
#    http://www.apache.org/licenses/LICENSE-2.0
#
# Unless required by applicable law or agreed to in writing, software
# distributed under the License is distributed on an "AS IS" BASIS,
# WITHOUT WARRANTIES OR CONDITIONS OF ANY KIND, either express or implied.
# See the License for the specific language governing permissions and
# limitations under the License.

# cd python
# python packaging/classic/setup.py sdist

# cd python/packaging/classic
# python setup.py sdist

import sys
from setuptools import setup
import os
from shutil import copyfile, move
import glob
from pathlib import Path

if (
    # When we package, the parent directory 'client' dir
    # (as we pip install -e python/packaging/client)
    os.getcwd() == str(Path(__file__).parent.absolute())
    and str(Path(__file__).parent.name) == "client"
):
    # For:
    # - pip install -e python/packaging/client
    #     It moves the current working directory to 'client'
    # - cd python/packaging/client; python setup.py sdist
    #
    # For:
    # - python packaging/client/setup.py sdist, it does not
    #     execute this branch.
    #
    # Move to spark/python
    os.chdir(Path(__file__).parent.parent.parent.absolute())

try:
    exec(open("pyspark/version.py").read())
except IOError:
    print(
        "Failed to load PySpark version file for packaging. You must be in Spark's python dir.",
        file=sys.stderr,
    )
    sys.exit(-1)
VERSION = __version__  # noqa

# Check and see if we are under the spark path in which case we need to build the symlink farm.
# This is important because we only want to build the symlink farm while under Spark otherwise we
# want to use the symlink farm. And if the symlink farm exists under while under Spark (e.g. a
# partially built sdist) we should error and have the user sort it out.
in_spark = os.path.isfile("../core/src/main/scala/org/apache/spark/SparkContext.scala") or (
    os.path.isfile("../RELEASE") and len(glob.glob("../jars/spark*core*.jar")) == 1
)

test_packages = []
if "SPARK_TESTING" in os.environ:
    test_packages = [
        "pyspark.tests",  # for Memory profiler parity tests
        "pyspark.resource.tests",
        "pyspark.sql.tests",
        "pyspark.sql.tests.arrow",
        "pyspark.sql.tests.connect",
        "pyspark.sql.tests.connect.arrow",
        "pyspark.sql.tests.connect.streaming",
        "pyspark.sql.tests.connect.client",
        "pyspark.sql.tests.connect.pandas",
        "pyspark.sql.tests.connect.shell",
        "pyspark.sql.tests.pandas",
        "pyspark.sql.tests.plot",
        "pyspark.sql.tests.streaming",
        "pyspark.ml.tests",
        "pyspark.ml.tests.connect",
        "pyspark.pandas.tests",
        "pyspark.pandas.tests.computation",
        "pyspark.pandas.tests.data_type_ops",
        "pyspark.pandas.tests.diff_frames_ops",
        "pyspark.pandas.tests.frame",
        "pyspark.pandas.tests.groupby",
        "pyspark.pandas.tests.indexes",
        "pyspark.pandas.tests.io",
        "pyspark.pandas.tests.plot",
        "pyspark.pandas.tests.resample",
        "pyspark.pandas.tests.reshape",
        "pyspark.pandas.tests.series",
        "pyspark.pandas.tests.window",
        "pyspark.pandas.tests.connect",
        "pyspark.pandas.tests.connect.computation",
        "pyspark.pandas.tests.connect.data_type_ops",
        "pyspark.pandas.tests.connect.diff_frames_ops",
        "pyspark.pandas.tests.connect.frame",
        "pyspark.pandas.tests.connect.groupby",
        "pyspark.pandas.tests.connect.indexes",
        "pyspark.pandas.tests.connect.io",
        "pyspark.pandas.tests.connect.plot",
        "pyspark.pandas.tests.connect.resample",
        "pyspark.pandas.tests.connect.reshape",
        "pyspark.pandas.tests.connect.series",
        "pyspark.pandas.tests.connect.window",
        "pyspark.logger.tests",
        "pyspark.logger.tests.connect",
    ]

try:
    if in_spark:
        # !!HACK ALTERT!!
        # 1. `setup.py` has to be located with the same directory with the package.
        #    Therefore, we copy the current file, and place it at `spark/python` directory.
        #    After that, we remove it in the end.
        # 2. Here it renames `lib` to `lib.back` so MANIFEST.in does not pick `py4j` up.
        #    We rename it back in the end.
        move("lib", "lib.back")
        copyfile("packaging/client/setup.py", "setup.py")
        copyfile("packaging/client/setup.cfg", "setup.cfg")

    # If you are changing the versions here, please also change ./python/pyspark/sql/pandas/utils.py
    # For Arrow, you should also check ./pom.xml and ensure there are no breaking changes in the
    # binary format protocol with the Java version, see ARROW_HOME/format/* for specifications.
    # Also don't forget to update python/docs/source/getting_started/install.rst,
    # python/packaging/classic/setup.py, and python/packaging/connect/setup.py
    _minimum_pandas_version = "2.0.0"
    _minimum_numpy_version = "1.21"
    _minimum_pyarrow_version = "11.0.0"
<<<<<<< HEAD
    _minimum_grpc_version = "1.67.0"
    _minimum_googleapis_common_protos_version = "1.56.4"
=======
    _minimum_grpc_version = "1.59.3"
    _minimum_googleapis_common_protos_version = "1.65.0"
>>>>>>> a084d64d

    with open("README.md") as f:
        long_description = f.read()

    connect_packages = [
        "pyspark",
        "pyspark.cloudpickle",
        "pyspark.mllib",
        "pyspark.mllib.linalg",
        "pyspark.mllib.stat",
        "pyspark.ml",
        "pyspark.ml.connect",
        "pyspark.ml.linalg",
        "pyspark.ml.param",
        "pyspark.ml.torch",
        "pyspark.ml.deepspeed",
        "pyspark.sql",
        "pyspark.sql.avro",
        "pyspark.sql.connect",
        "pyspark.sql.connect.avro",
        "pyspark.sql.connect.client",
        "pyspark.sql.connect.functions",
        "pyspark.sql.connect.proto",
        "pyspark.sql.connect.protobuf",
        "pyspark.sql.connect.resource",
        "pyspark.sql.connect.shell",
        "pyspark.sql.connect.streaming",
        "pyspark.sql.connect.streaming.worker",
        "pyspark.sql.functions",
        "pyspark.sql.pandas",
        "pyspark.sql.plot",
        "pyspark.sql.protobuf",
        "pyspark.sql.streaming",
        "pyspark.sql.worker",
        "pyspark.streaming",
        "pyspark.pandas",
        "pyspark.pandas.data_type_ops",
        "pyspark.pandas.indexes",
        "pyspark.pandas.missing",
        "pyspark.pandas.plot",
        "pyspark.pandas.spark",
        "pyspark.pandas.typedef",
        "pyspark.pandas.usage_logging",
        "pyspark.testing",
        "pyspark.resource",
        "pyspark.errors",
        "pyspark.errors.exceptions",
        "pyspark.logger",
    ]

    setup(
        name="pyspark-client",
        version=VERSION,
        description="Python Spark Connect client for Apache Spark",
        long_description=long_description,
        long_description_content_type="text/markdown",
        author="Spark Developers",
        author_email="dev@spark.apache.org",
        url="https://github.com/apache/spark/tree/master/python",
        packages=connect_packages + test_packages,
        include_package_data=True,
        license="http://www.apache.org/licenses/LICENSE-2.0",
        # Don't forget to update python/docs/source/getting_started/install.rst
        # if you're updating the versions or dependencies.
        install_requires=[
            "pandas>=%s" % _minimum_pandas_version,
            "pyarrow>=%s" % _minimum_pyarrow_version,
            "grpcio>=%s" % _minimum_grpc_version,
            "grpcio-status>=%s" % _minimum_grpc_version,
            "googleapis-common-protos>=%s" % _minimum_googleapis_common_protos_version,
            "numpy>=%s" % _minimum_numpy_version,
        ],
        python_requires=">=3.9",
        classifiers=[
            "Development Status :: 5 - Production/Stable",
            "License :: OSI Approved :: Apache Software License",
            "Programming Language :: Python :: 3.9",
            "Programming Language :: Python :: 3.10",
            "Programming Language :: Python :: 3.11",
            "Programming Language :: Python :: 3.12",
            "Programming Language :: Python :: 3.13",
            "Programming Language :: Python :: Implementation :: CPython",
            "Programming Language :: Python :: Implementation :: PyPy",
            "Typing :: Typed",
        ],
    )
finally:
    if in_spark:
        move("lib.back", "lib")
        os.remove("setup.py")
        os.remove("setup.cfg")<|MERGE_RESOLUTION|>--- conflicted
+++ resolved
@@ -133,13 +133,8 @@
     _minimum_pandas_version = "2.0.0"
     _minimum_numpy_version = "1.21"
     _minimum_pyarrow_version = "11.0.0"
-<<<<<<< HEAD
     _minimum_grpc_version = "1.67.0"
-    _minimum_googleapis_common_protos_version = "1.56.4"
-=======
-    _minimum_grpc_version = "1.59.3"
     _minimum_googleapis_common_protos_version = "1.65.0"
->>>>>>> a084d64d
 
     with open("README.md") as f:
         long_description = f.read()
