--- conflicted
+++ resolved
@@ -21,179 +21,4 @@
 FWDIR="$(cd "`dirname $0`"/..; pwd)"
 cd "$FWDIR"
 
-<<<<<<< HEAD
-. "$FWDIR"/bin/load-spark-env.sh
-
-# CD into the python directory to find things on the right path
-cd "$FWDIR/python"
-
-FAILED=0
-LOG_FILE=unit-tests.log
-START=$(date +"%s")
-
-rm -f $LOG_FILE
-
-# Remove the metastore and warehouse directory created by the HiveContext tests in Spark SQL
-rm -rf metastore warehouse
-
-function run_test() {
-    echo -en "Running test: $1 ... " | tee -a $LOG_FILE
-    start=$(date +"%s")
-    SPARK_TESTING=1 time "$FWDIR"/bin/pyspark $1 > $LOG_FILE 2>&1
-
-    FAILED=$((PIPESTATUS[0]||$FAILED))
-
-    # Fail and exit on the first test failure.
-    if [[ $FAILED != 0 ]]; then
-        cat $LOG_FILE | grep -v "^[0-9][0-9]*" # filter all lines starting with a number.
-        echo -en "\033[31m"  # Red
-        echo "Had test failures; see logs."
-        echo -en "\033[0m"  # No color
-        exit -1
-    else
-        now=$(date +"%s")
-        echo "ok ($(($now - $start))s)"
-    fi
-}
-
-function run_core_tests() {
-    echo "Run core tests ..."
-    run_test "pyspark.rdd"
-    run_test "pyspark.context"
-    run_test "pyspark.conf"
-    run_test "pyspark.broadcast"
-    run_test "pyspark.accumulators"
-    run_test "pyspark.serializers"
-    run_test "pyspark.profiler"
-    run_test "pyspark.shuffle"
-    run_test "pyspark.tests"
-}
-
-function run_sql_tests() {
-    echo "Run sql tests ..."
-    run_test "pyspark.sql.types"
-    run_test "pyspark.sql.context"
-    run_test "pyspark.sql.column"
-    run_test "pyspark.sql.dataframe"
-    run_test "pyspark.sql.group"
-    run_test "pyspark.sql.functions"
-    run_test "pyspark.sql.readwriter"
-    run_test "pyspark.sql.window"
-    run_test "pyspark.sql.tests"
-}
-
-function run_mllib_tests() {
-    echo "Run mllib tests ..."
-    run_test "pyspark.mllib.classification"
-    run_test "pyspark.mllib.clustering"
-    run_test "pyspark.mllib.evaluation"
-    run_test "pyspark.mllib.feature"
-    run_test "pyspark.mllib.fpm"
-    run_test "pyspark.mllib.linalg"
-    run_test "pyspark.mllib.random"
-    run_test "pyspark.mllib.recommendation"
-    run_test "pyspark.mllib.regression"
-    run_test "pyspark.mllib.stat._statistics"
-    run_test "pyspark.mllib.stat.KernelDensity"
-    run_test "pyspark.mllib.tree"
-    run_test "pyspark.mllib.util"
-    run_test "pyspark.mllib.tests"
-}
-
-function run_ml_tests() {
-    echo "Run ml tests ..."
-    run_test "pyspark.ml.feature"
-    run_test "pyspark.ml.classification"
-    run_test "pyspark.ml.recommendation"
-    run_test "pyspark.ml.regression"
-    run_test "pyspark.ml.tuning"
-    run_test "pyspark.ml.tests"
-    run_test "pyspark.ml.evaluation"
-}
-
-function run_streaming_tests() {
-    echo "Run streaming tests ..."
-
-    KAFKA_ASSEMBLY_DIR="$FWDIR"/external/kafka-assembly
-    JAR_PATH="${KAFKA_ASSEMBLY_DIR}/target/scala-${SPARK_SCALA_VERSION}"
-    for f in "${JAR_PATH}"/spark-streaming-kafka-assembly-*.jar; do
-      if [[ ! -e "$f" ]]; then
-        echo "Failed to find Spark Streaming Kafka assembly jar in $KAFKA_ASSEMBLY_DIR" 1>&2
-        echo "You need to build Spark with " \
-             "'build/sbt assembly/assembly streaming-kafka-assembly/assembly' or" \
-             "'build/mvn package' before running this program" 1>&2
-        exit 1
-      fi
-      KAFKA_ASSEMBLY_JAR="$f"
-    done
-
-    FLUME_ASSEMBLY_DIR="$FWDIR"/external/flume-assembly
-    JAR_PATH="${FLUME_ASSEMBLY_DIR}/target/scala-${SPARK_SCALA_VERSION}"
-    for f in "${JAR_PATH}"/spark-streaming-flume-assembly-*.jar; do
-      if [[ ! -e "$f" ]]; then
-        echo "Failed to find Spark Streaming Flume assembly jar in $FLUME_ASSEMBLY_DIR" 1>&2
-        echo "You need to build Spark with " \
-             "'build/sbt assembly/assembly streaming-flume-assembly/assembly' or" \
-             "'build/mvn package' before running this program" 1>&2
-        exit 1
-      fi
-      FLUME_ASSEMBLY_JAR="$f"
-    done
-
-    export PYSPARK_SUBMIT_ARGS="--jars ${KAFKA_ASSEMBLY_JAR},${FLUME_ASSEMBLY_JAR} pyspark-shell"
-    run_test "pyspark.streaming.util"
-    run_test "pyspark.streaming.tests"
-}
-
-echo "Running PySpark tests. Output is in python/$LOG_FILE."
-
-export PYSPARK_PYTHON="python"
-
-# Try to test with Python 2.6, since that's the minimum version that we support:
-if [ $(which python2.6) ]; then
-    export PYSPARK_PYTHON="python2.6"
-fi
-
-echo "Testing with Python version:"
-$PYSPARK_PYTHON --version
-
-run_core_tests
-run_sql_tests
-run_mllib_tests
-run_ml_tests
-run_streaming_tests
-
-# Try to test with Python 3
-if [ $(which python3.4) ]; then
-    export PYSPARK_PYTHON="python3.4"
-    echo "Testing with Python3.4 version:"
-    $PYSPARK_PYTHON --version
-
-    run_core_tests
-    run_sql_tests
-    run_mllib_tests
-    run_ml_tests
-    run_streaming_tests
-fi
-
-# Try to test with PyPy
-if [ $(which pypy) ]; then
-    export PYSPARK_PYTHON="pypy"
-    echo "Testing with PyPy version:"
-    $PYSPARK_PYTHON --version
-
-    run_core_tests
-    run_sql_tests
-    run_streaming_tests
-fi
-
-if [[ $FAILED == 0 ]]; then
-    now=$(date +"%s")
-    echo -e "\033[32mTests passed \033[0min $(($now - $START)) seconds"
-fi
-
-# TODO: in the long-run, it would be nice to use a test runner like `nose`.
-# The doctest fixtures are the current barrier to doing this.
-=======
-exec python -u ./python/run-tests.py "$@"
->>>>>>> 660c6cec
+exec python -u ./python/run-tests.py "$@"