--- conflicted
+++ resolved
@@ -467,14 +467,15 @@
         "receivedBytes" -> receivedBytes.toString).asJava)
   }
 
-<<<<<<< HEAD
   def failedRenameTempFileError(srcFile: File, dstFile: File): Throwable = {
     new SparkException(
       errorClass = "FAILED_RENAME_TEMP_FILE",
       messageParameters = Map(
         "srcPath" -> srcFile.toString,
         "dstPath" -> dstFile.toString),
-=======
+      cause = null)
+  }
+
   def addLocalDirectoryError(path: Path): Throwable = {
     new SparkException(
       errorClass = "UNSUPPORTED_ADD_FILE.LOCAL_DIRECTORY",
@@ -486,7 +487,6 @@
     new SparkException(
       errorClass = "UNSUPPORTED_ADD_FILE.DIRECTORY",
       messageParameters = Map("path" -> path.toString),
->>>>>>> 9f87e19a
       cause = null)
   }
 
