--- conflicted
+++ resolved
@@ -678,11 +678,6 @@
    * should be `false` unless this is a pair RDD and the input function doesn't modify the keys.
    */
   def mapPartitions[U: ClassTag](
-<<<<<<< HEAD
-      f: Iterator[T] => Iterator[U], preservesPartitioning: Boolean = false): RDD[U] = withScope {
-    val func = (context: TaskContext, index: Int, iter: Iterator[T]) => f(iter)
-    new MapPartitionsRDD(this, sc.clean(func), preservesPartitioning)
-=======
       f: Iterator[T] => Iterator[U],
       preservesPartitioning: Boolean = false): RDD[U] = withScope {
     val cleanedF = sc.clean(f)
@@ -690,7 +685,6 @@
       this,
       (context: TaskContext, index: Int, iter: Iterator[T]) => cleanedF(iter),
       preservesPartitioning)
->>>>>>> 9f1f9b10
   }
 
   /**
@@ -703,16 +697,11 @@
   def mapPartitionsWithIndex[U: ClassTag](
       f: (Int, Iterator[T]) => Iterator[U],
       preservesPartitioning: Boolean = false): RDD[U] = withScope {
-<<<<<<< HEAD
-    val func = (context: TaskContext, index: Int, iter: Iterator[T]) => f(index, iter)
-    new MapPartitionsRDD(this, sc.clean(func), preservesPartitioning)
-=======
     val cleanedF = sc.clean(f)
     new MapPartitionsRDD(
       this,
       (context: TaskContext, index: Int, iter: Iterator[T]) => cleanedF(index, iter),
       preservesPartitioning)
->>>>>>> 9f1f9b10
   }
 
   /**
@@ -1424,12 +1413,8 @@
    * Creates tuples of the elements in this RDD by applying `f`.
    */
   def keyBy[K](f: T => K): RDD[(K, T)] = withScope {
-<<<<<<< HEAD
-    map(x => (f(x), x))
-=======
     val cleanedF = sc.clean(f)
     map(x => (cleanedF(x), x))
->>>>>>> 9f1f9b10
   }
 
   /** A private method for tests, to look at the contents of each partition */
