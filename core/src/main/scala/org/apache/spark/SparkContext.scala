/*
 * Licensed to the Apache Software Foundation (ASF) under one or more
 * contributor license agreements.  See the NOTICE file distributed with
 * this work for additional information regarding copyright ownership.
 * The ASF licenses this file to You under the Apache License, Version 2.0
 * (the "License"); you may not use this file except in compliance with
 * the License.  You may obtain a copy of the License at
 *
 *    http://www.apache.org/licenses/LICENSE-2.0
 *
 * Unless required by applicable law or agreed to in writing, software
 * distributed under the License is distributed on an "AS IS" BASIS,
 * WITHOUT WARRANTIES OR CONDITIONS OF ANY KIND, either express or implied.
 * See the License for the specific language governing permissions and
 * limitations under the License.
 */

package org.apache.spark

import java.io._
import java.lang.reflect.Constructor
import java.net.{MalformedURLException, URI}
import java.util.{Arrays, Locale, Properties, ServiceLoader, UUID}
import java.util.concurrent.{ConcurrentHashMap, ConcurrentMap}
import java.util.concurrent.atomic.{AtomicBoolean, AtomicInteger, AtomicReference}

import scala.collection.JavaConverters._
import scala.collection.Map
import scala.collection.generic.Growable
import scala.collection.mutable.HashMap
import scala.language.implicitConversions
import scala.reflect.{classTag, ClassTag}
import scala.util.control.NonFatal

import com.google.common.collect.MapMaker
import org.apache.commons.lang3.SerializationUtils
import org.apache.hadoop.conf.Configuration
import org.apache.hadoop.fs.{FileSystem, Path}
import org.apache.hadoop.io.{ArrayWritable, BooleanWritable, BytesWritable, DoubleWritable, FloatWritable, IntWritable, LongWritable, NullWritable, Text, Writable}
import org.apache.hadoop.mapred.{FileInputFormat, InputFormat, JobConf, SequenceFileInputFormat, TextInputFormat}
import org.apache.hadoop.mapreduce.{InputFormat => NewInputFormat, Job => NewHadoopJob}
import org.apache.hadoop.mapreduce.lib.input.{FileInputFormat => NewFileInputFormat}

import org.apache.spark.annotation.{DeveloperApi, Experimental}
import org.apache.spark.broadcast.Broadcast
import org.apache.spark.deploy.{LocalSparkCluster, SparkHadoopUtil}
import org.apache.spark.input.{FixedLengthBinaryInputFormat, PortableDataStream, StreamInputFormat, WholeTextFileInputFormat}
import org.apache.spark.internal.Logging
import org.apache.spark.internal.config._
import org.apache.spark.io.CompressionCodec
import org.apache.spark.partial.{ApproximateEvaluator, PartialResult}
import org.apache.spark.rdd._
import org.apache.spark.rpc.RpcEndpointRef
import org.apache.spark.scheduler._
import org.apache.spark.scheduler.cluster.{CoarseGrainedSchedulerBackend, StandaloneSchedulerBackend}
import org.apache.spark.scheduler.local.LocalSchedulerBackend
import org.apache.spark.storage._
import org.apache.spark.storage.BlockManagerMessages.TriggerThreadDump
import org.apache.spark.ui.{ConsoleProgressBar, SparkUI}
import org.apache.spark.ui.jobs.JobProgressListener
import org.apache.spark.util._

/**
 * Main entry point for Spark functionality. A SparkContext represents the connection to a Spark
 * cluster, and can be used to create RDDs, accumulators and broadcast variables on that cluster.
 *
 * Only one SparkContext may be active per JVM.  You must `stop()` the active SparkContext before
 * creating a new one.  This limitation may eventually be removed; see SPARK-2243 for more details.
 *
 * @param config a Spark Config object describing the application configuration. Any settings in
 *   this config overrides the default configs as well as system properties.
 */
class SparkContext(config: SparkConf) extends Logging {

  // The call site where this SparkContext was constructed.
  private val creationSite: CallSite = Utils.getCallSite()

  // If true, log warnings instead of throwing exceptions when multiple SparkContexts are active
  private val allowMultipleContexts: Boolean =
    config.getBoolean("spark.driver.allowMultipleContexts", false)

  // In order to prevent multiple SparkContexts from being active at the same time, mark this
  // context as having started construction.
  // NOTE: this must be placed at the beginning of the SparkContext constructor.
  SparkContext.markPartiallyConstructed(this, allowMultipleContexts)

  val startTime = System.currentTimeMillis()

  private[spark] val stopped: AtomicBoolean = new AtomicBoolean(false)

  private[spark] def assertNotStopped(): Unit = {
    if (stopped.get()) {
      val activeContext = SparkContext.activeContext.get()
      val activeCreationSite =
        if (activeContext == null) {
          "(No active SparkContext.)"
        } else {
          activeContext.creationSite.longForm
        }
      throw new IllegalStateException(
        s"""Cannot call methods on a stopped SparkContext.
           |This stopped SparkContext was created at:
           |
           |${creationSite.longForm}
           |
           |The currently active SparkContext was created at:
           |
           |$activeCreationSite
         """.stripMargin)
    }
  }

  /**
   * Create a SparkContext that loads settings from system properties (for instance, when
   * launching with ./bin/spark-submit).
   */
  def this() = this(new SparkConf())

  /**
   * Alternative constructor that allows setting common Spark properties directly
   *
   * @param master Cluster URL to connect to (e.g. mesos://host:port, spark://host:port, local[4]).
   * @param appName A name for your application, to display on the cluster web UI
   * @param conf a [[org.apache.spark.SparkConf]] object specifying other Spark parameters
   */
  def this(master: String, appName: String, conf: SparkConf) =
    this(SparkContext.updatedConf(conf, master, appName))

  /**
   * Alternative constructor that allows setting common Spark properties directly
   *
   * @param master Cluster URL to connect to (e.g. mesos://host:port, spark://host:port, local[4]).
   * @param appName A name for your application, to display on the cluster web UI.
   * @param sparkHome Location where Spark is installed on cluster nodes.
   * @param jars Collection of JARs to send to the cluster. These can be paths on the local file
   *             system or HDFS, HTTP, HTTPS, or FTP URLs.
   * @param environment Environment variables to set on worker nodes.
   */
  def this(
      master: String,
      appName: String,
      sparkHome: String = null,
      jars: Seq[String] = Nil,
      environment: Map[String, String] = Map()) = {
    this(SparkContext.updatedConf(new SparkConf(), master, appName, sparkHome, jars, environment))
  }

  // NOTE: The below constructors could be consolidated using default arguments. Due to
  // Scala bug SI-8479, however, this causes the compile step to fail when generating docs.
  // Until we have a good workaround for that bug the constructors remain broken out.

  /**
   * Alternative constructor that allows setting common Spark properties directly
   *
   * @param master Cluster URL to connect to (e.g. mesos://host:port, spark://host:port, local[4]).
   * @param appName A name for your application, to display on the cluster web UI.
   */
  private[spark] def this(master: String, appName: String) =
    this(master, appName, null, Nil, Map())

  /**
   * Alternative constructor that allows setting common Spark properties directly
   *
   * @param master Cluster URL to connect to (e.g. mesos://host:port, spark://host:port, local[4]).
   * @param appName A name for your application, to display on the cluster web UI.
   * @param sparkHome Location where Spark is installed on cluster nodes.
   */
  private[spark] def this(master: String, appName: String, sparkHome: String) =
    this(master, appName, sparkHome, Nil, Map())

  /**
   * Alternative constructor that allows setting common Spark properties directly
   *
   * @param master Cluster URL to connect to (e.g. mesos://host:port, spark://host:port, local[4]).
   * @param appName A name for your application, to display on the cluster web UI.
   * @param sparkHome Location where Spark is installed on cluster nodes.
   * @param jars Collection of JARs to send to the cluster. These can be paths on the local file
   *             system or HDFS, HTTP, HTTPS, or FTP URLs.
   */
  private[spark] def this(master: String, appName: String, sparkHome: String, jars: Seq[String]) =
    this(master, appName, sparkHome, jars, Map())

  // log out Spark Version in Spark driver log
  logInfo(s"Running Spark version $SPARK_VERSION")

  warnDeprecatedVersions()

  /* ------------------------------------------------------------------------------------- *
   | Private variables. These variables keep the internal state of the context, and are    |
   | not accessible by the outside world. They're mutable since we want to initialize all  |
   | of them to some neutral value ahead of time, so that calling "stop()" while the       |
   | constructor is still running is safe.                                                 |
   * ------------------------------------------------------------------------------------- */

  private var _conf: SparkConf = _
  private var _eventLogDir: Option[URI] = None
  private var _eventLogCodec: Option[String] = None
  private var _env: SparkEnv = _
  private var _jobProgressListener: JobProgressListener = _
  private var _statusTracker: SparkStatusTracker = _
  private var _progressBar: Option[ConsoleProgressBar] = None
  private var _ui: Option[SparkUI] = None
  private var _hadoopConfiguration: Configuration = _
  private var _executorMemory: Int = _
  private var _schedulerBackend: SchedulerBackend = _
  private var _taskScheduler: TaskScheduler = _
  private var _heartbeatReceiver: RpcEndpointRef = _
  @volatile private var _dagScheduler: DAGScheduler = _
  private var _applicationId: String = _
  private var _applicationAttemptId: Option[String] = None
  private var _eventLogger: Option[EventLoggingListener] = None
  private var _executorAllocationManager: Option[ExecutorAllocationManager] = None
  private var _cleaner: Option[ContextCleaner] = None
  private var _listenerBusStarted: Boolean = false
  private var _jars: Seq[String] = _
  private var _files: Seq[String] = _
  private var _shutdownHookRef: AnyRef = _

  /* ------------------------------------------------------------------------------------- *
   | Accessors and public fields. These provide access to the internal state of the        |
   | context.                                                                              |
   * ------------------------------------------------------------------------------------- */

  private[spark] def conf: SparkConf = _conf

  /**
   * Return a copy of this SparkContext's configuration. The configuration ''cannot'' be
   * changed at runtime.
   */
  def getConf: SparkConf = conf.clone()

  def jars: Seq[String] = _jars
  def files: Seq[String] = _files
  def master: String = _conf.get("spark.master")
  def deployMode: String = _conf.getOption("spark.submit.deployMode").getOrElse("client")
  def appName: String = _conf.get("spark.app.name")

  private[spark] def isEventLogEnabled: Boolean = _conf.getBoolean("spark.eventLog.enabled", false)
  private[spark] def eventLogDir: Option[URI] = _eventLogDir
  private[spark] def eventLogCodec: Option[String] = _eventLogCodec

  def isLocal: Boolean = Utils.isLocalMaster(_conf)

  /**
   * @return true if context is stopped or in the midst of stopping.
   */
  def isStopped: Boolean = stopped.get()

  // An asynchronous listener bus for Spark events
  private[spark] val listenerBus = new LiveListenerBus(this)

  // This function allows components created by SparkEnv to be mocked in unit tests:
  private[spark] def createSparkEnv(
      conf: SparkConf,
      isLocal: Boolean,
      listenerBus: LiveListenerBus): SparkEnv = {
    SparkEnv.createDriverEnv(conf, isLocal, listenerBus, SparkContext.numDriverCores(master))
  }

  private[spark] def env: SparkEnv = _env

  // Used to store a URL for each static file/jar together with the file's local timestamp
  private[spark] val addedFiles = new ConcurrentHashMap[String, Long]().asScala
  private[spark] val addedJars = new ConcurrentHashMap[String, Long]().asScala

  // Keeps track of all persisted RDDs
  private[spark] val persistentRdds = {
    val map: ConcurrentMap[Int, RDD[_]] = new MapMaker().weakValues().makeMap[Int, RDD[_]]()
    map.asScala
  }
  private[spark] def jobProgressListener: JobProgressListener = _jobProgressListener

  def statusTracker: SparkStatusTracker = _statusTracker

  private[spark] def progressBar: Option[ConsoleProgressBar] = _progressBar

  private[spark] def ui: Option[SparkUI] = _ui

  def uiWebUrl: Option[String] = _ui.map(_.webUrl)

  /**
   * A default Hadoop Configuration for the Hadoop code (e.g. file systems) that we reuse.
   *
   * @note As it will be reused in all Hadoop RDDs, it's better not to modify it unless you
   * plan to set some global configurations for all Hadoop RDDs.
   */
  def hadoopConfiguration: Configuration = _hadoopConfiguration

  private[spark] def executorMemory: Int = _executorMemory

  // Environment variables to pass to our executors.
  private[spark] val executorEnvs = HashMap[String, String]()

  // Set SPARK_USER for user who is running SparkContext.
  val sparkUser = Utils.getCurrentUserName()

  private[spark] def schedulerBackend: SchedulerBackend = _schedulerBackend

  private[spark] def taskScheduler: TaskScheduler = _taskScheduler
  private[spark] def taskScheduler_=(ts: TaskScheduler): Unit = {
    _taskScheduler = ts
  }

  private[spark] def dagScheduler: DAGScheduler = _dagScheduler
  private[spark] def dagScheduler_=(ds: DAGScheduler): Unit = {
    _dagScheduler = ds
  }

  /**
   * A unique identifier for the Spark application.
   * Its format depends on the scheduler implementation.
   * (i.e.
   *  in case of local spark app something like 'local-1433865536131'
   *  in case of YARN something like 'application_1433865536131_34483'
   * )
   */
  def applicationId: String = _applicationId
  def applicationAttemptId: Option[String] = _applicationAttemptId

  private[spark] def eventLogger: Option[EventLoggingListener] = _eventLogger

  private[spark] def executorAllocationManager: Option[ExecutorAllocationManager] =
    _executorAllocationManager

  private[spark] def cleaner: Option[ContextCleaner] = _cleaner

  private[spark] var checkpointDir: Option[String] = None

  // Thread Local variable that can be used by users to pass information down the stack
  protected[spark] val localProperties = new InheritableThreadLocal[Properties] {
    override protected def childValue(parent: Properties): Properties = {
      // Note: make a clone such that changes in the parent properties aren't reflected in
      // the those of the children threads, which has confusing semantics (SPARK-10563).
      SerializationUtils.clone(parent)
    }
    override protected def initialValue(): Properties = new Properties()
  }

  /* ------------------------------------------------------------------------------------- *
   | Initialization. This code initializes the context in a manner that is exception-safe. |
   | All internal fields holding state are initialized here, and any error prompts the     |
   | stop() method to be called.                                                           |
   * ------------------------------------------------------------------------------------- */

  private def warnSparkMem(value: String): String = {
    logWarning("Using SPARK_MEM to set amount of memory to use per executor process is " +
      "deprecated, please use spark.executor.memory instead.")
    value
  }

  private def warnDeprecatedVersions(): Unit = {
    val javaVersion = System.getProperty("java.version").split("[+.\\-]+", 3)
    if (javaVersion.length >= 2 && javaVersion(1).toInt == 7) {
      logWarning("Support for Java 7 is deprecated as of Spark 2.0.0")
    }
    if (scala.util.Properties.releaseVersion.exists(_.startsWith("2.10"))) {
      logWarning("Support for Scala 2.10 is deprecated as of Spark 2.1.0")
    }
  }

  /** Control our logLevel. This overrides any user-defined log settings.
   * @param logLevel The desired log level as a string.
   * Valid log levels include: ALL, DEBUG, ERROR, FATAL, INFO, OFF, TRACE, WARN
   */
  def setLogLevel(logLevel: String) {
    // let's allow lowercase or mixed case too
    val upperCased = logLevel.toUpperCase(Locale.ENGLISH)
    require(SparkContext.VALID_LOG_LEVELS.contains(upperCased),
      s"Supplied level $logLevel did not match one of:" +
        s" ${SparkContext.VALID_LOG_LEVELS.mkString(",")}")
    Utils.setLogLevel(org.apache.log4j.Level.toLevel(upperCased))
  }

  try {
    _conf = config.clone()
    _conf.validateSettings()

    if (!_conf.contains("spark.master")) {
      throw new SparkException("A master URL must be set in your configuration")
    }
    if (!_conf.contains("spark.app.name")) {
      throw new SparkException("An application name must be set in your configuration")
    }

    // System property spark.yarn.app.id must be set if user code ran by AM on a YARN cluster
    if (master == "yarn" && deployMode == "cluster" && !_conf.contains("spark.yarn.app.id")) {
      throw new SparkException("Detected yarn cluster mode, but isn't running on a cluster. " +
        "Deployment to YARN is not supported directly by SparkContext. Please use spark-submit.")
    }

    if (_conf.getBoolean("spark.logConf", false)) {
      logInfo("Spark configuration:\n" + _conf.toDebugString)
    }

    // Set Spark driver host and port system properties. This explicitly sets the configuration
    // instead of relying on the default value of the config constant.
    _conf.set(DRIVER_HOST_ADDRESS, _conf.get(DRIVER_HOST_ADDRESS))
    _conf.setIfMissing("spark.driver.port", "0")

    _conf.set("spark.executor.id", SparkContext.DRIVER_IDENTIFIER)

    _jars = Utils.getUserJars(_conf)
    _files = _conf.getOption("spark.files").map(_.split(",")).map(_.filter(_.nonEmpty))
      .toSeq.flatten

    _eventLogDir =
      if (isEventLogEnabled) {
        val unresolvedDir = conf.get("spark.eventLog.dir", EventLoggingListener.DEFAULT_LOG_DIR)
          .stripSuffix("/")
        Some(Utils.resolveURI(unresolvedDir))
      } else {
        None
      }

    _eventLogCodec = {
      val compress = _conf.getBoolean("spark.eventLog.compress", false)
      if (compress && isEventLogEnabled) {
        Some(CompressionCodec.getCodecName(_conf)).map(CompressionCodec.getShortName)
      } else {
        None
      }
    }

    if (master == "yarn" && deployMode == "client") System.setProperty("SPARK_YARN_MODE", "true")
    if (_conf.get(IO_ENCRYPTION_ENABLED) && !SparkHadoopUtil.get.isYarnMode()) {
      throw new SparkException("IO encryption is only supported in YARN mode, please disable it " +
        s"by setting ${IO_ENCRYPTION_ENABLED.key} to false")
    }

    // "_jobProgressListener" should be set up before creating SparkEnv because when creating
    // "SparkEnv", some messages will be posted to "listenerBus" and we should not miss them.
    _jobProgressListener = new JobProgressListener(_conf)
    listenerBus.addListener(jobProgressListener)

    // Create the Spark execution environment (cache, map output tracker, etc)
    _env = createSparkEnv(_conf, isLocal, listenerBus)
    SparkEnv.set(_env)

    // If running the REPL, register the repl's output dir with the file server.
    _conf.getOption("spark.repl.class.outputDir").foreach { path =>
      val replUri = _env.rpcEnv.fileServer.addDirectory("/classes", new File(path))
      _conf.set("spark.repl.class.uri", replUri)
    }

    _statusTracker = new SparkStatusTracker(this)

    _progressBar =
      if (_conf.getBoolean("spark.ui.showConsoleProgress", true) && !log.isInfoEnabled) {
        Some(new ConsoleProgressBar(this))
      } else {
        None
      }

    _ui =
      if (conf.getBoolean("spark.ui.enabled", true)) {
        Some(SparkUI.createLiveUI(this, _conf, listenerBus, _jobProgressListener,
          _env.securityManager, appName, startTime = startTime))
      } else {
        // For tests, do not enable the UI
        None
      }
    // Bind the UI before starting the task scheduler to communicate
    // the bound port to the cluster manager properly
    _ui.foreach(_.bind())

    _hadoopConfiguration = SparkHadoopUtil.get.newConfiguration(_conf)

    // Add each JAR given through the constructor
    if (jars != null) {
      jars.foreach(addJar)
    }

    if (files != null) {
      files.foreach(addFile)
    }

    _executorMemory = _conf.getOption("spark.executor.memory")
      .orElse(Option(System.getenv("SPARK_EXECUTOR_MEMORY")))
      .orElse(Option(System.getenv("SPARK_MEM"))
      .map(warnSparkMem))
      .map(Utils.memoryStringToMb)
      .getOrElse(1024)

    // Convert java options to env vars as a work around
    // since we can't set env vars directly in sbt.
    for { (envKey, propKey) <- Seq(("SPARK_TESTING", "spark.testing"))
      value <- Option(System.getenv(envKey)).orElse(Option(System.getProperty(propKey)))} {
      executorEnvs(envKey) = value
    }
    Option(System.getenv("SPARK_PREPEND_CLASSES")).foreach { v =>
      executorEnvs("SPARK_PREPEND_CLASSES") = v
    }
    // The Mesos scheduler backend relies on this environment variable to set executor memory.
    // TODO: Set this only in the Mesos scheduler.
    executorEnvs("SPARK_EXECUTOR_MEMORY") = executorMemory + "m"
    executorEnvs ++= _conf.getExecutorEnv
    executorEnvs("SPARK_USER") = sparkUser

    // We need to register "HeartbeatReceiver" before "createTaskScheduler" because Executor will
    // retrieve "HeartbeatReceiver" in the constructor. (SPARK-6640)
    _heartbeatReceiver = env.rpcEnv.setupEndpoint(
      HeartbeatReceiver.ENDPOINT_NAME, new HeartbeatReceiver(this))

    // Create and start the scheduler
    val (sched, ts) = SparkContext.createTaskScheduler(this, master, deployMode)
    _schedulerBackend = sched
    _taskScheduler = ts
    _dagScheduler = new DAGScheduler(this)
    _heartbeatReceiver.ask[Boolean](TaskSchedulerIsSet)

    // start TaskScheduler after taskScheduler sets DAGScheduler reference in DAGScheduler's
    // constructor
    _taskScheduler.start()

    _applicationId = _taskScheduler.applicationId()
    _applicationAttemptId = taskScheduler.applicationAttemptId()
    _conf.set("spark.app.id", _applicationId)
    if (_conf.getBoolean("spark.ui.reverseProxy", false)) {
      System.setProperty("spark.ui.proxyBase", "/proxy/" + _applicationId)
    }
    _ui.foreach(_.setAppId(_applicationId))
    _env.blockManager.initialize(_applicationId)

    // The metrics system for Driver need to be set spark.app.id to app ID.
    // So it should start after we get app ID from the task scheduler and set spark.app.id.
    _env.metricsSystem.start()
    // Attach the driver metrics servlet handler to the web ui after the metrics system is started.
    _env.metricsSystem.getServletHandlers.foreach(handler => ui.foreach(_.attachHandler(handler)))

    _eventLogger =
      if (isEventLogEnabled) {
        val logger =
          new EventLoggingListener(_applicationId, _applicationAttemptId, _eventLogDir.get,
            _conf, _hadoopConfiguration)
        logger.start()
        listenerBus.addListener(logger)
        Some(logger)
      } else {
        None
      }

    // Optionally scale number of executors dynamically based on workload. Exposed for testing.
    val dynamicAllocationEnabled = Utils.isDynamicAllocationEnabled(_conf)
    _executorAllocationManager =
      if (dynamicAllocationEnabled) {
        schedulerBackend match {
          case b: ExecutorAllocationClient =>
            Some(new ExecutorAllocationManager(
              schedulerBackend.asInstanceOf[ExecutorAllocationClient], listenerBus, _conf))
          case _ =>
            None
        }
      } else {
        None
      }
    _executorAllocationManager.foreach(_.start())

    _cleaner =
      if (_conf.getBoolean("spark.cleaner.referenceTracking", true)) {
        Some(new ContextCleaner(this))
      } else {
        None
      }
    _cleaner.foreach(_.start())

    setupAndStartListenerBus()
    postEnvironmentUpdate()
    postApplicationStart()

    // Post init
    _taskScheduler.postStartHook()
    _env.metricsSystem.registerSource(_dagScheduler.metricsSource)
    _env.metricsSystem.registerSource(new BlockManagerSource(_env.blockManager))
    _executorAllocationManager.foreach { e =>
      _env.metricsSystem.registerSource(e.executorAllocationManagerSource)
    }

    // Make sure the context is stopped if the user forgets about it. This avoids leaving
    // unfinished event logs around after the JVM exits cleanly. It doesn't help if the JVM
    // is killed, though.
    logDebug("Adding shutdown hook") // force eager creation of logger
    _shutdownHookRef = ShutdownHookManager.addShutdownHook(
      ShutdownHookManager.SPARK_CONTEXT_SHUTDOWN_PRIORITY) { () =>
      logInfo("Invoking stop() from shutdown hook")
      stop()
    }
  } catch {
    case NonFatal(e) =>
      logError("Error initializing SparkContext.", e)
      try {
        stop()
      } catch {
        case NonFatal(inner) =>
          logError("Error stopping SparkContext after init error.", inner)
      } finally {
        throw e
      }
  }

  /**
   * Called by the web UI to obtain executor thread dumps.  This method may be expensive.
   * Logs an error and returns None if we failed to obtain a thread dump, which could occur due
   * to an executor being dead or unresponsive or due to network issues while sending the thread
   * dump message back to the driver.
   */
  private[spark] def getExecutorThreadDump(executorId: String): Option[Array[ThreadStackTrace]] = {
    try {
      if (executorId == SparkContext.DRIVER_IDENTIFIER) {
        Some(Utils.getThreadDump())
      } else {
        val endpointRef = env.blockManager.master.getExecutorEndpointRef(executorId).get
        Some(endpointRef.askWithRetry[Array[ThreadStackTrace]](TriggerThreadDump))
      }
    } catch {
      case e: Exception =>
        logError(s"Exception getting thread dump from executor $executorId", e)
        None
    }
  }

  private[spark] def getLocalProperties: Properties = localProperties.get()

  private[spark] def setLocalProperties(props: Properties) {
    localProperties.set(props)
  }

  /**
   * Set a local property that affects jobs submitted from this thread, such as the Spark fair
   * scheduler pool. User-defined properties may also be set here. These properties are propagated
   * through to worker tasks and can be accessed there via
   * [[org.apache.spark.TaskContext#getLocalProperty]].
   *
   * These properties are inherited by child threads spawned from this thread. This
   * may have unexpected consequences when working with thread pools. The standard java
   * implementation of thread pools have worker threads spawn other worker threads.
   * As a result, local properties may propagate unpredictably.
   */
  def setLocalProperty(key: String, value: String) {
    if (value == null) {
      localProperties.get.remove(key)
    } else {
      localProperties.get.setProperty(key, value)
    }
  }

  /**
   * Get a local property set in this thread, or null if it is missing. See
   * [[org.apache.spark.SparkContext.setLocalProperty]].
   */
  def getLocalProperty(key: String): String =
    Option(localProperties.get).map(_.getProperty(key)).orNull

  /** Set a human readable description of the current job. */
  def setJobDescription(value: String) {
    setLocalProperty(SparkContext.SPARK_JOB_DESCRIPTION, value)
  }

  /**
   * Assigns a group ID to all the jobs started by this thread until the group ID is set to a
   * different value or cleared.
   *
   * Often, a unit of execution in an application consists of multiple Spark actions or jobs.
   * Application programmers can use this method to group all those jobs together and give a
   * group description. Once set, the Spark web UI will associate such jobs with this group.
   *
   * The application can also use [[org.apache.spark.SparkContext.cancelJobGroup]] to cancel all
   * running jobs in this group. For example,
   * {{{
   * // In the main thread:
   * sc.setJobGroup("some_job_to_cancel", "some job description")
   * sc.parallelize(1 to 10000, 2).map { i => Thread.sleep(10); i }.count()
   *
   * // In a separate thread:
   * sc.cancelJobGroup("some_job_to_cancel")
   * }}}
   *
   * If interruptOnCancel is set to true for the job group, then job cancellation will result
   * in Thread.interrupt() being called on the job's executor threads. This is useful to help ensure
   * that the tasks are actually stopped in a timely manner, but is off by default due to HDFS-1208,
   * where HDFS may respond to Thread.interrupt() by marking nodes as dead.
   */
  def setJobGroup(groupId: String, description: String, interruptOnCancel: Boolean = false) {
    setLocalProperty(SparkContext.SPARK_JOB_DESCRIPTION, description)
    setLocalProperty(SparkContext.SPARK_JOB_GROUP_ID, groupId)
    // Note: Specifying interruptOnCancel in setJobGroup (rather than cancelJobGroup) avoids
    // changing several public APIs and allows Spark cancellations outside of the cancelJobGroup
    // APIs to also take advantage of this property (e.g., internal job failures or canceling from
    // JobProgressTab UI) on a per-job basis.
    setLocalProperty(SparkContext.SPARK_JOB_INTERRUPT_ON_CANCEL, interruptOnCancel.toString)
  }

  /** Clear the current thread's job group ID and its description. */
  def clearJobGroup() {
    setLocalProperty(SparkContext.SPARK_JOB_DESCRIPTION, null)
    setLocalProperty(SparkContext.SPARK_JOB_GROUP_ID, null)
    setLocalProperty(SparkContext.SPARK_JOB_INTERRUPT_ON_CANCEL, null)
  }

  /**
   * Execute a block of code in a scope such that all new RDDs created in this body will
   * be part of the same scope. For more detail, see {{org.apache.spark.rdd.RDDOperationScope}}.
   *
   * @note Return statements are NOT allowed in the given body.
   */
  private[spark] def withScope[U](body: => U): U = RDDOperationScope.withScope[U](this)(body)

  // Methods for creating RDDs

  /** Distribute a local Scala collection to form an RDD.
   *
   * @note Parallelize acts lazily. If `seq` is a mutable collection and is altered after the call
   * to parallelize and before the first action on the RDD, the resultant RDD will reflect the
   * modified collection. Pass a copy of the argument to avoid this.
   * @note avoid using `parallelize(Seq())` to create an empty `RDD`. Consider `emptyRDD` for an
   * RDD with no partitions, or `parallelize(Seq[T]())` for an RDD of `T` with empty partitions.
   */
  def parallelize[T: ClassTag](
      seq: Seq[T],
      numSlices: Int = defaultParallelism): RDD[T] = withScope {
    assertNotStopped()
    new ParallelCollectionRDD[T](this, seq, numSlices, Map[Int, Seq[String]]())
  }

  /**
   * Creates a new RDD[Long] containing elements from `start` to `end`(exclusive), increased by
   * `step` every element.
   *
   * @note if we need to cache this RDD, we should make sure each partition does not exceed limit.
   *
   * @param start the start value.
   * @param end the end value.
   * @param step the incremental step
   * @param numSlices the partition number of the new RDD.
   * @return
   */
  def range(
      start: Long,
      end: Long,
      step: Long = 1,
      numSlices: Int = defaultParallelism): RDD[Long] = withScope {
    assertNotStopped()
    // when step is 0, range will run infinitely
    require(step != 0, "step cannot be 0")
    val numElements: BigInt = {
      val safeStart = BigInt(start)
      val safeEnd = BigInt(end)
      if ((safeEnd - safeStart) % step == 0 || (safeEnd > safeStart) != (step > 0)) {
        (safeEnd - safeStart) / step
      } else {
        // the remainder has the same sign with range, could add 1 more
        (safeEnd - safeStart) / step + 1
      }
    }
    parallelize(0 until numSlices, numSlices).mapPartitionsWithIndex { (i, _) =>
      val partitionStart = (i * numElements) / numSlices * step + start
      val partitionEnd = (((i + 1) * numElements) / numSlices) * step + start
      def getSafeMargin(bi: BigInt): Long =
        if (bi.isValidLong) {
          bi.toLong
        } else if (bi > 0) {
          Long.MaxValue
        } else {
          Long.MinValue
        }
      val safePartitionStart = getSafeMargin(partitionStart)
      val safePartitionEnd = getSafeMargin(partitionEnd)

      new Iterator[Long] {
        private[this] var number: Long = safePartitionStart
        private[this] var overflow: Boolean = false

        override def hasNext =
          if (!overflow) {
            if (step > 0) {
              number < safePartitionEnd
            } else {
              number > safePartitionEnd
            }
          } else false

        override def next() = {
          val ret = number
          number += step
          if (number < ret ^ step < 0) {
            // we have Long.MaxValue + Long.MaxValue < Long.MaxValue
            // and Long.MinValue + Long.MinValue > Long.MinValue, so iff the step causes a step
            // back, we are pretty sure that we have an overflow.
            overflow = true
          }
          ret
        }
      }
    }
  }

  /** Distribute a local Scala collection to form an RDD.
   *
   * This method is identical to `parallelize`.
   */
  def makeRDD[T: ClassTag](
      seq: Seq[T],
      numSlices: Int = defaultParallelism): RDD[T] = withScope {
    parallelize(seq, numSlices)
  }

  /**
   * Distribute a local Scala collection to form an RDD, with one or more
   * location preferences (hostnames of Spark nodes) for each object.
   * Create a new partition for each collection item.
   */
  def makeRDD[T: ClassTag](seq: Seq[(T, Seq[String])]): RDD[T] = withScope {
    assertNotStopped()
    val indexToPrefs = seq.zipWithIndex.map(t => (t._2, t._1._2)).toMap
    new ParallelCollectionRDD[T](this, seq.map(_._1), math.max(seq.size, 1), indexToPrefs)
  }

  /**
   * Read a text file from HDFS, a local file system (available on all nodes), or any
   * Hadoop-supported file system URI, and return it as an RDD of Strings.
   */
  def textFile(
      path: String,
      minPartitions: Int = defaultMinPartitions): RDD[String] = withScope {
    assertNotStopped()
    hadoopFile(path, classOf[TextInputFormat], classOf[LongWritable], classOf[Text],
      minPartitions).map(pair => pair._2.toString).setName(path)
  }

  /**
   * Read a directory of text files from HDFS, a local file system (available on all nodes), or any
   * Hadoop-supported file system URI. Each file is read as a single record and returned in a
   * key-value pair, where the key is the path of each file, the value is the content of each file.
   *
   * <p> For example, if you have the following files:
   * {{{
   *   hdfs://a-hdfs-path/part-00000
   *   hdfs://a-hdfs-path/part-00001
   *   ...
   *   hdfs://a-hdfs-path/part-nnnnn
   * }}}
   *
   * Do `val rdd = sparkContext.wholeTextFile("hdfs://a-hdfs-path")`,
   *
   * <p> then `rdd` contains
   * {{{
   *   (a-hdfs-path/part-00000, its content)
   *   (a-hdfs-path/part-00001, its content)
   *   ...
   *   (a-hdfs-path/part-nnnnn, its content)
   * }}}
   *
   * @note Small files are preferred, large file is also allowable, but may cause bad performance.
   * @note On some filesystems, `.../path/&#42;` can be a more efficient way to read all files
   *       in a directory rather than `.../path/` or `.../path`
   *
   * @param path Directory to the input data files, the path can be comma separated paths as the
   *             list of inputs.
   * @param minPartitions A suggestion value of the minimal splitting number for input data.
   */
  def wholeTextFiles(
      path: String,
      minPartitions: Int = defaultMinPartitions): RDD[(String, String)] = withScope {
    assertNotStopped()
    val job = NewHadoopJob.getInstance(hadoopConfiguration)
    // Use setInputPaths so that wholeTextFiles aligns with hadoopFile/textFile in taking
    // comma separated files as input. (see SPARK-7155)
    NewFileInputFormat.setInputPaths(job, path)
    val updateConf = job.getConfiguration
    new WholeTextFileRDD(
      this,
      classOf[WholeTextFileInputFormat],
      classOf[Text],
      classOf[Text],
      updateConf,
      minPartitions).map(record => (record._1.toString, record._2.toString)).setName(path)
  }

  /**
   * Get an RDD for a Hadoop-readable dataset as PortableDataStream for each file
   * (useful for binary data)
   *
   * For example, if you have the following files:
   * {{{
   *   hdfs://a-hdfs-path/part-00000
   *   hdfs://a-hdfs-path/part-00001
   *   ...
   *   hdfs://a-hdfs-path/part-nnnnn
   * }}}
   *
   * Do
   * `val rdd = sparkContext.binaryFiles("hdfs://a-hdfs-path")`,
   *
   * then `rdd` contains
   * {{{
   *   (a-hdfs-path/part-00000, its content)
   *   (a-hdfs-path/part-00001, its content)
   *   ...
   *   (a-hdfs-path/part-nnnnn, its content)
   * }}}
   *
   * @note Small files are preferred; very large files may cause bad performance.
   * @note On some filesystems, `.../path/&#42;` can be a more efficient way to read all files
   *       in a directory rather than `.../path/` or `.../path`
   *
   * @param path Directory to the input data files, the path can be comma separated paths as the
   *             list of inputs.
   * @param minPartitions A suggestion value of the minimal splitting number for input data.
   */
  def binaryFiles(
      path: String,
      minPartitions: Int = defaultMinPartitions): RDD[(String, PortableDataStream)] = withScope {
    assertNotStopped()
    val job = NewHadoopJob.getInstance(hadoopConfiguration)
    // Use setInputPaths so that binaryFiles aligns with hadoopFile/textFile in taking
    // comma separated files as input. (see SPARK-7155)
    NewFileInputFormat.setInputPaths(job, path)
    val updateConf = job.getConfiguration
    new BinaryFileRDD(
      this,
      classOf[StreamInputFormat],
      classOf[String],
      classOf[PortableDataStream],
      updateConf,
      minPartitions).setName(path)
  }

  /**
   * Load data from a flat binary file, assuming the length of each record is constant.
   *
   * @note We ensure that the byte array for each record in the resulting RDD
   * has the provided record length.
   *
   * @param path Directory to the input data files, the path can be comma separated paths as the
   *             list of inputs.
   * @param recordLength The length at which to split the records
   * @param conf Configuration for setting up the dataset.
   *
   * @return An RDD of data with values, represented as byte arrays
   */
  def binaryRecords(
      path: String,
      recordLength: Int,
      conf: Configuration = hadoopConfiguration): RDD[Array[Byte]] = withScope {
    assertNotStopped()
    conf.setInt(FixedLengthBinaryInputFormat.RECORD_LENGTH_PROPERTY, recordLength)
    val br = newAPIHadoopFile[LongWritable, BytesWritable, FixedLengthBinaryInputFormat](path,
      classOf[FixedLengthBinaryInputFormat],
      classOf[LongWritable],
      classOf[BytesWritable],
      conf = conf)
    val data = br.map { case (k, v) =>
      val bytes = v.getBytes
      assert(bytes.length == recordLength, "Byte array does not have correct length")
      bytes
    }
    data
  }

  /**
   * Get an RDD for a Hadoop-readable dataset from a Hadoop JobConf given its InputFormat and other
   * necessary info (e.g. file name for a filesystem-based dataset, table name for HyperTable),
   * using the older MapReduce API (`org.apache.hadoop.mapred`).
   *
   * @param conf JobConf for setting up the dataset. Note: This will be put into a Broadcast.
   *             Therefore if you plan to reuse this conf to create multiple RDDs, you need to make
   *             sure you won't modify the conf. A safe approach is always creating a new conf for
   *             a new RDD.
   * @param inputFormatClass Class of the InputFormat
   * @param keyClass Class of the keys
   * @param valueClass Class of the values
   * @param minPartitions Minimum number of Hadoop Splits to generate.
   *
   * @note Because Hadoop's RecordReader class re-uses the same Writable object for each
   * record, directly caching the returned RDD or directly passing it to an aggregation or shuffle
   * operation will create many references to the same object.
   * If you plan to directly cache, sort, or aggregate Hadoop writable objects, you should first
   * copy them using a `map` function.
   */
  def hadoopRDD[K, V](
      conf: JobConf,
      inputFormatClass: Class[_ <: InputFormat[K, V]],
      keyClass: Class[K],
      valueClass: Class[V],
      minPartitions: Int = defaultMinPartitions): RDD[(K, V)] = withScope {
    assertNotStopped()

    // This is a hack to enforce loading hdfs-site.xml.
    // See SPARK-11227 for details.
    FileSystem.getLocal(conf)

    // Add necessary security credentials to the JobConf before broadcasting it.
    SparkHadoopUtil.get.addCredentials(conf)
    new HadoopRDD(this, conf, inputFormatClass, keyClass, valueClass, minPartitions)
  }

  /** Get an RDD for a Hadoop file with an arbitrary InputFormat
   *
   * @note Because Hadoop's RecordReader class re-uses the same Writable object for each
   * record, directly caching the returned RDD or directly passing it to an aggregation or shuffle
   * operation will create many references to the same object.
   * If you plan to directly cache, sort, or aggregate Hadoop writable objects, you should first
   * copy them using a `map` function.
   */
  def hadoopFile[K, V](
      path: String,
      inputFormatClass: Class[_ <: InputFormat[K, V]],
      keyClass: Class[K],
      valueClass: Class[V],
      minPartitions: Int = defaultMinPartitions): RDD[(K, V)] = withScope {
    assertNotStopped()

    // This is a hack to enforce loading hdfs-site.xml.
    // See SPARK-11227 for details.
    FileSystem.getLocal(hadoopConfiguration)

    // A Hadoop configuration can be about 10 KB, which is pretty big, so broadcast it.
    val confBroadcast = broadcast(new SerializableConfiguration(hadoopConfiguration))
    val setInputPathsFunc = (jobConf: JobConf) => FileInputFormat.setInputPaths(jobConf, path)
    new HadoopRDD(
      this,
      confBroadcast,
      Some(setInputPathsFunc),
      inputFormatClass,
      keyClass,
      valueClass,
      minPartitions).setName(path)
  }

  /**
   * Smarter version of hadoopFile() that uses class tags to figure out the classes of keys,
   * values and the InputFormat so that users don't need to pass them directly. Instead, callers
   * can just write, for example,
   * {{{
   * val file = sparkContext.hadoopFile[LongWritable, Text, TextInputFormat](path, minPartitions)
   * }}}
   *
   * @note Because Hadoop's RecordReader class re-uses the same Writable object for each
   * record, directly caching the returned RDD or directly passing it to an aggregation or shuffle
   * operation will create many references to the same object.
   * If you plan to directly cache, sort, or aggregate Hadoop writable objects, you should first
   * copy them using a `map` function.
   */
  def hadoopFile[K, V, F <: InputFormat[K, V]]
      (path: String, minPartitions: Int)
      (implicit km: ClassTag[K], vm: ClassTag[V], fm: ClassTag[F]): RDD[(K, V)] = withScope {
    hadoopFile(path,
      fm.runtimeClass.asInstanceOf[Class[F]],
      km.runtimeClass.asInstanceOf[Class[K]],
      vm.runtimeClass.asInstanceOf[Class[V]],
      minPartitions)
  }

  /**
   * Smarter version of hadoopFile() that uses class tags to figure out the classes of keys,
   * values and the InputFormat so that users don't need to pass them directly. Instead, callers
   * can just write, for example,
   * {{{
   * val file = sparkContext.hadoopFile[LongWritable, Text, TextInputFormat](path)
   * }}}
   *
   * @note Because Hadoop's RecordReader class re-uses the same Writable object for each
   * record, directly caching the returned RDD or directly passing it to an aggregation or shuffle
   * operation will create many references to the same object.
   * If you plan to directly cache, sort, or aggregate Hadoop writable objects, you should first
   * copy them using a `map` function.
   */
  def hadoopFile[K, V, F <: InputFormat[K, V]](path: String)
      (implicit km: ClassTag[K], vm: ClassTag[V], fm: ClassTag[F]): RDD[(K, V)] = withScope {
    hadoopFile[K, V, F](path, defaultMinPartitions)
  }

  /** Get an RDD for a Hadoop file with an arbitrary new API InputFormat. */
  def newAPIHadoopFile[K, V, F <: NewInputFormat[K, V]]
      (path: String)
      (implicit km: ClassTag[K], vm: ClassTag[V], fm: ClassTag[F]): RDD[(K, V)] = withScope {
    newAPIHadoopFile(
      path,
      fm.runtimeClass.asInstanceOf[Class[F]],
      km.runtimeClass.asInstanceOf[Class[K]],
      vm.runtimeClass.asInstanceOf[Class[V]])
  }

  /**
   * Get an RDD for a given Hadoop file with an arbitrary new API InputFormat
   * and extra configuration options to pass to the input format.
   *
   * @note Because Hadoop's RecordReader class re-uses the same Writable object for each
   * record, directly caching the returned RDD or directly passing it to an aggregation or shuffle
   * operation will create many references to the same object.
   * If you plan to directly cache, sort, or aggregate Hadoop writable objects, you should first
   * copy them using a `map` function.
   */
  def newAPIHadoopFile[K, V, F <: NewInputFormat[K, V]](
      path: String,
      fClass: Class[F],
      kClass: Class[K],
      vClass: Class[V],
      conf: Configuration = hadoopConfiguration): RDD[(K, V)] = withScope {
    assertNotStopped()

    // This is a hack to enforce loading hdfs-site.xml.
    // See SPARK-11227 for details.
    FileSystem.getLocal(hadoopConfiguration)

    // The call to NewHadoopJob automatically adds security credentials to conf,
    // so we don't need to explicitly add them ourselves
    val job = NewHadoopJob.getInstance(conf)
    // Use setInputPaths so that newAPIHadoopFile aligns with hadoopFile/textFile in taking
    // comma separated files as input. (see SPARK-7155)
    NewFileInputFormat.setInputPaths(job, path)
    val updatedConf = job.getConfiguration
    new NewHadoopRDD(this, fClass, kClass, vClass, updatedConf).setName(path)
  }

  /**
   * Get an RDD for a given Hadoop file with an arbitrary new API InputFormat
   * and extra configuration options to pass to the input format.
   *
   * @param conf Configuration for setting up the dataset. Note: This will be put into a Broadcast.
   *             Therefore if you plan to reuse this conf to create multiple RDDs, you need to make
   *             sure you won't modify the conf. A safe approach is always creating a new conf for
   *             a new RDD.
   * @param fClass Class of the InputFormat
   * @param kClass Class of the keys
   * @param vClass Class of the values
   *
   * @note Because Hadoop's RecordReader class re-uses the same Writable object for each
   * record, directly caching the returned RDD or directly passing it to an aggregation or shuffle
   * operation will create many references to the same object.
   * If you plan to directly cache, sort, or aggregate Hadoop writable objects, you should first
   * copy them using a `map` function.
   */
  def newAPIHadoopRDD[K, V, F <: NewInputFormat[K, V]](
      conf: Configuration = hadoopConfiguration,
      fClass: Class[F],
      kClass: Class[K],
      vClass: Class[V]): RDD[(K, V)] = withScope {
    assertNotStopped()

    // This is a hack to enforce loading hdfs-site.xml.
    // See SPARK-11227 for details.
    FileSystem.getLocal(conf)

    // Add necessary security credentials to the JobConf. Required to access secure HDFS.
    val jconf = new JobConf(conf)
    SparkHadoopUtil.get.addCredentials(jconf)
    new NewHadoopRDD(this, fClass, kClass, vClass, jconf)
  }

  /**
   * Get an RDD for a Hadoop SequenceFile with given key and value types.
   *
   * @note Because Hadoop's RecordReader class re-uses the same Writable object for each
   * record, directly caching the returned RDD or directly passing it to an aggregation or shuffle
   * operation will create many references to the same object.
   * If you plan to directly cache, sort, or aggregate Hadoop writable objects, you should first
   * copy them using a `map` function.
   */
  def sequenceFile[K, V](path: String,
      keyClass: Class[K],
      valueClass: Class[V],
      minPartitions: Int
      ): RDD[(K, V)] = withScope {
    assertNotStopped()
    val inputFormatClass = classOf[SequenceFileInputFormat[K, V]]
    hadoopFile(path, inputFormatClass, keyClass, valueClass, minPartitions)
  }

  /**
   * Get an RDD for a Hadoop SequenceFile with given key and value types.
   *
   * @note Because Hadoop's RecordReader class re-uses the same Writable object for each
   * record, directly caching the returned RDD or directly passing it to an aggregation or shuffle
   * operation will create many references to the same object.
   * If you plan to directly cache, sort, or aggregate Hadoop writable objects, you should first
   * copy them using a `map` function.
   */
  def sequenceFile[K, V](
      path: String,
      keyClass: Class[K],
      valueClass: Class[V]): RDD[(K, V)] = withScope {
    assertNotStopped()
    sequenceFile(path, keyClass, valueClass, defaultMinPartitions)
  }

  /**
   * Version of sequenceFile() for types implicitly convertible to Writables through a
   * WritableConverter. For example, to access a SequenceFile where the keys are Text and the
   * values are IntWritable, you could simply write
   * {{{
   * sparkContext.sequenceFile[String, Int](path, ...)
   * }}}
   *
   * WritableConverters are provided in a somewhat strange way (by an implicit function) to support
   * both subclasses of Writable and types for which we define a converter (e.g. Int to
   * IntWritable). The most natural thing would've been to have implicit objects for the
   * converters, but then we couldn't have an object for every subclass of Writable (you can't
   * have a parameterized singleton object). We use functions instead to create a new converter
   * for the appropriate type. In addition, we pass the converter a ClassTag of its type to
   * allow it to figure out the Writable class to use in the subclass case.
   *
   * @note Because Hadoop's RecordReader class re-uses the same Writable object for each
   * record, directly caching the returned RDD or directly passing it to an aggregation or shuffle
   * operation will create many references to the same object.
   * If you plan to directly cache, sort, or aggregate Hadoop writable objects, you should first
   * copy them using a `map` function.
   */
   def sequenceFile[K, V]
       (path: String, minPartitions: Int = defaultMinPartitions)
       (implicit km: ClassTag[K], vm: ClassTag[V],
        kcf: () => WritableConverter[K], vcf: () => WritableConverter[V]): RDD[(K, V)] = {
    withScope {
      assertNotStopped()
      val kc = clean(kcf)()
      val vc = clean(vcf)()
      val format = classOf[SequenceFileInputFormat[Writable, Writable]]
      val writables = hadoopFile(path, format,
        kc.writableClass(km).asInstanceOf[Class[Writable]],
        vc.writableClass(vm).asInstanceOf[Class[Writable]], minPartitions)
      writables.map { case (k, v) => (kc.convert(k), vc.convert(v)) }
    }
  }

  /**
   * Load an RDD saved as a SequenceFile containing serialized objects, with NullWritable keys and
   * BytesWritable values that contain a serialized partition. This is still an experimental
   * storage format and may not be supported exactly as is in future Spark releases. It will also
   * be pretty slow if you use the default serializer (Java serialization),
   * though the nice thing about it is that there's very little effort required to save arbitrary
   * objects.
   */
  def objectFile[T: ClassTag](
      path: String,
      minPartitions: Int = defaultMinPartitions): RDD[T] = withScope {
    assertNotStopped()
    sequenceFile(path, classOf[NullWritable], classOf[BytesWritable], minPartitions)
      .flatMap(x => Utils.deserialize[Array[T]](x._2.getBytes, Utils.getContextOrSparkClassLoader))
  }

  protected[spark] def checkpointFile[T: ClassTag](path: String): RDD[T] = withScope {
    new ReliableCheckpointRDD[T](this, path)
  }

  /** Build the union of a list of RDDs. */
  def union[T: ClassTag](rdds: Seq[RDD[T]]): RDD[T] = withScope {
    val partitioners = rdds.flatMap(_.partitioner).toSet
    if (rdds.forall(_.partitioner.isDefined) && partitioners.size == 1) {
      new PartitionerAwareUnionRDD(this, rdds)
    } else {
      new UnionRDD(this, rdds)
    }
  }

  /** Build the union of a list of RDDs passed as variable-length arguments. */
  def union[T: ClassTag](first: RDD[T], rest: RDD[T]*): RDD[T] = withScope {
    union(Seq(first) ++ rest)
  }

  /** Get an RDD that has no partitions or elements. */
  def emptyRDD[T: ClassTag]: RDD[T] = new EmptyRDD[T](this)

  // Methods for creating shared variables

  /**
   * Create an [[org.apache.spark.Accumulator]] variable of a given type, which tasks can "add"
   * values to using the `+=` method. Only the driver can access the accumulator's `value`.
   */
  @deprecated("use AccumulatorV2", "2.0.0")
  def accumulator[T](initialValue: T)(implicit param: AccumulatorParam[T]): Accumulator[T] = {
    val acc = new Accumulator(initialValue, param, name = None)
    cleaner.foreach(_.registerAccumulatorForCleanup(acc.newAcc))
    acc
  }

  /**
   * Create an [[org.apache.spark.Accumulator]] variable of a given type, with a name for display
   * in the Spark UI. Tasks can "add" values to the accumulator using the `+=` method. Only the
   * driver can access the accumulator's `value`.
   *
   * @param name The name of the accumulator. Named accumulators will show up in the Spark Web UI.
   */
  @deprecated("use AccumulatorV2", "2.0.0")
  def accumulator[T](initialValue: T, name: String)(implicit param: AccumulatorParam[T])
    : Accumulator[T] = {
    val acc = new Accumulator(initialValue, param, Some(name))
    cleaner.foreach(_.registerAccumulatorForCleanup(acc.newAcc))
    acc
  }

  /**
   * Create an [[org.apache.spark.Accumulable]] shared variable, to which tasks can add values
   * with `+=`. Only the driver can access the accumulable's `value`.
   * @tparam R accumulator result type
   * @tparam T type that can be added to the accumulator
   */
  @deprecated("use AccumulatorV2", "2.0.0")
  def accumulable[R, T](initialValue: R)(implicit param: AccumulableParam[R, T])
    : Accumulable[R, T] = {
    val acc = new Accumulable(initialValue, param)
    cleaner.foreach(_.registerAccumulatorForCleanup(acc.newAcc))
    acc
  }

  /**
   * Create an [[org.apache.spark.Accumulable]] shared variable, with a name for display in the
   * Spark UI. Tasks can add values to the accumulable using the `+=` operator. Only the driver can
   * access the accumulable's `value`.
   * @tparam R accumulator result type
   * @tparam T type that can be added to the accumulator
   */
  @deprecated("use AccumulatorV2", "2.0.0")
  def accumulable[R, T](initialValue: R, name: String)(implicit param: AccumulableParam[R, T])
    : Accumulable[R, T] = {
    val acc = new Accumulable(initialValue, param, Some(name))
    cleaner.foreach(_.registerAccumulatorForCleanup(acc.newAcc))
    acc
  }

  /**
   * Create an accumulator from a "mutable collection" type.
   *
   * Growable and TraversableOnce are the standard APIs that guarantee += and ++=, implemented by
   * standard mutable collections. So you can use this with mutable Map, Set, etc.
   */
  @deprecated("use AccumulatorV2", "2.0.0")
  def accumulableCollection[R <% Growable[T] with TraversableOnce[T] with Serializable: ClassTag, T]
      (initialValue: R): Accumulable[R, T] = {
    val param = new GrowableAccumulableParam[R, T]
    val acc = new Accumulable(initialValue, param)
    cleaner.foreach(_.registerAccumulatorForCleanup(acc.newAcc))
    acc
  }

  /**
<<<<<<< HEAD
   * Register the given accumulator. Note that accumulators must be registered before use, or it
   * will throw exception.
=======
   * Register the given accumulator.
   *
   * @note Accumulators must be registered before use, or it will throw exception.
>>>>>>> bb152cdf
   */
  def register(acc: AccumulatorV2[_, _]): Unit = {
    acc.register(this, dataProperty = false)
  }

  /**
<<<<<<< HEAD
   * Register the given accumulator with given name. Note that accumulators must be registered
   * before use, or it will throw exception.
   *
   * @param name The name of the accumulator. Named accumulators will show up in the Spark Web UI.
=======
   * Register the given accumulator with given name.
   *
   * @note Accumulators must be registered before use, or it will throw exception.
>>>>>>> bb152cdf
   */
  def register(acc: AccumulatorV2[_, _], name: String): Unit = {
    acc.register(this, name = Some(name))
  }

  /**
   * Register the given accumulator. Note that accumulators must be registered before use, or it
   * will throw exception.
   *
   * @param dataProperty If the accumulator should avoid re-counting multiple evaluations on the
   *                     same RDD/partition. This adds some additional overhead for tracking and
   *                     is an experimental feature. Data Propert accumulators are not currently
   *                     supported in Datasets.
   */
  @Experimental
  def register(acc: DataAccumulatorV2[_, _], dataProperty: Boolean): Unit = {
    acc.register(this, dataProperty = dataProperty)
  }

  /**
   * Register the given accumulator with given name. Note that accumulators must be registered
   * before use, or it will throw exception.
   *
   * @param dataProperty If the accumulator should avoid re-counting multiple evaluations on the
   *                     same RDD/partition. This adds some additional overhead for tracking and
   *                     is an experimental feature. Data Propert accumulators are not currently
   *                     supported in Datasets.
   * @param name The name of the accumulator. Named accumulators will show up in the Spark Web UI.
   */
  @Experimental
  def register(acc: DataAccumulatorV2[_, _], dataProperty: Boolean, name: String): Unit = {
    acc.register(this, name = Some(name), dataProperty = dataProperty)
  }

  /**
   * Create and register a long accumulator, which starts with 0 and accumulates inputs by `add`.
   */
  def longAccumulator: LongAccumulator = {
    val acc = new LongAccumulator
    register(acc, dataProperty = false)
    acc
  }

  /**
   * Create and register a long accumulator, which starts with 0 and accumulates inputs by `add`.
   *
   * @param name The name of the accumulator. Named accumulators will show up in the Spark Web UI.
   */
  def longAccumulator(name: String): LongAccumulator = {
    val acc = new LongAccumulator
    register(acc, dataProperty = false, name)
    acc
  }

  /**
   * Create and register a long accumulator, which starts with 0 and accumulates inputs by `add`.
   *
   * @param dataProperty If the accumulator should avoid re-counting multiple evaluations on the
   *                     same RDD/partition. This adds some additional overhead for tracking and
   *                     is an experimental feature. Data Propert accumulators are not currently
   *                     supported in Datasets.
   */
  @Experimental
  def longAccumulator(dataProperty: Boolean): LongAccumulator = {
    val acc = new LongAccumulator
    register(acc, dataProperty)
    acc
  }

  /**
   * Create and register a long accumulator, which starts with 0 and accumulates inputs by `add`.
   *
   * @param dataProperty If the accumulator should avoid re-counting multiple evaluations on the
   *                     same RDD/partition. This adds some additional overhead for tracking and
   *                     is an experimental feature. Data Propert accumulators are not currently
   *                     supported in Datasets.
   * @param name The name of the accumulator. Named accumulators will show up in the Spark Web UI.
   */
  @Experimental
  def longAccumulator(dataProperty: Boolean, name: String): LongAccumulator = {
    val acc = new LongAccumulator
    register(acc, dataProperty, name)
    acc
  }

  /**
   * Create and register a double accumulator, which starts with 0 and accumulates inputs by `add`.
   */
  def doubleAccumulator: DoubleAccumulator = {
    val acc = new DoubleAccumulator
    register(acc, dataProperty = false)
    acc
  }

  /**
   * Create and register a double accumulator, which starts with 0 and accumulates inputs by `add`.
   *
   * @param name The name of the accumulator. Named accumulators will show up in the Spark Web UI.
   */
  def doubleAccumulator(name: String): DoubleAccumulator = {
    val acc = new DoubleAccumulator
    register(acc, dataProperty = false, name)
    acc
  }

  /**
   * Create and register a [[CollectionAccumulator]], which starts with empty list and accumulates
   * inputs by adding them into the list.
   */
  def collectionAccumulator[T]: CollectionAccumulator[T] = {
    val acc = new CollectionAccumulator[T]
    register(acc, dataProperty = false)
    acc
  }

  /**
   * Create and register a [[CollectionAccumulator]], which starts with empty list and accumulates
   * inputs by adding them into the list.
   *
   * @param name The name of the accumulator. Named accumulators will show up in the Spark Web UI.
   */
  def collectionAccumulator[T](name: String): CollectionAccumulator[T] = {
    val acc = new CollectionAccumulator[T]
    register(acc, dataProperty = false, name)
    acc
  }

  /**
   * Broadcast a read-only variable to the cluster, returning a
   * [[org.apache.spark.broadcast.Broadcast]] object for reading it in distributed functions.
   * The variable will be sent to each cluster only once.
   */
  def broadcast[T: ClassTag](value: T): Broadcast[T] = {
    assertNotStopped()
    require(!classOf[RDD[_]].isAssignableFrom(classTag[T].runtimeClass),
      "Can not directly broadcast RDDs; instead, call collect() and broadcast the result.")
    val bc = env.broadcastManager.newBroadcast[T](value, isLocal)
    val callSite = getCallSite
    logInfo("Created broadcast " + bc.id + " from " + callSite.shortForm)
    cleaner.foreach(_.registerBroadcastForCleanup(bc))
    bc
  }

  /**
   * Add a file to be downloaded with this Spark job on every node.
   * The `path` passed can be either a local file, a file in HDFS (or other Hadoop-supported
   * filesystems), or an HTTP, HTTPS or FTP URI.  To access the file in Spark jobs,
   * use `SparkFiles.get(fileName)` to find its download location.
   */
  def addFile(path: String): Unit = {
    addFile(path, false)
  }

  /**
   * Returns a list of file paths that are added to resources.
   */
  def listFiles(): Seq[String] = addedFiles.keySet.toSeq

  /**
   * Add a file to be downloaded with this Spark job on every node.
   * The `path` passed can be either a local file, a file in HDFS (or other Hadoop-supported
   * filesystems), or an HTTP, HTTPS or FTP URI.  To access the file in Spark jobs,
   * use `SparkFiles.get(fileName)` to find its download location.
   *
   * A directory can be given if the recursive option is set to true. Currently directories are only
   * supported for Hadoop-supported filesystems.
   */
  def addFile(path: String, recursive: Boolean): Unit = {
    val uri = new Path(path).toUri
    val schemeCorrectedPath = uri.getScheme match {
      case null | "local" => new File(path).getCanonicalFile.toURI.toString
      case _ => path
    }

    val hadoopPath = new Path(schemeCorrectedPath)
    val scheme = new URI(schemeCorrectedPath).getScheme
    if (!Array("http", "https", "ftp").contains(scheme)) {
      val fs = hadoopPath.getFileSystem(hadoopConfiguration)
      val isDir = fs.getFileStatus(hadoopPath).isDirectory
      if (!isLocal && scheme == "file" && isDir) {
        throw new SparkException(s"addFile does not support local directories when not running " +
          "local mode.")
      }
      if (!recursive && isDir) {
        throw new SparkException(s"Added file $hadoopPath is a directory and recursive is not " +
          "turned on.")
      }
    } else {
      // SPARK-17650: Make sure this is a valid URL before adding it to the list of dependencies
      Utils.validateURL(uri)
    }

    val key = if (!isLocal && scheme == "file") {
      env.rpcEnv.fileServer.addFile(new File(uri.getPath))
    } else {
      schemeCorrectedPath
    }
    val timestamp = System.currentTimeMillis
    if (addedFiles.putIfAbsent(key, timestamp).isEmpty) {
      logInfo(s"Added file $path at $key with timestamp $timestamp")
      // Fetch the file locally so that closures which are run on the driver can still use the
      // SparkFiles API to access files.
      Utils.fetchFile(uri.toString, new File(SparkFiles.getRootDirectory()), conf,
        env.securityManager, hadoopConfiguration, timestamp, useCache = false)
      postEnvironmentUpdate()
    }
  }

  /**
   * :: DeveloperApi ::
   * Register a listener to receive up-calls from events that happen during execution.
   */
  @DeveloperApi
  def addSparkListener(listener: SparkListenerInterface) {
    listenerBus.addListener(listener)
  }

  private[spark] def getExecutorIds(): Seq[String] = {
    schedulerBackend match {
      case b: CoarseGrainedSchedulerBackend =>
        b.getExecutorIds()
      case _ =>
        logWarning("Requesting executors is only supported in coarse-grained mode")
        Nil
    }
  }

  /**
   * Update the cluster manager on our scheduling needs. Three bits of information are included
   * to help it make decisions.
   * @param numExecutors The total number of executors we'd like to have. The cluster manager
   *                     shouldn't kill any running executor to reach this number, but,
   *                     if all existing executors were to die, this is the number of executors
   *                     we'd want to be allocated.
   * @param localityAwareTasks The number of tasks in all active stages that have a locality
   *                           preferences. This includes running, pending, and completed tasks.
   * @param hostToLocalTaskCount A map of hosts to the number of tasks from all active stages
   *                             that would like to like to run on that host.
   *                             This includes running, pending, and completed tasks.
   * @return whether the request is acknowledged by the cluster manager.
   */
  @DeveloperApi
  def requestTotalExecutors(
      numExecutors: Int,
      localityAwareTasks: Int,
      hostToLocalTaskCount: scala.collection.immutable.Map[String, Int]
    ): Boolean = {
    schedulerBackend match {
      case b: CoarseGrainedSchedulerBackend =>
        b.requestTotalExecutors(numExecutors, localityAwareTasks, hostToLocalTaskCount)
      case _ =>
        logWarning("Requesting executors is only supported in coarse-grained mode")
        false
    }
  }

  /**
   * :: DeveloperApi ::
   * Request an additional number of executors from the cluster manager.
   * @return whether the request is received.
   */
  @DeveloperApi
  def requestExecutors(numAdditionalExecutors: Int): Boolean = {
    schedulerBackend match {
      case b: CoarseGrainedSchedulerBackend =>
        b.requestExecutors(numAdditionalExecutors)
      case _ =>
        logWarning("Requesting executors is only supported in coarse-grained mode")
        false
    }
  }

  /**
   * :: DeveloperApi ::
   * Request that the cluster manager kill the specified executors.
   *
   * @note This is an indication to the cluster manager that the application wishes to adjust
   * its resource usage downwards. If the application wishes to replace the executors it kills
   * through this method with new ones, it should follow up explicitly with a call to
   * {{SparkContext#requestExecutors}}.
   *
   * @return whether the request is received.
   */
  @DeveloperApi
  def killExecutors(executorIds: Seq[String]): Boolean = {
    schedulerBackend match {
      case b: CoarseGrainedSchedulerBackend =>
        b.killExecutors(executorIds, replace = false, force = true).nonEmpty
      case _ =>
        logWarning("Killing executors is only supported in coarse-grained mode")
        false
    }
  }

  /**
   * :: DeveloperApi ::
   * Request that the cluster manager kill the specified executor.
   *
   * @note This is an indication to the cluster manager that the application wishes to adjust
   * its resource usage downwards. If the application wishes to replace the executor it kills
   * through this method with a new one, it should follow up explicitly with a call to
   * {{SparkContext#requestExecutors}}.
   *
   * @return whether the request is received.
   */
  @DeveloperApi
  def killExecutor(executorId: String): Boolean = killExecutors(Seq(executorId))

  /**
   * Request that the cluster manager kill the specified executor without adjusting the
   * application resource requirements.
   *
   * The effect is that a new executor will be launched in place of the one killed by
   * this request. This assumes the cluster manager will automatically and eventually
   * fulfill all missing application resource requests.
   *
   * @note The replace is by no means guaranteed; another application on the same cluster
   * can steal the window of opportunity and acquire this application's resources in the
   * mean time.
   *
   * @return whether the request is received.
   */
  private[spark] def killAndReplaceExecutor(executorId: String): Boolean = {
    schedulerBackend match {
      case b: CoarseGrainedSchedulerBackend =>
        b.killExecutors(Seq(executorId), replace = true, force = true).nonEmpty
      case _ =>
        logWarning("Killing executors is only supported in coarse-grained mode")
        false
    }
  }

  /** The version of Spark on which this application is running. */
  def version: String = SPARK_VERSION

  /**
   * Return a map from the slave to the max memory available for caching and the remaining
   * memory available for caching.
   */
  def getExecutorMemoryStatus: Map[String, (Long, Long)] = {
    assertNotStopped()
    env.blockManager.master.getMemoryStatus.map { case(blockManagerId, mem) =>
      (blockManagerId.host + ":" + blockManagerId.port, mem)
    }
  }

  /**
   * :: DeveloperApi ::
   * Return information about what RDDs are cached, if they are in mem or on disk, how much space
   * they take, etc.
   */
  @DeveloperApi
  def getRDDStorageInfo: Array[RDDInfo] = {
    getRDDStorageInfo(_ => true)
  }

  private[spark] def getRDDStorageInfo(filter: RDD[_] => Boolean): Array[RDDInfo] = {
    assertNotStopped()
    val rddInfos = persistentRdds.values.filter(filter).map(RDDInfo.fromRdd).toArray
    StorageUtils.updateRddInfo(rddInfos, getExecutorStorageStatus)
    rddInfos.filter(_.isCached)
  }

  /**
   * Returns an immutable map of RDDs that have marked themselves as persistent via cache() call.
   *
   * @note This does not necessarily mean the caching or computation was successful.
   */
  def getPersistentRDDs: Map[Int, RDD[_]] = persistentRdds.toMap

  /**
   * :: DeveloperApi ::
   * Return information about blocks stored in all of the slaves
   */
  @DeveloperApi
  def getExecutorStorageStatus: Array[StorageStatus] = {
    assertNotStopped()
    env.blockManager.master.getStorageStatus
  }

  /**
   * :: DeveloperApi ::
   * Return pools for fair scheduler
   */
  @DeveloperApi
  def getAllPools: Seq[Schedulable] = {
    assertNotStopped()
    // TODO(xiajunluan): We should take nested pools into account
    taskScheduler.rootPool.schedulableQueue.asScala.toSeq
  }

  /**
   * :: DeveloperApi ::
   * Return the pool associated with the given name, if one exists
   */
  @DeveloperApi
  def getPoolForName(pool: String): Option[Schedulable] = {
    assertNotStopped()
    Option(taskScheduler.rootPool.schedulableNameToSchedulable.get(pool))
  }

  /**
   * Return current scheduling mode
   */
  def getSchedulingMode: SchedulingMode.SchedulingMode = {
    assertNotStopped()
    taskScheduler.schedulingMode
  }

  /**
   * Gets the locality information associated with the partition in a particular rdd
   * @param rdd of interest
   * @param partition to be looked up for locality
   * @return list of preferred locations for the partition
   */
  private [spark] def getPreferredLocs(rdd: RDD[_], partition: Int): Seq[TaskLocation] = {
    dagScheduler.getPreferredLocs(rdd, partition)
  }

  /**
   * Register an RDD to be persisted in memory and/or disk storage
   */
  private[spark] def persistRDD(rdd: RDD[_]) {
    persistentRdds(rdd.id) = rdd
  }

  /**
   * Unpersist an RDD from memory and/or disk storage
   */
  private[spark] def unpersistRDD(rddId: Int, blocking: Boolean = true) {
    env.blockManager.master.removeRdd(rddId, blocking)
    persistentRdds.remove(rddId)
    listenerBus.post(SparkListenerUnpersistRDD(rddId))
  }

  /**
   * Adds a JAR dependency for all tasks to be executed on this SparkContext in the future.
   * The `path` passed can be either a local file, a file in HDFS (or other Hadoop-supported
   * filesystems), an HTTP, HTTPS or FTP URI, or local:/path for a file on every worker node.
   */
  def addJar(path: String) {
    if (path == null) {
      logWarning("null specified as parameter to addJar")
    } else {
      var key = ""
      if (path.contains("\\")) {
        // For local paths with backslashes on Windows, URI throws an exception
        key = env.rpcEnv.fileServer.addJar(new File(path))
      } else {
        val uri = new URI(path)
        // SPARK-17650: Make sure this is a valid URL before adding it to the list of dependencies
        Utils.validateURL(uri)
        key = uri.getScheme match {
          // A JAR file which exists only on the driver node
          case null | "file" =>
            try {
              env.rpcEnv.fileServer.addJar(new File(uri.getPath))
            } catch {
              case exc: FileNotFoundException =>
                logError(s"Jar not found at $path")
                null
            }
          // A JAR file which exists locally on every worker node
          case "local" =>
            "file:" + uri.getPath
          case _ =>
            path
        }
      }
      if (key != null) {
        val timestamp = System.currentTimeMillis
        if (addedJars.putIfAbsent(key, timestamp).isEmpty) {
          logInfo(s"Added JAR $path at $key with timestamp $timestamp")
          postEnvironmentUpdate()
        }
      }
    }
  }

  /**
   * Returns a list of jar files that are added to resources.
   */
  def listJars(): Seq[String] = addedJars.keySet.toSeq

  /**
   * Shut down the SparkContext.
   */
  def stop(): Unit = {
    if (env.rpcEnv.isInRPCThread) {
      // `stop` will block until all RPC threads exit, so we cannot call stop inside a RPC thread.
      // We should launch a new thread to call `stop` to avoid dead-lock.
      new Thread("stop-spark-context") {
        setDaemon(true)

        override def run(): Unit = {
          _stop()
        }
      }.start()
    } else {
      _stop()
    }
  }

  private def _stop() {
    if (LiveListenerBus.withinListenerThread.value) {
      throw new SparkException(
        s"Cannot stop SparkContext within listener thread of ${LiveListenerBus.name}")
    }
    // Use the stopping variable to ensure no contention for the stop scenario.
    // Still track the stopped variable for use elsewhere in the code.
    if (!stopped.compareAndSet(false, true)) {
      logInfo("SparkContext already stopped.")
      return
    }
    if (_shutdownHookRef != null) {
      ShutdownHookManager.removeShutdownHook(_shutdownHookRef)
    }

    Utils.tryLogNonFatalError {
      postApplicationEnd()
    }
    Utils.tryLogNonFatalError {
      _ui.foreach(_.stop())
    }
    if (env != null) {
      Utils.tryLogNonFatalError {
        env.metricsSystem.report()
      }
    }
    Utils.tryLogNonFatalError {
      _cleaner.foreach(_.stop())
    }
    Utils.tryLogNonFatalError {
      _executorAllocationManager.foreach(_.stop())
    }
    if (_listenerBusStarted) {
      Utils.tryLogNonFatalError {
        listenerBus.stop()
        _listenerBusStarted = false
      }
    }
    Utils.tryLogNonFatalError {
      _eventLogger.foreach(_.stop())
    }
    if (_dagScheduler != null) {
      Utils.tryLogNonFatalError {
        _dagScheduler.stop()
      }
      _dagScheduler = null
    }
    if (env != null && _heartbeatReceiver != null) {
      Utils.tryLogNonFatalError {
        env.rpcEnv.stop(_heartbeatReceiver)
      }
    }
    Utils.tryLogNonFatalError {
      _progressBar.foreach(_.stop())
    }
    _taskScheduler = null
    // TODO: Cache.stop()?
    if (_env != null) {
      Utils.tryLogNonFatalError {
        _env.stop()
      }
      SparkEnv.set(null)
    }
    // Unset YARN mode system env variable, to allow switching between cluster types.
    System.clearProperty("SPARK_YARN_MODE")
    SparkContext.clearActiveContext()
    logInfo("Successfully stopped SparkContext")
  }


  /**
   * Get Spark's home location from either a value set through the constructor,
   * or the spark.home Java property, or the SPARK_HOME environment variable
   * (in that order of preference). If neither of these is set, return None.
   */
  private[spark] def getSparkHome(): Option[String] = {
    conf.getOption("spark.home").orElse(Option(System.getenv("SPARK_HOME")))
  }

  /**
   * Set the thread-local property for overriding the call sites
   * of actions and RDDs.
   */
  def setCallSite(shortCallSite: String) {
    setLocalProperty(CallSite.SHORT_FORM, shortCallSite)
  }

  /**
   * Set the thread-local property for overriding the call sites
   * of actions and RDDs.
   */
  private[spark] def setCallSite(callSite: CallSite) {
    setLocalProperty(CallSite.SHORT_FORM, callSite.shortForm)
    setLocalProperty(CallSite.LONG_FORM, callSite.longForm)
  }

  /**
   * Clear the thread-local property for overriding the call sites
   * of actions and RDDs.
   */
  def clearCallSite() {
    setLocalProperty(CallSite.SHORT_FORM, null)
    setLocalProperty(CallSite.LONG_FORM, null)
  }

  /**
   * Capture the current user callsite and return a formatted version for printing. If the user
   * has overridden the call site using `setCallSite()`, this will return the user's version.
   */
  private[spark] def getCallSite(): CallSite = {
    lazy val callSite = Utils.getCallSite()
    CallSite(
      Option(getLocalProperty(CallSite.SHORT_FORM)).getOrElse(callSite.shortForm),
      Option(getLocalProperty(CallSite.LONG_FORM)).getOrElse(callSite.longForm)
    )
  }

  /**
   * Run a function on a given set of partitions in an RDD and pass the results to the given
   * handler function. This is the main entry point for all actions in Spark.
   */
  def runJob[T, U: ClassTag](
      rdd: RDD[T],
      func: (TaskContext, Iterator[T]) => U,
      partitions: Seq[Int],
      resultHandler: (Int, U) => Unit): Unit = {
    if (stopped.get()) {
      throw new IllegalStateException("SparkContext has been shutdown")
    }
    val callSite = getCallSite
    val cleanedFunc = clean(func)
    logInfo("Starting job: " + callSite.shortForm)
    if (conf.getBoolean("spark.logLineage", false)) {
      logInfo("RDD's recursive dependencies:\n" + rdd.toDebugString)
    }
    dagScheduler.runJob(rdd, cleanedFunc, partitions, callSite, resultHandler, localProperties.get)
    progressBar.foreach(_.finishAll())
    rdd.doCheckpoint()
  }

  /**
   * Run a function on a given set of partitions in an RDD and return the results as an array.
   */
  def runJob[T, U: ClassTag](
      rdd: RDD[T],
      func: (TaskContext, Iterator[T]) => U,
      partitions: Seq[Int]): Array[U] = {
    val results = new Array[U](partitions.size)
    runJob[T, U](rdd, func, partitions, (index, res) => results(index) = res)
    results
  }

  /**
   * Run a job on a given set of partitions of an RDD, but take a function of type
   * `Iterator[T] => U` instead of `(TaskContext, Iterator[T]) => U`.
   */
  def runJob[T, U: ClassTag](
      rdd: RDD[T],
      func: Iterator[T] => U,
      partitions: Seq[Int]): Array[U] = {
    val cleanedFunc = clean(func)
    runJob(rdd, (ctx: TaskContext, it: Iterator[T]) => cleanedFunc(it), partitions)
  }

  /**
   * Run a job on all partitions in an RDD and return the results in an array.
   */
  def runJob[T, U: ClassTag](rdd: RDD[T], func: (TaskContext, Iterator[T]) => U): Array[U] = {
    runJob(rdd, func, 0 until rdd.partitions.length)
  }

  /**
   * Run a job on all partitions in an RDD and return the results in an array.
   */
  def runJob[T, U: ClassTag](rdd: RDD[T], func: Iterator[T] => U): Array[U] = {
    runJob(rdd, func, 0 until rdd.partitions.length)
  }

  /**
   * Run a job on all partitions in an RDD and pass the results to a handler function.
   */
  def runJob[T, U: ClassTag](
    rdd: RDD[T],
    processPartition: (TaskContext, Iterator[T]) => U,
    resultHandler: (Int, U) => Unit)
  {
    runJob[T, U](rdd, processPartition, 0 until rdd.partitions.length, resultHandler)
  }

  /**
   * Run a job on all partitions in an RDD and pass the results to a handler function.
   */
  def runJob[T, U: ClassTag](
      rdd: RDD[T],
      processPartition: Iterator[T] => U,
      resultHandler: (Int, U) => Unit)
  {
    val processFunc = (context: TaskContext, iter: Iterator[T]) => processPartition(iter)
    runJob[T, U](rdd, processFunc, 0 until rdd.partitions.length, resultHandler)
  }

  /**
   * :: DeveloperApi ::
   * Run a job that can return approximate results.
   */
  @DeveloperApi
  def runApproximateJob[T, U, R](
      rdd: RDD[T],
      func: (TaskContext, Iterator[T]) => U,
      evaluator: ApproximateEvaluator[U, R],
      timeout: Long): PartialResult[R] = {
    assertNotStopped()
    val callSite = getCallSite
    logInfo("Starting job: " + callSite.shortForm)
    val start = System.nanoTime
    val cleanedFunc = clean(func)
    val result = dagScheduler.runApproximateJob(rdd, cleanedFunc, evaluator, callSite, timeout,
      localProperties.get)
    logInfo(
      "Job finished: " + callSite.shortForm + ", took " + (System.nanoTime - start) / 1e9 + " s")
    result
  }

  /**
   * Submit a job for execution and return a FutureJob holding the result.
   */
  def submitJob[T, U, R](
      rdd: RDD[T],
      processPartition: Iterator[T] => U,
      partitions: Seq[Int],
      resultHandler: (Int, U) => Unit,
      resultFunc: => R): SimpleFutureAction[R] =
  {
    assertNotStopped()
    val cleanF = clean(processPartition)
    val callSite = getCallSite
    val waiter = dagScheduler.submitJob(
      rdd,
      (context: TaskContext, iter: Iterator[T]) => cleanF(iter),
      partitions,
      callSite,
      resultHandler,
      localProperties.get)
    new SimpleFutureAction(waiter, resultFunc)
  }

  /**
   * Submit a map stage for execution. This is currently an internal API only, but might be
   * promoted to DeveloperApi in the future.
   */
  private[spark] def submitMapStage[K, V, C](dependency: ShuffleDependency[K, V, C])
      : SimpleFutureAction[MapOutputStatistics] = {
    assertNotStopped()
    val callSite = getCallSite()
    var result: MapOutputStatistics = null
    val waiter = dagScheduler.submitMapStage(
      dependency,
      (r: MapOutputStatistics) => { result = r },
      callSite,
      localProperties.get)
    new SimpleFutureAction[MapOutputStatistics](waiter, result)
  }

  /**
   * Cancel active jobs for the specified group. See [[org.apache.spark.SparkContext.setJobGroup]]
   * for more information.
   */
  def cancelJobGroup(groupId: String) {
    assertNotStopped()
    dagScheduler.cancelJobGroup(groupId)
  }

  /** Cancel all jobs that have been scheduled or are running.  */
  def cancelAllJobs() {
    assertNotStopped()
    dagScheduler.cancelAllJobs()
  }

  /**
   * Cancel a given job if it's scheduled or running.
   *
   * @param jobId the job ID to cancel
   * @throws InterruptedException if the cancel message cannot be sent
   */
  def cancelJob(jobId: Int) {
    dagScheduler.cancelJob(jobId)
  }

  /**
   * Cancel a given stage and all jobs associated with it.
   *
   * @param stageId the stage ID to cancel
   * @throws InterruptedException if the cancel message cannot be sent
   */
  def cancelStage(stageId: Int) {
    dagScheduler.cancelStage(stageId)
  }

  /**
   * Clean a closure to make it ready to serialized and send to tasks
   * (removes unreferenced variables in $outer's, updates REPL variables)
   * If <tt>checkSerializable</tt> is set, <tt>clean</tt> will also proactively
   * check to see if <tt>f</tt> is serializable and throw a <tt>SparkException</tt>
   * if not.
   *
   * @param f the closure to clean
   * @param checkSerializable whether or not to immediately check <tt>f</tt> for serializability
   * @throws SparkException if <tt>checkSerializable</tt> is set but <tt>f</tt> is not
   *   serializable
   */
  private[spark] def clean[F <: AnyRef](f: F, checkSerializable: Boolean = true): F = {
    ClosureCleaner.clean(f, checkSerializable)
    f
  }

  /**
   * Set the directory under which RDDs are going to be checkpointed. The directory must
   * be a HDFS path if running on a cluster.
   */
  def setCheckpointDir(directory: String) {

    // If we are running on a cluster, log a warning if the directory is local.
    // Otherwise, the driver may attempt to reconstruct the checkpointed RDD from
    // its own local file system, which is incorrect because the checkpoint files
    // are actually on the executor machines.
    if (!isLocal && Utils.nonLocalPaths(directory).isEmpty) {
      logWarning("Spark is not running in local mode, therefore the checkpoint directory " +
        s"must not be on the local filesystem. Directory '$directory' " +
        "appears to be on the local filesystem.")
    }

    checkpointDir = Option(directory).map { dir =>
      val path = new Path(dir, UUID.randomUUID().toString)
      val fs = path.getFileSystem(hadoopConfiguration)
      fs.mkdirs(path)
      fs.getFileStatus(path).getPath.toString
    }
  }

  def getCheckpointDir: Option[String] = checkpointDir

  /** Default level of parallelism to use when not given by user (e.g. parallelize and makeRDD). */
  def defaultParallelism: Int = {
    assertNotStopped()
    taskScheduler.defaultParallelism
  }

  /**
   * Default min number of partitions for Hadoop RDDs when not given by user
   * Notice that we use math.min so the "defaultMinPartitions" cannot be higher than 2.
   * The reasons for this are discussed in https://github.com/mesos/spark/pull/718
   */
  def defaultMinPartitions: Int = math.min(defaultParallelism, 2)

  private val nextShuffleId = new AtomicInteger(0)

  private[spark] def newShuffleId(): Int = nextShuffleId.getAndIncrement()

  private val nextRddId = new AtomicInteger(0)

  /** Register a new RDD, returning its RDD ID */
  private[spark] def newRddId(): Int = nextRddId.getAndIncrement()

  /**
   * Registers listeners specified in spark.extraListeners, then starts the listener bus.
   * This should be called after all internal listeners have been registered with the listener bus
   * (e.g. after the web UI and event logging listeners have been registered).
   */
  private def setupAndStartListenerBus(): Unit = {
    // Use reflection to instantiate listeners specified via `spark.extraListeners`
    try {
      val listenerClassNames: Seq[String] =
        conf.get("spark.extraListeners", "").split(',').map(_.trim).filter(_ != "")
      for (className <- listenerClassNames) {
        // Use reflection to find the right constructor
        val constructors = {
          val listenerClass = Utils.classForName(className)
          listenerClass
              .getConstructors
              .asInstanceOf[Array[Constructor[_ <: SparkListenerInterface]]]
        }
        val constructorTakingSparkConf = constructors.find { c =>
          c.getParameterTypes.sameElements(Array(classOf[SparkConf]))
        }
        lazy val zeroArgumentConstructor = constructors.find { c =>
          c.getParameterTypes.isEmpty
        }
        val listener: SparkListenerInterface = {
          if (constructorTakingSparkConf.isDefined) {
            constructorTakingSparkConf.get.newInstance(conf)
          } else if (zeroArgumentConstructor.isDefined) {
            zeroArgumentConstructor.get.newInstance()
          } else {
            throw new SparkException(
              s"$className did not have a zero-argument constructor or a" +
                " single-argument constructor that accepts SparkConf. Note: if the class is" +
                " defined inside of another Scala class, then its constructors may accept an" +
                " implicit parameter that references the enclosing class; in this case, you must" +
                " define the listener as a top-level class in order to prevent this extra" +
                " parameter from breaking Spark's ability to find a valid constructor.")
          }
        }
        listenerBus.addListener(listener)
        logInfo(s"Registered listener $className")
      }
    } catch {
      case e: Exception =>
        try {
          stop()
        } finally {
          throw new SparkException(s"Exception when registering SparkListener", e)
        }
    }

    listenerBus.start()
    _listenerBusStarted = true
  }

  /** Post the application start event */
  private def postApplicationStart() {
    // Note: this code assumes that the task scheduler has been initialized and has contacted
    // the cluster manager to get an application ID (in case the cluster manager provides one).
    listenerBus.post(SparkListenerApplicationStart(appName, Some(applicationId),
      startTime, sparkUser, applicationAttemptId, schedulerBackend.getDriverLogUrls))
  }

  /** Post the application end event */
  private def postApplicationEnd() {
    listenerBus.post(SparkListenerApplicationEnd(System.currentTimeMillis))
  }

  /** Post the environment update event once the task scheduler is ready */
  private def postEnvironmentUpdate() {
    if (taskScheduler != null) {
      val schedulingMode = getSchedulingMode.toString
      val addedJarPaths = addedJars.keys.toSeq
      val addedFilePaths = addedFiles.keys.toSeq
      val environmentDetails = SparkEnv.environmentDetails(conf, schedulingMode, addedJarPaths,
        addedFilePaths)
      val environmentUpdate = SparkListenerEnvironmentUpdate(environmentDetails)
      listenerBus.post(environmentUpdate)
    }
  }

  // In order to prevent multiple SparkContexts from being active at the same time, mark this
  // context as having finished construction.
  // NOTE: this must be placed at the end of the SparkContext constructor.
  SparkContext.setActiveContext(this, allowMultipleContexts)
}

/**
 * The SparkContext object contains a number of implicit conversions and parameters for use with
 * various Spark features.
 */
object SparkContext extends Logging {
  private val VALID_LOG_LEVELS =
    Set("ALL", "DEBUG", "ERROR", "FATAL", "INFO", "OFF", "TRACE", "WARN")

  /**
   * Lock that guards access to global variables that track SparkContext construction.
   */
  private val SPARK_CONTEXT_CONSTRUCTOR_LOCK = new Object()

  /**
   * The active, fully-constructed SparkContext.  If no SparkContext is active, then this is `null`.
   *
   * Access to this field is guarded by SPARK_CONTEXT_CONSTRUCTOR_LOCK.
   */
  private val activeContext: AtomicReference[SparkContext] =
    new AtomicReference[SparkContext](null)

  /**
   * Points to a partially-constructed SparkContext if some thread is in the SparkContext
   * constructor, or `None` if no SparkContext is being constructed.
   *
   * Access to this field is guarded by SPARK_CONTEXT_CONSTRUCTOR_LOCK
   */
  private var contextBeingConstructed: Option[SparkContext] = None

  /**
   * Called to ensure that no other SparkContext is running in this JVM.
   *
   * Throws an exception if a running context is detected and logs a warning if another thread is
   * constructing a SparkContext.  This warning is necessary because the current locking scheme
   * prevents us from reliably distinguishing between cases where another context is being
   * constructed and cases where another constructor threw an exception.
   */
  private def assertNoOtherContextIsRunning(
      sc: SparkContext,
      allowMultipleContexts: Boolean): Unit = {
    SPARK_CONTEXT_CONSTRUCTOR_LOCK.synchronized {
      Option(activeContext.get()).filter(_ ne sc).foreach { ctx =>
          val errMsg = "Only one SparkContext may be running in this JVM (see SPARK-2243)." +
            " To ignore this error, set spark.driver.allowMultipleContexts = true. " +
            s"The currently running SparkContext was created at:\n${ctx.creationSite.longForm}"
          val exception = new SparkException(errMsg)
          if (allowMultipleContexts) {
            logWarning("Multiple running SparkContexts detected in the same JVM!", exception)
          } else {
            throw exception
          }
        }

      contextBeingConstructed.filter(_ ne sc).foreach { otherContext =>
        // Since otherContext might point to a partially-constructed context, guard against
        // its creationSite field being null:
        val otherContextCreationSite =
          Option(otherContext.creationSite).map(_.longForm).getOrElse("unknown location")
        val warnMsg = "Another SparkContext is being constructed (or threw an exception in its" +
          " constructor).  This may indicate an error, since only one SparkContext may be" +
          " running in this JVM (see SPARK-2243)." +
          s" The other SparkContext was created at:\n$otherContextCreationSite"
        logWarning(warnMsg)
      }
    }
  }

  /**
   * This function may be used to get or instantiate a SparkContext and register it as a
   * singleton object. Because we can only have one active SparkContext per JVM,
   * this is useful when applications may wish to share a SparkContext.
   *
   * @note This function cannot be used to create multiple SparkContext instances
   * even if multiple contexts are allowed.
   */
  def getOrCreate(config: SparkConf): SparkContext = {
    // Synchronize to ensure that multiple create requests don't trigger an exception
    // from assertNoOtherContextIsRunning within setActiveContext
    SPARK_CONTEXT_CONSTRUCTOR_LOCK.synchronized {
      if (activeContext.get() == null) {
        setActiveContext(new SparkContext(config), allowMultipleContexts = false)
      } else {
        if (config.getAll.nonEmpty) {
          logWarning("Using an existing SparkContext; some configuration may not take effect.")
        }
      }
      activeContext.get()
    }
  }

  /**
   * This function may be used to get or instantiate a SparkContext and register it as a
   * singleton object. Because we can only have one active SparkContext per JVM,
   * this is useful when applications may wish to share a SparkContext.
   *
   * This method allows not passing a SparkConf (useful if just retrieving).
   *
   * @note This function cannot be used to create multiple SparkContext instances
   * even if multiple contexts are allowed.
   */
  def getOrCreate(): SparkContext = {
    SPARK_CONTEXT_CONSTRUCTOR_LOCK.synchronized {
      if (activeContext.get() == null) {
        setActiveContext(new SparkContext(), allowMultipleContexts = false)
      }
      activeContext.get()
    }
  }

  /**
   * Called at the beginning of the SparkContext constructor to ensure that no SparkContext is
   * running.  Throws an exception if a running context is detected and logs a warning if another
   * thread is constructing a SparkContext.  This warning is necessary because the current locking
   * scheme prevents us from reliably distinguishing between cases where another context is being
   * constructed and cases where another constructor threw an exception.
   */
  private[spark] def markPartiallyConstructed(
      sc: SparkContext,
      allowMultipleContexts: Boolean): Unit = {
    SPARK_CONTEXT_CONSTRUCTOR_LOCK.synchronized {
      assertNoOtherContextIsRunning(sc, allowMultipleContexts)
      contextBeingConstructed = Some(sc)
    }
  }

  /**
   * Called at the end of the SparkContext constructor to ensure that no other SparkContext has
   * raced with this constructor and started.
   */
  private[spark] def setActiveContext(
      sc: SparkContext,
      allowMultipleContexts: Boolean): Unit = {
    SPARK_CONTEXT_CONSTRUCTOR_LOCK.synchronized {
      assertNoOtherContextIsRunning(sc, allowMultipleContexts)
      contextBeingConstructed = None
      activeContext.set(sc)
    }
  }

  /**
   * Clears the active SparkContext metadata.  This is called by `SparkContext#stop()`.  It's
   * also called in unit tests to prevent a flood of warnings from test suites that don't / can't
   * properly clean up their SparkContexts.
   */
  private[spark] def clearActiveContext(): Unit = {
    SPARK_CONTEXT_CONSTRUCTOR_LOCK.synchronized {
      activeContext.set(null)
    }
  }

  private[spark] val SPARK_JOB_DESCRIPTION = "spark.job.description"
  private[spark] val SPARK_JOB_GROUP_ID = "spark.jobGroup.id"
  private[spark] val SPARK_JOB_INTERRUPT_ON_CANCEL = "spark.job.interruptOnCancel"
  private[spark] val RDD_SCOPE_KEY = "spark.rdd.scope"
  private[spark] val RDD_SCOPE_NO_OVERRIDE_KEY = "spark.rdd.scope.noOverride"

  /**
   * Executor id for the driver.  In earlier versions of Spark, this was `<driver>`, but this was
   * changed to `driver` because the angle brackets caused escaping issues in URLs and XML (see
   * SPARK-6716 for more details).
   */
  private[spark] val DRIVER_IDENTIFIER = "driver"

  /**
   * Legacy version of DRIVER_IDENTIFIER, retained for backwards-compatibility.
   */
  private[spark] val LEGACY_DRIVER_IDENTIFIER = "<driver>"

  private implicit def arrayToArrayWritable[T <% Writable: ClassTag](arr: Traversable[T])
    : ArrayWritable = {
    def anyToWritable[U <% Writable](u: U): Writable = u

    new ArrayWritable(classTag[T].runtimeClass.asInstanceOf[Class[Writable]],
        arr.map(x => anyToWritable(x)).toArray)
  }

  /**
   * Find the JAR from which a given class was loaded, to make it easy for users to pass
   * their JARs to SparkContext.
   */
  def jarOfClass(cls: Class[_]): Option[String] = {
    val uri = cls.getResource("/" + cls.getName.replace('.', '/') + ".class")
    if (uri != null) {
      val uriStr = uri.toString
      if (uriStr.startsWith("jar:file:")) {
        // URI will be of the form "jar:file:/path/foo.jar!/package/cls.class",
        // so pull out the /path/foo.jar
        Some(uriStr.substring("jar:file:".length, uriStr.indexOf('!')))
      } else {
        None
      }
    } else {
      None
    }
  }

  /**
   * Find the JAR that contains the class of a particular object, to make it easy for users
   * to pass their JARs to SparkContext. In most cases you can call jarOfObject(this) in
   * your driver program.
   */
  def jarOfObject(obj: AnyRef): Option[String] = jarOfClass(obj.getClass)

  /**
   * Creates a modified version of a SparkConf with the parameters that can be passed separately
   * to SparkContext, to make it easier to write SparkContext's constructors. This ignores
   * parameters that are passed as the default value of null, instead of throwing an exception
   * like SparkConf would.
   */
  private[spark] def updatedConf(
      conf: SparkConf,
      master: String,
      appName: String,
      sparkHome: String = null,
      jars: Seq[String] = Nil,
      environment: Map[String, String] = Map()): SparkConf =
  {
    val res = conf.clone()
    res.setMaster(master)
    res.setAppName(appName)
    if (sparkHome != null) {
      res.setSparkHome(sparkHome)
    }
    if (jars != null && !jars.isEmpty) {
      res.setJars(jars)
    }
    res.setExecutorEnv(environment.toSeq)
    res
  }

  /**
   * The number of driver cores to use for execution in local mode, 0 otherwise.
   */
  private[spark] def numDriverCores(master: String): Int = {
    def convertToInt(threads: String): Int = {
      if (threads == "*") Runtime.getRuntime.availableProcessors() else threads.toInt
    }
    master match {
      case "local" => 1
      case SparkMasterRegex.LOCAL_N_REGEX(threads) => convertToInt(threads)
      case SparkMasterRegex.LOCAL_N_FAILURES_REGEX(threads, _) => convertToInt(threads)
      case _ => 0 // driver is not used for execution
    }
  }

  /**
   * Create a task scheduler based on a given master URL.
   * Return a 2-tuple of the scheduler backend and the task scheduler.
   */
  private def createTaskScheduler(
      sc: SparkContext,
      master: String,
      deployMode: String): (SchedulerBackend, TaskScheduler) = {
    import SparkMasterRegex._

    // When running locally, don't try to re-execute tasks on failure.
    val MAX_LOCAL_TASK_FAILURES = 1

    master match {
      case "local" =>
        val scheduler = new TaskSchedulerImpl(sc, MAX_LOCAL_TASK_FAILURES, isLocal = true)
        val backend = new LocalSchedulerBackend(sc.getConf, scheduler, 1)
        scheduler.initialize(backend)
        (backend, scheduler)

      case LOCAL_N_REGEX(threads) =>
        def localCpuCount: Int = Runtime.getRuntime.availableProcessors()
        // local[*] estimates the number of cores on the machine; local[N] uses exactly N threads.
        val threadCount = if (threads == "*") localCpuCount else threads.toInt
        if (threadCount <= 0) {
          throw new SparkException(s"Asked to run locally with $threadCount threads")
        }
        val scheduler = new TaskSchedulerImpl(sc, MAX_LOCAL_TASK_FAILURES, isLocal = true)
        val backend = new LocalSchedulerBackend(sc.getConf, scheduler, threadCount)
        scheduler.initialize(backend)
        (backend, scheduler)

      case LOCAL_N_FAILURES_REGEX(threads, maxFailures) =>
        def localCpuCount: Int = Runtime.getRuntime.availableProcessors()
        // local[*, M] means the number of cores on the computer with M failures
        // local[N, M] means exactly N threads with M failures
        val threadCount = if (threads == "*") localCpuCount else threads.toInt
        val scheduler = new TaskSchedulerImpl(sc, maxFailures.toInt, isLocal = true)
        val backend = new LocalSchedulerBackend(sc.getConf, scheduler, threadCount)
        scheduler.initialize(backend)
        (backend, scheduler)

      case SPARK_REGEX(sparkUrl) =>
        val scheduler = new TaskSchedulerImpl(sc)
        val masterUrls = sparkUrl.split(",").map("spark://" + _)
        val backend = new StandaloneSchedulerBackend(scheduler, sc, masterUrls)
        scheduler.initialize(backend)
        (backend, scheduler)

      case LOCAL_CLUSTER_REGEX(numSlaves, coresPerSlave, memoryPerSlave) =>
        // Check to make sure memory requested <= memoryPerSlave. Otherwise Spark will just hang.
        val memoryPerSlaveInt = memoryPerSlave.toInt
        if (sc.executorMemory > memoryPerSlaveInt) {
          throw new SparkException(
            "Asked to launch cluster with %d MB RAM / worker but requested %d MB/worker".format(
              memoryPerSlaveInt, sc.executorMemory))
        }

        val scheduler = new TaskSchedulerImpl(sc)
        val localCluster = new LocalSparkCluster(
          numSlaves.toInt, coresPerSlave.toInt, memoryPerSlaveInt, sc.conf)
        val masterUrls = localCluster.start()
        val backend = new StandaloneSchedulerBackend(scheduler, sc, masterUrls)
        scheduler.initialize(backend)
        backend.shutdownCallback = (backend: StandaloneSchedulerBackend) => {
          localCluster.stop()
        }
        (backend, scheduler)

      case masterUrl =>
        val cm = getClusterManager(masterUrl) match {
          case Some(clusterMgr) => clusterMgr
          case None => throw new SparkException("Could not parse Master URL: '" + master + "'")
        }
        try {
          val scheduler = cm.createTaskScheduler(sc, masterUrl)
          val backend = cm.createSchedulerBackend(sc, masterUrl, scheduler)
          cm.initialize(scheduler, backend)
          (backend, scheduler)
        } catch {
          case se: SparkException => throw se
          case NonFatal(e) =>
            throw new SparkException("External scheduler cannot be instantiated", e)
        }
    }
  }

  private def getClusterManager(url: String): Option[ExternalClusterManager] = {
    val loader = Utils.getContextOrSparkClassLoader
    val serviceLoaders =
      ServiceLoader.load(classOf[ExternalClusterManager], loader).asScala.filter(_.canCreate(url))
    if (serviceLoaders.size > 1) {
      throw new SparkException(s"Multiple Cluster Managers ($serviceLoaders) registered " +
          s"for the url $url:")
    }
    serviceLoaders.headOption
  }
}

/**
 * A collection of regexes for extracting information from the master string.
 */
private object SparkMasterRegex {
  // Regular expression used for local[N] and local[*] master formats
  val LOCAL_N_REGEX = """local\[([0-9]+|\*)\]""".r
  // Regular expression for local[N, maxRetries], used in tests with failing tasks
  val LOCAL_N_FAILURES_REGEX = """local\[([0-9]+|\*)\s*,\s*([0-9]+)\]""".r
  // Regular expression for simulating a Spark cluster of [N, cores, memory] locally
  val LOCAL_CLUSTER_REGEX = """local-cluster\[\s*([0-9]+)\s*,\s*([0-9]+)\s*,\s*([0-9]+)\s*]""".r
  // Regular expression for connecting to Spark deploy clusters
  val SPARK_REGEX = """spark://(.*)""".r
}

/**
 * A class encapsulating how to convert some type T to Writable. It stores both the Writable class
 * corresponding to T (e.g. IntWritable for Int) and a function for doing the conversion.
 * The getter for the writable class takes a ClassTag[T] in case this is a generic object
 * that doesn't know the type of T when it is created. This sounds strange but is necessary to
 * support converting subclasses of Writable to themselves (writableWritableConverter).
 */
private[spark] class WritableConverter[T](
    val writableClass: ClassTag[T] => Class[_ <: Writable],
    val convert: Writable => T)
  extends Serializable

object WritableConverter {

  // Helper objects for converting common types to Writable
  private[spark] def simpleWritableConverter[T, W <: Writable: ClassTag](convert: W => T)
  : WritableConverter[T] = {
    val wClass = classTag[W].runtimeClass.asInstanceOf[Class[W]]
    new WritableConverter[T](_ => wClass, x => convert(x.asInstanceOf[W]))
  }

  // The following implicit functions were in SparkContext before 1.3 and users had to
  // `import SparkContext._` to enable them. Now we move them here to make the compiler find
  // them automatically. However, we still keep the old functions in SparkContext for backward
  // compatibility and forward to the following functions directly.

  implicit def intWritableConverter(): WritableConverter[Int] =
    simpleWritableConverter[Int, IntWritable](_.get)

  implicit def longWritableConverter(): WritableConverter[Long] =
    simpleWritableConverter[Long, LongWritable](_.get)

  implicit def doubleWritableConverter(): WritableConverter[Double] =
    simpleWritableConverter[Double, DoubleWritable](_.get)

  implicit def floatWritableConverter(): WritableConverter[Float] =
    simpleWritableConverter[Float, FloatWritable](_.get)

  implicit def booleanWritableConverter(): WritableConverter[Boolean] =
    simpleWritableConverter[Boolean, BooleanWritable](_.get)

  implicit def bytesWritableConverter(): WritableConverter[Array[Byte]] = {
    simpleWritableConverter[Array[Byte], BytesWritable] { bw =>
      // getBytes method returns array which is longer then data to be returned
      Arrays.copyOfRange(bw.getBytes, 0, bw.getLength)
    }
  }

  implicit def stringWritableConverter(): WritableConverter[String] =
    simpleWritableConverter[String, Text](_.toString)

  implicit def writableWritableConverter[T <: Writable](): WritableConverter[T] =
    new WritableConverter[T](_.runtimeClass.asInstanceOf[Class[T]], _.asInstanceOf[T])
}

/**
 * A class encapsulating how to convert some type T to Writable. It stores both the Writable class
 * corresponding to T (e.g. IntWritable for Int) and a function for doing the conversion.
 * The Writable class will be used in `SequenceFileRDDFunctions`.
 */
private[spark] class WritableFactory[T](
    val writableClass: ClassTag[T] => Class[_ <: Writable],
    val convert: T => Writable) extends Serializable

object WritableFactory {

  private[spark] def simpleWritableFactory[T: ClassTag, W <: Writable : ClassTag](convert: T => W)
    : WritableFactory[T] = {
    val writableClass = implicitly[ClassTag[W]].runtimeClass.asInstanceOf[Class[W]]
    new WritableFactory[T](_ => writableClass, convert)
  }

  implicit def intWritableFactory: WritableFactory[Int] =
    simpleWritableFactory(new IntWritable(_))

  implicit def longWritableFactory: WritableFactory[Long] =
    simpleWritableFactory(new LongWritable(_))

  implicit def floatWritableFactory: WritableFactory[Float] =
    simpleWritableFactory(new FloatWritable(_))

  implicit def doubleWritableFactory: WritableFactory[Double] =
    simpleWritableFactory(new DoubleWritable(_))

  implicit def booleanWritableFactory: WritableFactory[Boolean] =
    simpleWritableFactory(new BooleanWritable(_))

  implicit def bytesWritableFactory: WritableFactory[Array[Byte]] =
    simpleWritableFactory(new BytesWritable(_))

  implicit def stringWritableFactory: WritableFactory[String] =
    simpleWritableFactory(new Text(_))

  implicit def writableWritableFactory[T <: Writable: ClassTag]: WritableFactory[T] =
    simpleWritableFactory(w => w)

}<|MERGE_RESOLUTION|>--- conflicted
+++ resolved
@@ -1332,39 +1332,28 @@
   }
 
   /**
-<<<<<<< HEAD
-   * Register the given accumulator. Note that accumulators must be registered before use, or it
-   * will throw exception.
-=======
    * Register the given accumulator.
    *
    * @note Accumulators must be registered before use, or it will throw exception.
->>>>>>> bb152cdf
    */
   def register(acc: AccumulatorV2[_, _]): Unit = {
     acc.register(this, dataProperty = false)
   }
 
   /**
-<<<<<<< HEAD
-   * Register the given accumulator with given name. Note that accumulators must be registered
-   * before use, or it will throw exception.
-   *
+   * Register the given accumulator with given name.
+   *
+   * @note Accumulators must be registered before use, or it will throw exception.
    * @param name The name of the accumulator. Named accumulators will show up in the Spark Web UI.
-=======
-   * Register the given accumulator with given name.
-   *
-   * @note Accumulators must be registered before use, or it will throw exception.
->>>>>>> bb152cdf
    */
   def register(acc: AccumulatorV2[_, _], name: String): Unit = {
     acc.register(this, name = Some(name))
   }
 
   /**
-   * Register the given accumulator. Note that accumulators must be registered before use, or it
-   * will throw exception.
-   *
+   * Register the given accumulator.
+   *
+   * @note Accumulators must be registered before use, or it will throw exception.
    * @param dataProperty If the accumulator should avoid re-counting multiple evaluations on the
    *                     same RDD/partition. This adds some additional overhead for tracking and
    *                     is an experimental feature. Data Propert accumulators are not currently
@@ -1376,9 +1365,9 @@
   }
 
   /**
-   * Register the given accumulator with given name. Note that accumulators must be registered
-   * before use, or it will throw exception.
-   *
+   * Register the given accumulator with given name.
+   *
+   * @note Accumulators must be registered before use, or it will throw exception.
    * @param dataProperty If the accumulator should avoid re-counting multiple evaluations on the
    *                     same RDD/partition. This adds some additional overhead for tracking and
    *                     is an experimental feature. Data Propert accumulators are not currently
