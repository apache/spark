--- conflicted
+++ resolved
@@ -881,7 +881,6 @@
   }
 
   /**
-<<<<<<< HEAD
    * Read a directory of text files from HDFS, a local file system (available on all nodes), or any
    * Hadoop-supported file system URI. Each file is read as a single record and returned in a
    * key-value pair, where the key is the path of each file, the value is the content of each file.
@@ -916,8 +915,6 @@
   /**
    * :: Experimental ::
    *
-=======
->>>>>>> 1bc41125
    * Get an RDD for a Hadoop-readable dataset as PortableDataStream for each file
    * (useful for binary data)
    *
@@ -968,7 +965,6 @@
   }
 
   /**
-<<<<<<< HEAD
    * :: Experimental ::
    *
    * Get an RDD for a Hadoop-readable dataset as PortableDataStream for each file
@@ -997,7 +993,6 @@
    *
    * @note Small files are preferred; very large files may cause bad performance.
    */
-  @Experimental
   def binaryFiles(
       path: String,
       minPartitions: Int = defaultMinPartitions): RDD[(String, PortableDataStream)] =
@@ -1006,8 +1001,6 @@
   /**
    * :: Experimental ::
    *
-=======
->>>>>>> 1bc41125
    * Load data from a flat binary file, assuming the length of each record is constant.
    *
    * '''Note:''' We ensure that the byte array for each record in the resulting RDD
