--- conflicted
+++ resolved
@@ -1956,7 +1956,6 @@
     Utils.tryLogNonFatalError {
       _eventLogger.foreach(_.stop())
     }
-<<<<<<< HEAD
     if (_heartbeater != null) {
       Utils.tryLogNonFatalError {
         _heartbeater.stop()
@@ -1969,8 +1968,7 @@
       }
       _dagScheduler = null
     }
-=======
->>>>>>> 80784a1d
+
     if (env != null && _heartbeatReceiver != null) {
       Utils.tryLogNonFatalError {
         env.rpcEnv.stop(_heartbeatReceiver)
