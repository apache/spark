--- conflicted
+++ resolved
@@ -227,14 +227,9 @@
   @volatile private[spark] var dagScheduler = new DAGScheduler(this)
   dagScheduler.start()
 
-<<<<<<< HEAD
   private[spark] val cleaner = new ContextCleaner(this)
   cleaner.start()
-
-  ui.start()
-=======
   postEnvironmentUpdate()
->>>>>>> 71d4ed27
 
   /** A default Hadoop Configuration for the Hadoop code (e.g. file systems) that we reuse. */
   val hadoopConfiguration = {
