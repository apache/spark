--- conflicted
+++ resolved
@@ -97,35 +97,8 @@
     val resources = if (resourceProfileId == UNKNOWN_RESOURCE_PROFILE_ID) {
       getOrDiscoverAllResources(env.conf, SPARK_EXECUTOR_PREFIX, resourcesFileOpt)
     } else {
-<<<<<<< HEAD
-      // TODO - seems like a lot to send these task confs and then only use it here as sanity test
-      // perhaps remove
-      val taskResourceProf = getTaskRequirementsFromInternalConfs(env.conf, resourceProfileId)
-      val resourceInfo = if (taskResourceProf.taskResources.nonEmpty) {
-        val resources = getOrDiscoverAllResourcesForResourceProfile(resourceProfileId, env.conf,
-          resourcesFileOpt, SPARK_EXECUTOR_PREFIX)
-        if (resources.isEmpty) {
-          throw new SparkException("User specified resources per task via: " +
-            s"$SPARK_TASK_PREFIX, but can't find any resources available on the executor.")
-        } else {
-          logResourceInfo(SPARK_EXECUTOR_PREFIX, resources)
-        }
-        resources
-      } else {
-        if (resourcesFileOpt.nonEmpty) {
-          logWarning("A resources file was specified but the application is not configured " +
-            s"to use any resources, see the configs with prefix: ${SPARK_TASK_PREFIX}")
-        } else {
-          logWarning(s"A resource profile id ${resourceProfileId} was specified but no " +
-            s"task resources were configured, see the configs with prefix ${SPARK_TASK_PREFIX}")
-        }
-        Map.empty[String, ResourceInformation]
-      }
-      resourceInfo
-=======
       getOrDiscoverAllResourcesForResourceProfile(resourceProfileId, env.conf,
         resourcesFileOpt, SPARK_EXECUTOR_PREFIX)
->>>>>>> 7ddc19c6
     }
     logResourceInfo(SPARK_EXECUTOR_PREFIX, resources)
     resources
