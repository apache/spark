/*
 * Licensed to the Apache Software Foundation (ASF) under one or more
 * contributor license agreements.  See the NOTICE file distributed with
 * this work for additional information regarding copyright ownership.
 * The ASF licenses this file to You under the Apache License, Version 2.0
 * (the "License"); you may not use this file except in compliance with
 * the License.  You may obtain a copy of the License at
 *
 *    http://www.apache.org/licenses/LICENSE-2.0
 *
 * Unless required by applicable law or agreed to in writing, software
 * distributed under the License is distributed on an "AS IS" BASIS,
 * WITHOUT WARRANTIES OR CONDITIONS OF ANY KIND, either express or implied.
 * See the License for the specific language governing permissions and
 * limitations under the License.
 */

package org.apache.spark.executor

import java.net.URL
import java.nio.ByteBuffer
import java.util.Locale
<<<<<<< HEAD
import java.util.concurrent.atomic.AtomicBoolean
=======
import java.util.concurrent.ConcurrentHashMap
import java.util.concurrent.atomic.{AtomicBoolean, AtomicLong}
>>>>>>> b23ae15d

import scala.util.{Failure, Success}
import scala.util.control.NonFatal

import io.netty.util.internal.PlatformDependent

import org.apache.spark._
import org.apache.spark.TaskState.TaskState
import org.apache.spark.deploy.SparkHadoopUtil
import org.apache.spark.deploy.worker.WorkerWatcher
import org.apache.spark.internal.Logging
import org.apache.spark.internal.config._
import org.apache.spark.network.netty.SparkTransportConf
import org.apache.spark.network.util.NettyUtils
import org.apache.spark.resource.ResourceInformation
import org.apache.spark.resource.ResourceProfile
import org.apache.spark.resource.ResourceProfile._
import org.apache.spark.resource.ResourceUtils._
import org.apache.spark.rpc._
import org.apache.spark.scheduler.{ExecutorLossMessage, ExecutorLossReason, TaskDescription}
import org.apache.spark.scheduler.cluster.CoarseGrainedClusterMessages._
import org.apache.spark.util.{ChildFirstURLClassLoader, MutableURLClassLoader, SignalUtils, ThreadUtils, Utils}

private[spark] class CoarseGrainedExecutorBackend(
    override val rpcEnv: RpcEnv,
    driverUrl: String,
    executorId: String,
    bindAddress: String,
    hostname: String,
    cores: Int,
    env: SparkEnv,
    resourcesFileOpt: Option[String],
    resourceProfile: ResourceProfile)
  extends IsolatedThreadSafeRpcEndpoint with ExecutorBackend with Logging {

  import CoarseGrainedExecutorBackend._

  private[spark] val stopping = new AtomicBoolean(false)
  var executor: Executor = null
  @volatile var driver: Option[RpcEndpointRef] = None

  private var _resources = Map.empty[String, ResourceInformation]

  private var decommissioned = false

  // Track the last time in ns that at least one task is running. If no task is running and all
  // shuffle/RDD data migration are done, the decommissioned executor should exit.
  private var lastTaskFinishTime = new AtomicLong(System.nanoTime())

  override def onStart(): Unit = {
    if (env.conf.get(DECOMMISSION_ENABLED)) {
      val signal = env.conf.get(EXECUTOR_DECOMMISSION_SIGNAL)
      logInfo(s"Registering SIG$signal handler to trigger decommissioning.")
      SignalUtils.register(signal, s"Failed to register SIG$signal handler - disabling" +
        s" executor decommission feature.") (self.askSync[Boolean](ExecutorDecommissionSigReceived))
    }

    logInfo("Connecting to driver: " + driverUrl)
    try {
      val securityManager = new SecurityManager(env.conf)
      val shuffleClientTransportConf = SparkTransportConf.fromSparkConf(
        env.conf, "shuffle", sslOptions = Some(securityManager.getRpcSSLOptions()))
      if (NettyUtils.preferDirectBufs(shuffleClientTransportConf) &&
          PlatformDependent.maxDirectMemory() < env.conf.get(MAX_REMOTE_BLOCK_SIZE_FETCH_TO_MEM)) {
        throw new SparkException(s"Netty direct memory should at least be bigger than " +
          s"'${MAX_REMOTE_BLOCK_SIZE_FETCH_TO_MEM.key}', but got " +
          s"${PlatformDependent.maxDirectMemory()} bytes < " +
          s"${env.conf.get(MAX_REMOTE_BLOCK_SIZE_FETCH_TO_MEM)}")
      }

      _resources = parseOrFindResources(resourcesFileOpt)
    } catch {
      case NonFatal(e) =>
        exitExecutor(1, "Unable to create executor due to " + e.getMessage, e)
    }
    rpcEnv.asyncSetupEndpointRefByURI(driverUrl).flatMap { ref =>
      // This is a very fast action so we can use "ThreadUtils.sameThread"
      driver = Some(ref)
      env.executorBackend = Option(this)
      ref.ask[Boolean](RegisterExecutor(executorId, self, hostname, cores, extractLogUrls,
        extractAttributes, _resources, resourceProfile.id))
    }(ThreadUtils.sameThread).onComplete {
      case Success(_) =>
        self.send(RegisteredExecutor)
      case Failure(e) =>
        exitExecutor(1, s"Cannot register with driver: $driverUrl", e, notifyDriver = false)
    }(ThreadUtils.sameThread)
  }

  /**
   * Create a classLoader for use for resource discovery. The user could provide a class
   * as a substitute for the default one so we have to be able to load it from a user specified
   * jar.
   */
  private def createClassLoader(): MutableURLClassLoader = {
    val currentLoader = Utils.getContextOrSparkClassLoader
    val urls = getUserClassPath.toArray
    if (env.conf.get(EXECUTOR_USER_CLASS_PATH_FIRST)) {
      new ChildFirstURLClassLoader(urls, currentLoader)
    } else {
      new MutableURLClassLoader(urls, currentLoader)
    }
  }

  // visible for testing
  def parseOrFindResources(resourcesFileOpt: Option[String]): Map[String, ResourceInformation] = {
    // use a classloader that includes the user classpath in case they specified a class for
    // resource discovery
    val urlClassLoader = createClassLoader()
    logDebug(s"Resource profile id is: ${resourceProfile.id}")
    Utils.withContextClassLoader(urlClassLoader) {
      val resources = getOrDiscoverAllResourcesForResourceProfile(
        resourcesFileOpt,
        SPARK_EXECUTOR_PREFIX,
        resourceProfile,
        env.conf)
      logResourceInfo(SPARK_EXECUTOR_PREFIX, resources)
      resources
    }
  }

  def getUserClassPath: Seq[URL] = Nil

  def extractLogUrls: Map[String, String] = {
    val prefix = "SPARK_LOG_URL_"
    sys.env.view.filterKeys(_.startsWith(prefix))
      .map(e => (e._1.substring(prefix.length).toLowerCase(Locale.ROOT), e._2)).toMap
  }

  def extractAttributes: Map[String, String] = {
    val prefix = "SPARK_EXECUTOR_ATTRIBUTE_"
    sys.env.view.filterKeys(_.startsWith(prefix))
      .map(e => (e._1.substring(prefix.length).toUpperCase(Locale.ROOT), e._2)).toMap
  }

  def notifyDriverAboutPushCompletion(shuffleId: Int, shuffleMergeId: Int, mapIndex: Int): Unit = {
    val msg = ShufflePushCompletion(shuffleId, shuffleMergeId, mapIndex)
    driver.foreach(_.send(msg))
  }

  override def receive: PartialFunction[Any, Unit] = {
    case RegisteredExecutor =>
      logInfo("Successfully registered with driver")
      try {
        executor = new Executor(executorId, hostname, env, getUserClassPath, isLocal = false,
          resources = _resources)
        driver.get.send(LaunchedExecutor(executorId))
      } catch {
        case NonFatal(e) =>
          exitExecutor(1, "Unable to create executor due to " + e.getMessage, e)
      }
    case UpdateExecutorLogLevel(newLogLevel) =>
      Utils.setLogLevelIfNeeded(newLogLevel)

    case LaunchTask(data) =>
      if (executor == null) {
        exitExecutor(1, "Received LaunchTask command but executor was null")
      } else {
        val taskDesc = TaskDescription.decode(data.value)
        logInfo("Got assigned task " + taskDesc.taskId)
        // Convert resources amounts into ResourceInformation
        val resources = taskDesc.resources.map { case (rName, addressesAmounts) =>
          rName -> new ResourceInformation(rName, addressesAmounts.keys.toSeq.sorted.toArray)}
        executor.launchTask(this, taskDesc)
      }

    case KillTask(taskId, _, interruptThread, reason) =>
      if (executor == null) {
        exitExecutor(1, "Received KillTask command but executor was null")
      } else {
        executor.killTask(taskId, interruptThread, reason)
      }

    case StopExecutor =>
      stopping.set(true)
      logInfo("Driver commanded a shutdown")
      // Cannot shutdown here because an ack may need to be sent back to the caller. So send
      // a message to self to actually do the shutdown.
      self.send(Shutdown)

    case Shutdown =>
      stopping.set(true)
      new Thread("CoarseGrainedExecutorBackend-stop-executor") {
        override def run(): Unit = {
          // `executor` can be null if there's any error in `CoarseGrainedExecutorBackend.onStart`
          // or fail to create `Executor`.
          if (executor == null) {
            System.exit(1)
          } else {
            // executor.stop() will call `SparkEnv.stop()` which waits until RpcEnv stops totally.
            // However, if `executor.stop()` runs in some thread of RpcEnv, RpcEnv won't be able to
            // stop until `executor.stop()` returns, which becomes a dead-lock (See SPARK-14180).
            // Therefore, we put this line in a new thread.
            executor.stop()
          }
        }
      }.start()

    case UpdateDelegationTokens(tokenBytes) =>
      logInfo(s"Received tokens of ${tokenBytes.length} bytes")
      SparkHadoopUtil.get.addDelegationTokens(tokenBytes, env.conf)

    case DecommissionExecutor =>
      decommissionSelf()
  }

  override def receiveAndReply(context: RpcCallContext): PartialFunction[Any, Unit] = {
    case ExecutorDecommissionSigReceived =>
      var driverNotified = false
      try {
        driver.foreach { driverRef =>
          // Tell driver that we are starting decommissioning so it stops trying to schedule us
          driverNotified = driverRef.askSync[Boolean](ExecutorDecommissioning(executorId))
          if (driverNotified) decommissionSelf()
        }
      } catch {
        case e: Exception =>
          if (driverNotified) {
            logError("Fail to decommission self (but driver has been notified).", e)
          } else {
            logError("Fail to tell driver that we are starting decommissioning", e)
          }
          decommissioned = false
      }
      context.reply(decommissioned)

    case TaskThreadDump(taskId) =>
      context.reply(executor.getTaskThreadDump(taskId))
  }

  override def onDisconnected(remoteAddress: RpcAddress): Unit = {
    if (stopping.get()) {
      logInfo(s"Driver from $remoteAddress disconnected during shutdown")
    } else if (driver.exists(_.address == remoteAddress)) {
      exitExecutor(1, s"Driver $remoteAddress disassociated! Shutting down.", null,
        notifyDriver = false)
    } else {
      logWarning(s"An unknown ($remoteAddress) driver disconnected.")
    }
  }

  override def statusUpdate(taskId: Long, state: TaskState, data: ByteBuffer): Unit = {
    val resources = executor.runningTasks.get(taskId).taskDescription.resources
    val cpus = executor.runningTasks.get(taskId).taskDescription.cpus
    val msg = StatusUpdate(executorId, taskId, state, data, cpus, resources)
<<<<<<< HEAD
=======
    if (TaskState.isFinished(state)) {
      taskResources.remove(taskId)
      lastTaskFinishTime.set(System.nanoTime())
    }
>>>>>>> b23ae15d
    driver match {
      case Some(driverRef) => driverRef.send(msg)
      case None => logWarning(s"Drop $msg because has not yet connected to driver")
    }
  }

  /**
   * This function can be overloaded by other child classes to handle
   * executor exits differently. For e.g. when an executor goes down,
   * back-end may not want to take the parent process down.
   */
  protected def exitExecutor(code: Int,
                             reason: String,
                             throwable: Throwable = null,
                             notifyDriver: Boolean = true) = {
    if (stopping.compareAndSet(false, true)) {
      val message = "Executor self-exiting due to : " + reason
      if (throwable != null) {
        logError(message, throwable)
      } else {
        if (code == 0) {
          logInfo(message)
        } else {
          logError(message)
        }
      }

      if (notifyDriver && driver.nonEmpty) {
        driver.get.send(RemoveExecutor(executorId, new ExecutorLossReason(reason)))
      }
      self.send(Shutdown)
    } else {
      logInfo("Skip exiting executor since it's been already asked to exit before.")
    }
  }

  private def decommissionSelf(): Unit = {
    if (!env.conf.get(DECOMMISSION_ENABLED)) {
      logWarning(s"Receive decommission request, but decommission feature is disabled.")
      return
    } else if (decommissioned) {
      logWarning(s"Executor $executorId already started decommissioning.")
      return
    }
    val msg = s"Decommission executor $executorId."
    logInfo(msg)
    try {
      decommissioned = true
      val migrationEnabled = env.conf.get(STORAGE_DECOMMISSION_ENABLED) &&
        (env.conf.get(STORAGE_DECOMMISSION_RDD_BLOCKS_ENABLED) ||
          env.conf.get(STORAGE_DECOMMISSION_SHUFFLE_BLOCKS_ENABLED))
      if (migrationEnabled) {
        env.blockManager.decommissionBlockManager()
      } else if (env.conf.get(STORAGE_DECOMMISSION_ENABLED)) {
        logError(s"Storage decommissioning attempted but neither " +
          s"${STORAGE_DECOMMISSION_SHUFFLE_BLOCKS_ENABLED.key} or " +
          s"${STORAGE_DECOMMISSION_RDD_BLOCKS_ENABLED.key} is enabled ")
      }
      if (executor != null) {
        executor.decommission()
      }
      // Shutdown the executor once all tasks are gone & any configured migrations completed.
      // Detecting migrations completion doesn't need to be perfect and we want to minimize the
      // overhead for executors that are not in decommissioning state as overall that will be
      // more of the executors. For example, this will not catch a block which is already in
      // the process of being put from a remote executor before migration starts. This trade-off
      // is viewed as acceptable to minimize introduction of any new locking structures in critical
      // code paths.

      val shutdownThread = new Thread("wait-for-blocks-to-migrate") {
        override def run(): Unit = {
          val sleep_time = 1000 // 1s
          // This config is internal and only used by unit tests to force an executor
          // to hang around for longer when decommissioned.
          val initialSleepMillis = env.conf.getInt(
            "spark.test.executor.decommission.initial.sleep.millis", sleep_time)
          if (initialSleepMillis > 0) {
            Thread.sleep(initialSleepMillis)
          }
          while (true) {
            logInfo("Checking to see if we can shutdown.")
            if (executor == null || executor.numRunningTasks == 0) {
              if (migrationEnabled) {
                logInfo("No running tasks, checking migrations")
                val (migrationTime, allBlocksMigrated) = env.blockManager.lastMigrationInfo()
                // We can only trust allBlocksMigrated boolean value if there were no tasks running
                // since the start of computing it.
                if (allBlocksMigrated && (migrationTime > lastTaskFinishTime.get())) {
                  logInfo("No running tasks, all blocks migrated, stopping.")
                  exitExecutor(0, ExecutorLossMessage.decommissionFinished, notifyDriver = true)
                } else {
                  logInfo("All blocks not yet migrated.")
                }
              } else {
                logInfo("No running tasks, no block migration configured, stopping.")
                exitExecutor(0, ExecutorLossMessage.decommissionFinished, notifyDriver = true)
              }
            } else {
              logInfo(s"Blocked from shutdown by ${executor.numRunningTasks} running tasks")
            }
            Thread.sleep(sleep_time)
          }
        }
      }
      shutdownThread.setDaemon(true)
      shutdownThread.start()

      logInfo("Will exit when finished decommissioning")
    } catch {
      case e: Exception =>
        decommissioned = false
        logError("Unexpected error while decommissioning self", e)
    }
  }
}

private[spark] object CoarseGrainedExecutorBackend extends Logging {

  // Message used internally to start the executor when the driver successfully accepted the
  // registration request.
  case object RegisteredExecutor

  case class Arguments(
      driverUrl: String,
      executorId: String,
      bindAddress: String,
      hostname: String,
      cores: Int,
      appId: String,
      workerUrl: Option[String],
      resourcesFileOpt: Option[String],
      resourceProfileId: Int)

  def main(args: Array[String]): Unit = {
    val createFn: (RpcEnv, Arguments, SparkEnv, ResourceProfile) =>
      CoarseGrainedExecutorBackend = { case (rpcEnv, arguments, env, resourceProfile) =>
      new CoarseGrainedExecutorBackend(rpcEnv, arguments.driverUrl, arguments.executorId,
        arguments.bindAddress, arguments.hostname, arguments.cores,
        env, arguments.resourcesFileOpt, resourceProfile)
    }
    run(parseArguments(args, this.getClass.getCanonicalName.stripSuffix("$")), createFn)
    System.exit(0)
  }

  def run(
      arguments: Arguments,
      backendCreateFn: (RpcEnv, Arguments, SparkEnv, ResourceProfile) =>
        CoarseGrainedExecutorBackend): Unit = {

    Utils.initDaemon(log)

    SparkHadoopUtil.get.runAsSparkUser { () =>
      // Debug code
      Utils.checkHost(arguments.hostname)

      // Bootstrap to fetch the driver's Spark properties.
      val executorConf = new SparkConf
      val fetcher = RpcEnv.create(
        "driverPropsFetcher",
        arguments.bindAddress,
        arguments.hostname,
        -1,
        executorConf,
        new SecurityManager(executorConf),
        numUsableCores = 0,
        clientMode = true)

      var driver: RpcEndpointRef = null
      val nTries = 3
      for (i <- 0 until nTries if driver == null) {
        try {
          driver = fetcher.setupEndpointRefByURI(arguments.driverUrl)
        } catch {
          case e: Throwable => if (i == nTries - 1) {
            throw e
          }
        }
      }

      val cfg = driver.askSync[SparkAppConfig](RetrieveSparkAppConfig(arguments.resourceProfileId))
      val props = cfg.sparkProperties ++ Seq[(String, String)](("spark.app.id", arguments.appId))
      fetcher.shutdown()

      // Create SparkEnv using properties we fetched from the driver.
      val driverConf = new SparkConf()
      for ((key, value) <- props) {
        // this is required for SSL in standalone mode
        if (SparkConf.isExecutorStartupConf(key)) {
          driverConf.setIfMissing(key, value)
        } else {
          driverConf.set(key, value)
        }
      }

      cfg.hadoopDelegationCreds.foreach { tokens =>
        SparkHadoopUtil.get.addDelegationTokens(tokens, driverConf)
      }

      driverConf.set(EXECUTOR_ID, arguments.executorId)
      cfg.logLevel.foreach(logLevel => Utils.setLogLevelIfNeeded(logLevel))

      val env = SparkEnv.createExecutorEnv(driverConf, arguments.executorId, arguments.bindAddress,
        arguments.hostname, arguments.cores, cfg.ioEncryptionKey, isLocal = false)
      // Set the application attemptId in the BlockStoreClient if available.
      val appAttemptId = env.conf.get(APP_ATTEMPT_ID)
      appAttemptId.foreach(attemptId =>
        env.blockManager.blockStoreClient.setAppAttemptId(attemptId)
      )
      val backend = backendCreateFn(env.rpcEnv, arguments, env, cfg.resourceProfile)
      env.rpcEnv.setupEndpoint("Executor", backend)
      arguments.workerUrl.foreach { url =>
        env.rpcEnv.setupEndpoint("WorkerWatcher",
          new WorkerWatcher(env.rpcEnv, url, isChildProcessStopping = backend.stopping))
      }
      env.rpcEnv.awaitTermination()
    }
  }

  def parseArguments(args: Array[String], classNameForEntry: String): Arguments = {
    var driverUrl: String = null
    var executorId: String = null
    var bindAddress: String = null
    var hostname: String = null
    var cores: Int = 0
    var resourcesFileOpt: Option[String] = None
    var appId: String = null
    var workerUrl: Option[String] = None
    var resourceProfileId: Int = DEFAULT_RESOURCE_PROFILE_ID

    var argv = args.toList
    while (!argv.isEmpty) {
      argv match {
        case ("--driver-url") :: value :: tail =>
          driverUrl = value
          argv = tail
        case ("--executor-id") :: value :: tail =>
          executorId = value
          argv = tail
        case ("--bind-address") :: value :: tail =>
          bindAddress = value
          argv = tail
        case ("--hostname") :: value :: tail =>
          hostname = value
          argv = tail
        case ("--cores") :: value :: tail =>
          cores = value.toInt
          argv = tail
        case ("--resourcesFile") :: value :: tail =>
          resourcesFileOpt = Some(value)
          argv = tail
        case ("--app-id") :: value :: tail =>
          appId = value
          argv = tail
        case ("--worker-url") :: value :: tail =>
          // Worker url is used in spark standalone mode to enforce fate-sharing with worker
          workerUrl = Some(value)
          argv = tail
        case ("--resourceProfileId") :: value :: tail =>
          resourceProfileId = value.toInt
          argv = tail
        case Nil =>
        case tail =>
          // scalastyle:off println
          System.err.println(s"Unrecognized options: ${tail.mkString(" ")}")
          // scalastyle:on println
          printUsageAndExit(classNameForEntry)
      }
    }

    if (hostname == null) {
      hostname = Utils.localHostName()
      log.info(s"Executor hostname is not provided, will use '$hostname' to advertise itself")
    }

    if (driverUrl == null || executorId == null || cores <= 0 || appId == null) {
      printUsageAndExit(classNameForEntry)
    }

    if (bindAddress == null) {
      bindAddress = hostname
    }

    Arguments(driverUrl, executorId, bindAddress, hostname, cores, appId, workerUrl,
      resourcesFileOpt, resourceProfileId)
  }

  private def printUsageAndExit(classNameForEntry: String): Unit = {
    // scalastyle:off println
    System.err.println(
      s"""
      |Usage: $classNameForEntry [options]
      |
      | Options are:
      |   --driver-url <driverUrl>
      |   --executor-id <executorId>
      |   --bind-address <bindAddress>
      |   --hostname <hostname>
      |   --cores <cores>
      |   --resourcesFile <fileWithJSONResourceInformation>
      |   --app-id <appid>
      |   --worker-url <workerUrl>
      |   --resourceProfileId <id>
      |""".stripMargin)
    // scalastyle:on println
    System.exit(1)
  }
}<|MERGE_RESOLUTION|>--- conflicted
+++ resolved
@@ -20,12 +20,7 @@
 import java.net.URL
 import java.nio.ByteBuffer
 import java.util.Locale
-<<<<<<< HEAD
-import java.util.concurrent.atomic.AtomicBoolean
-=======
-import java.util.concurrent.ConcurrentHashMap
 import java.util.concurrent.atomic.{AtomicBoolean, AtomicLong}
->>>>>>> b23ae15d
 
 import scala.util.{Failure, Success}
 import scala.util.control.NonFatal
@@ -271,13 +266,9 @@
     val resources = executor.runningTasks.get(taskId).taskDescription.resources
     val cpus = executor.runningTasks.get(taskId).taskDescription.cpus
     val msg = StatusUpdate(executorId, taskId, state, data, cpus, resources)
-<<<<<<< HEAD
-=======
     if (TaskState.isFinished(state)) {
-      taskResources.remove(taskId)
       lastTaskFinishTime.set(System.nanoTime())
     }
->>>>>>> b23ae15d
     driver match {
       case Some(driverRef) => driverRef.send(msg)
       case None => logWarning(s"Drop $msg because has not yet connected to driver")
