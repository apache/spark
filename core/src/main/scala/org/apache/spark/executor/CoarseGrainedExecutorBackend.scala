/*
 * Licensed to the Apache Software Foundation (ASF) under one or more
 * contributor license agreements.  See the NOTICE file distributed with
 * this work for additional information regarding copyright ownership.
 * The ASF licenses this file to You under the Apache License, Version 2.0
 * (the "License"); you may not use this file except in compliance with
 * the License.  You may obtain a copy of the License at
 *
 *    http://www.apache.org/licenses/LICENSE-2.0
 *
 * Unless required by applicable law or agreed to in writing, software
 * distributed under the License is distributed on an "AS IS" BASIS,
 * WITHOUT WARRANTIES OR CONDITIONS OF ANY KIND, either express or implied.
 * See the License for the specific language governing permissions and
 * limitations under the License.
 */

package org.apache.spark.executor

import java.net.URL
import java.nio.ByteBuffer
import java.util.Locale
import java.util.concurrent.atomic.AtomicBoolean

import scala.collection.mutable
import scala.util.{Failure, Success}
import scala.util.control.NonFatal

import org.json4s.DefaultFormats

import org.apache.spark._
import org.apache.spark.TaskState.TaskState
import org.apache.spark.deploy.SparkHadoopUtil
import org.apache.spark.deploy.worker.WorkerWatcher
import org.apache.spark.internal.Logging
import org.apache.spark.internal.config._
import org.apache.spark.resource.ResourceInformation
import org.apache.spark.resource.ResourceProfile
import org.apache.spark.resource.ResourceProfile._
import org.apache.spark.resource.ResourceUtils._
import org.apache.spark.rpc._
import org.apache.spark.scheduler.{ExecutorLossReason, TaskDescription}
import org.apache.spark.scheduler.cluster.CoarseGrainedClusterMessages._
import org.apache.spark.serializer.SerializerInstance
import org.apache.spark.util.{ThreadUtils, Utils}

private[spark] class CoarseGrainedExecutorBackend(
    override val rpcEnv: RpcEnv,
    driverUrl: String,
    executorId: String,
    bindAddress: String,
    hostname: String,
    cores: Int,
    userClassPath: Seq[URL],
    env: SparkEnv,
    resourcesFileOpt: Option[String],
    resourceProfile: ResourceProfile)
  extends IsolatedRpcEndpoint with ExecutorBackend with Logging {

  import CoarseGrainedExecutorBackend._

  private implicit val formats = DefaultFormats

  private[this] val stopping = new AtomicBoolean(false)
  var executor: Executor = null
  @volatile var driver: Option[RpcEndpointRef] = None

  // If this CoarseGrainedExecutorBackend is changed to support multiple threads, then this may need
  // to be changed so that we don't share the serializer instance across threads
  private[this] val ser: SerializerInstance = env.closureSerializer.newInstance()

  private var _resources = Map.empty[String, ResourceInformation]

  /**
   * Map each taskId to the information about the resource allocated to it, Please refer to
   * [[ResourceInformation]] for specifics.
   * Exposed for testing only.
   */
  private[executor] val taskResources = new mutable.HashMap[Long, Map[String, ResourceInformation]]

  override def onStart(): Unit = {
    logInfo("Connecting to driver: " + driverUrl)
<<<<<<< HEAD
    _resources = parseOrFindResources(resourcesFileOpt)
=======
    var resources = Map.empty[String, ResourceInformation]
    try {
      resources = parseOrFindResources(resourcesFileOpt)
    } catch {
      case NonFatal(e) =>
        exitExecutor(1, "Unable to create executor due to " + e.getMessage, e)
    }
>>>>>>> 561e9b96
    rpcEnv.asyncSetupEndpointRefByURI(driverUrl).flatMap { ref =>
      // This is a very fast action so we can use "ThreadUtils.sameThread"
      driver = Some(ref)
      ref.ask[Boolean](RegisterExecutor(executorId, self, hostname, cores, extractLogUrls,
        extractAttributes, _resources, resourceProfile.id))
    }(ThreadUtils.sameThread).onComplete {
      case Success(_) =>
        self.send(RegisteredExecutor)
      case Failure(e) =>
        exitExecutor(1, s"Cannot register with driver: $driverUrl", e, notifyDriver = false)
    }(ThreadUtils.sameThread)
  }

  // visible for testing
  def parseOrFindResources(resourcesFileOpt: Option[String]): Map[String, ResourceInformation] = {
    logDebug(s"Resource profile id is: ${resourceProfile.id}")
    val resources = getOrDiscoverAllResourcesForResourceProfile(
      resourcesFileOpt,
      SPARK_EXECUTOR_PREFIX,
      resourceProfile)
    logResourceInfo(SPARK_EXECUTOR_PREFIX, resources)
    resources
  }

  def extractLogUrls: Map[String, String] = {
    val prefix = "SPARK_LOG_URL_"
    sys.env.filterKeys(_.startsWith(prefix))
      .map(e => (e._1.substring(prefix.length).toLowerCase(Locale.ROOT), e._2))
  }

  def extractAttributes: Map[String, String] = {
    val prefix = "SPARK_EXECUTOR_ATTRIBUTE_"
    sys.env.filterKeys(_.startsWith(prefix))
      .map(e => (e._1.substring(prefix.length).toUpperCase(Locale.ROOT), e._2))
  }

  override def receive: PartialFunction[Any, Unit] = {
    case RegisteredExecutor =>
      logInfo("Successfully registered with driver")
      try {
        executor = new Executor(executorId, hostname, env, userClassPath, isLocal = false,
          resourceProfile = resourceProfile, resources = _resources)
        driver.get.send(LaunchedExecutor(executorId))
      } catch {
        case NonFatal(e) =>
          exitExecutor(1, "Unable to create executor due to " + e.getMessage, e)
      }

    case LaunchTask(data) =>
      if (executor == null) {
        exitExecutor(1, "Received LaunchTask command but executor was null")
      } else {
        val taskDesc = TaskDescription.decode(data.value)
        logInfo("Got assigned task " + taskDesc.taskId)
        taskResources(taskDesc.taskId) = taskDesc.resources
        executor.launchTask(this, taskDesc)
      }

    case KillTask(taskId, _, interruptThread, reason) =>
      if (executor == null) {
        exitExecutor(1, "Received KillTask command but executor was null")
      } else {
        executor.killTask(taskId, interruptThread, reason)
      }

    case StopExecutor =>
      stopping.set(true)
      logInfo("Driver commanded a shutdown")
      // Cannot shutdown here because an ack may need to be sent back to the caller. So send
      // a message to self to actually do the shutdown.
      self.send(Shutdown)

    case Shutdown =>
      stopping.set(true)
      new Thread("CoarseGrainedExecutorBackend-stop-executor") {
        override def run(): Unit = {
          // executor.stop() will call `SparkEnv.stop()` which waits until RpcEnv stops totally.
          // However, if `executor.stop()` runs in some thread of RpcEnv, RpcEnv won't be able to
          // stop until `executor.stop()` returns, which becomes a dead-lock (See SPARK-14180).
          // Therefore, we put this line in a new thread.
          executor.stop()
        }
      }.start()

    case UpdateDelegationTokens(tokenBytes) =>
      logInfo(s"Received tokens of ${tokenBytes.length} bytes")
      SparkHadoopUtil.get.addDelegationTokens(tokenBytes, env.conf)
  }

  override def onDisconnected(remoteAddress: RpcAddress): Unit = {
    if (stopping.get()) {
      logInfo(s"Driver from $remoteAddress disconnected during shutdown")
    } else if (driver.exists(_.address == remoteAddress)) {
      exitExecutor(1, s"Driver $remoteAddress disassociated! Shutting down.", null,
        notifyDriver = false)
    } else {
      logWarning(s"An unknown ($remoteAddress) driver disconnected.")
    }
  }

  override def statusUpdate(taskId: Long, state: TaskState, data: ByteBuffer): Unit = {
    val resources = taskResources.getOrElse(taskId, Map.empty[String, ResourceInformation])
    val msg = StatusUpdate(executorId, taskId, state, data, resources)
    if (TaskState.isFinished(state)) {
      taskResources.remove(taskId)
    }
    driver match {
      case Some(driverRef) => driverRef.send(msg)
      case None => logWarning(s"Drop $msg because has not yet connected to driver")
    }
  }

  /**
   * This function can be overloaded by other child classes to handle
   * executor exits differently. For e.g. when an executor goes down,
   * back-end may not want to take the parent process down.
   */
  protected def exitExecutor(code: Int,
                             reason: String,
                             throwable: Throwable = null,
                             notifyDriver: Boolean = true) = {
    val message = "Executor self-exiting due to : " + reason
    if (throwable != null) {
      logError(message, throwable)
    } else {
      logError(message)
    }

    if (notifyDriver && driver.nonEmpty) {
      driver.get.send(RemoveExecutor(executorId, new ExecutorLossReason(reason)))
    }

    System.exit(code)
  }
}

private[spark] object CoarseGrainedExecutorBackend extends Logging {

  // Message used internally to start the executor when the driver successfully accepted the
  // registration request.
  case object RegisteredExecutor

  case class Arguments(
      driverUrl: String,
      executorId: String,
      bindAddress: String,
      hostname: String,
      cores: Int,
      appId: String,
      workerUrl: Option[String],
      userClassPath: mutable.ListBuffer[URL],
      resourcesFileOpt: Option[String],
      resourceProfileId: Int)

  def main(args: Array[String]): Unit = {
    val createFn: (RpcEnv, Arguments, SparkEnv, ResourceProfile) =>
      CoarseGrainedExecutorBackend = { case (rpcEnv, arguments, env, resourceProfile) =>
      new CoarseGrainedExecutorBackend(rpcEnv, arguments.driverUrl, arguments.executorId,
        arguments.bindAddress, arguments.hostname, arguments.cores, arguments.userClassPath, env,
        arguments.resourcesFileOpt, resourceProfile)
    }
    run(parseArguments(args, this.getClass.getCanonicalName.stripSuffix("$")), createFn)
    System.exit(0)
  }

  def run(
      arguments: Arguments,
      backendCreateFn: (RpcEnv, Arguments, SparkEnv, ResourceProfile) =>
        CoarseGrainedExecutorBackend): Unit = {

    Utils.initDaemon(log)

    SparkHadoopUtil.get.runAsSparkUser { () =>
      // Debug code
      Utils.checkHost(arguments.hostname)

      // Bootstrap to fetch the driver's Spark properties.
      val executorConf = new SparkConf
      val fetcher = RpcEnv.create(
        "driverPropsFetcher",
        arguments.bindAddress,
        arguments.hostname,
        -1,
        executorConf,
        new SecurityManager(executorConf),
        numUsableCores = 0,
        clientMode = true)

      var driver: RpcEndpointRef = null
      val nTries = 3
      for (i <- 0 until nTries if driver == null) {
        try {
          driver = fetcher.setupEndpointRefByURI(arguments.driverUrl)
        } catch {
          case e: Throwable => if (i == nTries - 1) {
            throw e
          }
        }
      }

      val cfg = driver.askSync[SparkAppConfig](RetrieveSparkAppConfig(arguments.resourceProfileId))
      val props = cfg.sparkProperties ++ Seq[(String, String)](("spark.app.id", arguments.appId))
      fetcher.shutdown()

      // Create SparkEnv using properties we fetched from the driver.
      val driverConf = new SparkConf()
      for ((key, value) <- props) {
        // this is required for SSL in standalone mode
        if (SparkConf.isExecutorStartupConf(key)) {
          driverConf.setIfMissing(key, value)
        } else {
          driverConf.set(key, value)
        }
      }

      cfg.hadoopDelegationCreds.foreach { tokens =>
        SparkHadoopUtil.get.addDelegationTokens(tokens, driverConf)
      }

      driverConf.set(EXECUTOR_ID, arguments.executorId)
      val env = SparkEnv.createExecutorEnv(driverConf, arguments.executorId, arguments.bindAddress,
        arguments.hostname, arguments.cores, cfg.ioEncryptionKey, isLocal = false)

      env.rpcEnv.setupEndpoint("Executor",
        backendCreateFn(env.rpcEnv, arguments, env, cfg.resourceProfile))
      arguments.workerUrl.foreach { url =>
        env.rpcEnv.setupEndpoint("WorkerWatcher", new WorkerWatcher(env.rpcEnv, url))
      }
      env.rpcEnv.awaitTermination()
    }
  }

  def parseArguments(args: Array[String], classNameForEntry: String): Arguments = {
    var driverUrl: String = null
    var executorId: String = null
    var bindAddress: String = null
    var hostname: String = null
    var cores: Int = 0
    var resourcesFileOpt: Option[String] = None
    var appId: String = null
    var workerUrl: Option[String] = None
    val userClassPath = new mutable.ListBuffer[URL]()
    var resourceProfileId: Int = DEFAULT_RESOURCE_PROFILE_ID

    var argv = args.toList
    while (!argv.isEmpty) {
      argv match {
        case ("--driver-url") :: value :: tail =>
          driverUrl = value
          argv = tail
        case ("--executor-id") :: value :: tail =>
          executorId = value
          argv = tail
        case ("--bind-address") :: value :: tail =>
          bindAddress = value
          argv = tail
        case ("--hostname") :: value :: tail =>
          hostname = value
          argv = tail
        case ("--cores") :: value :: tail =>
          cores = value.toInt
          argv = tail
        case ("--resourcesFile") :: value :: tail =>
          resourcesFileOpt = Some(value)
          argv = tail
        case ("--app-id") :: value :: tail =>
          appId = value
          argv = tail
        case ("--worker-url") :: value :: tail =>
          // Worker url is used in spark standalone mode to enforce fate-sharing with worker
          workerUrl = Some(value)
          argv = tail
        case ("--user-class-path") :: value :: tail =>
          userClassPath += new URL(value)
          argv = tail
        case ("--resourceProfileId") :: value :: tail =>
          resourceProfileId = value.toInt
          argv = tail
        case Nil =>
        case tail =>
          // scalastyle:off println
          System.err.println(s"Unrecognized options: ${tail.mkString(" ")}")
          // scalastyle:on println
          printUsageAndExit(classNameForEntry)
      }
    }

    if (hostname == null) {
      hostname = Utils.localHostName()
      log.info(s"Executor hostname is not provided, will use '$hostname' to advertise itself")
    }

    if (driverUrl == null || executorId == null || cores <= 0 || appId == null) {
      printUsageAndExit(classNameForEntry)
    }

    if (bindAddress == null) {
      bindAddress = hostname
    }

    Arguments(driverUrl, executorId, bindAddress, hostname, cores, appId, workerUrl,
      userClassPath, resourcesFileOpt, resourceProfileId)
  }

  private def printUsageAndExit(classNameForEntry: String): Unit = {
    // scalastyle:off println
    System.err.println(
      s"""
      |Usage: $classNameForEntry [options]
      |
      | Options are:
      |   --driver-url <driverUrl>
      |   --executor-id <executorId>
      |   --bind-address <bindAddress>
      |   --hostname <hostname>
      |   --cores <cores>
      |   --resourcesFile <fileWithJSONResourceInformation>
      |   --app-id <appid>
      |   --worker-url <workerUrl>
      |   --user-class-path <url>
      |   --resourceProfileId <id>
      |""".stripMargin)
    // scalastyle:on println
    System.exit(1)
  }
}<|MERGE_RESOLUTION|>--- conflicted
+++ resolved
@@ -80,17 +80,12 @@
 
   override def onStart(): Unit = {
     logInfo("Connecting to driver: " + driverUrl)
-<<<<<<< HEAD
-    _resources = parseOrFindResources(resourcesFileOpt)
-=======
-    var resources = Map.empty[String, ResourceInformation]
     try {
-      resources = parseOrFindResources(resourcesFileOpt)
+      _resources = parseOrFindResources(resourcesFileOpt)
     } catch {
       case NonFatal(e) =>
         exitExecutor(1, "Unable to create executor due to " + e.getMessage, e)
     }
->>>>>>> 561e9b96
     rpcEnv.asyncSetupEndpointRefByURI(driverUrl).flatMap { ref =>
       // This is a very fast action so we can use "ThreadUtils.sameThread"
       driver = Some(ref)
