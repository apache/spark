--- conflicted
+++ resolved
@@ -252,201 +252,4 @@
     val canonicalHost = hostNameCache.putIfAbsent(host, host)
     if (canonicalHost != null) canonicalHost else host
   }
-<<<<<<< HEAD
-}
-
-/**
- * :: DeveloperApi ::
- * Method by which input data was read.  Network means that the data was read over the network
- * from a remote block manager (which may have stored the data on-disk or in-memory).
- */
-@DeveloperApi
-object DataReadMethod extends Enumeration with Serializable {
-  type DataReadMethod = Value
-  val Memory, Disk, Hadoop, Network = Value
-}
-
-/**
- * :: DeveloperApi ::
- * Method by which output data was written.
- */
-@DeveloperApi
-object DataWriteMethod extends Enumeration with Serializable {
-  type DataWriteMethod = Value
-  val Hadoop = Value
-}
-
-/**
- * :: DeveloperApi ::
- * Metrics about reading input data.
- */
-@DeveloperApi
-case class InputMetrics(readMethod: DataReadMethod.Value) {
-
-  /**
-   * This is volatile so that it is visible to the updater thread.
-   */
-  @volatile @transient var bytesReadCallback: Option[() => Long] = None
-
-  /**
-   * Total bytes read.
-   */
-  private var _bytesRead: Long = _
-  def bytesRead: Long = _bytesRead
-  def incBytesRead(bytes: Long): Unit = _bytesRead += bytes
-
-  /**
-   * Total records read.
-   */
-  private var _recordsRead: Long = _
-  def recordsRead: Long = _recordsRead
-  def incRecordsRead(records: Long): Unit = _recordsRead += records
-
-  /**
-   * Invoke the bytesReadCallback and mutate bytesRead.
-   */
-  def updateBytesRead() {
-    bytesReadCallback.foreach { c =>
-      _bytesRead = c()
-    }
-  }
-
- /**
-  * Register a function that can be called to get up-to-date information on how many bytes the task
-  * has read from an input source.
-  */
-  def setBytesReadCallback(f: Option[() => Long]) {
-    bytesReadCallback = f
-  }
-}
-
-/**
- * :: DeveloperApi ::
- * Metrics about writing output data.
- */
-@DeveloperApi
-case class OutputMetrics(writeMethod: DataWriteMethod.Value) {
-  /**
-   * Total bytes written
-   */
-  private var _bytesWritten: Long = _
-  def bytesWritten: Long = _bytesWritten
-  private[spark] def setBytesWritten(value : Long): Unit = _bytesWritten = value
-
-  /**
-   * Total records written
-   */
-  private var _recordsWritten: Long = 0L
-  def recordsWritten: Long = _recordsWritten
-  private[spark] def setRecordsWritten(value: Long): Unit = _recordsWritten = value
-}
-
-/**
- * :: DeveloperApi ::
- * Metrics pertaining to shuffle data read in a given task.
- */
-@DeveloperApi
-class ShuffleReadMetrics extends Serializable {
-  /**
-   * Number of remote blocks fetched in this shuffle by this task
-   */
-  private var _remoteBlocksFetched: Int = _
-  def remoteBlocksFetched: Int = _remoteBlocksFetched
-  private[spark] def incRemoteBlocksFetched(value: Int) = _remoteBlocksFetched += value
-  private[spark] def decRemoteBlocksFetched(value: Int) = _remoteBlocksFetched -= value
-
-  /**
-   * Number of local blocks fetched in this shuffle by this task
-   */
-  private var _localBlocksFetched: Int = _
-  def localBlocksFetched: Int = _localBlocksFetched
-  private[spark] def incLocalBlocksFetched(value: Int) = _localBlocksFetched += value
-  private[spark] def decLocalBlocksFetched(value: Int) = _localBlocksFetched -= value
-
-  /**
-   * Time the task spent waiting for remote shuffle blocks. This only includes the time
-   * blocking on shuffle input data. For instance if block B is being fetched while the task is
-   * still not finished processing block A, it is not considered to be blocking on block B.
-   */
-  private var _fetchWaitTime: Long = _
-  def fetchWaitTime: Long = _fetchWaitTime
-  private[spark] def incFetchWaitTime(value: Long) = _fetchWaitTime += value
-  private[spark] def decFetchWaitTime(value: Long) = _fetchWaitTime -= value
-
-  /**
-   * Total number of remote bytes read from the shuffle by this task
-   */
-  private var _remoteBytesRead: Long = _
-  def remoteBytesRead: Long = _remoteBytesRead
-  private[spark] def incRemoteBytesRead(value: Long) = _remoteBytesRead += value
-  private[spark] def decRemoteBytesRead(value: Long) = _remoteBytesRead -= value
-
-  /**
-   * Shuffle data that was read from the local disk (as opposed to from a remote executor).
-   */
-  private var _localBytesRead: Long = _
-  def localBytesRead: Long = _localBytesRead
-  private[spark] def incLocalBytesRead(value: Long) = _localBytesRead += value
-
-  /**
-   * Total bytes fetched in the shuffle by this task (both remote and local).
-   */
-  def totalBytesRead: Long = _remoteBytesRead + _localBytesRead
-
-  /**
-   * Number of blocks fetched in this shuffle by this task (remote or local)
-   */
-  def totalBlocksFetched: Int = _remoteBlocksFetched + _localBlocksFetched
-
-  /**
-   * Total number of records read from the shuffle by this task
-   */
-  private var _recordsRead: Long = _
-  def recordsRead: Long = _recordsRead
-  private[spark] def incRecordsRead(value: Long) = _recordsRead += value
-  private[spark] def decRecordsRead(value: Long) = _recordsRead -= value
-}
-
-/**
- * :: DeveloperApi ::
- * Metrics pertaining to shuffle data written in a given task.
- */
-@DeveloperApi
-class ShuffleWriteMetrics extends Serializable {
-  /**
-   * Number of bytes written for the shuffle by this task
-   */
-  @volatile private var _bytesWritten: Long = _
-  def bytesWritten: Long = _bytesWritten
-  private[spark] def incBytesWritten(value: Long) = _bytesWritten += value
-  private[spark] def decBytesWritten(value: Long) = _bytesWritten -= value
-
-  /**
-   * Time the task spent blocking on writes to disk or buffer cache, in nanoseconds
-   */
-  @volatile private var _writeTime: Long = _
-  def writeTime: Long = _writeTime
-  private[spark] def incWriteTime(value: Long) = _writeTime += value
-  private[spark] def decWriteTime(value: Long) = _writeTime -= value
-
-  /**
-   * Total number of records written to the shuffle by this task
-   */
-  @volatile private var _recordsWritten: Long = _
-  def recordsWritten: Long = _recordsWritten
-  private[spark] def incRecordsWritten(value: Long) = _recordsWritten += value
-  private[spark] def decRecordsWritten(value: Long) = _recordsWritten -= value
-  private[spark] def setRecordsWritten(value: Long) = _recordsWritten = value
-
-  // Legacy methods for backward compatibility.
-  // TODO: remove these once we make this class private.
-  @deprecated("use bytesWritten instead", "2.0.0")
-  def shuffleBytesWritten: Long = bytesWritten
-  @deprecated("use writeTime instead", "2.0.0")
-  def shuffleWriteTime: Long = writeTime
-  @deprecated("use recordsWritten instead", "2.0.0")
-  def shuffleRecordsWritten: Long = recordsWritten
-
-=======
->>>>>>> b8cb548a
 }