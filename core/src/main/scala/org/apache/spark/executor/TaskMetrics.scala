--- conflicted
+++ resolved
@@ -219,17 +219,12 @@
    */
   @transient private lazy val externalAccums = new ArrayBuffer[NewAccumulator[_, _]]
 
-<<<<<<< HEAD
-  /**
-   * All data property accumulators registered with this task.
-   */
-  @transient private lazy val dataPropertyAccums = new ArrayBuffer[Accumulable[_, _]]
-
-
-  private[spark] def registerAccumulator(a: Accumulable[_, _]): Unit = {
-=======
+   /**
+    * All data property accumulators registered with this task.
+    */
+   @transient private lazy val dataPropertyAccums = new ArrayBuffer[NewAccumulator[_, _]]
+
   private[spark] def registerAccumulator(a: NewAccumulator[_, _]): Unit = {
->>>>>>> ac115f66
     externalAccums += a
     if (a.dataProperty) {
       dataPropertyAccums += a
@@ -247,20 +242,7 @@
     dataPropertyAccums.map(_.markFullyProcessed(rddId, shuffleWriteId, partitionId))
   }
 
-<<<<<<< HEAD
-  /**
-   * Return the latest updates of accumulators in this task.
-   *
-   * The [[AccumulableInfo.update]] field is always defined and the [[AccumulableInfo.value]]
-   * field is always empty, since this represents the partial updates recorded in this task,
-   * not the aggregated value across multiple tasks.
-   */
-  def accumulatorUpdates(): Seq[AccumulableInfo] = {
-    (internalAccums ++ externalAccums).map { a => a.toInfo(Some(a.updateValue), None) }
-  }
-=======
   private[spark] def accumulators(): Seq[NewAccumulator[_, _]] = internalAccums ++ externalAccums
->>>>>>> ac115f66
 }
 
 
@@ -273,7 +255,7 @@
   def empty: TaskMetrics = {
     val tm = new TaskMetrics
     tm.nameToAccums.foreach { case (name, acc) =>
-      acc.metadata = AccumulatorMetadata(AccumulatorContext.newId(), Some(name), true)
+      acc.metadata = AccumulatorMetadata(AccumulatorContext.newId(), Some(name), true, false)
     }
     tm
   }
@@ -333,9 +315,9 @@
 
   override def copyAndReset(): BlockStatusesAccumulator = new BlockStatusesAccumulator
 
-  override def add(v: (BlockId, BlockStatus)): Unit = _seq += v
-
-  override def merge(other: NewAccumulator[(BlockId, BlockStatus), Seq[(BlockId, BlockStatus)]])
+  override def addImpl(v: (BlockId, BlockStatus)): Unit = _seq += v
+
+  override def mergeImpl(other: NewAccumulator[(BlockId, BlockStatus), Seq[(BlockId, BlockStatus)]])
   : Unit = other match {
     case o: BlockStatusesAccumulator => _seq ++= o.localValue
     case _ => throw new UnsupportedOperationException(
