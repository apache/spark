--- conflicted
+++ resolved
@@ -168,17 +168,13 @@
    */
   private var heartbeatFailures = 0
 
-<<<<<<< HEAD
   /**
    * Flag to prevent launching new tasks while decommissioned. There could be a race condition
    * accessing this, but decommissioning is only intended to help not be a hard stop.
    */
   private var decommissioned = false
 
-  startDriverHeartbeater()
-=======
   heartbeater.start()
->>>>>>> 9241e1e7
 
   private[executor] def numRunningTasks: Int = runningTasks.size()
 
