/*
 * Licensed to the Apache Software Foundation (ASF) under one or more
 * contributor license agreements.  See the NOTICE file distributed with
 * this work for additional information regarding copyright ownership.
 * The ASF licenses this file to You under the Apache License, Version 2.0
 * (the "License"); you may not use this file except in compliance with
 * the License.  You may obtain a copy of the License at
 *
 *    http://www.apache.org/licenses/LICENSE-2.0
 *
 * Unless required by applicable law or agreed to in writing, software
 * distributed under the License is distributed on an "AS IS" BASIS,
 * WITHOUT WARRANTIES OR CONDITIONS OF ANY KIND, either express or implied.
 * See the License for the specific language governing permissions and
 * limitations under the License.
 */

package org.apache.spark

import java.io.File
import java.net.Socket

import akka.actor.ActorSystem

import scala.collection.mutable
import scala.util.Properties

import akka.actor.ActorSystem
import com.google.common.collect.MapMaker

import org.apache.spark.annotation.DeveloperApi
import org.apache.spark.api.python.PythonWorkerFactory
import org.apache.spark.broadcast.BroadcastManager
import org.apache.spark.metrics.MetricsSystem
import org.apache.spark.network.BlockTransferService
import org.apache.spark.network.netty.NettyBlockTransferService
import org.apache.spark.network.nio.NioBlockTransferService
import org.apache.spark.rpc.{RpcEndpointRef, RpcEndpoint, RpcEnv}
import org.apache.spark.rpc.akka.AkkaRpcEnv
import org.apache.spark.scheduler.{OutputCommitCoordinator, LiveListenerBus}
import org.apache.spark.scheduler.OutputCommitCoordinator.OutputCommitCoordinatorEndpoint
import org.apache.spark.serializer.Serializer
import org.apache.spark.shuffle.{ShuffleMemoryManager, ShuffleManager}
import org.apache.spark.storage._
import org.apache.spark.unsafe.memory.{ExecutorMemoryManager, MemoryAllocator}
import org.apache.spark.util.{AkkaUtils, RpcUtils, Utils}

/**
 * :: DeveloperApi ::
 * Holds all the runtime environment objects for a running Spark instance (either master or worker),
 * including the serializer, Akka actor system, block manager, map output tracker, etc. Currently
 * Spark code finds the SparkEnv through a global variable, so all the threads can access the same
 * SparkEnv. It can be accessed by SparkEnv.get (e.g. after creating a SparkContext).
 *
 * NOTE: This is not intended for external use. This is exposed for Shark and may be made private
 *       in a future release.
 */
@DeveloperApi
class SparkEnv (
    val executorId: String,
    private[spark] val rpcEnv: RpcEnv,
    _actorSystem: ActorSystem, // TODO Remove actorSystem
    val serializer: Serializer,
    val closureSerializer: Serializer,
    val cacheManager: CacheManager,
    val mapOutputTracker: MapOutputTracker,
    val shuffleManager: ShuffleManager,
    val broadcastManager: BroadcastManager,
    val blockTransferService: BlockTransferService,
    val blockManager: BlockManager,
    val securityManager: SecurityManager,
    val httpFileServer: HttpFileServer,
    val sparkFilesDir: String,
    val metricsSystem: MetricsSystem,
    val shuffleMemoryManager: ShuffleMemoryManager,
    val executorMemoryManager: ExecutorMemoryManager,
    val outputCommitCoordinator: OutputCommitCoordinator,
    val conf: SparkConf) extends Logging {

  // TODO Remove actorSystem
  @deprecated("Actor system is no longer supported as of 1.4")
  val actorSystem: ActorSystem = _actorSystem

  private[spark] var isStopped = false
  private val pythonWorkers = mutable.HashMap[(String, Map[String, String]), PythonWorkerFactory]()

  // A general, soft-reference map for metadata needed during HadoopRDD split computation
  // (e.g., HadoopFileRDD uses this to cache JobConfs and InputFormats).
  private[spark] val hadoopJobMetadata = new MapMaker().softValues().makeMap[String, Any]()

  private var driverTmpDirToDelete: Option[String] = None

  private[spark] def stop() {
<<<<<<< HEAD
    isStopped = true
    pythonWorkers.foreach { case(key, worker) => worker.stop() }
    Option(httpFileServer).foreach(_.stop())
    mapOutputTracker.stop()
    shuffleManager.stop()
    broadcastManager.stop()
    blockManager.stop()
    blockManager.master.stop()
    metricsSystem.stop()
    outputCommitCoordinator.stop()
    if (!rpcEnv.isInstanceOf[AkkaRpcEnv]) {
      actorSystem.shutdown()
    }
    rpcEnv.shutdown()

    // Unfortunately Akka's awaitTermination doesn't actually wait for the Netty server to shut
    // down, but let's call it anyway in case it gets fixed in a later release
    // UPDATE: In Akka 2.1.x, this hangs if there are remote actors, so we can't call it.
    // actorSystem.awaitTermination()

    // Note that blockTransferService is stopped by BlockManager since it is started by it.

    // If we only stop sc, but the driver process still run as a services then we need to delete
    // the tmp dir, if not, it will create too many tmp dirs.
    // We only need to delete the tmp dir create by driver, because sparkFilesDir is point to the
    // current working dir in executor which we do not need to delete.
    driverTmpDirToDelete match {
      case Some(path) => {
        try {
          Utils.deleteRecursively(new File(path))
        } catch {
          case e: Exception =>
            logWarning(s"Exception while deleting Spark temp dir: $path", e)
=======

    if (!isStopped) {
      isStopped = true
      pythonWorkers.values.foreach(_.stop())
      Option(httpFileServer).foreach(_.stop())
      mapOutputTracker.stop()
      shuffleManager.stop()
      broadcastManager.stop()
      blockManager.stop()
      blockManager.master.stop()
      metricsSystem.stop()
      outputCommitCoordinator.stop()
      rpcEnv.shutdown()

      // Unfortunately Akka's awaitTermination doesn't actually wait for the Netty server to shut
      // down, but let's call it anyway in case it gets fixed in a later release
      // UPDATE: In Akka 2.1.x, this hangs if there are remote actors, so we can't call it.
      // actorSystem.awaitTermination()

      // Note that blockTransferService is stopped by BlockManager since it is started by it.

      // If we only stop sc, but the driver process still run as a services then we need to delete
      // the tmp dir, if not, it will create too many tmp dirs.
      // We only need to delete the tmp dir create by driver, because sparkFilesDir is point to the
      // current working dir in executor which we do not need to delete.
      driverTmpDirToDelete match {
        case Some(path) => {
          try {
            Utils.deleteRecursively(new File(path))
          } catch {
            case e: Exception =>
              logWarning(s"Exception while deleting Spark temp dir: $path", e)
          }
>>>>>>> 97652416
        }
        case None => // We just need to delete tmp dir created by driver, so do nothing on executor
      }
    }
  }

  private[spark]
  def createPythonWorker(pythonExec: String, envVars: Map[String, String]): java.net.Socket = {
    synchronized {
      val key = (pythonExec, envVars)
      pythonWorkers.getOrElseUpdate(key, new PythonWorkerFactory(pythonExec, envVars)).create()
    }
  }

  private[spark]
  def destroyPythonWorker(pythonExec: String, envVars: Map[String, String], worker: Socket) {
    synchronized {
      val key = (pythonExec, envVars)
      pythonWorkers.get(key).foreach(_.stopWorker(worker))
    }
  }

  private[spark]
  def releasePythonWorker(pythonExec: String, envVars: Map[String, String], worker: Socket) {
    synchronized {
      val key = (pythonExec, envVars)
      pythonWorkers.get(key).foreach(_.releaseWorker(worker))
    }
  }
}

object SparkEnv extends Logging {
  @volatile private var env: SparkEnv = _

  private[spark] val driverActorSystemName = "sparkDriver"
  private[spark] val executorActorSystemName = "sparkExecutor"

  def set(e: SparkEnv) {
    env = e
  }

  /**
   * Returns the SparkEnv.
   */
  def get: SparkEnv = {
    env
  }

  /**
   * Returns the ThreadLocal SparkEnv.
   */
  @deprecated("Use SparkEnv.get instead", "1.2")
  def getThreadLocal: SparkEnv = {
    env
  }

  /**
   * Create a SparkEnv for the driver.
   */
  private[spark] def createDriverEnv(
      conf: SparkConf,
      isLocal: Boolean,
      listenerBus: LiveListenerBus,
      mockOutputCommitCoordinator: Option[OutputCommitCoordinator] = None): SparkEnv = {
    assert(conf.contains("spark.driver.host"), "spark.driver.host is not set on the driver!")
    assert(conf.contains("spark.driver.port"), "spark.driver.port is not set on the driver!")
    val hostname = conf.get("spark.driver.host")
    val port = conf.get("spark.driver.port").toInt
    create(
      conf,
      SparkContext.DRIVER_IDENTIFIER,
      hostname,
      port,
      isDriver = true,
      isLocal = isLocal,
      listenerBus = listenerBus,
      mockOutputCommitCoordinator = mockOutputCommitCoordinator
    )
  }

  /**
   * Create a SparkEnv for an executor.
   * In coarse-grained mode, the executor provides an actor system that is already instantiated.
   */
  private[spark] def createExecutorEnv(
      conf: SparkConf,
      executorId: String,
      hostname: String,
      port: Int,
      numCores: Int,
      isLocal: Boolean): SparkEnv = {
    val env = create(
      conf,
      executorId,
      hostname,
      port,
      isDriver = false,
      isLocal = isLocal,
      numUsableCores = numCores
    )
    SparkEnv.set(env)
    env
  }

  /**
   * Helper method to create a SparkEnv for a driver or an executor.
   */
  private def create(
      conf: SparkConf,
      executorId: String,
      hostname: String,
      port: Int,
      isDriver: Boolean,
      isLocal: Boolean,
      listenerBus: LiveListenerBus = null,
      numUsableCores: Int = 0,
      mockOutputCommitCoordinator: Option[OutputCommitCoordinator] = None): SparkEnv = {

    // Listener bus is only used on the driver
    if (isDriver) {
      assert(listenerBus != null, "Attempted to create driver SparkEnv with null listener bus!")
    }

    val securityManager = new SecurityManager(conf)

    // Create the ActorSystem for Akka and get the port it binds to.
    val actorSystemName = if (isDriver) driverActorSystemName else executorActorSystemName
    val rpcEnv = RpcEnv.create(actorSystemName, hostname, port, conf, securityManager)
    val actorSystem: ActorSystem =
      if (rpcEnv.isInstanceOf[AkkaRpcEnv]) {
        rpcEnv.asInstanceOf[AkkaRpcEnv].actorSystem
      } else {
        // Create a ActorSystem for legacy codes
        AkkaUtils.createActorSystem(actorSystemName, hostname, port, conf, securityManager)._1
      }

    // Figure out which port Akka actually bound to in case the original port is 0 or occupied.
    if (isDriver) {
      conf.set("spark.driver.port", rpcEnv.address.port.toString)
    } else {
      conf.set("spark.executor.port", rpcEnv.address.port.toString)
    }

    // Create an instance of the class with the given name, possibly initializing it with our conf
    def instantiateClass[T](className: String): T = {
      val cls = Class.forName(className, true, Utils.getContextOrSparkClassLoader)
      // Look for a constructor taking a SparkConf and a boolean isDriver, then one taking just
      // SparkConf, then one taking no arguments
      try {
        cls.getConstructor(classOf[SparkConf], java.lang.Boolean.TYPE)
          .newInstance(conf, new java.lang.Boolean(isDriver))
          .asInstanceOf[T]
      } catch {
        case _: NoSuchMethodException =>
          try {
            cls.getConstructor(classOf[SparkConf]).newInstance(conf).asInstanceOf[T]
          } catch {
            case _: NoSuchMethodException =>
              cls.getConstructor().newInstance().asInstanceOf[T]
          }
      }
    }

    // Create an instance of the class named by the given SparkConf property, or defaultClassName
    // if the property is not set, possibly initializing it with our conf
    def instantiateClassFromConf[T](propertyName: String, defaultClassName: String): T = {
      instantiateClass[T](conf.get(propertyName, defaultClassName))
    }

    val serializer = instantiateClassFromConf[Serializer](
      "spark.serializer", "org.apache.spark.serializer.JavaSerializer")
    logDebug(s"Using serializer: ${serializer.getClass}")

    val closureSerializer = instantiateClassFromConf[Serializer](
      "spark.closure.serializer", "org.apache.spark.serializer.JavaSerializer")

    def registerOrLookupEndpoint(
        name: String, endpointCreator: => RpcEndpoint):
      RpcEndpointRef = {
      if (isDriver) {
        logInfo("Registering " + name)
        rpcEnv.setupEndpoint(name, endpointCreator)
      } else {
        RpcUtils.makeDriverRef(name, conf, rpcEnv)
      }
    }

    val mapOutputTracker = if (isDriver) {
      new MapOutputTrackerMaster(conf)
    } else {
      new MapOutputTrackerWorker(conf)
    }

    // Have to assign trackerActor after initialization as MapOutputTrackerActor
    // requires the MapOutputTracker itself
    mapOutputTracker.trackerEndpoint = registerOrLookupEndpoint(MapOutputTracker.ENDPOINT_NAME,
      new MapOutputTrackerMasterEndpoint(
        rpcEnv, mapOutputTracker.asInstanceOf[MapOutputTrackerMaster], conf))

    // Let the user specify short names for shuffle managers
    val shortShuffleMgrNames = Map(
      "hash" -> "org.apache.spark.shuffle.hash.HashShuffleManager",
      "sort" -> "org.apache.spark.shuffle.sort.SortShuffleManager",
      "tungsten-sort" -> "org.apache.spark.shuffle.unsafe.UnsafeShuffleManager")
    val shuffleMgrName = conf.get("spark.shuffle.manager", "sort")
    val shuffleMgrClass = shortShuffleMgrNames.getOrElse(shuffleMgrName.toLowerCase, shuffleMgrName)
    val shuffleManager = instantiateClass[ShuffleManager](shuffleMgrClass)

    val shuffleMemoryManager = new ShuffleMemoryManager(conf)

    val blockTransferService =
      conf.get("spark.shuffle.blockTransferService", "netty").toLowerCase match {
        case "netty" =>
          new NettyBlockTransferService(conf, securityManager, numUsableCores)
        case "nio" =>
          new NioBlockTransferService(conf, securityManager)
      }

    val blockManagerMaster = new BlockManagerMaster(registerOrLookupEndpoint(
      BlockManagerMaster.DRIVER_ENDPOINT_NAME,
      new BlockManagerMasterEndpoint(rpcEnv, isLocal, conf, listenerBus)),
      conf, isDriver)

    // NB: blockManager is not valid until initialize() is called later.
    val blockManager = new BlockManager(executorId, rpcEnv, blockManagerMaster,
      serializer, conf, mapOutputTracker, shuffleManager, blockTransferService, securityManager,
      numUsableCores)

    val broadcastManager = new BroadcastManager(isDriver, conf, securityManager)

    val cacheManager = new CacheManager(blockManager)

    val httpFileServer =
      if (isDriver) {
        val fileServerPort = conf.getInt("spark.fileserver.port", 0)
        val server = new HttpFileServer(conf, securityManager, fileServerPort)
        server.initialize()
        conf.set("spark.fileserver.uri", server.serverUri)
        server
      } else {
        null
      }

    val metricsSystem = if (isDriver) {
      // Don't start metrics system right now for Driver.
      // We need to wait for the task scheduler to give us an app ID.
      // Then we can start the metrics system.
      MetricsSystem.createMetricsSystem("driver", conf, securityManager)
    } else {
      // We need to set the executor ID before the MetricsSystem is created because sources and
      // sinks specified in the metrics configuration file will want to incorporate this executor's
      // ID into the metrics they report.
      conf.set("spark.executor.id", executorId)
      val ms = MetricsSystem.createMetricsSystem("executor", conf, securityManager)
      ms.start()
      ms
    }

    // Set the sparkFiles directory, used when downloading dependencies.  In local mode,
    // this is a temporary directory; in distributed mode, this is the executor's current working
    // directory.
    val sparkFilesDir: String = if (isDriver) {
      Utils.createTempDir(Utils.getLocalDir(conf), "userFiles").getAbsolutePath
    } else {
      "."
    }

    val outputCommitCoordinator = mockOutputCommitCoordinator.getOrElse {
      new OutputCommitCoordinator(conf, isDriver)
    }
    val outputCommitCoordinatorRef = registerOrLookupEndpoint("OutputCommitCoordinator",
      new OutputCommitCoordinatorEndpoint(rpcEnv, outputCommitCoordinator))
    outputCommitCoordinator.coordinatorRef = Some(outputCommitCoordinatorRef)

    val executorMemoryManager: ExecutorMemoryManager = {
      val allocator = if (conf.getBoolean("spark.unsafe.offHeap", false)) {
        MemoryAllocator.UNSAFE
      } else {
        MemoryAllocator.HEAP
      }
      new ExecutorMemoryManager(allocator)
    }

    val envInstance = new SparkEnv(
      executorId,
      rpcEnv,
      actorSystem,
      serializer,
      closureSerializer,
      cacheManager,
      mapOutputTracker,
      shuffleManager,
      broadcastManager,
      blockTransferService,
      blockManager,
      securityManager,
      httpFileServer,
      sparkFilesDir,
      metricsSystem,
      shuffleMemoryManager,
      executorMemoryManager,
      outputCommitCoordinator,
      conf)

    // Add a reference to tmp dir created by driver, we will delete this tmp dir when stop() is
    // called, and we only need to do it for driver. Because driver may run as a service, and if we
    // don't delete this tmp dir when sc is stopped, then will create too many tmp dirs.
    if (isDriver) {
      envInstance.driverTmpDirToDelete = Some(sparkFilesDir)
    }

    envInstance
  }

  /**
   * Return a map representation of jvm information, Spark properties, system properties, and
   * class paths. Map keys define the category, and map values represent the corresponding
   * attributes as a sequence of KV pairs. This is used mainly for SparkListenerEnvironmentUpdate.
   */
  private[spark]
  def environmentDetails(
      conf: SparkConf,
      schedulingMode: String,
      addedJars: Seq[String],
      addedFiles: Seq[String]): Map[String, Seq[(String, String)]] = {

    import Properties._
    val jvmInformation = Seq(
      ("Java Version", s"$javaVersion ($javaVendor)"),
      ("Java Home", javaHome),
      ("Scala Version", versionString)
    ).sorted

    // Spark properties
    // This includes the scheduling mode whether or not it is configured (used by SparkUI)
    val schedulerMode =
      if (!conf.contains("spark.scheduler.mode")) {
        Seq(("spark.scheduler.mode", schedulingMode))
      } else {
        Seq[(String, String)]()
      }
    val sparkProperties = (conf.getAll ++ schedulerMode).sorted

    // System properties that are not java classpaths
    val systemProperties = Utils.getSystemProperties.toSeq
    val otherProperties = systemProperties.filter { case (k, _) =>
      k != "java.class.path" && !k.startsWith("spark.")
    }.sorted

    // Class paths including all added jars and files
    val classPathEntries = javaClassPath
      .split(File.pathSeparator)
      .filterNot(_.isEmpty)
      .map((_, "System Classpath"))
    val addedJarsAndFiles = (addedJars ++ addedFiles).map((_, "Added By User"))
    val classPaths = (addedJarsAndFiles ++ classPathEntries).sorted

    Map[String, Seq[(String, String)]](
      "JVM Information" -> jvmInformation,
      "Spark Properties" -> sparkProperties,
      "System Properties" -> otherProperties,
      "Classpath Entries" -> classPaths)
  }
}<|MERGE_RESOLUTION|>--- conflicted
+++ resolved
@@ -19,8 +19,6 @@
 
 import java.io.File
 import java.net.Socket
-
-import akka.actor.ActorSystem
 
 import scala.collection.mutable
 import scala.util.Properties
@@ -91,41 +89,6 @@
   private var driverTmpDirToDelete: Option[String] = None
 
   private[spark] def stop() {
-<<<<<<< HEAD
-    isStopped = true
-    pythonWorkers.foreach { case(key, worker) => worker.stop() }
-    Option(httpFileServer).foreach(_.stop())
-    mapOutputTracker.stop()
-    shuffleManager.stop()
-    broadcastManager.stop()
-    blockManager.stop()
-    blockManager.master.stop()
-    metricsSystem.stop()
-    outputCommitCoordinator.stop()
-    if (!rpcEnv.isInstanceOf[AkkaRpcEnv]) {
-      actorSystem.shutdown()
-    }
-    rpcEnv.shutdown()
-
-    // Unfortunately Akka's awaitTermination doesn't actually wait for the Netty server to shut
-    // down, but let's call it anyway in case it gets fixed in a later release
-    // UPDATE: In Akka 2.1.x, this hangs if there are remote actors, so we can't call it.
-    // actorSystem.awaitTermination()
-
-    // Note that blockTransferService is stopped by BlockManager since it is started by it.
-
-    // If we only stop sc, but the driver process still run as a services then we need to delete
-    // the tmp dir, if not, it will create too many tmp dirs.
-    // We only need to delete the tmp dir create by driver, because sparkFilesDir is point to the
-    // current working dir in executor which we do not need to delete.
-    driverTmpDirToDelete match {
-      case Some(path) => {
-        try {
-          Utils.deleteRecursively(new File(path))
-        } catch {
-          case e: Exception =>
-            logWarning(s"Exception while deleting Spark temp dir: $path", e)
-=======
 
     if (!isStopped) {
       isStopped = true
@@ -138,6 +101,9 @@
       blockManager.master.stop()
       metricsSystem.stop()
       outputCommitCoordinator.stop()
+      if (!rpcEnv.isInstanceOf[AkkaRpcEnv]) {
+        actorSystem.shutdown()
+      }
       rpcEnv.shutdown()
 
       // Unfortunately Akka's awaitTermination doesn't actually wait for the Netty server to shut
@@ -159,7 +125,6 @@
             case e: Exception =>
               logWarning(s"Exception while deleting Spark temp dir: $path", e)
           }
->>>>>>> 97652416
         }
         case None => // We just need to delete tmp dir created by driver, so do nothing on executor
       }
