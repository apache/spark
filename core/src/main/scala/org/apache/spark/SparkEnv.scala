--- conflicted
+++ resolved
@@ -245,7 +245,6 @@
 
     val securityManager = new SecurityManager(conf)
 
-<<<<<<< HEAD
     val driverAdverisedData = if (isDriver) {
       (conf.getOption("spark.driver.advertisedHost"),
        conf.getOption("spark.driver.advertisedPort").map(_.toInt))
@@ -253,24 +252,13 @@
       (None, None)
     }
 
-    // Create the ActorSystem for Akka and get the port it binds to.
-=======
->>>>>>> 0da7bd50
     val actorSystemName = if (isDriver) driverActorSystemName else executorActorSystemName
     // Create the ActorSystem for Akka and get the port it binds to.
     val rpcEnv = RpcEnv.create(actorSystemName, hostname, port, conf, securityManager,
-<<<<<<< HEAD
       clientMode = !isDriver,
       advertisedHost = driverAdverisedData._1,
       advertisedPort = driverAdverisedData._2)
-    val actorSystem: ActorSystem =
-      if (rpcEnv.isInstanceOf[AkkaRpcEnv]) {
-        rpcEnv.asInstanceOf[AkkaRpcEnv].actorSystem
-      } else {
-=======
-      clientMode = !isDriver)
     val actorSystem: ActorSystem = {
->>>>>>> 0da7bd50
         val actorSystemPort =
           if (port == 0 || rpcEnv.address == null) {
             port
