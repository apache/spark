/*
 * Licensed to the Apache Software Foundation (ASF) under one or more
 * contributor license agreements.  See the NOTICE file distributed with
 * this work for additional information regarding copyright ownership.
 * The ASF licenses this file to You under the Apache License, Version 2.0
 * (the "License"); you may not use this file except in compliance with
 * the License.  You may obtain a copy of the License at
 *
 *    http://www.apache.org/licenses/LICENSE-2.0
 *
 * Unless required by applicable law or agreed to in writing, software
 * distributed under the License is distributed on an "AS IS" BASIS,
 * WITHOUT WARRANTIES OR CONDITIONS OF ANY KIND, either express or implied.
 * See the License for the specific language governing permissions and
 * limitations under the License.
 */

package org.apache.spark

import java.io.File

import org.eclipse.jetty.server.ssl.SslSocketConnector
import org.eclipse.jetty.util.security.{Constraint, Password}
import org.eclipse.jetty.security.authentication.DigestAuthenticator
import org.eclipse.jetty.security.{ConstraintMapping, ConstraintSecurityHandler, HashLoginService}

import org.eclipse.jetty.server.Server
import org.eclipse.jetty.server.bio.SocketConnector
import org.eclipse.jetty.server.handler.{DefaultHandler, HandlerList, ResourceHandler}
import org.eclipse.jetty.util.thread.QueuedThreadPool

import org.apache.spark.util.Utils


/**
 * Exception type thrown by HttpServer when it is in the wrong state for an operation.
 */
private[spark] class ServerStateException(message: String) extends Exception(message)

/**
 * An HTTP server for static content used to allow worker nodes to access JARs added to SparkContext
 * as well as classes created by the interpreter when the user types in code. This is just a wrapper
 * around a Jetty server.
 */
private[spark] class HttpServer(
    conf: SparkConf,
    resourceBase: File,
    securityManager: SecurityManager,
    requestedPort: Int = 0,
    serverName: String = "HTTP server")
  extends Logging {

  private var server: Server = null
  private var port: Int = requestedPort

  def start() {
    if (server != null) {
      throw new ServerStateException("Server is already started")
    } else {
      logInfo("Starting HTTP Server")
      val (actualServer, actualPort) =
<<<<<<< HEAD
        Utils.startServiceOnPort[Server](
          requestedPort, doStart, securityManager.sparkConf, serverName)
=======
        Utils.startServiceOnPort[Server](requestedPort, doStart, conf, serverName)
>>>>>>> 645cf3fc
      server = actualServer
      port = actualPort
    }
  }

  /**
   * Actually start the HTTP server on the given port.
   *
   * Note that this is only best effort in the sense that we may end up binding to a nearby port
   * in the event of port collision. Return the bound server and the actual port used.
   */
  private def doStart(startPort: Int): (Server, Int) = {
    val server = new Server()

    val connector = securityManager.fileServerSSLOptions.createJettySslContextFactory()
      .map(new SslSocketConnector(_)).getOrElse(new SocketConnector)

    connector.setMaxIdleTime(60 * 1000)
    connector.setSoLingerTime(-1)
    connector.setPort(startPort)
    server.addConnector(connector)

    val threadPool = new QueuedThreadPool
    threadPool.setDaemon(true)
    server.setThreadPool(threadPool)
    val resHandler = new ResourceHandler
    resHandler.setResourceBase(resourceBase.getAbsolutePath)

    val handlerList = new HandlerList
    handlerList.setHandlers(Array(resHandler, new DefaultHandler))

    if (securityManager.isAuthenticationEnabled()) {
      logDebug("HttpServer is using security")
      val sh = setupSecurityHandler(securityManager)
      // make sure we go through security handler to get resources
      sh.setHandler(handlerList)
      server.setHandler(sh)
    } else {
      logDebug("HttpServer is not using security")
      server.setHandler(handlerList)
    }

    server.start()
    val actualPort = server.getConnectors()(0).getLocalPort

    (server, actualPort)
  }

  /**
   * Setup Jetty to the HashLoginService using a single user with our
   * shared secret. Configure it to use DIGEST-MD5 authentication so that the password
   * isn't passed in plaintext.
   */
  private def setupSecurityHandler(securityMgr: SecurityManager): ConstraintSecurityHandler = {
    val constraint = new Constraint()
    // use DIGEST-MD5 as the authentication mechanism
    constraint.setName(Constraint.__DIGEST_AUTH)
    constraint.setRoles(Array("user"))
    constraint.setAuthenticate(true)
    constraint.setDataConstraint(Constraint.DC_NONE)

    val cm = new ConstraintMapping()
    cm.setConstraint(constraint)
    cm.setPathSpec("/*")
    val sh = new ConstraintSecurityHandler()

    // the hashLoginService lets us do a single user and
    // secret right now. This could be changed to use the
    // JAASLoginService for other options.
    val hashLogin = new HashLoginService()

    val userCred = new Password(securityMgr.getSecretKey())
    if (userCred == null) {
      throw new Exception("Error: secret key is null with authentication on")
    }
    hashLogin.putUser(securityMgr.getHttpUser(), userCred, Array("user"))
    sh.setLoginService(hashLogin)
    sh.setAuthenticator(new DigestAuthenticator());
    sh.setConstraintMappings(Array(cm))
    sh
  }

  def stop() {
    if (server == null) {
      throw new ServerStateException("Server is already stopped")
    } else {
      server.stop()
      port = -1
      server = null
    }
  }

  /**
   * Get the URI of this HTTP server (http://host:port or https://host:port)
   */
  def uri: String = {
    if (server == null) {
      throw new ServerStateException("Server is not started")
    } else {
      val scheme = if (securityManager.fileServerSSLOptions.enabled) "https" else "http"
      s"$scheme://${Utils.localIpAddress}:$port"
    }
  }
}<|MERGE_RESOLUTION|>--- conflicted
+++ resolved
@@ -59,12 +59,7 @@
     } else {
       logInfo("Starting HTTP Server")
       val (actualServer, actualPort) =
-<<<<<<< HEAD
-        Utils.startServiceOnPort[Server](
-          requestedPort, doStart, securityManager.sparkConf, serverName)
-=======
         Utils.startServiceOnPort[Server](requestedPort, doStart, conf, serverName)
->>>>>>> 645cf3fc
       server = actualServer
       port = actualPort
     }
