/*
 * Licensed to the Apache Software Foundation (ASF) under one or more
 * contributor license agreements.  See the NOTICE file distributed with
 * this work for additional information regarding copyright ownership.
 * The ASF licenses this file to You under the Apache License, Version 2.0
 * (the "License"); you may not use this file except in compliance with
 * the License.  You may obtain a copy of the License at
 *
 *    http://www.apache.org/licenses/LICENSE-2.0
 *
 * Unless required by applicable law or agreed to in writing, software
 * distributed under the License is distributed on an "AS IS" BASIS,
 * WITHOUT WARRANTIES OR CONDITIONS OF ANY KIND, either express or implied.
 * See the License for the specific language governing permissions and
 * limitations under the License.
 */

package org.apache.spark.ui

import java.net.{URI, URL}
import javax.servlet.DispatcherType
import javax.servlet.http.{HttpServlet, HttpServletRequest, HttpServletResponse}

import scala.collection.mutable.ArrayBuffer
import scala.language.implicitConversions
import scala.xml.Node

import org.eclipse.jetty.client.api.Response
import org.eclipse.jetty.proxy.ProxyServlet
import org.eclipse.jetty.server._
import org.eclipse.jetty.server.handler._
import org.eclipse.jetty.servlet._
import org.eclipse.jetty.servlets.gzip.GzipHandler
import org.eclipse.jetty.util.component.LifeCycle
import org.eclipse.jetty.util.thread.{QueuedThreadPool, ScheduledExecutorScheduler}
import org.json4s.JValue
import org.json4s.jackson.JsonMethods.{pretty, render}

import org.apache.spark.{SecurityManager, SparkConf, SSLOptions}
import org.apache.spark.internal.Logging
import org.apache.spark.util.Utils

/**
 * Utilities for launching a web server using Jetty's HTTP Server class
 */
private[spark] object JettyUtils extends Logging {

  val SPARK_CONNECTOR_NAME = "Spark"
  val REDIRECT_CONNECTOR_NAME = "HttpsRedirect"

  // Base type for a function that returns something based on an HTTP request. Allows for
  // implicit conversion from many types of functions to jetty Handlers.
  type Responder[T] = HttpServletRequest => T

  class ServletParams[T <% AnyRef](val responder: Responder[T],
    val contentType: String,
    val extractFn: T => String = (in: Any) => in.toString) {}

  // Conversions from various types of Responder's to appropriate servlet parameters
  implicit def jsonResponderToServlet(responder: Responder[JValue]): ServletParams[JValue] =
    new ServletParams(responder, "text/json", (in: JValue) => pretty(render(in)))

  implicit def htmlResponderToServlet(responder: Responder[Seq[Node]]): ServletParams[Seq[Node]] =
    new ServletParams(responder, "text/html", (in: Seq[Node]) => "<!DOCTYPE html>" + in.toString)

  implicit def textResponderToServlet(responder: Responder[String]): ServletParams[String] =
    new ServletParams(responder, "text/plain")

  def createServlet[T <% AnyRef](
      servletParams: ServletParams[T],
      securityMgr: SecurityManager,
      conf: SparkConf): HttpServlet = {

    // SPARK-10589 avoid frame-related click-jacking vulnerability, using X-Frame-Options
    // (see http://tools.ietf.org/html/rfc7034). By default allow framing only from the
    // same origin, but allow framing for a specific named URI.
    // Example: spark.ui.allowFramingFrom = https://example.com/
    val allowFramingFrom = conf.getOption("spark.ui.allowFramingFrom")
    val xFrameOptionsValue =
      allowFramingFrom.map(uri => s"ALLOW-FROM $uri").getOrElse("SAMEORIGIN")

    new HttpServlet {
      override def doGet(request: HttpServletRequest, response: HttpServletResponse) {
        try {
          if (securityMgr.checkUIViewPermissions(request.getRemoteUser)) {
            response.setContentType("%s;charset=utf-8".format(servletParams.contentType))
            response.setStatus(HttpServletResponse.SC_OK)
            val result = servletParams.responder(request)
            response.setHeader("Cache-Control", "no-cache, no-store, must-revalidate")
            response.setHeader("X-Frame-Options", xFrameOptionsValue)
            response.getWriter.print(servletParams.extractFn(result))
          } else {
            response.setStatus(HttpServletResponse.SC_UNAUTHORIZED)
            response.setHeader("Cache-Control", "no-cache, no-store, must-revalidate")
            response.sendError(HttpServletResponse.SC_UNAUTHORIZED,
              "User is not authorized to access this page.")
          }
        } catch {
          case e: IllegalArgumentException =>
            response.sendError(HttpServletResponse.SC_BAD_REQUEST, e.getMessage)
          case e: Exception =>
            logWarning(s"GET ${request.getRequestURI} failed: $e", e)
            throw e
        }
      }
      // SPARK-5983 ensure TRACE is not supported
      protected override def doTrace(req: HttpServletRequest, res: HttpServletResponse): Unit = {
        res.sendError(HttpServletResponse.SC_METHOD_NOT_ALLOWED)
      }
    }
  }

  /** Create a context handler that responds to a request with the given path prefix */
  def createServletHandler[T <% AnyRef](
      path: String,
      servletParams: ServletParams[T],
      securityMgr: SecurityManager,
      conf: SparkConf,
      basePath: String = ""): ServletContextHandler = {
    createServletHandler(path, createServlet(servletParams, securityMgr, conf), basePath)
  }

  /** Create a context handler that responds to a request with the given path prefix */
  def createServletHandler(
      path: String,
      servlet: HttpServlet,
      basePath: String): ServletContextHandler = {
    val prefixedPath = if (basePath == "" && path == "/") {
      path
    } else {
      (basePath + path).stripSuffix("/")
    }
    val contextHandler = new ServletContextHandler
    val holder = new ServletHolder(servlet)
    contextHandler.setContextPath(prefixedPath)
    contextHandler.addServlet(holder, "/")
    contextHandler
  }

  /** Create a handler that always redirects the user to the given path */
  def createRedirectHandler(
      srcPath: String,
      destPath: String,
      beforeRedirect: HttpServletRequest => Unit = x => (),
      basePath: String = "",
      httpMethods: Set[String] = Set("GET")): ServletContextHandler = {
    val prefixedDestPath = basePath + destPath
    val servlet = new HttpServlet {
      override def doGet(request: HttpServletRequest, response: HttpServletResponse): Unit = {
        if (httpMethods.contains("GET")) {
          doRequest(request, response)
        } else {
          response.sendError(HttpServletResponse.SC_METHOD_NOT_ALLOWED)
        }
      }
      override def doPost(request: HttpServletRequest, response: HttpServletResponse): Unit = {
        if (httpMethods.contains("POST")) {
          doRequest(request, response)
        } else {
          response.sendError(HttpServletResponse.SC_METHOD_NOT_ALLOWED)
        }
      }
      private def doRequest(request: HttpServletRequest, response: HttpServletResponse): Unit = {
        beforeRedirect(request)
        // Make sure we don't end up with "//" in the middle
        val newUrl = new URL(new URL(request.getRequestURL.toString), prefixedDestPath).toString
        response.sendRedirect(newUrl)
      }
      // SPARK-5983 ensure TRACE is not supported
      protected override def doTrace(req: HttpServletRequest, res: HttpServletResponse): Unit = {
        res.sendError(HttpServletResponse.SC_METHOD_NOT_ALLOWED)
      }
    }
    createServletHandler(srcPath, servlet, basePath)
  }

  /** Create a handler for serving files from a static directory */
  def createStaticHandler(resourceBase: String, path: String): ServletContextHandler = {
    val contextHandler = new ServletContextHandler
    contextHandler.setInitParameter("org.eclipse.jetty.servlet.Default.gzip", "false")
    val staticHandler = new DefaultServlet
    val holder = new ServletHolder(staticHandler)
    Option(Utils.getSparkClassLoader.getResource(resourceBase)) match {
      case Some(res) =>
        holder.setInitParameter("resourceBase", res.toString)
      case None =>
        throw new Exception("Could not find resource path for Web UI: " + resourceBase)
    }
    contextHandler.setContextPath(path)
    contextHandler.addServlet(holder, "/")
    contextHandler
  }

  /** Create a handler for proxying request to Workers and Application Drivers */
  def createProxyHandler(
      prefix: String,
      target: String): ServletContextHandler = {
    val servlet = new ProxyServlet {
      override def rewriteTarget(request: HttpServletRequest): String = {
        val rewrittenURI = createProxyURI(
          prefix, target, request.getRequestURI(), request.getQueryString())
        if (rewrittenURI == null) {
          return null
        }
        if (!validateDestination(rewrittenURI.getHost(), rewrittenURI.getPort())) {
          return null
        }
        rewrittenURI.toString()
      }

      override def filterServerResponseHeader(
          clientRequest: HttpServletRequest,
          serverResponse: Response,
          headerName: String,
          headerValue: String): String = {
        if (headerName.equalsIgnoreCase("location")) {
          val newHeader = createProxyLocationHeader(
            prefix, headerValue, clientRequest, serverResponse.getRequest().getURI())
          if (newHeader != null) {
            return newHeader
          }
        }
        super.filterServerResponseHeader(
          clientRequest, serverResponse, headerName, headerValue)
      }
    }

    val contextHandler = new ServletContextHandler
    val holder = new ServletHolder(servlet)
    contextHandler.setContextPath(prefix)
    contextHandler.addServlet(holder, "/")
    contextHandler
  }

  /** Add filters, if any, to the given list of ServletContextHandlers */
  def addFilters(handlers: Seq[ServletContextHandler], conf: SparkConf) {
    val filters: Array[String] = conf.get("spark.ui.filters", "").split(',').map(_.trim())
    filters.foreach {
      case filter : String =>
        if (!filter.isEmpty) {
          logInfo("Adding filter: " + filter)
          val holder : FilterHolder = new FilterHolder()
          holder.setClassName(filter)
          // Get any parameters for each filter
          conf.get("spark." + filter + ".params", "").split(',').map(_.trim()).toSet.foreach {
            param: String =>
              if (!param.isEmpty) {
                val parts = param.split("=")
                if (parts.length == 2) holder.setInitParameter(parts(0), parts(1))
             }
          }

          val prefix = s"spark.$filter.param."
          conf.getAll
            .filter { case (k, v) => k.length() > prefix.length() && k.startsWith(prefix) }
            .foreach { case (k, v) => holder.setInitParameter(k.substring(prefix.length()), v) }

          val enumDispatcher = java.util.EnumSet.of(DispatcherType.ASYNC, DispatcherType.ERROR,
            DispatcherType.FORWARD, DispatcherType.INCLUDE, DispatcherType.REQUEST)
          handlers.foreach { case(handler) => handler.addFilter(holder, "/*", enumDispatcher) }
        }
    }
  }

  /**
   * Attempt to start a Jetty server bound to the supplied hostName:port using the given
   * context handlers.
   *
   * If the desired port number is contended, continues incrementing ports until a free port is
   * found. Return the jetty Server object, the chosen port, and a mutable collection of handlers.
   */
  def startJettyServer(
      hostName: String,
      port: Int,
      sslOptions: SSLOptions,
      handlers: Seq[ServletContextHandler],
      conf: SparkConf,
      serverName: String = ""): ServerInfo = {

    addFilters(handlers, conf)

    val gzipHandlers = handlers.map { h =>
      h.setVirtualHosts(Array("@" + SPARK_CONNECTOR_NAME))

      val gzipHandler = new GzipHandler
      gzipHandler.setHandler(h)
      gzipHandler
    }

<<<<<<< HEAD
    // Start the server first, with no connectors.
    val pool = new QueuedThreadPool
    if (serverName.nonEmpty) {
      pool.setName(serverName)
    }
    pool.setDaemon(true)

    val server = new Server(pool)

    val errorHandler = new ErrorHandler()
    errorHandler.setShowStacks(true)
    errorHandler.setServer(server)
    server.addBean(errorHandler)

    server.setHandler(collection)

    // Executor used to create daemon threads for the Jetty connectors.
    val serverExecutor = new ScheduledExecutorScheduler(s"$serverName-JettyScheduler", true)

    try {
      server.start()
=======
    // Bind to the given port, or throw a java.net.BindException if the port is occupied
    def connect(currentPort: Int): ((Server, Option[Int]), Int) = {
      val pool = new QueuedThreadPool
      if (serverName.nonEmpty) {
        pool.setName(serverName)
      }
      pool.setDaemon(true)

      val server = new Server(pool)
      val connectors = new ArrayBuffer[ServerConnector]()
      val collection = new ContextHandlerCollection

      // Create a connector on port currentPort to listen for HTTP requests
      val httpConnector = new ServerConnector(
        server,
        null,
        // Call this full constructor to set this, which forces daemon threads:
        new ScheduledExecutorScheduler(s"$serverName-JettyScheduler", true),
        null,
        -1,
        -1,
        new HttpConnectionFactory())
      httpConnector.setPort(currentPort)
      connectors += httpConnector

      val httpsConnector = sslOptions.createJettySslContextFactory() match {
        case Some(factory) =>
          // If the new port wraps around, do not try a privileged port.
          val securePort =
            if (currentPort != 0) {
              (currentPort + 400 - 1024) % (65536 - 1024) + 1024
            } else {
              0
            }
          val scheme = "https"
          // Create a connector on port securePort to listen for HTTPS requests
          val connector = new ServerConnector(server, factory)
          connector.setPort(securePort)
          connector.setName(SPARK_CONNECTOR_NAME)
          connectors += connector

          // redirect the HTTP requests to HTTPS port
          httpConnector.setName(REDIRECT_CONNECTOR_NAME)
          collection.addHandler(createRedirectHttpsHandler(securePort, scheme))
          Some(connector)

        case None =>
          // No SSL, so the HTTP connector becomes the official one where all contexts bind.
          httpConnector.setName(SPARK_CONNECTOR_NAME)
          None
      }
>>>>>>> 9f523d31

      // As each acceptor and each selector will use one thread, the number of threads should at
      // least be the number of acceptors and selectors plus 1. (See SPARK-13776)
      var minThreads = 1

      def newConnector(
          connectionFactories: Array[ConnectionFactory],
          port: Int): (ServerConnector, Int) = {
        val connector = new ServerConnector(
          server,
          null,
          serverExecutor,
          null,
          -1,
          -1,
          connectionFactories: _*)
        connector.setPort(port)
        connector.start()

        // Currently we only use "SelectChannelConnector"
        // Limit the max acceptor number to 8 so that we don't waste a lot of threads
        connector.setAcceptQueueSize(math.min(connector.getAcceptors, 8))
        connector.setHost(hostName)
        // The number of selectors always equals to the number of acceptors
        minThreads += connector.getAcceptors * 2

        (connector, connector.getLocalPort())
      }
<<<<<<< HEAD

      // If SSL is configured, create the secure connector first.
      val securePort = sslOptions.createJettySslContextFactory().map { factory =>
        val securePort = sslOptions.port.getOrElse(if (port > 0) Utils.userPort(port, 400) else 0)
        val secureServerName = if (serverName.nonEmpty) s"$serverName (HTTPS)" else serverName
        val connectionFactories = AbstractConnectionFactory.getFactories(factory,
          new HttpConnectionFactory())

        def sslConnect(currentPort: Int): (ServerConnector, Int) = {
          newConnector(connectionFactories, currentPort)
        }

        val (connector, boundPort) = Utils.startServiceOnPort[ServerConnector](securePort,
          sslConnect, conf, secureServerName)
        server.addConnector(connector)
        boundPort
=======
      pool.setMaxThreads(math.max(pool.getMaxThreads, minThreads))

      val errorHandler = new ErrorHandler()
      errorHandler.setShowStacks(true)
      errorHandler.setServer(server)
      server.addBean(errorHandler)

      gzipHandlers.foreach(collection.addHandler)
      server.setHandler(collection)

      server.setConnectors(connectors.toArray)
      try {
        server.start()
        ((server, httpsConnector.map(_.getLocalPort())), httpConnector.getLocalPort)
      } catch {
        case e: Exception =>
          server.stop()
          pool.stop()
          throw e
>>>>>>> 9f523d31
      }

<<<<<<< HEAD
      // Bind the HTTP port.
      def httpConnect(currentPort: Int): (ServerConnector, Int) = {
        newConnector(Array(new HttpConnectionFactory()), currentPort)
      }

      val (httpConnector, httpPort) = Utils.startServiceOnPort[ServerConnector](port, httpConnect,
        conf, serverName)

      // If SSL is configured, then configure redirection in the HTTP connector.
      securePort.foreach { p =>
        val redirector = createRedirectHttpsHandler(p, "https")
        collection.addHandler(redirector)
        redirector.start()
      }

      server.addConnector(httpConnector)

      // Add all the known handlers now that connectors are configured.
      handlers.foreach { h =>
        val gzipHandler = new GzipHandler()
        gzipHandler.setHandler(h)
        collection.addHandler(gzipHandler)
        gzipHandler.start()
      }

      pool.setMaxThreads(math.max(pool.getMaxThreads, minThreads))
      ServerInfo(server, httpPort, securePort, collection)
    } catch {
      case e: Exception =>
        server.stop()
        if (serverExecutor.isStarted()) {
          serverExecutor.stop()
        }
        if (pool.isStarted()) {
          pool.stop()
        }
        throw e
    }
=======
    val ((server, securePort), boundPort) = Utils.startServiceOnPort(port, connect, conf,
      serverName)
    ServerInfo(server, boundPort, securePort,
      server.getHandler().asInstanceOf[ContextHandlerCollection])
>>>>>>> 9f523d31
  }

  private def createRedirectHttpsHandler(securePort: Int, scheme: String): ContextHandler = {
    val redirectHandler: ContextHandler = new ContextHandler
    redirectHandler.setContextPath("/")
    redirectHandler.setVirtualHosts(Array("@" + REDIRECT_CONNECTOR_NAME))
    redirectHandler.setHandler(new AbstractHandler {
      override def handle(
          target: String,
          baseRequest: Request,
          request: HttpServletRequest,
          response: HttpServletResponse): Unit = {
        if (baseRequest.isSecure) {
          return
        }
        val httpsURI = createRedirectURI(scheme, baseRequest.getServerName, securePort,
          baseRequest.getRequestURI, baseRequest.getQueryString)
        response.setContentLength(0)
        response.sendRedirect(response.encodeRedirectURL(httpsURI))
        baseRequest.setHandled(true)
      }
    })
    redirectHandler
  }

  def createProxyURI(prefix: String, target: String, path: String, query: String): URI = {
    if (!path.startsWith(prefix)) {
      return null
    }

    val uri = new StringBuilder(target)
    val rest = path.substring(prefix.length())

    if (!rest.isEmpty()) {
      if (!rest.startsWith("/")) {
        uri.append("/")
      }
      uri.append(rest)
    }

    val rewrittenURI = URI.create(uri.toString())
    if (query != null) {
      return new URI(
          rewrittenURI.getScheme(),
          rewrittenURI.getAuthority(),
          rewrittenURI.getPath(),
          query,
          rewrittenURI.getFragment()
        ).normalize()
    }
    rewrittenURI.normalize()
  }

  def createProxyLocationHeader(
      prefix: String,
      headerValue: String,
      clientRequest: HttpServletRequest,
      targetUri: URI): String = {
    val toReplace = targetUri.getScheme() + "://" + targetUri.getAuthority()
    if (headerValue.startsWith(toReplace)) {
      clientRequest.getScheme() + "://" + clientRequest.getHeader("host") +
          prefix + headerValue.substring(toReplace.length())
    } else {
      null
    }
  }

  // Create a new URI from the arguments, handling IPv6 host encoding and default ports.
  private def createRedirectURI(
      scheme: String, server: String, port: Int, path: String, query: String) = {
    val redirectServer = if (server.contains(":") && !server.startsWith("[")) {
      s"[${server}]"
    } else {
      server
    }
    val authority = s"$redirectServer:$port"
    new URI(scheme, authority, path, query, null).toString
  }

}

private[spark] case class ServerInfo(
    server: Server,
    boundPort: Int,
    securePort: Option[Int],
<<<<<<< HEAD
    rootHandler: ContextHandlerCollection) {
=======
    private val rootHandler: ContextHandlerCollection) {

  def addHandler(handler: ContextHandler): Unit = {
    handler.setVirtualHosts(Array("@" + JettyUtils.SPARK_CONNECTOR_NAME))
    rootHandler.addHandler(handler)
    if (!handler.isStarted()) {
      handler.start()
    }
  }

  def removeHandler(handler: ContextHandler): Unit = {
    rootHandler.removeHandler(handler)
    if (handler.isStarted) {
      handler.stop()
    }
  }
>>>>>>> 9f523d31

  def stop(): Unit = {
    server.stop()
    // Stop the ThreadPool if it supports stop() method (through LifeCycle).
    // It is needed because stopping the Server won't stop the ThreadPool it uses.
    val threadPool = server.getThreadPool
    if (threadPool != null && threadPool.isInstanceOf[LifeCycle]) {
      threadPool.asInstanceOf[LifeCycle].stop
    }
  }
}<|MERGE_RESOLUTION|>--- conflicted
+++ resolved
@@ -287,7 +287,6 @@
       gzipHandler
     }
 
-<<<<<<< HEAD
     // Start the server first, with no connectors.
     val pool = new QueuedThreadPool
     if (serverName.nonEmpty) {
@@ -309,59 +308,6 @@
 
     try {
       server.start()
-=======
-    // Bind to the given port, or throw a java.net.BindException if the port is occupied
-    def connect(currentPort: Int): ((Server, Option[Int]), Int) = {
-      val pool = new QueuedThreadPool
-      if (serverName.nonEmpty) {
-        pool.setName(serverName)
-      }
-      pool.setDaemon(true)
-
-      val server = new Server(pool)
-      val connectors = new ArrayBuffer[ServerConnector]()
-      val collection = new ContextHandlerCollection
-
-      // Create a connector on port currentPort to listen for HTTP requests
-      val httpConnector = new ServerConnector(
-        server,
-        null,
-        // Call this full constructor to set this, which forces daemon threads:
-        new ScheduledExecutorScheduler(s"$serverName-JettyScheduler", true),
-        null,
-        -1,
-        -1,
-        new HttpConnectionFactory())
-      httpConnector.setPort(currentPort)
-      connectors += httpConnector
-
-      val httpsConnector = sslOptions.createJettySslContextFactory() match {
-        case Some(factory) =>
-          // If the new port wraps around, do not try a privileged port.
-          val securePort =
-            if (currentPort != 0) {
-              (currentPort + 400 - 1024) % (65536 - 1024) + 1024
-            } else {
-              0
-            }
-          val scheme = "https"
-          // Create a connector on port securePort to listen for HTTPS requests
-          val connector = new ServerConnector(server, factory)
-          connector.setPort(securePort)
-          connector.setName(SPARK_CONNECTOR_NAME)
-          connectors += connector
-
-          // redirect the HTTP requests to HTTPS port
-          httpConnector.setName(REDIRECT_CONNECTOR_NAME)
-          collection.addHandler(createRedirectHttpsHandler(securePort, scheme))
-          Some(connector)
-
-        case None =>
-          // No SSL, so the HTTP connector becomes the official one where all contexts bind.
-          httpConnector.setName(SPARK_CONNECTOR_NAME)
-          None
-      }
->>>>>>> 9f523d31
 
       // As each acceptor and each selector will use one thread, the number of threads should at
       // least be the number of acceptors and selectors plus 1. (See SPARK-13776)
@@ -390,7 +336,6 @@
 
         (connector, connector.getLocalPort())
       }
-<<<<<<< HEAD
 
       // If SSL is configured, create the secure connector first.
       val securePort = sslOptions.createJettySslContextFactory().map { factory =>
@@ -405,32 +350,11 @@
 
         val (connector, boundPort) = Utils.startServiceOnPort[ServerConnector](securePort,
           sslConnect, conf, secureServerName)
+        connector.setName(SPARK_CONNECTOR_NAME)
         server.addConnector(connector)
         boundPort
-=======
-      pool.setMaxThreads(math.max(pool.getMaxThreads, minThreads))
-
-      val errorHandler = new ErrorHandler()
-      errorHandler.setShowStacks(true)
-      errorHandler.setServer(server)
-      server.addBean(errorHandler)
-
-      gzipHandlers.foreach(collection.addHandler)
-      server.setHandler(collection)
-
-      server.setConnectors(connectors.toArray)
-      try {
-        server.start()
-        ((server, httpsConnector.map(_.getLocalPort())), httpConnector.getLocalPort)
-      } catch {
-        case e: Exception =>
-          server.stop()
-          pool.stop()
-          throw e
->>>>>>> 9f523d31
-      }
-
-<<<<<<< HEAD
+      }
+
       // Bind the HTTP port.
       def httpConnect(currentPort: Int): (ServerConnector, Int) = {
         newConnector(Array(new HttpConnectionFactory()), currentPort)
@@ -440,10 +364,15 @@
         conf, serverName)
 
       // If SSL is configured, then configure redirection in the HTTP connector.
-      securePort.foreach { p =>
-        val redirector = createRedirectHttpsHandler(p, "https")
-        collection.addHandler(redirector)
-        redirector.start()
+      securePort match {
+        case Some(p) =>
+          httpConnector.setName(REDIRECT_CONNECTOR_NAME)
+          val redirector = createRedirectHttpsHandler(p, "https")
+          collection.addHandler(redirector)
+          redirector.start()
+
+        case None =>
+          httpConnector.setName(SPARK_CONNECTOR_NAME)
       }
 
       server.addConnector(httpConnector)
@@ -469,12 +398,6 @@
         }
         throw e
     }
-=======
-    val ((server, securePort), boundPort) = Utils.startServiceOnPort(port, connect, conf,
-      serverName)
-    ServerInfo(server, boundPort, securePort,
-      server.getHandler().asInstanceOf[ContextHandlerCollection])
->>>>>>> 9f523d31
   }
 
   private def createRedirectHttpsHandler(securePort: Int, scheme: String): ContextHandler = {
@@ -560,9 +483,6 @@
     server: Server,
     boundPort: Int,
     securePort: Option[Int],
-<<<<<<< HEAD
-    rootHandler: ContextHandlerCollection) {
-=======
     private val rootHandler: ContextHandlerCollection) {
 
   def addHandler(handler: ContextHandler): Unit = {
@@ -579,7 +499,6 @@
       handler.stop()
     }
   }
->>>>>>> 9f523d31
 
   def stop(): Unit = {
     server.stop()
