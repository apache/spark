--- conflicted
+++ resolved
@@ -118,14 +118,9 @@
         endTime = new Date(-1),
         duration = 0,
         lastUpdated = new Date(startTime),
-<<<<<<< HEAD
-        sparkUser = "",
+        sparkUser = getSparkUser,
         completed = false,
         appSparkVersion = ""
-=======
-        sparkUser = getSparkUser,
-        completed = false
->>>>>>> 6fc6cf88
       ))
     ))
   }
