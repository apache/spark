--- conflicted
+++ resolved
@@ -33,34 +33,15 @@
   private val basePath = parent.basePath
   private var _listener: Option[EnvironmentListener] = None
 
-<<<<<<< HEAD
   lazy val listener = _listener.get
-=======
-  def getHandlers = Seq[ServletContextHandler](
-    createServletHandler("/environment",
-      createServlet((request: HttpServletRequest) => envDetails(request), sc.env.securityManager))
-  )
-
-  def envDetails(request: HttpServletRequest): Seq[Node] = {
-    val jvmInformation = Seq(
-      ("Java Version", "%s (%s)".format(Properties.javaVersion, Properties.javaVendor)),
-      ("Java Home", Properties.javaHome),
-      ("Scala Version", Properties.versionString),
-      ("Scala Home", Properties.scalaHome)
-    ).sorted
-    def jvmRow(kv: (String, String)) = <tr><td>{kv._1}</td><td>{kv._2}</td></tr>
-    def jvmTable =
-      UIUtils.listingTable(Seq("Name", "Value"), jvmRow, jvmInformation, fixedWidth = true)
-
-    val sparkProperties = sc.conf.getAll.sorted
->>>>>>> 2a2c9645
 
   def start() {
     _listener = Some(new EnvironmentListener)
   }
 
-  def getHandlers = Seq[(String, Handler)](
-    ("/environment", (request: HttpServletRequest) => render(request))
+  def getHandlers = Seq[ServletContextHandler](
+    createServletHandler("/environment",
+      (request: HttpServletRequest) => render(request), parent.securityManager, basePath)
   )
 
   def render(request: HttpServletRequest): Seq[Node] = {
