--- conflicted
+++ resolved
@@ -24,17 +24,12 @@
 private[ui] class JobsTab(parent: SparkUI) extends SparkUITab(parent, "jobs") {
   val sc = parent.sc
   val killEnabled = parent.killEnabled
-<<<<<<< HEAD
-  def isFairScheduler: Boolean = listener.schedulingMode.exists(_ == SchedulingMode.FAIR)
-  // TODO: rename this listener
-  val listener = parent.jobProgressListener
+  val jobProgresslistener = parent.jobProgressListener
+  val executorListener = parent.executorsListener
   val vizListener = parent.visualizationListener
-=======
+
   def isFairScheduler: Boolean =
     jobProgresslistener.schedulingMode.exists(_ == SchedulingMode.FAIR)
-  val jobProgresslistener = parent.jobProgressListener
-  val executorListener = parent.executorsListener
->>>>>>> 49549d5a
 
   attachPage(new AllJobsPage(this))
   attachPage(new JobPage(this))
