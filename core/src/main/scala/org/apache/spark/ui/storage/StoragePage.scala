/*
 * Licensed to the Apache Software Foundation (ASF) under one or more
 * contributor license agreements.  See the NOTICE file distributed with
 * this work for additional information regarding copyright ownership.
 * The ASF licenses this file to You under the Apache License, Version 2.0
 * (the "License"); you may not use this file except in compliance with
 * the License.  You may obtain a copy of the License at
 *
 *    http://www.apache.org/licenses/LICENSE-2.0
 *
 * Unless required by applicable law or agreed to in writing, software
 * distributed under the License is distributed on an "AS IS" BASIS,
 * WITHOUT WARRANTIES OR CONDITIONS OF ANY KIND, either express or implied.
 * See the License for the specific language governing permissions and
 * limitations under the License.
 */

package org.apache.spark.ui.storage

import javax.servlet.http.HttpServletRequest

import org.json4s.DefaultFormats
import org.json4s.JsonDSL._
import org.json4s.JsonAST._

import scala.xml.Node

import org.apache.spark.storage.RDDInfo
import org.apache.spark.ui.{WebUIPage, UIUtils}
import org.apache.spark.util.Utils

/** Page showing list of RDD's currently stored in the cluster */
private[ui] class StoragePage(parent: StorageTab) extends WebUIPage("") {
  private val listener = parent.listener
  private val jsRenderingEnabled = parent.jsRenderingEnabled

  def render(request: HttpServletRequest): Seq[Node] = {
    val rdds = listener.rddInfoList
<<<<<<< HEAD
    val tableId = "storageTable"
    val content = if (jsRenderingEnabled) {
      UIUtils.listingEmptyTable(rddHeader, tableId, simpleTable = true) ++
        UIUtils.fillTableJavascript(parent.prefix, tableId)
    } else {
      UIUtils.listingTable(rddHeader, rddRow, rdds, simpleTable = true)
    }
    UIUtils.headerSparkPage(content, basePath, appName, "Storage ", parent.headerTabs, parent)
=======
    val content = UIUtils.listingTable(rddHeader, rddRow, rdds)
    UIUtils.headerSparkPage("Storage", content, parent)
>>>>>>> 217b5e91
  }

  /** Render the whole JSON */
  override def renderJson(request: HttpServletRequest): JValue = {
    val rdds = listener.rddInfoList
    val rddsJson = UIUtils.listingJson(rddRowJson, rdds)

    rddsJson
  }

  /** Header fields for the RDD table */
  private def rddHeader = Seq(
    "RDD Name",
    "Storage Level",
    "Cached Partitions",
    "Fraction Cached",
    "Size in Memory",
    "Size in Tachyon",
    "Size on Disk")

  /** Render an HTML row representing an RDD */
  private def rddRow(rdd: RDDInfo): Seq[Node] = {
    // scalastyle:off
    <tr>
      <td>
        <a href={"%s/storage/rdd?id=%s".format(UIUtils.prependBaseUri(parent.basePath), rdd.id)}>
          {rdd.name}
        </a>
      </td>
      <td>{rdd.storageLevel.description}
      </td>
      <td>{rdd.numCachedPartitions}</td>
      <td>{"%.0f%%".format(rdd.numCachedPartitions * 100.0 / rdd.numPartitions)}</td>
      <td sorttable_customekey={rdd.memSize.toString}>{Utils.bytesToString(rdd.memSize)}</td>
      <td sorttable_customekey={rdd.tachyonSize.toString}>{Utils.bytesToString(rdd.tachyonSize)}</td>
      <td sorttable_customekey={rdd.diskSize.toString} >{Utils.bytesToString(rdd.diskSize)}</td>
    </tr>
    // scalastyle:on
  }

  /** Render a Json row representing an RDD */
  private def rddRowJson(rdd: RDDInfo): JValue = {
    val rddNameVal = "<a href=" +
      {"%s/storage/rdd?id=%s".format(UIUtils.prependBaseUri(basePath), rdd.id)} +
      ">" + {rdd.name} + "</a>"
    ("RDD Name" -> rddNameVal) ~
    ("Storage Level" -> {rdd.storageLevel.description}) ~
    ("Cached Partitions" -> {rdd.numCachedPartitions}) ~
    ("Fraction Cached" -> {"%.0f%%".format(rdd.numCachedPartitions * 100.0 / rdd.numPartitions)}) ~
    ("Size in Memory" -> UIUtils.cellWithSorttableCustomKey(Utils.bytesToString(rdd.memSize),
      rdd.memSize.toString)) ~
    ("Size in Tachyon" -> UIUtils.cellWithSorttableCustomKey(Utils.bytesToString(rdd.tachyonSize),
      rdd.tachyonSize.toString)) ~
    ("Size on Disk" -> UIUtils.cellWithSorttableCustomKey(Utils.bytesToString(rdd.diskSize),
      rdd.diskSize.toString))
  }
}<|MERGE_RESOLUTION|>--- conflicted
+++ resolved
@@ -36,7 +36,6 @@
 
   def render(request: HttpServletRequest): Seq[Node] = {
     val rdds = listener.rddInfoList
-<<<<<<< HEAD
     val tableId = "storageTable"
     val content = if (jsRenderingEnabled) {
       UIUtils.listingEmptyTable(rddHeader, tableId, simpleTable = true) ++
@@ -44,11 +43,7 @@
     } else {
       UIUtils.listingTable(rddHeader, rddRow, rdds, simpleTable = true)
     }
-    UIUtils.headerSparkPage(content, basePath, appName, "Storage ", parent.headerTabs, parent)
-=======
-    val content = UIUtils.listingTable(rddHeader, rddRow, rdds)
-    UIUtils.headerSparkPage("Storage", content, parent)
->>>>>>> 217b5e91
+    UIUtils.headerSparkPage("Storage ", content, parent)
   }
 
   /** Render the whole JSON */
@@ -92,7 +87,7 @@
   /** Render a Json row representing an RDD */
   private def rddRowJson(rdd: RDDInfo): JValue = {
     val rddNameVal = "<a href=" +
-      {"%s/storage/rdd?id=%s".format(UIUtils.prependBaseUri(basePath), rdd.id)} +
+      {"%s/storage/rdd?id=%s".format(UIUtils.prependBaseUri(parent.basePath), rdd.id)} +
       ">" + {rdd.name} + "</a>"
     ("RDD Name" -> rddNameVal) ~
     ("Storage Level" -> {rdd.storageLevel.description}) ~
