--- conflicted
+++ resolved
@@ -35,11 +35,7 @@
   // Carriage return
   private val CR = '\r'
   // Update period of progress bar, in milliseconds
-<<<<<<< HEAD
-  private val updatePeriodMSec = sc.getReadOnlyConf.get(UI_CONSOLE_PROGRESS_UPDATE_INTERVAL)
-=======
   private val updatePeriodMSec = sc.conf.get(UI_CONSOLE_PROGRESS_UPDATE_INTERVAL)
->>>>>>> 934a3878
   // Delay to show up a progress bar, in milliseconds
   private val firstDelayMSec = 500L
 
