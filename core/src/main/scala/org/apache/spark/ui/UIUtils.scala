/*
 * Licensed to the Apache Software Foundation (ASF) under one or more
 * contributor license agreements.  See the NOTICE file distributed with
 * this work for additional information regarding copyright ownership.
 * The ASF licenses this file to You under the Apache License, Version 2.0
 * (the "License"); you may not use this file except in compliance with
 * the License.  You may obtain a copy of the License at
 *
 *    http://www.apache.org/licenses/LICENSE-2.0
 *
 * Unless required by applicable law or agreed to in writing, software
 * distributed under the License is distributed on an "AS IS" BASIS,
 * WITHOUT WARRANTIES OR CONDITIONS OF ANY KIND, either express or implied.
 * See the License for the specific language governing permissions and
 * limitations under the License.
 */

package org.apache.spark.ui

import java.text.SimpleDateFormat
import java.util.{Locale, Date}

import scala.xml.{Node, Text, Unparsed}

import org.apache.spark.Logging
import org.apache.spark.ui.scope.RDDOperationGraph

/** Utility functions for generating XML pages with spark content. */
private[spark] object UIUtils extends Logging {
  val TABLE_CLASS_NOT_STRIPED = "table table-bordered table-condensed sortable"
  val TABLE_CLASS_STRIPED = TABLE_CLASS_NOT_STRIPED + " table-striped"

  // SimpleDateFormat is not thread-safe. Don't expose it to avoid improper use.
  private val dateFormat = new ThreadLocal[SimpleDateFormat]() {
    override def initialValue(): SimpleDateFormat = new SimpleDateFormat("yyyy/MM/dd HH:mm:ss")
  }

  def formatDate(date: Date): String = dateFormat.get.format(date)

  def formatDate(timestamp: Long): String = dateFormat.get.format(new Date(timestamp))

  def formatDuration(milliseconds: Long): String = {
    if (milliseconds < 100) {
      return "%d ms".format(milliseconds)
    }
    val seconds = milliseconds.toDouble / 1000
    if (seconds < 1) {
      return "%.1f s".format(seconds)
    }
    if (seconds < 60) {
      return "%.0f s".format(seconds)
    }
    val minutes = seconds / 60
    if (minutes < 10) {
      return "%.1f min".format(minutes)
    } else if (minutes < 60) {
      return "%.0f min".format(minutes)
    }
    val hours = minutes / 60
    "%.1f h".format(hours)
  }

  /** Generate a verbose human-readable string representing a duration such as "5 second 35 ms" */
  def formatDurationVerbose(ms: Long): String = {
    try {
      val second = 1000L
      val minute = 60 * second
      val hour = 60 * minute
      val day = 24 * hour
      val week = 7 * day
      val year = 365 * day

      def toString(num: Long, unit: String): String = {
        if (num == 0) {
          ""
        } else if (num == 1) {
          s"$num $unit"
        } else {
          s"$num ${unit}s"
        }
      }

      val millisecondsString = if (ms >= second && ms % second == 0) "" else s"${ms % second} ms"
      val secondString = toString((ms % minute) / second, "second")
      val minuteString = toString((ms % hour) / minute, "minute")
      val hourString = toString((ms % day) / hour, "hour")
      val dayString = toString((ms % week) / day, "day")
      val weekString = toString((ms % year) / week, "week")
      val yearString = toString(ms / year, "year")

      Seq(
        second -> millisecondsString,
        minute -> s"$secondString $millisecondsString",
        hour -> s"$minuteString $secondString",
        day -> s"$hourString $minuteString $secondString",
        week -> s"$dayString $hourString $minuteString",
        year -> s"$weekString $dayString $hourString"
      ).foreach { case (durationLimit, durationString) =>
        if (ms < durationLimit) {
          // if time is less than the limit (upto year)
          return durationString
        }
      }
      // if time is more than a year
      return s"$yearString $weekString $dayString"
    } catch {
      case e: Exception =>
        logError("Error converting time to string", e)
        // if there is some error, return blank string
        return ""
    }
  }

  /** Generate a human-readable string representing a number (e.g. 100 K) */
  def formatNumber(records: Double): String = {
    val trillion = 1e12
    val billion = 1e9
    val million = 1e6
    val thousand = 1e3

    val (value, unit) = {
      if (records >= 2*trillion) {
        (records / trillion, " T")
      } else if (records >= 2*billion) {
        (records / billion, " B")
      } else if (records >= 2*million) {
        (records / million, " M")
      } else if (records >= 2*thousand) {
        (records / thousand, " K")
      } else {
        (records, "")
      }
    }
    if (unit.isEmpty) {
      "%d".formatLocal(Locale.US, value.toInt)
    } else {
      "%.1f%s".formatLocal(Locale.US, value, unit)
    }
  }

  // Yarn has to go through a proxy so the base uri is provided and has to be on all links
  def uiRoot: String = {
    if (System.getenv("APPLICATION_WEB_PROXY_BASE") != null) {
      System.getenv("APPLICATION_WEB_PROXY_BASE")
    } else if (System.getProperty("spark.ui.proxyBase") != null) {
      System.getProperty("spark.ui.proxyBase")
    }
    else {
      ""
    }
  }

  def prependBaseUri(basePath: String = "", resource: String = ""): String = {
    uiRoot + basePath + resource
  }

  def commonHeaderNodes: Seq[Node] = {
    <meta http-equiv="Content-type" content="text/html; charset=utf-8" />
    <link rel="stylesheet" href={prependBaseUri("/static/bootstrap.min.css")} type="text/css" />
    <link rel="stylesheet" href={prependBaseUri("/static/webui.css")} type="text/css" />
    <link rel="stylesheet" href={prependBaseUri("/static/vis.min.css")} type="text/css" />
    <link rel="stylesheet" href={prependBaseUri("/static/timeline-view.css")} type="text/css" />
    <script src={prependBaseUri("/static/sorttable.js")} ></script>
    <script src={prependBaseUri("/static/jquery-1.11.1.min.js")}></script>
    <script src={prependBaseUri("/static/vis.min.js")}></script>
    <script src={prependBaseUri("/static/bootstrap-tooltip.js")}></script>
    <script src={prependBaseUri("/static/initialize-tooltips.js")}></script>
    <script src={prependBaseUri("/static/table.js")}></script>
    <script src={prependBaseUri("/static/additional-metrics.js")}></script>
    <script src={prependBaseUri("/static/timeline-view.js")}></script>
  }

  def vizHeaderNodes: Seq[Node] = {
    <link rel="stylesheet" href={prependBaseUri("/static/spark-dag-viz.css")} type="text/css" />
    <script src={prependBaseUri("/static/d3.min.js")}></script>
    <script src={prependBaseUri("/static/dagre-d3.min.js")}></script>
    <script src={prependBaseUri("/static/graphlib-dot.min.js")}></script>
    <script src={prependBaseUri("/static/spark-dag-viz.js")}></script>
  }

  /** Returns a spark page with correctly formatted headers */
  def headerSparkPage(
      title: String,
      content: => Seq[Node],
      activeTab: SparkUITab,
      refreshInterval: Option[Int] = None,
      helpText: Option[String] = None,
      showVisualization: Boolean = false): Seq[Node] = {

    val appName = activeTab.appName
    val shortAppName = if (appName.length < 36) appName else appName.take(32) + "..."
    val header = activeTab.headerTabs.map { tab =>
      <li class={if (tab == activeTab) "active" else ""}>
        <a href={prependBaseUri(activeTab.basePath, "/" + tab.prefix + "/")}>{tab.name}</a>
      </li>
    }
    val helpButton: Seq[Node] = helpText.map(tooltip(_, "bottom")).getOrElse(Seq.empty)

    <html>
      <head>
        {commonHeaderNodes}
        {if (showVisualization) vizHeaderNodes else Seq.empty}
        <title>{appName} - {title}</title>
      </head>
      <body>
        <div class="navbar navbar-static-top">
          <div class="navbar-inner">
            <div class="brand">
              <a href={prependBaseUri("/")} class="brand">
                <img src={prependBaseUri("/static/spark-logo-77x50px-hd.png")} />
                <span class="version">{org.apache.spark.SPARK_VERSION}</span>
              </a>
            </div>
            <ul class="nav">{header}</ul>
            <p class="navbar-text pull-right">
              <strong title={appName}>{shortAppName}</strong> application UI
            </p>
          </div>
        </div>
        <div class="container-fluid">
          <div class="row-fluid">
            <div class="span12">
              <h3 style="vertical-align: bottom; display: inline-block;">
                {title}
                {helpButton}
              </h3>
            </div>
          </div>
          {content}
        </div>
      </body>
    </html>
  }

  /** Returns a page with the spark css/js and a simple format. Used for scheduler UI. */
  def basicSparkPage(content: => Seq[Node], title: String): Seq[Node] = {
    <html>
      <head>
        {commonHeaderNodes}
        <title>{title}</title>
      </head>
      <body>
        <div class="container-fluid">
          <div class="row-fluid">
            <div class="span12">
              <h3 style="vertical-align: middle; display: inline-block;">
                <a style="text-decoration: none" href={prependBaseUri("/")}>
                  <img src={prependBaseUri("/static/spark-logo-77x50px-hd.png")} />
                  <span class="version" 
                        style="margin-right: 15px;">{org.apache.spark.SPARK_VERSION}</span>
                </a>
                {title}
              </h3>
            </div>
          </div>
          {content}
        </div>
      </body>
    </html>
  }

  /** Returns an HTML table constructed by generating a row for each object in a sequence. */
  def listingTable[T](
      headers: Seq[String],
      generateDataRow: T => Seq[Node],
      data: Iterable[T],
      fixedWidth: Boolean = false,
      id: Option[String] = None,
      headerClasses: Seq[String] = Seq.empty,
      stripeRowsWithCss: Boolean = true): Seq[Node] = {

    val listingTableClass = if (stripeRowsWithCss) TABLE_CLASS_STRIPED else TABLE_CLASS_NOT_STRIPED
    val colWidth = 100.toDouble / headers.size
    val colWidthAttr = if (fixedWidth) colWidth + "%" else ""

    def getClass(index: Int): String = {
      if (index < headerClasses.size) {
        headerClasses(index)
      } else {
        ""
      }
    }

    val newlinesInHeader = headers.exists(_.contains("\n"))
    def getHeaderContent(header: String): Seq[Node] = {
      if (newlinesInHeader) {
        <ul class="unstyled">
          { header.split("\n").map { case t => <li> {t} </li> } }
        </ul>
      } else {
        Text(header)
      }
    }

    val headerRow: Seq[Node] = {
      headers.view.zipWithIndex.map { x =>
        <th width={colWidthAttr} class={getClass(x._2)}>{getHeaderContent(x._1)}</th>
      }
    }
    <table class={listingTableClass} id={id.map(Text.apply)}>
      <thead>{headerRow}</thead>
      <tbody>
        {data.map(r => generateDataRow(r))}
      </tbody>
    </table>
  }

  def makeProgressBar(
      started: Int,
      completed: Int,
      failed: Int,
      skipped:Int,
      total: Int): Seq[Node] = {
    val completeWidth = "width: %s%%".format((completed.toDouble/total)*100)
    val startWidth = "width: %s%%".format((started.toDouble/total)*100)

    <div class="progress">
      <span style="text-align:center; position:absolute; width:100%; left:0;">
        {completed}/{total}
        { if (failed > 0) s"($failed failed)" }
        { if (skipped > 0) s"($skipped skipped)" }
      </span>
      <div class="bar bar-completed" style={completeWidth}></div>
      <div class="bar bar-running" style={startWidth}></div>
    </div>
  }

  /** Return a "DAG visualization" DOM element that expands into a visualization for a stage. */
  def showDagVizForStage(stageId: Int, graph: Option[RDDOperationGraph]): Seq[Node] = {
    showDagViz(graph.toSeq, forJob = false)
  }

  /** Return a "DAG visualization" DOM element that expands into a visualization for a job. */
  def showDagVizForJob(jobId: Int, graphs: Seq[RDDOperationGraph]): Seq[Node] = {
    showDagViz(graphs, forJob = true)
  }

  /**
   * Return a "DAG visualization" DOM element that expands into a visualization on the UI.
   *
   * This populates metadata necessary for generating the visualization on the front-end in
   * a format that is expected by spark-dag-viz.js. Any changes in the format here must be
   * reflected there.
   */
  private def showDagViz(graphs: Seq[RDDOperationGraph], forJob: Boolean): Seq[Node] = {
    <div>
      <span class="expand-dag-viz" onclick={s"toggleDagViz($forJob);"}>
        <span class="expand-dag-viz-arrow arrow-closed"></span>
        <strong>DAG visualization</strong>
      </span>
      <div id="dag-viz-graph"></div>
      <div id="dag-viz-metadata">
        {
          graphs.map { g =>
            <div class="stage-metadata" stage-id={g.rootCluster.id} style="display:none">
              <div class="dot-file">{RDDOperationGraph.makeDotFile(g, forJob)}</div>
              { g.incomingEdges.map { e => <div class="incoming-edge">{e.fromId},{e.toId}</div> } }
              { g.outgoingEdges.map { e => <div class="outgoing-edge">{e.fromId},{e.toId}</div> } }
              {
                g.rootCluster.getAllNodes.filter(_.cached).map { n =>
                  <div class="cached-rdd">{n.id}</div>
                }
              }
            </div>
          }
        }
      </div>
    </div>
  }

<<<<<<< HEAD
  def tooltip(text: String, position: String): Seq[Node] = {
    <sup>
      (<a data-toggle="tooltip" data-placement={position} title={text}>?</a>)
    </sup>
  }
=======
  /** Return a script element that automatically expands the DAG visualization on page load. */
  def expandDagVizOnLoad(forJob: Boolean): Seq[Node] = {
    <script type="text/javascript">
      {Unparsed("$(document).ready(function() { toggleDagViz(" + forJob + ") });")}
    </script>
  }

>>>>>>> 88717ee4
}<|MERGE_RESOLUTION|>--- conflicted
+++ resolved
@@ -368,13 +368,12 @@
     </div>
   }
 
-<<<<<<< HEAD
   def tooltip(text: String, position: String): Seq[Node] = {
     <sup>
       (<a data-toggle="tooltip" data-placement={position} title={text}>?</a>)
     </sup>
   }
-=======
+
   /** Return a script element that automatically expands the DAG visualization on page load. */
   def expandDagVizOnLoad(forJob: Boolean): Seq[Node] = {
     <script type="text/javascript">
@@ -382,5 +381,4 @@
     </script>
   }
 
->>>>>>> 88717ee4
 }