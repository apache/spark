/*
 * Licensed to the Apache Software Foundation (ASF) under one or more
 * contributor license agreements.  See the NOTICE file distributed with
 * this work for additional information regarding copyright ownership.
 * The ASF licenses this file to You under the Apache License, Version 2.0
 * (the "License"); you may not use this file except in compliance with
 * the License.  You may obtain a copy of the License at
 *
 *    http://www.apache.org/licenses/LICENSE-2.0
 *
 * Unless required by applicable law or agreed to in writing, software
 * distributed under the License is distributed on an "AS IS" BASIS,
 * WITHOUT WARRANTIES OR CONDITIONS OF ANY KIND, either express or implied.
 * See the License for the specific language governing permissions and
 * limitations under the License.
 */

package org.apache.spark.ui.jobs

import javax.servlet.http.HttpServletRequest

import scala.xml.Node

import org.apache.spark.scheduler.{Schedulable, StageInfo}
import org.apache.spark.ui.{WebUIPage, UIUtils}

/** Page showing specific pool details */
private[ui] class PoolPage(parent: JobProgressTab) extends WebUIPage("pool") {
  private val appName = parent.appName
  private val basePath = parent.basePath
  private val live = parent.live
  private val sc = parent.sc
  private val listener = parent.listener

  def render(request: HttpServletRequest): Seq[Node] = {
    listener.synchronized {
      val poolName = request.getParameter("poolname")
      val poolToActiveStages = listener.poolToActiveStages
      val activeStages = poolToActiveStages.get(poolName) match {
        case Some(s) => s.values.toSeq
        case None => Seq[StageInfo]()
      }
<<<<<<< HEAD

      val mostRecentlySubmitted = (si: StageInfo) => -si.submissionTime.getOrElse(0L)
      val activeStagesTable = new StageTable(activeStages.sortBy(mostRecentlySubmitted), parent)
=======
      val activeStagesTable =
        new StageTableBase(activeStages.sortBy(_.submissionTime).reverse, parent)
>>>>>>> 5a5b3346

      // For now, pool information is only accessible in live UIs
      val pools = if (live) Seq(sc.getPoolForName(poolName).get) else Seq[Schedulable]()
      val poolTable = new PoolTable(pools, parent)

      val content =
        <h4>Summary </h4> ++ poolTable.toNodeSeq ++
        <h4>{activeStages.size} Active Stages</h4> ++ activeStagesTable.toNodeSeq

      UIUtils.headerSparkPage(content, basePath, appName, "Fair Scheduler Pool: " + poolName,
        parent.headerTabs, parent)
    }
  }
}<|MERGE_RESOLUTION|>--- conflicted
+++ resolved
@@ -40,14 +40,9 @@
         case Some(s) => s.values.toSeq
         case None => Seq[StageInfo]()
       }
-<<<<<<< HEAD
 
-      val mostRecentlySubmitted = (si: StageInfo) => -si.submissionTime.getOrElse(0L)
-      val activeStagesTable = new StageTable(activeStages.sortBy(mostRecentlySubmitted), parent)
-=======
       val activeStagesTable =
         new StageTableBase(activeStages.sortBy(_.submissionTime).reverse, parent)
->>>>>>> 5a5b3346
 
       // For now, pool information is only accessible in live UIs
       val pools = if (live) Seq(sc.getPoolForName(poolName).get) else Seq[Schedulable]()
