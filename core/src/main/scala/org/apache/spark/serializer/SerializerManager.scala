--- conflicted
+++ resolved
@@ -23,7 +23,6 @@
 import scala.reflect.ClassTag
 
 import org.apache.spark.SparkConf
-import org.apache.spark.internal.config._
 import org.apache.spark.io.CompressionCodec
 import org.apache.spark.security.CryptoStreamUtils
 import org.apache.spark.storage._
@@ -75,12 +74,9 @@
    * loaded yet. */
   private lazy val compressionCodec: CompressionCodec = CompressionCodec.createCodec(conf)
 
-<<<<<<< HEAD
   // Size of each chunk, in bytes.
   private val chunkSize: Int = conf.getInt("spark.io.chunkSize", 4 * 1024 * 1024)
-=======
   def encryptionEnabled: Boolean = encryptionKey.isDefined
->>>>>>> 2eb6764f
 
   def canUseKryo(ct: ClassTag[_]): Boolean = {
     primitiveAndPrimitiveArrayClassTags.contains(ct) || ct == stringClassTag
