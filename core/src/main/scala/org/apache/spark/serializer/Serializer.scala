--- conflicted
+++ resolved
@@ -23,11 +23,7 @@
 import scala.reflect.ClassTag
 
 import org.apache.spark.{SparkConf, SparkEnv}
-<<<<<<< HEAD
-import org.apache.spark.annotation.{Experimental, DeveloperApi}
-=======
 import org.apache.spark.annotation.{DeveloperApi, Private}
->>>>>>> 845d1d4d
 import org.apache.spark.util.{Utils, ByteBufferInputStream, NextIterator}
 
 /**
@@ -69,30 +65,6 @@
   def newInstance(): SerializerInstance
 
   /**
-<<<<<<< HEAD
-   * Returns true if this serializer supports relocation of its serialized objects and false
-   * otherwise.  This should return true if and only if reordering the bytes of serialized objects
-   * in serialization stream output results in re-ordered input that can be read with the
-   * deserializer. For instance, the following should work if the serializer supports relocation:
-   *
-   *  serOut.open()
-   *  position = 0
-   *  serOut.write(obj1)
-   *  serOut.flush()
-   *  position = # of bytes writen to stream so far
-   *  obj1Bytes = [bytes 0 through position of stream]
-   *  serOut.write(obj2)
-   *  serOut.flush
-   *  position2 = # of bytes written to stream so far
-   *  obj2Bytes = bytes[position through position2 of stream]
-   *
-   *  serIn.open([obj2bytes] concatenate [obj1bytes]) should return (obj2, obj1)
-   *
-   * See SPARK-7311 for more discussion.
-   */
-  @Experimental
-  def supportsRelocationOfSerializedObjects: Boolean = false
-=======
    * :: Private ::
    * Returns true if this serializer supports relocation of its serialized objects and false
    * otherwise. This should return true if and only if reordering the bytes of serialized objects
@@ -124,7 +96,6 @@
    */
   @Private
   private[spark] def supportsRelocationOfSerializedObjects: Boolean = false
->>>>>>> 845d1d4d
 }
 
 
