--- conflicted
+++ resolved
@@ -58,12 +58,9 @@
   def getMessage(errorClass: String, messageParameters: Array[String]): String = {
     val errorInfo = errorClassToInfoMap.getOrElse(errorClass,
       throw new IllegalArgumentException(s"Cannot find error class '$errorClass'"))
-<<<<<<< HEAD
-    "[" + errorClass + "] " + String.format(errorInfo.messageFormat, messageParameters: _*)
-=======
-    String.format(errorInfo.messageFormat.replaceAll("<[a-zA-Z0-9_-]+>", "%s"),
+    "[" + errorClass + "] " + String.format(
+      errorInfo.messageFormat.replaceAll("<[a-zA-Z0-9_-]+>", "%s"),
       messageParameters: _*)
->>>>>>> 43e61033
   }
 
   def getSqlState(errorClass: String): String = {
