/*
 * Licensed to the Apache Software Foundation (ASF) under one or more
 * contributor license agreements.  See the NOTICE file distributed with
 * this work for additional information regarding copyright ownership.
 * The ASF licenses this file to You under the Apache License, Version 2.0
 * (the "License"); you may not use this file except in compliance with
 * the License.  You may obtain a copy of the License at
 *
 *    http://www.apache.org/licenses/LICENSE-2.0
 *
 * Unless required by applicable law or agreed to in writing, software
 * distributed under the License is distributed on an "AS IS" BASIS,
 * WITHOUT WARRANTIES OR CONDITIONS OF ANY KIND, either express or implied.
 * See the License for the specific language governing permissions and
 * limitations under the License.
 */

package org.apache.spark.storage

import java.nio.ByteBuffer
import java.util.LinkedHashMap

import scala.collection.mutable.ArrayBuffer

import org.apache.spark.util.{SizeEstimator, Utils}

/**
 * Stores blocks in memory, either as ArrayBuffers of deserialized Java objects or as
 * serialized ByteBuffers.
 */
private class MemoryStore(blockManager: BlockManager, maxMemory: Long)
  extends BlockStore(blockManager) {

  case class Entry(value: Any, size: Long, deserialized: Boolean)

  private val entries = new LinkedHashMap[BlockId, Entry](32, 0.75f, true)
  @volatile private var currentMemory = 0L
  // Object used to ensure that only one thread is putting blocks and if necessary, dropping
  // blocks from the memory store.
  private val putLock = new Object()

  logInfo("MemoryStore started with capacity %s.".format(Utils.bytesToString(maxMemory)))

  def freeMemory: Long = maxMemory - currentMemory

  override def getSize(blockId: BlockId): Long = {
    entries.synchronized {
      entries.get(blockId).size
    }
  }

  override def putBytes(blockId: BlockId, _bytes: ByteBuffer, level: StorageLevel) : PutResult = {
    // Work on a duplicate - since the original input might be used elsewhere.
    val bytes = _bytes.duplicate()
    bytes.rewind()
    if (level.deserialized) {
      val values = blockManager.dataDeserialize(blockId, bytes)
      val elements = new ArrayBuffer[Any]
      elements ++= values
      val sizeEstimate = SizeEstimator.estimate(elements.asInstanceOf[AnyRef])
      tryToPut(blockId, elements, sizeEstimate, true)
      PutResult(sizeEstimate, Left(values.toIterator))
    } else {
      tryToPut(blockId, bytes, bytes.limit, false)
      PutResult(bytes.limit(), Right(bytes.duplicate()))
    }
  }

  override def putValues(
      blockId: BlockId,
      values: ArrayBuffer[Any],
      level: StorageLevel,
<<<<<<< HEAD
      returnValues: Boolean): PutResult = {
    if (level.deserialized) {
      val sizeEstimate = SizeEstimator.estimate(values.asInstanceOf[AnyRef])
      val putAttempt = tryToPut(blockId, values, sizeEstimate, true)
      PutResult(sizeEstimate, Left(values.iterator), putAttempt.droppedBlocks)
    } else {
      val bytes = blockManager.dataSerialize(blockId, values.iterator)
      val putAttempt = tryToPut(blockId, bytes, bytes.limit, false)
      PutResult(bytes.limit(), Right(bytes.duplicate()), putAttempt.droppedBlocks)
=======
      returnValues: Boolean)
  : PutResult = {
    if (level.deserialized) {
      val sizeEstimate = SizeEstimator.estimate(values.asInstanceOf[AnyRef])
      tryToPut(blockId, values, sizeEstimate, true)
      PutResult(sizeEstimate, Left(values.toIterator))
    } else {
      val bytes = blockManager.dataSerialize(blockId, values.toIterator)
      tryToPut(blockId, bytes, bytes.limit, false)
      PutResult(bytes.limit(), Right(bytes.duplicate()))
    }
  }

  override def putValues(
      blockId: BlockId,
      values: Iterator[Any],
      level: StorageLevel,
      returnValues: Boolean)
    : PutResult = {

    if (level.deserialized) {
      val valueEntries = new ArrayBuffer[Any]()
      valueEntries ++= values
      val sizeEstimate = SizeEstimator.estimate(valueEntries.asInstanceOf[AnyRef])
      tryToPut(blockId, valueEntries, sizeEstimate, true)
      PutResult(sizeEstimate, Left(valueEntries.toIterator))
    } else {
      val bytes = blockManager.dataSerialize(blockId, values)
      tryToPut(blockId, bytes, bytes.limit, false)
      PutResult(bytes.limit(), Right(bytes.duplicate()))
>>>>>>> 40566e10
    }
  }

  override def getBytes(blockId: BlockId): Option[ByteBuffer] = {
    val entry = entries.synchronized {
      entries.get(blockId)
    }
    if (entry == null) {
      None
    } else if (entry.deserialized) {
      Some(blockManager.dataSerialize(blockId, entry.value.asInstanceOf[ArrayBuffer[Any]].iterator))
    } else {
      Some(entry.value.asInstanceOf[ByteBuffer].duplicate())   // Doesn't actually copy the data
    }
  }

  override def getValues(blockId: BlockId): Option[Iterator[Any]] = {
    val entry = entries.synchronized {
      entries.get(blockId)
    }
    if (entry == null) {
      None
    } else if (entry.deserialized) {
      Some(entry.value.asInstanceOf[ArrayBuffer[Any]].iterator)
    } else {
      val buffer = entry.value.asInstanceOf[ByteBuffer].duplicate() // Doesn't actually copy data
      Some(blockManager.dataDeserialize(blockId, buffer))
    }
  }

  override def remove(blockId: BlockId): Boolean = {
    entries.synchronized {
      val entry = entries.remove(blockId)
      if (entry != null) {
        currentMemory -= entry.size
        logInfo("Block %s of size %d dropped from memory (free %d)".format(
          blockId, entry.size, freeMemory))
        true
      } else {
        false
      }
    }
  }

  override def clear() {
    entries.synchronized {
      entries.clear()
      currentMemory = 0
    }
    logInfo("MemoryStore cleared")
  }

  /**
   * Return the RDD ID that a given block ID is from, or None if it is not an RDD block.
   */
  private def getRddId(blockId: BlockId): Option[Int] = {
    blockId.asRDDId.map(_.rddId)
  }

  /**
   * Try to put in a set of values, if we can free up enough space. The value should either be
   * an ArrayBuffer if deserialized is true or a ByteBuffer otherwise. Its (possibly estimated)
   * size must also be passed by the caller.
   *
   * Lock on the object putLock to ensure that all the put requests and its associated block
   * dropping is done by only on thread at a time. Otherwise while one thread is dropping
   * blocks to free memory for one block, another thread may use up the freed space for
   * another block.
   *
   * Return whether put was successful, along with the blocks dropped in the process
   */
  private def tryToPut(
      blockId: BlockId,
      value: Any,
      size: Long,
      deserialized: Boolean): ResultWithDroppedBlocks = {

    // TODO: Its possible to optimize the locking by locking entries only when selecting blocks
    // to be dropped. Once the to-be-dropped blocks have been selected, and lock on entries has
    // been released, it must be ensured that those to-be-dropped blocks are not double counted
    // for freeing up more space for another block that needs to be put. Only then the actually
    // dropping of blocks (and writing to disk if necessary) can proceed in parallel.

    var putSuccess = false
    val droppedBlocks = new ArrayBuffer[(BlockId, BlockStatus)]

    putLock.synchronized {
      val freeSpaceResult = ensureFreeSpace(blockId, size)
      val enoughFreeSpace = freeSpaceResult.success
      droppedBlocks ++= freeSpaceResult.droppedBlocks

      if (enoughFreeSpace) {
        val entry = new Entry(value, size, deserialized)
        entries.synchronized {
          entries.put(blockId, entry)
          currentMemory += size
        }
        if (deserialized) {
          logInfo("Block %s stored as values to memory (estimated size %s, free %s)".format(
            blockId, Utils.bytesToString(size), Utils.bytesToString(freeMemory)))
        } else {
          logInfo("Block %s stored as bytes to memory (size %s, free %s)".format(
            blockId, Utils.bytesToString(size), Utils.bytesToString(freeMemory)))
        }
        putSuccess = true
      } else {
        // Tell the block manager that we couldn't put it in memory so that it can drop it to
        // disk if the block allows disk storage.
        val data = if (deserialized) {
          Left(value.asInstanceOf[ArrayBuffer[Any]])
        } else {
          Right(value.asInstanceOf[ByteBuffer].duplicate())
        }
        val droppedBlockStatus = blockManager.dropFromMemory(blockId, data)
        droppedBlockStatus.foreach { status => droppedBlocks += ((blockId, status)) }
      }
    }
    ResultWithDroppedBlocks(putSuccess, droppedBlocks)
  }

  /**
   * Try to free up a given amount of space to store a particular block, but can fail if
   * either the block is bigger than our memory or it would require replacing another block
   * from the same RDD (which leads to a wasteful cyclic replacement pattern for RDDs that
   * don't fit into memory that we want to avoid).
   *
   * Assume that a lock is held by the caller to ensure only one thread is dropping blocks.
   * Otherwise, the freed space may fill up before the caller puts in their new value.
   *
   * Return whether there is enough free space, along with the blocks dropped in the process.
   */
  private def ensureFreeSpace(blockIdToAdd: BlockId, space: Long): ResultWithDroppedBlocks = {
    logInfo("ensureFreeSpace(%d) called with curMem=%d, maxMem=%d".format(
      space, currentMemory, maxMemory))

    val droppedBlocks = new ArrayBuffer[(BlockId, BlockStatus)]

    if (space > maxMemory) {
      logInfo("Will not store " + blockIdToAdd + " as it is larger than our memory limit")
      return ResultWithDroppedBlocks(success = false, droppedBlocks)
    }

    if (maxMemory - currentMemory < space) {
      val rddToAdd = getRddId(blockIdToAdd)
      val selectedBlocks = new ArrayBuffer[BlockId]()
      var selectedMemory = 0L

      // This is synchronized to ensure that the set of entries is not changed
      // (because of getValue or getBytes) while traversing the iterator, as that
      // can lead to exceptions.
      entries.synchronized {
        val iterator = entries.entrySet().iterator()
        while (maxMemory - (currentMemory - selectedMemory) < space && iterator.hasNext) {
          val pair = iterator.next()
          val blockId = pair.getKey
          if (rddToAdd.isDefined && rddToAdd == getRddId(blockId)) {
            logInfo("Will not store " + blockIdToAdd + " as it would require dropping another " +
              "block from the same RDD")
            return ResultWithDroppedBlocks(success = false, droppedBlocks)
          }
          selectedBlocks += blockId
          selectedMemory += pair.getValue.size
        }
      }

      if (maxMemory - (currentMemory - selectedMemory) >= space) {
        logInfo(selectedBlocks.size + " blocks selected for dropping")
        for (blockId <- selectedBlocks) {
          val entry = entries.synchronized { entries.get(blockId) }
          // This should never be null as only one thread should be dropping
          // blocks and removing entries. However the check is still here for
          // future safety.
          if (entry != null) {
            val data = if (entry.deserialized) {
              Left(entry.value.asInstanceOf[ArrayBuffer[Any]])
            } else {
              Right(entry.value.asInstanceOf[ByteBuffer].duplicate())
            }
            val droppedBlockStatus = blockManager.dropFromMemory(blockId, data)
            droppedBlockStatus.foreach { status => droppedBlocks += ((blockId, status)) }
          }
        }
        return ResultWithDroppedBlocks(success = true, droppedBlocks)
      } else {
        return ResultWithDroppedBlocks(success = false, droppedBlocks)
      }
    }
    ResultWithDroppedBlocks(success = true, droppedBlocks)
  }

  override def contains(blockId: BlockId): Boolean = {
    entries.synchronized { entries.containsKey(blockId) }
  }
}

private case class ResultWithDroppedBlocks(success: Boolean,
  droppedBlocks: Seq[(BlockId, BlockStatus)])<|MERGE_RESOLUTION|>--- conflicted
+++ resolved
@@ -70,7 +70,6 @@
       blockId: BlockId,
       values: ArrayBuffer[Any],
       level: StorageLevel,
-<<<<<<< HEAD
       returnValues: Boolean): PutResult = {
     if (level.deserialized) {
       val sizeEstimate = SizeEstimator.estimate(values.asInstanceOf[AnyRef])
@@ -80,17 +79,6 @@
       val bytes = blockManager.dataSerialize(blockId, values.iterator)
       val putAttempt = tryToPut(blockId, bytes, bytes.limit, false)
       PutResult(bytes.limit(), Right(bytes.duplicate()), putAttempt.droppedBlocks)
-=======
-      returnValues: Boolean)
-  : PutResult = {
-    if (level.deserialized) {
-      val sizeEstimate = SizeEstimator.estimate(values.asInstanceOf[AnyRef])
-      tryToPut(blockId, values, sizeEstimate, true)
-      PutResult(sizeEstimate, Left(values.toIterator))
-    } else {
-      val bytes = blockManager.dataSerialize(blockId, values.toIterator)
-      tryToPut(blockId, bytes, bytes.limit, false)
-      PutResult(bytes.limit(), Right(bytes.duplicate()))
     }
   }
 
@@ -98,21 +86,10 @@
       blockId: BlockId,
       values: Iterator[Any],
       level: StorageLevel,
-      returnValues: Boolean)
-    : PutResult = {
-
-    if (level.deserialized) {
-      val valueEntries = new ArrayBuffer[Any]()
-      valueEntries ++= values
-      val sizeEstimate = SizeEstimator.estimate(valueEntries.asInstanceOf[AnyRef])
-      tryToPut(blockId, valueEntries, sizeEstimate, true)
-      PutResult(sizeEstimate, Left(valueEntries.toIterator))
-    } else {
-      val bytes = blockManager.dataSerialize(blockId, values)
-      tryToPut(blockId, bytes, bytes.limit, false)
-      PutResult(bytes.limit(), Right(bytes.duplicate()))
->>>>>>> 40566e10
-    }
+      returnValues: Boolean): PutResult = {
+    val valueEntries = new ArrayBuffer[Any]()
+    valueEntries ++= values
+    putValues(blockId, valueEntries, level, returnValues)
   }
 
   override def getBytes(blockId: BlockId): Option[ByteBuffer] = {
