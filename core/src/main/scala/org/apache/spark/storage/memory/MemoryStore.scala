/*
 * Licensed to the Apache Software Foundation (ASF) under one or more
 * contributor license agreements.  See the NOTICE file distributed with
 * this work for additional information regarding copyright ownership.
 * The ASF licenses this file to You under the Apache License, Version 2.0
 * (the "License"); you may not use this file except in compliance with
 * the License.  You may obtain a copy of the License at
 *
 *    http://www.apache.org/licenses/LICENSE-2.0
 *
 * Unless required by applicable law or agreed to in writing, software
 * distributed under the License is distributed on an "AS IS" BASIS,
 * WITHOUT WARRANTIES OR CONDITIONS OF ANY KIND, either express or implied.
 * See the License for the specific language governing permissions and
 * limitations under the License.
 */

package org.apache.spark.storage.memory

import java.io.OutputStream
import java.nio.ByteBuffer
import java.util.LinkedHashMap

import scala.collection.mutable
import scala.collection.mutable.ArrayBuffer
import scala.reflect.ClassTag

import com.google.common.io.ByteStreams

import org.apache.spark.{SparkConf, TaskContext}
import org.apache.spark.internal.Logging
import org.apache.spark.memory.MemoryManager
<<<<<<< HEAD
import org.apache.spark.serializer.{SerializationStream, SerializerManager}
import org.apache.spark.storage.{BlockId, BlockManager}
=======
import org.apache.spark.serializer.SerializerManager
import org.apache.spark.storage.{BlockId, BlockInfoManager, StorageLevel}
>>>>>>> 48ee16d8
import org.apache.spark.util.{CompletionIterator, SizeEstimator, Utils}
import org.apache.spark.util.collection.SizeTrackingVector
import org.apache.spark.util.io.{ByteArrayChunkOutputStream, ChunkedByteBuffer}

private sealed trait MemoryEntry[T] {
  def size: Long
  def classTag: ClassTag[T]
}
private case class DeserializedMemoryEntry[T](
    value: Array[T],
    size: Long,
    classTag: ClassTag[T]) extends MemoryEntry[T]
private case class SerializedMemoryEntry[T](
    buffer: ChunkedByteBuffer,
    classTag: ClassTag[T]) extends MemoryEntry[T] {
  def size: Long = buffer.size
}

private[storage] trait BlockEvictionHandler {
  /**
   * Drop a block from memory, possibly putting it on disk if applicable. Called when the memory
   * store reaches its limit and needs to free up space.
   *
   * If `data` is not put on disk, it won't be created.
   *
   * The caller of this method must hold a write lock on the block before calling this method.
   * This method does not release the write lock.
   *
   * @return the block's new effective StorageLevel.
   */
  private[storage] def dropFromMemory[T: ClassTag](
      blockId: BlockId,
      data: () => Either[Array[T], ChunkedByteBuffer]): StorageLevel
}

/**
 * Stores blocks in memory, either as Arrays of deserialized Java objects or as
 * serialized ByteBuffers.
 */
private[spark] class MemoryStore(
    conf: SparkConf,
<<<<<<< HEAD
    serializerManager: SerializerManager,
    blockManager: BlockManager,
    memoryManager: MemoryManager)
=======
    blockInfoManager: BlockInfoManager,
    serializerManager: SerializerManager,
    memoryManager: MemoryManager,
    blockEvictionHandler: BlockEvictionHandler)
>>>>>>> 48ee16d8
  extends Logging {

  // Note: all changes to memory allocations, notably putting blocks, evicting blocks, and
  // acquiring or releasing unroll memory, must be synchronized on `memoryManager`!

  private val entries = new LinkedHashMap[BlockId, MemoryEntry[_]](32, 0.75f, true)

  // A mapping from taskAttemptId to amount of memory used for unrolling a block (in bytes)
  // All accesses of this map are assumed to have manually synchronized on `memoryManager`
  private val unrollMemoryMap = mutable.HashMap[Long, Long]()

  // Initial memory to request before unrolling any block
  private val unrollMemoryThreshold: Long =
    conf.getLong("spark.storage.unrollMemoryThreshold", 1024 * 1024)

  /** Total amount of memory available for storage, in bytes. */
  private def maxMemory: Long = memoryManager.maxStorageMemory

  if (maxMemory < unrollMemoryThreshold) {
    logWarning(s"Max memory ${Utils.bytesToString(maxMemory)} is less than the initial memory " +
      s"threshold ${Utils.bytesToString(unrollMemoryThreshold)} needed to store a block in " +
      s"memory. Please configure Spark with more memory.")
  }

  logInfo("MemoryStore started with capacity %s".format(Utils.bytesToString(maxMemory)))

  /** Total storage memory used including unroll memory, in bytes. */
  private def memoryUsed: Long = memoryManager.storageMemoryUsed

  /**
   * Amount of storage memory, in bytes, used for caching blocks.
   * This does not include memory used for unrolling.
   */
  private def blocksMemoryUsed: Long = memoryManager.synchronized {
    memoryUsed - currentUnrollMemory
  }

  def getSize(blockId: BlockId): Long = {
    entries.synchronized {
      entries.get(blockId).size
    }
  }

  /**
   * Use `size` to test if there is enough space in MemoryStore. If so, create the ByteBuffer and
   * put it into MemoryStore. Otherwise, the ByteBuffer won't be created.
   *
   * The caller should guarantee that `size` is correct.
   *
   * @return true if the put() succeeded, false otherwise.
   */
  def putBytes[T: ClassTag](
      blockId: BlockId,
      size: Long,
      _bytes: () => ChunkedByteBuffer): Boolean = {
    require(!contains(blockId), s"Block $blockId is already present in the MemoryStore")
    if (memoryManager.acquireStorageMemory(blockId, size)) {
      // We acquired enough memory for the block, so go ahead and put it
      val bytes = _bytes()
      assert(bytes.size == size)
      val entry = new SerializedMemoryEntry[T](bytes, implicitly[ClassTag[T]])
      entries.synchronized {
        entries.put(blockId, entry)
      }
      logInfo("Block %s stored as bytes in memory (estimated size %s, free %s)".format(
        blockId, Utils.bytesToString(size), Utils.bytesToString(maxMemory - blocksMemoryUsed)))
      true
    } else {
      false
    }
  }

  /**
   * Attempt to put the given block in memory store as values.
   *
   * It's possible that the iterator is too large to materialize and store in memory. To avoid
   * OOM exceptions, this method will gradually unroll the iterator while periodically checking
   * whether there is enough free memory. If the block is successfully materialized, then the
   * temporary unroll memory used during the materialization is "transferred" to storage memory,
   * so we won't acquire more memory than is actually needed to store the block.
   *
   * @return in case of success, the estimated the estimated size of the stored data. In case of
   *         failure, return an iterator containing the values of the block. The returned iterator
   *         will be backed by the combination of the partially-unrolled block and the remaining
   *         elements of the original input iterator. The caller must either fully consume this
   *         iterator or call `close()` on it in order to free the storage memory consumed by the
   *         partially-unrolled block.
   */
  private[storage] def putIteratorAsValues[T](
      blockId: BlockId,
      values: Iterator[T],
      classTag: ClassTag[T]): Either[PartiallyUnrolledIterator[T], Long] = {

    require(!contains(blockId), s"Block $blockId is already present in the MemoryStore")

    // Number of elements unrolled so far
    var elementsUnrolled = 0
    // Whether there is still enough memory for us to continue unrolling this block
    var keepUnrolling = true
    // Initial per-task memory to request for unrolling blocks (bytes).
    val initialMemoryThreshold = unrollMemoryThreshold
    // How often to check whether we need to request more memory
    val memoryCheckPeriod = 16
    // Memory currently reserved by this task for this particular unrolling operation
    var memoryThreshold = initialMemoryThreshold
    // Memory to request as a multiple of current vector size
    val memoryGrowthFactor = 1.5
    // Keep track of unroll memory used by this particular block / putIterator() operation
    var unrollMemoryUsedByThisBlock = 0L
    // Underlying vector for unrolling the block
    var vector = new SizeTrackingVector[T]()(classTag)

    // Request enough memory to begin unrolling
    keepUnrolling = reserveUnrollMemoryForThisTask(blockId, initialMemoryThreshold)

    if (!keepUnrolling) {
      logWarning(s"Failed to reserve initial memory threshold of " +
        s"${Utils.bytesToString(initialMemoryThreshold)} for computing block $blockId in memory.")
    } else {
      unrollMemoryUsedByThisBlock += initialMemoryThreshold
    }

    // Unroll this block safely, checking whether we have exceeded our threshold periodically
    while (values.hasNext && keepUnrolling) {
      vector += values.next()
      if (elementsUnrolled % memoryCheckPeriod == 0) {
        // If our vector's size has exceeded the threshold, request more memory
        val currentSize = vector.estimateSize()
        if (currentSize >= memoryThreshold) {
          val amountToRequest = (currentSize * memoryGrowthFactor - memoryThreshold).toLong
          keepUnrolling = reserveUnrollMemoryForThisTask(blockId, amountToRequest)
          if (keepUnrolling) {
            unrollMemoryUsedByThisBlock += amountToRequest
          }
          // New threshold is currentSize * memoryGrowthFactor
          memoryThreshold += amountToRequest
        }
      }
      elementsUnrolled += 1
    }

    if (keepUnrolling) {
      // We successfully unrolled the entirety of this block
      val arrayValues = vector.toArray
      vector = null
      val entry =
        new DeserializedMemoryEntry[T](arrayValues, SizeEstimator.estimate(arrayValues), classTag)
<<<<<<< HEAD
=======
      } else {
        val bytes = serializerManager.dataSerialize(blockId, arrayValues.iterator)(classTag)
        new SerializedMemoryEntry[T](bytes, bytes.size, classTag)
      }
>>>>>>> 48ee16d8
      val size = entry.size
      def transferUnrollToStorage(amount: Long): Unit = {
        // Synchronize so that transfer is atomic
        memoryManager.synchronized {
          releaseUnrollMemoryForThisTask(amount)
          val success = memoryManager.acquireStorageMemory(blockId, amount)
          assert(success, "transferring unroll memory to storage memory failed")
        }
      }
      // Acquire storage memory if necessary to store this block in memory.
      val enoughStorageMemory = {
        if (unrollMemoryUsedByThisBlock <= size) {
          val acquiredExtra =
            memoryManager.acquireStorageMemory(blockId, size - unrollMemoryUsedByThisBlock)
          if (acquiredExtra) {
            transferUnrollToStorage(unrollMemoryUsedByThisBlock)
          }
          acquiredExtra
        } else { // unrollMemoryUsedByThisBlock > size
          // If this task attempt already owns more unroll memory than is necessary to store the
          // block, then release the extra memory that will not be used.
          val excessUnrollMemory = unrollMemoryUsedByThisBlock - size
          releaseUnrollMemoryForThisTask(excessUnrollMemory)
          transferUnrollToStorage(size)
          true
        }
      }
      if (enoughStorageMemory) {
        entries.synchronized {
          entries.put(blockId, entry)
        }
<<<<<<< HEAD
        logInfo("Block %s stored as values in memory (estimated size %s, free %s)".format(
          blockId, Utils.bytesToString(size), Utils.bytesToString(blocksMemoryUsed)))
=======
        val bytesOrValues = if (level.deserialized) "values" else "bytes"
        logInfo("Block %s stored as %s in memory (estimated size %s, free %s)".format(
          blockId,
          bytesOrValues,
          Utils.bytesToString(size),
          Utils.bytesToString(maxMemory - blocksMemoryUsed)))
>>>>>>> 48ee16d8
        Right(size)
      } else {
        assert(currentUnrollMemoryForThisTask >= currentUnrollMemoryForThisTask,
          "released too much unroll memory")
        Left(new PartiallyUnrolledIterator(
          this,
          unrollMemoryUsedByThisBlock,
          unrolled = arrayValues.toIterator,
          rest = Iterator.empty))
      }
    } else {
      // We ran out of space while unrolling the values for this block
      logUnrollFailureMessage(blockId, vector.estimateSize())
      Left(new PartiallyUnrolledIterator(
        this, unrollMemoryUsedByThisBlock, unrolled = vector.iterator, rest = values))
    }
  }

  /**
   * Attempt to put the given block in memory store as bytes.
   *
   * It's possible that the iterator is too large to materialize and store in memory. To avoid
   * OOM exceptions, this method will gradually unroll the iterator while periodically checking
   * whether there is enough free memory. If the block is successfully materialized, then the
   * temporary unroll memory used during the materialization is "transferred" to storage memory,
   * so we won't acquire more memory than is actually needed to store the block.
   *
   * @return in case of success, the estimated the estimated size of the stored data. In case of
   *         failure, return a handle which allows the caller to either finish the serialization
   *         by spilling to disk or to deserialize the partially-serialized block and reconstruct
   *         the original input iterator. The caller must either fully consume this result
   *         iterator or call `discard()` on it in order to free the storage memory consumed by the
   *         partially-unrolled block.
   */
  private[storage] def putIteratorAsBytes[T](
      blockId: BlockId,
      values: Iterator[T],
      classTag: ClassTag[T]): Either[PartiallySerializedBlock[T], Long] = {

    require(!contains(blockId), s"Block $blockId is already present in the MemoryStore")

    // Whether there is still enough memory for us to continue unrolling this block
    var keepUnrolling = true
    // Initial per-task memory to request for unrolling blocks (bytes).
    val initialMemoryThreshold = unrollMemoryThreshold
    // Keep track of unroll memory used by this particular block / putIterator() operation
    var unrollMemoryUsedByThisBlock = 0L
    // Underlying buffer for unrolling the block
    val redirectableStream = new RedirectableOutputStream
    val byteArrayChunkOutputStream = new ByteArrayChunkOutputStream(initialMemoryThreshold.toInt)
    redirectableStream.setOutputStream(byteArrayChunkOutputStream)
    val serializationStream: SerializationStream = {
      val ser = serializerManager.getSerializer(classTag).newInstance()
      ser.serializeStream(blockManager.wrapForCompression(blockId, redirectableStream))
    }

    // Request enough memory to begin unrolling
    keepUnrolling = reserveUnrollMemoryForThisTask(blockId, initialMemoryThreshold)

    if (!keepUnrolling) {
      logWarning(s"Failed to reserve initial memory threshold of " +
        s"${Utils.bytesToString(initialMemoryThreshold)} for computing block $blockId in memory.")
    } else {
      unrollMemoryUsedByThisBlock += initialMemoryThreshold
    }

    def reserveAdditionalMemoryIfNecessary(): Unit = {
      if (byteArrayChunkOutputStream.size > unrollMemoryUsedByThisBlock) {
        val amountToRequest = byteArrayChunkOutputStream.size - unrollMemoryUsedByThisBlock
        keepUnrolling = reserveUnrollMemoryForThisTask(blockId, amountToRequest)
        if (keepUnrolling) {
          unrollMemoryUsedByThisBlock += amountToRequest
        }
      }
    }

    // Unroll this block safely, checking whether we have exceeded our threshold
    while (values.hasNext && keepUnrolling) {
      serializationStream.writeObject(values.next())(classTag)
      reserveAdditionalMemoryIfNecessary()
    }

    // Make sure that we have enough memory to store the block. By this point, it is possible that
    // the block's actual memory usage has exceeded the unroll memory by a small amount, so we
    // perform one final call to attempt to allocate additional memory if necessary.
    if (keepUnrolling) {
      serializationStream.close()
      reserveAdditionalMemoryIfNecessary()
    }

    if (keepUnrolling) {
      val entry = SerializedMemoryEntry[T](
        new ChunkedByteBuffer(byteArrayChunkOutputStream.toArrays.map(ByteBuffer.wrap)), classTag)
      // Synchronize so that transfer is atomic
      memoryManager.synchronized {
        releaseUnrollMemoryForThisTask(unrollMemoryUsedByThisBlock)
        val success = memoryManager.acquireStorageMemory(blockId, entry.size)
        assert(success, "transferring unroll memory to storage memory failed")
      }
      entries.synchronized {
        entries.put(blockId, entry)
      }
      logInfo("Block %s stored as bytes in memory (estimated size %s, free %s)".format(
        blockId, Utils.bytesToString(entry.size), Utils.bytesToString(blocksMemoryUsed)))
      Right(entry.size)
    } else {
      // We ran out of space while unrolling the values for this block
      logUnrollFailureMessage(blockId, byteArrayChunkOutputStream.size)
      Left(
        new PartiallySerializedBlock(
          this,
          blockManager,
          blockId,
          serializationStream,
          redirectableStream,
          unrollMemoryUsedByThisBlock,
          new ChunkedByteBuffer(byteArrayChunkOutputStream.toArrays.map(ByteBuffer.wrap)),
          values,
          classTag))
    }
  }

  def getBytes(blockId: BlockId): Option[ChunkedByteBuffer] = {
    val entry = entries.synchronized { entries.get(blockId) }
    entry match {
      case null => None
      case e: DeserializedMemoryEntry[_] =>
        throw new IllegalArgumentException("should only call getBytes on serialized blocks")
      case SerializedMemoryEntry(bytes, _) => Some(bytes)
    }
  }

  def getValues(blockId: BlockId): Option[Iterator[_]] = {
    val entry = entries.synchronized { entries.get(blockId) }
    entry match {
      case null => None
      case e: SerializedMemoryEntry[_] =>
        throw new IllegalArgumentException("should only call getValues on deserialized blocks")
      case DeserializedMemoryEntry(values, _, _) =>
        val x = Some(values)
        x.map(_.iterator)
    }
  }

  def remove(blockId: BlockId): Boolean = memoryManager.synchronized {
    val entry = entries.synchronized {
      entries.remove(blockId)
    }
    if (entry != null) {
      memoryManager.releaseStorageMemory(entry.size)
      logInfo(s"Block $blockId of size ${entry.size} dropped " +
        s"from memory (free ${maxMemory - blocksMemoryUsed})")
      true
    } else {
      false
    }
  }

  def clear(): Unit = memoryManager.synchronized {
    entries.synchronized {
      entries.clear()
    }
    unrollMemoryMap.clear()
    memoryManager.releaseAllStorageMemory()
    logInfo("MemoryStore cleared")
  }

  /**
   * Return the RDD ID that a given block ID is from, or None if it is not an RDD block.
   */
  private def getRddId(blockId: BlockId): Option[Int] = {
    blockId.asRDDId.map(_.rddId)
  }

  /**
    * Try to evict blocks to free up a given amount of space to store a particular block.
    * Can fail if either the block is bigger than our memory or it would require replacing
    * another block from the same RDD (which leads to a wasteful cyclic replacement pattern for
    * RDDs that don't fit into memory that we want to avoid).
    *
    * @param blockId the ID of the block we are freeing space for, if any
    * @param space the size of this block
    * @return the amount of memory (in bytes) freed by eviction
    */
  private[spark] def evictBlocksToFreeSpace(blockId: Option[BlockId], space: Long): Long = {
    assert(space > 0)
    memoryManager.synchronized {
      var freedMemory = 0L
      val rddToAdd = blockId.flatMap(getRddId)
      val selectedBlocks = new ArrayBuffer[BlockId]
      def blockIsEvictable(blockId: BlockId): Boolean = {
        rddToAdd.isEmpty || rddToAdd != getRddId(blockId)
      }
      // This is synchronized to ensure that the set of entries is not changed
      // (because of getValue or getBytes) while traversing the iterator, as that
      // can lead to exceptions.
      entries.synchronized {
        val iterator = entries.entrySet().iterator()
        while (freedMemory < space && iterator.hasNext) {
          val pair = iterator.next()
          val blockId = pair.getKey
          if (blockIsEvictable(blockId)) {
            // We don't want to evict blocks which are currently being read, so we need to obtain
            // an exclusive write lock on blocks which are candidates for eviction. We perform a
            // non-blocking "tryLock" here in order to ignore blocks which are locked for reading:
            if (blockInfoManager.lockForWriting(blockId, blocking = false).isDefined) {
              selectedBlocks += blockId
              freedMemory += pair.getValue.size
            }
          }
        }
      }

      def dropBlock[T](blockId: BlockId, entry: MemoryEntry[T]): Unit = {
        val data = entry match {
          case DeserializedMemoryEntry(values, _, _) => Left(values)
          case SerializedMemoryEntry(buffer, _) => Right(buffer)
        }
        val newEffectiveStorageLevel =
          blockEvictionHandler.dropFromMemory(blockId, () => data)(entry.classTag)
        if (newEffectiveStorageLevel.isValid) {
          // The block is still present in at least one store, so release the lock
          // but don't delete the block info
          blockInfoManager.unlock(blockId)
        } else {
          // The block isn't present in any store, so delete the block info so that the
          // block can be stored again
          blockInfoManager.removeBlock(blockId)
        }
      }

      if (freedMemory >= space) {
        logInfo(s"${selectedBlocks.size} blocks selected for dropping " +
          s"(${Utils.bytesToString(freedMemory)} bytes)")
        for (blockId <- selectedBlocks) {
          val entry = entries.synchronized { entries.get(blockId) }
          // This should never be null as only one task should be dropping
          // blocks and removing entries. However the check is still here for
          // future safety.
          if (entry != null) {
            dropBlock(blockId, entry)
          }
        }
        logInfo(s"After dropping ${selectedBlocks.size} blocks, " +
          s"free memory is ${Utils.bytesToString(maxMemory - blocksMemoryUsed)}")
        freedMemory
      } else {
        blockId.foreach { id =>
          logInfo(s"Will not store $id")
        }
        selectedBlocks.foreach { id =>
          blockInfoManager.unlock(id)
        }
        0L
      }
    }
  }

  def contains(blockId: BlockId): Boolean = {
    entries.synchronized { entries.containsKey(blockId) }
  }

  private def currentTaskAttemptId(): Long = {
    // In case this is called on the driver, return an invalid task attempt id.
    Option(TaskContext.get()).map(_.taskAttemptId()).getOrElse(-1L)
  }

  /**
   * Reserve memory for unrolling the given block for this task.
   *
   * @return whether the request is granted.
   */
  def reserveUnrollMemoryForThisTask(blockId: BlockId, memory: Long): Boolean = {
    memoryManager.synchronized {
      val success = memoryManager.acquireUnrollMemory(blockId, memory)
      if (success) {
        val taskAttemptId = currentTaskAttemptId()
        unrollMemoryMap(taskAttemptId) = unrollMemoryMap.getOrElse(taskAttemptId, 0L) + memory
      }
      success
    }
  }

  /**
   * Release memory used by this task for unrolling blocks.
   * If the amount is not specified, remove the current task's allocation altogether.
   */
  def releaseUnrollMemoryForThisTask(memory: Long = Long.MaxValue): Unit = {
    val taskAttemptId = currentTaskAttemptId()
    memoryManager.synchronized {
      if (unrollMemoryMap.contains(taskAttemptId)) {
        val memoryToRelease = math.min(memory, unrollMemoryMap(taskAttemptId))
        if (memoryToRelease > 0) {
          unrollMemoryMap(taskAttemptId) -= memoryToRelease
          if (unrollMemoryMap(taskAttemptId) == 0) {
            unrollMemoryMap.remove(taskAttemptId)
          }
          memoryManager.releaseUnrollMemory(memoryToRelease)
        }
      }
    }
  }

  /**
   * Return the amount of memory currently occupied for unrolling blocks across all tasks.
   */
  def currentUnrollMemory: Long = memoryManager.synchronized {
    unrollMemoryMap.values.sum
  }

  /**
   * Return the amount of memory currently occupied for unrolling blocks by this task.
   */
  def currentUnrollMemoryForThisTask: Long = memoryManager.synchronized {
    unrollMemoryMap.getOrElse(currentTaskAttemptId(), 0L)
  }

  /**
   * Return the number of tasks currently unrolling blocks.
   */
  private def numTasksUnrolling: Int = memoryManager.synchronized { unrollMemoryMap.keys.size }

  /**
   * Log information about current memory usage.
   */
  private def logMemoryUsage(): Unit = {
    logInfo(
      s"Memory use = ${Utils.bytesToString(blocksMemoryUsed)} (blocks) + " +
      s"${Utils.bytesToString(currentUnrollMemory)} (scratch space shared across " +
      s"$numTasksUnrolling tasks(s)) = ${Utils.bytesToString(memoryUsed)}. " +
      s"Storage limit = ${Utils.bytesToString(maxMemory)}."
    )
  }

  /**
   * Log a warning for failing to unroll a block.
   *
   * @param blockId ID of the block we are trying to unroll.
   * @param finalVectorSize Final size of the vector before unrolling failed.
   */
  private def logUnrollFailureMessage(blockId: BlockId, finalVectorSize: Long): Unit = {
    logWarning(
      s"Not enough space to cache $blockId in memory! " +
      s"(computed ${Utils.bytesToString(finalVectorSize)} so far)"
    )
    logMemoryUsage()
  }
}

/**
 * The result of a failed [[MemoryStore.putIteratorAsValues()]] call.
 *
 * @param memoryStore  the memoryStore, used for freeing memory.
 * @param unrollMemory the amount of unroll memory used by the values in `unrolled`.
 * @param unrolled     an iterator for the partially-unrolled values.
 * @param rest         the rest of the original iterator passed to
 *                     [[MemoryStore.putIteratorAsValues()]].
 */
private[storage] class PartiallyUnrolledIterator[T](
    memoryStore: MemoryStore,
    unrollMemory: Long,
    unrolled: Iterator[T],
    rest: Iterator[T])
  extends Iterator[T] {

  private[this] var unrolledIteratorIsConsumed: Boolean = false
  private[this] var iter: Iterator[T] = {
    val completionIterator = CompletionIterator[T, Iterator[T]](unrolled, {
      unrolledIteratorIsConsumed = true
      memoryStore.releaseUnrollMemoryForThisTask(unrollMemory)
    })
    completionIterator ++ rest
  }

  override def hasNext: Boolean = iter.hasNext
  override def next(): T = iter.next()

  /**
   * Called to dispose of this iterator and free its memory.
   */
  def close(): Unit = {
    if (!unrolledIteratorIsConsumed) {
      memoryStore.releaseUnrollMemoryForThisTask(unrollMemory)
      unrolledIteratorIsConsumed = true
    }
    iter = null
  }
}

/**
 * A wrapper which allows an open [[OutputStream]] to be redirected to a different sink.
 */
private class RedirectableOutputStream extends OutputStream {
  private[this] var os: OutputStream = _
  def setOutputStream(s: OutputStream): Unit = { os = s }
  override def write(b: Int): Unit = os.write(b)
  override def write(b: Array[Byte]): Unit = os.write(b)
  override def write(b: Array[Byte], off: Int, len: Int): Unit = os.write(b, off, len)
  override def flush(): Unit = os.flush()
  override def close(): Unit = os.close()
}

/**
 * The result of a failed [[MemoryStore.putIteratorAsBytes()]] call.
 *
 * @param memoryStore the MemoryStore, used for freeing memory.
 * @param blockManager the BlockManager, used for deserializing values.
 * @param blockId the block id.
 * @param serializationStream a serialization stream which writes to [[redirectableOutputStream]].
 * @param redirectableOutputStream an OutputStream which can be redirected to a different sink.
 * @param unrollMemory the amount of unroll memory used by the values in `unrolled`.
 * @param unrolled a byte buffer containing the partially-serialized values.
 * @param rest         the rest of the original iterator passed to
 *                     [[MemoryStore.putIteratorAsValues()]].
 * @param classTag the [[ClassTag]] for the block.
 */
private[storage] class PartiallySerializedBlock[T](
    memoryStore: MemoryStore,
    blockManager: BlockManager,
    blockId: BlockId,
    serializationStream: SerializationStream,
    redirectableOutputStream: RedirectableOutputStream,
    unrollMemory: Long,
    unrolled: ChunkedByteBuffer,
    rest: Iterator[T],
    classTag: ClassTag[T]) {

  /**
   * Called to dispose of this block and free its memory.
   */
  def discard(): Unit = {
    try {
      serializationStream.close()
    } finally {
      memoryStore.releaseUnrollMemoryForThisTask(unrollMemory)
    }
  }

  /**
   * Finish writing this block to the given output stream by first writing the serialized values
   * and then serializing the values from the original input iterator.
   */
  def finishWritingToStream(os: OutputStream): Unit = {
    ByteStreams.copy(unrolled.toInputStream(), os)
    redirectableOutputStream.setOutputStream(os)
    while (rest.hasNext) {
      serializationStream.writeObject(rest.next())(classTag)
    }
    serializationStream.close()
  }

  /**
   * Returns an iterator over the values in this block by first deserializing the serialized
   * values and then consuming the rest of the original input iterator.
   *
   * If the caller does not plan to fully consume the resulting iterator then they must call
   * `close()` on it to free its resources.
   */
  def valuesIterator: PartiallyUnrolledIterator[T] = {
    new PartiallyUnrolledIterator(
      memoryStore,
      unrollMemory,
      unrolled = blockManager.dataDeserialize(blockId, unrolled)(classTag),
      rest = rest)
  }
}<|MERGE_RESOLUTION|>--- conflicted
+++ resolved
@@ -30,13 +30,8 @@
 import org.apache.spark.{SparkConf, TaskContext}
 import org.apache.spark.internal.Logging
 import org.apache.spark.memory.MemoryManager
-<<<<<<< HEAD
 import org.apache.spark.serializer.{SerializationStream, SerializerManager}
-import org.apache.spark.storage.{BlockId, BlockManager}
-=======
-import org.apache.spark.serializer.SerializerManager
 import org.apache.spark.storage.{BlockId, BlockInfoManager, StorageLevel}
->>>>>>> 48ee16d8
 import org.apache.spark.util.{CompletionIterator, SizeEstimator, Utils}
 import org.apache.spark.util.collection.SizeTrackingVector
 import org.apache.spark.util.io.{ByteArrayChunkOutputStream, ChunkedByteBuffer}
@@ -78,16 +73,10 @@
  */
 private[spark] class MemoryStore(
     conf: SparkConf,
-<<<<<<< HEAD
-    serializerManager: SerializerManager,
-    blockManager: BlockManager,
-    memoryManager: MemoryManager)
-=======
     blockInfoManager: BlockInfoManager,
     serializerManager: SerializerManager,
     memoryManager: MemoryManager,
     blockEvictionHandler: BlockEvictionHandler)
->>>>>>> 48ee16d8
   extends Logging {
 
   // Note: all changes to memory allocations, notably putting blocks, evicting blocks, and
@@ -235,13 +224,6 @@
       vector = null
       val entry =
         new DeserializedMemoryEntry[T](arrayValues, SizeEstimator.estimate(arrayValues), classTag)
-<<<<<<< HEAD
-=======
-      } else {
-        val bytes = serializerManager.dataSerialize(blockId, arrayValues.iterator)(classTag)
-        new SerializedMemoryEntry[T](bytes, bytes.size, classTag)
-      }
->>>>>>> 48ee16d8
       val size = entry.size
       def transferUnrollToStorage(amount: Long): Unit = {
         // Synchronize so that transfer is atomic
@@ -273,17 +255,8 @@
         entries.synchronized {
           entries.put(blockId, entry)
         }
-<<<<<<< HEAD
         logInfo("Block %s stored as values in memory (estimated size %s, free %s)".format(
-          blockId, Utils.bytesToString(size), Utils.bytesToString(blocksMemoryUsed)))
-=======
-        val bytesOrValues = if (level.deserialized) "values" else "bytes"
-        logInfo("Block %s stored as %s in memory (estimated size %s, free %s)".format(
-          blockId,
-          bytesOrValues,
-          Utils.bytesToString(size),
-          Utils.bytesToString(maxMemory - blocksMemoryUsed)))
->>>>>>> 48ee16d8
+          blockId, Utils.bytesToString(size), Utils.bytesToString(maxMemory - blocksMemoryUsed)))
         Right(size)
       } else {
         assert(currentUnrollMemoryForThisTask >= currentUnrollMemoryForThisTask,
@@ -337,7 +310,7 @@
     redirectableStream.setOutputStream(byteArrayChunkOutputStream)
     val serializationStream: SerializationStream = {
       val ser = serializerManager.getSerializer(classTag).newInstance()
-      ser.serializeStream(blockManager.wrapForCompression(blockId, redirectableStream))
+      ser.serializeStream(serializerManager.wrapForCompression(blockId, redirectableStream))
     }
 
     // Request enough memory to begin unrolling
@@ -395,7 +368,7 @@
       Left(
         new PartiallySerializedBlock(
           this,
-          blockManager,
+          serializerManager,
           blockId,
           serializationStream,
           redirectableStream,
@@ -690,7 +663,7 @@
  * The result of a failed [[MemoryStore.putIteratorAsBytes()]] call.
  *
  * @param memoryStore the MemoryStore, used for freeing memory.
- * @param blockManager the BlockManager, used for deserializing values.
+ * @param serializerManager the SerializerManager, used for deserializing values.
  * @param blockId the block id.
  * @param serializationStream a serialization stream which writes to [[redirectableOutputStream]].
  * @param redirectableOutputStream an OutputStream which can be redirected to a different sink.
@@ -702,7 +675,7 @@
  */
 private[storage] class PartiallySerializedBlock[T](
     memoryStore: MemoryStore,
-    blockManager: BlockManager,
+    serializerManager: SerializerManager,
     blockId: BlockId,
     serializationStream: SerializationStream,
     redirectableOutputStream: RedirectableOutputStream,
@@ -746,7 +719,7 @@
     new PartiallyUnrolledIterator(
       memoryStore,
       unrollMemory,
-      unrolled = blockManager.dataDeserialize(blockId, unrolled)(classTag),
+      unrolled = serializerManager.dataDeserialize(blockId, unrolled)(classTag),
       rest = rest)
   }
 }