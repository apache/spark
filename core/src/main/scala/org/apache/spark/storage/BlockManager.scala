/*
 * Licensed to the Apache Software Foundation (ASF) under one or more
 * contributor license agreements.  See the NOTICE file distributed with
 * this work for additional information regarding copyright ownership.
 * The ASF licenses this file to You under the Apache License, Version 2.0
 * (the "License"); you may not use this file except in compliance with
 * the License.  You may obtain a copy of the License at
 *
 *    http://www.apache.org/licenses/LICENSE-2.0
 *
 * Unless required by applicable law or agreed to in writing, software
 * distributed under the License is distributed on an "AS IS" BASIS,
 * WITHOUT WARRANTIES OR CONDITIONS OF ANY KIND, either express or implied.
 * See the License for the specific language governing permissions and
 * limitations under the License.
 */

package org.apache.spark.storage

import java.io.{File, InputStream, OutputStream}
import java.nio.{ByteBuffer, MappedByteBuffer}

import scala.collection.mutable.{HashMap, ArrayBuffer}
import scala.concurrent.{Await, Future}
import scala.concurrent.duration._
import scala.util.Random

import akka.actor.{ActorSystem, Cancellable, Props}
import it.unimi.dsi.fastutil.io.{FastBufferedOutputStream, FastByteArrayOutputStream}
import sun.nio.ch.DirectBuffer

import org.apache.spark.{Logging, SparkConf, SparkEnv, SparkException}
import org.apache.spark.io.CompressionCodec
import org.apache.spark.network._
import org.apache.spark.serializer.Serializer
import org.apache.spark.util._

sealed trait Values

case class ByteBufferValues(buffer: ByteBuffer) extends Values
case class IteratorValues(iterator: Iterator[Any]) extends Values
case class ArrayBufferValues(buffer: ArrayBuffer[Any]) extends Values

private[spark] class BlockManager(
    executorId: String,
    actorSystem: ActorSystem,
    val master: BlockManagerMaster,
    val defaultSerializer: Serializer,
    maxMemory: Long,
    val conf: SparkConf)
  extends Logging {

  val shuffleBlockManager = new ShuffleBlockManager(this)
  val diskBlockManager = new DiskBlockManager(shuffleBlockManager,
    conf.get("spark.local.dir",  System.getProperty("java.io.tmpdir")))

  private val blockInfo = new TimeStampedHashMap[BlockId, BlockInfo]

  private[storage] val memoryStore: BlockStore = new MemoryStore(this, maxMemory)
  private[storage] val diskStore = new DiskStore(this, diskBlockManager)

  // If we use Netty for shuffle, start a new Netty-based shuffle sender service.
  private val nettyPort: Int = {
    val useNetty = conf.getBoolean("spark.shuffle.use.netty", false)
    val nettyPortConfig = conf.getInt("spark.shuffle.sender.port", 0)
    if (useNetty) diskBlockManager.startShuffleBlockSender(nettyPortConfig) else 0
  }

  val connectionManager = new ConnectionManager(0, conf)
  implicit val futureExecContext = connectionManager.futureExecContext

  val blockManagerId = BlockManagerId(
    executorId, connectionManager.id.host, connectionManager.id.port, nettyPort)

  // Max megabytes of data to keep in flight per reducer (to avoid over-allocating memory
  // for receiving shuffle outputs)
  val maxBytesInFlight =
    conf.getLong("spark.reducer.maxMbInFlight", 48) * 1024 * 1024

  // Whether to compress broadcast variables that are stored
  val compressBroadcast = conf.getBoolean("spark.broadcast.compress", true)
  // Whether to compress shuffle output that are stored
  val compressShuffle = conf.getBoolean("spark.shuffle.compress", true)
  // Whether to compress RDD partitions that are stored serialized
  val compressRdds = conf.getBoolean("spark.rdd.compress", false)
  // Whether to compress shuffle output temporarily spilled to disk
  val compressShuffleSpill = conf.getBoolean("spark.shuffle.spill.compress", true)

  val heartBeatFrequency = BlockManager.getHeartBeatFrequency(conf)

  val slaveActor = actorSystem.actorOf(Props(new BlockManagerSlaveActor(this)),
    name = "BlockManagerActor" + BlockManager.ID_GENERATOR.next)

  // Pending re-registration action being executed asynchronously or null if none
  // is pending. Accesses should synchronize on asyncReregisterLock.
  var asyncReregisterTask: Future[Unit] = null
  val asyncReregisterLock = new Object

  private def heartBeat() {
    if (!master.sendHeartBeat(blockManagerId)) {
      reregister()
    }
  }

  var heartBeatTask: Cancellable = null

  private val metadataCleaner = new MetadataCleaner(
    MetadataCleanerType.BLOCK_MANAGER, this.dropOldNonBroadcastBlocks, conf)
  private val broadcastCleaner = new MetadataCleaner(
    MetadataCleanerType.BROADCAST_VARS, this.dropOldBroadcastBlocks, conf)

  initialize()

  // The compression codec to use. Note that the "lazy" val is necessary because we want to delay
  // the initialization of the compression codec until it is first used. The reason is that a Spark
  // program could be using a user-defined codec in a third party jar, which is loaded in
  // Executor.updateDependencies. When the BlockManager is initialized, user level jars hasn't been
  // loaded yet.
  private lazy val compressionCodec: CompressionCodec = CompressionCodec.createCodec(conf)

  /**
   * Construct a BlockManager with a memory limit set based on system properties.
   */
  def this(
    execId: String,
    actorSystem: ActorSystem,
    master: BlockManagerMaster,
    serializer: Serializer,
    conf: SparkConf) = {
    this(execId, actorSystem, master, serializer, BlockManager.getMaxMemory(conf), conf)
  }

  /**
   * Initialize the BlockManager. Register to the BlockManagerMaster, and start the
   * BlockManagerWorker actor.
   */
  private def initialize() {
    master.registerBlockManager(blockManagerId, maxMemory, slaveActor)
    BlockManagerWorker.startBlockManagerWorker(this)
    if (!BlockManager.getDisableHeartBeatsForTesting(conf)) {
      heartBeatTask = actorSystem.scheduler.schedule(0.seconds, heartBeatFrequency.milliseconds) {
        heartBeat()
      }
    }
  }

  /**
   * Report all blocks to the BlockManager again. This may be necessary if we are dropped
   * by the BlockManager and come back or if we become capable of recovering blocks on disk after
   * an executor crash.
   *
   * This function deliberately fails silently if the master returns false (indicating that
   * the slave needs to re-register). The error condition will be detected again by the next
   * heart beat attempt or new block registration and another try to re-register all blocks
   * will be made then.
   */
  private def reportAllBlocks() {
    logInfo("Reporting " + blockInfo.size + " blocks to the master.")
    for ((blockId, info) <- blockInfo) {
      val status = getCurrentBlockStatus(blockId, info)
      if (!tryToReportBlockStatus(blockId, info, status)) {
        logError("Failed to report " + blockId + " to master; giving up.")
        return
      }
    }
  }

  /**
   * Re-register with the master and report all blocks to it. This will be called by the heart beat
   * thread if our heartbeat to the block manager indicates that we were not registered.
   *
   * Note that this method must be called without any BlockInfo locks held.
   */
  def reregister() {
    // TODO: We might need to rate limit re-registering.
    logInfo("BlockManager re-registering with master")
    master.registerBlockManager(blockManagerId, maxMemory, slaveActor)
    reportAllBlocks()
  }

  /**
   * Re-register with the master sometime soon.
   */
  def asyncReregister() {
    asyncReregisterLock.synchronized {
      if (asyncReregisterTask == null) {
        asyncReregisterTask = Future[Unit] {
          reregister()
          asyncReregisterLock.synchronized {
            asyncReregisterTask = null
          }
        }
      }
    }
  }

  /**
   * For testing. Wait for any pending asynchronous re-registration; otherwise, do nothing.
   */
  def waitForAsyncReregister() {
    val task = asyncReregisterTask
    if (task != null) {
      Await.ready(task, Duration.Inf)
    }
  }

  /**
   * Get storage level of local block. If no info exists for the block, then returns null.
   */
  def getLevel(blockId: BlockId): StorageLevel = blockInfo.get(blockId).map(_.level).orNull

  /**
   * Tell the master about the current storage status of a block. This will send a block update
   * message reflecting the current status, *not* the desired storage level in its block info.
   * For example, a block with MEMORY_AND_DISK set might have fallen out to be only on disk.
   *
   * droppedMemorySize exists to account for when the block is dropped from memory to disk (so
   * it is still valid). This ensures that update in master will compensate for the increase in
   * memory on slave.
   */
  def reportBlockStatus(
      blockId: BlockId,
      info: BlockInfo,
      status: BlockStatus,
      droppedMemorySize: Long = 0L) {
    val needReregister = !tryToReportBlockStatus(blockId, info, status, droppedMemorySize)
    if (needReregister) {
      logInfo("Got told to re-register updating block " + blockId)
      // Re-registering will report our new block for free.
      asyncReregister()
    }
    logDebug("Told master about block " + blockId)
  }

  /**
   * Actually send a UpdateBlockInfo message. Returns the master's response,
   * which will be true if the block was successfully recorded and false if
   * the slave needs to re-register.
   */
  private def tryToReportBlockStatus(
      blockId: BlockId,
      info: BlockInfo,
      status: BlockStatus,
      droppedMemorySize: Long = 0L): Boolean = {
    if (info.tellMaster) {
      val storageLevel = status.storageLevel
      val inMemSize = Math.max(status.memSize, droppedMemorySize)
      val onDiskSize = status.diskSize
      master.updateBlockInfo(blockManagerId, blockId, storageLevel, inMemSize, onDiskSize)
    } else {
      true
    }
  }

  /**
   * Return the updated storage status of the block with the given ID. More specifically, if
   * the block is dropped from memory and possibly added to disk, return the new storage level
   * and the updated in-memory and on-disk sizes.
   */
  private def getCurrentBlockStatus(blockId: BlockId, info: BlockInfo): BlockStatus = {
    val (newLevel, inMemSize, onDiskSize) = info.synchronized {
      info.level match {
        case null =>
          (StorageLevel.NONE, 0L, 0L)
        case level =>
          val inMem = level.useMemory && memoryStore.contains(blockId)
          val onDisk = level.useDisk && diskStore.contains(blockId)
          val storageLevel = StorageLevel(onDisk, inMem, level.deserialized, level.replication)
          val memSize = if (inMem) memoryStore.getSize(blockId) else 0L
          val diskSize = if (onDisk) diskStore.getSize(blockId) else 0L
          (storageLevel, memSize, diskSize)
      }
    }
    BlockStatus(newLevel, inMemSize, onDiskSize)
  }

  /**
   * Get locations of an array of blocks.
   */
  def getLocationBlockIds(blockIds: Array[BlockId]): Array[Seq[BlockManagerId]] = {
    val startTimeMs = System.currentTimeMillis
    val locations = master.getLocations(blockIds).toArray
    logDebug("Got multiple block location in " + Utils.getUsedTimeMs(startTimeMs))
    locations
  }

  /**
   * A short-circuited method to get blocks directly from disk. This is used for getting
   * shuffle blocks. It is safe to do so without a lock on block info since disk store
   * never deletes (recent) items.
   */
  def getLocalFromDisk(blockId: BlockId, serializer: Serializer): Option[Iterator[Any]] = {
    diskStore.getValues(blockId, serializer).orElse(
      sys.error("Block " + blockId + " not found on disk, though it should be"))
  }

  /**
   * Get block from local block manager.
   */
  def getLocal(blockId: BlockId): Option[Iterator[Any]] = {
    logDebug("Getting local block " + blockId)
    doGetLocal(blockId, asValues = true).asInstanceOf[Option[Iterator[Any]]]
  }

  /**
   * Get block from the local block manager as serialized bytes.
   */
  def getLocalBytes(blockId: BlockId): Option[ByteBuffer] = {
    logDebug("Getting local block " + blockId + " as bytes")
    // As an optimization for map output fetches, if the block is for a shuffle, return it
    // without acquiring a lock; the disk store never deletes (recent) items so this should work
    if (blockId.isShuffle) {
      diskStore.getBytes(blockId) match {
        case Some(bytes) =>
          Some(bytes)
        case None =>
          throw new Exception("Block " + blockId + " not found on disk, though it should be")
      }
    } else {
      doGetLocal(blockId, asValues = false).asInstanceOf[Option[ByteBuffer]]
    }
  }

  private def doGetLocal(blockId: BlockId, asValues: Boolean): Option[Any] = {
    val info = blockInfo.get(blockId).orNull
    if (info != null) {
      info.synchronized {

        // If another thread is writing the block, wait for it to become ready.
        if (!info.waitForReady()) {
          // If we get here, the block write failed.
          logWarning("Block " + blockId + " was marked as failure.")
          return None
        }

        val level = info.level
        logDebug("Level for block " + blockId + " is " + level)

        // Look for the block in memory
        if (level.useMemory) {
          logDebug("Getting block " + blockId + " from memory")
          val result = if (asValues) {
            memoryStore.getValues(blockId)
          } else {
            memoryStore.getBytes(blockId)
          }
          result match {
            case Some(values) =>
              return Some(values)
            case None =>
              logDebug("Block " + blockId + " not found in memory")
          }
        }

        // Look for block on disk, potentially storing it back into memory if required:
        if (level.useDisk) {
          logDebug("Getting block " + blockId + " from disk")
          val bytes: ByteBuffer = diskStore.getBytes(blockId) match {
            case Some(bytes) => bytes
            case None =>
              throw new Exception("Block " + blockId + " not found on disk, though it should be")
          }
          assert (0 == bytes.position())

          if (!level.useMemory) {
            // If the block shouldn't be stored in memory, we can just return it:
            if (asValues) {
              return Some(dataDeserialize(blockId, bytes))
            } else {
              return Some(bytes)
            }
          } else {
            // Otherwise, we also have to store something in the memory store:
            if (!level.deserialized || !asValues) {
              // We'll store the bytes in memory if the block's storage level includes
              // "memory serialized", or if it should be cached as objects in memory
              // but we only requested its serialized bytes:
              val copyForMemory = ByteBuffer.allocate(bytes.limit)
              copyForMemory.put(bytes)
              memoryStore.putBytes(blockId, copyForMemory, level)
              bytes.rewind()
            }
            if (!asValues) {
              return Some(bytes)
            } else {
              val values = dataDeserialize(blockId, bytes)
              if (level.deserialized) {
                // Cache the values before returning them:
                // TODO: Consider creating a putValues that also takes in a iterator?
                val valuesBuffer = new ArrayBuffer[Any]
                valuesBuffer ++= values
                memoryStore.putValues(blockId, valuesBuffer, level, true).data match {
                  case Left(values2) =>
                    return Some(values2)
                  case _ =>
                    throw new Exception("Memory store did not return back an iterator")
                }
              } else {
                return Some(values)
              }
            }
          }
        }
      }
    } else {
      logDebug("Block " + blockId + " not registered locally")
    }
    None
  }

  /**
   * Get block from remote block managers.
   */
  def getRemote(blockId: BlockId): Option[Iterator[Any]] = {
    logDebug("Getting remote block " + blockId)
    doGetRemote(blockId, asValues = true).asInstanceOf[Option[Iterator[Any]]]
  }

  /**
   * Get block from remote block managers as serialized bytes.
   */
  def getRemoteBytes(blockId: BlockId): Option[ByteBuffer] = {
    logDebug("Getting remote block " + blockId + " as bytes")
    doGetRemote(blockId, asValues = false).asInstanceOf[Option[ByteBuffer]]
  }

  private def doGetRemote(blockId: BlockId, asValues: Boolean): Option[Any] = {
    require(blockId != null, "BlockId is null")
    val locations = Random.shuffle(master.getLocations(blockId))
    for (loc <- locations) {
      logDebug("Getting remote block " + blockId + " from " + loc)
      val data = BlockManagerWorker.syncGetBlock(
        GetBlock(blockId), ConnectionManagerId(loc.host, loc.port))
      if (data != null) {
        if (asValues) {
          return Some(dataDeserialize(blockId, data))
        } else {
          return Some(data)
        }
      }
      logDebug("The value of block " + blockId + " is null")
    }
    logDebug("Block " + blockId + " not found")
    None
  }

  /**
   * Get a block from the block manager (either local or remote).
   */
  def get(blockId: BlockId): Option[Iterator[Any]] = {
    val local = getLocal(blockId)
    if (local.isDefined) {
      logInfo("Found block %s locally".format(blockId))
      return local
    }
    val remote = getRemote(blockId)
    if (remote.isDefined) {
      logInfo("Found block %s remotely".format(blockId))
      return remote
    }
    None
  }

  /**
   * Get multiple blocks from local and remote block manager using their BlockManagerIds. Returns
   * an Iterator of (block ID, value) pairs so that clients may handle blocks in a pipelined
   * fashion as they're received. Expects a size in bytes to be provided for each block fetched,
   * so that we can control the maxMegabytesInFlight for the fetch.
   */
  def getMultiple(
      blocksByAddress: Seq[(BlockManagerId, Seq[(BlockId, Long)])],
      serializer: Serializer): BlockFetcherIterator = {
    val iter =
      if (conf.getBoolean("spark.shuffle.use.netty", false)) {
        new BlockFetcherIterator.NettyBlockFetcherIterator(this, blocksByAddress, serializer)
      } else {
        new BlockFetcherIterator.BasicBlockFetcherIterator(this, blocksByAddress, serializer)
      }

    iter.initialize()
    iter
  }

<<<<<<< HEAD
  def put(
      blockId: BlockId,
      values: Iterator[Any],
      level: StorageLevel,
      tellMaster: Boolean): Seq[(BlockId, BlockStatus)] = {
    val elements = new ArrayBuffer[Any]
    elements ++= values
    put(blockId, elements, level, tellMaster)
=======
  def put(blockId: BlockId, values: Iterator[Any], level: StorageLevel, tellMaster: Boolean)
    : Long = {
    doPut(blockId, IteratorValues(values), level, tellMaster)
>>>>>>> 40566e10
  }

  /**
   * A short circuited method to get a block writer that can write data directly to disk.
   * The Block will be appended to the File specified by filename.
   * This is currently used for writing shuffle files out. Callers should handle error
   * cases.
   */
  def getDiskWriter(blockId: BlockId, file: File, serializer: Serializer, bufferSize: Int)
    : BlockObjectWriter = {
    val compressStream: OutputStream => OutputStream = wrapForCompression(blockId, _)
    val syncWrites = conf.getBoolean("spark.shuffle.sync", false)
    new DiskBlockObjectWriter(blockId, file, serializer, bufferSize, compressStream, syncWrites)
  }

  /**
   * Put a new block of values to the block manager. Return a list of blocks updated as a
   * result of this put.
   */
  def put(
      blockId: BlockId,
      values: ArrayBuffer[Any],
      level: StorageLevel,
      tellMaster: Boolean = true): Seq[(BlockId, BlockStatus)] = {
    require(values != null, "Values is null")
    doPut(blockId, ArrayBufferValues(values), level, tellMaster)
  }

  /**
   * Put a new block of serialized bytes to the block manager. Return a list of blocks updated
   * as a result of this put.
   */
  def putBytes(
      blockId: BlockId,
      bytes: ByteBuffer,
      level: StorageLevel,
      tellMaster: Boolean = true): Seq[(BlockId, BlockStatus)] = {
    require(bytes != null, "Bytes is null")
    doPut(blockId, ByteBufferValues(bytes), level, tellMaster)
  }

<<<<<<< HEAD
  private def doPut(
      blockId: BlockId,
      data: Either[ArrayBuffer[Any], ByteBuffer],
      level: StorageLevel,
      tellMaster: Boolean = true): Seq[(BlockId, BlockStatus)] = {

=======
  private def doPut(blockId: BlockId,
                    data: Values,
                    level: StorageLevel, tellMaster: Boolean = true): Long = {
>>>>>>> 40566e10
    require(blockId != null, "BlockId is null")
    require(level != null && level.isValid, "StorageLevel is null or invalid")

    // Return value
    val updatedBlocks = new ArrayBuffer[(BlockId, BlockStatus)]

    // Remember the block's storage level so that we can correctly drop it to disk if it needs
    // to be dropped right after it got put into memory. Note, however, that other threads will
    // not be able to get() this block until we call markReady on its BlockInfo.
    val putBlockInfo = {
      val tinfo = new BlockInfo(level, tellMaster)
      // Do atomically !
      val oldBlockOpt = blockInfo.putIfAbsent(blockId, tinfo)

      if (oldBlockOpt.isDefined) {
        if (oldBlockOpt.get.waitForReady()) {
          logWarning("Block " + blockId + " already exists on this machine; not re-adding it")
          return updatedBlocks
        }

        // TODO: So the block info exists - but previous attempt to load it (?) failed.
        // What do we do now ? Retry on it ?
        oldBlockOpt.get
      } else {
        tinfo
      }
    }

    val startTimeMs = System.currentTimeMillis

    // If we're storing values and we need to replicate the data, we'll want access to the values,
    // but because our put will read the whole iterator, there will be no values left. For the
    // case where the put serializes data, we'll remember the bytes, above; but for the case where
    // it doesn't, such as deserialized storage, let's rely on the put returning an Iterator.
    var valuesAfterPut: Iterator[Any] = null

    // Ditto for the bytes after the put
    var bytesAfterPut: ByteBuffer = null

    // Size of the block in bytes
    var size = 0L

    // If we're storing bytes, then initiate the replication before storing them locally.
    // This is faster as data is already serialized and ready to send.
    val replicationFuture = if (data.isInstanceOf[ByteBufferValues] && level.replication > 1) {
      // Duplicate doesn't copy the bytes, just creates a wrapper
      val bufferView = data.asInstanceOf[ByteBufferValues].buffer.duplicate()
      Future {
        replicate(blockId, bufferView, level)
      }
    } else {
      null
    }

    putBlockInfo.synchronized {
      logTrace("Put for block " + blockId + " took " + Utils.getUsedTimeMs(startTimeMs)
        + " to get into synchronized block")

      var marked = false
      try {
<<<<<<< HEAD
        data match {
          case Left(values) => {
            if (level.useMemory) {
              // Save it just to memory first, even if it also has useDisk set to true; we will
              // drop it to disk later if the memory store can't hold it.
              val res = memoryStore.putValues(blockId, values, level, true)
              size = res.size
              res.data match {
                case Right(newBytes) => bytesAfterPut = newBytes
                case Left(newIterator) => valuesAfterPut = newIterator
              }
              // Keep track of which blocks are dropped from memory
              res.droppedBlocks.foreach { block => updatedBlocks += block }
            } else {
              // Save directly to disk.
              // Don't get back the bytes unless we replicate them.
              val askForBytes = level.replication > 1
              val res = diskStore.putValues(blockId, values, level, askForBytes)
              size = res.size
              res.data match {
                case Right(newBytes) => bytesAfterPut = newBytes
                case _ =>
              }
=======
        if (level.useMemory) {
          // Save it just to memory first, even if it also has useDisk set to true; we will
          // drop it to disk later if the memory store can't hold it.
          val res = data match {
            case IteratorValues(iterator) =>
              memoryStore.putValues(blockId, iterator, level, true)
            case ArrayBufferValues(array) =>
              memoryStore.putValues(blockId, array, level, true)
            case ByteBufferValues(bytes) => {
              bytes.rewind();
              memoryStore.putBytes(blockId, bytes, level)
            }
          }
          size = res.size
          res.data match {
            case Right(newBytes) => bytesAfterPut = newBytes
            case Left(newIterator) => valuesAfterPut = newIterator
          }
        } else {
          // Save directly to disk.
          // Don't get back the bytes unless we replicate them.
          val askForBytes = level.replication > 1

          val res = data match {
            case IteratorValues(iterator) =>
              diskStore.putValues(blockId, iterator, level, askForBytes)
            case ArrayBufferValues(array) =>
              diskStore.putValues(blockId, array, level, askForBytes)
            case ByteBufferValues(bytes) => {
              bytes.rewind();
              diskStore.putBytes(blockId, bytes, level)
>>>>>>> 40566e10
            }
          }
          size = res.size
          res.data match {
            case Right(newBytes) => bytesAfterPut = newBytes
            case _ =>
          }
        }

        // Now that the block is in either the memory or disk store, let other threads read it,
        // and tell the master about it.
        marked = true
        putBlockInfo.markReady(size)
        val putBlockStatus = getCurrentBlockStatus(blockId, putBlockInfo)
        if (tellMaster) {
          reportBlockStatus(blockId, putBlockInfo, putBlockStatus)
        }
        updatedBlocks += ((blockId, putBlockStatus))
      } finally {
        // If we failed in putting the block to memory/disk, notify other possible readers
        // that it has failed, and then remove it from the block info map.
        if (!marked) {
          // Note that the remove must happen before markFailure otherwise another thread
          // could've inserted a new BlockInfo before we remove it.
          blockInfo.remove(blockId)
          putBlockInfo.markFailure()
          logWarning("Putting block " + blockId + " failed")
        }
      }
    }
    logDebug("Put block " + blockId + " locally took " + Utils.getUsedTimeMs(startTimeMs))

    // Either we're storing bytes and we asynchronously started replication, or we're storing
    // values and need to serialize and replicate them now:
    if (level.replication > 1) {
      data match {
        case ByteBufferValues(bytes) => Await.ready(replicationFuture, Duration.Inf)
        case _ => {
          val remoteStartTime = System.currentTimeMillis
          // Serialize the block if not already done
          if (bytesAfterPut == null) {
            if (valuesAfterPut == null) {
              throw new SparkException(
                "Underlying put returned neither an Iterator nor bytes! This shouldn't happen.")
            }
            bytesAfterPut = dataSerialize(blockId, valuesAfterPut)
          }
          replicate(blockId, bytesAfterPut, level)
          logDebug("Put block " + blockId + " remotely took " +
            Utils.getUsedTimeMs(remoteStartTime))
        }
      }
    }

    BlockManager.dispose(bytesAfterPut)

    if (level.replication > 1) {
      logDebug("Put for block " + blockId + " with replication took " +
        Utils.getUsedTimeMs(startTimeMs))
    } else {
      logDebug("Put for block " + blockId + " without replication took " +
        Utils.getUsedTimeMs(startTimeMs))
    }

    updatedBlocks
  }

  /**
   * Replicate block to another node.
   */
  var cachedPeers: Seq[BlockManagerId] = null
  private def replicate(blockId: BlockId, data: ByteBuffer, level: StorageLevel) {
    val tLevel = StorageLevel(level.useDisk, level.useMemory, level.deserialized, 1)
    if (cachedPeers == null) {
      cachedPeers = master.getPeers(blockManagerId, level.replication - 1)
    }
    for (peer: BlockManagerId <- cachedPeers) {
      val start = System.nanoTime
      data.rewind()
      logDebug("Try to replicate BlockId " + blockId + " once; The size of the data is "
        + data.limit() + " Bytes. To node: " + peer)
      if (!BlockManagerWorker.syncPutBlock(PutBlock(blockId, data, tLevel),
        new ConnectionManagerId(peer.host, peer.port))) {
        logError("Failed to call syncPutBlock to " + peer)
      }
      logDebug("Replicated BlockId " + blockId + " once used " +
        (System.nanoTime - start) / 1e6 + " s; The size of the data is " +
        data.limit() + " bytes.")
    }
  }

  /**
   * Read a block consisting of a single object.
   */
  def getSingle(blockId: BlockId): Option[Any] = {
    get(blockId).map(_.next())
  }

  /**
   * Write a block consisting of a single object.
   */
  def putSingle(blockId: BlockId, value: Any, level: StorageLevel, tellMaster: Boolean = true) {
    put(blockId, Iterator(value), level, tellMaster)
  }

  /**
   * Drop a block from memory, possibly putting it on disk if applicable. Called when the memory
   * store reaches its limit and needs to free up space.
   *
   * Return the block status if the given block has been updated, else None.
   */
  def dropFromMemory(
      blockId: BlockId,
      data: Either[ArrayBuffer[Any], ByteBuffer]): Option[BlockStatus] = {

    logInfo("Dropping block " + blockId + " from memory")
    val info = blockInfo.get(blockId).orNull

    // If the block has not already been dropped
    if (info != null)  {
      info.synchronized {
        // required ? As of now, this will be invoked only for blocks which are ready
        // But in case this changes in future, adding for consistency sake.
        if (!info.waitForReady()) {
          // If we get here, the block write failed.
          logWarning("Block " + blockId + " was marked as failure. Nothing to drop")
          return None
        }

        var blockIsUpdated = false
        val level = info.level

        // Drop to disk, if storage level requires
        if (level.useDisk && !diskStore.contains(blockId)) {
          logInfo("Writing block " + blockId + " to disk")
          data match {
            case Left(elements) =>
              diskStore.putValues(blockId, elements, level, false)
            case Right(bytes) =>
              diskStore.putBytes(blockId, bytes, level)
          }
          blockIsUpdated = true
        }

        // Actually drop from memory store
        val droppedMemorySize =
          if (memoryStore.contains(blockId)) memoryStore.getSize(blockId) else 0L
        val blockIsRemoved = memoryStore.remove(blockId)
        if (blockIsRemoved) {
          blockIsUpdated = true
        } else {
          logWarning("Block " + blockId + " could not be dropped from memory as it does not exist")
        }

        val status = getCurrentBlockStatus(blockId, info)
        if (info.tellMaster) {
          reportBlockStatus(blockId, info, status, droppedMemorySize)
        }
        if (!level.useDisk) {
          // The block is completely gone from this node; forget it so we can put() it again later.
          blockInfo.remove(blockId)
        }
        if (blockIsUpdated) {
          return Some(status)
        }
      }
    }
    None
  }

  /**
   * Remove all blocks belonging to the given RDD.
   * @return The number of blocks removed.
   */
  def removeRdd(rddId: Int): Int = {
    // TODO: Instead of doing a linear scan on the blockInfo map, create another map that maps
    // from RDD.id to blocks.
    logInfo("Removing RDD " + rddId)
    val blocksToRemove = blockInfo.keys.flatMap(_.asRDDId).filter(_.rddId == rddId)
    blocksToRemove.foreach(blockId => removeBlock(blockId, tellMaster = false))
    blocksToRemove.size
  }

  /**
   * Remove a block from both memory and disk.
   */
  def removeBlock(blockId: BlockId, tellMaster: Boolean = true) {
    logInfo("Removing block " + blockId)
    val info = blockInfo.get(blockId).orNull
    if (info != null) info.synchronized {
      // Removals are idempotent in disk store and memory store. At worst, we get a warning.
      val removedFromMemory = memoryStore.remove(blockId)
      val removedFromDisk = diskStore.remove(blockId)
      if (!removedFromMemory && !removedFromDisk) {
        logWarning("Block " + blockId + " could not be removed as it was not found in either " +
          "the disk or memory store")
      }
      blockInfo.remove(blockId)
      if (tellMaster && info.tellMaster) {
        val status = getCurrentBlockStatus(blockId, info)
        reportBlockStatus(blockId, info, status)
      }
    } else {
      // The block has already been removed; do nothing.
      logWarning("Asked to remove block " + blockId + ", which does not exist")
    }
  }

  private def dropOldNonBroadcastBlocks(cleanupTime: Long) {
    logInfo("Dropping non broadcast blocks older than " + cleanupTime)
    dropOldBlocks(cleanupTime, !_.isBroadcast)
  }

  private def dropOldBroadcastBlocks(cleanupTime: Long) {
    logInfo("Dropping broadcast blocks older than " + cleanupTime)
    dropOldBlocks(cleanupTime, _.isBroadcast)
  }

  private def dropOldBlocks(cleanupTime: Long, shouldDrop: (BlockId => Boolean)) {
    val iterator = blockInfo.internalMap.entrySet().iterator()
    while (iterator.hasNext) {
      val entry = iterator.next()
      val (id, info, time) = (entry.getKey, entry.getValue._1, entry.getValue._2)
      if (time < cleanupTime && shouldDrop(id)) {
        info.synchronized {
          val level = info.level
          if (level.useMemory) {
            memoryStore.remove(id)
          }
          if (level.useDisk) {
            diskStore.remove(id)
          }
          iterator.remove()
          logInfo("Dropped block " + id)
        }
        val status = getCurrentBlockStatus(id, info)
        reportBlockStatus(id, info, status)
      }
    }
  }

  def shouldCompress(blockId: BlockId): Boolean = blockId match {
    case ShuffleBlockId(_, _, _) => compressShuffle
    case BroadcastBlockId(_) => compressBroadcast
    case RDDBlockId(_, _) => compressRdds
    case TempBlockId(_) => compressShuffleSpill
    case _ => false
  }

  /**
   * Wrap an output stream for compression if block compression is enabled for its block type
   */
  def wrapForCompression(blockId: BlockId, s: OutputStream): OutputStream = {
    if (shouldCompress(blockId)) compressionCodec.compressedOutputStream(s) else s
  }

  /**
   * Wrap an input stream for compression if block compression is enabled for its block type
   */
  def wrapForCompression(blockId: BlockId, s: InputStream): InputStream = {
    if (shouldCompress(blockId)) compressionCodec.compressedInputStream(s) else s
  }

  /** Serializes into a stream. */
  def dataSerializeStream(
      blockId: BlockId,
      outputStream: OutputStream,
      values: Iterator[Any],
      serializer: Serializer = defaultSerializer) {
    val byteStream = new FastBufferedOutputStream(outputStream)
    val ser = serializer.newInstance()
    ser.serializeStream(wrapForCompression(blockId, byteStream)).writeAll(values).close()
  }

  /** Serializes into a byte buffer. */
  def dataSerialize(
      blockId: BlockId,
      values: Iterator[Any],
      serializer: Serializer = defaultSerializer): ByteBuffer = {
    val byteStream = new FastByteArrayOutputStream(4096)
    dataSerializeStream(blockId, byteStream, values, serializer)
    byteStream.trim()
    ByteBuffer.wrap(byteStream.array)
  }

  /**
   * Deserializes a ByteBuffer into an iterator of values and disposes of it when the end of
   * the iterator is reached.
   */
  def dataDeserialize(
      blockId: BlockId,
      bytes: ByteBuffer,
      serializer: Serializer = defaultSerializer): Iterator[Any] = {
    bytes.rewind()
    val stream = wrapForCompression(blockId, new ByteBufferInputStream(bytes, true))
    serializer.newInstance().deserializeStream(stream).asIterator
  }

  def stop() {
    if (heartBeatTask != null) {
      heartBeatTask.cancel()
    }
    connectionManager.stop()
    actorSystem.stop(slaveActor)
    blockInfo.clear()
    memoryStore.clear()
    diskStore.clear()
    metadataCleaner.cancel()
    broadcastCleaner.cancel()
    logInfo("BlockManager stopped")
  }
}


private[spark] object BlockManager extends Logging {
  val ID_GENERATOR = new IdGenerator

  def getMaxMemory(conf: SparkConf): Long = {
    val memoryFraction = conf.getDouble("spark.storage.memoryFraction", 0.6)
    (Runtime.getRuntime.maxMemory * memoryFraction).toLong
  }

  def getHeartBeatFrequency(conf: SparkConf): Long =
    conf.getLong("spark.storage.blockManagerTimeoutIntervalMs", 60000) / 4

  def getDisableHeartBeatsForTesting(conf: SparkConf): Boolean =
    conf.getBoolean("spark.test.disableBlockManagerHeartBeat", false)

  /**
   * Attempt to clean up a ByteBuffer if it is memory-mapped. This uses an *unsafe* Sun API that
   * might cause errors if one attempts to read from the unmapped buffer, but it's better than
   * waiting for the GC to find it because that could lead to huge numbers of open files. There's
   * unfortunately no standard API to do this.
   */
  def dispose(buffer: ByteBuffer) {
    if (buffer != null && buffer.isInstanceOf[MappedByteBuffer]) {
      logTrace("Unmapping " + buffer)
      if (buffer.asInstanceOf[DirectBuffer].cleaner() != null) {
        buffer.asInstanceOf[DirectBuffer].cleaner().clean()
      }
    }
  }

  def blockIdsToBlockManagers(
      blockIds: Array[BlockId],
      env: SparkEnv,
      blockManagerMaster: BlockManagerMaster = null): Map[BlockId, Seq[BlockManagerId]] = {

    // blockManagerMaster != null is used in tests
    assert (env != null || blockManagerMaster != null)
    val blockLocations: Seq[Seq[BlockManagerId]] = if (blockManagerMaster == null) {
      env.blockManager.getLocationBlockIds(blockIds)
    } else {
      blockManagerMaster.getLocations(blockIds)
    }

    val blockManagers = new HashMap[BlockId, Seq[BlockManagerId]]
    for (i <- 0 until blockIds.length) {
      blockManagers(blockIds(i)) = blockLocations(i)
    }
    blockManagers.toMap
  }

  def blockIdsToExecutorIds(
      blockIds: Array[BlockId],
      env: SparkEnv,
      blockManagerMaster: BlockManagerMaster = null): Map[BlockId, Seq[String]] = {
    blockIdsToBlockManagers(blockIds, env, blockManagerMaster).mapValues(s => s.map(_.executorId))
  }

  def blockIdsToHosts(
      blockIds: Array[BlockId],
      env: SparkEnv,
      blockManagerMaster: BlockManagerMaster = null): Map[BlockId, Seq[String]] = {
    blockIdsToBlockManagers(blockIds, env, blockManagerMaster).mapValues(s => s.map(_.host))
  }
}<|MERGE_RESOLUTION|>--- conflicted
+++ resolved
@@ -481,20 +481,12 @@
     iter
   }
 
-<<<<<<< HEAD
   def put(
       blockId: BlockId,
       values: Iterator[Any],
       level: StorageLevel,
       tellMaster: Boolean): Seq[(BlockId, BlockStatus)] = {
-    val elements = new ArrayBuffer[Any]
-    elements ++= values
-    put(blockId, elements, level, tellMaster)
-=======
-  def put(blockId: BlockId, values: Iterator[Any], level: StorageLevel, tellMaster: Boolean)
-    : Long = {
     doPut(blockId, IteratorValues(values), level, tellMaster)
->>>>>>> 40566e10
   }
 
   /**
@@ -536,18 +528,12 @@
     doPut(blockId, ByteBufferValues(bytes), level, tellMaster)
   }
 
-<<<<<<< HEAD
   private def doPut(
       blockId: BlockId,
-      data: Either[ArrayBuffer[Any], ByteBuffer],
+      data: Values,
       level: StorageLevel,
       tellMaster: Boolean = true): Seq[(BlockId, BlockStatus)] = {
 
-=======
-  private def doPut(blockId: BlockId,
-                    data: Values,
-                    level: StorageLevel, tellMaster: Boolean = true): Long = {
->>>>>>> 40566e10
     require(blockId != null, "BlockId is null")
     require(level != null && level.isValid, "StorageLevel is null or invalid")
 
@@ -608,31 +594,6 @@
 
       var marked = false
       try {
-<<<<<<< HEAD
-        data match {
-          case Left(values) => {
-            if (level.useMemory) {
-              // Save it just to memory first, even if it also has useDisk set to true; we will
-              // drop it to disk later if the memory store can't hold it.
-              val res = memoryStore.putValues(blockId, values, level, true)
-              size = res.size
-              res.data match {
-                case Right(newBytes) => bytesAfterPut = newBytes
-                case Left(newIterator) => valuesAfterPut = newIterator
-              }
-              // Keep track of which blocks are dropped from memory
-              res.droppedBlocks.foreach { block => updatedBlocks += block }
-            } else {
-              // Save directly to disk.
-              // Don't get back the bytes unless we replicate them.
-              val askForBytes = level.replication > 1
-              val res = diskStore.putValues(blockId, values, level, askForBytes)
-              size = res.size
-              res.data match {
-                case Right(newBytes) => bytesAfterPut = newBytes
-                case _ =>
-              }
-=======
         if (level.useMemory) {
           // Save it just to memory first, even if it also has useDisk set to true; we will
           // drop it to disk later if the memory store can't hold it.
@@ -642,7 +603,7 @@
             case ArrayBufferValues(array) =>
               memoryStore.putValues(blockId, array, level, true)
             case ByteBufferValues(bytes) => {
-              bytes.rewind();
+              bytes.rewind()
               memoryStore.putBytes(blockId, bytes, level)
             }
           }
@@ -651,6 +612,8 @@
             case Right(newBytes) => bytesAfterPut = newBytes
             case Left(newIterator) => valuesAfterPut = newIterator
           }
+          // Keep track of which blocks are dropped from memory
+          res.droppedBlocks.foreach { block => updatedBlocks += block }
         } else {
           // Save directly to disk.
           // Don't get back the bytes unless we replicate them.
@@ -662,9 +625,8 @@
             case ArrayBufferValues(array) =>
               diskStore.putValues(blockId, array, level, askForBytes)
             case ByteBufferValues(bytes) => {
-              bytes.rewind();
+              bytes.rewind()
               diskStore.putBytes(blockId, bytes, level)
->>>>>>> 40566e10
             }
           }
           size = res.size
