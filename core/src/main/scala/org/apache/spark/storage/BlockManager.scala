/*
 * Licensed to the Apache Software Foundation (ASF) under one or more
 * contributor license agreements.  See the NOTICE file distributed with
 * this work for additional information regarding copyright ownership.
 * The ASF licenses this file to You under the Apache License, Version 2.0
 * (the "License"); you may not use this file except in compliance with
 * the License.  You may obtain a copy of the License at
 *
 *    http://www.apache.org/licenses/LICENSE-2.0
 *
 * Unless required by applicable law or agreed to in writing, software
 * distributed under the License is distributed on an "AS IS" BASIS,
 * WITHOUT WARRANTIES OR CONDITIONS OF ANY KIND, either express or implied.
 * See the License for the specific language governing permissions and
 * limitations under the License.
 */

package org.apache.spark.storage

import java.io.{File, InputStream, OutputStream}
import java.nio.{ByteBuffer, MappedByteBuffer}

import scala.collection.mutable.{ArrayBuffer, HashMap}
import scala.concurrent.{Await, Future}
import scala.concurrent.duration._
import scala.util.Random

import akka.actor.{ActorSystem, Cancellable, Props}
import it.unimi.dsi.fastutil.io.{FastBufferedOutputStream, FastByteArrayOutputStream}
import sun.nio.ch.DirectBuffer

import org.apache.spark.{Logging, SecurityManager, SparkConf, SparkEnv, SparkException}
import org.apache.spark.io.CompressionCodec
import org.apache.spark.network._
import org.apache.spark.serializer.Serializer
import org.apache.spark.util._

sealed trait Values

case class ByteBufferValues(buffer: ByteBuffer) extends Values
case class IteratorValues(iterator: Iterator[Any]) extends Values
case class ArrayBufferValues(buffer: ArrayBuffer[Any]) extends Values

private[spark] class BlockManager(
    executorId: String,
    actorSystem: ActorSystem,
    val master: BlockManagerMaster,
    val defaultSerializer: Serializer,
    maxMemory: Long,
    val conf: SparkConf,
    securityManager: SecurityManager)
  extends Logging {

  val shuffleBlockManager = new ShuffleBlockManager(this)
  val diskBlockManager = new DiskBlockManager(shuffleBlockManager,
    conf.get("spark.local.dir",  System.getProperty("java.io.tmpdir")))

  private val blockInfo = new TimeStampedHashMap[BlockId, BlockInfo]

  private[storage] val memoryStore: BlockStore = new MemoryStore(this, maxMemory)
  private[storage] val diskStore = new DiskStore(this, diskBlockManager)
  var tachyonInitialized = false
  private[storage] lazy val tachyonStore : TachyonStore = {
    val storeDir = conf.get("spark.tachyonstore.dir", System.getProperty("java.io.tmpdir"))
    val appFolderName = conf.get("spark.tachyonstore.foldername")
    val tachyonStorePath = s"${storeDir}/${appFolderName}/${this.executorId}"
    val tachyonMaster = conf.get("spark.tachyonmaster.address",  "tachyon://localhost:19998")
    val tachyonBlockManager = new TachyonBlockManager(
      shuffleBlockManager, tachyonStorePath, tachyonMaster)
    tachyonInitialized = true
    new TachyonStore(this, tachyonBlockManager)
  }

  // If we use Netty for shuffle, start a new Netty-based shuffle sender service.
  private val nettyPort: Int = {
    val useNetty = conf.getBoolean("spark.shuffle.use.netty", false)
    val nettyPortConfig = conf.getInt("spark.shuffle.sender.port", 0)
    if (useNetty) diskBlockManager.startShuffleBlockSender(nettyPortConfig) else 0
  }

  val connectionManager = new ConnectionManager(0, conf, securityManager)
  implicit val futureExecContext = connectionManager.futureExecContext

  val blockManagerId = BlockManagerId(
    executorId, connectionManager.id.host, connectionManager.id.port, nettyPort)

  // Max megabytes of data to keep in flight per reducer (to avoid over-allocating memory
  // for receiving shuffle outputs)
  val maxBytesInFlight =
    conf.getLong("spark.reducer.maxMbInFlight", 48) * 1024 * 1024

  // Whether to compress broadcast variables that are stored
  val compressBroadcast = conf.getBoolean("spark.broadcast.compress", true)
  // Whether to compress shuffle output that are stored
  val compressShuffle = conf.getBoolean("spark.shuffle.compress", true)
  // Whether to compress RDD partitions that are stored serialized
  val compressRdds = conf.getBoolean("spark.rdd.compress", false)
  // Whether to compress shuffle output temporarily spilled to disk
  val compressShuffleSpill = conf.getBoolean("spark.shuffle.spill.compress", true)

  val heartBeatFrequency = BlockManager.getHeartBeatFrequency(conf)

  val slaveActor = actorSystem.actorOf(Props(new BlockManagerSlaveActor(this)),
    name = "BlockManagerActor" + BlockManager.ID_GENERATOR.next)

  // Pending re-registration action being executed asynchronously or null if none
  // is pending. Accesses should synchronize on asyncReregisterLock.
  var asyncReregisterTask: Future[Unit] = null
  val asyncReregisterLock = new Object

  private def heartBeat() {
    if (!master.sendHeartBeat(blockManagerId)) {
      reregister()
    }
  }

  var heartBeatTask: Cancellable = null

  private val metadataCleaner = new MetadataCleaner(
    MetadataCleanerType.BLOCK_MANAGER, this.dropOldNonBroadcastBlocks, conf)
  private val broadcastCleaner = new MetadataCleaner(
    MetadataCleanerType.BROADCAST_VARS, this.dropOldBroadcastBlocks, conf)

  initialize()

  // The compression codec to use. Note that the "lazy" val is necessary because we want to delay
  // the initialization of the compression codec until it is first used. The reason is that a Spark
  // program could be using a user-defined codec in a third party jar, which is loaded in
  // Executor.updateDependencies. When the BlockManager is initialized, user level jars hasn't been
  // loaded yet.
  private lazy val compressionCodec: CompressionCodec = CompressionCodec.createCodec(conf)

  /**
   * Construct a BlockManager with a memory limit set based on system properties.
   */
<<<<<<< HEAD
  def this(execId: String, actorSystem: ActorSystem, master: BlockManagerMaster,
    serializer: Serializer, conf: SparkConf, securityManager: SecurityManager) = {
    this(execId, actorSystem, master, serializer, BlockManager.getMaxMemory(conf), conf, 
      securityManager)
=======
  def this(
      execId: String,
      actorSystem: ActorSystem,
      master: BlockManagerMaster,
      serializer: Serializer,
      conf: SparkConf,
      securityManager: SecurityManager) = {
    this(execId, actorSystem, master, serializer, BlockManager.getMaxMemory(conf),
      conf, securityManager)
>>>>>>> 646e5540
  }

  /**
   * Initialize the BlockManager. Register to the BlockManagerMaster, and start the
   * BlockManagerWorker actor.
   */
  private def initialize() {
    master.registerBlockManager(blockManagerId, maxMemory, slaveActor)
    BlockManagerWorker.startBlockManagerWorker(this)
    if (!BlockManager.getDisableHeartBeatsForTesting(conf)) {
      heartBeatTask = actorSystem.scheduler.schedule(0.seconds, heartBeatFrequency.milliseconds) {
        heartBeat()
      }
    }
  }

  /**
   * Report all blocks to the BlockManager again. This may be necessary if we are dropped
   * by the BlockManager and come back or if we become capable of recovering blocks on disk after
   * an executor crash.
   *
   * This function deliberately fails silently if the master returns false (indicating that
   * the slave needs to re-register). The error condition will be detected again by the next
   * heart beat attempt or new block registration and another try to re-register all blocks
   * will be made then.
   */
  private def reportAllBlocks() {
    logInfo("Reporting " + blockInfo.size + " blocks to the master.")
    for ((blockId, info) <- blockInfo) {
      val status = getCurrentBlockStatus(blockId, info)
      if (!tryToReportBlockStatus(blockId, info, status)) {
        logError("Failed to report " + blockId + " to master; giving up.")
        return
      }
    }
  }

  /**
   * Re-register with the master and report all blocks to it. This will be called by the heart beat
   * thread if our heartbeat to the block manager indicates that we were not registered.
   *
   * Note that this method must be called without any BlockInfo locks held.
   */
  def reregister() {
    // TODO: We might need to rate limit re-registering.
    logInfo("BlockManager re-registering with master")
    master.registerBlockManager(blockManagerId, maxMemory, slaveActor)
    reportAllBlocks()
  }

  /**
   * Re-register with the master sometime soon.
   */
  def asyncReregister() {
    asyncReregisterLock.synchronized {
      if (asyncReregisterTask == null) {
        asyncReregisterTask = Future[Unit] {
          reregister()
          asyncReregisterLock.synchronized {
            asyncReregisterTask = null
          }
        }
      }
    }
  }

  /**
   * For testing. Wait for any pending asynchronous re-registration; otherwise, do nothing.
   */
  def waitForAsyncReregister() {
    val task = asyncReregisterTask
    if (task != null) {
      Await.ready(task, Duration.Inf)
    }
  }

  /**
   * Get storage level of local block. If no info exists for the block, then returns null.
   */
  def getLevel(blockId: BlockId): StorageLevel = blockInfo.get(blockId).map(_.level).orNull

  /**
   * Tell the master about the current storage status of a block. This will send a block update
   * message reflecting the current status, *not* the desired storage level in its block info.
   * For example, a block with MEMORY_AND_DISK set might have fallen out to be only on disk.
   *
   * droppedMemorySize exists to account for when the block is dropped from memory to disk (so
   * it is still valid). This ensures that update in master will compensate for the increase in
   * memory on slave.
   */
  def reportBlockStatus(
      blockId: BlockId,
      info: BlockInfo,
      status: BlockStatus,
      droppedMemorySize: Long = 0L) {
    val needReregister = !tryToReportBlockStatus(blockId, info, status, droppedMemorySize)
    if (needReregister) {
      logInfo("Got told to re-register updating block " + blockId)
      // Re-registering will report our new block for free.
      asyncReregister()
    }
    logDebug("Told master about block " + blockId)
  }

  /**
   * Actually send a UpdateBlockInfo message. Returns the master's response,
   * which will be true if the block was successfully recorded and false if
   * the slave needs to re-register.
   */
  private def tryToReportBlockStatus(
      blockId: BlockId,
      info: BlockInfo,
      status: BlockStatus,
      droppedMemorySize: Long = 0L): Boolean = {
<<<<<<< HEAD
    val (curLevel, inMemSize, onDiskSize, inTachyonSize, tellMaster) = info.synchronized {
      info.level match {
        case null =>
          (StorageLevel.NONE, 0L, 0L, 0L, false)
        case level =>
          val inMem = level.useMemory && memoryStore.contains(blockId)
          val onDisk = level.useDisk && diskStore.contains(blockId)
          val inTachyon = level.useTachyon && tachyonStore.contains(blockId)
          val storageLevel = StorageLevel(
            onDisk, inMem, inTachyon, level.deserialized, level.replication)
          val memSize = if (inMem) memoryStore.getSize(blockId) else droppedMemorySize
          val tachyonSize = if (inTachyon) tachyonStore.getSize(blockId) else droppedMemorySize
          val diskSize = if (onDisk) diskStore.getSize(blockId) else 0L
          (storageLevel, memSize, diskSize, tachyonSize, info.tellMaster)
      }
    }

    if (tellMaster) {
      master.updateBlockInfo(
        blockManagerId, blockId, curLevel, inMemSize, onDiskSize, inTachyonSize)
    } else {
      true
    }
=======
    if (info.tellMaster) {
      val storageLevel = status.storageLevel
      val inMemSize = Math.max(status.memSize, droppedMemorySize)
      val onDiskSize = status.diskSize
      master.updateBlockInfo(blockManagerId, blockId, storageLevel, inMemSize, onDiskSize)
    } else true
  }

  /**
   * Return the updated storage status of the block with the given ID. More specifically, if
   * the block is dropped from memory and possibly added to disk, return the new storage level
   * and the updated in-memory and on-disk sizes.
   */
  private def getCurrentBlockStatus(blockId: BlockId, info: BlockInfo): BlockStatus = {
    val (newLevel, inMemSize, onDiskSize) = info.synchronized {
      info.level match {
        case null =>
          (StorageLevel.NONE, 0L, 0L)
        case level =>
          val inMem = level.useMemory && memoryStore.contains(blockId)
          val onDisk = level.useDisk && diskStore.contains(blockId)
          val deserialized = if (inMem) level.deserialized else false
          val replication = if (inMem || onDisk) level.replication else 1
          val storageLevel = StorageLevel(onDisk, inMem, deserialized, replication)
          val memSize = if (inMem) memoryStore.getSize(blockId) else 0L
          val diskSize = if (onDisk) diskStore.getSize(blockId) else 0L
          (storageLevel, memSize, diskSize)
      }
    }
    BlockStatus(newLevel, inMemSize, onDiskSize)
>>>>>>> 646e5540
  }

  /**
   * Get locations of an array of blocks.
   */
  def getLocationBlockIds(blockIds: Array[BlockId]): Array[Seq[BlockManagerId]] = {
    val startTimeMs = System.currentTimeMillis
    val locations = master.getLocations(blockIds).toArray
    logDebug("Got multiple block location in " + Utils.getUsedTimeMs(startTimeMs))
    locations
  }

  /**
   * A short-circuited method to get blocks directly from disk. This is used for getting
   * shuffle blocks. It is safe to do so without a lock on block info since disk store
   * never deletes (recent) items.
   */
  def getLocalFromDisk(blockId: BlockId, serializer: Serializer): Option[Iterator[Any]] = {
    diskStore.getValues(blockId, serializer).orElse(
      sys.error("Block " + blockId + " not found on disk, though it should be"))
  }

  /**
   * Get block from local block manager.
   */
  def getLocal(blockId: BlockId): Option[Iterator[Any]] = {
    logDebug("Getting local block " + blockId)
    doGetLocal(blockId, asValues = true).asInstanceOf[Option[Iterator[Any]]]
  }

  /**
   * Get block from the local block manager as serialized bytes.
   */
  def getLocalBytes(blockId: BlockId): Option[ByteBuffer] = {
    logDebug("Getting local block " + blockId + " as bytes")
    // As an optimization for map output fetches, if the block is for a shuffle, return it
    // without acquiring a lock; the disk store never deletes (recent) items so this should work
    if (blockId.isShuffle) {
      diskStore.getBytes(blockId) match {
        case Some(bytes) =>
          Some(bytes)
        case None =>
          throw new Exception("Block " + blockId + " not found on disk, though it should be")
      }
    } else {
      doGetLocal(blockId, asValues = false).asInstanceOf[Option[ByteBuffer]]
    }
  }

  private def doGetLocal(blockId: BlockId, asValues: Boolean): Option[Any] = {
    val info = blockInfo.get(blockId).orNull
    if (info != null) {
      info.synchronized {

        // If another thread is writing the block, wait for it to become ready.
        if (!info.waitForReady()) {
          // If we get here, the block write failed.
          logWarning("Block " + blockId + " was marked as failure.")
          return None
        }

        val level = info.level
        logDebug("Level for block " + blockId + " is " + level)

        // Look for the block in memory
        if (level.useMemory) {
          logDebug("Getting block " + blockId + " from memory")
          val result = if (asValues) {
            memoryStore.getValues(blockId)
          } else {
            memoryStore.getBytes(blockId)
          }
          result match {
            case Some(values) =>
              return Some(values)
            case None =>
              logDebug("Block " + blockId + " not found in memory")
          }
        }
        
        // Look for the block in Tachyon
        if (level.useTachyon) {
          logDebug("Getting block " + blockId + " from tachyon")
          if (tachyonStore.contains(blockId)) {
            tachyonStore.getBytes(blockId) match {
              case Some(bytes) => {
                if (!asValues) {
                  return Some(bytes)
                } else {
                  return Some(dataDeserialize(blockId, bytes))
                }
              }
              case None =>
                logDebug("Block " + blockId + " not found in tachyon")
            }
          }
        }

        // Look for block on disk, potentially storing it back into memory if required:
        if (level.useDisk) {
          logDebug("Getting block " + blockId + " from disk")
          val bytes: ByteBuffer = diskStore.getBytes(blockId) match {
            case Some(bytes) => bytes
            case None =>
              throw new Exception("Block " + blockId + " not found on disk, though it should be")
          }
          assert (0 == bytes.position())

          if (!level.useMemory) {
            // If the block shouldn't be stored in memory, we can just return it:
            if (asValues) {
              return Some(dataDeserialize(blockId, bytes))
            } else {
              return Some(bytes)
            }
          } else {
            // Otherwise, we also have to store something in the memory store:
            if (!level.deserialized || !asValues) {
              // We'll store the bytes in memory if the block's storage level includes
              // "memory serialized", or if it should be cached as objects in memory
              // but we only requested its serialized bytes:
              val copyForMemory = ByteBuffer.allocate(bytes.limit)
              copyForMemory.put(bytes)
              memoryStore.putBytes(blockId, copyForMemory, level)
              bytes.rewind()
            }
            if (!asValues) {
              return Some(bytes)
            } else {
              val values = dataDeserialize(blockId, bytes)
              if (level.deserialized) {
                // Cache the values before returning them:
                // TODO: Consider creating a putValues that also takes in a iterator?
                val valuesBuffer = new ArrayBuffer[Any]
                valuesBuffer ++= values
                memoryStore.putValues(blockId, valuesBuffer, level, true).data match {
                  case Left(values2) =>
                    return Some(values2)
                  case _ =>
                    throw new Exception("Memory store did not return back an iterator")
                }
              } else {
                return Some(values)
              }
            }
          }
        }
      }
    } else {
      logDebug("Block " + blockId + " not registered locally")
    }
    None
  }

  /**
   * Get block from remote block managers.
   */
  def getRemote(blockId: BlockId): Option[Iterator[Any]] = {
    logDebug("Getting remote block " + blockId)
    doGetRemote(blockId, asValues = true).asInstanceOf[Option[Iterator[Any]]]
  }

  /**
   * Get block from remote block managers as serialized bytes.
   */
  def getRemoteBytes(blockId: BlockId): Option[ByteBuffer] = {
    logDebug("Getting remote block " + blockId + " as bytes")
    doGetRemote(blockId, asValues = false).asInstanceOf[Option[ByteBuffer]]
  }

  private def doGetRemote(blockId: BlockId, asValues: Boolean): Option[Any] = {
    require(blockId != null, "BlockId is null")
    val locations = Random.shuffle(master.getLocations(blockId))
    for (loc <- locations) {
      logDebug("Getting remote block " + blockId + " from " + loc)
      val data = BlockManagerWorker.syncGetBlock(
        GetBlock(blockId), ConnectionManagerId(loc.host, loc.port))
      if (data != null) {
        if (asValues) {
          return Some(dataDeserialize(blockId, data))
        } else {
          return Some(data)
        }
      }
      logDebug("The value of block " + blockId + " is null")
    }
    logDebug("Block " + blockId + " not found")
    None
  }

  /**
   * Get a block from the block manager (either local or remote).
   */
  def get(blockId: BlockId): Option[Iterator[Any]] = {
    val local = getLocal(blockId)
    if (local.isDefined) {
      logInfo("Found block %s locally".format(blockId))
      return local
    }
    val remote = getRemote(blockId)
    if (remote.isDefined) {
      logInfo("Found block %s remotely".format(blockId))
      return remote
    }
    None
  }

  /**
   * Get multiple blocks from local and remote block manager using their BlockManagerIds. Returns
   * an Iterator of (block ID, value) pairs so that clients may handle blocks in a pipelined
   * fashion as they're received. Expects a size in bytes to be provided for each block fetched,
   * so that we can control the maxMegabytesInFlight for the fetch.
   */
  def getMultiple(
      blocksByAddress: Seq[(BlockManagerId, Seq[(BlockId, Long)])],
      serializer: Serializer): BlockFetcherIterator = {
    val iter =
      if (conf.getBoolean("spark.shuffle.use.netty", false)) {
        new BlockFetcherIterator.NettyBlockFetcherIterator(this, blocksByAddress, serializer)
      } else {
        new BlockFetcherIterator.BasicBlockFetcherIterator(this, blocksByAddress, serializer)
      }

    iter.initialize()
    iter
  }

  def put(
      blockId: BlockId,
      values: Iterator[Any],
      level: StorageLevel,
      tellMaster: Boolean): Seq[(BlockId, BlockStatus)] = {
    doPut(blockId, IteratorValues(values), level, tellMaster)
  }

  /**
   * A short circuited method to get a block writer that can write data directly to disk.
   * The Block will be appended to the File specified by filename.
   * This is currently used for writing shuffle files out. Callers should handle error
   * cases.
   */
  def getDiskWriter(
      blockId: BlockId,
      file: File,
      serializer: Serializer,
      bufferSize: Int): BlockObjectWriter = {
    val compressStream: OutputStream => OutputStream = wrapForCompression(blockId, _)
    val syncWrites = conf.getBoolean("spark.shuffle.sync", false)
    new DiskBlockObjectWriter(blockId, file, serializer, bufferSize, compressStream, syncWrites)
  }

  /**
   * Put a new block of values to the block manager. Return a list of blocks updated as a
   * result of this put.
   */
  def put(
      blockId: BlockId,
      values: ArrayBuffer[Any],
      level: StorageLevel,
      tellMaster: Boolean = true): Seq[(BlockId, BlockStatus)] = {
    require(values != null, "Values is null")
    doPut(blockId, ArrayBufferValues(values), level, tellMaster)
  }

  /**
   * Put a new block of serialized bytes to the block manager. Return a list of blocks updated
   * as a result of this put.
   */
  def putBytes(
      blockId: BlockId,
      bytes: ByteBuffer,
      level: StorageLevel,
      tellMaster: Boolean = true): Seq[(BlockId, BlockStatus)] = {
    require(bytes != null, "Bytes is null")
    doPut(blockId, ByteBufferValues(bytes), level, tellMaster)
  }

  private def doPut(
      blockId: BlockId,
      data: Values,
      level: StorageLevel,
      tellMaster: Boolean = true): Seq[(BlockId, BlockStatus)] = {

    require(blockId != null, "BlockId is null")
    require(level != null && level.isValid, "StorageLevel is null or invalid")

    // Return value
    val updatedBlocks = new ArrayBuffer[(BlockId, BlockStatus)]

    // Remember the block's storage level so that we can correctly drop it to disk if it needs
    // to be dropped right after it got put into memory. Note, however, that other threads will
    // not be able to get() this block until we call markReady on its BlockInfo.
    val putBlockInfo = {
      val tinfo = new BlockInfo(level, tellMaster)
      // Do atomically !
      val oldBlockOpt = blockInfo.putIfAbsent(blockId, tinfo)

      if (oldBlockOpt.isDefined) {
        if (oldBlockOpt.get.waitForReady()) {
          logWarning("Block " + blockId + " already exists on this machine; not re-adding it")
          return updatedBlocks
        }

        // TODO: So the block info exists - but previous attempt to load it (?) failed.
        // What do we do now ? Retry on it ?
        oldBlockOpt.get
      } else {
        tinfo
      }
    }

    val startTimeMs = System.currentTimeMillis

    // If we're storing values and we need to replicate the data, we'll want access to the values,
    // but because our put will read the whole iterator, there will be no values left. For the
    // case where the put serializes data, we'll remember the bytes, above; but for the case where
    // it doesn't, such as deserialized storage, let's rely on the put returning an Iterator.
    var valuesAfterPut: Iterator[Any] = null

    // Ditto for the bytes after the put
    var bytesAfterPut: ByteBuffer = null

    // Size of the block in bytes
    var size = 0L

    // If we're storing bytes, then initiate the replication before storing them locally.
    // This is faster as data is already serialized and ready to send.
    val replicationFuture = if (data.isInstanceOf[ByteBufferValues] && level.replication > 1) {
      // Duplicate doesn't copy the bytes, just creates a wrapper
      val bufferView = data.asInstanceOf[ByteBufferValues].buffer.duplicate()
      Future {
        replicate(blockId, bufferView, level)
      }
    } else {
      null
    }

    putBlockInfo.synchronized {
      logTrace("Put for block " + blockId + " took " + Utils.getUsedTimeMs(startTimeMs)
        + " to get into synchronized block")

      var marked = false
      try {
        if (level.useMemory) {
          // Save it just to memory first, even if it also has useDisk set to true; we will
          // drop it to disk later if the memory store can't hold it.
          val res = data match {
            case IteratorValues(iterator) =>
              memoryStore.putValues(blockId, iterator, level, true)
            case ArrayBufferValues(array) =>
              memoryStore.putValues(blockId, array, level, true)
            case ByteBufferValues(bytes) => {
              bytes.rewind()
              memoryStore.putBytes(blockId, bytes, level)
            }
          }
          size = res.size
          res.data match {
            case Right(newBytes) => bytesAfterPut = newBytes
            case Left(newIterator) => valuesAfterPut = newIterator
          }
<<<<<<< HEAD
        } else if (level.useTachyon) {
          // Save to Tachyon.
          val askForBytes = level.replication > 1
          val res = data match {
            case IteratorValues(iterator) =>
              tachyonStore.putValues(blockId, iterator, level, askForBytes)
            case ArrayBufferValues(array) =>
              tachyonStore.putValues(blockId, array, level, askForBytes)
            case ByteBufferValues(bytes) => {
              bytes.rewind();
              tachyonStore.putBytes(blockId, bytes, level)
            }
          }
          size = res.size
          res.data match {
            case Right(newBytes) => bytesAfterPut = newBytes
            case _ =>
          } 
=======
          // Keep track of which blocks are dropped from memory
          res.droppedBlocks.foreach { block => updatedBlocks += block }
>>>>>>> 646e5540
        } else {
          // Save directly to disk.
          // Don't get back the bytes unless we replicate them.
          val askForBytes = level.replication > 1

          val res = data match {
            case IteratorValues(iterator) =>
              diskStore.putValues(blockId, iterator, level, askForBytes)
            case ArrayBufferValues(array) =>
              diskStore.putValues(blockId, array, level, askForBytes)
            case ByteBufferValues(bytes) => {
              bytes.rewind()
              diskStore.putBytes(blockId, bytes, level)
            }
          }
          size = res.size
          res.data match {
            case Right(newBytes) => bytesAfterPut = newBytes
            case _ =>
          }
        }

<<<<<<< HEAD
        // Now that the block is in either the memory, tachyon, or disk store,
        // let other threads read it, and tell the master about it.
        marked = true
        myInfo.markReady(size)
        if (tellMaster) {
          reportBlockStatus(blockId, myInfo)
=======
        val putBlockStatus = getCurrentBlockStatus(blockId, putBlockInfo)
        if (putBlockStatus.storageLevel != StorageLevel.NONE) {
          // Now that the block is in either the memory or disk store, let other threads read it,
          // and tell the master about it.
          marked = true
          putBlockInfo.markReady(size)
          if (tellMaster) {
            reportBlockStatus(blockId, putBlockInfo, putBlockStatus)
          }
          updatedBlocks += ((blockId, putBlockStatus))
>>>>>>> 646e5540
        }
      } finally {
        // If we failed in putting the block to memory/disk, notify other possible readers
        // that it has failed, and then remove it from the block info map.
        if (!marked) {
          // Note that the remove must happen before markFailure otherwise another thread
          // could've inserted a new BlockInfo before we remove it.
          blockInfo.remove(blockId)
          putBlockInfo.markFailure()
          logWarning("Putting block " + blockId + " failed")
        }
      }
    }
    logDebug("Put block " + blockId + " locally took " + Utils.getUsedTimeMs(startTimeMs))

    // Either we're storing bytes and we asynchronously started replication, or we're storing
    // values and need to serialize and replicate them now:
    if (level.replication > 1) {
      data match {
        case ByteBufferValues(bytes) => Await.ready(replicationFuture, Duration.Inf)
        case _ => {
          val remoteStartTime = System.currentTimeMillis
          // Serialize the block if not already done
          if (bytesAfterPut == null) {
            if (valuesAfterPut == null) {
              throw new SparkException(
                "Underlying put returned neither an Iterator nor bytes! This shouldn't happen.")
            }
            bytesAfterPut = dataSerialize(blockId, valuesAfterPut)
          }
          replicate(blockId, bytesAfterPut, level)
          logDebug("Put block " + blockId + " remotely took " +
            Utils.getUsedTimeMs(remoteStartTime))
        }
      }
    }

    BlockManager.dispose(bytesAfterPut)

    if (level.replication > 1) {
      logDebug("Put for block " + blockId + " with replication took " +
        Utils.getUsedTimeMs(startTimeMs))
    } else {
      logDebug("Put for block " + blockId + " without replication took " +
        Utils.getUsedTimeMs(startTimeMs))
    }

    updatedBlocks
  }

  /**
   * Replicate block to another node.
   */
  var cachedPeers: Seq[BlockManagerId] = null
  private def replicate(blockId: BlockId, data: ByteBuffer, level: StorageLevel) {
    val tLevel = StorageLevel(
      level.useDisk, level.useMemory, level.useTachyon, level.deserialized, 1)
    if (cachedPeers == null) {
      cachedPeers = master.getPeers(blockManagerId, level.replication - 1)
    }
    for (peer: BlockManagerId <- cachedPeers) {
      val start = System.nanoTime
      data.rewind()
      logDebug("Try to replicate BlockId " + blockId + " once; The size of the data is "
        + data.limit() + " Bytes. To node: " + peer)
      if (!BlockManagerWorker.syncPutBlock(PutBlock(blockId, data, tLevel),
        new ConnectionManagerId(peer.host, peer.port))) {
        logError("Failed to call syncPutBlock to " + peer)
      }
      logDebug("Replicated BlockId " + blockId + " once used " +
        (System.nanoTime - start) / 1e6 + " s; The size of the data is " +
        data.limit() + " bytes.")
    }
  }

  /**
   * Read a block consisting of a single object.
   */
  def getSingle(blockId: BlockId): Option[Any] = {
    get(blockId).map(_.next())
  }

  /**
   * Write a block consisting of a single object.
   */
  def putSingle(
      blockId: BlockId,
      value: Any,
      level: StorageLevel,
      tellMaster: Boolean = true): Seq[(BlockId, BlockStatus)] = {
    put(blockId, Iterator(value), level, tellMaster)
  }

  /**
   * Drop a block from memory, possibly putting it on disk if applicable. Called when the memory
   * store reaches its limit and needs to free up space.
   *
   * Return the block status if the given block has been updated, else None.
   */
  def dropFromMemory(
      blockId: BlockId,
      data: Either[ArrayBuffer[Any], ByteBuffer]): Option[BlockStatus] = {

    logInfo("Dropping block " + blockId + " from memory")
    val info = blockInfo.get(blockId).orNull

    // If the block has not already been dropped
    if (info != null)  {
      info.synchronized {
        // required ? As of now, this will be invoked only for blocks which are ready
        // But in case this changes in future, adding for consistency sake.
        if (!info.waitForReady()) {
          // If we get here, the block write failed.
          logWarning("Block " + blockId + " was marked as failure. Nothing to drop")
          return None
        }

        var blockIsUpdated = false
        val level = info.level

        // Drop to disk, if storage level requires
        if (level.useDisk && !diskStore.contains(blockId)) {
          logInfo("Writing block " + blockId + " to disk")
          data match {
            case Left(elements) =>
              diskStore.putValues(blockId, elements, level, false)
            case Right(bytes) =>
              diskStore.putBytes(blockId, bytes, level)
          }
          blockIsUpdated = true
        }

        // Actually drop from memory store
        val droppedMemorySize =
          if (memoryStore.contains(blockId)) memoryStore.getSize(blockId) else 0L
        val blockIsRemoved = memoryStore.remove(blockId)
        if (blockIsRemoved) {
          blockIsUpdated = true
        } else {
          logWarning("Block " + blockId + " could not be dropped from memory as it does not exist")
        }

        val status = getCurrentBlockStatus(blockId, info)
        if (info.tellMaster) {
          reportBlockStatus(blockId, info, status, droppedMemorySize)
        }
        if (!level.useDisk) {
          // The block is completely gone from this node; forget it so we can put() it again later.
          blockInfo.remove(blockId)
        }
        if (blockIsUpdated) {
          return Some(status)
        }
      }
    }
    None
  }

  /**
   * Remove all blocks belonging to the given RDD.
   * @return The number of blocks removed.
   */
  def removeRdd(rddId: Int): Int = {
    // TODO: Instead of doing a linear scan on the blockInfo map, create another map that maps
    // from RDD.id to blocks.
    logInfo("Removing RDD " + rddId)
    val blocksToRemove = blockInfo.keys.flatMap(_.asRDDId).filter(_.rddId == rddId)
    blocksToRemove.foreach(blockId => removeBlock(blockId, tellMaster = false))
    blocksToRemove.size
  }

  /**
   * Remove a block from both memory and disk.
   */
  def removeBlock(blockId: BlockId, tellMaster: Boolean = true) {
    logInfo("Removing block " + blockId)
    val info = blockInfo.get(blockId).orNull
    if (info != null) info.synchronized {
      // Removals are idempotent in disk store and memory store. At worst, we get a warning.
      val removedFromMemory = memoryStore.remove(blockId)
      val removedFromDisk = diskStore.remove(blockId)
      val removedFromTachyon = if (tachyonInitialized) tachyonStore.remove(blockId) else false
      if (!removedFromMemory && !removedFromDisk && !removedFromTachyon) {
        logWarning("Block " + blockId + " could not be removed as it was not found in either " +
          "the disk, memory, or tachyon store")
      }
      blockInfo.remove(blockId)
      if (tellMaster && info.tellMaster) {
        val status = getCurrentBlockStatus(blockId, info)
        reportBlockStatus(blockId, info, status)
      }
    } else {
      // The block has already been removed; do nothing.
      logWarning("Asked to remove block " + blockId + ", which does not exist")
    }
  }

  private def dropOldNonBroadcastBlocks(cleanupTime: Long) {
    logInfo("Dropping non broadcast blocks older than " + cleanupTime)
    dropOldBlocks(cleanupTime, !_.isBroadcast)
  }

  private def dropOldBroadcastBlocks(cleanupTime: Long) {
    logInfo("Dropping broadcast blocks older than " + cleanupTime)
    dropOldBlocks(cleanupTime, _.isBroadcast)
  }

  private def dropOldBlocks(cleanupTime: Long, shouldDrop: (BlockId => Boolean)) {
    val iterator = blockInfo.internalMap.entrySet().iterator()
    while (iterator.hasNext) {
      val entry = iterator.next()
      val (id, info, time) = (entry.getKey, entry.getValue._1, entry.getValue._2)
      if (time < cleanupTime && shouldDrop(id)) {
        info.synchronized {
          val level = info.level
          if (level.useMemory) {
            memoryStore.remove(id)
          }
          if (level.useDisk) {
            diskStore.remove(id)
          }
          if (level.useTachyon) {
            tachyonStore.remove(id)
          }
          iterator.remove()
          logInfo("Dropped block " + id)
        }
        val status = getCurrentBlockStatus(id, info)
        reportBlockStatus(id, info, status)
      }
    }
  }

  def shouldCompress(blockId: BlockId): Boolean = blockId match {
    case ShuffleBlockId(_, _, _) => compressShuffle
    case BroadcastBlockId(_) => compressBroadcast
    case RDDBlockId(_, _) => compressRdds
    case TempBlockId(_) => compressShuffleSpill
    case _ => false
  }

  /**
   * Wrap an output stream for compression if block compression is enabled for its block type
   */
  def wrapForCompression(blockId: BlockId, s: OutputStream): OutputStream = {
    if (shouldCompress(blockId)) compressionCodec.compressedOutputStream(s) else s
  }

  /**
   * Wrap an input stream for compression if block compression is enabled for its block type
   */
  def wrapForCompression(blockId: BlockId, s: InputStream): InputStream = {
    if (shouldCompress(blockId)) compressionCodec.compressedInputStream(s) else s
  }

  /** Serializes into a stream. */
  def dataSerializeStream(
      blockId: BlockId,
      outputStream: OutputStream,
      values: Iterator[Any],
      serializer: Serializer = defaultSerializer) {
    val byteStream = new FastBufferedOutputStream(outputStream)
    val ser = serializer.newInstance()
    ser.serializeStream(wrapForCompression(blockId, byteStream)).writeAll(values).close()
  }

  /** Serializes into a byte buffer. */
  def dataSerialize(
      blockId: BlockId,
      values: Iterator[Any],
      serializer: Serializer = defaultSerializer): ByteBuffer = {
    val byteStream = new FastByteArrayOutputStream(4096)
    dataSerializeStream(blockId, byteStream, values, serializer)
    byteStream.trim()
    ByteBuffer.wrap(byteStream.array)
  }

  /**
   * Deserializes a ByteBuffer into an iterator of values and disposes of it when the end of
   * the iterator is reached.
   */
  def dataDeserialize(
      blockId: BlockId,
      bytes: ByteBuffer,
      serializer: Serializer = defaultSerializer): Iterator[Any] = {
    bytes.rewind()
    val stream = wrapForCompression(blockId, new ByteBufferInputStream(bytes, true))
    serializer.newInstance().deserializeStream(stream).asIterator
  }

  def stop() {
    if (heartBeatTask != null) {
      heartBeatTask.cancel()
    }
    connectionManager.stop()
    actorSystem.stop(slaveActor)
    blockInfo.clear()
    memoryStore.clear()
    diskStore.clear()
    if(tachyonInitialized) {
      tachyonStore.clear() 
    }
    metadataCleaner.cancel()
    broadcastCleaner.cancel()
    logInfo("BlockManager stopped")
  }
}


private[spark] object BlockManager extends Logging {
  val ID_GENERATOR = new IdGenerator

  def getMaxMemory(conf: SparkConf): Long = {
    val memoryFraction = conf.getDouble("spark.storage.memoryFraction", 0.6)
    (Runtime.getRuntime.maxMemory * memoryFraction).toLong
  }

  def getHeartBeatFrequency(conf: SparkConf): Long =
    conf.getLong("spark.storage.blockManagerTimeoutIntervalMs", 60000) / 4

  def getDisableHeartBeatsForTesting(conf: SparkConf): Boolean =
    conf.getBoolean("spark.test.disableBlockManagerHeartBeat", false)

  /**
   * Attempt to clean up a ByteBuffer if it is memory-mapped. This uses an *unsafe* Sun API that
   * might cause errors if one attempts to read from the unmapped buffer, but it's better than
   * waiting for the GC to find it because that could lead to huge numbers of open files. There's
   * unfortunately no standard API to do this.
   */
  def dispose(buffer: ByteBuffer) {
    if (buffer != null && buffer.isInstanceOf[MappedByteBuffer]) {
      logTrace("Unmapping " + buffer)
      if (buffer.asInstanceOf[DirectBuffer].cleaner() != null) {
        buffer.asInstanceOf[DirectBuffer].cleaner().clean()
      }
    }
  }

  def blockIdsToBlockManagers(
      blockIds: Array[BlockId],
      env: SparkEnv,
      blockManagerMaster: BlockManagerMaster = null): Map[BlockId, Seq[BlockManagerId]] = {

    // blockManagerMaster != null is used in tests
    assert (env != null || blockManagerMaster != null)
    val blockLocations: Seq[Seq[BlockManagerId]] = if (blockManagerMaster == null) {
      env.blockManager.getLocationBlockIds(blockIds)
    } else {
      blockManagerMaster.getLocations(blockIds)
    }

    val blockManagers = new HashMap[BlockId, Seq[BlockManagerId]]
    for (i <- 0 until blockIds.length) {
      blockManagers(blockIds(i)) = blockLocations(i)
    }
    blockManagers.toMap
  }

  def blockIdsToExecutorIds(
      blockIds: Array[BlockId],
      env: SparkEnv,
      blockManagerMaster: BlockManagerMaster = null): Map[BlockId, Seq[String]] = {
    blockIdsToBlockManagers(blockIds, env, blockManagerMaster).mapValues(s => s.map(_.executorId))
  }

  def blockIdsToHosts(
      blockIds: Array[BlockId],
      env: SparkEnv,
      blockManagerMaster: BlockManagerMaster = null): Map[BlockId, Seq[String]] = {
    blockIdsToBlockManagers(blockIds, env, blockManagerMaster).mapValues(s => s.map(_.host))
  }
}<|MERGE_RESOLUTION|>--- conflicted
+++ resolved
@@ -19,21 +19,19 @@
 
 import java.io.{File, InputStream, OutputStream}
 import java.nio.{ByteBuffer, MappedByteBuffer}
-
 import scala.collection.mutable.{ArrayBuffer, HashMap}
 import scala.concurrent.{Await, Future}
 import scala.concurrent.duration._
 import scala.util.Random
-
 import akka.actor.{ActorSystem, Cancellable, Props}
 import it.unimi.dsi.fastutil.io.{FastBufferedOutputStream, FastByteArrayOutputStream}
 import sun.nio.ch.DirectBuffer
-
 import org.apache.spark.{Logging, SecurityManager, SparkConf, SparkEnv, SparkException}
 import org.apache.spark.io.CompressionCodec
 import org.apache.spark.network._
 import org.apache.spark.serializer.Serializer
 import org.apache.spark.util._
+
 
 sealed trait Values
 
@@ -133,12 +131,6 @@
   /**
    * Construct a BlockManager with a memory limit set based on system properties.
    */
-<<<<<<< HEAD
-  def this(execId: String, actorSystem: ActorSystem, master: BlockManagerMaster,
-    serializer: Serializer, conf: SparkConf, securityManager: SecurityManager) = {
-    this(execId, actorSystem, master, serializer, BlockManager.getMaxMemory(conf), conf, 
-      securityManager)
-=======
   def this(
       execId: String,
       actorSystem: ActorSystem,
@@ -148,7 +140,6 @@
       securityManager: SecurityManager) = {
     this(execId, actorSystem, master, serializer, BlockManager.getMaxMemory(conf),
       conf, securityManager)
->>>>>>> 646e5540
   }
 
   /**
@@ -263,36 +254,13 @@
       info: BlockInfo,
       status: BlockStatus,
       droppedMemorySize: Long = 0L): Boolean = {
-<<<<<<< HEAD
-    val (curLevel, inMemSize, onDiskSize, inTachyonSize, tellMaster) = info.synchronized {
-      info.level match {
-        case null =>
-          (StorageLevel.NONE, 0L, 0L, 0L, false)
-        case level =>
-          val inMem = level.useMemory && memoryStore.contains(blockId)
-          val onDisk = level.useDisk && diskStore.contains(blockId)
-          val inTachyon = level.useTachyon && tachyonStore.contains(blockId)
-          val storageLevel = StorageLevel(
-            onDisk, inMem, inTachyon, level.deserialized, level.replication)
-          val memSize = if (inMem) memoryStore.getSize(blockId) else droppedMemorySize
-          val tachyonSize = if (inTachyon) tachyonStore.getSize(blockId) else droppedMemorySize
-          val diskSize = if (onDisk) diskStore.getSize(blockId) else 0L
-          (storageLevel, memSize, diskSize, tachyonSize, info.tellMaster)
-      }
-    }
-
-    if (tellMaster) {
-      master.updateBlockInfo(
-        blockManagerId, blockId, curLevel, inMemSize, onDiskSize, inTachyonSize)
-    } else {
-      true
-    }
-=======
     if (info.tellMaster) {
       val storageLevel = status.storageLevel
       val inMemSize = Math.max(status.memSize, droppedMemorySize)
+      val inTachyonSize = Math.max(status.tachyonSize, droppedMemorySize)
       val onDiskSize = status.diskSize
-      master.updateBlockInfo(blockManagerId, blockId, storageLevel, inMemSize, onDiskSize)
+      master.updateBlockInfo(
+        blockManagerId, blockId, storageLevel, inMemSize, onDiskSize, inTachyonSize)
     } else true
   }
 
@@ -302,23 +270,24 @@
    * and the updated in-memory and on-disk sizes.
    */
   private def getCurrentBlockStatus(blockId: BlockId, info: BlockInfo): BlockStatus = {
-    val (newLevel, inMemSize, onDiskSize) = info.synchronized {
+    val (newLevel, inMemSize, onDiskSize, inTachyonSize) = info.synchronized {
       info.level match {
         case null =>
-          (StorageLevel.NONE, 0L, 0L)
+          (StorageLevel.NONE, 0L, 0L, 0L)
         case level =>
           val inMem = level.useMemory && memoryStore.contains(blockId)
+          val inTachyon = level.useTachyon && tachyonStore.contains(blockId)
           val onDisk = level.useDisk && diskStore.contains(blockId)
           val deserialized = if (inMem) level.deserialized else false
-          val replication = if (inMem || onDisk) level.replication else 1
-          val storageLevel = StorageLevel(onDisk, inMem, deserialized, replication)
+          val replication = if (inMem || inTachyon || onDisk) level.replication else 1
+          val storageLevel = StorageLevel(onDisk, inMem, inTachyon, deserialized, replication)
           val memSize = if (inMem) memoryStore.getSize(blockId) else 0L
+          val tachyonSize = if (inTachyon) tachyonStore.getSize(blockId) else 0L
           val diskSize = if (onDisk) diskStore.getSize(blockId) else 0L
-          (storageLevel, memSize, diskSize)
-      }
-    }
-    BlockStatus(newLevel, inMemSize, onDiskSize)
->>>>>>> 646e5540
+          (storageLevel, memSize, diskSize, tachyonSize)
+      }
+    }
+    BlockStatus(newLevel, inMemSize, onDiskSize, inTachyonSize)
   }
 
   /**
@@ -680,7 +649,8 @@
             case Right(newBytes) => bytesAfterPut = newBytes
             case Left(newIterator) => valuesAfterPut = newIterator
           }
-<<<<<<< HEAD
+          // Keep track of which blocks are dropped from memory
+          res.droppedBlocks.foreach { block => updatedBlocks += block }
         } else if (level.useTachyon) {
           // Save to Tachyon.
           val askForBytes = level.replication > 1
@@ -699,10 +669,6 @@
             case Right(newBytes) => bytesAfterPut = newBytes
             case _ =>
           } 
-=======
-          // Keep track of which blocks are dropped from memory
-          res.droppedBlocks.foreach { block => updatedBlocks += block }
->>>>>>> 646e5540
         } else {
           // Save directly to disk.
           // Don't get back the bytes unless we replicate them.
@@ -725,25 +691,16 @@
           }
         }
 
-<<<<<<< HEAD
-        // Now that the block is in either the memory, tachyon, or disk store,
-        // let other threads read it, and tell the master about it.
-        marked = true
-        myInfo.markReady(size)
-        if (tellMaster) {
-          reportBlockStatus(blockId, myInfo)
-=======
         val putBlockStatus = getCurrentBlockStatus(blockId, putBlockInfo)
         if (putBlockStatus.storageLevel != StorageLevel.NONE) {
-          // Now that the block is in either the memory or disk store, let other threads read it,
-          // and tell the master about it.
+          // Now that the block is in either the memory, tachyon, or disk store,
+          // let other threads read it, and tell the master about it.
           marked = true
           putBlockInfo.markReady(size)
           if (tellMaster) {
             reportBlockStatus(blockId, putBlockInfo, putBlockStatus)
           }
           updatedBlocks += ((blockId, putBlockStatus))
->>>>>>> 646e5540
         }
       } finally {
         // If we failed in putting the block to memory/disk, notify other possible readers
