/*
 * Licensed to the Apache Software Foundation (ASF) under one or more
 * contributor license agreements.  See the NOTICE file distributed with
 * this work for additional information regarding copyright ownership.
 * The ASF licenses this file to You under the Apache License, Version 2.0
 * (the "License"); you may not use this file except in compliance with
 * the License.  You may obtain a copy of the License at
 *
 *    http://www.apache.org/licenses/LICENSE-2.0
 *
 * Unless required by applicable law or agreed to in writing, software
 * distributed under the License is distributed on an "AS IS" BASIS,
 * WITHOUT WARRANTIES OR CONDITIONS OF ANY KIND, either express or implied.
 * See the License for the specific language governing permissions and
 * limitations under the License.
 */

package org.apache.spark.storage

import java.io._

import scala.collection.mutable.{ArrayBuffer, HashMap}
import scala.concurrent.{Await, ExecutionContext, Future}
import scala.concurrent.duration._
import scala.reflect.ClassTag
import scala.util.Random
import scala.util.control.NonFatal

import org.apache.spark._
import org.apache.spark.executor.{DataReadMethod, ShuffleWriteMetrics}
import org.apache.spark.internal.Logging
import org.apache.spark.memory.MemoryManager
import org.apache.spark.network._
import org.apache.spark.network.buffer.{ManagedBuffer, NettyManagedBuffer}
import org.apache.spark.network.netty.SparkTransportConf
import org.apache.spark.network.shuffle.ExternalShuffleClient
import org.apache.spark.network.shuffle.protocol.ExecutorShuffleInfo
import org.apache.spark.rpc.RpcEnv
import org.apache.spark.serializer.{SerializerInstance, SerializerManager}
import org.apache.spark.shuffle.ShuffleManager
import org.apache.spark.storage.memory._
import org.apache.spark.util._
import org.apache.spark.util.io.ChunkedByteBuffer

/* Class for returning a fetched block and associated metrics. */
private[spark] class BlockResult(
    val data: Iterator[Any],
    val readMethod: DataReadMethod.Value,
    val bytes: Long)

/**
 * Manager running on every node (driver and executors) which provides interfaces for putting and
 * retrieving blocks both locally and remotely into various stores (memory, disk, and off-heap).
 *
 * Note that [[initialize()]] must be called before the BlockManager is usable.
 */
private[spark] class BlockManager(
    executorId: String,
    rpcEnv: RpcEnv,
    val master: BlockManagerMaster,
    serializerManager: SerializerManager,
    val conf: SparkConf,
    memoryManager: MemoryManager,
    mapOutputTracker: MapOutputTracker,
    shuffleManager: ShuffleManager,
    blockTransferService: BlockTransferService,
    securityManager: SecurityManager,
    numUsableCores: Int)
  extends BlockDataManager with BlockEvictionHandler with Logging {

  private[spark] val externalShuffleServiceEnabled =
    conf.getBoolean("spark.shuffle.service.enabled", false)

  val diskBlockManager = {
    // Only perform cleanup if an external service is not serving our shuffle files.
    val deleteFilesOnStop =
      !externalShuffleServiceEnabled || executorId == SparkContext.DRIVER_IDENTIFIER
    new DiskBlockManager(conf, deleteFilesOnStop)
  }

  // Visible for testing
  private[storage] val blockInfoManager = new BlockInfoManager

  private val futureExecutionContext = ExecutionContext.fromExecutorService(
    ThreadUtils.newDaemonCachedThreadPool("block-manager-future", 128))

  // Actual storage of where blocks are kept
<<<<<<< HEAD
  private[spark] val memoryStore = new MemoryStore(conf, serializerManager, this, memoryManager)
=======
  private[spark] val memoryStore =
    new MemoryStore(conf, blockInfoManager, serializerManager, memoryManager, this)
>>>>>>> 48ee16d8
  private[spark] val diskStore = new DiskStore(conf, diskBlockManager)
  memoryManager.setMemoryStore(memoryStore)

  // Note: depending on the memory manager, `maxStorageMemory` may actually vary over time.
  // However, since we use this only for reporting and logging, what we actually want here is
  // the absolute maximum value that `maxStorageMemory` can ever possibly reach. We may need
  // to revisit whether reporting this value as the "max" is intuitive to the user.
  private val maxMemory = memoryManager.maxStorageMemory

  // Port used by the external shuffle service. In Yarn mode, this may be already be
  // set through the Hadoop configuration as the server is launched in the Yarn NM.
  private val externalShuffleServicePort = {
    val tmpPort = Utils.getSparkOrYarnConfig(conf, "spark.shuffle.service.port", "7337").toInt
    if (tmpPort == 0) {
      // for testing, we set "spark.shuffle.service.port" to 0 in the yarn config, so yarn finds
      // an open port.  But we still need to tell our spark apps the right port to use.  So
      // only if the yarn config has the port set to 0, we prefer the value in the spark config
      conf.get("spark.shuffle.service.port").toInt
    } else {
      tmpPort
    }
  }

  var blockManagerId: BlockManagerId = _

  // Address of the server that serves this executor's shuffle files. This is either an external
  // service, or just our own Executor's BlockManager.
  private[spark] var shuffleServerId: BlockManagerId = _

  // Client to read other executors' shuffle files. This is either an external service, or just the
  // standard BlockTransferService to directly connect to other Executors.
  private[spark] val shuffleClient = if (externalShuffleServiceEnabled) {
    val transConf = SparkTransportConf.fromSparkConf(conf, "shuffle", numUsableCores)
    new ExternalShuffleClient(transConf, securityManager, securityManager.isAuthenticationEnabled(),
      securityManager.isSaslEncryptionEnabled())
  } else {
    blockTransferService
  }

  // Max number of failures before this block manager refreshes the block locations from the driver
  private val maxFailuresBeforeLocationRefresh =
    conf.getInt("spark.block.failures.beforeLocationRefresh", 5)

  private val slaveEndpoint = rpcEnv.setupEndpoint(
    "BlockManagerEndpoint" + BlockManager.ID_GENERATOR.next,
    new BlockManagerSlaveEndpoint(rpcEnv, this, mapOutputTracker))

  // Pending re-registration action being executed asynchronously or null if none is pending.
  // Accesses should synchronize on asyncReregisterLock.
  private var asyncReregisterTask: Future[Unit] = null
  private val asyncReregisterLock = new Object

  // Field related to peer block managers that are necessary for block replication
  @volatile private var cachedPeers: Seq[BlockManagerId] = _
  private val peerFetchLock = new Object
  private var lastPeerFetchTime = 0L

  /**
   * Initializes the BlockManager with the given appId. This is not performed in the constructor as
   * the appId may not be known at BlockManager instantiation time (in particular for the driver,
   * where it is only learned after registration with the TaskScheduler).
   *
   * This method initializes the BlockTransferService and ShuffleClient, registers with the
   * BlockManagerMaster, starts the BlockManagerWorker endpoint, and registers with a local shuffle
   * service if configured.
   */
  def initialize(appId: String): Unit = {
    blockTransferService.init(this)
    shuffleClient.init(appId)

    blockManagerId = BlockManagerId(
      executorId, blockTransferService.hostName, blockTransferService.port)

    shuffleServerId = if (externalShuffleServiceEnabled) {
      logInfo(s"external shuffle service port = $externalShuffleServicePort")
      BlockManagerId(executorId, blockTransferService.hostName, externalShuffleServicePort)
    } else {
      blockManagerId
    }

    master.registerBlockManager(blockManagerId, maxMemory, slaveEndpoint)

    // Register Executors' configuration with the local shuffle service, if one should exist.
    if (externalShuffleServiceEnabled && !blockManagerId.isDriver) {
      registerWithExternalShuffleServer()
    }
  }

  private def registerWithExternalShuffleServer() {
    logInfo("Registering executor with local external shuffle service.")
    val shuffleConfig = new ExecutorShuffleInfo(
      diskBlockManager.localDirs.map(_.toString),
      diskBlockManager.subDirsPerLocalDir,
      shuffleManager.shortName)

    val MAX_ATTEMPTS = 3
    val SLEEP_TIME_SECS = 5

    for (i <- 1 to MAX_ATTEMPTS) {
      try {
        // Synchronous and will throw an exception if we cannot connect.
        shuffleClient.asInstanceOf[ExternalShuffleClient].registerWithShuffleServer(
          shuffleServerId.host, shuffleServerId.port, shuffleServerId.executorId, shuffleConfig)
        return
      } catch {
        case e: Exception if i < MAX_ATTEMPTS =>
          logError(s"Failed to connect to external shuffle server, will retry ${MAX_ATTEMPTS - i}"
            + s" more times after waiting $SLEEP_TIME_SECS seconds...", e)
          Thread.sleep(SLEEP_TIME_SECS * 1000)
      }
    }
  }

  /**
   * Report all blocks to the BlockManager again. This may be necessary if we are dropped
   * by the BlockManager and come back or if we become capable of recovering blocks on disk after
   * an executor crash.
   *
   * This function deliberately fails silently if the master returns false (indicating that
   * the slave needs to re-register). The error condition will be detected again by the next
   * heart beat attempt or new block registration and another try to re-register all blocks
   * will be made then.
   */
  private def reportAllBlocks(): Unit = {
    logInfo(s"Reporting ${blockInfoManager.size} blocks to the master.")
    for ((blockId, info) <- blockInfoManager.entries) {
      val status = getCurrentBlockStatus(blockId, info)
      if (!tryToReportBlockStatus(blockId, info, status)) {
        logError(s"Failed to report $blockId to master; giving up.")
        return
      }
    }
  }

  /**
   * Re-register with the master and report all blocks to it. This will be called by the heart beat
   * thread if our heartbeat to the block manager indicates that we were not registered.
   *
   * Note that this method must be called without any BlockInfo locks held.
   */
  def reregister(): Unit = {
    // TODO: We might need to rate limit re-registering.
    logInfo("BlockManager re-registering with master")
    master.registerBlockManager(blockManagerId, maxMemory, slaveEndpoint)
    reportAllBlocks()
  }

  /**
   * Re-register with the master sometime soon.
   */
  private def asyncReregister(): Unit = {
    asyncReregisterLock.synchronized {
      if (asyncReregisterTask == null) {
        asyncReregisterTask = Future[Unit] {
          // This is a blocking action and should run in futureExecutionContext which is a cached
          // thread pool
          reregister()
          asyncReregisterLock.synchronized {
            asyncReregisterTask = null
          }
        }(futureExecutionContext)
      }
    }
  }

  /**
   * For testing. Wait for any pending asynchronous re-registration; otherwise, do nothing.
   */
  def waitForAsyncReregister(): Unit = {
    val task = asyncReregisterTask
    if (task != null) {
      Await.ready(task, Duration.Inf)
    }
  }

  /**
   * Interface to get local block data. Throws an exception if the block cannot be found or
   * cannot be read successfully.
   */
  override def getBlockData(blockId: BlockId): ManagedBuffer = {
    if (blockId.isShuffle) {
      shuffleManager.shuffleBlockResolver.getBlockData(blockId.asInstanceOf[ShuffleBlockId])
    } else {
      getLocalBytes(blockId) match {
        case Some(buffer) => new BlockManagerManagedBuffer(blockInfoManager, blockId, buffer)
        case None => throw new BlockNotFoundException(blockId.toString)
      }
    }
  }

  /**
   * Put the block locally, using the given storage level.
   */
  override def putBlockData(
      blockId: BlockId,
      data: ManagedBuffer,
      level: StorageLevel,
      classTag: ClassTag[_]): Boolean = {
    putBytes(blockId, new ChunkedByteBuffer(data.nioByteBuffer()), level)(classTag)
  }

  /**
   * Get the BlockStatus for the block identified by the given ID, if it exists.
   * NOTE: This is mainly for testing, and it doesn't fetch information from external block store.
   */
  def getStatus(blockId: BlockId): Option[BlockStatus] = {
    blockInfoManager.get(blockId).map { info =>
      val memSize = if (memoryStore.contains(blockId)) memoryStore.getSize(blockId) else 0L
      val diskSize = if (diskStore.contains(blockId)) diskStore.getSize(blockId) else 0L
      BlockStatus(info.level, memSize = memSize, diskSize = diskSize)
    }
  }

  /**
   * Get the ids of existing blocks that match the given filter. Note that this will
   * query the blocks stored in the disk block manager (that the block manager
   * may not know of).
   */
  def getMatchingBlockIds(filter: BlockId => Boolean): Seq[BlockId] = {
    // The `toArray` is necessary here in order to force the list to be materialized so that we
    // don't try to serialize a lazy iterator when responding to client requests.
    (blockInfoManager.entries.map(_._1) ++ diskBlockManager.getAllBlocks())
      .filter(filter)
      .toArray
      .toSeq
  }

  /**
   * Tell the master about the current storage status of a block. This will send a block update
   * message reflecting the current status, *not* the desired storage level in its block info.
   * For example, a block with MEMORY_AND_DISK set might have fallen out to be only on disk.
   *
   * droppedMemorySize exists to account for when the block is dropped from memory to disk (so
   * it is still valid). This ensures that update in master will compensate for the increase in
   * memory on slave.
   */
  private def reportBlockStatus(
      blockId: BlockId,
      info: BlockInfo,
      status: BlockStatus,
      droppedMemorySize: Long = 0L): Unit = {
    val needReregister = !tryToReportBlockStatus(blockId, info, status, droppedMemorySize)
    if (needReregister) {
      logInfo(s"Got told to re-register updating block $blockId")
      // Re-registering will report our new block for free.
      asyncReregister()
    }
    logDebug(s"Told master about block $blockId")
  }

  /**
   * Actually send a UpdateBlockInfo message. Returns the master's response,
   * which will be true if the block was successfully recorded and false if
   * the slave needs to re-register.
   */
  private def tryToReportBlockStatus(
      blockId: BlockId,
      info: BlockInfo,
      status: BlockStatus,
      droppedMemorySize: Long = 0L): Boolean = {
    if (info.tellMaster) {
      val storageLevel = status.storageLevel
      val inMemSize = Math.max(status.memSize, droppedMemorySize)
      val onDiskSize = status.diskSize
      master.updateBlockInfo(blockManagerId, blockId, storageLevel, inMemSize, onDiskSize)
    } else {
      true
    }
  }

  /**
   * Return the updated storage status of the block with the given ID. More specifically, if
   * the block is dropped from memory and possibly added to disk, return the new storage level
   * and the updated in-memory and on-disk sizes.
   */
  private def getCurrentBlockStatus(blockId: BlockId, info: BlockInfo): BlockStatus = {
    info.synchronized {
      info.level match {
        case null =>
          BlockStatus(StorageLevel.NONE, memSize = 0L, diskSize = 0L)
        case level =>
          val inMem = level.useMemory && memoryStore.contains(blockId)
          val onDisk = level.useDisk && diskStore.contains(blockId)
          val deserialized = if (inMem) level.deserialized else false
          val replication = if (inMem  || onDisk) level.replication else 1
          val storageLevel =
            StorageLevel(onDisk, inMem, deserialized, replication)
          val memSize = if (inMem) memoryStore.getSize(blockId) else 0L
          val diskSize = if (onDisk) diskStore.getSize(blockId) else 0L
          BlockStatus(storageLevel, memSize, diskSize)
      }
    }
  }

  /**
   * Get locations of an array of blocks.
   */
  private def getLocationBlockIds(blockIds: Array[BlockId]): Array[Seq[BlockManagerId]] = {
    val startTimeMs = System.currentTimeMillis
    val locations = master.getLocations(blockIds).toArray
    logDebug("Got multiple block location in %s".format(Utils.getUsedTimeMs(startTimeMs)))
    locations
  }

  /**
   * Get block from local block manager as an iterator of Java objects.
   */
  def getLocalValues(blockId: BlockId): Option[BlockResult] = {
    logDebug(s"Getting local block $blockId")
    blockInfoManager.lockForReading(blockId) match {
      case None =>
        logDebug(s"Block $blockId was not found")
        None
      case Some(info) =>
        val level = info.level
        logDebug(s"Level for block $blockId is $level")
        if (level.useMemory && memoryStore.contains(blockId)) {
          val iter: Iterator[Any] = if (level.deserialized) {
            memoryStore.getValues(blockId).get
          } else {
            serializerManager.dataDeserialize(
              blockId, memoryStore.getBytes(blockId).get)(info.classTag)
          }
          val ci = CompletionIterator[Any, Iterator[Any]](iter, releaseLock(blockId))
          Some(new BlockResult(ci, DataReadMethod.Memory, info.size))
        } else if (level.useDisk && diskStore.contains(blockId)) {
          val iterToReturn: Iterator[Any] = {
            val diskBytes = diskStore.getBytes(blockId)
            if (level.deserialized) {
              val diskValues = serializerManager.dataDeserialize(blockId, diskBytes)(info.classTag)
              maybeCacheDiskValuesInMemory(info, blockId, level, diskValues)
            } else {
              val bytes = maybeCacheDiskBytesInMemory(info, blockId, level, diskBytes)
              serializerManager.dataDeserialize(blockId, bytes)(info.classTag)
            }
          }
          val ci = CompletionIterator[Any, Iterator[Any]](iterToReturn, releaseLock(blockId))
          Some(new BlockResult(ci, DataReadMethod.Disk, info.size))
        } else {
          releaseLock(blockId)
          throw new SparkException(s"Block $blockId was not found even though it's read-locked")
        }
    }
  }

  /**
   * Get block from the local block manager as serialized bytes.
   */
  def getLocalBytes(blockId: BlockId): Option[ChunkedByteBuffer] = {
    logDebug(s"Getting local block $blockId as bytes")
    // As an optimization for map output fetches, if the block is for a shuffle, return it
    // without acquiring a lock; the disk store never deletes (recent) items so this should work
    if (blockId.isShuffle) {
      val shuffleBlockResolver = shuffleManager.shuffleBlockResolver
      // TODO: This should gracefully handle case where local block is not available. Currently
      // downstream code will throw an exception.
      Option(
        new ChunkedByteBuffer(
          shuffleBlockResolver.getBlockData(blockId.asInstanceOf[ShuffleBlockId]).nioByteBuffer()))
    } else {
      blockInfoManager.lockForReading(blockId).map { info => doGetLocalBytes(blockId, info) }
    }
  }

  /**
   * Get block from the local block manager as serialized bytes.
   *
   * Must be called while holding a read lock on the block.
   * Releases the read lock upon exception; keeps the read lock upon successful return.
   */
  private def doGetLocalBytes(blockId: BlockId, info: BlockInfo): ChunkedByteBuffer = {
    val level = info.level
    logDebug(s"Level for block $blockId is $level")
    // In order, try to read the serialized bytes from memory, then from disk, then fall back to
    // serializing in-memory objects, and, finally, throw an exception if the block does not exist.
    if (level.deserialized) {
      // Try to avoid expensive serialization by reading a pre-serialized copy from disk:
      if (level.useDisk && diskStore.contains(blockId)) {
        // Note: we purposely do not try to put the block back into memory here. Since this branch
        // handles deserialized blocks, this block may only be cached in memory as objects, not
        // serialized bytes. Because the caller only requested bytes, it doesn't make sense to
        // cache the block's deserialized objects since that caching may not have a payoff.
        diskStore.getBytes(blockId)
      } else if (level.useMemory && memoryStore.contains(blockId)) {
        // The block was not found on disk, so serialize an in-memory copy:
        serializerManager.dataSerialize(blockId, memoryStore.getValues(blockId).get)
      } else {
        releaseLock(blockId)
        throw new SparkException(s"Block $blockId was not found even though it's read-locked")
      }
    } else {  // storage level is serialized
      if (level.useMemory && memoryStore.contains(blockId)) {
        memoryStore.getBytes(blockId).get
      } else if (level.useDisk && diskStore.contains(blockId)) {
        maybeCacheDiskBytesInMemory(info, blockId, level, diskStore.getBytes(blockId))
      } else {
        releaseLock(blockId)
        throw new SparkException(s"Block $blockId was not found even though it's read-locked")
      }
    }
  }

  /**
   * Get block from remote block managers.
   *
   * This does not acquire a lock on this block in this JVM.
   */
  private def getRemoteValues(blockId: BlockId): Option[BlockResult] = {
    getRemoteBytes(blockId).map { data =>
      new BlockResult(
        serializerManager.dataDeserialize(blockId, data), DataReadMethod.Network, data.size)
    }
  }

  /**
   * Return a list of locations for the given block, prioritizing the local machine since
   * multiple block managers can share the same host.
   */
  private def getLocations(blockId: BlockId): Seq[BlockManagerId] = {
    val locs = Random.shuffle(master.getLocations(blockId))
    val (preferredLocs, otherLocs) = locs.partition { loc => blockManagerId.host == loc.host }
    preferredLocs ++ otherLocs
  }

  /**
   * Get block from remote block managers as serialized bytes.
   */
  def getRemoteBytes(blockId: BlockId): Option[ChunkedByteBuffer] = {
    logDebug(s"Getting remote block $blockId")
    require(blockId != null, "BlockId is null")
    var runningFailureCount = 0
    var totalFailureCount = 0
    val locations = getLocations(blockId)
    val maxFetchFailures = locations.size
    var locationIterator = locations.iterator
    while (locationIterator.hasNext) {
      val loc = locationIterator.next()
      logDebug(s"Getting remote block $blockId from $loc")
      val data = try {
        blockTransferService.fetchBlockSync(
          loc.host, loc.port, loc.executorId, blockId.toString).nioByteBuffer()
      } catch {
        case NonFatal(e) =>
          runningFailureCount += 1
          totalFailureCount += 1

          if (totalFailureCount >= maxFetchFailures) {
            // Give up trying anymore locations. Either we've tried all of the original locations,
            // or we've refreshed the list of locations from the master, and have still
            // hit failures after trying locations from the refreshed list.
            throw new BlockFetchException(s"Failed to fetch block after" +
              s" ${totalFailureCount} fetch failures. Most recent failure cause:", e)
          }

          logWarning(s"Failed to fetch remote block $blockId " +
            s"from $loc (failed attempt $runningFailureCount)", e)

          // If there is a large number of executors then locations list can contain a
          // large number of stale entries causing a large number of retries that may
          // take a significant amount of time. To get rid of these stale entries
          // we refresh the block locations after a certain number of fetch failures
          if (runningFailureCount >= maxFailuresBeforeLocationRefresh) {
            locationIterator = getLocations(blockId).iterator
            logDebug(s"Refreshed locations from the driver " +
              s"after ${runningFailureCount} fetch failures.")
            runningFailureCount = 0
          }

          // This location failed, so we retry fetch from a different one by returning null here
          null
      }

      if (data != null) {
        return Some(new ChunkedByteBuffer(data))
      }
      logDebug(s"The value of block $blockId is null")
    }
    logDebug(s"Block $blockId not found")
    None
  }

  /**
   * Get a block from the block manager (either local or remote).
   *
   * This acquires a read lock on the block if the block was stored locally and does not acquire
   * any locks if the block was fetched from a remote block manager. The read lock will
   * automatically be freed once the result's `data` iterator is fully consumed.
   */
  def get(blockId: BlockId): Option[BlockResult] = {
    val local = getLocalValues(blockId)
    if (local.isDefined) {
      logInfo(s"Found block $blockId locally")
      return local
    }
    val remote = getRemoteValues(blockId)
    if (remote.isDefined) {
      logInfo(s"Found block $blockId remotely")
      return remote
    }
    None
  }

  /**
   * Downgrades an exclusive write lock to a shared read lock.
   */
  def downgradeLock(blockId: BlockId): Unit = {
    blockInfoManager.downgradeLock(blockId)
  }

  /**
   * Release a lock on the given block.
   */
  def releaseLock(blockId: BlockId): Unit = {
    blockInfoManager.unlock(blockId)
  }

  /**
   * Registers a task with the BlockManager in order to initialize per-task bookkeeping structures.
   */
  def registerTask(taskAttemptId: Long): Unit = {
    blockInfoManager.registerTask(taskAttemptId)
  }

  /**
   * Release all locks for the given task.
   *
   * @return the blocks whose locks were released.
   */
  def releaseAllLocksForTask(taskAttemptId: Long): Seq[BlockId] = {
    blockInfoManager.releaseAllLocksForTask(taskAttemptId)
  }

  /**
   * Retrieve the given block if it exists, otherwise call the provided `makeIterator` method
   * to compute the block, persist it, and return its values.
   *
   * @return either a BlockResult if the block was successfully cached, or an iterator if the block
   *         could not be cached.
   */
  def getOrElseUpdate[T](
      blockId: BlockId,
      level: StorageLevel,
      classTag: ClassTag[T],
      makeIterator: () => Iterator[T]): Either[BlockResult, Iterator[T]] = {
    // Initially we hold no locks on this block.
    doPutIterator(blockId, makeIterator, level, classTag, keepReadLock = true) match {
      case None =>
        // doPut() didn't hand work back to us, so the block already existed or was successfully
        // stored. Therefore, we now hold a read lock on the block.
        val blockResult = getLocalValues(blockId).getOrElse {
          // Since we held a read lock between the doPut() and get() calls, the block should not
          // have been evicted, so get() not returning the block indicates some internal error.
          releaseLock(blockId)
          throw new SparkException(s"get() failed for block $blockId even though we held a lock")
        }
        // We already hold a read lock on the block from the doPut() call and getLocalValues()
        // acquires the lock again, so we need to call releaseLock() here so that the net number
        // of lock acquisitions is 1 (since the caller will only call release() once).
        releaseLock(blockId)
        Left(blockResult)
      case Some(iter) =>
        // The put failed, likely because the data was too large to fit in memory and could not be
        // dropped to disk. Therefore, we need to pass the input iterator back to the caller so
        // that they can decide what to do with the values (e.g. process them without caching).
       Right(iter)
    }
  }

  /**
   * @return true if the block was stored or false if an error occurred.
   */
  def putIterator[T: ClassTag](
      blockId: BlockId,
      values: Iterator[T],
      level: StorageLevel,
      tellMaster: Boolean = true): Boolean = {
    require(values != null, "Values is null")
    doPutIterator(blockId, () => values, level, implicitly[ClassTag[T]], tellMaster) match {
      case None =>
        true
      case Some(iter) =>
        // Caller doesn't care about the iterator values, so we can close the iterator here
        // to free resources earlier
        iter.close()
        false
    }
  }

  /**
   * A short circuited method to get a block writer that can write data directly to disk.
   * The Block will be appended to the File specified by filename. Callers should handle error
   * cases.
   */
  def getDiskWriter(
      blockId: BlockId,
      file: File,
      serializerInstance: SerializerInstance,
      bufferSize: Int,
      writeMetrics: ShuffleWriteMetrics): DiskBlockObjectWriter = {
    val compressStream: OutputStream => OutputStream =
      serializerManager.wrapForCompression(blockId, _)
    val syncWrites = conf.getBoolean("spark.shuffle.sync", false)
    new DiskBlockObjectWriter(file, serializerInstance, bufferSize, compressStream,
      syncWrites, writeMetrics, blockId)
  }

  /**
   * Put a new block of serialized bytes to the block manager.
   *
   * @return true if the block was stored or false if an error occurred.
   */
  def putBytes[T: ClassTag](
      blockId: BlockId,
      bytes: ChunkedByteBuffer,
      level: StorageLevel,
      tellMaster: Boolean = true): Boolean = {
    require(bytes != null, "Bytes is null")
    doPutBytes(blockId, bytes, level, implicitly[ClassTag[T]], tellMaster)
  }

  /**
   * Put the given bytes according to the given level in one of the block stores, replicating
   * the values if necessary.
   *
   * If the block already exists, this method will not overwrite it.
   *
   * @param keepReadLock if true, this method will hold the read lock when it returns (even if the
   *                     block already exists). If false, this method will hold no locks when it
   *                     returns.
   * @return true if the block was already present or if the put succeeded, false otherwise.
   */
  private def doPutBytes[T](
      blockId: BlockId,
      bytes: ChunkedByteBuffer,
      level: StorageLevel,
      classTag: ClassTag[T],
      tellMaster: Boolean = true,
      keepReadLock: Boolean = false): Boolean = {
    doPut(blockId, level, classTag, tellMaster = tellMaster, keepReadLock = keepReadLock) { info =>
      val startTimeMs = System.currentTimeMillis
      // Since we're storing bytes, initiate the replication before storing them locally.
      // This is faster as data is already serialized and ready to send.
      val replicationFuture = if (level.replication > 1) {
        Future {
          // This is a blocking action and should run in futureExecutionContext which is a cached
          // thread pool
          replicate(blockId, bytes, level, classTag)
        }(futureExecutionContext)
      } else {
        null
      }

      val size = bytes.size

      if (level.useMemory) {
        // Put it in memory first, even if it also has useDisk set to true;
        // We will drop it to disk later if the memory store can't hold it.
        val putSucceeded = if (level.deserialized) {
<<<<<<< HEAD
          val values = dataDeserialize(blockId, bytes)(classTag)
          memoryStore.putIteratorAsValues(blockId, values, classTag) match {
=======
          val values = serializerManager.dataDeserialize(blockId, bytes)(classTag)
          memoryStore.putIterator(blockId, values, level, classTag) match {
>>>>>>> 48ee16d8
            case Right(_) => true
            case Left(iter) =>
              // If putting deserialized values in memory failed, we will put the bytes directly to
              // disk, so we don't need this iterator and can close it to free resources earlier.
              iter.close()
              false
          }
        } else {
          memoryStore.putBytes(blockId, size, () => bytes)
        }
        if (!putSucceeded && level.useDisk) {
          logWarning(s"Persisting block $blockId to disk instead.")
          diskStore.putBytes(blockId, bytes)
        }
      } else if (level.useDisk) {
        diskStore.putBytes(blockId, bytes)
      }

      val putBlockStatus = getCurrentBlockStatus(blockId, info)
      val blockWasSuccessfullyStored = putBlockStatus.storageLevel.isValid
      if (blockWasSuccessfullyStored) {
        // Now that the block is in either the memory, externalBlockStore, or disk store,
        // tell the master about it.
        info.size = size
        if (tellMaster) {
          reportBlockStatus(blockId, info, putBlockStatus)
        }
        Option(TaskContext.get()).foreach { c =>
          c.taskMetrics().incUpdatedBlockStatuses(Seq((blockId, putBlockStatus)))
        }
      }
      logDebug("Put block %s locally took %s".format(blockId, Utils.getUsedTimeMs(startTimeMs)))
      if (level.replication > 1) {
        // Wait for asynchronous replication to finish
        Await.ready(replicationFuture, Duration.Inf)
      }
      if (blockWasSuccessfullyStored) {
        None
      } else {
        Some(bytes)
      }
    }.isEmpty
  }

  /**
   * Helper method used to abstract common code from [[doPutBytes()]] and [[doPutIterator()]].
   *
   * @param putBody a function which attempts the actual put() and returns None on success
   *                or Some on failure.
   */
  private def doPut[T](
      blockId: BlockId,
      level: StorageLevel,
      classTag: ClassTag[_],
      tellMaster: Boolean,
      keepReadLock: Boolean)(putBody: BlockInfo => Option[T]): Option[T] = {

    require(blockId != null, "BlockId is null")
    require(level != null && level.isValid, "StorageLevel is null or invalid")

    val putBlockInfo = {
      val newInfo = new BlockInfo(level, classTag, tellMaster)
      if (blockInfoManager.lockNewBlockForWriting(blockId, newInfo)) {
        newInfo
      } else {
        logWarning(s"Block $blockId already exists on this machine; not re-adding it")
        if (!keepReadLock) {
          // lockNewBlockForWriting returned a read lock on the existing block, so we must free it:
          releaseLock(blockId)
        }
        return None
      }
    }

    val startTimeMs = System.currentTimeMillis
    var blockWasSuccessfullyStored: Boolean = false
    val result: Option[T] = try {
      val res = putBody(putBlockInfo)
      blockWasSuccessfullyStored = res.isEmpty
      res
    } finally {
      if (blockWasSuccessfullyStored) {
        if (keepReadLock) {
          blockInfoManager.downgradeLock(blockId)
        } else {
          blockInfoManager.unlock(blockId)
        }
      } else {
        blockInfoManager.removeBlock(blockId)
        logWarning(s"Putting block $blockId failed")
      }
    }
    if (level.replication > 1) {
      logDebug("Putting block %s with replication took %s"
        .format(blockId, Utils.getUsedTimeMs(startTimeMs)))
    } else {
      logDebug("Putting block %s without replication took %s"
        .format(blockId, Utils.getUsedTimeMs(startTimeMs)))
    }
    result
  }

  /**
   * Put the given block according to the given level in one of the block stores, replicating
   * the values if necessary.
   *
   * If the block already exists, this method will not overwrite it.
   *
   * @param keepReadLock if true, this method will hold the read lock when it returns (even if the
   *                     block already exists). If false, this method will hold no locks when it
   *                     returns.
   * @return None if the block was already present or if the put succeeded, or Some(iterator)
   *         if the put failed.
   */
  private def doPutIterator[T](
      blockId: BlockId,
      iterator: () => Iterator[T],
      level: StorageLevel,
      classTag: ClassTag[T],
      tellMaster: Boolean = true,
      keepReadLock: Boolean = false): Option[PartiallyUnrolledIterator[T]] = {
    doPut(blockId, level, classTag, tellMaster = tellMaster, keepReadLock = keepReadLock) { info =>
      val startTimeMs = System.currentTimeMillis
      var iteratorFromFailedMemoryStorePut: Option[PartiallyUnrolledIterator[T]] = None
      // Size of the block in bytes
      var size = 0L
      if (level.useMemory) {
        // Put it in memory first, even if it also has useDisk set to true;
        // We will drop it to disk later if the memory store can't hold it.
<<<<<<< HEAD
        if (level.deserialized) {
          memoryStore.putIteratorAsValues(blockId, iterator(), classTag) match {
            case Right(s) =>
              size = s
            case Left(iter) =>
              // Not enough space to unroll this block; drop to disk if applicable
              if (level.useDisk) {
                logWarning(s"Persisting block $blockId to disk instead.")
                diskStore.put(blockId) { fileOutputStream =>
                  dataSerializeStream(blockId, fileOutputStream, iter)(classTag)
                }
                size = diskStore.getSize(blockId)
              } else {
                iteratorFromFailedMemoryStorePut = Some(iter)
=======
        memoryStore.putIterator(blockId, iterator(), level, classTag) match {
          case Right(s) =>
            size = s
          case Left(iter) =>
            // Not enough space to unroll this block; drop to disk if applicable
            if (level.useDisk) {
              logWarning(s"Persisting block $blockId to disk instead.")
              diskStore.put(blockId) { fileOutputStream =>
                serializerManager.dataSerializeStream(blockId, fileOutputStream, iter)(classTag)
>>>>>>> 48ee16d8
              }
          }
        } else { // !level.deserialized
          memoryStore.putIteratorAsBytes(blockId, iterator(), classTag) match {
            case Right(s) =>
              size = s
            case Left(partiallySerializedValues) =>
              // Not enough space to unroll this block; drop to disk if applicable
              if (level.useDisk) {
                logWarning(s"Persisting block $blockId to disk instead.")
                diskStore.put(blockId) { fileOutputStream =>
                  partiallySerializedValues.finishWritingToStream(fileOutputStream)
                }
                size = diskStore.getSize(blockId)
              } else {
                iteratorFromFailedMemoryStorePut = Some(partiallySerializedValues.valuesIterator)
              }
          }
        }

      } else if (level.useDisk) {
        diskStore.put(blockId) { fileOutputStream =>
          serializerManager.dataSerializeStream(blockId, fileOutputStream, iterator())(classTag)
        }
        size = diskStore.getSize(blockId)
      }

      val putBlockStatus = getCurrentBlockStatus(blockId, info)
      val blockWasSuccessfullyStored = putBlockStatus.storageLevel.isValid
      if (blockWasSuccessfullyStored) {
        // Now that the block is in either the memory, externalBlockStore, or disk store,
        // tell the master about it.
        info.size = size
        if (tellMaster) {
          reportBlockStatus(blockId, info, putBlockStatus)
        }
        Option(TaskContext.get()).foreach { c =>
          c.taskMetrics().incUpdatedBlockStatuses(Seq((blockId, putBlockStatus)))
        }
        logDebug("Put block %s locally took %s".format(blockId, Utils.getUsedTimeMs(startTimeMs)))
        if (level.replication > 1) {
          val remoteStartTime = System.currentTimeMillis
          val bytesToReplicate = doGetLocalBytes(blockId, info)
          try {
            replicate(blockId, bytesToReplicate, level, classTag)
          } finally {
            bytesToReplicate.dispose()
          }
          logDebug("Put block %s remotely took %s"
            .format(blockId, Utils.getUsedTimeMs(remoteStartTime)))
        }
      }
      assert(blockWasSuccessfullyStored == iteratorFromFailedMemoryStorePut.isEmpty)
      iteratorFromFailedMemoryStorePut
    }
  }

  /**
   * Attempts to cache spilled bytes read from disk into the MemoryStore in order to speed up
   * subsequent reads. This method requires the caller to hold a read lock on the block.
   *
   * @return a copy of the bytes. The original bytes passed this method should no longer
   *         be used after this method returns.
   */
  private def maybeCacheDiskBytesInMemory(
      blockInfo: BlockInfo,
      blockId: BlockId,
      level: StorageLevel,
      diskBytes: ChunkedByteBuffer): ChunkedByteBuffer = {
    require(!level.deserialized)
    if (level.useMemory) {
      // Synchronize on blockInfo to guard against a race condition where two readers both try to
      // put values read from disk into the MemoryStore.
      blockInfo.synchronized {
        if (memoryStore.contains(blockId)) {
          diskBytes.dispose()
          memoryStore.getBytes(blockId).get
        } else {
          val putSucceeded = memoryStore.putBytes(blockId, diskBytes.size, () => {
            // https://issues.apache.org/jira/browse/SPARK-6076
            // If the file size is bigger than the free memory, OOM will happen. So if we
            // cannot put it into MemoryStore, copyForMemory should not be created. That's why
            // this action is put into a `() => ChunkedByteBuffer` and created lazily.
            diskBytes.copy()
          })
          if (putSucceeded) {
            diskBytes.dispose()
            memoryStore.getBytes(blockId).get
          } else {
            diskBytes
          }
        }
      }
    } else {
      diskBytes
    }
  }

  /**
   * Attempts to cache spilled values read from disk into the MemoryStore in order to speed up
   * subsequent reads. This method requires the caller to hold a read lock on the block.
   *
   * @return a copy of the iterator. The original iterator passed this method should no longer
   *         be used after this method returns.
   */
  private def maybeCacheDiskValuesInMemory[T](
      blockInfo: BlockInfo,
      blockId: BlockId,
      level: StorageLevel,
      diskIterator: Iterator[T]): Iterator[T] = {
    require(level.deserialized)
    val classTag = blockInfo.classTag.asInstanceOf[ClassTag[T]]
    if (level.useMemory) {
      // Synchronize on blockInfo to guard against a race condition where two readers both try to
      // put values read from disk into the MemoryStore.
      blockInfo.synchronized {
        if (memoryStore.contains(blockId)) {
          // Note: if we had a means to discard the disk iterator, we would do that here.
          memoryStore.getValues(blockId).get
        } else {
          memoryStore.putIteratorAsValues(blockId, diskIterator, classTag) match {
            case Left(iter) =>
              // The memory store put() failed, so it returned the iterator back to us:
              iter
            case Right(_) =>
              // The put() succeeded, so we can read the values back:
              memoryStore.getValues(blockId).get
          }
        }
      }.asInstanceOf[Iterator[T]]
    } else {
      diskIterator
    }
  }

  /**
   * Get peer block managers in the system.
   */
  private def getPeers(forceFetch: Boolean): Seq[BlockManagerId] = {
    peerFetchLock.synchronized {
      val cachedPeersTtl = conf.getInt("spark.storage.cachedPeersTtl", 60 * 1000) // milliseconds
      val timeout = System.currentTimeMillis - lastPeerFetchTime > cachedPeersTtl
      if (cachedPeers == null || forceFetch || timeout) {
        cachedPeers = master.getPeers(blockManagerId).sortBy(_.hashCode)
        lastPeerFetchTime = System.currentTimeMillis
        logDebug("Fetched peers from master: " + cachedPeers.mkString("[", ",", "]"))
      }
      cachedPeers
    }
  }

  /**
   * Replicate block to another node. Not that this is a blocking call that returns after
   * the block has been replicated.
   */
  private def replicate(
      blockId: BlockId,
      data: ChunkedByteBuffer,
      level: StorageLevel,
      classTag: ClassTag[_]): Unit = {
    val maxReplicationFailures = conf.getInt("spark.storage.maxReplicationFailures", 1)
    val numPeersToReplicateTo = level.replication - 1
    val peersForReplication = new ArrayBuffer[BlockManagerId]
    val peersReplicatedTo = new ArrayBuffer[BlockManagerId]
    val peersFailedToReplicateTo = new ArrayBuffer[BlockManagerId]
    val tLevel = StorageLevel(level.useDisk, level.useMemory, level.deserialized, 1)
    val startTime = System.currentTimeMillis
    val random = new Random(blockId.hashCode)

    var replicationFailed = false
    var failures = 0
    var done = false

    // Get cached list of peers
    peersForReplication ++= getPeers(forceFetch = false)

    // Get a random peer. Note that this selection of a peer is deterministic on the block id.
    // So assuming the list of peers does not change and no replication failures,
    // if there are multiple attempts in the same node to replicate the same block,
    // the same set of peers will be selected.
    def getRandomPeer(): Option[BlockManagerId] = {
      // If replication had failed, then force update the cached list of peers and remove the peers
      // that have been already used
      if (replicationFailed) {
        peersForReplication.clear()
        peersForReplication ++= getPeers(forceFetch = true)
        peersForReplication --= peersReplicatedTo
        peersForReplication --= peersFailedToReplicateTo
      }
      if (!peersForReplication.isEmpty) {
        Some(peersForReplication(random.nextInt(peersForReplication.size)))
      } else {
        None
      }
    }

    // One by one choose a random peer and try uploading the block to it
    // If replication fails (e.g., target peer is down), force the list of cached peers
    // to be re-fetched from driver and then pick another random peer for replication. Also
    // temporarily black list the peer for which replication failed.
    //
    // This selection of a peer and replication is continued in a loop until one of the
    // following 3 conditions is fulfilled:
    // (i) specified number of peers have been replicated to
    // (ii) too many failures in replicating to peers
    // (iii) no peer left to replicate to
    //
    while (!done) {
      getRandomPeer() match {
        case Some(peer) =>
          try {
            val onePeerStartTime = System.currentTimeMillis
            logTrace(s"Trying to replicate $blockId of ${data.size} bytes to $peer")
            blockTransferService.uploadBlockSync(
              peer.host,
              peer.port,
              peer.executorId,
              blockId,
              new NettyManagedBuffer(data.toNetty),
              tLevel,
              classTag)
            logTrace(s"Replicated $blockId of ${data.size} bytes to $peer in %s ms"
              .format(System.currentTimeMillis - onePeerStartTime))
            peersReplicatedTo += peer
            peersForReplication -= peer
            replicationFailed = false
            if (peersReplicatedTo.size == numPeersToReplicateTo) {
              done = true  // specified number of peers have been replicated to
            }
          } catch {
            case e: Exception =>
              logWarning(s"Failed to replicate $blockId to $peer, failure #$failures", e)
              failures += 1
              replicationFailed = true
              peersFailedToReplicateTo += peer
              if (failures > maxReplicationFailures) { // too many failures in replicating to peers
                done = true
              }
          }
        case None => // no peer left to replicate to
          done = true
      }
    }
    val timeTakeMs = (System.currentTimeMillis - startTime)
    logDebug(s"Replicating $blockId of ${data.size} bytes to " +
      s"${peersReplicatedTo.size} peer(s) took $timeTakeMs ms")
    if (peersReplicatedTo.size < numPeersToReplicateTo) {
      logWarning(s"Block $blockId replicated to only " +
        s"${peersReplicatedTo.size} peer(s) instead of $numPeersToReplicateTo peers")
    }
  }

  /**
   * Read a block consisting of a single object.
   */
  def getSingle(blockId: BlockId): Option[Any] = {
    get(blockId).map(_.data.next())
  }

  /**
   * Write a block consisting of a single object.
   *
   * @return true if the block was stored or false if the block was already stored or an
   *         error occurred.
   */
  def putSingle[T: ClassTag](
      blockId: BlockId,
      value: T,
      level: StorageLevel,
      tellMaster: Boolean = true): Boolean = {
    putIterator(blockId, Iterator(value), level, tellMaster)
  }

  /**
   * Drop a block from memory, possibly putting it on disk if applicable. Called when the memory
   * store reaches its limit and needs to free up space.
   *
   * If `data` is not put on disk, it won't be created.
   *
   * The caller of this method must hold a write lock on the block before calling this method.
   * This method does not release the write lock.
   *
   * @return the block's new effective StorageLevel.
   */
  private[storage] override def dropFromMemory[T: ClassTag](
      blockId: BlockId,
      data: () => Either[Array[T], ChunkedByteBuffer]): StorageLevel = {
    logInfo(s"Dropping block $blockId from memory")
    val info = blockInfoManager.assertBlockIsLockedForWriting(blockId)
    var blockIsUpdated = false
    val level = info.level

    // Drop to disk, if storage level requires
    if (level.useDisk && !diskStore.contains(blockId)) {
      logInfo(s"Writing block $blockId to disk")
      data() match {
        case Left(elements) =>
          diskStore.put(blockId) { fileOutputStream =>
            serializerManager.dataSerializeStream(
              blockId,
              fileOutputStream,
              elements.toIterator)(info.classTag.asInstanceOf[ClassTag[T]])
          }
        case Right(bytes) =>
          diskStore.putBytes(blockId, bytes)
      }
      blockIsUpdated = true
    }

    // Actually drop from memory store
    val droppedMemorySize =
      if (memoryStore.contains(blockId)) memoryStore.getSize(blockId) else 0L
    val blockIsRemoved = memoryStore.remove(blockId)
    if (blockIsRemoved) {
      blockIsUpdated = true
    } else {
      logWarning(s"Block $blockId could not be dropped from memory as it does not exist")
    }

    val status = getCurrentBlockStatus(blockId, info)
    if (info.tellMaster) {
      reportBlockStatus(blockId, info, status, droppedMemorySize)
    }
    if (blockIsUpdated) {
      Option(TaskContext.get()).foreach { c =>
        c.taskMetrics().incUpdatedBlockStatuses(Seq((blockId, status)))
      }
    }
    status.storageLevel
  }

  /**
   * Remove all blocks belonging to the given RDD.
   *
   * @return The number of blocks removed.
   */
  def removeRdd(rddId: Int): Int = {
    // TODO: Avoid a linear scan by creating another mapping of RDD.id to blocks.
    logInfo(s"Removing RDD $rddId")
    val blocksToRemove = blockInfoManager.entries.flatMap(_._1.asRDDId).filter(_.rddId == rddId)
    blocksToRemove.foreach { blockId => removeBlock(blockId, tellMaster = false) }
    blocksToRemove.size
  }

  /**
   * Remove all blocks belonging to the given broadcast.
   */
  def removeBroadcast(broadcastId: Long, tellMaster: Boolean): Int = {
    logDebug(s"Removing broadcast $broadcastId")
    val blocksToRemove = blockInfoManager.entries.map(_._1).collect {
      case bid @ BroadcastBlockId(`broadcastId`, _) => bid
    }
    blocksToRemove.foreach { blockId => removeBlock(blockId, tellMaster) }
    blocksToRemove.size
  }

  /**
   * Remove a block from both memory and disk.
   */
  def removeBlock(blockId: BlockId, tellMaster: Boolean = true): Unit = {
    logDebug(s"Removing block $blockId")
    blockInfoManager.lockForWriting(blockId) match {
      case None =>
        // The block has already been removed; do nothing.
        logWarning(s"Asked to remove block $blockId, which does not exist")
      case Some(info) =>
        // Removals are idempotent in disk store and memory store. At worst, we get a warning.
        val removedFromMemory = memoryStore.remove(blockId)
        val removedFromDisk = diskStore.remove(blockId)
        if (!removedFromMemory && !removedFromDisk) {
          logWarning(s"Block $blockId could not be removed as it was not found in either " +
            "the disk, memory, or external block store")
        }
        blockInfoManager.removeBlock(blockId)
        if (tellMaster && info.tellMaster) {
          val status = getCurrentBlockStatus(blockId, info)
          reportBlockStatus(blockId, info, status)
        }
    }
  }

  def stop(): Unit = {
    blockTransferService.close()
    if (shuffleClient ne blockTransferService) {
      // Closing should be idempotent, but maybe not for the NioBlockTransferService.
      shuffleClient.close()
    }
    diskBlockManager.stop()
    rpcEnv.stop(slaveEndpoint)
    blockInfoManager.clear()
    memoryStore.clear()
    futureExecutionContext.shutdownNow()
    logInfo("BlockManager stopped")
  }
}


private[spark] object BlockManager {
  private val ID_GENERATOR = new IdGenerator

  def blockIdsToHosts(
      blockIds: Array[BlockId],
      env: SparkEnv,
      blockManagerMaster: BlockManagerMaster = null): Map[BlockId, Seq[String]] = {

    // blockManagerMaster != null is used in tests
    assert(env != null || blockManagerMaster != null)
    val blockLocations: Seq[Seq[BlockManagerId]] = if (blockManagerMaster == null) {
      env.blockManager.getLocationBlockIds(blockIds)
    } else {
      blockManagerMaster.getLocations(blockIds)
    }

    val blockManagers = new HashMap[BlockId, Seq[String]]
    for (i <- 0 until blockIds.length) {
      blockManagers(blockIds(i)) = blockLocations(i).map(_.host)
    }
    blockManagers.toMap
  }
}<|MERGE_RESOLUTION|>--- conflicted
+++ resolved
@@ -85,12 +85,8 @@
     ThreadUtils.newDaemonCachedThreadPool("block-manager-future", 128))
 
   // Actual storage of where blocks are kept
-<<<<<<< HEAD
-  private[spark] val memoryStore = new MemoryStore(conf, serializerManager, this, memoryManager)
-=======
   private[spark] val memoryStore =
     new MemoryStore(conf, blockInfoManager, serializerManager, memoryManager, this)
->>>>>>> 48ee16d8
   private[spark] val diskStore = new DiskStore(conf, diskBlockManager)
   memoryManager.setMemoryStore(memoryStore)
 
@@ -749,13 +745,8 @@
         // Put it in memory first, even if it also has useDisk set to true;
         // We will drop it to disk later if the memory store can't hold it.
         val putSucceeded = if (level.deserialized) {
-<<<<<<< HEAD
-          val values = dataDeserialize(blockId, bytes)(classTag)
+          val values = serializerManager.dataDeserialize(blockId, bytes)(classTag)
           memoryStore.putIteratorAsValues(blockId, values, classTag) match {
-=======
-          val values = serializerManager.dataDeserialize(blockId, bytes)(classTag)
-          memoryStore.putIterator(blockId, values, level, classTag) match {
->>>>>>> 48ee16d8
             case Right(_) => true
             case Left(iter) =>
               // If putting deserialized values in memory failed, we will put the bytes directly to
@@ -885,7 +876,6 @@
       if (level.useMemory) {
         // Put it in memory first, even if it also has useDisk set to true;
         // We will drop it to disk later if the memory store can't hold it.
-<<<<<<< HEAD
         if (level.deserialized) {
           memoryStore.putIteratorAsValues(blockId, iterator(), classTag) match {
             case Right(s) =>
@@ -895,22 +885,11 @@
               if (level.useDisk) {
                 logWarning(s"Persisting block $blockId to disk instead.")
                 diskStore.put(blockId) { fileOutputStream =>
-                  dataSerializeStream(blockId, fileOutputStream, iter)(classTag)
+                  serializerManager.dataSerializeStream(blockId, fileOutputStream, iter)(classTag)
                 }
                 size = diskStore.getSize(blockId)
               } else {
                 iteratorFromFailedMemoryStorePut = Some(iter)
-=======
-        memoryStore.putIterator(blockId, iterator(), level, classTag) match {
-          case Right(s) =>
-            size = s
-          case Left(iter) =>
-            // Not enough space to unroll this block; drop to disk if applicable
-            if (level.useDisk) {
-              logWarning(s"Persisting block $blockId to disk instead.")
-              diskStore.put(blockId) { fileOutputStream =>
-                serializerManager.dataSerializeStream(blockId, fileOutputStream, iter)(classTag)
->>>>>>> 48ee16d8
               }
           }
         } else { // !level.deserialized
