/*
 * Licensed to the Apache Software Foundation (ASF) under one or more
 * contributor license agreements.  See the NOTICE file distributed with
 * this work for additional information regarding copyright ownership.
 * The ASF licenses this file to You under the Apache License, Version 2.0
 * (the "License"); you may not use this file except in compliance with
 * the License.  You may obtain a copy of the License at
 *
 *    http://www.apache.org/licenses/LICENSE-2.0
 *
 * Unless required by applicable law or agreed to in writing, software
 * distributed under the License is distributed on an "AS IS" BASIS,
 * WITHOUT WARRANTIES OR CONDITIONS OF ANY KIND, either express or implied.
 * See the License for the specific language governing permissions and
 * limitations under the License.
 */

package org.apache.spark

import java.io._
import java.util.concurrent.{ConcurrentHashMap, LinkedBlockingQueue, ThreadPoolExecutor}
import java.util.zip.{GZIPInputStream, GZIPOutputStream}

import scala.collection.JavaConverters._
import scala.collection.mutable.{ArrayBuffer, HashMap, HashSet, Map}
import scala.reflect.ClassTag
import scala.util.control.NonFatal

import org.apache.spark.broadcast.{Broadcast, BroadcastManager}
import org.apache.spark.internal.Logging
import org.apache.spark.rpc.{RpcCallContext, RpcEndpoint, RpcEndpointRef, RpcEnv}
import org.apache.spark.scheduler.MapStatus
import org.apache.spark.shuffle.MetadataFetchFailedException
import org.apache.spark.storage.{BlockId, BlockManagerId, ShuffleBlockId}
import org.apache.spark.util._

/**
 * Helper class used by the [[MapOutputTrackerMaster]] to perform bookkeeping for a single
 * ShuffleMapStage.
 *
 * This class maintains a mapping from mapIds to `MapStatus`. It also maintains a cache of
 * serialized map statuses in order to speed up tasks' requests for map output statuses.
 *
 * All public methods of this class are thread-safe.
 */
private class ShuffleStatus(numPartitions: Int) {

  // All accesses to the following state must be guarded with `this.synchronized`.

  /**
   * MapStatus for each partition. The index of the array is the map partition id.
   * Each value in the array is the MapStatus for a partition, or null if the partition
   * is not available. Even though in theory a task may run multiple times (due to speculation,
   * stage retries, etc.), in practice the likelihood of a map output being available at multiple
   * locations is so small that we choose to ignore that case and store only a single location
   * for each output.
   */
  // Exposed for testing
  val mapStatuses = new Array[MapStatus](numPartitions)

  /**
   * The cached result of serializing the map statuses array. This cache is lazily populated when
   * [[serializedMapStatus]] is called. The cache is invalidated when map outputs are removed.
   */
  private[this] var cachedSerializedMapStatus: Array[Byte] = _

  /**
   * Broadcast variable holding serialized map output statuses array. When [[serializedMapStatus]]
   * serializes the map statuses array it may detect that the result is too large to send in a
   * single RPC, in which case it places the serialized array into a broadcast variable and then
   * sends a serialized broadcast variable instead. This variable holds a reference to that
   * broadcast variable in order to keep it from being garbage collected and to allow for it to be
   * explicitly destroyed later on when the ShuffleMapStage is garbage-collected.
   */
  private[this] var cachedSerializedBroadcast: Broadcast[Array[Byte]] = _

  /**
   * Counter tracking the number of partitions that have output. This is a performance optimization
   * to avoid having to count the number of non-null entries in the `mapStatuses` array and should
   * be equivalent to`mapStatuses.count(_ ne null)`.
   */
  private[this] var _numAvailableOutputs: Int = 0

  /**
   * Register a map output. If there is already a registered location for the map output then it
   * will be replaced by the new location.
   */
  def addMapOutput(mapId: Int, status: MapStatus): Unit = synchronized {
    if (mapStatuses(mapId) == null) {
      _numAvailableOutputs += 1
      invalidateSerializedMapOutputStatusCache()
    }
    mapStatuses(mapId) = status
  }

  /**
   * Remove the map output which was served by the specified block manager.
   * This is a no-op if there is no registered map output or if the registered output is from a
   * different block manager.
   */
  def removeMapOutput(mapId: Int, bmAddress: BlockManagerId): Unit = synchronized {
    if (mapStatuses(mapId) != null && mapStatuses(mapId).location == bmAddress) {
      _numAvailableOutputs -= 1
      mapStatuses(mapId) = null
      invalidateSerializedMapOutputStatusCache()
    }
  }

  /**
   * Removes all shuffle outputs associated with this host. Note that this will also remove
   * outputs which are served by an external shuffle server (if one exists).
   */
  def removeOutputsOnHost(host: String): Unit = {
    removeOutputsByFilter(x => x.host == host)
  }

  /**
   * Removes all map outputs associated with the specified executor. Note that this will also
   * remove outputs which are served by an external shuffle server (if one exists), as they are
   * still registered with that execId.
   */
  def removeOutputsOnExecutor(execId: String): Unit = synchronized {
    removeOutputsByFilter(x => x.executorId == execId)
  }

  /**
   * Removes all shuffle outputs which satisfies the filter. Note that this will also
   * remove outputs which are served by an external shuffle server (if one exists).
   */
  def removeOutputsByFilter(f: (BlockManagerId) => Boolean): Unit = synchronized {
    for (mapId <- 0 until mapStatuses.length) {
      if (mapStatuses(mapId) != null && f(mapStatuses(mapId).location)) {
        _numAvailableOutputs -= 1
        mapStatuses(mapId) = null
        invalidateSerializedMapOutputStatusCache()
      }
    }
  }

  /**
   * Number of partitions that have shuffle outputs.
   */
  def numAvailableOutputs: Int = synchronized {
    _numAvailableOutputs
  }

  /**
   * Returns the sequence of partition ids that are missing (i.e. needs to be computed).
   */
  def findMissingPartitions(): Seq[Int] = synchronized {
    val missing = (0 until numPartitions).filter(id => mapStatuses(id) == null)
    assert(missing.size == numPartitions - _numAvailableOutputs,
      s"${missing.size} missing, expected ${numPartitions - _numAvailableOutputs}")
    missing
  }

  /**
   * Serializes the mapStatuses array into an efficient compressed format. See the comments on
   * `MapOutputTracker.serializeMapStatuses()` for more details on the serialization format.
   *
   * This method is designed to be called multiple times and implements caching in order to speed
   * up subsequent requests. If the cache is empty and multiple threads concurrently attempt to
   * serialize the map statuses then serialization will only be performed in a single thread and all
   * other threads will block until the cache is populated.
   */
  def serializedMapStatus(
      broadcastManager: BroadcastManager,
      isLocal: Boolean,
      minBroadcastSize: Int): Array[Byte] = synchronized {
    if (cachedSerializedMapStatus eq null) {
      val serResult = MapOutputTracker.serializeMapStatuses(
          mapStatuses, broadcastManager, isLocal, minBroadcastSize)
      cachedSerializedMapStatus = serResult._1
      cachedSerializedBroadcast = serResult._2
    }
    cachedSerializedMapStatus
  }

  // Used in testing.
  def hasCachedSerializedBroadcast: Boolean = synchronized {
    cachedSerializedBroadcast != null
  }

  /**
   * Helper function which provides thread-safe access to the mapStatuses array.
   * The function should NOT mutate the array.
   */
  def withMapStatuses[T](f: Array[MapStatus] => T): T = synchronized {
    f(mapStatuses)
  }

  /**
   * Clears the cached serialized map output statuses.
   */
  def invalidateSerializedMapOutputStatusCache(): Unit = synchronized {
    if (cachedSerializedBroadcast != null) {
      cachedSerializedBroadcast.destroy()
      cachedSerializedBroadcast = null
    }
    cachedSerializedMapStatus = null
  }
}

private[spark] sealed trait MapOutputTrackerMessage
private[spark] case class GetMapOutputStatuses(shuffleId: Int)
  extends MapOutputTrackerMessage
private[spark] case object StopMapOutputTracker extends MapOutputTrackerMessage

private[spark] case class GetMapOutputMessage(shuffleId: Int, context: RpcCallContext)

/** RpcEndpoint class for MapOutputTrackerMaster */
private[spark] class MapOutputTrackerMasterEndpoint(
    override val rpcEnv: RpcEnv, tracker: MapOutputTrackerMaster, conf: SparkConf)
  extends RpcEndpoint with Logging {

  logDebug("init") // force eager creation of logger

  override def receiveAndReply(context: RpcCallContext): PartialFunction[Any, Unit] = {
    case GetMapOutputStatuses(shuffleId: Int) =>
      val hostPort = context.senderAddress.hostPort
      logInfo("Asked to send map output locations for shuffle " + shuffleId + " to " + hostPort)
      val mapOutputStatuses = tracker.post(new GetMapOutputMessage(shuffleId, context))

    case StopMapOutputTracker =>
      logInfo("MapOutputTrackerMasterEndpoint stopped!")
      context.reply(true)
      stop()
  }
}

/**
 * Class that keeps track of the location of the map output of a stage. This is abstract because the
 * driver and executor have different versions of the MapOutputTracker. In principle the driver-
 * and executor-side classes don't need to share a common base class; the current shared base class
 * is maintained primarily for backwards-compatibility in order to avoid having to update existing
 * test code.
*/
private[spark] abstract class MapOutputTracker(conf: SparkConf) extends Logging {
  /** Set to the MapOutputTrackerMasterEndpoint living on the driver. */
  var trackerEndpoint: RpcEndpointRef = _

  /**
   * The driver-side counter is incremented every time that a map output is lost. This value is sent
   * to executors as part of tasks, where executors compare the new epoch number to the highest
   * epoch number that they received in the past. If the new epoch number is higher then executors
   * will clear their local caches of map output statuses and will re-fetch (possibly updated)
   * statuses from the driver.
   */
  protected var epoch: Long = 0
  protected val epochLock = new AnyRef

  /**
   * Send a message to the trackerEndpoint and get its result within a default timeout, or
   * throw a SparkException if this fails.
   */
  protected def askTracker[T: ClassTag](message: Any): T = {
    try {
      trackerEndpoint.askSync[T](message)
    } catch {
      case e: Exception =>
        logError("Error communicating with MapOutputTracker", e)
        throw new SparkException("Error communicating with MapOutputTracker", e)
    }
  }

  /** Send a one-way message to the trackerEndpoint, to which we expect it to reply with true. */
  protected def sendTracker(message: Any) {
    val response = askTracker[Boolean](message)
    if (response != true) {
      throw new SparkException(
        "Error reply received from MapOutputTracker. Expecting true, got " + response.toString)
    }
  }

  // For testing
  def getMapSizesByExecutorId(shuffleId: Int, reduceId: Int)
      : Seq[(BlockManagerId, Seq[(BlockId, Long)])] = {
    getMapSizesByExecutorId(shuffleId, reduceId, reduceId + 1)
  }

  /**
   * Called from executors to get the server URIs and output sizes for each shuffle block that
   * needs to be read from a given range of map output partitions (startPartition is included but
   * endPartition is excluded from the range).
   *
   * @return A sequence of 2-item tuples, where the first item in the tuple is a BlockManagerId,
   *         and the second item is a sequence of (shuffle block id, shuffle block size) tuples
   *         describing the shuffle blocks that are stored at that block manager.
   */
  def getMapSizesByExecutorId(shuffleId: Int, startPartition: Int, endPartition: Int)
<<<<<<< HEAD
      : Seq[(BlockManagerId, Seq[(BlockId, Long)])] = {
    logDebug(s"Fetching outputs for shuffle $shuffleId, partitions $startPartition-$endPartition")
    val statuses = getStatuses(shuffleId)
    // Synchronize on the returned array because, on the driver, it gets mutated in place
    statuses.synchronized {
      return MapOutputTracker.convertMapStatuses(shuffleId, startPartition, endPartition, statuses)
    }
  }

  /**
   * Return statistics about all of the outputs for a given shuffle.
   */
  def getStatistics(dep: ShuffleDependency[_, _, _]): MapOutputStatistics = {
    val statuses = getStatuses(dep.shuffleId)
    // Synchronize on the returned array because, on the driver, it gets mutated in place
    statuses.synchronized {
      val totalSizes = new Array[Long](dep.partitioner.numPartitions)
      val recordsByMapTask = new Array[Long](statuses.length)
      statuses.zipWithIndex.foreach { case (s, index) =>
        for (i <- 0 until totalSizes.length) {
          totalSizes(i) += s.getSizeForBlock(i)
        }
        recordsByMapTask(index) = s.numberOfOutput
      }
      new MapOutputStatistics(dep.shuffleId, totalSizes, recordsByMapTask)
    }
  }

  /**
   * Get or fetch the array of MapStatuses for a given shuffle ID. NOTE: clients MUST synchronize
   * on this array when reading it, because on the driver, we may be changing it in place.
   *
   * (It would be nice to remove this restriction in the future.)
   */
  private def getStatuses(shuffleId: Int): Array[MapStatus] = {
    val statuses = mapStatuses.get(shuffleId).orNull
    if (statuses == null) {
      logInfo("Don't have map outputs for shuffle " + shuffleId + ", fetching them")
      val startTime = System.currentTimeMillis
      var fetchedStatuses: Array[MapStatus] = null
      fetching.synchronized {
        // Someone else is fetching it; wait for them to be done
        while (fetching.contains(shuffleId)) {
          try {
            fetching.wait()
          } catch {
            case e: InterruptedException =>
          }
        }

        // Either while we waited the fetch happened successfully, or
        // someone fetched it in between the get and the fetching.synchronized.
        fetchedStatuses = mapStatuses.get(shuffleId).orNull
        if (fetchedStatuses == null) {
          // We have to do the fetch, get others to wait for us.
          fetching += shuffleId
        }
      }

      if (fetchedStatuses == null) {
        // We won the race to fetch the statuses; do so
        logInfo("Doing the fetch; tracker endpoint = " + trackerEndpoint)
        // This try-finally prevents hangs due to timeouts:
        try {
          val fetchedBytes = askTracker[Array[Byte]](GetMapOutputStatuses(shuffleId))
          fetchedStatuses = MapOutputTracker.deserializeMapStatuses(fetchedBytes)
          logInfo("Got the output locations")
          mapStatuses.put(shuffleId, fetchedStatuses)
        } finally {
          fetching.synchronized {
            fetching -= shuffleId
            fetching.notifyAll()
          }
        }
      }
      logDebug(s"Fetching map output statuses for shuffle $shuffleId took " +
        s"${System.currentTimeMillis - startTime} ms")

      if (fetchedStatuses != null) {
        return fetchedStatuses
      } else {
        logError("Missing all output locations for shuffle " + shuffleId)
        throw new MetadataFetchFailedException(
          shuffleId, -1, "Missing all output locations for shuffle " + shuffleId)
      }
    } else {
      return statuses
    }
  }

  /** Called to get current epoch number. */
  def getEpoch: Long = {
    epochLock.synchronized {
      return epoch
    }
  }
=======
      : Seq[(BlockManagerId, Seq[(BlockId, Long)])]
>>>>>>> d107b3b9

  /**
   * Deletes map output status information for the specified shuffle stage.
   */
  def unregisterShuffle(shuffleId: Int): Unit

  def stop() {}
}

/**
 * Driver-side class that keeps track of the location of the map output of a stage.
 *
 * The DAGScheduler uses this class to (de)register map output statuses and to look up statistics
 * for performing locality-aware reduce task scheduling.
 *
 * ShuffleMapStage uses this class for tracking available / missing outputs in order to determine
 * which tasks need to be run.
 */
private[spark] class MapOutputTrackerMaster(
    conf: SparkConf,
    broadcastManager: BroadcastManager,
    isLocal: Boolean)
  extends MapOutputTracker(conf) {

  // The size at which we use Broadcast to send the map output statuses to the executors
  private val minSizeForBroadcast =
    conf.getSizeAsBytes("spark.shuffle.mapOutput.minSizeForBroadcast", "512k").toInt

  /** Whether to compute locality preferences for reduce tasks */
  private val shuffleLocalityEnabled = conf.getBoolean("spark.shuffle.reduceLocality.enabled", true)

  // Number of map and reduce tasks above which we do not assign preferred locations based on map
  // output sizes. We limit the size of jobs for which assign preferred locations as computing the
  // top locations by size becomes expensive.
  private val SHUFFLE_PREF_MAP_THRESHOLD = 1000
  // NOTE: This should be less than 2000 as we use HighlyCompressedMapStatus beyond that
  private val SHUFFLE_PREF_REDUCE_THRESHOLD = 1000

  // Fraction of total map output that must be at a location for it to considered as a preferred
  // location for a reduce task. Making this larger will focus on fewer locations where most data
  // can be read locally, but may lead to more delay in scheduling if those locations are busy.
  private val REDUCER_PREF_LOCS_FRACTION = 0.2

  // HashMap for storing shuffleStatuses in the driver.
  // Statuses are dropped only by explicit de-registering.
  // Exposed for testing
  val shuffleStatuses = new ConcurrentHashMap[Int, ShuffleStatus]().asScala

  private val maxRpcMessageSize = RpcUtils.maxMessageSizeBytes(conf)

  // requests for map output statuses
  private val mapOutputRequests = new LinkedBlockingQueue[GetMapOutputMessage]

  // Thread pool used for handling map output status requests. This is a separate thread pool
  // to ensure we don't block the normal dispatcher threads.
  private val threadpool: ThreadPoolExecutor = {
    val numThreads = conf.getInt("spark.shuffle.mapOutput.dispatcher.numThreads", 8)
    val pool = ThreadUtils.newDaemonFixedThreadPool(numThreads, "map-output-dispatcher")
    for (i <- 0 until numThreads) {
      pool.execute(new MessageLoop)
    }
    pool
  }

  // Make sure that we aren't going to exceed the max RPC message size by making sure
  // we use broadcast to send large map output statuses.
  if (minSizeForBroadcast > maxRpcMessageSize) {
    val msg = s"spark.shuffle.mapOutput.minSizeForBroadcast ($minSizeForBroadcast bytes) must " +
      s"be <= spark.rpc.message.maxSize ($maxRpcMessageSize bytes) to prevent sending an rpc " +
      "message that is too large."
    logError(msg)
    throw new IllegalArgumentException(msg)
  }

  def post(message: GetMapOutputMessage): Unit = {
    mapOutputRequests.offer(message)
  }

  /** Message loop used for dispatching messages. */
  private class MessageLoop extends Runnable {
    override def run(): Unit = {
      try {
        while (true) {
          try {
            val data = mapOutputRequests.take()
             if (data == PoisonPill) {
              // Put PoisonPill back so that other MessageLoops can see it.
              mapOutputRequests.offer(PoisonPill)
              return
            }
            val context = data.context
            val shuffleId = data.shuffleId
            val hostPort = context.senderAddress.hostPort
            logDebug("Handling request to send map output locations for shuffle " + shuffleId +
              " to " + hostPort)
            val shuffleStatus = shuffleStatuses.get(shuffleId).head
            context.reply(
              shuffleStatus.serializedMapStatus(broadcastManager, isLocal, minSizeForBroadcast))
          } catch {
            case NonFatal(e) => logError(e.getMessage, e)
          }
        }
      } catch {
        case ie: InterruptedException => // exit
      }
    }
  }

  /** A poison endpoint that indicates MessageLoop should exit its message loop. */
  private val PoisonPill = new GetMapOutputMessage(-99, null)

  // Used only in unit tests.
  private[spark] def getNumCachedSerializedBroadcast: Int = {
    shuffleStatuses.valuesIterator.count(_.hasCachedSerializedBroadcast)
  }

  def registerShuffle(shuffleId: Int, numMaps: Int) {
    if (shuffleStatuses.put(shuffleId, new ShuffleStatus(numMaps)).isDefined) {
      throw new IllegalArgumentException("Shuffle ID " + shuffleId + " registered twice")
    }
  }

  def registerMapOutput(shuffleId: Int, mapId: Int, status: MapStatus) {
    shuffleStatuses(shuffleId).addMapOutput(mapId, status)
  }

  /** Unregister map output information of the given shuffle, mapper and block manager */
  def unregisterMapOutput(shuffleId: Int, mapId: Int, bmAddress: BlockManagerId) {
    shuffleStatuses.get(shuffleId) match {
      case Some(shuffleStatus) =>
        shuffleStatus.removeMapOutput(mapId, bmAddress)
        incrementEpoch()
      case None =>
        throw new SparkException("unregisterMapOutput called for nonexistent shuffle ID")
    }
  }

  /** Unregister shuffle data */
  def unregisterShuffle(shuffleId: Int) {
    shuffleStatuses.remove(shuffleId).foreach { shuffleStatus =>
      shuffleStatus.invalidateSerializedMapOutputStatusCache()
    }
  }

  /**
   * Removes all shuffle outputs associated with this host. Note that this will also remove
   * outputs which are served by an external shuffle server (if one exists).
   */
  def removeOutputsOnHost(host: String): Unit = {
    shuffleStatuses.valuesIterator.foreach { _.removeOutputsOnHost(host) }
    incrementEpoch()
  }

  /**
   * Removes all shuffle outputs associated with this executor. Note that this will also remove
   * outputs which are served by an external shuffle server (if one exists), as they are still
   * registered with this execId.
   */
  def removeOutputsOnExecutor(execId: String): Unit = {
    shuffleStatuses.valuesIterator.foreach { _.removeOutputsOnExecutor(execId) }
    incrementEpoch()
  }

  /** Check if the given shuffle is being tracked */
  def containsShuffle(shuffleId: Int): Boolean = shuffleStatuses.contains(shuffleId)

  def getNumAvailableOutputs(shuffleId: Int): Int = {
    shuffleStatuses.get(shuffleId).map(_.numAvailableOutputs).getOrElse(0)
  }

  /**
   * Returns the sequence of partition ids that are missing (i.e. needs to be computed), or None
   * if the MapOutputTrackerMaster doesn't know about this shuffle.
   */
  def findMissingPartitions(shuffleId: Int): Option[Seq[Int]] = {
    shuffleStatuses.get(shuffleId).map(_.findMissingPartitions())
  }

  /**
   * Return statistics about all of the outputs for a given shuffle.
   */
  def getStatistics(dep: ShuffleDependency[_, _, _]): MapOutputStatistics = {
    shuffleStatuses(dep.shuffleId).withMapStatuses { statuses =>
      val totalSizes = new Array[Long](dep.partitioner.numPartitions)
      for (s <- statuses) {
        for (i <- 0 until totalSizes.length) {
          totalSizes(i) += s.getSizeForBlock(i)
        }
      }
      new MapOutputStatistics(dep.shuffleId, totalSizes)
    }
  }

  /**
   * Return the preferred hosts on which to run the given map output partition in a given shuffle,
   * i.e. the nodes that the most outputs for that partition are on.
   *
   * @param dep shuffle dependency object
   * @param partitionId map output partition that we want to read
   * @return a sequence of host names
   */
  def getPreferredLocationsForShuffle(dep: ShuffleDependency[_, _, _], partitionId: Int)
      : Seq[String] = {
    if (shuffleLocalityEnabled && dep.rdd.partitions.length < SHUFFLE_PREF_MAP_THRESHOLD &&
        dep.partitioner.numPartitions < SHUFFLE_PREF_REDUCE_THRESHOLD) {
      val blockManagerIds = getLocationsWithLargestOutputs(dep.shuffleId, partitionId,
        dep.partitioner.numPartitions, REDUCER_PREF_LOCS_FRACTION)
      if (blockManagerIds.nonEmpty) {
        blockManagerIds.get.map(_.host)
      } else {
        Nil
      }
    } else {
      Nil
    }
  }

  /**
   * Return a list of locations that each have fraction of map output greater than the specified
   * threshold.
   *
   * @param shuffleId id of the shuffle
   * @param reducerId id of the reduce task
   * @param numReducers total number of reducers in the shuffle
   * @param fractionThreshold fraction of total map output size that a location must have
   *                          for it to be considered large.
   */
  def getLocationsWithLargestOutputs(
      shuffleId: Int,
      reducerId: Int,
      numReducers: Int,
      fractionThreshold: Double)
    : Option[Array[BlockManagerId]] = {

    val shuffleStatus = shuffleStatuses.get(shuffleId).orNull
    if (shuffleStatus != null) {
      shuffleStatus.withMapStatuses { statuses =>
        if (statuses.nonEmpty) {
          // HashMap to add up sizes of all blocks at the same location
          val locs = new HashMap[BlockManagerId, Long]
          var totalOutputSize = 0L
          var mapIdx = 0
          while (mapIdx < statuses.length) {
            val status = statuses(mapIdx)
            // status may be null here if we are called between registerShuffle, which creates an
            // array with null entries for each output, and registerMapOutputs, which populates it
            // with valid status entries. This is possible if one thread schedules a job which
            // depends on an RDD which is currently being computed by another thread.
            if (status != null) {
              val blockSize = status.getSizeForBlock(reducerId)
              if (blockSize > 0) {
                locs(status.location) = locs.getOrElse(status.location, 0L) + blockSize
                totalOutputSize += blockSize
              }
            }
            mapIdx = mapIdx + 1
          }
          val topLocs = locs.filter { case (loc, size) =>
            size.toDouble / totalOutputSize >= fractionThreshold
          }
          // Return if we have any locations which satisfy the required threshold
          if (topLocs.nonEmpty) {
            return Some(topLocs.keys.toArray)
          }
        }
      }
    }
    None
  }

  def incrementEpoch() {
    epochLock.synchronized {
      epoch += 1
      logDebug("Increasing epoch to " + epoch)
    }
  }

  /** Called to get current epoch number. */
  def getEpoch: Long = {
    epochLock.synchronized {
      return epoch
    }
  }

  // This method is only called in local-mode.
  def getMapSizesByExecutorId(shuffleId: Int, startPartition: Int, endPartition: Int)
      : Seq[(BlockManagerId, Seq[(BlockId, Long)])] = {
    logDebug(s"Fetching outputs for shuffle $shuffleId, partitions $startPartition-$endPartition")
    shuffleStatuses.get(shuffleId) match {
      case Some (shuffleStatus) =>
        shuffleStatus.withMapStatuses { statuses =>
          MapOutputTracker.convertMapStatuses(shuffleId, startPartition, endPartition, statuses)
        }
      case None =>
        Seq.empty
    }
  }

  override def stop() {
    mapOutputRequests.offer(PoisonPill)
    threadpool.shutdown()
    sendTracker(StopMapOutputTracker)
    trackerEndpoint = null
    shuffleStatuses.clear()
  }
}

/**
 * Executor-side client for fetching map output info from the driver's MapOutputTrackerMaster.
 * Note that this is not used in local-mode; instead, local-mode Executors access the
 * MapOutputTrackerMaster directly (which is possible because the master and worker share a comon
 * superclass).
 */
private[spark] class MapOutputTrackerWorker(conf: SparkConf) extends MapOutputTracker(conf) {

  val mapStatuses: Map[Int, Array[MapStatus]] =
    new ConcurrentHashMap[Int, Array[MapStatus]]().asScala

  /** Remembers which map output locations are currently being fetched on an executor. */
  private val fetching = new HashSet[Int]

  override def getMapSizesByExecutorId(shuffleId: Int, startPartition: Int, endPartition: Int)
      : Seq[(BlockManagerId, Seq[(BlockId, Long)])] = {
    logDebug(s"Fetching outputs for shuffle $shuffleId, partitions $startPartition-$endPartition")
    val statuses = getStatuses(shuffleId)
    try {
      MapOutputTracker.convertMapStatuses(shuffleId, startPartition, endPartition, statuses)
    } catch {
      case e: MetadataFetchFailedException =>
        // We experienced a fetch failure so our mapStatuses cache is outdated; clear it:
        mapStatuses.clear()
        throw e
    }
  }

  /**
   * Get or fetch the array of MapStatuses for a given shuffle ID. NOTE: clients MUST synchronize
   * on this array when reading it, because on the driver, we may be changing it in place.
   *
   * (It would be nice to remove this restriction in the future.)
   */
  private def getStatuses(shuffleId: Int): Array[MapStatus] = {
    val statuses = mapStatuses.get(shuffleId).orNull
    if (statuses == null) {
      logInfo("Don't have map outputs for shuffle " + shuffleId + ", fetching them")
      val startTime = System.currentTimeMillis
      var fetchedStatuses: Array[MapStatus] = null
      fetching.synchronized {
        // Someone else is fetching it; wait for them to be done
        while (fetching.contains(shuffleId)) {
          try {
            fetching.wait()
          } catch {
            case e: InterruptedException =>
          }
        }

        // Either while we waited the fetch happened successfully, or
        // someone fetched it in between the get and the fetching.synchronized.
        fetchedStatuses = mapStatuses.get(shuffleId).orNull
        if (fetchedStatuses == null) {
          // We have to do the fetch, get others to wait for us.
          fetching += shuffleId
        }
      }

      if (fetchedStatuses == null) {
        // We won the race to fetch the statuses; do so
        logInfo("Doing the fetch; tracker endpoint = " + trackerEndpoint)
        // This try-finally prevents hangs due to timeouts:
        try {
          val fetchedBytes = askTracker[Array[Byte]](GetMapOutputStatuses(shuffleId))
          fetchedStatuses = MapOutputTracker.deserializeMapStatuses(fetchedBytes)
          logInfo("Got the output locations")
          mapStatuses.put(shuffleId, fetchedStatuses)
        } finally {
          fetching.synchronized {
            fetching -= shuffleId
            fetching.notifyAll()
          }
        }
      }
      logDebug(s"Fetching map output statuses for shuffle $shuffleId took " +
        s"${System.currentTimeMillis - startTime} ms")

      if (fetchedStatuses != null) {
        fetchedStatuses
      } else {
        logError("Missing all output locations for shuffle " + shuffleId)
        throw new MetadataFetchFailedException(
          shuffleId, -1, "Missing all output locations for shuffle " + shuffleId)
      }
    } else {
      statuses
    }
  }


  /** Unregister shuffle data. */
  def unregisterShuffle(shuffleId: Int): Unit = {
    mapStatuses.remove(shuffleId)
  }

  /**
   * Called from executors to update the epoch number, potentially clearing old outputs
   * because of a fetch failure. Each executor task calls this with the latest epoch
   * number on the driver at the time it was created.
   */
  def updateEpoch(newEpoch: Long): Unit = {
    epochLock.synchronized {
      if (newEpoch > epoch) {
        logInfo("Updating epoch to " + newEpoch + " and clearing cache")
        epoch = newEpoch
        mapStatuses.clear()
      }
    }
  }
}

private[spark] object MapOutputTracker extends Logging {

  val ENDPOINT_NAME = "MapOutputTracker"
  private val DIRECT = 0
  private val BROADCAST = 1

  // Serialize an array of map output locations into an efficient byte format so that we can send
  // it to reduce tasks. We do this by compressing the serialized bytes using GZIP. They will
  // generally be pretty compressible because many map outputs will be on the same hostname.
  def serializeMapStatuses(statuses: Array[MapStatus], broadcastManager: BroadcastManager,
      isLocal: Boolean, minBroadcastSize: Int): (Array[Byte], Broadcast[Array[Byte]]) = {
    val out = new ByteArrayOutputStream
    out.write(DIRECT)
    val objOut = new ObjectOutputStream(new GZIPOutputStream(out))
    Utils.tryWithSafeFinally {
      // Since statuses can be modified in parallel, sync on it
      statuses.synchronized {
        objOut.writeObject(statuses)
      }
    } {
      objOut.close()
    }
    val arr = out.toByteArray
    if (arr.length >= minBroadcastSize) {
      // Use broadcast instead.
      // Important arr(0) is the tag == DIRECT, ignore that while deserializing !
      val bcast = broadcastManager.newBroadcast(arr, isLocal)
      // toByteArray creates copy, so we can reuse out
      out.reset()
      out.write(BROADCAST)
      val oos = new ObjectOutputStream(new GZIPOutputStream(out))
      oos.writeObject(bcast)
      oos.close()
      val outArr = out.toByteArray
      logInfo("Broadcast mapstatuses size = " + outArr.length + ", actual size = " + arr.length)
      (outArr, bcast)
    } else {
      (arr, null)
    }
  }

  // Opposite of serializeMapStatuses.
  def deserializeMapStatuses(bytes: Array[Byte]): Array[MapStatus] = {
    assert (bytes.length > 0)

    def deserializeObject(arr: Array[Byte], off: Int, len: Int): AnyRef = {
      val objIn = new ObjectInputStream(new GZIPInputStream(
        new ByteArrayInputStream(arr, off, len)))
      Utils.tryWithSafeFinally {
        objIn.readObject()
      } {
        objIn.close()
      }
    }

    bytes(0) match {
      case DIRECT =>
        deserializeObject(bytes, 1, bytes.length - 1).asInstanceOf[Array[MapStatus]]
      case BROADCAST =>
        // deserialize the Broadcast, pull .value array out of it, and then deserialize that
        val bcast = deserializeObject(bytes, 1, bytes.length - 1).
          asInstanceOf[Broadcast[Array[Byte]]]
        logInfo("Broadcast mapstatuses size = " + bytes.length +
          ", actual size = " + bcast.value.length)
        // Important - ignore the DIRECT tag ! Start from offset 1
        deserializeObject(bcast.value, 1, bcast.value.length - 1).asInstanceOf[Array[MapStatus]]
      case _ => throw new IllegalArgumentException("Unexpected byte tag = " + bytes(0))
    }
  }

  /**
   * Given an array of map statuses and a range of map output partitions, returns a sequence that,
   * for each block manager ID, lists the shuffle block IDs and corresponding shuffle block sizes
   * stored at that block manager.
   *
   * If any of the statuses is null (indicating a missing location due to a failed mapper),
   * throws a FetchFailedException.
   *
   * @param shuffleId Identifier for the shuffle
   * @param startPartition Start of map output partition ID range (included in range)
   * @param endPartition End of map output partition ID range (excluded from range)
   * @param statuses List of map statuses, indexed by map ID.
   * @return A sequence of 2-item tuples, where the first item in the tuple is a BlockManagerId,
   *         and the second item is a sequence of (shuffle block ID, shuffle block size) tuples
   *         describing the shuffle blocks that are stored at that block manager.
   */
  def convertMapStatuses(
      shuffleId: Int,
      startPartition: Int,
      endPartition: Int,
      statuses: Array[MapStatus]): Seq[(BlockManagerId, Seq[(BlockId, Long)])] = {
    assert (statuses != null)
    val splitsByAddress = new HashMap[BlockManagerId, ArrayBuffer[(BlockId, Long)]]
    for ((status, mapId) <- statuses.zipWithIndex) {
      if (status == null) {
        val errorMessage = s"Missing an output location for shuffle $shuffleId"
        logError(errorMessage)
        throw new MetadataFetchFailedException(shuffleId, startPartition, errorMessage)
      } else {
        for (part <- startPartition until endPartition) {
          splitsByAddress.getOrElseUpdate(status.location, ArrayBuffer()) +=
            ((ShuffleBlockId(shuffleId, mapId, part), status.getSizeForBlock(part)))
        }
      }
    }

    splitsByAddress.toSeq
  }
}<|MERGE_RESOLUTION|>--- conflicted
+++ resolved
@@ -288,106 +288,7 @@
    *         describing the shuffle blocks that are stored at that block manager.
    */
   def getMapSizesByExecutorId(shuffleId: Int, startPartition: Int, endPartition: Int)
-<<<<<<< HEAD
-      : Seq[(BlockManagerId, Seq[(BlockId, Long)])] = {
-    logDebug(s"Fetching outputs for shuffle $shuffleId, partitions $startPartition-$endPartition")
-    val statuses = getStatuses(shuffleId)
-    // Synchronize on the returned array because, on the driver, it gets mutated in place
-    statuses.synchronized {
-      return MapOutputTracker.convertMapStatuses(shuffleId, startPartition, endPartition, statuses)
-    }
-  }
-
-  /**
-   * Return statistics about all of the outputs for a given shuffle.
-   */
-  def getStatistics(dep: ShuffleDependency[_, _, _]): MapOutputStatistics = {
-    val statuses = getStatuses(dep.shuffleId)
-    // Synchronize on the returned array because, on the driver, it gets mutated in place
-    statuses.synchronized {
-      val totalSizes = new Array[Long](dep.partitioner.numPartitions)
-      val recordsByMapTask = new Array[Long](statuses.length)
-      statuses.zipWithIndex.foreach { case (s, index) =>
-        for (i <- 0 until totalSizes.length) {
-          totalSizes(i) += s.getSizeForBlock(i)
-        }
-        recordsByMapTask(index) = s.numberOfOutput
-      }
-      new MapOutputStatistics(dep.shuffleId, totalSizes, recordsByMapTask)
-    }
-  }
-
-  /**
-   * Get or fetch the array of MapStatuses for a given shuffle ID. NOTE: clients MUST synchronize
-   * on this array when reading it, because on the driver, we may be changing it in place.
-   *
-   * (It would be nice to remove this restriction in the future.)
-   */
-  private def getStatuses(shuffleId: Int): Array[MapStatus] = {
-    val statuses = mapStatuses.get(shuffleId).orNull
-    if (statuses == null) {
-      logInfo("Don't have map outputs for shuffle " + shuffleId + ", fetching them")
-      val startTime = System.currentTimeMillis
-      var fetchedStatuses: Array[MapStatus] = null
-      fetching.synchronized {
-        // Someone else is fetching it; wait for them to be done
-        while (fetching.contains(shuffleId)) {
-          try {
-            fetching.wait()
-          } catch {
-            case e: InterruptedException =>
-          }
-        }
-
-        // Either while we waited the fetch happened successfully, or
-        // someone fetched it in between the get and the fetching.synchronized.
-        fetchedStatuses = mapStatuses.get(shuffleId).orNull
-        if (fetchedStatuses == null) {
-          // We have to do the fetch, get others to wait for us.
-          fetching += shuffleId
-        }
-      }
-
-      if (fetchedStatuses == null) {
-        // We won the race to fetch the statuses; do so
-        logInfo("Doing the fetch; tracker endpoint = " + trackerEndpoint)
-        // This try-finally prevents hangs due to timeouts:
-        try {
-          val fetchedBytes = askTracker[Array[Byte]](GetMapOutputStatuses(shuffleId))
-          fetchedStatuses = MapOutputTracker.deserializeMapStatuses(fetchedBytes)
-          logInfo("Got the output locations")
-          mapStatuses.put(shuffleId, fetchedStatuses)
-        } finally {
-          fetching.synchronized {
-            fetching -= shuffleId
-            fetching.notifyAll()
-          }
-        }
-      }
-      logDebug(s"Fetching map output statuses for shuffle $shuffleId took " +
-        s"${System.currentTimeMillis - startTime} ms")
-
-      if (fetchedStatuses != null) {
-        return fetchedStatuses
-      } else {
-        logError("Missing all output locations for shuffle " + shuffleId)
-        throw new MetadataFetchFailedException(
-          shuffleId, -1, "Missing all output locations for shuffle " + shuffleId)
-      }
-    } else {
-      return statuses
-    }
-  }
-
-  /** Called to get current epoch number. */
-  def getEpoch: Long = {
-    epochLock.synchronized {
-      return epoch
-    }
-  }
-=======
       : Seq[(BlockManagerId, Seq[(BlockId, Long)])]
->>>>>>> d107b3b9
 
   /**
    * Deletes map output status information for the specified shuffle stage.
@@ -572,12 +473,14 @@
   def getStatistics(dep: ShuffleDependency[_, _, _]): MapOutputStatistics = {
     shuffleStatuses(dep.shuffleId).withMapStatuses { statuses =>
       val totalSizes = new Array[Long](dep.partitioner.numPartitions)
-      for (s <- statuses) {
+      val recordsByMapTask = new Array[Long](statuses.length)
+      statuses.zipWithIndex.foreach { case (s, index) =>
         for (i <- 0 until totalSizes.length) {
           totalSizes(i) += s.getSizeForBlock(i)
         }
-      }
-      new MapOutputStatistics(dep.shuffleId, totalSizes)
+        recordsByMapTask(index) = s.numberOfOutput
+      }
+      new MapOutputStatistics(dep.shuffleId, totalSizes, recordsByMapTask)
     }
   }
 
