/*
 * Licensed to the Apache Software Foundation (ASF) under one or more
 * contributor license agreements.  See the NOTICE file distributed with
 * this work for additional information regarding copyright ownership.
 * The ASF licenses this file to You under the Apache License, Version 2.0
 * (the "License"); you may not use this file except in compliance with
 * the License.  You may obtain a copy of the License at
 *
 *    http://www.apache.org/licenses/LICENSE-2.0
 *
 * Unless required by applicable law or agreed to in writing, software
 * distributed under the License is distributed on an "AS IS" BASIS,
 * WITHOUT WARRANTIES OR CONDITIONS OF ANY KIND, either express or implied.
 * See the License for the specific language governing permissions and
 * limitations under the License.
 */

package org.apache.spark

import java.io.{ByteArrayInputStream, InputStream, IOException, ObjectInputStream, ObjectOutputStream}
import java.nio.ByteBuffer
import java.util.{HashMap => JHashMap}
import java.util.concurrent.{ConcurrentHashMap, LinkedBlockingQueue, ThreadPoolExecutor, TimeUnit}
import java.util.concurrent.locks.ReentrantReadWriteLock

import scala.collection
import scala.collection.mutable.{HashMap, ListBuffer, Map, Set}
import scala.concurrent.{ExecutionContext, Future}
import scala.concurrent.duration.Duration
import scala.jdk.CollectionConverters._
import scala.reflect.ClassTag
import scala.util.control.NonFatal

import org.apache.commons.io.output.{ByteArrayOutputStream => ApacheByteArrayOutputStream}
import org.roaringbitmap.RoaringBitmap

import org.apache.spark.broadcast.{Broadcast, BroadcastManager}
import org.apache.spark.internal.{Logging, MessageWithContext}
import org.apache.spark.internal.LogKeys._
import org.apache.spark.internal.config._
import org.apache.spark.io.CompressionCodec
import org.apache.spark.rpc.{RpcCallContext, RpcEndpoint, RpcEndpointRef, RpcEnv}
import org.apache.spark.scheduler.{MapStatus, MergeStatus, ShuffleOutputStatus}
import org.apache.spark.shuffle.MetadataFetchFailedException
import org.apache.spark.storage.{BlockId, BlockManagerId, ShuffleBlockId, ShuffleMergedBlockId}
import org.apache.spark.util._
import org.apache.spark.util.ArrayImplicits._
import org.apache.spark.util.io.{ChunkedByteBuffer, ChunkedByteBufferOutputStream}

/**
 * Helper class used by the [[MapOutputTrackerMaster]] to perform bookkeeping for a single
 * ShuffleMapStage.
 *
 * This class maintains a mapping from map index to `MapStatus`. It also maintains a cache of
 * serialized map statuses in order to speed up tasks' requests for map output statuses.
 *
 * All public methods of this class are thread-safe.
 */
private class ShuffleStatus(
    numPartitions: Int,
    numReducers: Int = -1) extends Logging {

  private val (readLock, writeLock) = {
    val lock = new ReentrantReadWriteLock()
    (lock.readLock(), lock.writeLock())
  }

  // All accesses to the following state must be guarded with `withReadLock` or `withWriteLock`.
  private def withReadLock[B](fn: => B): B = {
    readLock.lock()
    try {
      fn
    } finally {
      readLock.unlock()
    }
  }

  private def withWriteLock[B](fn: => B): B = {
    writeLock.lock()
    try {
      fn
    } finally {
      writeLock.unlock()
    }
  }

  /**
   * MapStatus for each partition. The index of the array is the map partition id.
   * Each value in the array is the MapStatus for a partition, or null if the partition
   * is not available. Even though in theory a task may run multiple times (due to speculation,
   * stage retries, etc.), in practice the likelihood of a map output being available at multiple
   * locations is so small that we choose to ignore that case and store only a single location
   * for each output.
   */
  // Exposed for testing
  val mapStatuses = new Array[MapStatus](numPartitions)

  /**
   * Keep the previous deleted MapStatus for recovery.
   */
  val mapStatusesDeleted = new Array[MapStatus](numPartitions)

  /**
   * Keep the indices of the Map tasks whose checksums are different across retries.
   * Exposed for testing.
   */
  private[spark] val checksumMismatchIndices: Set[Int] = Set()

  /**
   * MergeStatus for each shuffle partition when push-based shuffle is enabled. The index of the
   * array is the shuffle partition id (reduce id). Each value in the array is the MergeStatus for
   * a shuffle partition, or null if not available. When push-based shuffle is enabled, this array
   * provides a reducer oriented view of the shuffle status specifically for the results of
   * merging shuffle partition blocks into per-partition merged shuffle files.
   */
  val mergeStatuses = if (numReducers > 0) {
    new Array[MergeStatus](numReducers)
  } else {
    Array.empty[MergeStatus]
  }

  /**
   * The cached result of serializing the map statuses array. This cache is lazily populated when
   * [[serializedMapStatus]] is called. The cache is invalidated when map outputs are removed.
   */
  private[this] var cachedSerializedMapStatus: Array[Byte] = _

  /**
   * Broadcast variable holding serialized map output statuses array. When [[serializedMapStatus]]
   * serializes the map statuses array it may detect that the result is too large to send in a
   * single RPC, in which case it places the serialized array into a broadcast variable and then
   * sends a serialized broadcast variable instead. This variable holds a reference to that
   * broadcast variable in order to keep it from being garbage collected and to allow for it to be
   * explicitly destroyed later on when the ShuffleMapStage is garbage-collected.
   */
  private[spark] var cachedSerializedBroadcast: Broadcast[Array[Array[Byte]]] = _

  /**
   * Similar to cachedSerializedMapStatus and cachedSerializedBroadcast, but for MergeStatus.
   */
  private[this] var cachedSerializedMergeStatus: Array[Byte] = _

  private[this] var cachedSerializedBroadcastMergeStatus: Broadcast[Array[Array[Byte]]] = _

  /**
   * Counter tracking the number of partitions that have output. This is a performance optimization
   * to avoid having to count the number of non-null entries in the `mapStatuses` array and should
   * be equivalent to`mapStatuses.count(_ ne null)`.
   */
  private[this] var _numAvailableMapOutputs: Int = 0

  /**
   * Counter tracking the number of MergeStatus results received so far from the shuffle services.
   */
  private[this] var _numAvailableMergeResults: Int = 0

  private[this] var shufflePushMergerLocations: Seq[BlockManagerId] = Seq.empty

  /**
   * Mapping from a mapId to the mapIndex, this is required to reduce the searching overhead within
   * the function updateMapOutput(mapId, bmAddress).
   *
   * Exposed for testing.
   */
  private[spark] val mapIdToMapIndex = new HashMap[Long, Int]()

  /**
   * Register a map output. If there is already a registered location for the map output then it
   * will be replaced by the new location. Returns true if the checksum in the new MapStatus is
   * different from a previous registered MapStatus. Otherwise, returns false.
   */
  def addMapOutput(mapIndex: Int, status: MapStatus): Boolean = withWriteLock {
    var isChecksumMismatch: Boolean = false
    val currentMapStatus = mapStatuses(mapIndex)
    if (currentMapStatus == null) {
      _numAvailableMapOutputs += 1
      invalidateSerializedMapOutputStatusCache()
    } else {
      mapIdToMapIndex.remove(currentMapStatus.mapId)
    }
    logDebug(s"Checksum of map output for task ${status.mapId} is ${status.checksumValue}")

    val preStatus =
      if (mapStatuses(mapIndex) != null) mapStatuses(mapIndex) else mapStatusesDeleted(mapIndex)
    if (preStatus != null && preStatus.checksumValue != status.checksumValue) {
      logInfo(s"Checksum of map output changes from ${preStatus.checksumValue} to " +
        s"${status.checksumValue} for task ${status.mapId}.")
      checksumMismatchIndices.add(mapIndex)
      isChecksumMismatch = true
    }
    mapStatuses(mapIndex) = status
    mapIdToMapIndex(status.mapId) = mapIndex
    isChecksumMismatch
  }

  /**
   * Get the map output that corresponding to a given mapId.
   */
  def getMapStatus(mapId: Long): Option[MapStatus] = withReadLock {
    mapIdToMapIndex.get(mapId).map(mapStatuses(_)) match {
      case Some(null) => None
      case m => m
    }
  }

  /**
   * Update the map output location (e.g. during migration).
   */
  def updateMapOutput(mapId: Long, bmAddress: BlockManagerId): Unit = withWriteLock {
    try {
      val mapIndex = mapIdToMapIndex.get(mapId)
      val mapStatusOpt = mapIndex.map(mapStatuses(_)).flatMap(Option(_))
      mapStatusOpt match {
        case Some(mapStatus) =>
          logInfo(log"Updating map output for ${MDC(MAP_ID, mapId)}" +
            log" to ${MDC(BLOCK_MANAGER_ID, bmAddress)}")
          mapStatus.updateLocation(bmAddress)
          invalidateSerializedMapOutputStatusCache()
        case None =>
          val index = mapStatusesDeleted.indexWhere(x => x != null && x.mapId == mapId)
          if (index >= 0 && mapStatuses(index) == null) {
            val mapStatus = mapStatusesDeleted(index)
            mapStatus.updateLocation(bmAddress)
            mapStatuses(index) = mapStatus
            _numAvailableMapOutputs += 1
            invalidateSerializedMapOutputStatusCache()
            mapStatusesDeleted(index) = null
            logInfo(log"Recover ${MDC(MAP_ID, mapStatus.mapId)}" +
              log" ${MDC(BLOCK_MANAGER_ID, mapStatus.location)}")
          } else {
            logWarning(log"Asked to update map output ${MDC(MAP_ID, mapId)} " +
              log"for untracked map status.")
          }
      }
    } catch {
      case e: java.lang.NullPointerException =>
        logWarning(log"Unable to update map output for ${MDC(MAP_ID, mapId)}, " +
          log"status removed in-flight")
    }
  }

  /**
   * Remove the map output which was served by the specified block manager.
   * This is a no-op if there is no registered map output or if the registered output is from a
   * different block manager.
   */
  def removeMapOutput(mapIndex: Int, bmAddress: BlockManagerId): Unit = withWriteLock {
    logDebug(s"Removing existing map output ${mapIndex} ${bmAddress}")
    val currentMapStatus = mapStatuses(mapIndex)
    if (currentMapStatus != null && currentMapStatus.location == bmAddress) {
      _numAvailableMapOutputs -= 1
      mapIdToMapIndex.remove(currentMapStatus.mapId)
      mapStatusesDeleted(mapIndex) = currentMapStatus
      mapStatuses(mapIndex) = null
      invalidateSerializedMapOutputStatusCache()
    }
  }

  /**
   * Register a merge result.
   */
  def addMergeResult(reduceId: Int, status: MergeStatus): Unit = withWriteLock {
    if (mergeStatuses(reduceId) != status) {
      _numAvailableMergeResults += 1
      invalidateSerializedMergeOutputStatusCache()
    }
    mergeStatuses(reduceId) = status
  }

  def registerShuffleMergerLocations(shuffleMergers: Seq[BlockManagerId]): Unit = withWriteLock {
    if (shufflePushMergerLocations.isEmpty) {
      shufflePushMergerLocations = shuffleMergers
    }
  }

  def removeShuffleMergerLocations(): Unit = withWriteLock {
    shufflePushMergerLocations = Nil
  }

  // TODO support updateMergeResult for similar use cases as updateMapOutput

  /**
   * Remove the merge result which was served by the specified block manager.
   */
  def removeMergeResult(reduceId: Int, bmAddress: BlockManagerId): Unit = withWriteLock {
    if (mergeStatuses(reduceId) != null && mergeStatuses(reduceId).location == bmAddress) {
      _numAvailableMergeResults -= 1
      mergeStatuses(reduceId) = null
      invalidateSerializedMergeOutputStatusCache()
    }
  }

  /**
   * Removes all shuffle outputs associated with this host. Note that this will also remove
   * outputs which are served by an external shuffle server (if one exists).
   */
  def removeOutputsOnHost(host: String): Unit = withWriteLock {
    logDebug(s"Removing outputs for host ${host}")
    removeOutputsByFilter(x => x.host == host)
    removeMergeResultsByFilter(x => x.host == host)
  }

  /**
   * Removes all map outputs associated with the specified executor. Note that this will also
   * remove outputs which are served by an external shuffle server (if one exists), as they are
   * still registered with that execId.
   */
  def removeOutputsOnExecutor(execId: String): Unit = withWriteLock {
    logDebug(s"Removing outputs for execId ${execId}")
    removeOutputsByFilter(x => x.executorId == execId)
  }

  /**
   * Removes all shuffle outputs which satisfies the filter. Note that this will also
   * remove outputs which are served by an external shuffle server (if one exists).
   */
  def removeOutputsByFilter(f: BlockManagerId => Boolean): Unit = withWriteLock {
    for (mapIndex <- mapStatuses.indices) {
      val currentMapStatus = mapStatuses(mapIndex)
      if (currentMapStatus != null && f(currentMapStatus.location)) {
        _numAvailableMapOutputs -= 1
        mapIdToMapIndex.remove(currentMapStatus.mapId)
        mapStatusesDeleted(mapIndex) = currentMapStatus
        mapStatuses(mapIndex) = null
        invalidateSerializedMapOutputStatusCache()
      }
    }
  }

  /**
   * Removes all shuffle merge result which satisfies the filter.
   */
  def removeMergeResultsByFilter(f: BlockManagerId => Boolean): Unit = withWriteLock {
    for (reduceId <- mergeStatuses.indices) {
      if (mergeStatuses(reduceId) != null && f(mergeStatuses(reduceId).location)) {
        _numAvailableMergeResults -= 1
        mergeStatuses(reduceId) = null
        invalidateSerializedMergeOutputStatusCache()
      }
    }
  }

  /**
   * Number of partitions that have shuffle map outputs.
   */
  def numAvailableMapOutputs: Int = withReadLock {
    _numAvailableMapOutputs
  }

  /**
   * Number of shuffle partitions that have already been merge finalized when push-based
   * is enabled.
   */
  def numAvailableMergeResults: Int = withReadLock {
    _numAvailableMergeResults
  }

  /**
   * Returns the sequence of partition ids that are missing (i.e. needs to be computed).
   */
  def findMissingPartitions(): Seq[Int] = withReadLock {
    val missing = (0 until numPartitions).filter(id => mapStatuses(id) == null)
    assert(missing.size == numPartitions - _numAvailableMapOutputs,
      s"${missing.size} missing, expected ${numPartitions - _numAvailableMapOutputs}")
    missing
  }

  /**
   * Serializes the mapStatuses array into an efficient compressed format. See the comments on
   * `MapOutputTracker.serializeOutputStatuses()` for more details on the serialization format.
   *
   * This method is designed to be called multiple times and implements caching in order to speed
   * up subsequent requests. If the cache is empty and multiple threads concurrently attempt to
   * serialize the map statuses then serialization will only be performed in a single thread and
   * all other threads will block until the cache is populated.
   */
  def serializedMapStatus(
      broadcastManager: BroadcastManager,
      isLocal: Boolean,
      minBroadcastSize: Int,
      conf: SparkConf): Array[Byte] = {
    var result: Array[Byte] = null
    withReadLock {
      if (cachedSerializedMapStatus != null) {
        result = cachedSerializedMapStatus
      }
    }

    if (result == null) withWriteLock {
      if (cachedSerializedMapStatus == null) {
        val serResult = MapOutputTracker.serializeOutputStatuses[MapStatus](
          mapStatuses, broadcastManager, isLocal, minBroadcastSize, conf)
        cachedSerializedMapStatus = serResult._1
        cachedSerializedBroadcast = serResult._2
      }
      // The following line has to be outside if statement since it's possible that another thread
      // initializes cachedSerializedMapStatus in-between `withReadLock` and `withWriteLock`.
      result = cachedSerializedMapStatus
    }
    result
  }

  /**
   * Serializes the mapStatuses and mergeStatuses array into an efficient compressed format.
   * See the comments on `MapOutputTracker.serializeOutputStatuses()` for more details
   * on the serialization format.
   *
   * This method is designed to be called multiple times and implements caching in order to speed
   * up subsequent requests. If the cache is empty and multiple threads concurrently attempt to
   * serialize the statuses array then serialization will only be performed in a single thread and
   * all other threads will block until the cache is populated.
   */
  def serializedMapAndMergeStatus(
      broadcastManager: BroadcastManager,
      isLocal: Boolean,
      minBroadcastSize: Int,
      conf: SparkConf): (Array[Byte], Array[Byte]) = {
    val mapStatusesBytes: Array[Byte] =
      serializedMapStatus(broadcastManager, isLocal, minBroadcastSize, conf)
    var mergeStatusesBytes: Array[Byte] = null

    withReadLock {
      if (cachedSerializedMergeStatus != null) {
        mergeStatusesBytes = cachedSerializedMergeStatus
      }
    }

    if (mergeStatusesBytes == null) withWriteLock {
      if (cachedSerializedMergeStatus == null) {
        val serResult = MapOutputTracker.serializeOutputStatuses[MergeStatus](
          mergeStatuses, broadcastManager, isLocal, minBroadcastSize, conf)
        cachedSerializedMergeStatus = serResult._1
        cachedSerializedBroadcastMergeStatus = serResult._2
      }

      // The following line has to be outside if statement since it's possible that another
      // thread initializes cachedSerializedMergeStatus in-between `withReadLock` and
      // `withWriteLock`.
      mergeStatusesBytes = cachedSerializedMergeStatus
    }
    (mapStatusesBytes, mergeStatusesBytes)
  }

  // Used in testing.
  def hasCachedSerializedBroadcast: Boolean = withReadLock {
    cachedSerializedBroadcast != null
  }

  /**
   * Helper function which provides thread-safe access to the mapStatuses array.
   * The function should NOT mutate the array.
   */
  def withMapStatuses[T](f: Array[MapStatus] => T): T = withReadLock {
    f(mapStatuses)
  }

  def withMergeStatuses[T](f: Array[MergeStatus] => T): T = withReadLock {
    f(mergeStatuses)
  }

  def getShufflePushMergerLocations: Seq[BlockManagerId] = withReadLock {
    shufflePushMergerLocations
  }

  /**
   * Clears the cached serialized map output statuses.
   */
  def invalidateSerializedMapOutputStatusCache(): Unit = withWriteLock {
    if (cachedSerializedBroadcast != null) {
      // Prevent errors during broadcast cleanup from crashing the DAGScheduler (see SPARK-21444)
      Utils.tryLogNonFatalError {
        // Use `blocking = false` so that this operation doesn't hang while trying to send cleanup
        // RPCs to dead executors.
        cachedSerializedBroadcast.destroy()
      }
      cachedSerializedBroadcast = null
    }
    cachedSerializedMapStatus = null
  }

  /**
   * Clears the cached serialized merge result statuses.
   */
  def invalidateSerializedMergeOutputStatusCache(): Unit = withWriteLock {
    if (cachedSerializedBroadcastMergeStatus != null) {
      Utils.tryLogNonFatalError {
        // Use `blocking = false` so that this operation doesn't hang while trying to send cleanup
        // RPCs to dead executors.
        cachedSerializedBroadcastMergeStatus.destroy()
      }
      cachedSerializedBroadcastMergeStatus = null
    }
    cachedSerializedMergeStatus = null
  }
}

private[spark] sealed trait MapOutputTrackerMessage
private[spark] case class GetMapOutputStatuses(shuffleId: Int)
  extends MapOutputTrackerMessage
private[spark] case class GetMapAndMergeResultStatuses(shuffleId: Int)
  extends MapOutputTrackerMessage
private[spark] case class GetShufflePushMergerLocations(shuffleId: Int)
  extends MapOutputTrackerMessage
private[spark] case object StopMapOutputTracker extends MapOutputTrackerMessage

private[spark] sealed trait MapOutputTrackerMasterMessage
private[spark] case class GetMapOutputMessage(shuffleId: Int,
  context: RpcCallContext) extends MapOutputTrackerMasterMessage
private[spark] case class GetMapAndMergeOutputMessage(shuffleId: Int,
  context: RpcCallContext) extends MapOutputTrackerMasterMessage
private[spark] case class GetShufflePushMergersMessage(shuffleId: Int,
  context: RpcCallContext) extends MapOutputTrackerMasterMessage
private[spark] case class MapSizesByExecutorId(
  iter: Iterator[(BlockManagerId, collection.Seq[(BlockId, Long, Int)])], enableBatchFetch: Boolean)

/** RpcEndpoint class for MapOutputTrackerMaster */
private[spark] class MapOutputTrackerMasterEndpoint(
    override val rpcEnv: RpcEnv, tracker: MapOutputTrackerMaster, conf: SparkConf)
  extends RpcEndpoint with Logging {

  logDebug("init") // force eager creation of logger

  private def logInfoMsg(msg: MessageWithContext, shuffleId: Int, context: RpcCallContext): Unit = {
    val hostPort = context.senderAddress.hostPort
    logInfo(log"Asked to send " +
      msg +
      log" locations for shuffle ${MDC(SHUFFLE_ID, shuffleId)} to ${MDC(HOST_PORT, hostPort)}")
  }

  override def receiveAndReply(context: RpcCallContext): PartialFunction[Any, Unit] = {
    case GetMapOutputStatuses(shuffleId: Int) =>
      logInfoMsg(log"map output", shuffleId, context)
      tracker.post(GetMapOutputMessage(shuffleId, context))

    case GetMapAndMergeResultStatuses(shuffleId: Int) =>
      logInfoMsg(log"map/merge result", shuffleId, context)
      tracker.post(GetMapAndMergeOutputMessage(shuffleId, context))

    case GetShufflePushMergerLocations(shuffleId: Int) =>
      logInfoMsg(log"shuffle push merger", shuffleId, context)
      tracker.post(GetShufflePushMergersMessage(shuffleId, context))

    case StopMapOutputTracker =>
      logInfo("MapOutputTrackerMasterEndpoint stopped!")
      context.reply(true)
      stop()
  }
}

/**
 * Class that keeps track of the location of the map output of a stage. This is abstract because the
 * driver and executor have different versions of the MapOutputTracker. In principle the driver-
 * and executor-side classes don't need to share a common base class; the current shared base class
 * is maintained primarily for backwards-compatibility in order to avoid having to update existing
 * test code.
*/
private[spark] abstract class MapOutputTracker(conf: SparkConf) extends Logging {
  /** Set to the MapOutputTrackerMasterEndpoint living on the driver. */
  var trackerEndpoint: RpcEndpointRef = _

  /**
   * The driver-side counter is incremented every time that a map output is lost. This value is sent
   * to executors as part of tasks, where executors compare the new epoch number to the highest
   * epoch number that they received in the past. If the new epoch number is higher then executors
   * will clear their local caches of map output statuses and will re-fetch (possibly updated)
   * statuses from the driver.
   */
  protected var epoch: Long = 0
  protected val epochLock = new AnyRef

  /**
   * Send a message to the trackerEndpoint and get its result within a default timeout, or
   * throw a SparkException if this fails.
   */
  protected def askTracker[T: ClassTag](message: Any): T = {
    try {
      trackerEndpoint.askSync[T](message)
    } catch {
      case e: Exception =>
        logError("Error communicating with MapOutputTracker", e)
        throw new SparkException("Error communicating with MapOutputTracker", e)
    }
  }

  /** Send a one-way message to the trackerEndpoint, to which we expect it to reply with true. */
  protected def sendTracker(message: Any): Unit = {
    val response = askTracker[Boolean](message)
    if (response != true) {
      throw new SparkException(
        "Error reply received from MapOutputTracker. Expecting true, got " + response.toString)
    }
  }

  // For testing
  def getMapSizesByExecutorId(shuffleId: Int, reduceId: Int)
      : Iterator[(BlockManagerId, collection.Seq[(BlockId, Long, Int)])] = {
    getMapSizesByExecutorId(shuffleId, 0, Int.MaxValue, reduceId, reduceId + 1)
  }

  // For testing
  def getPushBasedShuffleMapSizesByExecutorId(shuffleId: Int, reduceId: Int)
      : MapSizesByExecutorId = {
    getPushBasedShuffleMapSizesByExecutorId(shuffleId, 0, Int.MaxValue, reduceId, reduceId + 1)
  }

  /**
   * Called from executors to get the server URIs and output sizes for each shuffle block that
   * needs to be read from a given range of map output partitions (startPartition is included but
   * endPartition is excluded from the range) within a range of mappers (startMapIndex is included
   * but endMapIndex is excluded) when push based shuffle is not enabled for the specific shuffle
   * dependency. If endMapIndex=Int.MaxValue, the actual endMapIndex will be changed to the length
   * of total map outputs.
   *
   * @return A sequence of 2-item tuples, where the first item in the tuple is a BlockManagerId,
   *         and the second item is a sequence of (shuffle block id, shuffle block size, map index)
   *         tuples describing the shuffle blocks that are stored at that block manager.
   *         Note that zero-sized blocks are excluded in the result.
   */
  def getMapSizesByExecutorId(
      shuffleId: Int,
      startMapIndex: Int,
      endMapIndex: Int,
      startPartition: Int,
      endPartition: Int): Iterator[(BlockManagerId, collection.Seq[(BlockId, Long, Int)])]

  /**
   * Called from executors to get the server URIs and output sizes for each shuffle block that
   * needs to be read from a given range of map output partitions (startPartition is included but
   * endPartition is excluded from the range) within a range of mappers (startMapIndex is included
   * but endMapIndex is excluded) when push based shuffle is enabled for the specific shuffle
   * dependency. If endMapIndex=Int.MaxValue, the actual endMapIndex will be changed to the length
   * of total map outputs.
   *
   * @return A case class object which includes two attributes. The first attribute is a sequence
   *         of 2-item tuples, where the first item in the tuple is a BlockManagerId, and the
   *         second item is a sequence of (shuffle block id, shuffle block size, map index) tuples
   *         tuples describing the shuffle blocks that are stored at that block manager. Note that
   *         zero-sized blocks are excluded in the result. The second attribute is a boolean flag,
   *         indicating whether batch fetch can be enabled.
   */
  def getPushBasedShuffleMapSizesByExecutorId(
      shuffleId: Int,
      startMapIndex: Int,
      endMapIndex: Int,
      startPartition: Int,
      endPartition: Int): MapSizesByExecutorId

  /**
   * Called from executors upon fetch failure on an entire merged shuffle reduce partition.
   * Such failures can happen if the shuffle client fails to fetch the metadata for the given
   * merged shuffle partition. This method is to get the server URIs and output sizes for each
   * shuffle block that is merged in the specified merged shuffle block so fetch failure on a
   * merged shuffle block can fall back to fetching the unmerged blocks.
   *
   * @return A sequence of 2-item tuples, where the first item in the tuple is a BlockManagerId,
   *         and the second item is a sequence of (shuffle block ID, shuffle block size, map index)
   *         tuples describing the shuffle blocks that are stored at that block manager.
   */
  def getMapSizesForMergeResult(
      shuffleId: Int,
      partitionId: Int): Iterator[(BlockManagerId, collection.Seq[(BlockId, Long, Int)])]

  /**
   * Called from executors upon fetch failure on a merged shuffle reduce partition chunk. This is
   * to get the server URIs and output sizes for each shuffle block that is merged in the specified
   * merged shuffle partition chunk so fetch failure on a merged shuffle block chunk can fall back
   * to fetching the unmerged blocks.
   *
   * chunkBitMap tracks the mapIds which are part of the current merged chunk, this way if there is
   * a fetch failure on the merged chunk, it can fallback to fetching the corresponding original
   * blocks part of this merged chunk.
   *
   * @return A sequence of 2-item tuples, where the first item in the tuple is a BlockManagerId,
   *         and the second item is a sequence of (shuffle block ID, shuffle block size, map index)
   *         tuples describing the shuffle blocks that are stored at that block manager.
   */
  def getMapSizesForMergeResult(
      shuffleId: Int,
      partitionId: Int,
      chunkBitmap: RoaringBitmap): Iterator[(BlockManagerId, collection.Seq[(BlockId, Long, Int)])]

  /**
   * Called from executors whenever a task with push based shuffle is enabled doesn't have shuffle
   * mergers available. This typically happens when the initial stages doesn't have enough shuffle
   * mergers available since very few executors got registered. This is on a best effort basis,
   * if there is not enough shuffle mergers available for this stage then an empty sequence would
   * be returned indicating the task to avoid shuffle push.
   * @param shuffleId
   */
  def getShufflePushMergerLocations(shuffleId: Int): Seq[BlockManagerId]

  /**
   * Deletes map output status information for the specified shuffle stage.
   */
  def unregisterShuffle(shuffleId: Int): Unit

  def stop(): Unit = {}
}

/**
 * Driver-side class that keeps track of the location of the map output of a stage.
 *
 * The DAGScheduler uses this class to (de)register map output statuses and to look up statistics
 * for performing locality-aware reduce task scheduling.
 *
 * ShuffleMapStage uses this class for tracking available / missing outputs in order to determine
 * which tasks need to be run.
 */
private[spark] class MapOutputTrackerMaster(
    conf: SparkConf,
    private[spark] val broadcastManager: BroadcastManager,
    private[spark] val isLocal: Boolean)
  extends MapOutputTracker(conf) {

  // Keep track of last access times for shuffle based TTL. Note: we don't use concurrent
  // here because we don't care about overwriting times that are "close."
  private[spark] val shuffleAccessTime = new JHashMap[Int, Long]

  // The size at which we use Broadcast to send the map output statuses to the executors
  private val minSizeForBroadcast = conf.get(SHUFFLE_MAPOUTPUT_MIN_SIZE_FOR_BROADCAST).toInt

  /** Whether to compute locality preferences for reduce tasks */
  private val shuffleLocalityEnabled = conf.get(SHUFFLE_REDUCE_LOCALITY_ENABLE)

  private val shuffleMigrationEnabled = conf.get(DECOMMISSION_ENABLED) &&
    conf.get(STORAGE_DECOMMISSION_ENABLED) && conf.get(STORAGE_DECOMMISSION_SHUFFLE_BLOCKS_ENABLED)

  // Number of map and reduce tasks above which we do not assign preferred locations based on map
  // output sizes. We limit the size of jobs for which assign preferred locations as computing the
  // top locations by size becomes expensive.
  private val SHUFFLE_PREF_MAP_THRESHOLD = 1000
  // NOTE: This should be less than 2000 as we use HighlyCompressedMapStatus beyond that
  private val SHUFFLE_PREF_REDUCE_THRESHOLD = 1000

  // Fraction of total map output that must be at a location for it to considered as a preferred
  // location for a reduce task. Making this larger will focus on fewer locations where most data
  // can be read locally, but may lead to more delay in scheduling if those locations are busy.
  private val REDUCER_PREF_LOCS_FRACTION = 0.2

  // HashMap for storing shuffleStatuses in the driver.
  // Statuses are dropped only by explicit de-registering.
  // Exposed for testing
  val shuffleStatuses = new ConcurrentHashMap[Int, ShuffleStatus]().asScala

  private val maxRpcMessageSize = RpcUtils.maxMessageSizeBytes(conf)

  // requests for MapOutputTrackerMasterMessages
  private val mapOutputTrackerMasterMessages =
    new LinkedBlockingQueue[MapOutputTrackerMasterMessage]

  private val pushBasedShuffleEnabled = Utils.isPushBasedShuffleEnabled(conf, isDriver = true)

  private[spark] val cleanerThreadpool: Option[ThreadPoolExecutor] = {
    if (conf.get(SPARK_TTL_SHUFFLE_BLOCK_CLEANER).isDefined) {
      val pool = ThreadUtils.newDaemonFixedThreadPool(1, "map-output-ttl-cleaner")
      pool.execute(new TTLCleaner)
      Some(pool)
    } else {
      None
    }
  }

  // Thread pool used for handling map output status requests. This is a separate thread pool
  // to ensure we don't block the normal dispatcher threads.
  private val threadpool: ThreadPoolExecutor = {
    val numThreads = conf.get(SHUFFLE_MAPOUTPUT_DISPATCHER_NUM_THREADS)
    val pool = ThreadUtils.newDaemonFixedThreadPool(numThreads, "map-output-dispatcher")
    for (i <- 0 until numThreads) {
      pool.execute(new MessageLoop)
    }
    pool
  }

  private val availableProcessors = Runtime.getRuntime.availableProcessors()

  def updateShuffleAtime(shuffleId: Int): Unit = {
    if (conf.get(SPARK_TTL_SHUFFLE_BLOCK_CLEANER).isDefined) {
      shuffleAccessTime.put(shuffleId, System.currentTimeMillis())
    }
  }

  private class TTLCleaner extends Runnable {
    override def run(): Unit = {
      // Poll the shuffle access times if we're configured for it.
      conf.get(SPARK_TTL_SHUFFLE_BLOCK_CLEANER) match {
        case Some(ttl) =>
          while (true) {
            val maxAge = System.currentTimeMillis() - ttl
            // Find the elements to be removed & update oldest remaining time (if any)
            var oldest = System.currentTimeMillis()
            // Make a copy here to reduce change of CME -- still possible during the toList though.
            try {
              val toBeRemoved = shuffleAccessTime.asScala.toList.flatMap {
                case (shuffleId, atime) =>
                if (atime < maxAge) {
                  Some(shuffleId)
                } else {
                  if (atime < oldest) {
                    oldest = atime
                  }
                  None
                }
              }.toList
              toBeRemoved.map { shuffleId =>
                try {
                  unregisterAllMapAndMergeOutput(shuffleId)
                } catch {
                  case NonFatal(e) =>
                    logError(
                      log"Error removing shuffle ${MDC(SHUFFLE_ID, shuffleId)} with TTL cleaner", e)
                }
              }
              // Wait until the next possible element to be removed
              val delay = math.max((oldest + ttl) - System.currentTimeMillis(), 1)
              Thread.sleep(delay)
            } catch {
              case _: java.util.ConcurrentModificationException =>
                // Just retry, blocks were stored while we were iterating
                Thread.sleep(1)
            }
          }
        case None =>
          logDebug("Tried to start TTL cleaner when not configured.")
      }
    }
  }

  // Make sure that we aren't going to exceed the max RPC message size by making sure
  // we use broadcast to send large map output statuses.
  if (minSizeForBroadcast > maxRpcMessageSize) {
    val logEntry = log"${MDC(CONFIG, SHUFFLE_MAPOUTPUT_MIN_SIZE_FOR_BROADCAST.key)} " +
      log"(${MDC(MIN_SIZE, minSizeForBroadcast)} bytes) " +
      log"must be <= spark.rpc.message.maxSize (${MDC(MAX_SIZE, maxRpcMessageSize)} " +
      log"bytes) to prevent sending an rpc message that is too large."
    logError(logEntry)
    throw new IllegalArgumentException(logEntry.message)
  }

  def post(message: MapOutputTrackerMasterMessage): Unit = {
    mapOutputTrackerMasterMessages.offer(message)
  }

  /** Message loop used for dispatching messages. */
  private class MessageLoop extends Runnable {
    private def handleStatusMessage(
        shuffleId: Int,
        context: RpcCallContext,
        needMergeOutput: Boolean): Unit = {
      val hostPort = context.senderAddress.hostPort
      val shuffleStatus = shuffleStatuses.get(shuffleId).head
      logDebug(s"Handling request to send ${if (needMergeOutput) "map/merge" else "map"}" +
        s" output locations for shuffle $shuffleId to $hostPort")
      updateShuffleAtime(shuffleId)
      if (needMergeOutput) {
        context.reply(
          shuffleStatus.
            serializedMapAndMergeStatus(broadcastManager, isLocal, minSizeForBroadcast, conf))
      } else {
        context.reply(
          shuffleStatus.serializedMapStatus(broadcastManager, isLocal, minSizeForBroadcast, conf))
      }
    }

    override def run(): Unit = {
      try {
        while (true) {
          try {
            val data = mapOutputTrackerMasterMessages.take()
            if (data == PoisonPill) {
              // Put PoisonPill back so that other MessageLoops can see it.
              mapOutputTrackerMasterMessages.offer(PoisonPill)
              return
            }

            data match {
              case GetMapOutputMessage(shuffleId, context) =>
                handleStatusMessage(shuffleId, context, false)
              case GetMapAndMergeOutputMessage(shuffleId, context) =>
                handleStatusMessage(shuffleId, context, true)
              case GetShufflePushMergersMessage(shuffleId, context) =>
                logDebug(s"Handling request to send shuffle push merger locations for shuffle" +
                  s" $shuffleId to ${context.senderAddress.hostPort}")
                context.reply(shuffleStatuses.get(shuffleId).map(_.getShufflePushMergerLocations)
                  .getOrElse(Seq.empty[BlockManagerId]))
            }
          } catch {
            case NonFatal(e) => logError(log"${MDC(ERROR, e.getMessage)}", e)
          }
        }
      } catch {
        case ie: InterruptedException => // exit
      }
    }
  }

  /** A poison endpoint that indicates MessageLoop should exit its message loop. */
  private val PoisonPill = GetMapOutputMessage(-99, null)

  // Used only in unit tests.
  private[spark] def getNumCachedSerializedBroadcast: Int = {
    shuffleStatuses.valuesIterator.count(_.hasCachedSerializedBroadcast)
  }

  def registerShuffle(shuffleId: Int, numMaps: Int, numReduces: Int): Unit = {
    updateShuffleAtime(shuffleId)
    if (pushBasedShuffleEnabled) {
      if (shuffleStatuses.put(shuffleId, new ShuffleStatus(numMaps, numReduces)).isDefined) {
        throw new IllegalArgumentException("Shuffle ID " + shuffleId + " registered twice")
      }
    } else {
      if (shuffleStatuses.put(shuffleId, new ShuffleStatus(numMaps)).isDefined) {
        throw new IllegalArgumentException("Shuffle ID " + shuffleId + " registered twice")
      }
    }
  }

  def updateMapOutput(shuffleId: Int, mapId: Long, bmAddress: BlockManagerId): Unit = {
    shuffleStatuses.get(shuffleId) match {
      case Some(shuffleStatus) =>
        shuffleStatus.updateMapOutput(mapId, bmAddress)
      case None if shuffleMigrationEnabled =>
        logWarning(log"Asked to update map output for unknown shuffle " +
          log"${MDC(SHUFFLE_ID, shuffleId)}")
      case None =>
        logError(log"Asked to update map output for unknown shuffle ${MDC(SHUFFLE_ID, shuffleId)}")
    }
  }

  private def getShuffleStatusOrError(shuffleId: Int, caller: String): ShuffleStatus = {
    shuffleStatuses.get(shuffleId) match {
      case Some(shuffleStatus) => shuffleStatus
      case None => throw new ShuffleStatusNotFoundException(shuffleId, caller)
    }
  }

  def registerMapOutput(shuffleId: Int, mapIndex: Int, status: MapStatus): Boolean = {
    getShuffleStatusOrError(shuffleId, "registerMapOutput").addMapOutput(mapIndex, status)
  }

  /** Unregister map output information of the given shuffle, mapper and block manager */
  def unregisterMapOutput(shuffleId: Int, mapIndex: Int, bmAddress: BlockManagerId): Unit = {
    getShuffleStatusOrError(shuffleId, "unregisterMapOutput").removeMapOutput(mapIndex, bmAddress)
    incrementEpoch()
  }

  /** Unregister all map and merge output information of the given shuffle. */
  def unregisterAllMapAndMergeOutput(shuffleId: Int): Unit = {
<<<<<<< HEAD
    try {
      if (conf.get(SPARK_TTL_SHUFFLE_BLOCK_CLEANER).isDefined) {
        shuffleAccessTime.remove(shuffleId)
      }
    } catch {
      case NonFatal(e) =>
        logWarning(log"Error removing ${MDC(SHUFFLE_ID, shuffleId)} from Shuffle TTL tracking", e)
    }
    shuffleStatuses.get(shuffleId) match {
      case Some(shuffleStatus) =>
        shuffleStatus.removeOutputsByFilter(x => true)
        shuffleStatus.removeMergeResultsByFilter(x => true)
        shuffleStatus.removeShuffleMergerLocations()
        incrementEpoch()
      case None =>
        throw new SparkException(
          s"unregisterAllMapAndMergeOutput called for nonexistent shuffle ID $shuffleId.")
    }
=======
    val shuffleStatus = getShuffleStatusOrError(shuffleId, "unregisterAllMapAndMergeOutput")
    shuffleStatus.removeOutputsByFilter(x => true)
    shuffleStatus.removeMergeResultsByFilter(x => true)
    shuffleStatus.removeShuffleMergerLocations()
    incrementEpoch()
>>>>>>> 5e46f4c5
  }

  def registerMergeResult(shuffleId: Int, reduceId: Int, status: MergeStatus): Unit = {
    getShuffleStatusOrError(shuffleId, "registerMergeResult").addMergeResult(reduceId, status)
  }

  def registerMergeResults(shuffleId: Int, statuses: Seq[(Int, MergeStatus)]): Unit = {
    statuses.foreach {
      case (reduceId, status) => registerMergeResult(shuffleId, reduceId, status)
    }
  }

  def registerShufflePushMergerLocations(
      shuffleId: Int,
      shuffleMergers: Seq[BlockManagerId]): Unit = {
    getShuffleStatusOrError(shuffleId, "registerShufflePushMergerLocations")
      .registerShuffleMergerLocations(shuffleMergers)
  }

  /**
   * Unregisters a merge result corresponding to the reduceId if present. If the optional mapIndex
   * is specified, it will only unregister the merge result if the mapIndex is part of that merge
   * result.
   *
   * @param shuffleId the shuffleId.
   * @param reduceId  the reduceId.
   * @param bmAddress block manager address.
   * @param mapIndex  the optional mapIndex which should be checked to see it was part of the
   *                  merge result.
   */
  def unregisterMergeResult(
      shuffleId: Int,
      reduceId: Int,
      bmAddress: BlockManagerId,
      mapIndex: Option[Int] = None): Unit = {
    val shuffleStatus = getShuffleStatusOrError(shuffleId, "unregisterMergeResult")
    val mergeStatus = shuffleStatus.mergeStatuses(reduceId)
    if (mergeStatus != null &&
      (mapIndex.isEmpty || mergeStatus.tracker.contains(mapIndex.get))) {
      shuffleStatus.removeMergeResult(reduceId, bmAddress)
      incrementEpoch()
    }
  }

  def unregisterAllMergeResult(shuffleId: Int): Unit = {
    getShuffleStatusOrError(shuffleId, "unregisterAllMergeResult")
      .removeMergeResultsByFilter(x => true)
    incrementEpoch()
  }

  /** Unregister shuffle data */
  def unregisterShuffle(shuffleId: Int): Unit = {
    shuffleStatuses.remove(shuffleId).foreach { shuffleStatus =>
      shuffleStatus.invalidateSerializedMapOutputStatusCache()
      shuffleStatus.invalidateSerializedMergeOutputStatusCache()
    }
  }

  /**
   * Removes all shuffle outputs associated with this host. Note that this will also remove
   * outputs which are served by an external shuffle server (if one exists).
   */
  def removeOutputsOnHost(host: String): Unit = {
    shuffleStatuses.valuesIterator.foreach { _.removeOutputsOnHost(host) }
    incrementEpoch()
  }

  /**
   * Removes all shuffle outputs associated with this executor. Note that this will also remove
   * outputs which are served by an external shuffle server (if one exists), as they are still
   * registered with this execId.
   */
  def removeOutputsOnExecutor(execId: String): Unit = {
    shuffleStatuses.valuesIterator.foreach { _.removeOutputsOnExecutor(execId) }
    incrementEpoch()
  }

  /** Check if the given shuffle is being tracked */
  def containsShuffle(shuffleId: Int): Boolean = shuffleStatuses.contains(shuffleId)

  def getNumAvailableOutputs(shuffleId: Int): Int = {
    shuffleStatuses.get(shuffleId).map(_.numAvailableMapOutputs).getOrElse(0)
  }

  /** VisibleForTest. Invoked in test only. */
  private[spark] def getNumAvailableMergeResults(shuffleId: Int): Int = {
    shuffleStatuses.get(shuffleId).map(_.numAvailableMergeResults).getOrElse(0)
  }

  /**
   * Returns the sequence of partition ids that are missing (i.e. needs to be computed), or None
   * if the MapOutputTrackerMaster doesn't know about this shuffle.
   */
  def findMissingPartitions(shuffleId: Int): Option[Seq[Int]] = {
    shuffleStatuses.get(shuffleId).map(_.findMissingPartitions())
  }

  /**
   * Grouped function of Range, this is to avoid traverse of all elements of Range using
   * IterableLike's grouped function.
   */
  def rangeGrouped(range: Range, size: Int): Seq[Range] = {
    val start = range.start
    val step = range.step
    val end = range.end
    for (i <- start.until(end, size * step)) yield {
      i.until(i + size * step, step)
    }
  }

  /**
   * To equally divide n elements into m buckets, basically each bucket should have n/m elements,
   * for the remaining n%m elements, add one more element to the first n%m buckets each.
   */
  def equallyDivide(numElements: Int, numBuckets: Int): Seq[Seq[Int]] = {
    val elementsPerBucket = numElements / numBuckets
    val remaining = numElements % numBuckets
    val splitPoint = (elementsPerBucket + 1) * remaining
    if (elementsPerBucket == 0) {
      rangeGrouped(0.until(splitPoint), elementsPerBucket + 1)
    } else {
      rangeGrouped(0.until(splitPoint), elementsPerBucket + 1) ++
        rangeGrouped(splitPoint.until(numElements), elementsPerBucket)
    }
  }

  /**
   * Return statistics about all of the outputs for a given shuffle.
   */
  def getStatistics(dep: ShuffleDependency[_, _, _]): MapOutputStatistics = {
    getShuffleStatusOrError(dep.shuffleId, "getStatistics").withMapStatuses { statuses =>
      val totalSizes = new Array[Long](dep.partitioner.numPartitions)
      val parallelAggThreshold = conf.get(
        SHUFFLE_MAP_OUTPUT_PARALLEL_AGGREGATION_THRESHOLD)
      val parallelism = math.min(
        availableProcessors,
        statuses.length.toLong * totalSizes.length / parallelAggThreshold + 1).toInt
      if (parallelism <= 1) {
        statuses.filter(_ != null).foreach { s =>
          for (i <- totalSizes.indices) {
            totalSizes(i) += s.getSizeForBlock(i)
          }
        }
      } else {
        val threadPool = ThreadUtils.newDaemonFixedThreadPool(parallelism, "map-output-aggregate")
        try {
          implicit val executionContext = ExecutionContext.fromExecutor(threadPool)
          val mapStatusSubmitTasks = equallyDivide(totalSizes.length, parallelism).map {
            reduceIds => Future {
              statuses.filter(_ != null).foreach { s =>
                reduceIds.foreach(i => totalSizes(i) += s.getSizeForBlock(i))
              }
            }
          }
          ThreadUtils.awaitResult(Future.sequence(mapStatusSubmitTasks), Duration.Inf)
        } finally {
          threadPool.shutdown()
        }
      }
      new MapOutputStatistics(dep.shuffleId, totalSizes)
    }
  }

  /**
   * Return the preferred hosts on which to run the given map output partition in a given shuffle,
   * i.e. the nodes that the most outputs for that partition are on. If the map output is
   * pre-merged, then return the node where the merged block is located if the merge ratio is
   * above the threshold.
   *
   * @param dep shuffle dependency object
   * @param partitionId map output partition that we want to read
   * @return a sequence of host names
   */
  def getPreferredLocationsForShuffle(dep: ShuffleDependency[_, _, _], partitionId: Int)
      : Seq[String] = {
    val shuffleStatus = shuffleStatuses.get(dep.shuffleId).orNull
    if (shuffleStatus != null) {
      // Check if the map output is pre-merged and if the merge ratio is above the threshold.
      // If so, the location of the merged block is the preferred location.
      val preferredLoc = if (pushBasedShuffleEnabled) {
        shuffleStatus.withMergeStatuses { statuses =>
          val status = statuses(partitionId)
          val numMaps = dep.rdd.partitions.length
          if (status != null && status.getNumMissingMapOutputs(numMaps).toDouble / numMaps
            <= (1 - REDUCER_PREF_LOCS_FRACTION)) {
            Seq(status.location.host)
          } else {
            Nil
          }
        }
      } else {
        Nil
      }
      if (preferredLoc.nonEmpty) {
        preferredLoc
      } else {
        if (shuffleLocalityEnabled && dep.rdd.partitions.length < SHUFFLE_PREF_MAP_THRESHOLD &&
          dep.partitioner.numPartitions < SHUFFLE_PREF_REDUCE_THRESHOLD) {
          val blockManagerIds = getLocationsWithLargestOutputs(dep.shuffleId, partitionId,
            dep.partitioner.numPartitions, REDUCER_PREF_LOCS_FRACTION)
          if (blockManagerIds.nonEmpty) {
            blockManagerIds.get.map(_.host).distinct.toImmutableArraySeq
          } else {
            Nil
          }
        } else {
          Nil
        }
      }
    } else {
      Nil
    }
  }

  /**
   * Return a list of locations that each have fraction of map output greater than the specified
   * threshold.
   *
   * @param shuffleId id of the shuffle
   * @param reducerId id of the reduce task
   * @param numReducers total number of reducers in the shuffle
   * @param fractionThreshold fraction of total map output size that a location must have
   *                          for it to be considered large.
   */
  def getLocationsWithLargestOutputs(
      shuffleId: Int,
      reducerId: Int,
      numReducers: Int,
      fractionThreshold: Double)
    : Option[Array[BlockManagerId]] = {

    val shuffleStatus = shuffleStatuses.get(shuffleId).orNull
    if (shuffleStatus != null) {
      shuffleStatus.withMapStatuses { statuses =>
        if (statuses.nonEmpty) {
          // HashMap to add up sizes of all blocks at the same location
          val locs = new HashMap[BlockManagerId, Long]
          var totalOutputSize = 0L
          var mapIdx = 0
          while (mapIdx < statuses.length) {
            val status = statuses(mapIdx)
            // status may be null here if we are called between registerShuffle, which creates an
            // array with null entries for each output, and registerMapOutputs, which populates it
            // with valid status entries. This is possible if one thread schedules a job which
            // depends on an RDD which is currently being computed by another thread.
            if (status != null) {
              val blockSize = status.getSizeForBlock(reducerId)
              if (blockSize > 0) {
                locs(status.location) = locs.getOrElse(status.location, 0L) + blockSize
                totalOutputSize += blockSize
              }
            }
            mapIdx = mapIdx + 1
          }
          val topLocs = locs.filter { case (loc, size) =>
            size.toDouble / totalOutputSize >= fractionThreshold
          }
          // Return if we have any locations which satisfy the required threshold
          if (topLocs.nonEmpty) {
            return Some(topLocs.keys.toArray)
          }
        }
      }
    }
    None
  }

  /**
   * Return the locations where the Mappers ran. The locations each includes both a host and an
   * executor id on that host.
   *
   * @param dep shuffle dependency object
   * @param startMapIndex the start map index
   * @param endMapIndex the end map index (exclusive)
   * @return a sequence of locations where task runs.
   */
  def getMapLocation(
      dep: ShuffleDependency[_, _, _],
      startMapIndex: Int,
      endMapIndex: Int): Seq[String] =
  {
    if (!shuffleLocalityEnabled) return Nil

    val shuffleStatus = shuffleStatuses.get(dep.shuffleId).orNull
    if (shuffleStatus != null) {
      shuffleStatus.withMapStatuses { statuses =>
        if (startMapIndex < endMapIndex &&
          (startMapIndex >= 0 && endMapIndex <= statuses.length)) {
          val statusesPicked = statuses.slice(startMapIndex, endMapIndex).filter(_ != null)
          statusesPicked.map(_.location.host).distinct.toImmutableArraySeq
        } else {
          Nil
        }
      }
    } else {
      Nil
    }
  }

  /**
   * Get map output location by (shuffleId, mapId)
   */
  def getMapOutputLocation(shuffleId: Int, mapId: Long): Option[BlockManagerId] = {
    shuffleStatuses.get(shuffleId).flatMap { shuffleStatus =>
      shuffleStatus.getMapStatus(mapId).map(_.location)
    }
  }

  def incrementEpoch(): Unit = {
    epochLock.synchronized {
      epoch += 1
      logDebug("Increasing epoch to " + epoch)
    }
  }

  /** Called to get current epoch number. */
  def getEpoch: Long = {
    epochLock.synchronized {
      return epoch
    }
  }

  // This method is only called in local-mode.
  override def getMapSizesByExecutorId(
      shuffleId: Int,
      startMapIndex: Int,
      endMapIndex: Int,
      startPartition: Int,
      endPartition: Int): Iterator[(BlockManagerId, collection.Seq[(BlockId, Long, Int)])] = {
    val mapSizesByExecutorId = getPushBasedShuffleMapSizesByExecutorId(
      shuffleId, startMapIndex, endMapIndex, startPartition, endPartition)
    assert(mapSizesByExecutorId.enableBatchFetch == true)
    mapSizesByExecutorId.iter
  }

  // This method is only called in local-mode.
  override def getPushBasedShuffleMapSizesByExecutorId(
      shuffleId: Int,
      startMapIndex: Int,
      endMapIndex: Int,
      startPartition: Int,
      endPartition: Int): MapSizesByExecutorId = {
    logDebug(s"Fetching outputs for shuffle $shuffleId")
    shuffleStatuses.get(shuffleId) match {
      case Some(shuffleStatus) =>
        shuffleStatus.withMapStatuses { statuses =>
          val actualEndMapIndex = if (endMapIndex == Int.MaxValue) statuses.length else endMapIndex
          logDebug(s"Convert map statuses for shuffle $shuffleId, " +
            s"mappers $startMapIndex-$actualEndMapIndex, partitions $startPartition-$endPartition")
          MapOutputTracker.convertMapStatuses(
            shuffleId, startPartition, endPartition, statuses, startMapIndex, actualEndMapIndex)
        }
      case None =>
        MapSizesByExecutorId(Iterator.empty, true)
    }
  }

  // This method is only called in local-mode. Since push based shuffle won't be
  // enabled in local-mode, this method returns empty list.
  override def getMapSizesForMergeResult(
      shuffleId: Int,
      partitionId: Int): Iterator[(BlockManagerId, Seq[(BlockId, Long, Int)])] = {
    Seq.empty.iterator
  }

  // This method is only called in local-mode. Since push based shuffle won't be
  // enabled in local-mode, this method returns empty list.
  override def getMapSizesForMergeResult(
      shuffleId: Int,
      partitionId: Int,
      chunkTracker: RoaringBitmap): Iterator[(BlockManagerId, Seq[(BlockId, Long, Int)])] = {
    Seq.empty.iterator
  }

  // This method is only called in local-mode.
  override def getShufflePushMergerLocations(shuffleId: Int): Seq[BlockManagerId] = {
    updateShuffleAtime(shuffleId)
    shuffleStatuses.get(shuffleId).map(_.getShufflePushMergerLocations).getOrElse(Seq.empty)
  }

  override def stop(): Unit = {
    mapOutputTrackerMasterMessages.offer(PoisonPill)
    threadpool.shutdown()
    cleanerThreadpool.map(_.shutdownNow())
    try {
      sendTracker(StopMapOutputTracker)
    } catch {
      case e: SparkException =>
        logError("Could not tell tracker we are stopping.", e)
    }
    trackerEndpoint = null
    shuffleStatuses.clear()
  }
}

case class ShuffleStatusNotFoundException(shuffleId: Int, methodName: String)
  extends SparkException(s"$methodName called for nonexistent shuffle ID $shuffleId.")

/**
 * Executor-side client for fetching map output info from the driver's MapOutputTrackerMaster.
 * Note that this is not used in local-mode; instead, local-mode Executors access the
 * MapOutputTrackerMaster directly (which is possible because the master and worker share a common
 * superclass).
 */
private[spark] class MapOutputTrackerWorker(conf: SparkConf) extends MapOutputTracker(conf) {

  val mapStatuses: Map[Int, Array[MapStatus]] =
    new ConcurrentHashMap[Int, Array[MapStatus]]().asScala

  val mergeStatuses: Map[Int, Array[MergeStatus]] =
    new ConcurrentHashMap[Int, Array[MergeStatus]]().asScala

  // This must be lazy to ensure that it is initialized when the first task is run and not at
  // executor startup time. At startup time, user-added libraries may not have been
  // downloaded to the executor, causing `isPushBasedShuffleEnabled` to fail when it tries to
  // instantiate a serializer. See the followup to SPARK-36705 for more details.
  private lazy val fetchMergeResult = Utils.isPushBasedShuffleEnabled(conf, isDriver = false)

  /**
   * [[shufflePushMergerLocations]] tracks shuffle push merger locations for the latest
   * shuffle execution
   *
   * Exposed for testing
   */
  val shufflePushMergerLocations = new ConcurrentHashMap[Int, Seq[BlockManagerId]]().asScala

  /**
   * A [[KeyLock]] whose key is a shuffle id to ensure there is only one thread fetching
   * the same shuffle block.
   */
  private val fetchingLock = new KeyLock[Int]

  override def getMapSizesByExecutorId(
      shuffleId: Int,
      startMapIndex: Int,
      endMapIndex: Int,
      startPartition: Int,
      endPartition: Int): Iterator[(BlockManagerId, collection.Seq[(BlockId, Long, Int)])] = {
    val mapSizesByExecutorId = getMapSizesByExecutorIdImpl(
      shuffleId, startMapIndex, endMapIndex, startPartition, endPartition, useMergeResult = false)
    assert(mapSizesByExecutorId.enableBatchFetch == true)
    mapSizesByExecutorId.iter
  }

  override def getPushBasedShuffleMapSizesByExecutorId(
      shuffleId: Int,
      startMapIndex: Int,
      endMapIndex: Int,
      startPartition: Int,
      endPartition: Int): MapSizesByExecutorId = {
    getMapSizesByExecutorIdImpl(
      shuffleId, startMapIndex, endMapIndex, startPartition, endPartition, useMergeResult = true)
  }

  private def getMapSizesByExecutorIdImpl(
      shuffleId: Int,
      startMapIndex: Int,
      endMapIndex: Int,
      startPartition: Int,
      endPartition: Int,
      useMergeResult: Boolean): MapSizesByExecutorId = {
    logDebug(s"Fetching outputs for shuffle $shuffleId")
    val (mapOutputStatuses, mergedOutputStatuses) = getStatuses(shuffleId, conf,
      // enableBatchFetch can be set to false during stage retry when the
      // shuffleDependency.isShuffleMergeFinalizedMarked is set to false, and Driver
      // has already collected the mergedStatus for its shuffle dependency.
      // In this case, boolean check helps to ensure that the unnecessary
      // mergeStatus won't be fetched, thus mergedOutputStatuses won't be
      // passed to convertMapStatuses. See details in [SPARK-37023].
      if (useMergeResult) fetchMergeResult else false)
    try {
      val actualEndMapIndex =
        if (endMapIndex == Int.MaxValue) mapOutputStatuses.length else endMapIndex
      logDebug(s"Convert map statuses for shuffle $shuffleId, " +
        s"mappers $startMapIndex-$actualEndMapIndex, partitions $startPartition-$endPartition")
      MapOutputTracker.convertMapStatuses(
        shuffleId, startPartition, endPartition, mapOutputStatuses, startMapIndex,
          actualEndMapIndex, Option(mergedOutputStatuses))
    } catch {
      case e: MetadataFetchFailedException =>
        // We experienced a fetch failure so our mapStatuses cache is outdated; clear it:
        mapStatuses.clear()
        mergeStatuses.clear()
        throw e
    }
  }

  override def getMapSizesForMergeResult(
      shuffleId: Int,
      partitionId: Int): Iterator[(BlockManagerId, collection.Seq[(BlockId, Long, Int)])] = {
    logDebug(s"Fetching backup outputs for shuffle $shuffleId, partition $partitionId")
    // Fetch the map statuses and merge statuses again since they might have already been
    // cleared by another task running in the same executor.
    val (mapOutputStatuses, mergeResultStatuses) = getStatuses(shuffleId, conf, fetchMergeResult)
    try {
      val mergeStatus = mergeResultStatuses(partitionId)
      // If the original MergeStatus is no longer available, we cannot identify the list of
      // unmerged blocks to fetch in this case. Throw MetadataFetchFailedException in this case.
      MapOutputTracker.validateStatus(mergeStatus, shuffleId, partitionId)
      // Use the MergeStatus's partition level bitmap since we are doing partition level fallback
      MapOutputTracker.getMapStatusesForMergeStatus(shuffleId, partitionId,
        mapOutputStatuses, mergeStatus.tracker)
    } catch {
      // We experienced a fetch failure so our mapStatuses cache is outdated; clear it
      case e: MetadataFetchFailedException =>
        mapStatuses.clear()
        mergeStatuses.clear()
        throw e
    }
  }

  override def getMapSizesForMergeResult(
      shuffleId: Int,
      partitionId: Int,
      chunkTracker: RoaringBitmap
    ): Iterator[(BlockManagerId, collection.Seq[(BlockId, Long, Int)])] = {
    logDebug(s"Fetching backup outputs for shuffle $shuffleId, partition $partitionId")
    // Fetch the map statuses and merge statuses again since they might have already been
    // cleared by another task running in the same executor.
    val (mapOutputStatuses, _) = getStatuses(shuffleId, conf, fetchMergeResult)
    try {
      MapOutputTracker.getMapStatusesForMergeStatus(shuffleId, partitionId, mapOutputStatuses,
        chunkTracker)
    } catch {
      // We experienced a fetch failure so our mapStatuses cache is outdated; clear it:
      case e: MetadataFetchFailedException =>
        mapStatuses.clear()
        mergeStatuses.clear()
        throw e
    }
  }

  override def getShufflePushMergerLocations(shuffleId: Int): Seq[BlockManagerId] = {
    shufflePushMergerLocations.getOrElse(shuffleId, getMergerLocations(shuffleId))
  }

  private def getMergerLocations(shuffleId: Int): Seq[BlockManagerId] = {
    fetchingLock.withLock(shuffleId) {
      var fetchedMergers = shufflePushMergerLocations.get(shuffleId).orNull
      if (null == fetchedMergers) {
        fetchedMergers =
          askTracker[Seq[BlockManagerId]](GetShufflePushMergerLocations(shuffleId))
        if (fetchedMergers.nonEmpty) {
          shufflePushMergerLocations(shuffleId) = fetchedMergers
        } else {
          fetchedMergers = Seq.empty[BlockManagerId]
        }
      }
      fetchedMergers
    }
  }

  /**
   * Get or fetch the array of MapStatuses and MergeStatuses if push based shuffle enabled
   * for a given shuffle ID. NOTE: clients MUST synchronize
   * on this array when reading it, because on the driver, we may be changing it in place.
   *
   * (It would be nice to remove this restriction in the future.)
   */
  private def getStatuses(
      shuffleId: Int,
      conf: SparkConf,
      canFetchMergeResult: Boolean): (Array[MapStatus], Array[MergeStatus]) = {
    if (canFetchMergeResult) {
      val mapOutputStatuses = mapStatuses.get(shuffleId).orNull
      val mergeOutputStatuses = mergeStatuses.get(shuffleId).orNull

      if (mapOutputStatuses == null || mergeOutputStatuses == null) {
        logInfo(log"Don't have map/merge outputs for" +
          log" shuffle ${MDC(SHUFFLE_ID, shuffleId)}, fetching them")
        val startTimeNs = System.nanoTime()
        fetchingLock.withLock(shuffleId) {
          var fetchedMapStatuses = mapStatuses.get(shuffleId).orNull
          var fetchedMergeStatuses = mergeStatuses.get(shuffleId).orNull
          if (fetchedMapStatuses == null || fetchedMergeStatuses == null) {
            logInfo(log"Doing the fetch; tracker endpoint = " +
              log"${MDC(RPC_ENDPOINT_REF, trackerEndpoint)}")
            val fetchedBytes =
              askTracker[(Array[Byte], Array[Byte])](GetMapAndMergeResultStatuses(shuffleId))
            try {
              fetchedMapStatuses =
                MapOutputTracker.deserializeOutputStatuses[MapStatus](fetchedBytes._1, conf)
              fetchedMergeStatuses =
                MapOutputTracker.deserializeOutputStatuses[MergeStatus](fetchedBytes._2, conf)
            } catch {
              case e: SparkException =>
                throw new MetadataFetchFailedException(shuffleId, -1,
                  s"Unable to deserialize broadcasted map/merge statuses" +
                    s" for shuffle $shuffleId: " + e.getCause)
            }
            logInfo("Got the map/merge output locations")
            mapStatuses.put(shuffleId, fetchedMapStatuses)
            mergeStatuses.put(shuffleId, fetchedMergeStatuses)
          }
          logDebug(s"Fetching map/merge output statuses for shuffle $shuffleId took " +
            s"${TimeUnit.NANOSECONDS.toMillis(System.nanoTime() - startTimeNs)} ms")
          (fetchedMapStatuses, fetchedMergeStatuses)
        }
      } else {
        (mapOutputStatuses, mergeOutputStatuses)
      }
    } else {
      val statuses = mapStatuses.get(shuffleId).orNull
      if (statuses == null) {
        logInfo(log"Don't have map outputs for shuffle ${MDC(SHUFFLE_ID, shuffleId)}," +
          log" fetching them")
        val startTimeNs = System.nanoTime()
        fetchingLock.withLock(shuffleId) {
          var fetchedStatuses = mapStatuses.get(shuffleId).orNull
          if (fetchedStatuses == null) {
            logInfo(log"Doing the fetch; tracker endpoint =" +
              log" ${MDC(RPC_ENDPOINT_REF, trackerEndpoint)}")
            val fetchedBytes = askTracker[Array[Byte]](GetMapOutputStatuses(shuffleId))
            try {
              fetchedStatuses =
                MapOutputTracker.deserializeOutputStatuses[MapStatus](fetchedBytes, conf)
            } catch {
              case e: SparkException =>
                throw new MetadataFetchFailedException(shuffleId, -1,
                  s"Unable to deserialize broadcasted map statuses for shuffle $shuffleId: " +
                    e.getCause)
            }
            logInfo("Got the map output locations")
            mapStatuses.put(shuffleId, fetchedStatuses)
          }
          logDebug(s"Fetching map output statuses for shuffle $shuffleId took " +
            s"${TimeUnit.NANOSECONDS.toMillis(System.nanoTime() - startTimeNs)} ms")
          (fetchedStatuses, null)
        }
      } else {
        (statuses, null)
      }
    }
  }

  /** Unregister shuffle data. */
  def unregisterShuffle(shuffleId: Int): Unit = {
    mapStatuses.remove(shuffleId)
    mergeStatuses.remove(shuffleId)
    shufflePushMergerLocations.remove(shuffleId)
  }

  /**
   * Called from executors to update the epoch number, potentially clearing old outputs
   * because of a fetch failure. Each executor task calls this with the latest epoch
   * number on the driver at the time it was created.
   */
  def updateEpoch(newEpoch: Long): Unit = {
    epochLock.synchronized {
      if (newEpoch > epoch) {
        logInfo(log"Updating epoch to ${MDC(EPOCH, newEpoch)} and clearing cache")
        epoch = newEpoch
        mapStatuses.clear()
        mergeStatuses.clear()
        shufflePushMergerLocations.clear()
      }
    }
  }
}

private[spark] object MapOutputTracker extends Logging {

  val ENDPOINT_NAME = "MapOutputTracker"
  private val DIRECT = 0
  private val BROADCAST = 1

  val SHUFFLE_PUSH_MAP_ID = -1

  // Serialize an array of map/merge output locations into an efficient byte format so that we can
  // send it to reduce tasks. We do this by compressing the serialized bytes using Zstd. They will
  // generally be pretty compressible because many outputs will be on the same hostname.
  def serializeOutputStatuses[T <: ShuffleOutputStatus](
      statuses: Array[T],
      broadcastManager: BroadcastManager,
      isLocal: Boolean,
      minBroadcastSize: Int,
      conf: SparkConf): (Array[Byte], Broadcast[Array[Array[Byte]]]) = {
    // ByteArrayOutputStream has the 2GB limit so use ChunkedByteBufferOutputStream instead
    val out = new ChunkedByteBufferOutputStream(1024 * 1024, ByteBuffer.allocate)
    out.write(DIRECT)
    val codec = CompressionCodec.createCodec(conf, conf.get(MAP_STATUS_COMPRESSION_CODEC))
    val objOut = new ObjectOutputStream(codec.compressedOutputStream(out))
    Utils.tryWithSafeFinally {
      // Since statuses can be modified in parallel, sync on it
      statuses.synchronized {
        objOut.writeObject(statuses)
      }
    } {
      objOut.close()
    }
    val chunkedByteBuf = out.toChunkedByteBuffer
    val arrSize = out.size
    if (arrSize >= minBroadcastSize) {
      // Use broadcast instead.
      // Important arr(0) is the tag == DIRECT, ignore that while deserializing !
      // arr is a nested Array so that it can handle over 2GB serialized data
      val arr = chunkedByteBuf.getChunks().map(_.array())
      val bcast = broadcastManager.newBroadcast(arr, isLocal)
      // Using `org.apache.commons.io.output.ByteArrayOutputStream` instead of the standard one
      // This implementation doesn't reallocate the whole memory block but allocates
      // additional buffers. This way no buffers need to be garbage collected and
      // the contents don't have to be copied to the new buffer.
      val out = new ApacheByteArrayOutputStream()
      out.write(BROADCAST)
      val oos = new ObjectOutputStream(codec.compressedOutputStream(out))
      Utils.tryWithSafeFinally {
        oos.writeObject(bcast)
      } {
        oos.close()
      }
      val outArr = out.toByteArray
      logInfo(log"Broadcast outputstatuses size = " +
        log"${MDC(BROADCAST_OUTPUT_STATUS_SIZE, outArr.length)}," +
        log" actual size = ${MDC(BROADCAST_OUTPUT_STATUS_SIZE, arrSize)}")
      (outArr, bcast)
    } else {
      (chunkedByteBuf.toArray, null)
    }
  }

  // Opposite of serializeOutputStatuses.
  def deserializeOutputStatuses[T <: ShuffleOutputStatus](
      bytes: Array[Byte], conf: SparkConf): Array[T] = {
    assert (bytes.length > 0)

    def deserializeObject(in: InputStream): AnyRef = {
      val codec = CompressionCodec.createCodec(conf, conf.get(MAP_STATUS_COMPRESSION_CODEC))
      // The ZStd codec is wrapped in a `BufferedInputStream` which avoids overhead excessive
      // of JNI call while trying to decompress small amount of data for each element
      // of `MapStatuses`
      val objIn = new ObjectInputStream(codec.compressedInputStream(in))
      Utils.tryWithSafeFinally {
        objIn.readObject()
      } {
        objIn.close()
      }
    }

    val in = new ByteArrayInputStream(bytes, 1, bytes.length - 1)
    bytes(0) match {
      case DIRECT =>
        deserializeObject(in).asInstanceOf[Array[T]]
      case BROADCAST =>
        try {
          // deserialize the Broadcast, pull .value array out of it, and then deserialize that
          val bcast = deserializeObject(in).asInstanceOf[Broadcast[Array[Array[Byte]]]]
          val actualSize = bcast.value.foldLeft(0L)(_ + _.length)
          logInfo(log"Broadcast outputstatuses size =" +
            log" ${MDC(BROADCAST_OUTPUT_STATUS_SIZE, bytes.length)}" +
            log", actual size = ${MDC(BROADCAST_OUTPUT_STATUS_SIZE, actualSize)}")
          val bcastIn = new ChunkedByteBuffer(bcast.value.map(ByteBuffer.wrap)).toInputStream()
          // Important - ignore the DIRECT tag ! Start from offset 1
          bcastIn.skip(1)
          deserializeObject(bcastIn).asInstanceOf[Array[T]]
        } catch {
          case e: IOException =>
            logWarning("Exception encountered during deserializing broadcasted" +
              " output statuses: ", e)
            throw new SparkException("Unable to deserialize broadcasted" +
              " output statuses", e)
        }
      case _ => throw new IllegalArgumentException("Unexpected byte tag = " + bytes(0))
    }
  }

  /**
   * Given an array of map statuses and a range of map output partitions, returns a sequence that,
   * for each block manager ID, lists the shuffle block IDs and corresponding shuffle block sizes
   * stored at that block manager.
   * Note that empty blocks are filtered in the result.
   *
   * If push-based shuffle is enabled and an array of merge statuses is available, prioritize
   * the locations of the merged shuffle partitions over unmerged shuffle blocks.
   *
   * If any of the statuses is null (indicating a missing location due to a failed mapper),
   * throws a FetchFailedException.
   *
   * @param shuffleId Identifier for the shuffle
   * @param startPartition Start of map output partition ID range (included in range)
   * @param endPartition End of map output partition ID range (excluded from range)
   * @param mapStatuses List of map statuses, indexed by map partition index.
   * @param startMapIndex Start Map index.
   * @param endMapIndex End Map index.
   * @param mergeStatuses List of merge statuses, index by reduce ID.
   * @return A sequence of 2-item tuples, where the first item in the tuple is a BlockManagerId,
   *         and the second item is a sequence of (shuffle block id, shuffle block size, map index)
   *         tuples describing the shuffle blocks that are stored at that block manager.
   */
  def convertMapStatuses(
      shuffleId: Int,
      startPartition: Int,
      endPartition: Int,
      mapStatuses: Array[MapStatus],
      startMapIndex : Int,
      endMapIndex: Int,
      mergeStatusesOpt: Option[Array[MergeStatus]] = None): MapSizesByExecutorId = {
    assert (mapStatuses != null)
    val splitsByAddress = new HashMap[BlockManagerId, ListBuffer[(BlockId, Long, Int)]]
    var enableBatchFetch = true
    // Only use MergeStatus for reduce tasks that fetch all map outputs. Since a merged shuffle
    // partition consists of blocks merged in random order, we are unable to serve map index
    // subrange requests. However, when a reduce task needs to fetch blocks from a subrange of
    // map outputs, it usually indicates skewed partitions which push-based shuffle delegates
    // to AQE to handle.
    // TODO: SPARK-35036: Instead of reading map blocks in case of AQE with Push based shuffle,
    // TODO: improve push based shuffle to read partial merged blocks satisfying the start/end
    // TODO: map indexes
    if (mergeStatusesOpt.exists(_.exists(_ != null)) && startMapIndex == 0
      && endMapIndex == mapStatuses.length) {
      enableBatchFetch = false
      logDebug(s"Disable shuffle batch fetch as Push based shuffle is enabled for $shuffleId.")
      val mergeStatuses = mergeStatusesOpt.get
      for (partId <- startPartition until endPartition) {
        val mergeStatus = mergeStatuses(partId)
        if (mergeStatus != null && mergeStatus.totalSize > 0) {
          // If MergeStatus is available for the given partition, add location of the
          // pre-merged shuffle partition for this partition ID. Here we create a
          // ShuffleMergedBlockId to indicate this is a merged shuffle block.
          splitsByAddress.getOrElseUpdate(mergeStatus.location, ListBuffer()) +=
            ((ShuffleMergedBlockId(shuffleId, mergeStatus.shuffleMergeId, partId),
              mergeStatus.totalSize, SHUFFLE_PUSH_MAP_ID))
        }
      }

      // Add location for the mapper shuffle partition blocks
      for ((mapStatus, mapIndex) <- mapStatuses.iterator.zipWithIndex) {
        validateStatus(mapStatus, shuffleId, startPartition)
        for (partId <- startPartition until endPartition) {
          // For the "holes" in this pre-merged shuffle partition, i.e., unmerged mapper
          // shuffle partition blocks, fetch the original map produced shuffle partition blocks
          val mergeStatus = mergeStatuses(partId)
          if (mergeStatus == null || mergeStatus.totalSize == 0 ||
            !mergeStatus.tracker.contains(mapIndex)) {
            val size = mapStatus.getSizeForBlock(partId)
            if (size != 0) {
              splitsByAddress.getOrElseUpdate(mapStatus.location, ListBuffer()) +=
                ((ShuffleBlockId(shuffleId, mapStatus.mapId, partId), size, mapIndex))
            }
          }
        }
      }
    } else {
      val iter = mapStatuses.iterator.zipWithIndex
      for ((status, mapIndex) <- iter.slice(startMapIndex, endMapIndex)) {
        validateStatus(status, shuffleId, startPartition)
        for (part <- startPartition until endPartition) {
          val size = status.getSizeForBlock(part)
          if (size != 0) {
            splitsByAddress.getOrElseUpdate(status.location, ListBuffer()) +=
              ((ShuffleBlockId(shuffleId, status.mapId, part), size, mapIndex))
          }
        }
      }
    }

    MapSizesByExecutorId(splitsByAddress.iterator, enableBatchFetch)
  }

  /**
   * Given a shuffle ID, a partition ID, an array of map statuses, and bitmap corresponding
   * to either a merged shuffle partition or a merged shuffle partition chunk, identify
   * the metadata about the shuffle partition blocks that are merged into the merged shuffle
   * partition or partition chunk represented by the bitmap.
   *
   * @param shuffleId Identifier for the shuffle
   * @param partitionId The partition ID of the MergeStatus for which we look for the metadata
   *                    of the merged shuffle partition blocks
   * @param mapStatuses List of map statuses, indexed by map ID
   * @param tracker     bitmap containing mapIndexes that belong to the merged block or merged
   *                    block chunk.
   * @return A sequence of 2-item tuples, where the first item in the tuple is a BlockManagerId,
   *         and the second item is a sequence of (shuffle block ID, shuffle block size) tuples
   *         describing the shuffle blocks that are stored at that block manager.
   */
  def getMapStatusesForMergeStatus(
      shuffleId: Int,
      partitionId: Int,
      mapStatuses: Array[MapStatus],
      tracker: RoaringBitmap): Iterator[(BlockManagerId, collection.Seq[(BlockId, Long, Int)])] = {
    assert (mapStatuses != null && tracker != null)
    val splitsByAddress = new HashMap[BlockManagerId, ListBuffer[(BlockId, Long, Int)]]
    for ((status, mapIndex) <- mapStatuses.zipWithIndex) {
      // Only add blocks that are merged
      if (tracker.contains(mapIndex)) {
        MapOutputTracker.validateStatus(status, shuffleId, partitionId)
        splitsByAddress.getOrElseUpdate(status.location, ListBuffer()) +=
          ((ShuffleBlockId(shuffleId, status.mapId, partitionId),
            status.getSizeForBlock(partitionId), mapIndex))
      }
    }
    splitsByAddress.iterator
  }

  def validateStatus(status: ShuffleOutputStatus, shuffleId: Int, partition: Int) : Unit = {
    if (status == null) {
      // scalastyle:off line.size.limit
      val errorMessage = log"Missing an output location for shuffle ${MDC(SHUFFLE_ID, shuffleId)} partition ${MDC(PARTITION_ID, partition)}"
      // scalastyle:on
      logError(errorMessage)
      throw new MetadataFetchFailedException(shuffleId, partition, errorMessage.message)
    }
  }
}<|MERGE_RESOLUTION|>--- conflicted
+++ resolved
@@ -945,32 +945,11 @@
 
   /** Unregister all map and merge output information of the given shuffle. */
   def unregisterAllMapAndMergeOutput(shuffleId: Int): Unit = {
-<<<<<<< HEAD
-    try {
-      if (conf.get(SPARK_TTL_SHUFFLE_BLOCK_CLEANER).isDefined) {
-        shuffleAccessTime.remove(shuffleId)
-      }
-    } catch {
-      case NonFatal(e) =>
-        logWarning(log"Error removing ${MDC(SHUFFLE_ID, shuffleId)} from Shuffle TTL tracking", e)
-    }
-    shuffleStatuses.get(shuffleId) match {
-      case Some(shuffleStatus) =>
-        shuffleStatus.removeOutputsByFilter(x => true)
-        shuffleStatus.removeMergeResultsByFilter(x => true)
-        shuffleStatus.removeShuffleMergerLocations()
-        incrementEpoch()
-      case None =>
-        throw new SparkException(
-          s"unregisterAllMapAndMergeOutput called for nonexistent shuffle ID $shuffleId.")
-    }
-=======
     val shuffleStatus = getShuffleStatusOrError(shuffleId, "unregisterAllMapAndMergeOutput")
     shuffleStatus.removeOutputsByFilter(x => true)
     shuffleStatus.removeMergeResultsByFilter(x => true)
     shuffleStatus.removeShuffleMergerLocations()
     incrementEpoch()
->>>>>>> 5e46f4c5
   }
 
   def registerMergeResult(shuffleId: Int, reduceId: Int, status: MergeStatus): Unit = {
