/*
 * Licensed to the Apache Software Foundation (ASF) under one or more
 * contributor license agreements.  See the NOTICE file distributed with
 * this work for additional information regarding copyright ownership.
 * The ASF licenses this file to You under the Apache License, Version 2.0
 * (the "License"); you may not use this file except in compliance with
 * the License.  You may obtain a copy of the License at
 *
 *    http://www.apache.org/licenses/LICENSE-2.0
 *
 * Unless required by applicable law or agreed to in writing, software
 * distributed under the License is distributed on an "AS IS" BASIS,
 * WITHOUT WARRANTIES OR CONDITIONS OF ANY KIND, either express or implied.
 * See the License for the specific language governing permissions and
 * limitations under the License.
 */

package org.apache.spark

import java.io._
import java.util.Arrays
import java.util.concurrent.ConcurrentHashMap
import java.util.zip.{GZIPInputStream, GZIPOutputStream}

import scala.collection.JavaConverters._
import scala.collection.mutable.{ArrayBuffer, HashMap, HashSet, Map}
import scala.reflect.ClassTag

import org.apache.spark.rpc.{RpcEndpointRef, RpcEnv, RpcCallContext, RpcEndpoint}
import org.apache.spark.scheduler.MapStatus
import org.apache.spark.shuffle.MetadataFetchFailedException
import org.apache.spark.storage.{BlockId, BlockManagerId, ShuffleBlockId}
import org.apache.spark.util._

private[spark] sealed trait MapOutputTrackerMessage
private[spark] case class GetMapOutputStatuses(shuffleId: Int)
  extends MapOutputTrackerMessage
private[spark] case object StopMapOutputTracker extends MapOutputTrackerMessage

/** RpcEndpoint class for MapOutputTrackerMaster */
private[spark] class MapOutputTrackerMasterEndpoint(
    override val rpcEnv: RpcEnv, tracker: MapOutputTrackerMaster, conf: SparkConf)
  extends RpcEndpoint with Logging {
  val maxAkkaFrameSize = AkkaUtils.maxFrameSizeBytes(conf)

  override def receiveAndReply(context: RpcCallContext): PartialFunction[Any, Unit] = {
    case GetMapOutputStatuses(shuffleId: Int) =>
      val hostPort = context.senderAddress.hostPort
      logInfo("Asked to send map output locations for shuffle " + shuffleId + " to " + hostPort)
      val mapOutputStatuses = tracker.getSerializedMapOutputStatuses(shuffleId)
      val serializedSize = mapOutputStatuses.size
      if (serializedSize > maxAkkaFrameSize) {
        val msg = s"Map output statuses were $serializedSize bytes which " +
          s"exceeds spark.akka.frameSize ($maxAkkaFrameSize bytes)."

        /* For SPARK-1244 we'll opt for just logging an error and then sending it to the sender.
         * A bigger refactoring (SPARK-1239) will ultimately remove this entire code path. */
        val exception = new SparkException(msg)
        logError(msg, exception)
        context.sendFailure(exception)
      } else {
        context.reply(mapOutputStatuses)
      }

    case StopMapOutputTracker =>
      logInfo("MapOutputTrackerMasterEndpoint stopped!")
      context.reply(true)
      stop()
  }
}

/**
 * Class that keeps track of the location of the map output of
 * a stage. This is abstract because different versions of MapOutputTracker
 * (driver and executor) use different HashMap to store its metadata.
 */
private[spark] abstract class MapOutputTracker(conf: SparkConf) extends Logging {

  /** Set to the MapOutputTrackerMasterEndpoint living on the driver. */
  var trackerEndpoint: RpcEndpointRef = _

  /**
   * This HashMap has different behavior for the driver and the executors.
   *
   * On the driver, it serves as the source of map outputs recorded from ShuffleMapTasks.
   * On the executors, it simply serves as a cache, in which a miss triggers a fetch from the
   * driver's corresponding HashMap.
   *
   * Note: because mapStatuses is accessed concurrently, subclasses should make sure it's a
   * thread-safe map.
   */
  protected val mapStatuses: Map[Int, Array[MapStatus]]

  /**
   * Incremented every time a fetch fails so that client nodes know to clear
   * their cache of map output locations if this happens.
   */
  protected var epoch: Long = 0
  protected val epochLock = new AnyRef

  /** Remembers which map output locations are currently being fetched on an executor. */
  private val fetching = new HashSet[Int]

  /**
   * Send a message to the trackerEndpoint and get its result within a default timeout, or
   * throw a SparkException if this fails.
   */
  protected def askTracker[T: ClassTag](message: Any): T = {
    try {
      trackerEndpoint.askWithRetry[T](message)
    } catch {
      case e: Exception =>
        logError("Error communicating with MapOutputTracker", e)
        throw new SparkException("Error communicating with MapOutputTracker", e)
    }
  }

  /** Send a one-way message to the trackerEndpoint, to which we expect it to reply with true. */
  protected def sendTracker(message: Any) {
    val response = askTracker[Boolean](message)
    if (response != true) {
      throw new SparkException(
        "Error reply received from MapOutputTracker. Expecting true, got " + response.toString)
    }
  }

  /**
   * Called from executors to get the server URIs and output sizes for each shuffle block that
   * needs to be read from a given reduce task.
   *
   * @return A sequence of 2-item tuples, where the first item in the tuple is a BlockManagerId,
   *         and the second item is a sequence of (shuffle block id, shuffle block size) tuples
   *         describing the shuffle blocks that are stored at that block manager.
   */
  def getMapSizesByExecutorId(shuffleId: Int, reduceId: Int)
      : Seq[(BlockManagerId, Seq[(BlockId, Long)])] = {
    getMapSizesByExecutorId(shuffleId, reduceId, reduceId + 1)
  }

  /**
   * Called from executors to get the server URIs and output sizes for each shuffle block that
   * needs to be read from a given range of map output partitions (startPartition is included but
   * endPartition is excluded from the range).
   *
   * @return A sequence of 2-item tuples, where the first item in the tuple is a BlockManagerId,
   *         and the second item is a sequence of (shuffle block id, shuffle block size) tuples
   *         describing the shuffle blocks that are stored at that block manager.
   */
  def getMapSizesByExecutorId(shuffleId: Int, startPartition: Int, endPartition: Int)
      : Seq[(BlockManagerId, Seq[(BlockId, Long)])] = {
    logDebug(s"Fetching outputs for shuffle $shuffleId, partitions $startPartition-$endPartition")
    val statuses = getStatuses(shuffleId)
    // Synchronize on the returned array because, on the driver, it gets mutated in place
    statuses.synchronized {
      return MapOutputTracker.convertMapStatuses(shuffleId, startPartition, endPartition, statuses)
    }
  }

  /**
   * Return statistics about all of the outputs for a given shuffle.
   */
  def getStatistics(dep: ShuffleDependency[_, _, _]): MapOutputStatistics = {
    val statuses = getStatuses(dep.shuffleId)
    // Synchronize on the returned array because, on the driver, it gets mutated in place
    statuses.synchronized {
      val totalSizes = new Array[Long](dep.partitioner.numPartitions)
      for (s <- statuses) {
        for (i <- 0 until totalSizes.length) {
          totalSizes(i) += s.getSizeForBlock(i)
        }
      }
      new MapOutputStatistics(dep.shuffleId, totalSizes)
    }
  }

  /**
   * Get or fetch the array of MapStatuses for a given shuffle ID. NOTE: clients MUST synchronize
   * on this array when reading it, because on the driver, we may be changing it in place.
   *
   * (It would be nice to remove this restriction in the future.)
   */
  private def getStatuses(shuffleId: Int): Array[MapStatus] = {
    val statuses = mapStatuses.get(shuffleId).orNull
    if (statuses == null) {
      logInfo("Don't have map outputs for shuffle " + shuffleId + ", fetching them")
      val startTime = System.currentTimeMillis
      var fetchedStatuses: Array[MapStatus] = null
      fetching.synchronized {
        // Someone else is fetching it; wait for them to be done
        while (fetching.contains(shuffleId)) {
          try {
            fetching.wait()
          } catch {
            case e: InterruptedException =>
          }
        }

        // Either while we waited the fetch happened successfully, or
        // someone fetched it in between the get and the fetching.synchronized.
        fetchedStatuses = mapStatuses.get(shuffleId).orNull
        if (fetchedStatuses == null) {
          // We have to do the fetch, get others to wait for us.
          fetching += shuffleId
        }
      }

      if (fetchedStatuses == null) {
        // We won the race to fetch the statuses; do so
        logInfo("Doing the fetch; tracker endpoint = " + trackerEndpoint)
        // This try-finally prevents hangs due to timeouts:
        try {
          val fetchedBytes = askTracker[Array[Byte]](GetMapOutputStatuses(shuffleId))
          fetchedStatuses = MapOutputTracker.deserializeMapStatuses(fetchedBytes)
          logInfo("Got the output locations")
          mapStatuses.put(shuffleId, fetchedStatuses)
        } finally {
          fetching.synchronized {
            fetching -= shuffleId
            fetching.notifyAll()
          }
        }
      }
      logDebug(s"Fetching map output statuses for shuffle $shuffleId took " +
        s"${System.currentTimeMillis - startTime} ms")

      if (fetchedStatuses != null) {
        return fetchedStatuses
      } else {
        logError("Missing all output locations for shuffle " + shuffleId)
        throw new MetadataFetchFailedException(
          shuffleId, -1, "Missing all output locations for shuffle " + shuffleId)
      }
    } else {
      return statuses
    }
  }

  /** Called to get current epoch number. */
  def getEpoch: Long = {
    epochLock.synchronized {
      return epoch
    }
  }

  /**
   * Called from executors to update the epoch number, potentially clearing old outputs
   * because of a fetch failure. Each executor task calls this with the latest epoch
   * number on the driver at the time it was created.
   */
  def updateEpoch(newEpoch: Long) {
    epochLock.synchronized {
      if (newEpoch > epoch) {
        logInfo("Updating epoch to " + newEpoch + " and clearing cache")
        epoch = newEpoch
        mapStatuses.clear()
      }
    }
  }

  /** Unregister shuffle data. */
  def unregisterShuffle(shuffleId: Int) {
    mapStatuses.remove(shuffleId)
  }

  /** Stop the tracker. */
  def stop() { }
}

/**
 * MapOutputTracker for the driver. This uses TimeStampedHashMap to keep track of map
 * output information, which allows old output information based on a TTL.
 */
private[spark] class MapOutputTrackerMaster(conf: SparkConf)
  extends MapOutputTracker(conf) {

  /** Cache a serialized version of the output statuses for each shuffle to send them out faster */
  private var cacheEpoch = epoch

  /** Whether to compute locality preferences for reduce tasks */
  private val shuffleLocalityEnabled = conf.getBoolean("spark.shuffle.reduceLocality.enabled", true)

  // Number of map and reduce tasks above which we do not assign preferred locations based on map
  // output sizes. We limit the size of jobs for which assign preferred locations as computing the
  // top locations by size becomes expensive.
  private val SHUFFLE_PREF_MAP_THRESHOLD = 1000
  // NOTE: This should be less than 2000 as we use HighlyCompressedMapStatus beyond that
  private val SHUFFLE_PREF_REDUCE_THRESHOLD = 1000

  // Fraction of total map output that must be at a location for it to considered as a preferred
  // location for a reduce task. Making this larger will focus on fewer locations where most data
  // can be read locally, but may lead to more delay in scheduling if those locations are busy.
  private val REDUCER_PREF_LOCS_FRACTION = 0.2

  /**
   * Timestamp based HashMap for storing mapStatuses and cached serialized statuses in the driver,
   * so that statuses are dropped only by explicit de-registering or by TTL-based cleaning (if set).
   * Other than these two scenarios, nothing should be dropped from this HashMap.
   */
  protected val mapStatuses = new TimeStampedHashMap[Int, Array[MapStatus]]()
  private val cachedSerializedStatuses = new TimeStampedHashMap[Int, Array[Byte]]()

  // For cleaning up TimeStampedHashMaps
  private val metadataCleaner =
    new MetadataCleaner(MetadataCleanerType.MAP_OUTPUT_TRACKER, this.cleanup, conf)

  def registerShuffle(shuffleId: Int, numMaps: Int) {
    if (mapStatuses.put(shuffleId, new Array[MapStatus](numMaps)).isDefined) {
      throw new IllegalArgumentException("Shuffle ID " + shuffleId + " registered twice")
    }
  }

  def registerMapOutput(shuffleId: Int, mapId: Int, status: MapStatus) {
    val array = mapStatuses(shuffleId)
    array.synchronized {
      array(mapId) = status
    }
  }

  /** Register multiple map output information for the given shuffle */
  def registerMapOutputs(shuffleId: Int, statuses: Array[MapStatus], changeEpoch: Boolean = false) {
    mapStatuses.put(shuffleId, Array[MapStatus]() ++ statuses)
    if (changeEpoch) {
      incrementEpoch()
    }
  }

  /** Unregister map output information of the given shuffle, mapper and block manager */
  def unregisterMapOutput(shuffleId: Int, mapId: Int, bmAddress: BlockManagerId) {
    val arrayOpt = mapStatuses.get(shuffleId)
    if (arrayOpt.isDefined && arrayOpt.get != null) {
      val array = arrayOpt.get
      array.synchronized {
        if (array(mapId) != null && array(mapId).location == bmAddress) {
          array(mapId) = null
        }
      }
      incrementEpoch()
    } else {
      throw new SparkException("unregisterMapOutput called for nonexistent shuffle ID")
    }
  }

  /** Unregister shuffle data */
  override def unregisterShuffle(shuffleId: Int) {
    mapStatuses.remove(shuffleId)
    cachedSerializedStatuses.remove(shuffleId)
  }

  /** Check if the given shuffle is being tracked */
  def containsShuffle(shuffleId: Int): Boolean = {
    cachedSerializedStatuses.contains(shuffleId) || mapStatuses.contains(shuffleId)
  }

  /**
   * Return the preferred hosts on which to run the given map output partition in a given shuffle,
   * i.e. the nodes that the most outputs for that partition are on.
   *
   * @param dep shuffle dependency object
   * @param partitionId map output partition that we want to read
   * @return a sequence of host names
   */
  def getPreferredLocationsForShuffle(dep: ShuffleDependency[_, _, _], partitionId: Int)
      : Seq[String] = {
    if (shuffleLocalityEnabled && dep.rdd.partitions.length < SHUFFLE_PREF_MAP_THRESHOLD &&
        dep.partitioner.numPartitions < SHUFFLE_PREF_REDUCE_THRESHOLD) {
      val blockManagerIds = getLocationsWithLargestOutputs(dep.shuffleId, partitionId,
        dep.partitioner.numPartitions, REDUCER_PREF_LOCS_FRACTION)
      if (blockManagerIds.nonEmpty) {
        blockManagerIds.get.map(_.host)
      } else {
        Nil
      }
    } else {
      Nil
    }
  }

  /**
   * Return a list of locations that each have fraction of map output greater than the specified
   * threshold.
   *
   * @param shuffleId id of the shuffle
   * @param reducerId id of the reduce task
   * @param numReducers total number of reducers in the shuffle
   * @param fractionThreshold fraction of total map output size that a location must have
   *                          for it to be considered large.
   *
   * This method is not thread-safe.
   */
  def getLocationsWithLargestOutputs(
      shuffleId: Int,
      reducerId: Int,
      numReducers: Int,
      fractionThreshold: Double)
    : Option[Array[BlockManagerId]] = {

    if (mapStatuses.contains(shuffleId)) {
      val statuses = mapStatuses(shuffleId)
      if (statuses.nonEmpty) {
        // HashMap to add up sizes of all blocks at the same location
        val locs = new HashMap[BlockManagerId, Long]
        var totalOutputSize = 0L
        var mapIdx = 0
        while (mapIdx < statuses.length) {
          val status = statuses(mapIdx)
          val blockSize = status.getSizeForBlock(reducerId)
          if (blockSize > 0) {
            locs(status.location) = locs.getOrElse(status.location, 0L) + blockSize
            totalOutputSize += blockSize
          }
          mapIdx = mapIdx + 1
        }
        val topLocs = locs.filter { case (loc, size) =>
          size.toDouble / totalOutputSize >= fractionThreshold
        }
        // Return if we have any locations which satisfy the required threshold
        if (topLocs.nonEmpty) {
          return Some(topLocs.map(_._1).toArray)
        }
      }
    }
    None
  }

  def incrementEpoch() {
    epochLock.synchronized {
      epoch += 1
      logDebug("Increasing epoch to " + epoch)
    }
  }

  def getSerializedMapOutputStatuses(shuffleId: Int): Array[Byte] = {
    var statuses: Array[MapStatus] = null
    var epochGotten: Long = -1
    epochLock.synchronized {
      if (epoch > cacheEpoch) {
        cachedSerializedStatuses.clear()
        cacheEpoch = epoch
      }
      cachedSerializedStatuses.get(shuffleId) match {
        case Some(bytes) =>
          return bytes
        case None =>
          statuses = mapStatuses.getOrElse(shuffleId, Array[MapStatus]())
          epochGotten = epoch
      }
    }
    // If we got here, we failed to find the serialized locations in the cache, so we pulled
    // out a snapshot of the locations as "statuses"; let's serialize and return that
    val bytes = MapOutputTracker.serializeMapStatuses(statuses)
    logInfo("Size of output statuses for shuffle %d is %d bytes".format(shuffleId, bytes.length))
    // Add them into the table only if the epoch hasn't changed while we were working
    epochLock.synchronized {
      if (epoch == epochGotten) {
        cachedSerializedStatuses(shuffleId) = bytes
      }
    }
    bytes
  }

  override def stop() {
    sendTracker(StopMapOutputTracker)
    mapStatuses.clear()
    trackerEndpoint = null
    metadataCleaner.cancel()
    cachedSerializedStatuses.clear()
  }

  private def cleanup(cleanupTime: Long) {
    mapStatuses.clearOldValues(cleanupTime)
    cachedSerializedStatuses.clearOldValues(cleanupTime)
  }
}

/**
 * MapOutputTracker for the executors, which fetches map output information from the driver's
 * MapOutputTrackerMaster.
 */
private[spark] class MapOutputTrackerWorker(conf: SparkConf) extends MapOutputTracker(conf) {
  protected val mapStatuses: Map[Int, Array[MapStatus]] =
    new ConcurrentHashMap[Int, Array[MapStatus]]().asScala
}

private[spark] object MapOutputTracker extends Logging {

  val ENDPOINT_NAME = "MapOutputTracker"

  // Serialize an array of map output locations into an efficient byte format so that we can send
  // it to reduce tasks. We do this by compressing the serialized bytes using GZIP. They will
  // generally be pretty compressible because many map outputs will be on the same hostname.
  def serializeMapStatuses(statuses: Array[MapStatus]): Array[Byte] = {
    val out = new ByteArrayOutputStream
    val objOut = new ObjectOutputStream(new GZIPOutputStream(out))
    Utils.tryWithSafeFinally {
      // Since statuses can be modified in parallel, sync on it
      statuses.synchronized {
        objOut.writeObject(statuses)
      }
    } {
      objOut.close()
    }
    out.toByteArray
  }

  // Opposite of serializeMapStatuses.
  def deserializeMapStatuses(bytes: Array[Byte]): Array[MapStatus] = {
    val objIn = new ObjectInputStream(new GZIPInputStream(new ByteArrayInputStream(bytes)))
    Utils.tryWithSafeFinally {
      objIn.readObject().asInstanceOf[Array[MapStatus]]
    } {
      objIn.close()
    }
  }

  /**
   * Given an array of map statuses and a range of map output partitions, returns a sequence that,
   * for each block manager ID, lists the shuffle block IDs and corresponding shuffle block sizes
   * stored at that block manager.
   *
   * If any of the statuses is null (indicating a missing location due to a failed mapper),
   * throws a FetchFailedException.
   *
   * @param shuffleId Identifier for the shuffle
   * @param startPartition Start of map output partition ID range (included in range)
   * @param endPartition End of map output partition ID range (excluded from range)
   * @param statuses List of map statuses, indexed by map ID.
   * @return A sequence of 2-item tuples, where the first item in the tuple is a BlockManagerId,
   *         and the second item is a sequence of (shuffle block ID, shuffle block size) tuples
   *         describing the shuffle blocks that are stored at that block manager.
   */
  private def convertMapStatuses(
      shuffleId: Int,
      startPartition: Int,
      endPartition: Int,
      statuses: Array[MapStatus]): Seq[(BlockManagerId, Seq[(BlockId, Long)])] = {
    assert (statuses != null)
    val splitsByAddress = new HashMap[BlockManagerId, ArrayBuffer[(BlockId, Long)]]
    for ((status, mapId) <- statuses.zipWithIndex) {
      if (status == null) {
        val errorMessage = s"Missing an output location for shuffle $shuffleId"
        logError(errorMessage)
        throw new MetadataFetchFailedException(shuffleId, startPartition, errorMessage)
      } else {
<<<<<<< HEAD
        splitsByAddress.getOrElseUpdate(status.location, ArrayBuffer()) +=
          ((ShuffleBlockId(shuffleId, mapId, reduceId, status.stageAttemptId),
            status.getSizeForBlock(reduceId)))
=======
        for (part <- startPartition until endPartition) {
          splitsByAddress.getOrElseUpdate(status.location, ArrayBuffer()) +=
            ((ShuffleBlockId(shuffleId, mapId, part), status.getSizeForBlock(part)))
        }
>>>>>>> a9ecd061
      }
    }

    splitsByAddress.toSeq
  }
}<|MERGE_RESOLUTION|>--- conflicted
+++ resolved
@@ -541,16 +541,10 @@
         logError(errorMessage)
         throw new MetadataFetchFailedException(shuffleId, startPartition, errorMessage)
       } else {
-<<<<<<< HEAD
-        splitsByAddress.getOrElseUpdate(status.location, ArrayBuffer()) +=
-          ((ShuffleBlockId(shuffleId, mapId, reduceId, status.stageAttemptId),
-            status.getSizeForBlock(reduceId)))
-=======
         for (part <- startPartition until endPartition) {
           splitsByAddress.getOrElseUpdate(status.location, ArrayBuffer()) +=
-            ((ShuffleBlockId(shuffleId, mapId, part), status.getSizeForBlock(part)))
-        }
->>>>>>> a9ecd061
+            ((ShuffleBlockId(shuffleId, mapId, part, status.stageAttemptId), status.getSizeForBlock(part)))
+        }
       }
     }
 
