/*
 * Licensed to the Apache Software Foundation (ASF) under one or more
 * contributor license agreements.  See the NOTICE file distributed with
 * this work for additional information regarding copyright ownership.
 * The ASF licenses this file to You under the Apache License, Version 2.0
 * (the "License"); you may not use this file except in compliance with
 * the License.  You may obtain a copy of the License at
 *
 *    http://www.apache.org/licenses/LICENSE-2.0
 *
 * Unless required by applicable law or agreed to in writing, software
 * distributed under the License is distributed on an "AS IS" BASIS,
 * WITHOUT WARRANTIES OR CONDITIONS OF ANY KIND, either express or implied.
 * See the License for the specific language governing permissions and
 * limitations under the License.
 */

package org.apache.spark.api.python

import java.io._
import java.net._
<<<<<<< HEAD
import java.util.{ArrayList => JArrayList, Collections, List => JList, Map => JMap}
=======
import java.nio.charset.Charset
import java.util.{List => JList, ArrayList => JArrayList, Map => JMap, Collections}
>>>>>>> 9689b663

import scala.collection.JavaConversions._
import scala.reflect.ClassTag

import org.apache.hadoop.conf.Configuration
import org.apache.hadoop.mapred.{InputFormat, JobConf}
import org.apache.hadoop.mapreduce.{InputFormat => NewInputFormat}
import org.apache.spark._
import org.apache.spark.api.java.{JavaPairRDD, JavaRDD, JavaSparkContext}
import org.apache.spark.broadcast.Broadcast
import org.apache.spark.rdd.RDD
import org.apache.spark.util.Utils

private[spark] class PythonRDD[T: ClassTag](
    parent: RDD[T],
    command: Array[Byte],
    envVars: JMap[String, String],
    pythonIncludes: JList[String],
    preservePartitoning: Boolean,
    pythonExec: String,
    broadcastVars: JList[Broadcast[Array[Byte]]],
    accumulator: Accumulator[JList[Array[Byte]]])
  extends RDD[Array[Byte]](parent) {

  val bufferSize = conf.getInt("spark.buffer.size", 65536)

  override def getPartitions = parent.partitions

  override val partitioner = if (preservePartitoning) parent.partitioner else None

  override def compute(split: Partition, context: TaskContext): Iterator[Array[Byte]] = {
    val startTime = System.currentTimeMillis
    val env = SparkEnv.get
    val worker = env.createPythonWorker(pythonExec, envVars.toMap)

    @volatile var readerException: Exception = null

    // Start a thread to feed the process input from our parent's iterator
    new Thread("stdin writer for " + pythonExec) {
      override def run() {
        try {
          SparkEnv.set(env)
          val stream = new BufferedOutputStream(worker.getOutputStream, bufferSize)
          val dataOut = new DataOutputStream(stream)
          // Partition index
          dataOut.writeInt(split.index)
          // sparkFilesDir
          PythonRDD.writeUTF(SparkFiles.getRootDirectory, dataOut)
          // Broadcast variables
          dataOut.writeInt(broadcastVars.length)
          for (broadcast <- broadcastVars) {
            dataOut.writeLong(broadcast.id)
            dataOut.writeInt(broadcast.value.length)
            dataOut.write(broadcast.value)
          }
          // Python includes (*.zip and *.egg files)
          dataOut.writeInt(pythonIncludes.length)
          for (include <- pythonIncludes) {
            PythonRDD.writeUTF(include, dataOut)
          }
          dataOut.flush()
          // Serialized command:
          dataOut.writeInt(command.length)
          dataOut.write(command)
          // Data values
          PythonRDD.writeIteratorToStream(parent.iterator(split, context), dataOut)
          dataOut.flush()
          worker.shutdownOutput()
        } catch {
          case e: java.io.FileNotFoundException =>
            readerException = e
            // Kill the Python worker process:
            worker.shutdownOutput()
          case e: IOException =>
            // This can happen for legitimate reasons if the Python code stops returning data
            // before we are done passing elements through, e.g., for take(). Just log a message
            // to say it happened.
            logInfo("stdin writer to Python finished early")
            logDebug("stdin writer to Python finished early", e)
        }
      }
    }.start()

    /*
     * Partial fix for SPARK-1019: Attempts to stop reading the input stream since
     * other completion callbacks might invalidate the input. Because interruption
     * is not synchronous this still leaves a potential race where the interruption is
     * processed only after the stream becomes invalid.
     */
    context.addOnCompleteCallback(() => context.interrupted = true)

    // Return an iterator that read lines from the process's stdout
    val stream = new DataInputStream(new BufferedInputStream(worker.getInputStream, bufferSize))
    val stdoutIterator = new Iterator[Array[Byte]] {
      def next(): Array[Byte] = {
        val obj = _nextObj
        if (hasNext) {
          // FIXME: can deadlock if worker is waiting for us to
          // respond to current message (currently irrelevant because
          // output is shutdown before we read any input)
          _nextObj = read()
        }
        obj
      }

      private def read(): Array[Byte] = {
        if (readerException != null) {
          throw readerException
        }
        try {
          stream.readInt() match {
            case length if length > 0 =>
              val obj = new Array[Byte](length)
              stream.readFully(obj)
              obj
            case SpecialLengths.TIMING_DATA =>
              // Timing data from worker
              val bootTime = stream.readLong()
              val initTime = stream.readLong()
              val finishTime = stream.readLong()
              val boot = bootTime - startTime
              val init = initTime - bootTime
              val finish = finishTime - initTime
              val total = finishTime - startTime
              logInfo("Times: total = %s, boot = %s, init = %s, finish = %s".format(total, boot,
                init, finish))
              read
            case SpecialLengths.PYTHON_EXCEPTION_THROWN =>
              // Signals that an exception has been thrown in python
              val exLength = stream.readInt()
              val obj = new Array[Byte](exLength)
              stream.readFully(obj)
              throw new PythonException(new String(obj))
            case SpecialLengths.END_OF_DATA_SECTION =>
              // We've finished the data section of the output, but we can still
              // read some accumulator updates:
              val numAccumulatorUpdates = stream.readInt()
              (1 to numAccumulatorUpdates).foreach { _ =>
                val updateLen = stream.readInt()
                val update = new Array[Byte](updateLen)
                stream.readFully(update)
                accumulator += Collections.singletonList(update)

              }
              Array.empty[Byte]
          }
        } catch {
          case eof: EOFException => {
            throw new SparkException("Python worker exited unexpectedly (crashed)", eof)
          }
          case e: Throwable => throw e
        }
      }

      var _nextObj = read()

      def hasNext = _nextObj.length != 0
    }
    stdoutIterator
  }

  val asJavaRDD : JavaRDD[Array[Byte]] = JavaRDD.fromRDD(this)
}

/** Thrown for exceptions in user Python code. */
private class PythonException(msg: String) extends Exception(msg)

/**
 * Form an RDD[(Array[Byte], Array[Byte])] from key-value pairs returned from Python.
 * This is used by PySpark's shuffle operations.
 */
private class PairwiseRDD(prev: RDD[Array[Byte]]) extends
  RDD[(Long, Array[Byte])](prev) {
  override def getPartitions = prev.partitions
  override def compute(split: Partition, context: TaskContext) =
    prev.iterator(split, context).grouped(2).map {
      case Seq(a, b) => (Utils.deserializeLongValue(a), b)
      case x => throw new SparkException("PairwiseRDD: unexpected value: " + x)
    }
  val asJavaPairRDD : JavaPairRDD[Long, Array[Byte]] = JavaPairRDD.fromRDD(this)
}

private object SpecialLengths {
  val END_OF_DATA_SECTION = -1
  val PYTHON_EXCEPTION_THROWN = -2
  val TIMING_DATA = -3
}

<<<<<<< HEAD
private[spark] object PythonRDD extends Logging {
=======
private[spark] object PythonRDD {
  val UTF8 = Charset.forName("UTF-8")
>>>>>>> 9689b663

  def readRDDFromFile(sc: JavaSparkContext, filename: String, parallelism: Int):
  JavaRDD[Array[Byte]] = {
    val file = new DataInputStream(new FileInputStream(filename))
    val objs = new collection.mutable.ArrayBuffer[Array[Byte]]
    try {
      while (true) {
        val length = file.readInt()
        val obj = new Array[Byte](length)
        file.readFully(obj)
        objs.append(obj)
      }
    } catch {
      case eof: EOFException => {}
      case e: Throwable => throw e
    }
    JavaRDD.fromRDD(sc.sc.parallelize(objs, parallelism))
  }

  def writeIteratorToStream[T](iter: Iterator[T], dataOut: DataOutputStream) {
    // The right way to implement this would be to use TypeTags to get the full
    // type of T.  Since I don't want to introduce breaking changes throughout the
    // entire Spark API, I have to use this hacky approach:
    if (iter.hasNext) {
      val first = iter.next()
      val newIter = Seq(first).iterator ++ iter
      first match {
        case arr: Array[Byte] =>
          newIter.asInstanceOf[Iterator[Array[Byte]]].foreach { bytes =>
            dataOut.writeInt(bytes.length)
            dataOut.write(bytes)
          }
        case string: String =>
          newIter.asInstanceOf[Iterator[String]].foreach { str =>
            writeUTF(str, dataOut)
          }
        case pair: Tuple2[_, _] =>
          pair._1 match {
            case bytePair: Array[Byte] =>
              newIter.asInstanceOf[Iterator[Tuple2[Array[Byte], Array[Byte]]]].foreach { pair =>
                dataOut.writeInt(pair._1.length)
                dataOut.write(pair._1)
                dataOut.writeInt(pair._2.length)
                dataOut.write(pair._2)
              }
            case stringPair: String =>
              newIter.asInstanceOf[Iterator[Tuple2[String, String]]].foreach { pair =>
                writeUTF(pair._1, dataOut)
                writeUTF(pair._2, dataOut)
              }
            case other =>
              throw new SparkException("Unexpected Tuple2 element type " + pair._1.getClass)
          }
        case other =>
          throw new SparkException("Unexpected element type " + first.getClass)
      }
    }
  }

  // PySpark / Hadoop InputFormat//

  /** Create and RDD from a path using [[org.apache.hadoop.mapred.SequenceFileInputFormat]] */
  def sequenceFile[K, V](sc: JavaSparkContext,
                         path: String,
                         keyClass: String,
                         valueClass: String,
                         keyWrapper: String,
                         valueWrapper: String,
                         minSplits: Int) = {
    implicit val kcm = ClassTag(Class.forName(keyClass)).asInstanceOf[ClassTag[K]]
    implicit val vcm = ClassTag(Class.forName(valueClass)).asInstanceOf[ClassTag[V]]
    val kc = kcm.runtimeClass.asInstanceOf[Class[K]]
    val vc = vcm.runtimeClass.asInstanceOf[Class[V]]
    val rdd = sc.sc.sequenceFile[K, V](path, kc, vc, minSplits)
    val converted = SerDeUtil.convertRDD[K, V](rdd)
    JavaRDD.fromRDD(SerDeUtil.serMsgPack[K, V](converted))
  }

  /**
   * Create an RDD from a file path, using an arbitrary [[org.apache.hadoop.mapreduce.InputFormat]],
   * key and value class
   */
  def newAPIHadoopFile[K, V, F <: NewInputFormat[K, V]](sc: JavaSparkContext,
                                                     path: String,
                                                     inputFormatClazz: String,
                                                     keyClazz: String,
                                                     valueClazz: String,
                                                     keyWrapper: String,
                                                     valueWrapper: String,
                                                     confAsMap: java.util.HashMap[String, String]) = {
    val conf = PythonHadoopUtil.mapToConf(confAsMap)
    val baseConf = sc.hadoopConfiguration()
    val mergedConf = PythonHadoopUtil.mergeConfs(baseConf, conf)
    val rdd =
      newAPIHadoopRDDFromClassNames[K, V, F](sc,
        Some(path), inputFormatClazz, keyClazz, valueClazz, mergedConf)
    val converted = SerDeUtil.convertRDD[K, V](rdd)
    JavaRDD.fromRDD(SerDeUtil.serMsgPack[K, V](converted))
  }

  /**
   * Create an RDD from a [[org.apache.hadoop.conf.Configuration]] converted from a map that is passed in from Python,
   * using an arbitrary [[org.apache.hadoop.mapreduce.InputFormat]], key and value class
   */
  def newAPIHadoopRDD[K, V, F <: NewInputFormat[K, V]](sc: JavaSparkContext,
                                                       inputFormatClazz: String,
                                                       keyClazz: String,
                                                       valueClazz: String,
                                                       keyWrapper: String,
                                                       valueWrapper: String,
                                                       confAsMap: java.util.HashMap[String, String]) = {
    val conf = PythonHadoopUtil.mapToConf(confAsMap)
    val rdd =
      newAPIHadoopRDDFromClassNames[K, V, F](sc,
        None, inputFormatClazz, keyClazz, valueClazz, conf)
    val converted = SerDeUtil.convertRDD[K, V](rdd)
    JavaRDD.fromRDD(SerDeUtil.serMsgPack[K, V](converted))
  }

  private def newAPIHadoopRDDFromClassNames[K, V, F <: NewInputFormat[K, V]](sc: JavaSparkContext,
                                                                           path: Option[String] = None,
                                                                           inputFormatClazz: String,
                                                                           keyClazz: String,
                                                                           valueClazz: String,
                                                                           conf: Configuration) = {
    implicit val kcm = ClassTag(Class.forName(keyClazz)).asInstanceOf[ClassTag[K]]
    implicit val vcm = ClassTag(Class.forName(valueClazz)).asInstanceOf[ClassTag[V]]
    implicit val fcm = ClassTag(Class.forName(inputFormatClazz)).asInstanceOf[ClassTag[F]]
    val kc = kcm.runtimeClass.asInstanceOf[Class[K]]
    val vc = vcm.runtimeClass.asInstanceOf[Class[V]]
    val fc = fcm.runtimeClass.asInstanceOf[Class[F]]
    val rdd = if (path.isDefined) {
      sc.sc.newAPIHadoopFile[K, V, F](path.get, fc, kc, vc, conf)
    } else {
      sc.sc.newAPIHadoopRDD[K, V, F](conf, fc, kc, vc)
    }
    rdd
  }

  /**
   * Create an RDD from a file path, using an arbitrary [[org.apache.hadoop.mapred.InputFormat]],
   * key and value class
   */
  def hadoopFile[K, V, F <: InputFormat[K, V]](sc: JavaSparkContext,
                                               path: String,
                                               inputFormatClazz: String,
                                               keyClazz: String,
                                               valueClazz: String,
                                               keyWrapper: String,
                                               valueWrapper: String,
                                               confAsMap: java.util.HashMap[String, String]) = {
    val conf = PythonHadoopUtil.mapToConf(confAsMap)
    val baseConf = sc.hadoopConfiguration()
    val mergedConf = PythonHadoopUtil.mergeConfs(baseConf, conf)
    val rdd =
      hadoopRDDFromClassNames[K, V, F](sc,
        Some(path), inputFormatClazz, keyClazz, valueClazz, mergedConf)
    val converted = SerDeUtil.convertRDD[K, V](rdd)
    JavaRDD.fromRDD(SerDeUtil.serMsgPack[K, V](converted))
  }

  /**
   * Create an RDD from a [[org.apache.hadoop.conf.Configuration]] converted from a map that is passed in from Python,
   * using an arbitrary [[org.apache.hadoop.mapred.InputFormat]], key and value class
   */
  def hadoopRDD[K, V, F <: InputFormat[K, V]](sc: JavaSparkContext,
                                              inputFormatClazz: String,
                                              keyClazz: String,
                                              valueClazz: String,
                                              keyWrapper: String,
                                              valueWrapper: String,
                                              confAsMap: java.util.HashMap[String, String]) = {
    val conf = PythonHadoopUtil.mapToConf(confAsMap)
    val rdd =
      hadoopRDDFromClassNames[K, V, F](sc,
        None, inputFormatClazz, keyClazz, valueClazz, conf)
    val converted = SerDeUtil.convertRDD[K, V](rdd)
    JavaRDD.fromRDD(SerDeUtil.serMsgPack[K, V](converted))
  }

  private def hadoopRDDFromClassNames[K, V, F <: InputFormat[K, V]](sc: JavaSparkContext,
                                                                             path: Option[String] = None,
                                                                             inputFormatClazz: String,
                                                                             keyClazz: String,
                                                                             valueClazz: String,
                                                                             conf: Configuration) = {
    implicit val kcm = ClassTag(Class.forName(keyClazz)).asInstanceOf[ClassTag[K]]
    implicit val vcm = ClassTag(Class.forName(valueClazz)).asInstanceOf[ClassTag[V]]
    implicit val fcm = ClassTag(Class.forName(inputFormatClazz)).asInstanceOf[ClassTag[F]]
    val kc = kcm.runtimeClass.asInstanceOf[Class[K]]
    val vc = vcm.runtimeClass.asInstanceOf[Class[V]]
    val fc = fcm.runtimeClass.asInstanceOf[Class[F]]
    val rdd = if (path.isDefined) {
      sc.sc.hadoopFile(path.get, fc, kc, vc)
    } else {
      sc.sc.hadoopRDD(new JobConf(conf), fc, kc, vc)
    }
    rdd
  }

  def writeUTF(str: String, dataOut: DataOutputStream) {
    val bytes = str.getBytes(UTF8)
    dataOut.writeInt(bytes.length)
    dataOut.write(bytes)
  }

  def writeToFile[T](items: java.util.Iterator[T], filename: String) {
    import scala.collection.JavaConverters._
    writeToFile(items.asScala, filename)
  }

  def writeToFile[T](items: Iterator[T], filename: String) {
    val file = new DataOutputStream(new FileOutputStream(filename))
    writeIteratorToStream(items, file)
    file.close()
  }
}

private
class BytesToString extends org.apache.spark.api.java.function.Function[Array[Byte], String] {
  override def call(arr: Array[Byte]) : String = new String(arr, PythonRDD.UTF8)
}

/**
 * Internal class that acts as an `AccumulatorParam` for Python accumulators. Inside, it
 * collects a list of pickled strings that we pass to Python through a socket.
 */
private class PythonAccumulatorParam(@transient serverHost: String, serverPort: Int)
  extends AccumulatorParam[JList[Array[Byte]]] {

  Utils.checkHost(serverHost, "Expected hostname")

  val bufferSize = SparkEnv.get.conf.getInt("spark.buffer.size", 65536)

  override def zero(value: JList[Array[Byte]]): JList[Array[Byte]] = new JArrayList

  override def addInPlace(val1: JList[Array[Byte]], val2: JList[Array[Byte]])
      : JList[Array[Byte]] = {
    if (serverHost == null) {
      // This happens on the worker node, where we just want to remember all the updates
      val1.addAll(val2)
      val1
    } else {
      // This happens on the master, where we pass the updates to Python through a socket
      val socket = new Socket(serverHost, serverPort)
      val in = socket.getInputStream
      val out = new DataOutputStream(new BufferedOutputStream(socket.getOutputStream, bufferSize))
      out.writeInt(val2.size)
      for (array <- val2) {
        out.writeInt(array.length)
        out.write(array)
      }
      out.flush()
      // Wait for a byte from the Python side as an acknowledgement
      val byteRead = in.read()
      if (byteRead == -1) {
        throw new SparkException("EOF reached before Python server acknowledged")
      }
      socket.close()
      null
    }
  }
}<|MERGE_RESOLUTION|>--- conflicted
+++ resolved
@@ -19,12 +19,8 @@
 
 import java.io._
 import java.net._
-<<<<<<< HEAD
-import java.util.{ArrayList => JArrayList, Collections, List => JList, Map => JMap}
-=======
 import java.nio.charset.Charset
 import java.util.{List => JList, ArrayList => JArrayList, Map => JMap, Collections}
->>>>>>> 9689b663
 
 import scala.collection.JavaConversions._
 import scala.reflect.ClassTag
@@ -213,12 +209,8 @@
   val TIMING_DATA = -3
 }
 
-<<<<<<< HEAD
-private[spark] object PythonRDD extends Logging {
-=======
 private[spark] object PythonRDD {
   val UTF8 = Charset.forName("UTF-8")
->>>>>>> 9689b663
 
   def readRDDFromFile(sc: JavaSparkContext, filename: String, parallelism: Int):
   JavaRDD[Array[Byte]] = {
@@ -435,6 +427,7 @@
     writeIteratorToStream(items, file)
     file.close()
   }
+
 }
 
 private
