/*
 * Licensed to the Apache Software Foundation (ASF) under one or more
 * contributor license agreements.  See the NOTICE file distributed with
 * this work for additional information regarding copyright ownership.
 * The ASF licenses this file to You under the Apache License, Version 2.0
 * (the "License"); you may not use this file except in compliance with
 * the License.  You may obtain a copy of the License at
 *
 *    http://www.apache.org/licenses/LICENSE-2.0
 *
 * Unless required by applicable law or agreed to in writing, software
 * distributed under the License is distributed on an "AS IS" BASIS,
 * WITHOUT WARRANTIES OR CONDITIONS OF ANY KIND, either express or implied.
 * See the License for the specific language governing permissions and
 * limitations under the License.
 */

package org.apache.spark.broadcast

import java.io._
import java.nio.ByteBuffer

import scala.collection.JavaConversions.asJavaEnumeration
import scala.reflect.ClassTag
import scala.util.Random

import org.apache.spark.{Logging, SparkConf, SparkEnv, SparkException}
import org.apache.spark.io.CompressionCodec
import org.apache.spark.serializer.Serializer
import org.apache.spark.storage.{BroadcastBlockId, StorageLevel}
import org.apache.spark.util.{ByteBufferInputStream, Utils}
import org.apache.spark.util.io.ByteArrayChunkOutputStream

/**
 * A BitTorrent-like implementation of [[org.apache.spark.broadcast.Broadcast]].
 *
 * The mechanism is as follows:
 *
 * The driver divides the serialized object into small chunks and
 * stores those chunks in the BlockManager of the driver.
 *
 * On each executor, the executor first attempts to fetch the object from its BlockManager. If
 * it does not exist, it then uses remote fetches to fetch the small chunks from the driver and/or
 * other executors if available. Once it gets the chunks, it puts the chunks in its own
 * BlockManager, ready for other executors to fetch from.
 *
 * This prevents the driver from being the bottleneck in sending out multiple copies of the
 * broadcast data (one per executor) as done by the [[org.apache.spark.broadcast.HttpBroadcast]].
 *
 * When initialized, TorrentBroadcast objects read SparkEnv.get.conf.
 *
 * @param obj object to broadcast
 * @param id A unique identifier for the broadcast variable.
 */
private[spark] class TorrentBroadcast[T: ClassTag](obj: T, id: Long)
  extends Broadcast[T](id) with Logging with Serializable {

  /**
   * Value of the broadcast object on executors. This is reconstructed by [[readBroadcastBlock]],
   * which builds this value by reading blocks from the driver and/or other executors.
   *
   * On the driver, if the value is required, it is read lazily from the block manager.
   */
  @transient private lazy val _value: T = readBroadcastBlock()

  /** The compression codec to use, or None if compression is disabled */
  @transient private var compressionCodec: Option[CompressionCodec] = _
  /** Size of each block. Default value is 4MB.  This value is only read by the broadcaster. */
  @transient private var blockSize: Int = _
  /** Max size of block that can be embedded, Default value is 8KB.
    * This value is only read by the broadcaster. */
  @transient private var embedSizeLimit : Int = _

  private def setConf(conf: SparkConf) {
    compressionCodec = if (conf.getBoolean("spark.broadcast.compress", true)) {
      Some(CompressionCodec.createCodec(conf))
    } else {
      None
    }
    blockSize = conf.getInt("spark.broadcast.blockSize", 4096) * 1024
    embedSizeLimit = conf.getInt("spark.broadcast.embedSizeLimit", 8) * 1024
  }
  setConf(SparkEnv.get.conf)

  private val broadcastId = BroadcastBlockId(id)

  /** Total number of blocks this broadcast variable contains. */
  private val numBlocks: Int = writeBlocks(obj)

<<<<<<< HEAD
  /**
   * Embed the serialized object into Broadcast to reduce the overhead of RPC when the object
   * is small enough.
   */
  private var embeddedBlock: Array[Byte] = _

  override protected def getValue() = _value
=======
  override protected def getValue() = {
    _value
  }
>>>>>>> 7768a800

  /**
   * Divide the object into multiple blocks and put those blocks in the block manager.
   * @param value the object to divide
   * @return number of blocks this broadcast variable is divided into
   */
  private def writeBlocks(value: T): Int = {
    // Store a copy of the broadcast variable in the driver so that tasks run on the driver
    // do not create a duplicate copy of the broadcast variable's value.
    SparkEnv.get.blockManager.putSingle(broadcastId, value, StorageLevel.MEMORY_AND_DISK,
      tellMaster = false)
    val blocks =
<<<<<<< HEAD
      TorrentBroadcast.blockifyObject(_value, blockSize, SparkEnv.get.serializer, compressionCodec)
    assert(blocks.length > 0, "should have at least one block")

    if (blocks.size == 1 && blocks(0).limit < embedSizeLimit) {
        // embed small object inside Broadcast to avoid RPC
        embeddedBlock = blocks(0).array()
    } else {
      blocks.zipWithIndex.foreach { case (block, i) =>
        SparkEnv.get.blockManager.putBytes(
          BroadcastBlockId(id, "piece" + i),
          block,
          StorageLevel.MEMORY_AND_DISK_SER,
          tellMaster = true)
      }
=======
      TorrentBroadcast.blockifyObject(value, blockSize, SparkEnv.get.serializer, compressionCodec)
    blocks.zipWithIndex.foreach { case (block, i) =>
      SparkEnv.get.blockManager.putBytes(
        BroadcastBlockId(id, "piece" + i),
        block,
        StorageLevel.MEMORY_AND_DISK_SER,
        tellMaster = true)
>>>>>>> 7768a800
    }
    blocks.length
  }

  /** Fetch torrent blocks from the driver and/or other executors. */
  private def readBlocks(): Array[ByteBuffer] = {
    // Fetch chunks of data. Note that all these chunks are stored in the BlockManager and reported
    // to the driver, so other executors can pull these chunks from this executor as well.
    val blocks = new Array[ByteBuffer](numBlocks)
    if (embeddedBlock != null) {
      // get blocks from embedded one
      blocks(0) = ByteBuffer.wrap(embeddedBlock)
      embeddedBlock = null  // release
      return blocks
    }
    val bm = SparkEnv.get.blockManager

    for (pid <- Random.shuffle(Seq.range(0, numBlocks))) {
      val pieceId = BroadcastBlockId(id, "piece" + pid)
      logDebug(s"Reading piece $pieceId of $broadcastId")
      // First try getLocalBytes because there is a chance that previous attempts to fetch the
      // broadcast blocks have already fetched some of the blocks. In that case, some blocks
      // would be available locally (on this executor).
      def getLocal: Option[ByteBuffer] = bm.getLocalBytes(pieceId)
      def getRemote: Option[ByteBuffer] = bm.getRemoteBytes(pieceId).map { block =>
        // If we found the block from remote executors/driver's BlockManager, put the block
        // in this executor's BlockManager.
        SparkEnv.get.blockManager.putBytes(
          pieceId,
          block,
          StorageLevel.MEMORY_AND_DISK_SER,
          tellMaster = true)
        block
      }
      val block: ByteBuffer = getLocal.orElse(getRemote).getOrElse(
        throw new SparkException(s"Failed to get $pieceId of $broadcastId"))
      blocks(pid) = block
    }
    blocks
  }

  /**
   * Remove all persisted state associated with this Torrent broadcast on the executors.
   */
  override protected def doUnpersist(blocking: Boolean) {
    TorrentBroadcast.unpersist(id, removeFromDriver = false, blocking)
  }

  /**
   * Remove all persisted state associated with this Torrent broadcast on the executors
   * and driver.
   */
  override protected def doDestroy(blocking: Boolean) {
    TorrentBroadcast.unpersist(id, removeFromDriver = true, blocking)
  }

  /** Used by the JVM when serializing this object. */
  private def writeObject(out: ObjectOutputStream): Unit = Utils.tryOrIOException {
    assertValid()
    out.defaultWriteObject()
  }

  private def readBroadcastBlock(): T = Utils.tryOrIOException {
    TorrentBroadcast.synchronized {
      setConf(SparkEnv.get.conf)
      SparkEnv.get.blockManager.getLocal(broadcastId).map(_.data.next()) match {
        case Some(x) =>
          x.asInstanceOf[T]

        case None =>
          logInfo("Started reading broadcast variable " + id)
          val startTimeMs = System.currentTimeMillis()
          val blocks = readBlocks()
          logInfo("Reading broadcast variable " + id + " took" + Utils.getUsedTimeMs(startTimeMs))

          val obj = TorrentBroadcast.unBlockifyObject[T](
            blocks, SparkEnv.get.serializer, compressionCodec)
          // Store the merged copy in BlockManager so other tasks on this executor don't
          // need to re-fetch it.
          SparkEnv.get.blockManager.putSingle(
            broadcastId, obj, StorageLevel.MEMORY_AND_DISK, tellMaster = false)
          obj
      }
    }
  }

}


private object TorrentBroadcast extends Logging {


  def blockifyObject[T: ClassTag](
      obj: T,
      blockSize: Int,
      serializer: Serializer,
      compressionCodec: Option[CompressionCodec]): Array[ByteBuffer] = {
    val bos = new ByteArrayChunkOutputStream(blockSize)
    val out: OutputStream = compressionCodec.map(c => c.compressedOutputStream(bos)).getOrElse(bos)
    val ser = serializer.newInstance()
    val serOut = ser.serializeStream(out)
    serOut.writeObject[T](obj).close()
    bos.toArrays.map(ByteBuffer.wrap)
  }

  def unBlockifyObject[T: ClassTag](
      blocks: Array[ByteBuffer],
      serializer: Serializer,
      compressionCodec: Option[CompressionCodec]): T = {
    if (blocks.isEmpty) {
      throw new IOException("Cannot unblockify an empty array of blocks")
    }
    val is = new SequenceInputStream(
      asJavaEnumeration(blocks.iterator.map(block => new ByteBufferInputStream(block))))
    val in: InputStream = compressionCodec.map(c => c.compressedInputStream(is)).getOrElse(is)
    val ser = serializer.newInstance()
    val serIn = ser.deserializeStream(in)
    val obj = serIn.readObject[T]()
    serIn.close()
    obj
  }

  /**
   * Remove all persisted blocks associated with this torrent broadcast on the executors.
   * If removeFromDriver is true, also remove these persisted blocks on the driver.
   */
  def unpersist(id: Long, removeFromDriver: Boolean, blocking: Boolean) = {
    logDebug(s"Unpersisting TorrentBroadcast $id")
    SparkEnv.get.blockManager.master.removeBroadcast(id, removeFromDriver, blocking)
  }
}<|MERGE_RESOLUTION|>--- conflicted
+++ resolved
@@ -87,19 +87,15 @@
   /** Total number of blocks this broadcast variable contains. */
   private val numBlocks: Int = writeBlocks(obj)
 
-<<<<<<< HEAD
   /**
    * Embed the serialized object into Broadcast to reduce the overhead of RPC when the object
    * is small enough.
    */
   private var embeddedBlock: Array[Byte] = _
 
-  override protected def getValue() = _value
-=======
   override protected def getValue() = {
     _value
   }
->>>>>>> 7768a800
 
   /**
    * Divide the object into multiple blocks and put those blocks in the block manager.
@@ -112,8 +108,7 @@
     SparkEnv.get.blockManager.putSingle(broadcastId, value, StorageLevel.MEMORY_AND_DISK,
       tellMaster = false)
     val blocks =
-<<<<<<< HEAD
-      TorrentBroadcast.blockifyObject(_value, blockSize, SparkEnv.get.serializer, compressionCodec)
+      TorrentBroadcast.blockifyObject(value, blockSize, SparkEnv.get.serializer, compressionCodec)
     assert(blocks.length > 0, "should have at least one block")
 
     if (blocks.size == 1 && blocks(0).limit < embedSizeLimit) {
@@ -127,15 +122,6 @@
           StorageLevel.MEMORY_AND_DISK_SER,
           tellMaster = true)
       }
-=======
-      TorrentBroadcast.blockifyObject(value, blockSize, SparkEnv.get.serializer, compressionCodec)
-    blocks.zipWithIndex.foreach { case (block, i) =>
-      SparkEnv.get.blockManager.putBytes(
-        BroadcastBlockId(id, "piece" + i),
-        block,
-        StorageLevel.MEMORY_AND_DISK_SER,
-        tellMaster = true)
->>>>>>> 7768a800
     }
     blocks.length
   }
@@ -221,7 +207,6 @@
       }
     }
   }
-
 }
 
 
