--- conflicted
+++ resolved
@@ -23,16 +23,11 @@
 import scala.util.Random
 
 import org.apache.spark._
-import org.apache.spark.storage.{BlockId, BroadcastBlockId, BroadcastHelperBlockId, StorageLevel}
+import org.apache.spark.storage.{BroadcastBlockId, BroadcastHelperBlockId, StorageLevel}
 import org.apache.spark.util.Utils
 
-<<<<<<< HEAD
-private[spark] class TorrentBroadcast[T](@transient var value_ : T, isLocal: Boolean, id: Long)
-=======
-
 private[spark] class TorrentBroadcast[T](@transient var value_ : T, isLocal: Boolean, id: Long, registerBlocks: Boolean)
->>>>>>> 80dd9778
-extends Broadcast[T](id) with Logging with Serializable {
+  extends Broadcast[T](id) with Logging with Serializable {
 
   def value = value_
 
