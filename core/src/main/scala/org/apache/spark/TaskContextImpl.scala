/*
 * Licensed to the Apache Software Foundation (ASF) under one or more
 * contributor license agreements.  See the NOTICE file distributed with
 * this work for additional information regarding copyright ownership.
 * The ASF licenses this file to You under the Apache License, Version 2.0
 * (the "License"); you may not use this file except in compliance with
 * the License.  You may obtain a copy of the License at
 *
 *    http://www.apache.org/licenses/LICENSE-2.0
 *
 * Unless required by applicable law or agreed to in writing, software
 * distributed under the License is distributed on an "AS IS" BASIS,
 * WITHOUT WARRANTIES OR CONDITIONS OF ANY KIND, either express or implied.
 * See the License for the specific language governing permissions and
 * limitations under the License.
 */

package org.apache.spark

import scala.collection.mutable.ArrayBuffer

import org.apache.spark.executor.TaskMetrics
import org.apache.spark.memory.TaskMemoryManager
import org.apache.spark.metrics.MetricsSystem
import org.apache.spark.metrics.source.Source
import org.apache.spark.util.{TaskCompletionListener, TaskCompletionListenerException}

private[spark] class TaskContextImpl(
    val stageId: Int,
    val partitionId: Int,
    override val taskAttemptId: Long,
    override val attemptNumber: Int,
    override val taskMemoryManager: TaskMemoryManager,
    @transient private val metricsSystem: MetricsSystem,
    initialAccumulators: Seq[Accumulator[_]] = InternalAccumulator.create())
  extends TaskContext
  with Logging {

  /**
   * Metrics associated with this task.
   */
  override val taskMetrics: TaskMetrics = new TaskMetrics(initialAccumulators)

  // List of callback functions to execute when the task completes.
  @transient private val onCompleteCallbacks = new ArrayBuffer[TaskCompletionListener]

  // Whether the corresponding task has been killed.
  @volatile private var interrupted: Boolean = false

  // Whether the task has completed.
  @volatile private var completed: Boolean = false

  override def addTaskCompletionListener(listener: TaskCompletionListener): this.type = {
    onCompleteCallbacks += listener
    this
  }

  override def addTaskCompletionListener(f: TaskContext => Unit): this.type = {
    onCompleteCallbacks += new TaskCompletionListener {
      override def onTaskCompletion(context: TaskContext): Unit = f(context)
    }
    this
  }

  /** Marks the task as completed and triggers the listeners. */
  private[spark] def markTaskCompleted(): Unit = {
    completed = true
    val errorMsgs = new ArrayBuffer[String](2)
    // Process complete callbacks in the reverse order of registration
    onCompleteCallbacks.reverse.foreach { listener =>
      try {
        listener.onTaskCompletion(this)
      } catch {
        case e: Throwable =>
          errorMsgs += e.getMessage
          logError("Error in TaskCompletionListener", e)
      }
    }
    if (errorMsgs.nonEmpty) {
      throw new TaskCompletionListenerException(errorMsgs)
    }
  }

  /** Marks the task for interruption, i.e. cancellation. */
  private[spark] def markInterrupted(): Unit = {
    interrupted = true
  }

  override def isCompleted(): Boolean = completed

  override def isRunningLocally(): Boolean = false

  override def isInterrupted(): Boolean = interrupted

  override def getMetricsSources(sourceName: String): Seq[Source] =
    metricsSystem.getSourcesByName(sourceName)

<<<<<<< HEAD
  @transient private val accumulators = new HashMap[Long, GenericAccumulable[_, _, _]]

  private[spark] override def registerAccumulator(a: GenericAccumulable[_, _, _]): Unit =
    synchronized {
    accumulators(a.id) = a
  }

  private[spark] override def collectInternalAccumulators(): Map[Long, Any] = synchronized {
    accumulators.filter(_._2.isInternal).mapValues(_.localValue).toMap
  }

  private[spark] override def collectAccumulators(includeConsistent: Boolean): Map[Long, Any] =
    synchronized {
    accumulators.filter(acc => includeConsistent || !acc._2.isConsistent).
      mapValues(_.localValue).toMap
  }

  private[spark] override val internalMetricsToAccumulators: Map[String, Accumulator[Long]] = {
    // Explicitly register internal accumulators here because these are
    // not captured in the task closure and are already deserialized
    internalAccumulators.foreach(registerAccumulator)
    internalAccumulators.map { a => (a.name.get, a) }.toMap
  }
=======
  private[spark] override def registerAccumulator(a: Accumulable[_, _]): Unit = {
    taskMetrics.registerAccumulator(a)
  }

>>>>>>> 87abcf7d
}<|MERGE_RESOLUTION|>--- conflicted
+++ resolved
@@ -95,34 +95,7 @@
   override def getMetricsSources(sourceName: String): Seq[Source] =
     metricsSystem.getSourcesByName(sourceName)
 
-<<<<<<< HEAD
-  @transient private val accumulators = new HashMap[Long, GenericAccumulable[_, _, _]]
-
-  private[spark] override def registerAccumulator(a: GenericAccumulable[_, _, _]): Unit =
-    synchronized {
-    accumulators(a.id) = a
-  }
-
-  private[spark] override def collectInternalAccumulators(): Map[Long, Any] = synchronized {
-    accumulators.filter(_._2.isInternal).mapValues(_.localValue).toMap
-  }
-
-  private[spark] override def collectAccumulators(includeConsistent: Boolean): Map[Long, Any] =
-    synchronized {
-    accumulators.filter(acc => includeConsistent || !acc._2.isConsistent).
-      mapValues(_.localValue).toMap
-  }
-
-  private[spark] override val internalMetricsToAccumulators: Map[String, Accumulator[Long]] = {
-    // Explicitly register internal accumulators here because these are
-    // not captured in the task closure and are already deserialized
-    internalAccumulators.foreach(registerAccumulator)
-    internalAccumulators.map { a => (a.name.get, a) }.toMap
-  }
-=======
-  private[spark] override def registerAccumulator(a: Accumulable[_, _]): Unit = {
+  private[spark] override def registerAccumulator(a: GenericAccumulable[_, _, _]): Unit = {
     taskMetrics.registerAccumulator(a)
   }
-
->>>>>>> 87abcf7d
 }