/*
 * Licensed to the Apache Software Foundation (ASF) under one or more
 * contributor license agreements.  See the NOTICE file distributed with
 * this work for additional information regarding copyright ownership.
 * The ASF licenses this file to You under the Apache License, Version 2.0
 * (the "License"); you may not use this file except in compliance with
 * the License.  You may obtain a copy of the License at
 *
 *    http://www.apache.org/licenses/LICENSE-2.0
 *
 * Unless required by applicable law or agreed to in writing, software
 * distributed under the License is distributed on an "AS IS" BASIS,
 * WITHOUT WARRANTIES OR CONDITIONS OF ANY KIND, either express or implied.
 * See the License for the specific language governing permissions and
 * limitations under the License.
 */

package org.apache.spark.internal

import java.util.concurrent.TimeUnit

import org.apache.spark.launcher.SparkLauncher
import org.apache.spark.network.util.ByteUnit
import org.apache.spark.util.Utils

package object config {

  private[spark] val DRIVER_CLASS_PATH =
    ConfigBuilder(SparkLauncher.DRIVER_EXTRA_CLASSPATH).stringConf.createOptional

  private[spark] val DRIVER_JAVA_OPTIONS =
    ConfigBuilder(SparkLauncher.DRIVER_EXTRA_JAVA_OPTIONS).stringConf.createOptional

  private[spark] val DRIVER_LIBRARY_PATH =
    ConfigBuilder(SparkLauncher.DRIVER_EXTRA_LIBRARY_PATH).stringConf.createOptional

  private[spark] val DRIVER_USER_CLASS_PATH_FIRST =
    ConfigBuilder("spark.driver.userClassPathFirst").booleanConf.createWithDefault(false)

  private[spark] val DRIVER_MEMORY = ConfigBuilder("spark.driver.memory")
    .doc("Amount of memory to use for the driver process, in MiB unless otherwise specified.")
    .bytesConf(ByteUnit.MiB)
    .createWithDefaultString("1g")

  private[spark] val DRIVER_MEMORY_OVERHEAD = ConfigBuilder("spark.driver.memoryOverhead")
    .doc("The amount of off-heap memory to be allocated per driver in cluster mode, " +
      "in MiB unless otherwise specified.")
    .bytesConf(ByteUnit.MiB)
    .createOptional

  private[spark] val EVENT_LOG_COMPRESS =
    ConfigBuilder("spark.eventLog.compress")
      .booleanConf
      .createWithDefault(false)

  private[spark] val EVENT_LOG_BLOCK_UPDATES =
    ConfigBuilder("spark.eventLog.logBlockUpdates.enabled")
      .booleanConf
      .createWithDefault(false)

  private[spark] val EVENT_LOG_TESTING =
    ConfigBuilder("spark.eventLog.testing")
      .internal()
      .booleanConf
      .createWithDefault(false)

  private[spark] val EVENT_LOG_OUTPUT_BUFFER_SIZE = ConfigBuilder("spark.eventLog.buffer.kb")
    .doc("Buffer size to use when writing to output streams, in KiB unless otherwise specified.")
    .bytesConf(ByteUnit.KiB)
    .createWithDefaultString("100k")

  private[spark] val EVENT_LOG_STAGE_EXECUTOR_METRICS =
    ConfigBuilder("spark.eventLog.logStageExecutorMetrics.enabled")
      .booleanConf
      .createWithDefault(false)

  private[spark] val EVENT_LOG_OVERWRITE =
    ConfigBuilder("spark.eventLog.overwrite").booleanConf.createWithDefault(false)

  private[spark] val EVENT_LOG_CALLSITE_LONG_FORM =
    ConfigBuilder("spark.eventLog.longForm.enabled").booleanConf.createWithDefault(false)

  private[spark] val EXECUTOR_CLASS_PATH =
    ConfigBuilder(SparkLauncher.EXECUTOR_EXTRA_CLASSPATH).stringConf.createOptional

  private[spark] val EXECUTOR_JAVA_OPTIONS =
    ConfigBuilder(SparkLauncher.EXECUTOR_EXTRA_JAVA_OPTIONS).stringConf.createOptional

  private[spark] val EXECUTOR_LIBRARY_PATH =
    ConfigBuilder(SparkLauncher.EXECUTOR_EXTRA_LIBRARY_PATH).stringConf.createOptional

  private[spark] val EXECUTOR_USER_CLASS_PATH_FIRST =
    ConfigBuilder("spark.executor.userClassPathFirst").booleanConf.createWithDefault(false)

  private[spark] val EXECUTOR_MEMORY = ConfigBuilder("spark.executor.memory")
    .doc("Amount of memory to use per executor process, in MiB unless otherwise specified.")
    .bytesConf(ByteUnit.MiB)
    .createWithDefaultString("1g")

  private[spark] val EXECUTOR_MEMORY_OVERHEAD = ConfigBuilder("spark.executor.memoryOverhead")
    .doc("The amount of off-heap memory to be allocated per executor in cluster mode, " +
      "in MiB unless otherwise specified.")
    .bytesConf(ByteUnit.MiB)
    .createOptional

  private[spark] val MEMORY_OFFHEAP_ENABLED = ConfigBuilder("spark.memory.offHeap.enabled")
    .doc("If true, Spark will attempt to use off-heap memory for certain operations. " +
      "If off-heap memory use is enabled, then spark.memory.offHeap.size must be positive.")
    .withAlternative("spark.unsafe.offHeap")
    .booleanConf
    .createWithDefault(false)

  private[spark] val MEMORY_OFFHEAP_SIZE = ConfigBuilder("spark.memory.offHeap.size")
    .doc("The absolute amount of memory in bytes which can be used for off-heap allocation. " +
      "This setting has no impact on heap memory usage, so if your executors' total memory " +
      "consumption must fit within some hard limit then be sure to shrink your JVM heap size " +
      "accordingly. This must be set to a positive value when spark.memory.offHeap.enabled=true.")
    .bytesConf(ByteUnit.BYTE)
    .checkValue(_ >= 0, "The off-heap memory size must not be negative")
    .createWithDefault(0)

  private[spark] val PYSPARK_EXECUTOR_MEMORY = ConfigBuilder("spark.executor.pyspark.memory")
    .bytesConf(ByteUnit.MiB)
    .createOptional

  private[spark] val IS_PYTHON_APP = ConfigBuilder("spark.yarn.isPython").internal()
    .booleanConf.createWithDefault(false)

  private[spark] val CPUS_PER_TASK = ConfigBuilder("spark.task.cpus").intConf.createWithDefault(1)

  private[spark] val DYN_ALLOCATION_MIN_EXECUTORS =
    ConfigBuilder("spark.dynamicAllocation.minExecutors").intConf.createWithDefault(0)

  private[spark] val DYN_ALLOCATION_INITIAL_EXECUTORS =
    ConfigBuilder("spark.dynamicAllocation.initialExecutors")
      .fallbackConf(DYN_ALLOCATION_MIN_EXECUTORS)

  private[spark] val DYN_ALLOCATION_MAX_EXECUTORS =
    ConfigBuilder("spark.dynamicAllocation.maxExecutors").intConf.createWithDefault(Int.MaxValue)

  private[spark] val DYN_ALLOCATION_EXECUTOR_ALLOCATION_RATIO =
    ConfigBuilder("spark.dynamicAllocation.executorAllocationRatio")
      .doubleConf.createWithDefault(1.0)

  private[spark] val LOCALITY_WAIT = ConfigBuilder("spark.locality.wait")
    .timeConf(TimeUnit.MILLISECONDS)
    .createWithDefaultString("3s")

  private[spark] val SHUFFLE_SERVICE_ENABLED =
    ConfigBuilder("spark.shuffle.service.enabled").booleanConf.createWithDefault(false)

  private[spark] val SHUFFLE_SERVICE_PORT =
    ConfigBuilder("spark.shuffle.service.port").intConf.createWithDefault(7337)

  private[spark] val KEYTAB = ConfigBuilder("spark.kerberos.keytab")
    .doc("Location of user's keytab.")
    .stringConf.createOptional

  private[spark] val PRINCIPAL = ConfigBuilder("spark.kerberos.principal")
    .doc("Name of the Kerberos principal.")
    .stringConf.createOptional

  private[spark] val EXECUTOR_INSTANCES = ConfigBuilder("spark.executor.instances")
    .intConf
    .createOptional

  private[spark] val PY_FILES = ConfigBuilder("spark.yarn.dist.pyFiles")
    .internal()
    .stringConf
    .toSequence
    .createWithDefault(Nil)

  private[spark] val MAX_TASK_FAILURES =
    ConfigBuilder("spark.task.maxFailures")
      .intConf
      .createWithDefault(4)

  // Blacklist confs
  private[spark] val BLACKLIST_ENABLED =
    ConfigBuilder("spark.blacklist.enabled")
      .booleanConf
      .createOptional

  private[spark] val MAX_TASK_ATTEMPTS_PER_EXECUTOR =
    ConfigBuilder("spark.blacklist.task.maxTaskAttemptsPerExecutor")
      .intConf
      .createWithDefault(1)

  private[spark] val MAX_TASK_ATTEMPTS_PER_NODE =
    ConfigBuilder("spark.blacklist.task.maxTaskAttemptsPerNode")
      .intConf
      .createWithDefault(2)

  private[spark] val MAX_FAILURES_PER_EXEC =
    ConfigBuilder("spark.blacklist.application.maxFailedTasksPerExecutor")
      .intConf
      .createWithDefault(2)

  private[spark] val MAX_FAILURES_PER_EXEC_STAGE =
    ConfigBuilder("spark.blacklist.stage.maxFailedTasksPerExecutor")
      .intConf
      .createWithDefault(2)

  private[spark] val MAX_FAILED_EXEC_PER_NODE =
    ConfigBuilder("spark.blacklist.application.maxFailedExecutorsPerNode")
      .intConf
      .createWithDefault(2)

  private[spark] val MAX_FAILED_EXEC_PER_NODE_STAGE =
    ConfigBuilder("spark.blacklist.stage.maxFailedExecutorsPerNode")
      .intConf
      .createWithDefault(2)

  private[spark] val BLACKLIST_TIMEOUT_CONF =
    ConfigBuilder("spark.blacklist.timeout")
      .timeConf(TimeUnit.MILLISECONDS)
      .createOptional

  private[spark] val BLACKLIST_KILL_ENABLED =
    ConfigBuilder("spark.blacklist.killBlacklistedExecutors")
      .booleanConf
      .createWithDefault(false)

  private[spark] val BLACKLIST_LEGACY_TIMEOUT_CONF =
    ConfigBuilder("spark.scheduler.executorTaskBlacklistTime")
      .internal()
      .timeConf(TimeUnit.MILLISECONDS)
      .createOptional

  private[spark] val BLACKLIST_FETCH_FAILURE_ENABLED =
    ConfigBuilder("spark.blacklist.application.fetchFailure.enabled")
      .booleanConf
      .createWithDefault(false)
  // End blacklist confs

  private[spark] val UNREGISTER_OUTPUT_ON_HOST_ON_FETCH_FAILURE =
    ConfigBuilder("spark.files.fetchFailure.unRegisterOutputOnHost")
      .doc("Whether to un-register all the outputs on the host in condition that we receive " +
        " a FetchFailure. This is set default to false, which means, we only un-register the " +
        " outputs related to the exact executor(instead of the host) on a FetchFailure.")
      .booleanConf
      .createWithDefault(false)

  private[spark] val LISTENER_BUS_EVENT_QUEUE_CAPACITY =
    ConfigBuilder("spark.scheduler.listenerbus.eventqueue.capacity")
      .intConf
      .checkValue(_ > 0, "The capacity of listener bus event queue must not be negative")
      .createWithDefault(10000)

  private[spark] val LISTENER_BUS_METRICS_MAX_LISTENER_CLASSES_TIMED =
    ConfigBuilder("spark.scheduler.listenerbus.metrics.maxListenerClassesTimed")
      .internal()
      .intConf
      .createWithDefault(128)

  // This property sets the root namespace for metrics reporting
  private[spark] val METRICS_NAMESPACE = ConfigBuilder("spark.metrics.namespace")
    .stringConf
    .createOptional

  private[spark] val PYSPARK_DRIVER_PYTHON = ConfigBuilder("spark.pyspark.driver.python")
    .stringConf
    .createOptional

  private[spark] val PYSPARK_PYTHON = ConfigBuilder("spark.pyspark.python")
    .stringConf
    .createOptional

  // To limit how many applications are shown in the History Server summary ui
  private[spark] val HISTORY_UI_MAX_APPS =
    ConfigBuilder("spark.history.ui.maxApplications").intConf.createWithDefault(Integer.MAX_VALUE)

  private[spark] val UI_SHOW_CONSOLE_PROGRESS = ConfigBuilder("spark.ui.showConsoleProgress")
    .doc("When true, show the progress bar in the console.")
    .booleanConf
    .createWithDefault(false)

  private[spark] val IO_ENCRYPTION_ENABLED = ConfigBuilder("spark.io.encryption.enabled")
    .booleanConf
    .createWithDefault(false)

  private[spark] val IO_ENCRYPTION_KEYGEN_ALGORITHM =
    ConfigBuilder("spark.io.encryption.keygen.algorithm")
      .stringConf
      .createWithDefault("HmacSHA1")

  private[spark] val IO_ENCRYPTION_KEY_SIZE_BITS = ConfigBuilder("spark.io.encryption.keySizeBits")
    .intConf
    .checkValues(Set(128, 192, 256))
    .createWithDefault(128)

  private[spark] val IO_CRYPTO_CIPHER_TRANSFORMATION =
    ConfigBuilder("spark.io.crypto.cipher.transformation")
      .internal()
      .stringConf
      .createWithDefaultString("AES/CTR/NoPadding")

  private[spark] val DRIVER_HOST_ADDRESS = ConfigBuilder("spark.driver.host")
    .doc("Address of driver endpoints.")
    .stringConf
    .createWithDefault(Utils.localCanonicalHostName())

  private[spark] val DRIVER_BIND_ADDRESS = ConfigBuilder("spark.driver.bindAddress")
    .doc("Address where to bind network listen sockets on the driver.")
    .fallbackConf(DRIVER_HOST_ADDRESS)

  private[spark] val BLOCK_MANAGER_PORT = ConfigBuilder("spark.blockManager.port")
    .doc("Port to use for the block manager when a more specific setting is not provided.")
    .intConf
    .createWithDefault(0)

  private[spark] val DRIVER_BLOCK_MANAGER_PORT = ConfigBuilder("spark.driver.blockManager.port")
    .doc("Port to use for the block manager on the driver.")
    .fallbackConf(BLOCK_MANAGER_PORT)

  private[spark] val IGNORE_CORRUPT_FILES = ConfigBuilder("spark.files.ignoreCorruptFiles")
    .doc("Whether to ignore corrupt files. If true, the Spark jobs will continue to run when " +
      "encountering corrupted or non-existing files and contents that have been read will still " +
      "be returned.")
    .booleanConf
    .createWithDefault(false)

  private[spark] val IGNORE_MISSING_FILES = ConfigBuilder("spark.files.ignoreMissingFiles")
    .doc("Whether to ignore missing files. If true, the Spark jobs will continue to run when " +
        "encountering missing files and the contents that have been read will still be returned.")
    .booleanConf
    .createWithDefault(false)

  private[spark] val APP_CALLER_CONTEXT = ConfigBuilder("spark.log.callerContext")
    .stringConf
    .createOptional

  private[spark] val FILES_MAX_PARTITION_BYTES = ConfigBuilder("spark.files.maxPartitionBytes")
    .doc("The maximum number of bytes to pack into a single partition when reading files.")
    .longConf
    .createWithDefault(128 * 1024 * 1024)

  private[spark] val FILES_OPEN_COST_IN_BYTES = ConfigBuilder("spark.files.openCostInBytes")
    .doc("The estimated cost to open a file, measured by the number of bytes could be scanned in" +
      " the same time. This is used when putting multiple files into a partition. It's better to" +
      " over estimate, then the partitions with small files will be faster than partitions with" +
      " bigger files.")
    .longConf
    .createWithDefault(4 * 1024 * 1024)

  private[spark] val HADOOP_RDD_IGNORE_EMPTY_SPLITS =
    ConfigBuilder("spark.hadoopRDD.ignoreEmptySplits")
      .internal()
      .doc("When true, HadoopRDD/NewHadoopRDD will not create partitions for empty input splits.")
      .booleanConf
      .createWithDefault(false)

  private[spark] val SECRET_REDACTION_PATTERN =
    ConfigBuilder("spark.redaction.regex")
      .doc("Regex to decide which Spark configuration properties and environment variables in " +
        "driver and executor environments contain sensitive information. When this regex matches " +
        "a property key or value, the value is redacted from the environment UI and various logs " +
        "like YARN and event logs.")
      .regexConf
      .createWithDefault("(?i)secret|password".r)

  private[spark] val STRING_REDACTION_PATTERN =
    ConfigBuilder("spark.redaction.string.regex")
      .doc("Regex to decide which parts of strings produced by Spark contain sensitive " +
        "information. When this regex matches a string part, that string part is replaced by a " +
        "dummy value. This is currently used to redact the output of SQL explain commands.")
      .regexConf
      .createOptional

  private[spark] val AUTH_SECRET_BIT_LENGTH =
    ConfigBuilder("spark.authenticate.secretBitLength")
      .intConf
      .createWithDefault(256)

  private[spark] val NETWORK_AUTH_ENABLED =
    ConfigBuilder("spark.authenticate")
      .booleanConf
      .createWithDefault(false)

  private[spark] val SASL_ENCRYPTION_ENABLED =
    ConfigBuilder("spark.authenticate.enableSaslEncryption")
      .booleanConf
      .createWithDefault(false)

  private[spark] val NETWORK_ENCRYPTION_ENABLED =
    ConfigBuilder("spark.network.crypto.enabled")
      .booleanConf
      .createWithDefault(false)

  private[spark] val BUFFER_WRITE_CHUNK_SIZE =
    ConfigBuilder("spark.buffer.write.chunkSize")
      .internal()
      .doc("The chunk size in bytes during writing out the bytes of ChunkedByteBuffer.")
      .bytesConf(ByteUnit.BYTE)
      .checkValue(_ <= Int.MaxValue, "The chunk size during writing out the bytes of" +
        " ChunkedByteBuffer should not larger than Int.MaxValue.")
      .createWithDefault(64 * 1024 * 1024)

  private[spark] val CHECKPOINT_COMPRESS =
    ConfigBuilder("spark.checkpoint.compress")
      .doc("Whether to compress RDD checkpoints. Generally a good idea. Compression will use " +
        "spark.io.compression.codec.")
      .booleanConf
      .createWithDefault(false)

  private[spark] val SHUFFLE_ACCURATE_BLOCK_THRESHOLD =
    ConfigBuilder("spark.shuffle.accurateBlockThreshold")
      .doc("Threshold in bytes above which the size of shuffle blocks in " +
        "HighlyCompressedMapStatus is accurately recorded. This helps to prevent OOM " +
        "by avoiding underestimating shuffle block size when fetch shuffle blocks.")
      .bytesConf(ByteUnit.BYTE)
      .createWithDefault(100 * 1024 * 1024)

  private[spark] val SHUFFLE_REGISTRATION_TIMEOUT =
    ConfigBuilder("spark.shuffle.registration.timeout")
      .doc("Timeout in milliseconds for registration to the external shuffle service.")
      .timeConf(TimeUnit.MILLISECONDS)
      .createWithDefault(5000)

  private[spark] val SHUFFLE_REGISTRATION_MAX_ATTEMPTS =
    ConfigBuilder("spark.shuffle.registration.maxAttempts")
      .doc("When we fail to register to the external shuffle service, we will " +
        "retry for maxAttempts times.")
      .intConf
      .createWithDefault(3)

  private[spark] val REDUCER_MAX_BLOCKS_IN_FLIGHT_PER_ADDRESS =
    ConfigBuilder("spark.reducer.maxBlocksInFlightPerAddress")
      .doc("This configuration limits the number of remote blocks being fetched per reduce task " +
        "from a given host port. When a large number of blocks are being requested from a given " +
        "address in a single fetch or simultaneously, this could crash the serving executor or " +
        "Node Manager. This is especially useful to reduce the load on the Node Manager when " +
        "external shuffle is enabled. You can mitigate the issue by setting it to a lower value.")
      .intConf
      .checkValue(_ > 0, "The max no. of blocks in flight cannot be non-positive.")
      .createWithDefault(Int.MaxValue)

  private[spark] val MAX_REMOTE_BLOCK_SIZE_FETCH_TO_MEM =
    ConfigBuilder("spark.maxRemoteBlockSizeFetchToMem")
      .doc("Remote block will be fetched to disk when size of the block is above this threshold " +
        "in bytes. This is to avoid a giant request takes too much memory. We can enable this " +
        "config by setting a specific value(e.g. 200m). Note this configuration will affect " +
        "both shuffle fetch and block manager remote block fetch. For users who enabled " +
        "external shuffle service, this feature can only be worked when external shuffle" +
        "service is newer than Spark 2.2.")
      .bytesConf(ByteUnit.BYTE)
      // fetch-to-mem is guaranteed to fail if the message is bigger than 2 GB, so we might
      // as well use fetch-to-disk in that case.  The message includes some metadata in addition
      // to the block data itself (in particular UploadBlock has a lot of metadata), so we leave
      // extra room.
      .createWithDefault(Int.MaxValue - 512)

  private[spark] val TASK_METRICS_TRACK_UPDATED_BLOCK_STATUSES =
    ConfigBuilder("spark.taskMetrics.trackUpdatedBlockStatuses")
      .doc("Enable tracking of updatedBlockStatuses in the TaskMetrics. Off by default since " +
        "tracking the block statuses can use a lot of memory and its not used anywhere within " +
        "spark.")
      .booleanConf
      .createWithDefault(false)

  private[spark] val SHUFFLE_FILE_BUFFER_SIZE =
    ConfigBuilder("spark.shuffle.file.buffer")
      .doc("Size of the in-memory buffer for each shuffle file output stream, in KiB unless " +
        "otherwise specified. These buffers reduce the number of disk seeks and system calls " +
        "made in creating intermediate shuffle files.")
      .bytesConf(ByteUnit.KiB)
      .checkValue(v => v > 0 && v <= Int.MaxValue / 1024,
        s"The file buffer size must be greater than 0 and less than ${Int.MaxValue / 1024}.")
      .createWithDefaultString("32k")

  private[spark] val SHUFFLE_UNSAFE_FILE_OUTPUT_BUFFER_SIZE =
    ConfigBuilder("spark.shuffle.unsafe.file.output.buffer")
      .doc("The file system for this buffer size after each partition " +
        "is written in unsafe shuffle writer. In KiB unless otherwise specified.")
      .bytesConf(ByteUnit.KiB)
      .checkValue(v => v > 0 && v <= Int.MaxValue / 1024,
        s"The buffer size must be greater than 0 and less than ${Int.MaxValue / 1024}.")
      .createWithDefaultString("32k")

  private[spark] val SHUFFLE_DISK_WRITE_BUFFER_SIZE =
    ConfigBuilder("spark.shuffle.spill.diskWriteBufferSize")
      .doc("The buffer size, in bytes, to use when writing the sorted records to an on-disk file.")
      .bytesConf(ByteUnit.BYTE)
      .checkValue(v => v > 0 && v <= Int.MaxValue,
        s"The buffer size must be greater than 0 and less than ${Int.MaxValue}.")
      .createWithDefault(1024 * 1024)

  private[spark] val UNROLL_MEMORY_CHECK_PERIOD =
    ConfigBuilder("spark.storage.unrollMemoryCheckPeriod")
      .internal()
      .doc("The memory check period is used to determine how often we should check whether "
        + "there is a need to request more memory when we try to unroll the given block in memory.")
      .longConf
      .createWithDefault(16)

  private[spark] val UNROLL_MEMORY_GROWTH_FACTOR =
    ConfigBuilder("spark.storage.unrollMemoryGrowthFactor")
      .internal()
      .doc("Memory to request as a multiple of the size that used to unroll the block.")
      .doubleConf
      .createWithDefault(1.5)

  private[spark] val FORCE_DOWNLOAD_SCHEMES =
    ConfigBuilder("spark.yarn.dist.forceDownloadSchemes")
      .doc("Comma-separated list of schemes for which resources will be downloaded to the " +
        "local disk prior to being added to YARN's distributed cache. For use in cases " +
        "where the YARN service does not support schemes that are supported by Spark, like http, " +
        "https and ftp, or jars required to be in the local YARN client's classpath. Wildcard " +
        "'*' is denoted to download resources for all the schemes.")
      .stringConf
      .toSequence
      .createWithDefault(Nil)

  private[spark] val UI_X_XSS_PROTECTION =
    ConfigBuilder("spark.ui.xXssProtection")
      .doc("Value for HTTP X-XSS-Protection response header")
      .stringConf
      .createWithDefaultString("1; mode=block")

  private[spark] val UI_X_CONTENT_TYPE_OPTIONS =
    ConfigBuilder("spark.ui.xContentTypeOptions.enabled")
      .doc("Set to 'true' for setting X-Content-Type-Options HTTP response header to 'nosniff'")
      .booleanConf
      .createWithDefault(true)

  private[spark] val UI_STRICT_TRANSPORT_SECURITY =
    ConfigBuilder("spark.ui.strictTransportSecurity")
      .doc("Value for HTTP Strict Transport Security Response Header")
      .stringConf
      .createOptional

  private[spark] val EXTRA_LISTENERS = ConfigBuilder("spark.extraListeners")
    .doc("Class names of listeners to add to SparkContext during initialization.")
    .stringConf
    .toSequence
    .createOptional

  private[spark] val SHUFFLE_SPILL_NUM_ELEMENTS_FORCE_SPILL_THRESHOLD =
    ConfigBuilder("spark.shuffle.spill.numElementsForceSpillThreshold")
      .internal()
      .doc("The maximum number of elements in memory before forcing the shuffle sorter to spill. " +
        "By default it's Integer.MAX_VALUE, which means we never force the sorter to spill, " +
        "until we reach some limitations, like the max page size limitation for the pointer " +
        "array in the sorter.")
      .intConf
      .createWithDefault(Integer.MAX_VALUE)

  private[spark] val SHUFFLE_MAP_OUTPUT_PARALLEL_AGGREGATION_THRESHOLD =
    ConfigBuilder("spark.shuffle.mapOutput.parallelAggregationThreshold")
      .internal()
      .doc("Multi-thread is used when the number of mappers * shuffle partitions is greater than " +
        "or equal to this threshold. Note that the actual parallelism is calculated by number of " +
        "mappers * shuffle partitions / this threshold + 1, so this threshold should be positive.")
      .intConf
      .checkValue(v => v > 0, "The threshold should be positive.")
      .createWithDefault(10000000)

  private[spark] val MAX_RESULT_SIZE = ConfigBuilder("spark.driver.maxResultSize")
    .doc("Size limit for results.")
    .bytesConf(ByteUnit.BYTE)
    .createWithDefaultString("1g")

  private[spark] val CREDENTIALS_RENEWAL_INTERVAL_RATIO =
    ConfigBuilder("spark.security.credentials.renewalRatio")
      .doc("Ratio of the credential's expiration time when Spark should fetch new credentials.")
      .doubleConf
      .createWithDefault(0.75d)

  private[spark] val CREDENTIALS_RENEWAL_RETRY_WAIT =
    ConfigBuilder("spark.security.credentials.retryWait")
      .doc("How long to wait before retrying to fetch new credentials after a failure.")
      .timeConf(TimeUnit.SECONDS)
      .createWithDefaultString("1h")

  private[spark] val SHUFFLE_MIN_NUM_PARTS_TO_HIGHLY_COMPRESS =
    ConfigBuilder("spark.shuffle.minNumPartitionsToHighlyCompress")
      .internal()
      .doc("Number of partitions to determine if MapStatus should use HighlyCompressedMapStatus")
      .intConf
      .checkValue(v => v > 0, "The value should be a positive integer.")
      .createWithDefault(2000)

  private[spark] val MEMORY_MAP_LIMIT_FOR_TESTS =
    ConfigBuilder("spark.storage.memoryMapLimitForTests")
      .internal()
      .doc("For testing only, controls the size of chunks when memory mapping a file")
      .bytesConf(ByteUnit.BYTE)
      .createWithDefault(Int.MaxValue)

  private[spark] val BARRIER_SYNC_TIMEOUT =
    ConfigBuilder("spark.barrier.sync.timeout")
      .doc("The timeout in seconds for each barrier() call from a barrier task. If the " +
        "coordinator didn't receive all the sync messages from barrier tasks within the " +
        "configed time, throw a SparkException to fail all the tasks. The default value is set " +
        "to 31536000(3600 * 24 * 365) so the barrier() call shall wait for one year.")
      .timeConf(TimeUnit.SECONDS)
      .checkValue(v => v > 0, "The value should be a positive time value.")
      .createWithDefaultString("365d")

<<<<<<< HEAD
  // Threshold above which we abort the TaskSet if a task could not be scheduled because of complete
  // blacklisting.
  private[spark] val UNSCHEDULABLE_TASKSET_TIMEOUT =
    ConfigBuilder("spark.scheduler.unschedulableTaskSetTimeout")
      .doc("The timeout in seconds to wait before aborting a TaskSet to acquire a new executor " +
        "and schedule a task which was previously unschedulable because of being completely " +
        "blacklisted.")
      .timeConf(TimeUnit.SECONDS)
      .checkValue(v => v >= 0, "The value should be a non negative time value.")
      .createWithDefault(120)
=======
  private[spark] val BARRIER_MAX_CONCURRENT_TASKS_CHECK_INTERVAL =
    ConfigBuilder("spark.scheduler.barrier.maxConcurrentTasksCheck.interval")
      .doc("Time in seconds to wait between a max concurrent tasks check failure and the next " +
        "check. A max concurrent tasks check ensures the cluster can launch more concurrent " +
        "tasks than required by a barrier stage on job submitted. The check can fail in case " +
        "a cluster has just started and not enough executors have registered, so we wait for a " +
        "little while and try to perform the check again. If the check fails more than a " +
        "configured max failure times for a job then fail current job submission. Note this " +
        "config only applies to jobs that contain one or more barrier stages, we won't perform " +
        "the check on non-barrier jobs.")
      .timeConf(TimeUnit.SECONDS)
      .createWithDefaultString("15s")

  private[spark] val BARRIER_MAX_CONCURRENT_TASKS_CHECK_MAX_FAILURES =
    ConfigBuilder("spark.scheduler.barrier.maxConcurrentTasksCheck.maxFailures")
      .doc("Number of max concurrent tasks check failures allowed before fail a job submission. " +
        "A max concurrent tasks check ensures the cluster can launch more concurrent tasks than " +
        "required by a barrier stage on job submitted. The check can fail in case a cluster " +
        "has just started and not enough executors have registered, so we wait for a little " +
        "while and try to perform the check again. If the check fails more than a configured " +
        "max failure times for a job then fail current job submission. Note this config only " +
        "applies to jobs that contain one or more barrier stages, we won't perform the check on " +
        "non-barrier jobs.")
      .intConf
      .checkValue(v => v > 0, "The max failures should be a positive value.")
      .createWithDefault(40)

  private[spark] val EXECUTOR_PLUGINS =
    ConfigBuilder("spark.executor.plugins")
      .doc("Comma-separated list of class names for \"plugins\" implementing " +
        "org.apache.spark.ExecutorPlugin.  Plugins have the same privileges as any task " +
        "in a Spark executor.  They can also interfere with task execution and fail in " +
        "unexpected ways.  So be sure to only use this for trusted plugins.")
      .stringConf
      .toSequence
      .createWithDefault(Nil)
>>>>>>> e120a38c
}<|MERGE_RESOLUTION|>--- conflicted
+++ resolved
@@ -597,7 +597,6 @@
       .checkValue(v => v > 0, "The value should be a positive time value.")
       .createWithDefaultString("365d")
 
-<<<<<<< HEAD
   // Threshold above which we abort the TaskSet if a task could not be scheduled because of complete
   // blacklisting.
   private[spark] val UNSCHEDULABLE_TASKSET_TIMEOUT =
@@ -608,7 +607,7 @@
       .timeConf(TimeUnit.SECONDS)
       .checkValue(v => v >= 0, "The value should be a non negative time value.")
       .createWithDefault(120)
-=======
+  
   private[spark] val BARRIER_MAX_CONCURRENT_TASKS_CHECK_INTERVAL =
     ConfigBuilder("spark.scheduler.barrier.maxConcurrentTasksCheck.interval")
       .doc("Time in seconds to wait between a max concurrent tasks check failure and the next " +
@@ -645,5 +644,4 @@
       .stringConf
       .toSequence
       .createWithDefault(Nil)
->>>>>>> e120a38c
 }