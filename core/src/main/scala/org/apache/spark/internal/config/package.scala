/*
 * Licensed to the Apache Software Foundation (ASF) under one or more
 * contributor license agreements.  See the NOTICE file distributed with
 * this work for additional information regarding copyright ownership.
 * The ASF licenses this file to You under the Apache License, Version 2.0
 * (the "License"); you may not use this file except in compliance with
 * the License.  You may obtain a copy of the License at
 *
 *    http://www.apache.org/licenses/LICENSE-2.0
 *
 * Unless required by applicable law or agreed to in writing, software
 * distributed under the License is distributed on an "AS IS" BASIS,
 * WITHOUT WARRANTIES OR CONDITIONS OF ANY KIND, either express or implied.
 * See the License for the specific language governing permissions and
 * limitations under the License.
 */

package org.apache.spark.internal

import java.util.concurrent.TimeUnit

import org.apache.spark.launcher.SparkLauncher
import org.apache.spark.network.util.ByteUnit
import org.apache.spark.util.Utils

package object config {

  private[spark] val DRIVER_CLASS_PATH =
    ConfigBuilder(SparkLauncher.DRIVER_EXTRA_CLASSPATH).stringConf.createOptional

  private[spark] val DRIVER_JAVA_OPTIONS =
    ConfigBuilder(SparkLauncher.DRIVER_EXTRA_JAVA_OPTIONS).stringConf.createOptional

  private[spark] val DRIVER_LIBRARY_PATH =
    ConfigBuilder(SparkLauncher.DRIVER_EXTRA_LIBRARY_PATH).stringConf.createOptional

  private[spark] val DRIVER_USER_CLASS_PATH_FIRST =
    ConfigBuilder("spark.driver.userClassPathFirst").booleanConf.createWithDefault(false)

  private[spark] val DRIVER_MEMORY = ConfigBuilder("spark.driver.memory")
    .bytesConf(ByteUnit.MiB)
    .createWithDefaultString("1g")

  private[spark] val EVENT_LOG_COMPRESS =
    ConfigBuilder("spark.eventLog.compress")
      .booleanConf
      .createWithDefault(false)

  private[spark] val EVENT_LOG_BLOCK_UPDATES =
    ConfigBuilder("spark.eventLog.logBlockUpdates.enabled")
      .booleanConf
      .createWithDefault(false)

  private[spark] val EVENT_LOG_TESTING =
    ConfigBuilder("spark.eventLog.testing")
      .internal()
      .booleanConf
      .createWithDefault(false)

  private[spark] val EVENT_LOG_OUTPUT_BUFFER_SIZE = ConfigBuilder("spark.eventLog.buffer.kb")
    .bytesConf(ByteUnit.KiB)
    .createWithDefaultString("100k")

  private[spark] val EVENT_LOG_OVERWRITE =
    ConfigBuilder("spark.eventLog.overwrite").booleanConf.createWithDefault(false)

  private[spark] val EXECUTOR_CLASS_PATH =
    ConfigBuilder(SparkLauncher.EXECUTOR_EXTRA_CLASSPATH).stringConf.createOptional

  private[spark] val EXECUTOR_JAVA_OPTIONS =
    ConfigBuilder(SparkLauncher.EXECUTOR_EXTRA_JAVA_OPTIONS).stringConf.createOptional

  private[spark] val EXECUTOR_LIBRARY_PATH =
    ConfigBuilder(SparkLauncher.EXECUTOR_EXTRA_LIBRARY_PATH).stringConf.createOptional

  private[spark] val EXECUTOR_USER_CLASS_PATH_FIRST =
    ConfigBuilder("spark.executor.userClassPathFirst").booleanConf.createWithDefault(false)

  private[spark] val EXECUTOR_MEMORY = ConfigBuilder("spark.executor.memory")
    .bytesConf(ByteUnit.MiB)
    .createWithDefaultString("1g")

  private[spark] val IS_PYTHON_APP = ConfigBuilder("spark.yarn.isPython").internal()
    .booleanConf.createWithDefault(false)

  private[spark] val CPUS_PER_TASK = ConfigBuilder("spark.task.cpus").intConf.createWithDefault(1)

  private[spark] val DYN_ALLOCATION_MIN_EXECUTORS =
    ConfigBuilder("spark.dynamicAllocation.minExecutors").intConf.createWithDefault(0)

  private[spark] val DYN_ALLOCATION_INITIAL_EXECUTORS =
    ConfigBuilder("spark.dynamicAllocation.initialExecutors")
      .fallbackConf(DYN_ALLOCATION_MIN_EXECUTORS)

  private[spark] val DYN_ALLOCATION_MAX_EXECUTORS =
    ConfigBuilder("spark.dynamicAllocation.maxExecutors").intConf.createWithDefault(Int.MaxValue)

  private[spark] val LOCALITY_WAIT = ConfigBuilder("spark.locality.wait")
    .timeConf(TimeUnit.MILLISECONDS)
    .createWithDefaultString("3s")

  private[spark] val SHUFFLE_SERVICE_ENABLED =
    ConfigBuilder("spark.shuffle.service.enabled").booleanConf.createWithDefault(false)

  private[spark] val KEYTAB = ConfigBuilder("spark.yarn.keytab")
    .doc("Location of user's keytab.")
    .stringConf.createOptional

  private[spark] val PRINCIPAL = ConfigBuilder("spark.yarn.principal")
    .doc("Name of the Kerberos principal.")
    .stringConf.createOptional

  private[spark] val EXECUTOR_INSTANCES = ConfigBuilder("spark.executor.instances")
    .intConf
    .createOptional

  private[spark] val PY_FILES = ConfigBuilder("spark.yarn.dist.pyFiles")
    .internal()
    .stringConf
    .toSequence
    .createWithDefault(Nil)

  private[spark] val MAX_TASK_FAILURES =
    ConfigBuilder("spark.task.maxFailures")
      .intConf
      .createWithDefault(4)

  // Blacklist confs
  private[spark] val BLACKLIST_ENABLED =
    ConfigBuilder("spark.blacklist.enabled")
      .booleanConf
      .createOptional

  private[spark] val MAX_TASK_ATTEMPTS_PER_EXECUTOR =
    ConfigBuilder("spark.blacklist.task.maxTaskAttemptsPerExecutor")
      .intConf
      .createWithDefault(1)

  private[spark] val MAX_TASK_ATTEMPTS_PER_NODE =
    ConfigBuilder("spark.blacklist.task.maxTaskAttemptsPerNode")
      .intConf
      .createWithDefault(2)

  private[spark] val MAX_FAILURES_PER_EXEC =
    ConfigBuilder("spark.blacklist.application.maxFailedTasksPerExecutor")
      .intConf
      .createWithDefault(2)

  private[spark] val MAX_FAILURES_PER_EXEC_STAGE =
    ConfigBuilder("spark.blacklist.stage.maxFailedTasksPerExecutor")
      .intConf
      .createWithDefault(2)

  private[spark] val MAX_FAILED_EXEC_PER_NODE =
    ConfigBuilder("spark.blacklist.application.maxFailedExecutorsPerNode")
      .intConf
      .createWithDefault(2)

  private[spark] val MAX_FAILED_EXEC_PER_NODE_STAGE =
    ConfigBuilder("spark.blacklist.stage.maxFailedExecutorsPerNode")
      .intConf
      .createWithDefault(2)

  private[spark] val BLACKLIST_TIMEOUT_CONF =
    ConfigBuilder("spark.blacklist.timeout")
      .timeConf(TimeUnit.MILLISECONDS)
      .createOptional

  private[spark] val BLACKLIST_KILL_ENABLED =
    ConfigBuilder("spark.blacklist.killBlacklistedExecutors")
      .booleanConf
      .createWithDefault(false)

  private[spark] val BLACKLIST_LEGACY_TIMEOUT_CONF =
    ConfigBuilder("spark.scheduler.executorTaskBlacklistTime")
      .internal()
      .timeConf(TimeUnit.MILLISECONDS)
      .createOptional

  private[spark] val BLACKLIST_FETCH_FAILURE_ENABLED =
    ConfigBuilder("spark.blacklist.application.fetchFailure.enabled")
      .booleanConf
      .createWithDefault(false)
  // End blacklist confs

  private[spark] val UNREGISTER_OUTPUT_ON_HOST_ON_FETCH_FAILURE =
    ConfigBuilder("spark.files.fetchFailure.unRegisterOutputOnHost")
      .doc("Whether to un-register all the outputs on the host in condition that we receive " +
        " a FetchFailure. This is set default to false, which means, we only un-register the " +
        " outputs related to the exact executor(instead of the host) on a FetchFailure.")
      .booleanConf
      .createWithDefault(false)

  private[spark] val LISTENER_BUS_EVENT_QUEUE_CAPACITY =
    ConfigBuilder("spark.scheduler.listenerbus.eventqueue.capacity")
      .withAlternative("spark.scheduler.listenerbus.eventqueue.size")
      .intConf
      .checkValue(_ > 0, "The capacity of listener bus event queue must not be negative")
      .createWithDefault(10000)

  private[spark] val LISTENER_BUS_METRICS_MAX_LISTENER_CLASSES_TIMED =
    ConfigBuilder("spark.scheduler.listenerbus.metrics.maxListenerClassesTimed")
      .internal()
      .intConf
      .createWithDefault(128)

  // This property sets the root namespace for metrics reporting
  private[spark] val METRICS_NAMESPACE = ConfigBuilder("spark.metrics.namespace")
    .stringConf
    .createOptional

  private[spark] val PYSPARK_DRIVER_PYTHON = ConfigBuilder("spark.pyspark.driver.python")
    .stringConf
    .createOptional

  private[spark] val PYSPARK_PYTHON = ConfigBuilder("spark.pyspark.python")
    .stringConf
    .createOptional

  // To limit memory usage, we only track information for a fixed number of tasks
  private[spark] val UI_RETAINED_TASKS = ConfigBuilder("spark.ui.retainedTasks")
    .intConf
    .createWithDefault(100000)

  // To limit how many applications are shown in the History Server summary ui
  private[spark] val HISTORY_UI_MAX_APPS =
    ConfigBuilder("spark.history.ui.maxApplications").intConf.createWithDefault(Integer.MAX_VALUE)

  private[spark] val UI_SHOW_CONSOLE_PROGRESS = ConfigBuilder("spark.ui.showConsoleProgress")
    .doc("When true, show the progress bar in the console.")
    .booleanConf
    .createWithDefault(false)

  private[spark] val IO_ENCRYPTION_ENABLED = ConfigBuilder("spark.io.encryption.enabled")
    .booleanConf
    .createWithDefault(false)

  private[spark] val IO_ENCRYPTION_KEYGEN_ALGORITHM =
    ConfigBuilder("spark.io.encryption.keygen.algorithm")
      .stringConf
      .createWithDefault("HmacSHA1")

  private[spark] val IO_ENCRYPTION_KEY_SIZE_BITS = ConfigBuilder("spark.io.encryption.keySizeBits")
    .intConf
    .checkValues(Set(128, 192, 256))
    .createWithDefault(128)

  private[spark] val IO_CRYPTO_CIPHER_TRANSFORMATION =
    ConfigBuilder("spark.io.crypto.cipher.transformation")
      .internal()
      .stringConf
      .createWithDefaultString("AES/CTR/NoPadding")

  private[spark] val DRIVER_HOST_ADDRESS = ConfigBuilder("spark.driver.host")
    .doc("Address of driver endpoints.")
    .stringConf
    .createWithDefault(Utils.localCanonicalHostName())

  private[spark] val DRIVER_BIND_ADDRESS = ConfigBuilder("spark.driver.bindAddress")
    .doc("Address where to bind network listen sockets on the driver.")
    .fallbackConf(DRIVER_HOST_ADDRESS)

  private[spark] val BLOCK_MANAGER_PORT = ConfigBuilder("spark.blockManager.port")
    .doc("Port to use for the block manager when a more specific setting is not provided.")
    .intConf
    .createWithDefault(0)

  private[spark] val DRIVER_BLOCK_MANAGER_PORT = ConfigBuilder("spark.driver.blockManager.port")
    .doc("Port to use for the block manager on the driver.")
    .fallbackConf(BLOCK_MANAGER_PORT)

  private[spark] val IGNORE_CORRUPT_FILES = ConfigBuilder("spark.files.ignoreCorruptFiles")
    .doc("Whether to ignore corrupt files. If true, the Spark jobs will continue to run when " +
      "encountering corrupted or non-existing files and contents that have been read will still " +
      "be returned.")
    .booleanConf
    .createWithDefault(false)

  private[spark] val APP_CALLER_CONTEXT = ConfigBuilder("spark.log.callerContext")
    .stringConf
    .createOptional

  private[spark] val FILES_MAX_PARTITION_BYTES = ConfigBuilder("spark.files.maxPartitionBytes")
    .doc("The maximum number of bytes to pack into a single partition when reading files.")
    .longConf
    .createWithDefault(128 * 1024 * 1024)

  private[spark] val FILES_OPEN_COST_IN_BYTES = ConfigBuilder("spark.files.openCostInBytes")
    .doc("The estimated cost to open a file, measured by the number of bytes could be scanned in" +
      " the same time. This is used when putting multiple files into a partition. It's better to" +
      " over estimate, then the partitions with small files will be faster than partitions with" +
      " bigger files.")
    .longConf
    .createWithDefault(4 * 1024 * 1024)

  private[spark] val HADOOP_RDD_IGNORE_EMPTY_SPLITS =
    ConfigBuilder("spark.hadoopRDD.ignoreEmptySplits")
      .internal()
      .doc("When true, HadoopRDD/NewHadoopRDD will not create partitions for empty input splits.")
      .booleanConf
      .createWithDefault(false)

  private[spark] val SECRET_REDACTION_PATTERN =
    ConfigBuilder("spark.redaction.regex")
      .doc("Regex to decide which Spark configuration properties and environment variables in " +
        "driver and executor environments contain sensitive information. When this regex matches " +
        "a property key or value, the value is redacted from the environment UI and various logs " +
        "like YARN and event logs.")
      .regexConf
      .createWithDefault("(?i)secret|password".r)

  private[spark] val STRING_REDACTION_PATTERN =
    ConfigBuilder("spark.redaction.string.regex")
      .doc("Regex to decide which parts of strings produced by Spark contain sensitive " +
        "information. When this regex matches a string part, that string part is replaced by a " +
        "dummy value. This is currently used to redact the output of SQL explain commands.")
      .regexConf
      .createOptional

  private[spark] val NETWORK_AUTH_ENABLED =
    ConfigBuilder("spark.authenticate")
      .booleanConf
      .createWithDefault(false)

  private[spark] val SASL_ENCRYPTION_ENABLED =
    ConfigBuilder("spark.authenticate.enableSaslEncryption")
      .booleanConf
      .createWithDefault(false)

  private[spark] val NETWORK_ENCRYPTION_ENABLED =
    ConfigBuilder("spark.network.crypto.enabled")
      .booleanConf
      .createWithDefault(false)

  private[spark] val BUFFER_WRITE_CHUNK_SIZE =
    ConfigBuilder("spark.buffer.write.chunkSize")
      .internal()
      .doc("The chunk size during writing out the bytes of ChunkedByteBuffer.")
      .bytesConf(ByteUnit.BYTE)
      .checkValue(_ <= Int.MaxValue, "The chunk size during writing out the bytes of" +
        " ChunkedByteBuffer should not larger than Int.MaxValue.")
      .createWithDefault(64 * 1024 * 1024)

  private[spark] val CHECKPOINT_COMPRESS =
    ConfigBuilder("spark.checkpoint.compress")
      .doc("Whether to compress RDD checkpoints. Generally a good idea. Compression will use " +
        "spark.io.compression.codec.")
      .booleanConf
      .createWithDefault(false)

  private[spark] val SHUFFLE_ACCURATE_BLOCK_THRESHOLD =
    ConfigBuilder("spark.shuffle.accurateBlockThreshold")
      .doc("When we compress the size of shuffle blocks in HighlyCompressedMapStatus, we will " +
        "record the size accurately if it's above this config. This helps to prevent OOM by " +
        "avoiding underestimating shuffle block size when fetch shuffle blocks.")
      .bytesConf(ByteUnit.BYTE)
      .createWithDefault(100 * 1024 * 1024)

  private[spark] val SHUFFLE_REGISTRATION_TIMEOUT =
    ConfigBuilder("spark.shuffle.registration.timeout")
      .doc("Timeout in milliseconds for registration to the external shuffle service.")
      .timeConf(TimeUnit.MILLISECONDS)
      .createWithDefault(5000)

  private[spark] val SHUFFLE_REGISTRATION_MAX_ATTEMPTS =
    ConfigBuilder("spark.shuffle.registration.maxAttempts")
      .doc("When we fail to register to the external shuffle service, we will " +
        "retry for maxAttempts times.")
      .intConf
      .createWithDefault(3)

  private[spark] val REDUCER_MAX_BLOCKS_IN_FLIGHT_PER_ADDRESS =
    ConfigBuilder("spark.reducer.maxBlocksInFlightPerAddress")
      .doc("This configuration limits the number of remote blocks being fetched per reduce task" +
        " from a given host port. When a large number of blocks are being requested from a given" +
        " address in a single fetch or simultaneously, this could crash the serving executor or" +
        " Node Manager. This is especially useful to reduce the load on the Node Manager when" +
        " external shuffle is enabled. You can mitigate the issue by setting it to a lower value.")
      .intConf
      .checkValue(_ > 0, "The max no. of blocks in flight cannot be non-positive.")
      .createWithDefault(Int.MaxValue)

  private[spark] val MAX_REMOTE_BLOCK_SIZE_FETCH_TO_MEM =
    ConfigBuilder("spark.maxRemoteBlockSizeFetchToMem")
      .doc("Remote block will be fetched to disk when size of the block is " +
        "above this threshold. This is to avoid a giant request takes too much memory. We can " +
        "enable this config by setting a specific value(e.g. 200m). Note this configuration will " +
        "affect both shuffle fetch and block manager remote block fetch. For users who " +
        "enabled external shuffle service, this feature can only be worked when external shuffle" +
        " service is newer than Spark 2.2.")
      .withAlternative("spark.reducer.maxReqSizeShuffleToMem")
      .bytesConf(ByteUnit.BYTE)
      .createWithDefault(Long.MaxValue)

  private[spark] val TASK_METRICS_TRACK_UPDATED_BLOCK_STATUSES =
    ConfigBuilder("spark.taskMetrics.trackUpdatedBlockStatuses")
      .doc("Enable tracking of updatedBlockStatuses in the TaskMetrics. Off by default since " +
        "tracking the block statuses can use a lot of memory and its not used anywhere within " +
        "spark.")
      .booleanConf
      .createWithDefault(false)

  private[spark] val SHUFFLE_FILE_BUFFER_SIZE =
    ConfigBuilder("spark.shuffle.file.buffer")
      .doc("Size of the in-memory buffer for each shuffle file output stream. " +
        "These buffers reduce the number of disk seeks and system calls made " +
        "in creating intermediate shuffle files.")
      .bytesConf(ByteUnit.KiB)
      .checkValue(v => v > 0 && v <= Int.MaxValue / 1024,
        s"The file buffer size must be greater than 0 and less than ${Int.MaxValue / 1024}.")
      .createWithDefaultString("32k")

  private[spark] val SHUFFLE_UNSAFE_FILE_OUTPUT_BUFFER_SIZE =
    ConfigBuilder("spark.shuffle.unsafe.file.output.buffer")
      .doc("The file system for this buffer size after each partition " +
        "is written in unsafe shuffle writer.")
      .bytesConf(ByteUnit.KiB)
      .checkValue(v => v > 0 && v <= Int.MaxValue / 1024,
        s"The buffer size must be greater than 0 and less than ${Int.MaxValue / 1024}.")
      .createWithDefaultString("32k")

  private[spark] val SHUFFLE_DISK_WRITE_BUFFER_SIZE =
    ConfigBuilder("spark.shuffle.spill.diskWriteBufferSize")
      .doc("The buffer size to use when writing the sorted records to an on-disk file.")
      .bytesConf(ByteUnit.BYTE)
      .checkValue(v => v > 0 && v <= Int.MaxValue,
        s"The buffer size must be greater than 0 and less than ${Int.MaxValue}.")
      .createWithDefault(1024 * 1024)

  private[spark] val UNROLL_MEMORY_CHECK_PERIOD =
    ConfigBuilder("spark.storage.unrollMemoryCheckPeriod")
      .internal()
      .doc("The memory check period is used to determine how often we should check whether "
        + "there is a need to request more memory when we try to unroll the given block in memory.")
      .longConf
      .createWithDefault(16)

  private[spark] val UNROLL_MEMORY_GROWTH_FACTOR =
    ConfigBuilder("spark.storage.unrollMemoryGrowthFactor")
      .internal()
      .doc("Memory to request as a multiple of the size that used to unroll the block.")
      .doubleConf
      .createWithDefault(1.5)

  private[spark] val FORCE_DOWNLOAD_SCHEMES =
    ConfigBuilder("spark.yarn.dist.forceDownloadSchemes")
      .doc("Comma-separated list of schemes for which files will be downloaded to the " +
        "local disk prior to being added to YARN's distributed cache. For use in cases " +
        "where the YARN service does not support schemes that are supported by Spark, like http, " +
        "https and ftp.")
      .stringConf
      .toSequence
      .createWithDefault(Nil)

<<<<<<< HEAD
  private[spark] val UI_X_XSS_PROTECTION =
    ConfigBuilder("spark.ui.xXssProtection")
      .doc("Value for HTTP X-XSS-Protection response header")
      .stringConf
      .createWithDefaultString("1; mode=block")

  private[spark] val UI_X_CONTENT_TYPE_OPTIONS =
    ConfigBuilder("spark.ui.xContentTypeOptions.enabled")
      .doc("Set to 'true' for setting X-Content-Type-Options HTTP response header to 'nosniff'")
      .booleanConf
      .createWithDefault(true)

  private[spark] val UI_STRICT_TRANSPORT_SECURITY =
    ConfigBuilder("spark.ui.strictTransportSecurity")
      .doc("Value for HTTP Strict Transport Security Response Header")
      .stringConf
      .createOptional

  private[spark] val EXTRA_LISTENERS =
    ConfigBuilder("spark.extraListeners")
      .doc("Class names of listeners to add to SparkContext during initialization.")
      .stringConf
      .toSequence
      .createOptional
=======
  private[spark] val EXTRA_LISTENERS = ConfigBuilder("spark.extraListeners")
    .doc("Class names of listeners to add to SparkContext during initialization.")
    .stringConf
    .toSequence
    .createOptional
>>>>>>> f3137fee
}<|MERGE_RESOLUTION|>--- conflicted
+++ resolved
@@ -452,7 +452,6 @@
       .toSequence
       .createWithDefault(Nil)
 
-<<<<<<< HEAD
   private[spark] val UI_X_XSS_PROTECTION =
     ConfigBuilder("spark.ui.xXssProtection")
       .doc("Value for HTTP X-XSS-Protection response header")
@@ -471,17 +470,9 @@
       .stringConf
       .createOptional
 
-  private[spark] val EXTRA_LISTENERS =
-    ConfigBuilder("spark.extraListeners")
-      .doc("Class names of listeners to add to SparkContext during initialization.")
-      .stringConf
-      .toSequence
-      .createOptional
-=======
   private[spark] val EXTRA_LISTENERS = ConfigBuilder("spark.extraListeners")
     .doc("Class names of listeners to add to SparkContext during initialization.")
     .stringConf
     .toSequence
     .createOptional
->>>>>>> f3137fee
 }