/*
 * Licensed to the Apache Software Foundation (ASF) under one or more
 * contributor license agreements.  See the NOTICE file distributed with
 * this work for additional information regarding copyright ownership.
 * The ASF licenses this file to You under the Apache License, Version 2.0
 * (the "License"); you may not use this file except in compliance with
 * the License.  You may obtain a copy of the License at
 *
 *    http://www.apache.org/licenses/LICENSE-2.0
 *
 * Unless required by applicable law or agreed to in writing, software
 * distributed under the License is distributed on an "AS IS" BASIS,
 * WITHOUT WARRANTIES OR CONDITIONS OF ANY KIND, either express or implied.
 * See the License for the specific language governing permissions and
 * limitations under the License.
 */

package org.apache.spark.internal

import java.util.concurrent.TimeUnit

import org.apache.spark.launcher.SparkLauncher
import org.apache.spark.network.util.ByteUnit
import org.apache.spark.util.Utils

package object config {

  private[spark] val DRIVER_CLASS_PATH =
    ConfigBuilder(SparkLauncher.DRIVER_EXTRA_CLASSPATH).stringConf.createOptional

  private[spark] val DRIVER_JAVA_OPTIONS =
    ConfigBuilder(SparkLauncher.DRIVER_EXTRA_JAVA_OPTIONS).stringConf.createOptional

  private[spark] val DRIVER_LIBRARY_PATH =
    ConfigBuilder(SparkLauncher.DRIVER_EXTRA_LIBRARY_PATH).stringConf.createOptional

  private[spark] val DRIVER_USER_CLASS_PATH_FIRST =
    ConfigBuilder("spark.driver.userClassPathFirst").booleanConf.createWithDefault(false)

  private[spark] val DRIVER_MEMORY = ConfigBuilder("spark.driver.memory")
    .bytesConf(ByteUnit.MiB)
    .createWithDefaultString("1g")

  private[spark] val EXECUTOR_CLASS_PATH =
    ConfigBuilder(SparkLauncher.EXECUTOR_EXTRA_CLASSPATH).stringConf.createOptional

  private[spark] val EXECUTOR_JAVA_OPTIONS =
    ConfigBuilder(SparkLauncher.EXECUTOR_EXTRA_JAVA_OPTIONS).stringConf.createOptional

  private[spark] val EXECUTOR_LIBRARY_PATH =
    ConfigBuilder(SparkLauncher.EXECUTOR_EXTRA_LIBRARY_PATH).stringConf.createOptional

  private[spark] val EXECUTOR_USER_CLASS_PATH_FIRST =
    ConfigBuilder("spark.executor.userClassPathFirst").booleanConf.createWithDefault(false)

  private[spark] val EXECUTOR_MEMORY = ConfigBuilder("spark.executor.memory")
    .bytesConf(ByteUnit.MiB)
    .createWithDefaultString("1g")

  private[spark] val IS_PYTHON_APP = ConfigBuilder("spark.yarn.isPython").internal()
    .booleanConf.createWithDefault(false)

  private[spark] val CPUS_PER_TASK = ConfigBuilder("spark.task.cpus").intConf.createWithDefault(1)

  private[spark] val DYN_ALLOCATION_MIN_EXECUTORS =
    ConfigBuilder("spark.dynamicAllocation.minExecutors").intConf.createWithDefault(0)

  private[spark] val DYN_ALLOCATION_INITIAL_EXECUTORS =
    ConfigBuilder("spark.dynamicAllocation.initialExecutors")
      .fallbackConf(DYN_ALLOCATION_MIN_EXECUTORS)

  private[spark] val DYN_ALLOCATION_MAX_EXECUTORS =
    ConfigBuilder("spark.dynamicAllocation.maxExecutors").intConf.createWithDefault(Int.MaxValue)

  private[spark] val SHUFFLE_SERVICE_ENABLED =
    ConfigBuilder("spark.shuffle.service.enabled").booleanConf.createWithDefault(false)

  private[spark] val KEYTAB = ConfigBuilder("spark.yarn.keytab")
    .doc("Location of user's keytab.")
    .stringConf.createOptional

  private[spark] val PRINCIPAL = ConfigBuilder("spark.yarn.principal")
    .doc("Name of the Kerberos principal.")
    .stringConf.createOptional

  private[spark] val EXECUTOR_INSTANCES = ConfigBuilder("spark.executor.instances")
    .intConf
    .createOptional

  private[spark] val PY_FILES = ConfigBuilder("spark.submit.pyFiles")
    .internal()
    .stringConf
    .toSequence
    .createWithDefault(Nil)

<<<<<<< HEAD
=======
  private[spark] val MAX_TASK_FAILURES =
    ConfigBuilder("spark.task.maxFailures")
      .intConf
      .createWithDefault(4)

>>>>>>> e3bf37fa
  // Blacklist confs
  private[spark] val BLACKLIST_ENABLED =
    ConfigBuilder("spark.blacklist.enabled")
      .booleanConf
      .createOptional

  private[spark] val MAX_TASK_ATTEMPTS_PER_EXECUTOR =
    ConfigBuilder("spark.blacklist.task.maxTaskAttemptsPerExecutor")
      .intConf
      .createWithDefault(1)

  private[spark] val MAX_TASK_ATTEMPTS_PER_NODE =
    ConfigBuilder("spark.blacklist.task.maxTaskAttemptsPerNode")
      .intConf
      .createWithDefault(2)

<<<<<<< HEAD
  private[spark] val MAX_FAILURES_PER_EXEC =
    ConfigBuilder("spark.blacklist.application.maxFailedTasksPerExecutor")
      .intConf
      .createWithDefault(2)

=======
>>>>>>> e3bf37fa
  private[spark] val MAX_FAILURES_PER_EXEC_STAGE =
    ConfigBuilder("spark.blacklist.stage.maxFailedTasksPerExecutor")
      .intConf
      .createWithDefault(2)

<<<<<<< HEAD
  private[spark] val MAX_FAILED_EXEC_PER_NODE =
    ConfigBuilder("spark.blacklist.application.maxFailedExecutorsPerNode")
      .intConf
      .createWithDefault(2)

=======
>>>>>>> e3bf37fa
  private[spark] val MAX_FAILED_EXEC_PER_NODE_STAGE =
    ConfigBuilder("spark.blacklist.stage.maxFailedExecutorsPerNode")
      .intConf
      .createWithDefault(2)

  private[spark] val BLACKLIST_TIMEOUT_CONF =
    ConfigBuilder("spark.blacklist.timeout")
      .timeConf(TimeUnit.MILLISECONDS)
      .createOptional

  private[spark] val BLACKLIST_LEGACY_TIMEOUT_CONF =
    ConfigBuilder("spark.scheduler.executorTaskBlacklistTime")
      .internal()
      .timeConf(TimeUnit.MILLISECONDS)
      .createOptional
  // End blacklist confs
<<<<<<< HEAD

  // Note: This is a SQL config but needs to be in core because the REPL depends on it
  private[spark] val CATALOG_IMPLEMENTATION = ConfigBuilder("spark.sql.catalogImplementation")
    .internal()
    .stringConf
    .checkValues(Set("hive", "in-memory"))
    .createWithDefault("in-memory")
=======
>>>>>>> e3bf37fa

  private[spark] val LISTENER_BUS_EVENT_QUEUE_SIZE =
    ConfigBuilder("spark.scheduler.listenerbus.eventqueue.size")
      .intConf
      .createWithDefault(10000)

  // This property sets the root namespace for metrics reporting
  private[spark] val METRICS_NAMESPACE = ConfigBuilder("spark.metrics.namespace")
    .stringConf
    .createOptional

  private[spark] val PYSPARK_DRIVER_PYTHON = ConfigBuilder("spark.pyspark.driver.python")
    .stringConf
    .createOptional

  private[spark] val PYSPARK_PYTHON = ConfigBuilder("spark.pyspark.python")
    .stringConf
    .createOptional

  // To limit memory usage, we only track information for a fixed number of tasks
  private[spark] val UI_RETAINED_TASKS = ConfigBuilder("spark.ui.retainedTasks")
    .intConf
    .createWithDefault(100000)

  // To limit how many applications are shown in the History Server summary ui
  private[spark] val HISTORY_UI_MAX_APPS =
    ConfigBuilder("spark.history.ui.maxApplications").intConf.createWithDefault(Integer.MAX_VALUE)

  private[spark] val IO_ENCRYPTION_ENABLED = ConfigBuilder("spark.io.encryption.enabled")
    .booleanConf
    .createWithDefault(false)

  private[spark] val IO_ENCRYPTION_KEYGEN_ALGORITHM =
    ConfigBuilder("spark.io.encryption.keygen.algorithm")
      .stringConf
      .createWithDefault("HmacSHA1")

  private[spark] val IO_ENCRYPTION_KEY_SIZE_BITS = ConfigBuilder("spark.io.encryption.keySizeBits")
    .intConf
    .checkValues(Set(128, 192, 256))
    .createWithDefault(128)

  private[spark] val IO_CRYPTO_CIPHER_TRANSFORMATION =
    ConfigBuilder("spark.io.crypto.cipher.transformation")
      .internal()
      .stringConf
      .createWithDefaultString("AES/CTR/NoPadding")

  private[spark] val DRIVER_HOST_ADDRESS = ConfigBuilder("spark.driver.host")
    .doc("Address of driver endpoints.")
    .stringConf
    .createWithDefault(Utils.localHostName())

  private[spark] val DRIVER_BIND_ADDRESS = ConfigBuilder("spark.driver.bindAddress")
    .doc("Address where to bind network listen sockets on the driver.")
    .fallbackConf(DRIVER_HOST_ADDRESS)

  private[spark] val BLOCK_MANAGER_PORT = ConfigBuilder("spark.blockManager.port")
    .doc("Port to use for the block manager when a more specific setting is not provided.")
    .intConf
    .createWithDefault(0)

  private[spark] val DRIVER_BLOCK_MANAGER_PORT = ConfigBuilder("spark.driver.blockManager.port")
    .doc("Port to use for the block managed on the driver.")
    .fallbackConf(BLOCK_MANAGER_PORT)

  private[spark] val IGNORE_CORRUPT_FILES = ConfigBuilder("spark.files.ignoreCorruptFiles")
    .doc("Whether to ignore corrupt files. If true, the Spark jobs will continue to run when " +
      "encountering corrupt files and contents that have been read will still be returned.")
    .booleanConf
    .createWithDefault(false)
}<|MERGE_RESOLUTION|>--- conflicted
+++ resolved
@@ -93,14 +93,11 @@
     .toSequence
     .createWithDefault(Nil)
 
-<<<<<<< HEAD
-=======
   private[spark] val MAX_TASK_FAILURES =
     ConfigBuilder("spark.task.maxFailures")
       .intConf
       .createWithDefault(4)
 
->>>>>>> e3bf37fa
   // Blacklist confs
   private[spark] val BLACKLIST_ENABLED =
     ConfigBuilder("spark.blacklist.enabled")
@@ -117,27 +114,21 @@
       .intConf
       .createWithDefault(2)
 
-<<<<<<< HEAD
   private[spark] val MAX_FAILURES_PER_EXEC =
     ConfigBuilder("spark.blacklist.application.maxFailedTasksPerExecutor")
       .intConf
       .createWithDefault(2)
 
-=======
->>>>>>> e3bf37fa
   private[spark] val MAX_FAILURES_PER_EXEC_STAGE =
     ConfigBuilder("spark.blacklist.stage.maxFailedTasksPerExecutor")
       .intConf
       .createWithDefault(2)
 
-<<<<<<< HEAD
   private[spark] val MAX_FAILED_EXEC_PER_NODE =
     ConfigBuilder("spark.blacklist.application.maxFailedExecutorsPerNode")
       .intConf
       .createWithDefault(2)
 
-=======
->>>>>>> e3bf37fa
   private[spark] val MAX_FAILED_EXEC_PER_NODE_STAGE =
     ConfigBuilder("spark.blacklist.stage.maxFailedExecutorsPerNode")
       .intConf
@@ -154,16 +145,6 @@
       .timeConf(TimeUnit.MILLISECONDS)
       .createOptional
   // End blacklist confs
-<<<<<<< HEAD
-
-  // Note: This is a SQL config but needs to be in core because the REPL depends on it
-  private[spark] val CATALOG_IMPLEMENTATION = ConfigBuilder("spark.sql.catalogImplementation")
-    .internal()
-    .stringConf
-    .checkValues(Set("hive", "in-memory"))
-    .createWithDefault("in-memory")
-=======
->>>>>>> e3bf37fa
 
   private[spark] val LISTENER_BUS_EVENT_QUEUE_SIZE =
     ConfigBuilder("spark.scheduler.listenerbus.eventqueue.size")
