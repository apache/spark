--- conflicted
+++ resolved
@@ -303,9 +303,9 @@
       }.getOrElse(JNothing)
     val shuffleWriteMetrics: JValue =
       taskMetrics.shuffleWriteMetrics.map { wm =>
-        ("Shuffle Bytes Written" -> wm.shuffleBytesWritten) ~
-        ("Shuffle Write Time" -> wm.shuffleWriteTime) ~
-        ("Shuffle Records Written" -> wm.shuffleRecordsWritten)
+        ("Shuffle Bytes Written" -> wm.bytesWritten) ~
+        ("Shuffle Write Time" -> wm.writeTime) ~
+        ("Shuffle Records Written" -> wm.recordsWritten)
       }.getOrElse(JNothing)
     val inputMetrics: JValue =
       taskMetrics.inputMetrics.map { im =>
@@ -324,10 +324,6 @@
         ("Block ID" -> id.toString) ~
         ("Status" -> blockStatusToJson(status))
       })
-<<<<<<< HEAD
-=======
-    ("Host Name" -> taskMetrics.hostname) ~
->>>>>>> b122c861
     ("Executor Deserialize Time" -> taskMetrics.executorDeserializeTime) ~
     ("Executor Run Time" -> taskMetrics.executorRunTime) ~
     ("Result Size" -> taskMetrics.resultSize) ~
@@ -729,17 +725,10 @@
     // TODO: Drop the redundant "Shuffle" since it's inconsistent with related classes.
     Utils.jsonOption(json \ "Shuffle Write Metrics").foreach { writeJson =>
       val writeMetrics = metrics.registerShuffleWriteMetrics()
-<<<<<<< HEAD
-      writeMetrics.incShuffleBytesWritten((writeJson \ "Shuffle Bytes Written").extract[Long])
-      writeMetrics.incShuffleRecordsWritten((writeJson \ "Shuffle Records Written")
-        .extractOpt[Long].getOrElse(0L))
-      writeMetrics.incShuffleWriteTime((writeJson \ "Shuffle Write Time").extract[Long])
-=======
       writeMetrics.incBytesWritten((writeJson \ "Shuffle Bytes Written").extract[Long])
       writeMetrics.incRecordsWritten((writeJson \ "Shuffle Records Written")
         .extractOpt[Long].getOrElse(0L))
       writeMetrics.incWriteTime((writeJson \ "Shuffle Write Time").extract[Long])
->>>>>>> b122c861
     }
 
     // Output metrics
@@ -754,11 +743,7 @@
     Utils.jsonOption(json \ "Input Metrics").foreach { inJson =>
       val readMethod = DataReadMethod.withName((inJson \ "Data Read Method").extract[String])
       val inputMetrics = metrics.registerInputMetrics(readMethod)
-<<<<<<< HEAD
       inputMetrics.setBytesRead((inJson \ "Bytes Read").extract[Long])
-=======
-      inputMetrics.incBytesRead((inJson \ "Bytes Read").extract[Long])
->>>>>>> b122c861
       inputMetrics.incRecordsRead((inJson \ "Records Read").extractOpt[Long].getOrElse(0L))
     }
 
