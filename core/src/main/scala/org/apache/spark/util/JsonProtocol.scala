/*
 * Licensed to the Apache Software Foundation (ASF) under one or more
 * contributor license agreements.  See the NOTICE file distributed with
 * this work for additional information regarding copyright ownership.
 * The ASF licenses this file to You under the Apache License, Version 2.0
 * (the "License"); you may not use this file except in compliance with
 * the License.  You may obtain a copy of the License at
 *
 *    http://www.apache.org/licenses/LICENSE-2.0
 *
 * Unless required by applicable law or agreed to in writing, software
 * distributed under the License is distributed on an "AS IS" BASIS,
 * WITHOUT WARRANTIES OR CONDITIONS OF ANY KIND, either express or implied.
 * See the License for the specific language governing permissions and
 * limitations under the License.
 */

package org.apache.spark.util

import java.util.{Properties, UUID}

import scala.collection.JavaConverters._
import scala.collection.Map

import org.json4s.DefaultFormats
import org.json4s.JsonDSL._
import org.json4s.JsonAST._

import org.apache.spark.executor.{ShuffleReadMetrics, ShuffleWriteMetrics, TaskMetrics}
import org.apache.spark.scheduler._
import org.apache.spark.storage._
import org.apache.spark._

private[spark] object JsonProtocol {
  private implicit val format = DefaultFormats

  /** ------------------------------------------------- *
   * JSON serialization methods for SparkListenerEvents |
   * -------------------------------------------------- */

  def sparkEventToJson(event: SparkListenerEvent): JValue = {
    event match {
      case stageSubmitted: SparkListenerStageSubmitted =>
        stageSubmittedToJson(stageSubmitted)
      case stageCompleted: SparkListenerStageCompleted =>
        stageCompletedToJson(stageCompleted)
      case taskStart: SparkListenerTaskStart =>
        taskStartToJson(taskStart)
      case taskGettingResult: SparkListenerTaskGettingResult =>
        taskGettingResultToJson(taskGettingResult)
      case taskEnd: SparkListenerTaskEnd =>
        taskEndToJson(taskEnd)
      case jobStart: SparkListenerJobStart =>
        jobStartToJson(jobStart)
      case jobEnd: SparkListenerJobEnd =>
        jobEndToJson(jobEnd)
      case environmentUpdate: SparkListenerEnvironmentUpdate =>
        environmentUpdateToJson(environmentUpdate)
      case blockManagerAdded: SparkListenerBlockManagerAdded =>
        blockManagerAddedToJson(blockManagerAdded)
      case blockManagerRemoved: SparkListenerBlockManagerRemoved =>
        blockManagerRemovedToJson(blockManagerRemoved)
      case unpersistRDD: SparkListenerUnpersistRDD =>
        unpersistRDDToJson(unpersistRDD)

      // Not used, but keeps compiler happy
      case SparkListenerShutdown => JNothing
    }
  }

  def stageSubmittedToJson(stageSubmitted: SparkListenerStageSubmitted): JValue = {
    val stageInfo = stageInfoToJson(stageSubmitted.stageInfo)
    val properties = propertiesToJson(stageSubmitted.properties)
    ("Event" -> Utils.getFormattedClassName(stageSubmitted)) ~
    ("Stage Info" -> stageInfo) ~
    ("Properties" -> properties)
  }

  def stageCompletedToJson(stageCompleted: SparkListenerStageCompleted): JValue = {
    val stageInfo = stageInfoToJson(stageCompleted.stageInfo)
    ("Event" -> Utils.getFormattedClassName(stageCompleted)) ~
    ("Stage Info" -> stageInfo)
  }

  def taskStartToJson(taskStart: SparkListenerTaskStart): JValue = {
    val taskInfo = taskStart.taskInfo
    val taskInfoJson = if (taskInfo != null) taskInfoToJson(taskInfo) else JNothing
    ("Event" -> Utils.getFormattedClassName(taskStart)) ~
    ("Stage ID" -> taskStart.stageId) ~
    ("Task Info" -> taskInfoJson)
  }

  def taskGettingResultToJson(taskGettingResult: SparkListenerTaskGettingResult): JValue = {
    val taskInfo = taskGettingResult.taskInfo
    val taskInfoJson = if (taskInfo != null) taskInfoToJson(taskInfo) else JNothing
    ("Event" -> Utils.getFormattedClassName(taskGettingResult)) ~
    ("Task Info" -> taskInfoJson)
  }

  def taskEndToJson(taskEnd: SparkListenerTaskEnd): JValue = {
    val taskEndReason = taskEndReasonToJson(taskEnd.reason)
    val taskInfo = taskEnd.taskInfo
    val taskInfoJson = if (taskInfo != null) taskInfoToJson(taskInfo) else JNothing
    val taskMetrics = taskEnd.taskMetrics
    val taskMetricsJson = if (taskMetrics != null) taskMetricsToJson(taskMetrics) else JNothing
    ("Event" -> Utils.getFormattedClassName(taskEnd)) ~
    ("Stage ID" -> taskEnd.stageId) ~
    ("Task Type" -> taskEnd.taskType) ~
    ("Task End Reason" -> taskEndReason) ~
    ("Task Info" -> taskInfoJson) ~
    ("Task Metrics" -> taskMetricsJson)
  }

  def jobStartToJson(jobStart: SparkListenerJobStart): JValue = {
    val properties = propertiesToJson(jobStart.properties)
    ("Event" -> Utils.getFormattedClassName(jobStart)) ~
    ("Job ID" -> jobStart.jobId) ~
    ("Stage IDs" -> jobStart.stageIds) ~
    ("Properties" -> properties)
  }

  def jobEndToJson(jobEnd: SparkListenerJobEnd): JValue = {
    val jobResult = jobResultToJson(jobEnd.jobResult)
    ("Event" -> Utils.getFormattedClassName(jobEnd)) ~
    ("Job ID" -> jobEnd.jobId) ~
    ("Job Result" -> jobResult)
  }

  def environmentUpdateToJson(environmentUpdate: SparkListenerEnvironmentUpdate): JValue = {
    val environmentDetails = environmentUpdate.environmentDetails
    val jvmInformation = mapToJson(environmentDetails("JVM Information").toMap)
    val sparkProperties = mapToJson(environmentDetails("Spark Properties").toMap)
    val systemProperties = mapToJson(environmentDetails("System Properties").toMap)
    val classpathEntries = mapToJson(environmentDetails("Classpath Entries").toMap)
    ("Event" -> Utils.getFormattedClassName(environmentUpdate)) ~
    ("JVM Information" -> jvmInformation) ~
    ("Spark Properties" -> sparkProperties) ~
    ("System Properties" -> systemProperties) ~
    ("Classpath Entries" -> classpathEntries)
  }

  def blockManagerAddedToJson(blockManagerAdded: SparkListenerBlockManagerAdded): JValue = {
    val blockManagerId = blockManagerIdToJson(blockManagerAdded.blockManagerId)
    ("Event" -> Utils.getFormattedClassName(blockManagerAdded)) ~
    ("Block Manager ID" -> blockManagerId) ~
    ("Maximum Memory" -> blockManagerAdded.maxMem)
  }

  def blockManagerRemovedToJson(blockManagerRemoved: SparkListenerBlockManagerRemoved): JValue = {
    val blockManagerId = blockManagerIdToJson(blockManagerRemoved.blockManagerId)
    ("Event" -> Utils.getFormattedClassName(blockManagerRemoved)) ~
    ("Block Manager ID" -> blockManagerId)
  }

  def unpersistRDDToJson(unpersistRDD: SparkListenerUnpersistRDD): JValue = {
    ("Event" -> Utils.getFormattedClassName(unpersistRDD)) ~
    ("RDD ID" -> unpersistRDD.rddId)
  }


  /** ------------------------------------------------------------------- *
   * JSON serialization methods for classes SparkListenerEvents depend on |
   * -------------------------------------------------------------------- */

  def stageInfoToJson(stageInfo: StageInfo): JValue = {
    val rddInfo = rddInfoToJson(stageInfo.rddInfo)
    val submissionTime = stageInfo.submissionTime.map(JInt(_)).getOrElse(JNothing)
    val completionTime = stageInfo.completionTime.map(JInt(_)).getOrElse(JNothing)
    ("Stage ID" -> stageInfo.stageId) ~
    ("Stage Name" -> stageInfo.name) ~
    ("Number of Tasks" -> stageInfo.numTasks) ~
    ("RDD Info" -> rddInfo) ~
    ("Submission Time" -> submissionTime) ~
    ("Completion Time" -> completionTime) ~
    ("Emitted Task Size Warning" -> stageInfo.emittedTaskSizeWarning)
  }

  def taskInfoToJson(taskInfo: TaskInfo): JValue = {
    ("Task ID" -> taskInfo.taskId) ~
    ("Index" -> taskInfo.index) ~
    ("Launch Time" -> taskInfo.launchTime) ~
    ("Executor ID" -> taskInfo.executorId) ~
    ("Host" -> taskInfo.host) ~
    ("Locality" -> taskInfo.taskLocality.toString) ~
    ("Getting Result Time" -> taskInfo.gettingResultTime) ~
    ("Finish Time" -> taskInfo.finishTime) ~
    ("Failed" -> taskInfo.failed) ~
    ("Serialized Size" -> taskInfo.serializedSize)
  }

  def taskMetricsToJson(taskMetrics: TaskMetrics): JValue = {
    val shuffleReadMetrics =
      taskMetrics.shuffleReadMetrics.map(shuffleReadMetricsToJson).getOrElse(JNothing)
    val shuffleWriteMetrics =
      taskMetrics.shuffleWriteMetrics.map(shuffleWriteMetricsToJson).getOrElse(JNothing)
    val updatedBlocks = taskMetrics.updatedBlocks.map { blocks =>
        JArray(blocks.toList.map { case (id, status) =>
          ("Block ID" -> id.toString) ~
          ("Status" -> blockStatusToJson(status))
        })
      }.getOrElse(JNothing)
    ("Host Name" -> taskMetrics.hostname) ~
    ("Executor Deserialize Time" -> taskMetrics.executorDeserializeTime) ~
    ("Executor Run Time" -> taskMetrics.executorRunTime) ~
    ("Result Size" -> taskMetrics.resultSize) ~
    ("JVM GC Time" -> taskMetrics.jvmGCTime) ~
    ("Result Serialization Time" -> taskMetrics.resultSerializationTime) ~
    ("Memory Bytes Spilled" -> taskMetrics.memoryBytesSpilled) ~
    ("Disk Bytes Spilled" -> taskMetrics.diskBytesSpilled) ~
    ("Shuffle Read Metrics" -> shuffleReadMetrics) ~
    ("Shuffle Write Metrics" -> shuffleWriteMetrics) ~
    ("Updated Blocks" -> updatedBlocks)
  }

  def shuffleReadMetricsToJson(shuffleReadMetrics: ShuffleReadMetrics): JValue = {
    ("Shuffle Finish Time" -> shuffleReadMetrics.shuffleFinishTime) ~
    ("Total Blocks Fetched" -> shuffleReadMetrics.totalBlocksFetched) ~
    ("Remote Blocks Fetched" -> shuffleReadMetrics.remoteBlocksFetched) ~
    ("Local Blocks Fetched" -> shuffleReadMetrics.localBlocksFetched) ~
    ("Fetch Wait Time" -> shuffleReadMetrics.fetchWaitTime) ~
    ("Remote Bytes Read" -> shuffleReadMetrics.remoteBytesRead)
  }

  def shuffleWriteMetricsToJson(shuffleWriteMetrics: ShuffleWriteMetrics): JValue = {
    ("Shuffle Bytes Written" -> shuffleWriteMetrics.shuffleBytesWritten) ~
    ("Shuffle Write Time" -> shuffleWriteMetrics.shuffleWriteTime)
  }

  def taskEndReasonToJson(taskEndReason: TaskEndReason): JValue = {
    val reason = Utils.getFormattedClassName(taskEndReason)
    val json = taskEndReason match {
      case fetchFailed: FetchFailed =>
        val blockManagerAddress = blockManagerIdToJson(fetchFailed.bmAddress)
        ("Block Manager Address" -> blockManagerAddress) ~
        ("Shuffle ID" -> fetchFailed.shuffleId) ~
        ("Map ID" -> fetchFailed.mapId) ~
        ("Reduce ID" -> fetchFailed.reduceId)
      case exceptionFailure: ExceptionFailure =>
        val stackTrace = stackTraceToJson(exceptionFailure.stackTrace)
        val metrics = exceptionFailure.metrics.map(taskMetricsToJson).getOrElse(JNothing)
        ("Class Name" -> exceptionFailure.className) ~
        ("Description" -> exceptionFailure.description) ~
        ("Stack Trace" -> stackTrace) ~
        ("Metrics" -> metrics)
      case _ => Utils.emptyJson
    }
    ("Reason" -> reason) ~ json
  }

  def blockManagerIdToJson(blockManagerId: BlockManagerId): JValue = {
    ("Executor ID" -> blockManagerId.executorId) ~
    ("Host" -> blockManagerId.host) ~
    ("Port" -> blockManagerId.port) ~
    ("Netty Port" -> blockManagerId.nettyPort)
  }

  def jobResultToJson(jobResult: JobResult): JValue = {
    val result = Utils.getFormattedClassName(jobResult)
    val json = jobResult match {
      case JobSucceeded => Utils.emptyJson
      case jobFailed: JobFailed =>
        val exception = exceptionToJson(jobFailed.exception)
        ("Exception" -> exception) ~
        ("Failed Stage ID" -> jobFailed.failedStageId)
    }
    ("Result" -> result) ~ json
  }

  def rddInfoToJson(rddInfo: RDDInfo): JValue = {
    val storageLevel = storageLevelToJson(rddInfo.storageLevel)
    ("RDD ID" -> rddInfo.id) ~
    ("Name" -> rddInfo.name) ~
    ("Storage Level" -> storageLevel) ~
    ("Number of Partitions" -> rddInfo.numPartitions) ~
    ("Number of Cached Partitions" -> rddInfo.numCachedPartitions) ~
    ("Memory Size" -> rddInfo.memSize) ~
    ("Disk Size" -> rddInfo.diskSize)
  }

  def storageLevelToJson(storageLevel: StorageLevel): JValue = {
    ("Use Disk" -> storageLevel.useDisk) ~
    ("Use Memory" -> storageLevel.useMemory) ~
    ("Deserialized" -> storageLevel.deserialized) ~
    ("Replication" -> storageLevel.replication)
  }

<<<<<<< HEAD
  def blockIdToJson(blockId: BlockId): JValue = {
    val blockType = Utils.getFormattedClassName(blockId)
    val json: JObject = blockId match {
      case rddBlockId: RDDBlockId =>
        ("RDD ID" -> rddBlockId.rddId) ~
        ("Split Index" -> rddBlockId.splitIndex)
      case shuffleBlockId: ShuffleBlockId =>
        ("Shuffle ID" -> shuffleBlockId.shuffleId) ~
        ("Map ID" -> shuffleBlockId.mapId) ~
        ("Reduce ID" -> shuffleBlockId.reduceId)
      case broadcastBlockId: BroadcastBlockId =>
        ("Broadcast ID" -> broadcastBlockId.broadcastId) ~
        ("Field" -> broadcastBlockId.field)
      case taskResultBlockId: TaskResultBlockId =>
        "Task ID" -> taskResultBlockId.taskId
      case streamBlockId: StreamBlockId =>
        ("Stream ID" -> streamBlockId.streamId) ~
        ("Unique ID" -> streamBlockId.uniqueId)
      case tempBlockId: TempBlockId =>
        val uuid = UUIDToJson(tempBlockId.id)
        "Temp ID" -> uuid
      case testBlockId: TestBlockId =>
        "Test ID" -> testBlockId.id
    }
    ("Type" -> blockType) ~ json
  }

=======
>>>>>>> 33e63618
  def blockStatusToJson(blockStatus: BlockStatus): JValue = {
    val storageLevel = storageLevelToJson(blockStatus.storageLevel)
    ("Storage Level" -> storageLevel) ~
    ("Memory Size" -> blockStatus.memSize) ~
    ("Disk Size" -> blockStatus.diskSize)
  }


  /** ------------------------------ *
   * Util JSON serialization methods |
   * ------------------------------- */

  def mapToJson(m: Map[String, String]): JValue = {
    val jsonFields = m.map { case (k, v) => JField(k, JString(v)) }
    JObject(jsonFields.toList)
  }

  def propertiesToJson(properties: Properties): JValue = {
    Option(properties).map { p =>
      mapToJson(p.asScala)
    }.getOrElse(JNothing)
  }

  def UUIDToJson(id: UUID): JValue = {
    ("Least Significant Bits" -> id.getLeastSignificantBits) ~
    ("Most Significant Bits" -> id.getMostSignificantBits)
  }

  def stackTraceToJson(stackTrace: Array[StackTraceElement]): JValue = {
    JArray(stackTrace.map { case line =>
      ("Declaring Class" -> line.getClassName) ~
      ("Method Name" -> line.getMethodName) ~
      ("File Name" -> line.getFileName) ~
      ("Line Number" -> line.getLineNumber)
    }.toList)
  }

  def exceptionToJson(exception: Exception): JValue = {
    ("Message" -> exception.getMessage) ~
    ("Stack Trace" -> stackTraceToJson(exception.getStackTrace))
  }


  /** --------------------------------------------------- *
   * JSON deserialization methods for SparkListenerEvents |
   * ---------------------------------------------------- */

  def sparkEventFromJson(json: JValue): SparkListenerEvent = {
    val stageSubmitted = Utils.getFormattedClassName(SparkListenerStageSubmitted)
    val stageCompleted = Utils.getFormattedClassName(SparkListenerStageCompleted)
    val taskStart = Utils.getFormattedClassName(SparkListenerTaskStart)
    val taskGettingResult = Utils.getFormattedClassName(SparkListenerTaskGettingResult)
    val taskEnd = Utils.getFormattedClassName(SparkListenerTaskEnd)
    val jobStart = Utils.getFormattedClassName(SparkListenerJobStart)
    val jobEnd = Utils.getFormattedClassName(SparkListenerJobEnd)
    val environmentUpdate = Utils.getFormattedClassName(SparkListenerEnvironmentUpdate)
    val blockManagerAdded = Utils.getFormattedClassName(SparkListenerBlockManagerAdded)
    val blockManagerRemoved = Utils.getFormattedClassName(SparkListenerBlockManagerRemoved)
    val unpersistRDD = Utils.getFormattedClassName(SparkListenerUnpersistRDD)

    (json \ "Event").extract[String] match {
      case `stageSubmitted` => stageSubmittedFromJson(json)
      case `stageCompleted` => stageCompletedFromJson(json)
      case `taskStart` => taskStartFromJson(json)
      case `taskGettingResult` => taskGettingResultFromJson(json)
      case `taskEnd` => taskEndFromJson(json)
      case `jobStart` => jobStartFromJson(json)
      case `jobEnd` => jobEndFromJson(json)
      case `environmentUpdate` => environmentUpdateFromJson(json)
      case `blockManagerAdded` => blockManagerAddedFromJson(json)
      case `blockManagerRemoved` => blockManagerRemovedFromJson(json)
      case `unpersistRDD` => unpersistRDDFromJson(json)
    }
  }

  def stageSubmittedFromJson(json: JValue): SparkListenerStageSubmitted = {
    val stageInfo = stageInfoFromJson(json \ "Stage Info")
    val properties = propertiesFromJson(json \ "Properties")
    SparkListenerStageSubmitted(stageInfo, properties)
  }

  def stageCompletedFromJson(json: JValue): SparkListenerStageCompleted = {
    val stageInfo = stageInfoFromJson(json \ "Stage Info")
    SparkListenerStageCompleted(stageInfo)
  }

  def taskStartFromJson(json: JValue): SparkListenerTaskStart = {
    val stageId = (json \ "Stage ID").extract[Int]
    val taskInfo = taskInfoFromJson(json \ "Task Info")
    SparkListenerTaskStart(stageId, taskInfo)
  }

  def taskGettingResultFromJson(json: JValue): SparkListenerTaskGettingResult = {
    val taskInfo = taskInfoFromJson(json \ "Task Info")
    SparkListenerTaskGettingResult(taskInfo)
  }

  def taskEndFromJson(json: JValue): SparkListenerTaskEnd = {
    val stageId = (json \ "Stage ID").extract[Int]
    val taskType = (json \ "Task Type").extract[String]
    val taskEndReason = taskEndReasonFromJson(json \ "Task End Reason")
    val taskInfo = taskInfoFromJson(json \ "Task Info")
    val taskMetrics = taskMetricsFromJson(json \ "Task Metrics")
    SparkListenerTaskEnd(stageId, taskType, taskEndReason, taskInfo, taskMetrics)
  }

  def jobStartFromJson(json: JValue): SparkListenerJobStart = {
    val jobId = (json \ "Job ID").extract[Int]
    val stageIds = (json \ "Stage IDs").extract[List[JValue]].map(_.extract[Int])
    val properties = propertiesFromJson(json \ "Properties")
    SparkListenerJobStart(jobId, stageIds, properties)
  }

  def jobEndFromJson(json: JValue): SparkListenerJobEnd = {
    val jobId = (json \ "Job ID").extract[Int]
    val jobResult = jobResultFromJson(json \ "Job Result")
    SparkListenerJobEnd(jobId, jobResult)
  }

  def environmentUpdateFromJson(json: JValue): SparkListenerEnvironmentUpdate = {
    val environmentDetails = Map[String, Seq[(String, String)]](
      "JVM Information" -> mapFromJson(json \ "JVM Information").toSeq,
      "Spark Properties" -> mapFromJson(json \ "Spark Properties").toSeq,
      "System Properties" -> mapFromJson(json \ "System Properties").toSeq,
      "Classpath Entries" -> mapFromJson(json \ "Classpath Entries").toSeq)
    SparkListenerEnvironmentUpdate(environmentDetails)
  }

  def blockManagerAddedFromJson(json: JValue): SparkListenerBlockManagerAdded = {
    val blockManagerId = blockManagerIdFromJson(json \ "Block Manager ID")
    val maxMem = (json \ "Maximum Memory").extract[Long]
    SparkListenerBlockManagerAdded(blockManagerId, maxMem)
  }

  def blockManagerRemovedFromJson(json: JValue): SparkListenerBlockManagerRemoved = {
    val blockManagerId = blockManagerIdFromJson(json \ "Block Manager ID")
    SparkListenerBlockManagerRemoved(blockManagerId)
  }

  def unpersistRDDFromJson(json: JValue): SparkListenerUnpersistRDD = {
    SparkListenerUnpersistRDD((json \ "RDD ID").extract[Int])
  }


  /** --------------------------------------------------------------------- *
   * JSON deserialization methods for classes SparkListenerEvents depend on |
   * ---------------------------------------------------------------------- */

  def stageInfoFromJson(json: JValue): StageInfo = {
    val stageId = (json \ "Stage ID").extract[Int]
    val stageName = (json \ "Stage Name").extract[String]
    val numTasks = (json \ "Number of Tasks").extract[Int]
    val rddInfo = rddInfoFromJson(json \ "RDD Info")
    val submissionTime = Utils.jsonOption(json \ "Submission Time").map(_.extract[Long])
    val completionTime = Utils.jsonOption(json \ "Completion Time").map(_.extract[Long])
    val emittedTaskSizeWarning = (json \ "Emitted Task Size Warning").extract[Boolean]

    val stageInfo = new StageInfo(stageId, stageName, numTasks, rddInfo)
    stageInfo.submissionTime = submissionTime
    stageInfo.completionTime = completionTime
    stageInfo.emittedTaskSizeWarning = emittedTaskSizeWarning
    stageInfo
  }

  def taskInfoFromJson(json: JValue): TaskInfo = {
    val taskId = (json \ "Task ID").extract[Long]
    val index = (json \ "Index").extract[Int]
    val launchTime = (json \ "Launch Time").extract[Long]
    val executorId = (json \ "Executor ID").extract[String]
    val host = (json \ "Host").extract[String]
    val taskLocality = TaskLocality.withName((json \ "Locality").extract[String])
    val gettingResultTime = (json \ "Getting Result Time").extract[Long]
    val finishTime = (json \ "Finish Time").extract[Long]
    val failed = (json \ "Failed").extract[Boolean]
    val serializedSize = (json \ "Serialized Size").extract[Int]

    val taskInfo = new TaskInfo(taskId, index, launchTime, executorId, host, taskLocality)
    taskInfo.gettingResultTime = gettingResultTime
    taskInfo.finishTime = finishTime
    taskInfo.failed = failed
    taskInfo.serializedSize = serializedSize
    taskInfo
  }

  def taskMetricsFromJson(json: JValue): TaskMetrics = {
    val metrics = new TaskMetrics
    metrics.hostname = (json \ "Host Name").extract[String]
    metrics.executorDeserializeTime = (json \ "Executor Deserialize Time").extract[Long]
    metrics.executorRunTime = (json \ "Executor Run Time").extract[Long]
    metrics.resultSize = (json \ "Result Size").extract[Long]
    metrics.jvmGCTime = (json \ "JVM GC Time").extract[Long]
    metrics.resultSerializationTime = (json \ "Result Serialization Time").extract[Long]
    metrics.memoryBytesSpilled = (json \ "Memory Bytes Spilled").extract[Long]
    metrics.diskBytesSpilled = (json \ "Disk Bytes Spilled").extract[Long]
    metrics.shuffleReadMetrics =
      Utils.jsonOption(json \ "Shuffle Read Metrics").map(shuffleReadMetricsFromJson)
    metrics.shuffleWriteMetrics =
      Utils.jsonOption(json \ "Shuffle Write Metrics").map(shuffleWriteMetricsFromJson)
    metrics.updatedBlocks = Utils.jsonOption(json \ "Updated Blocks").map { value =>
      value.extract[List[JValue]].map { block =>
        val id = BlockId((block \ "Block ID").extract[String])
        val status = blockStatusFromJson(block \ "Status")
        (id, status)
      }
    }
    metrics
  }

  def shuffleReadMetricsFromJson(json: JValue): ShuffleReadMetrics = {
    val metrics = new ShuffleReadMetrics
    metrics.shuffleFinishTime = (json \ "Shuffle Finish Time").extract[Long]
    metrics.totalBlocksFetched = (json \ "Total Blocks Fetched").extract[Int]
    metrics.remoteBlocksFetched = (json \ "Remote Blocks Fetched").extract[Int]
    metrics.localBlocksFetched = (json \ "Local Blocks Fetched").extract[Int]
    metrics.fetchWaitTime = (json \ "Fetch Wait Time").extract[Long]
    metrics.remoteBytesRead = (json \ "Remote Bytes Read").extract[Long]
    metrics
  }

  def shuffleWriteMetricsFromJson(json: JValue): ShuffleWriteMetrics = {
    val metrics = new ShuffleWriteMetrics
    metrics.shuffleBytesWritten = (json \ "Shuffle Bytes Written").extract[Long]
    metrics.shuffleWriteTime = (json \ "Shuffle Write Time").extract[Long]
    metrics
  }

  def taskEndReasonFromJson(json: JValue): TaskEndReason = {
    val success = Utils.getFormattedClassName(Success)
    val resubmitted = Utils.getFormattedClassName(Resubmitted)
    val fetchFailed = Utils.getFormattedClassName(FetchFailed)
    val exceptionFailure = Utils.getFormattedClassName(ExceptionFailure)
    val taskResultLost = Utils.getFormattedClassName(TaskResultLost)
    val taskKilled = Utils.getFormattedClassName(TaskKilled)
    val executorLostFailure = Utils.getFormattedClassName(ExecutorLostFailure)
    val unknownReason = Utils.getFormattedClassName(UnknownReason)

    (json \ "Reason").extract[String] match {
      case `success` => Success
      case `resubmitted` => Resubmitted
      case `fetchFailed` =>
        val blockManagerAddress = blockManagerIdFromJson(json \ "Block Manager Address")
        val shuffleId = (json \ "Shuffle ID").extract[Int]
        val mapId = (json \ "Map ID").extract[Int]
        val reduceId = (json \ "Reduce ID").extract[Int]
        new FetchFailed(blockManagerAddress, shuffleId, mapId, reduceId)
      case `exceptionFailure` =>
        val className = (json \ "Class Name").extract[String]
        val description = (json \ "Description").extract[String]
        val stackTrace = stackTraceFromJson(json \ "Stack Trace")
        val metrics = Utils.jsonOption(json \ "Metrics").map(taskMetricsFromJson)
        new ExceptionFailure(className, description, stackTrace, metrics)
      case `taskResultLost` => TaskResultLost
      case `taskKilled` => TaskKilled
      case `executorLostFailure` => ExecutorLostFailure
      case `unknownReason` => UnknownReason
    }
  }

  def blockManagerIdFromJson(json: JValue): BlockManagerId = {
    val executorId = (json \ "Executor ID").extract[String]
    val host = (json \ "Host").extract[String]
    val port = (json \ "Port").extract[Int]
    val nettyPort = (json \ "Netty Port").extract[Int]
    BlockManagerId(executorId, host, port, nettyPort)
  }

  def jobResultFromJson(json: JValue): JobResult = {
    val jobSucceeded = Utils.getFormattedClassName(JobSucceeded)
    val jobFailed = Utils.getFormattedClassName(JobFailed)

    (json \ "Result").extract[String] match {
      case `jobSucceeded` => JobSucceeded
      case `jobFailed` =>
        val exception = exceptionFromJson(json \ "Exception")
        val failedStageId = (json \ "Failed Stage ID").extract[Int]
        new JobFailed(exception, failedStageId)
    }
  }

  def rddInfoFromJson(json: JValue): RDDInfo = {
    val rddId = (json \ "RDD ID").extract[Int]
    val name = (json \ "Name").extract[String]
    val storageLevel = storageLevelFromJson(json \ "Storage Level")
    val numPartitions = (json \ "Number of Partitions").extract[Int]
    val numCachedPartitions = (json \ "Number of Cached Partitions").extract[Int]
    val memSize = (json \ "Memory Size").extract[Long]
    val diskSize = (json \ "Disk Size").extract[Long]

    val rddInfo = new RDDInfo(rddId, name, numPartitions, storageLevel)
    rddInfo.numCachedPartitions = numCachedPartitions
    rddInfo.memSize = memSize
    rddInfo.diskSize = diskSize
    rddInfo
  }

  def storageLevelFromJson(json: JValue): StorageLevel = {
    val useDisk = (json \ "Use Disk").extract[Boolean]
    val useMemory = (json \ "Use Memory").extract[Boolean]
    val deserialized = (json \ "Deserialized").extract[Boolean]
    val replication = (json \ "Replication").extract[Int]
    StorageLevel(useDisk, useMemory, deserialized, replication)
  }

<<<<<<< HEAD
  def blockIdFromJson(json: JValue): BlockId = {
    val rddBlockId = Utils.getFormattedClassName(RDDBlockId)
    val shuffleBlockId = Utils.getFormattedClassName(ShuffleBlockId)
    val broadcastBlockId = Utils.getFormattedClassName(BroadcastBlockId)
    val taskResultBlockId = Utils.getFormattedClassName(TaskResultBlockId)
    val streamBlockId = Utils.getFormattedClassName(StreamBlockId)
    val tempBlockId = Utils.getFormattedClassName(TempBlockId)
    val testBlockId = Utils.getFormattedClassName(TestBlockId)

    (json \ "Type").extract[String] match {
      case `rddBlockId` =>
        val rddId = (json \ "RDD ID").extract[Int]
        val splitIndex = (json \ "Split Index").extract[Int]
        new RDDBlockId(rddId, splitIndex)
      case `shuffleBlockId` =>
        val shuffleId = (json \ "Shuffle ID").extract[Int]
        val mapId = (json \ "Map ID").extract[Int]
        val reduceId = (json \ "Reduce ID").extract[Int]
        new ShuffleBlockId(shuffleId, mapId, reduceId)
      case `broadcastBlockId` =>
        val broadcastId = (json \ "Broadcast ID").extract[Long]
        val field = (json \ "Field").extract[String]
        new BroadcastBlockId(broadcastId, field)
      case `taskResultBlockId` =>
        val taskId = (json \ "Task ID").extract[Long]
        new TaskResultBlockId(taskId)
      case `streamBlockId` =>
        val streamId = (json \ "Stream ID").extract[Int]
        val uniqueId = (json \ "Unique ID").extract[Long]
        new StreamBlockId(streamId, uniqueId)
      case `tempBlockId` =>
        val tempId = UUIDFromJson(json \ "Temp ID")
        new TempBlockId(tempId)
      case `testBlockId` =>
        val testId = (json \ "Test ID").extract[String]
        new TestBlockId(testId)
    }
  }

=======
>>>>>>> 33e63618
  def blockStatusFromJson(json: JValue): BlockStatus = {
    val storageLevel = storageLevelFromJson(json \ "Storage Level")
    val memorySize = (json \ "Memory Size").extract[Long]
    val diskSize = (json \ "Disk Size").extract[Long]
    BlockStatus(storageLevel, memorySize, diskSize)
  }


  /** -------------------------------- *
   * Util JSON deserialization methods |
   * --------------------------------- */

  def mapFromJson(json: JValue): Map[String, String] = {
    val jsonFields = json.asInstanceOf[JObject].obj
    jsonFields.map { case JField(k, JString(v)) => (k, v) }.toMap
  }

  def propertiesFromJson(json: JValue): Properties = {
    val properties = new Properties()
    if (json != JNothing) {
      mapFromJson(json).map { case (k, v) => properties.setProperty(k, v) }
    }
    properties
  }

  def UUIDFromJson(json: JValue): UUID = {
    val leastSignificantBits = (json \ "Least Significant Bits").extract[Long]
    val mostSignificantBits = (json \ "Most Significant Bits").extract[Long]
    new UUID(leastSignificantBits, mostSignificantBits)
  }

  def stackTraceFromJson(json: JValue): Array[StackTraceElement] = {
    json.extract[List[JValue]].map { line =>
      val declaringClass = (line \ "Declaring Class").extract[String]
      val methodName = (line \ "Method Name").extract[String]
      val fileName = (line \ "File Name").extract[String]
      val lineNumber = (line \ "Line Number").extract[Int]
      new StackTraceElement(declaringClass, methodName, fileName, lineNumber)
    }.toArray
  }

  def exceptionFromJson(json: JValue): Exception = {
    val e = new Exception((json \ "Message").extract[String])
    e.setStackTrace(stackTraceFromJson(json \ "Stack Trace"))
    e
  }

}<|MERGE_RESOLUTION|>--- conflicted
+++ resolved
@@ -284,36 +284,6 @@
     ("Replication" -> storageLevel.replication)
   }
 
-<<<<<<< HEAD
-  def blockIdToJson(blockId: BlockId): JValue = {
-    val blockType = Utils.getFormattedClassName(blockId)
-    val json: JObject = blockId match {
-      case rddBlockId: RDDBlockId =>
-        ("RDD ID" -> rddBlockId.rddId) ~
-        ("Split Index" -> rddBlockId.splitIndex)
-      case shuffleBlockId: ShuffleBlockId =>
-        ("Shuffle ID" -> shuffleBlockId.shuffleId) ~
-        ("Map ID" -> shuffleBlockId.mapId) ~
-        ("Reduce ID" -> shuffleBlockId.reduceId)
-      case broadcastBlockId: BroadcastBlockId =>
-        ("Broadcast ID" -> broadcastBlockId.broadcastId) ~
-        ("Field" -> broadcastBlockId.field)
-      case taskResultBlockId: TaskResultBlockId =>
-        "Task ID" -> taskResultBlockId.taskId
-      case streamBlockId: StreamBlockId =>
-        ("Stream ID" -> streamBlockId.streamId) ~
-        ("Unique ID" -> streamBlockId.uniqueId)
-      case tempBlockId: TempBlockId =>
-        val uuid = UUIDToJson(tempBlockId.id)
-        "Temp ID" -> uuid
-      case testBlockId: TestBlockId =>
-        "Test ID" -> testBlockId.id
-    }
-    ("Type" -> blockType) ~ json
-  }
-
-=======
->>>>>>> 33e63618
   def blockStatusToJson(blockStatus: BlockStatus): JValue = {
     val storageLevel = storageLevelToJson(blockStatus.storageLevel)
     ("Storage Level" -> storageLevel) ~
@@ -617,48 +587,6 @@
     StorageLevel(useDisk, useMemory, deserialized, replication)
   }
 
-<<<<<<< HEAD
-  def blockIdFromJson(json: JValue): BlockId = {
-    val rddBlockId = Utils.getFormattedClassName(RDDBlockId)
-    val shuffleBlockId = Utils.getFormattedClassName(ShuffleBlockId)
-    val broadcastBlockId = Utils.getFormattedClassName(BroadcastBlockId)
-    val taskResultBlockId = Utils.getFormattedClassName(TaskResultBlockId)
-    val streamBlockId = Utils.getFormattedClassName(StreamBlockId)
-    val tempBlockId = Utils.getFormattedClassName(TempBlockId)
-    val testBlockId = Utils.getFormattedClassName(TestBlockId)
-
-    (json \ "Type").extract[String] match {
-      case `rddBlockId` =>
-        val rddId = (json \ "RDD ID").extract[Int]
-        val splitIndex = (json \ "Split Index").extract[Int]
-        new RDDBlockId(rddId, splitIndex)
-      case `shuffleBlockId` =>
-        val shuffleId = (json \ "Shuffle ID").extract[Int]
-        val mapId = (json \ "Map ID").extract[Int]
-        val reduceId = (json \ "Reduce ID").extract[Int]
-        new ShuffleBlockId(shuffleId, mapId, reduceId)
-      case `broadcastBlockId` =>
-        val broadcastId = (json \ "Broadcast ID").extract[Long]
-        val field = (json \ "Field").extract[String]
-        new BroadcastBlockId(broadcastId, field)
-      case `taskResultBlockId` =>
-        val taskId = (json \ "Task ID").extract[Long]
-        new TaskResultBlockId(taskId)
-      case `streamBlockId` =>
-        val streamId = (json \ "Stream ID").extract[Int]
-        val uniqueId = (json \ "Unique ID").extract[Long]
-        new StreamBlockId(streamId, uniqueId)
-      case `tempBlockId` =>
-        val tempId = UUIDFromJson(json \ "Temp ID")
-        new TempBlockId(tempId)
-      case `testBlockId` =>
-        val testId = (json \ "Test ID").extract[String]
-        new TestBlockId(testId)
-    }
-  }
-
-=======
->>>>>>> 33e63618
   def blockStatusFromJson(json: JValue): BlockStatus = {
     val storageLevel = storageLevelFromJson(json \ "Storage Level")
     val memorySize = (json \ "Memory Size").extract[Long]
