--- conflicted
+++ resolved
@@ -2102,30 +2102,7 @@
         startPort
       } else {
         // If the new port wraps around, do not try a privilege port
-<<<<<<< HEAD
         ((startPort + x - 1024) % (65536 - 1024)) + 1024
-=======
-        ((startPort + offset - 1024) % (65536 - 1024)) + 1024
-      }
-      try {
-        val (service, port) = startService(tryPort)
-        logInfo(s"Successfully started service$serviceString on port $port.")
-        return (service, port)
-      } catch {
-        case e: Exception if isBindCollision(e) =>
-          if (offset >= maxRetries) {
-            val exceptionMessage = s"${e.getMessage}: Service$serviceString failed after " +
-              s"$maxRetries retries! Consider explicitly setting the appropriate port for the " +
-              s"service$serviceString (for example spark.ui.port for SparkUI) to an available " +
-              "port or increasing spark.port.maxRetries."
-            val exception = new BindException(exceptionMessage)
-            // restore original stack trace
-            exception.setStackTrace(e.getStackTrace)
-            throw exception
-          }
-          logWarning(s"Service$serviceString could not bind on port $tryPort. " +
-            s"Attempting port ${tryPort + 1}.")
->>>>>>> 515e4afb
       }
       retryPort(tryPort, maxRetries)
     }
