/*
 * Licensed to the Apache Software Foundation (ASF) under one or more
 * contributor license agreements.  See the NOTICE file distributed with
 * this work for additional information regarding copyright ownership.
 * The ASF licenses this file to You under the Apache License, Version 2.0
 * (the "License"); you may not use this file except in compliance with
 * the License.  You may obtain a copy of the License at
 *
 *    http://www.apache.org/licenses/LICENSE-2.0
 *
 * Unless required by applicable law or agreed to in writing, software
 * distributed under the License is distributed on an "AS IS" BASIS,
 * WITHOUT WARRANTIES OR CONDITIONS OF ANY KIND, either express or implied.
 * See the License for the specific language governing permissions and
 * limitations under the License.
 */

package org.apache.spark.util

import java.io._
import java.lang.{Byte => JByte}
import java.lang.management.{LockInfo, ManagementFactory, MonitorInfo, ThreadInfo}
import java.lang.reflect.InvocationTargetException
import java.math.{MathContext, RoundingMode}
import java.net._
import java.nio.ByteBuffer
import java.nio.channels.{Channels, FileChannel, WritableByteChannel}
import java.nio.charset.StandardCharsets
import java.nio.file.Files
import java.security.SecureRandom
import java.util.{Locale, Properties, Random, UUID}
import java.util.concurrent._
import java.util.concurrent.TimeUnit.NANOSECONDS
import java.util.zip.GZIPInputStream

import scala.annotation.tailrec
import scala.collection.JavaConverters._
import scala.collection.Map
import scala.collection.mutable.ArrayBuffer
import scala.io.Source
import scala.reflect.ClassTag
import scala.util.{Failure, Success, Try}
import scala.util.control.{ControlThrowable, NonFatal}
import scala.util.matching.Regex

import _root_.io.netty.channel.unix.Errors.NativeIoException
import com.google.common.cache.{CacheBuilder, CacheLoader, LoadingCache}
import com.google.common.io.{ByteStreams, Files => GFiles}
import com.google.common.net.InetAddresses
import org.apache.commons.codec.binary.Hex
import org.apache.commons.lang3.SystemUtils
import org.apache.hadoop.conf.Configuration
import org.apache.hadoop.fs.{FileSystem, FileUtil, Path, Trash}
import org.apache.hadoop.io.compress.{CompressionCodecFactory, SplittableCompressionCodec}
import org.apache.hadoop.security.UserGroupInformation
import org.apache.hadoop.yarn.conf.YarnConfiguration
import org.eclipse.jetty.util.MultiException
import org.slf4j.Logger

import org.apache.spark._
import org.apache.spark.deploy.{SparkHadoopUtil, SparkSubmitUtils}
import org.apache.spark.internal.{config, Logging}
import org.apache.spark.internal.config._
import org.apache.spark.internal.config.Streaming._
import org.apache.spark.internal.config.Tests.IS_TESTING
import org.apache.spark.internal.config.UI._
import org.apache.spark.internal.config.Worker._
import org.apache.spark.launcher.SparkLauncher
import org.apache.spark.network.util.JavaUtils
import org.apache.spark.serializer.{DeserializationStream, SerializationStream, SerializerInstance}
import org.apache.spark.status.api.v1.{StackTrace, ThreadStackTrace}
import org.apache.spark.util.io.ChunkedByteBufferOutputStream

/** CallSite represents a place in user code. It can have a short and a long form. */
private[spark] case class CallSite(shortForm: String, longForm: String)

private[spark] object CallSite {
  val SHORT_FORM = "callSite.short"
  val LONG_FORM = "callSite.long"
  val empty = CallSite("", "")
}

/**
 * Various utility methods used by Spark.
 */
private[spark] object Utils extends Logging {
  val random = new Random()

  private val sparkUncaughtExceptionHandler = new SparkUncaughtExceptionHandler
  @volatile private var cachedLocalDir: String = ""

  /**
   * Define a default value for driver memory here since this value is referenced across the code
   * base and nearly all files already use Utils.scala
   */
  val DEFAULT_DRIVER_MEM_MB = JavaUtils.DEFAULT_DRIVER_MEM_MB.toInt

  private val MAX_DIR_CREATION_ATTEMPTS: Int = 10
  @volatile private var localRootDirs: Array[String] = null

  /** Scheme used for files that are locally available on worker nodes in the cluster. */
  val LOCAL_SCHEME = "local"

  private val PATTERN_FOR_COMMAND_LINE_ARG = "-D(.+?)=(.+)".r

  /** Serialize an object using Java serialization */
  def serialize[T](o: T): Array[Byte] = {
    val bos = new ByteArrayOutputStream()
    val oos = new ObjectOutputStream(bos)
    oos.writeObject(o)
    oos.close()
    bos.toByteArray
  }

  /** Deserialize an object using Java serialization */
  def deserialize[T](bytes: Array[Byte]): T = {
    val bis = new ByteArrayInputStream(bytes)
    val ois = new ObjectInputStream(bis)
    ois.readObject.asInstanceOf[T]
  }

  /** Deserialize an object using Java serialization and the given ClassLoader */
  def deserialize[T](bytes: Array[Byte], loader: ClassLoader): T = {
    val bis = new ByteArrayInputStream(bytes)
    val ois = new ObjectInputStream(bis) {
      override def resolveClass(desc: ObjectStreamClass): Class[_] = {
        // scalastyle:off classforname
        Class.forName(desc.getName, false, loader)
        // scalastyle:on classforname
      }
    }
    ois.readObject.asInstanceOf[T]
  }

  /** Deserialize a Long value (used for [[org.apache.spark.api.python.PythonPartitioner]]) */
  def deserializeLongValue(bytes: Array[Byte]) : Long = {
    // Note: we assume that we are given a Long value encoded in network (big-endian) byte order
    var result = bytes(7) & 0xFFL
    result = result + ((bytes(6) & 0xFFL) << 8)
    result = result + ((bytes(5) & 0xFFL) << 16)
    result = result + ((bytes(4) & 0xFFL) << 24)
    result = result + ((bytes(3) & 0xFFL) << 32)
    result = result + ((bytes(2) & 0xFFL) << 40)
    result = result + ((bytes(1) & 0xFFL) << 48)
    result + ((bytes(0) & 0xFFL) << 56)
  }

  /** Serialize via nested stream using specific serializer */
  def serializeViaNestedStream(os: OutputStream, ser: SerializerInstance)(
      f: SerializationStream => Unit): Unit = {
    val osWrapper = ser.serializeStream(new OutputStream {
      override def write(b: Int): Unit = os.write(b)
      override def write(b: Array[Byte], off: Int, len: Int): Unit = os.write(b, off, len)
    })
    try {
      f(osWrapper)
    } finally {
      osWrapper.close()
    }
  }

  /** Deserialize via nested stream using specific serializer */
  def deserializeViaNestedStream(is: InputStream, ser: SerializerInstance)(
      f: DeserializationStream => Unit): Unit = {
    val isWrapper = ser.deserializeStream(new InputStream {
      override def read(): Int = is.read()
      override def read(b: Array[Byte], off: Int, len: Int): Int = is.read(b, off, len)
    })
    try {
      f(isWrapper)
    } finally {
      isWrapper.close()
    }
  }

  /**
   * Get the ClassLoader which loaded Spark.
   */
  def getSparkClassLoader: ClassLoader = getClass.getClassLoader

  /**
   * Get the Context ClassLoader on this thread or, if not present, the ClassLoader that
   * loaded Spark.
   *
   * This should be used whenever passing a ClassLoader to Class.ForName or finding the currently
   * active loader when setting up ClassLoader delegation chains.
   */
  def getContextOrSparkClassLoader: ClassLoader =
    Option(Thread.currentThread().getContextClassLoader).getOrElse(getSparkClassLoader)

  /** Determines whether the provided class is loadable in the current thread. */
  def classIsLoadable(clazz: String): Boolean = {
    Try { classForName(clazz, initialize = false) }.isSuccess
  }

  // scalastyle:off classforname
  /**
   * Preferred alternative to Class.forName(className), as well as
   * Class.forName(className, initialize, loader) with current thread's ContextClassLoader.
   */
  def classForName[C](
      className: String,
      initialize: Boolean = true,
      noSparkClassLoader: Boolean = false): Class[C] = {
    if (!noSparkClassLoader) {
      Class.forName(className, initialize, getContextOrSparkClassLoader).asInstanceOf[Class[C]]
    } else {
      Class.forName(className, initialize, Thread.currentThread().getContextClassLoader).
        asInstanceOf[Class[C]]
    }
    // scalastyle:on classforname
  }

  /**
   * Run a segment of code using a different context class loader in the current thread
   */
  def withContextClassLoader[T](ctxClassLoader: ClassLoader)(fn: => T): T = {
    val oldClassLoader = Thread.currentThread().getContextClassLoader()
    try {
      Thread.currentThread().setContextClassLoader(ctxClassLoader)
      fn
    } finally {
      Thread.currentThread().setContextClassLoader(oldClassLoader)
    }
  }

  /**
   * Primitive often used when writing [[java.nio.ByteBuffer]] to [[java.io.DataOutput]]
   */
  def writeByteBuffer(bb: ByteBuffer, out: DataOutput): Unit = {
    if (bb.hasArray) {
      out.write(bb.array(), bb.arrayOffset() + bb.position(), bb.remaining())
    } else {
      val originalPosition = bb.position()
      val bbval = new Array[Byte](bb.remaining())
      bb.get(bbval)
      out.write(bbval)
      bb.position(originalPosition)
    }
  }

  /**
   * Primitive often used when writing [[java.nio.ByteBuffer]] to [[java.io.OutputStream]]
   */
  def writeByteBuffer(bb: ByteBuffer, out: OutputStream): Unit = {
    if (bb.hasArray) {
      out.write(bb.array(), bb.arrayOffset() + bb.position(), bb.remaining())
    } else {
      val originalPosition = bb.position()
      val bbval = new Array[Byte](bb.remaining())
      bb.get(bbval)
      out.write(bbval)
      bb.position(originalPosition)
    }
  }

  /**
   * JDK equivalent of `chmod 700 file`.
   *
   * @param file the file whose permissions will be modified
   * @return true if the permissions were successfully changed, false otherwise.
   */
  def chmod700(file: File): Boolean = {
    file.setReadable(false, false) &&
    file.setReadable(true, true) &&
    file.setWritable(false, false) &&
    file.setWritable(true, true) &&
    file.setExecutable(false, false) &&
    file.setExecutable(true, true)
  }

  /**
   * Move data to trash if 'spark.sql.truncate.trash.enabled' is true, else
   * delete the data permanently. If move data to trash failed fallback to hard deletion.
   */
  def moveToTrashOrDelete(
      fs: FileSystem,
      partitionPath: Path,
      isTrashEnabled: Boolean,
      hadoopConf: Configuration): Boolean = {
    if (isTrashEnabled) {
      logDebug(s"Try to move data ${partitionPath.toString} to trash")
      val isSuccess = Trash.moveToAppropriateTrash(fs, partitionPath, hadoopConf)
      if (!isSuccess) {
        logWarning(s"Failed to move data ${partitionPath.toString} to trash. " +
          "Fallback to hard deletion")
        return fs.delete(partitionPath, true)
      }
      isSuccess
    } else {
      fs.delete(partitionPath, true)
    }
  }

  /**
   * Create a directory given the abstract pathname
   * @return true, if the directory is successfully created; otherwise, return false.
   */
  def createDirectory(dir: File): Boolean = {
    try {
      // This sporadically fails - not sure why ... !dir.exists() && !dir.mkdirs()
      // So attempting to create and then check if directory was created or not.
      dir.mkdirs()
      if ( !dir.exists() || !dir.isDirectory) {
        logError(s"Failed to create directory " + dir)
      }
      dir.isDirectory
    } catch {
      case e: Exception =>
        logError(s"Failed to create directory " + dir, e)
        false
    }
  }

  /**
   * Create a directory inside the given parent directory. The directory is guaranteed to be
   * newly created, and is not marked for automatic deletion.
   */
  def createDirectory(root: String, namePrefix: String = "spark"): File = {
    var attempts = 0
    val maxAttempts = MAX_DIR_CREATION_ATTEMPTS
    var dir: File = null
    while (dir == null) {
      attempts += 1
      if (attempts > maxAttempts) {
        throw new IOException("Failed to create a temp directory (under " + root + ") after " +
          maxAttempts + " attempts!")
      }
      try {
        dir = new File(root, namePrefix + "-" + UUID.randomUUID.toString)
        if (dir.exists() || !dir.mkdirs()) {
          dir = null
        }
      } catch { case e: SecurityException => dir = null; }
    }

    dir.getCanonicalFile
  }

  /**
   * Create a temporary directory inside the given parent directory. The directory will be
   * automatically deleted when the VM shuts down.
   */
  def createTempDir(
      root: String = System.getProperty("java.io.tmpdir"),
      namePrefix: String = "spark"): File = {
    val dir = createDirectory(root, namePrefix)
    ShutdownHookManager.registerShutdownDeleteDir(dir)
    dir
  }

  /**
   * Copy all data from an InputStream to an OutputStream. NIO way of file stream to file stream
   * copying is disabled by default unless explicitly set transferToEnabled as true,
   * the parameter transferToEnabled should be configured by spark.file.transferTo = [true|false].
   */
  def copyStream(
      in: InputStream,
      out: OutputStream,
      closeStreams: Boolean = false,
      transferToEnabled: Boolean = false): Long = {
    tryWithSafeFinally {
      if (in.isInstanceOf[FileInputStream] && out.isInstanceOf[FileOutputStream]
        && transferToEnabled) {
        // When both streams are File stream, use transferTo to improve copy performance.
        val inChannel = in.asInstanceOf[FileInputStream].getChannel()
        val outChannel = out.asInstanceOf[FileOutputStream].getChannel()
        val size = inChannel.size()
        copyFileStreamNIO(inChannel, outChannel, 0, size)
        size
      } else {
        var count = 0L
        val buf = new Array[Byte](8192)
        var n = 0
        while (n != -1) {
          n = in.read(buf)
          if (n != -1) {
            out.write(buf, 0, n)
            count += n
          }
        }
        count
      }
    } {
      if (closeStreams) {
        try {
          in.close()
        } finally {
          out.close()
        }
      }
    }
  }

  /**
   * Copy the first `maxSize` bytes of data from the InputStream to an in-memory
   * buffer, primarily to check for corruption.
   *
   * This returns a new InputStream which contains the same data as the original input stream.
   * It may be entirely on in-memory buffer, or it may be a combination of in-memory data, and then
   * continue to read from the original stream. The only real use of this is if the original input
   * stream will potentially detect corruption while the data is being read (eg. from compression).
   * This allows for an eager check of corruption in the first maxSize bytes of data.
   *
   * @return An InputStream which includes all data from the original stream (combining buffered
   *         data and remaining data in the original stream)
   */
  def copyStreamUpTo(in: InputStream, maxSize: Long): InputStream = {
    var count = 0L
    val out = new ChunkedByteBufferOutputStream(64 * 1024, ByteBuffer.allocate)
    val fullyCopied = tryWithSafeFinally {
      val bufSize = Math.min(8192L, maxSize)
      val buf = new Array[Byte](bufSize.toInt)
      var n = 0
      while (n != -1 && count < maxSize) {
        n = in.read(buf, 0, Math.min(maxSize - count, bufSize).toInt)
        if (n != -1) {
          out.write(buf, 0, n)
          count += n
        }
      }
      count < maxSize
    } {
      try {
        if (count < maxSize) {
          in.close()
        }
      } finally {
        out.close()
      }
    }
    if (fullyCopied) {
      out.toChunkedByteBuffer.toInputStream(dispose = true)
    } else {
      new SequenceInputStream( out.toChunkedByteBuffer.toInputStream(dispose = true), in)
    }
  }

  def copyFileStreamNIO(
      input: FileChannel,
      output: WritableByteChannel,
      startPosition: Long,
      bytesToCopy: Long): Unit = {
    val outputInitialState = output match {
      case outputFileChannel: FileChannel =>
        Some((outputFileChannel.position(), outputFileChannel))
      case _ => None
    }
    var count = 0L
    // In case transferTo method transferred less data than we have required.
    while (count < bytesToCopy) {
      count += input.transferTo(count + startPosition, bytesToCopy - count, output)
    }
    assert(count == bytesToCopy,
      s"request to copy $bytesToCopy bytes, but actually copied $count bytes.")

    // Check the position after transferTo loop to see if it is in the right position and
    // give user information if not.
    // Position will not be increased to the expected length after calling transferTo in
    // kernel version 2.6.32, this issue can be seen in
    // https://bugs.openjdk.java.net/browse/JDK-7052359
    // This will lead to stream corruption issue when using sort-based shuffle (SPARK-3948).
    outputInitialState.foreach { case (initialPos, outputFileChannel) =>
      val finalPos = outputFileChannel.position()
      val expectedPos = initialPos + bytesToCopy
      assert(finalPos == expectedPos,
        s"""
           |Current position $finalPos do not equal to expected position $expectedPos
           |after transferTo, please check your kernel version to see if it is 2.6.32,
           |this is a kernel bug which will lead to unexpected behavior when using transferTo.
           |You can set spark.file.transferTo = false to disable this NIO feature.
         """.stripMargin)
    }
  }

  /**
   * A file name may contain some invalid URI characters, such as " ". This method will convert the
   * file name to a raw path accepted by `java.net.URI(String)`.
   *
   * Note: the file name must not contain "/" or "\"
   */
  def encodeFileNameToURIRawPath(fileName: String): String = {
    require(!fileName.contains("/") && !fileName.contains("\\"))
    // `file` and `localhost` are not used. Just to prevent URI from parsing `fileName` as
    // scheme or host. The prefix "/" is required because URI doesn't accept a relative path.
    // We should remove it after we get the raw path.
    new URI("file", null, "localhost", -1, "/" + fileName, null, null).getRawPath.substring(1)
  }

  /**
   * Get the file name from uri's raw path and decode it. If the raw path of uri ends with "/",
   * return the name before the last "/".
   */
  def decodeFileNameInURI(uri: URI): String = {
    val rawPath = uri.getRawPath
    val rawFileName = rawPath.split("/").last
    new URI("file:///" + rawFileName).getPath.substring(1)
  }

  /**
   * Download a file or directory to target directory. Supports fetching the file in a variety of
   * ways, including HTTP, Hadoop-compatible filesystems, and files on a standard filesystem, based
   * on the URL parameter. Fetching directories is only supported from Hadoop-compatible
   * filesystems.
   *
   * If `useCache` is true, first attempts to fetch the file to a local cache that's shared
   * across executors running the same application. `useCache` is used mainly for
   * the executors, and not in local mode.
   *
   * Throws SparkException if the target file already exists and has different contents than
   * the requested file.
   */
  def fetchFile(
      url: String,
      targetDir: File,
      conf: SparkConf,
      securityMgr: SecurityManager,
      hadoopConf: Configuration,
      timestamp: Long,
      useCache: Boolean): File = {
    val fileName = decodeFileNameInURI(new URI(url))
    val targetFile = new File(targetDir, fileName)
    val fetchCacheEnabled = conf.getBoolean("spark.files.useFetchCache", defaultValue = true)
    if (useCache && fetchCacheEnabled) {
      val cachedFileName = s"${url.hashCode}${timestamp}_cache"
      val lockFileName = s"${url.hashCode}${timestamp}_lock"
      // Set the cachedLocalDir for the first time and re-use it later
      if (cachedLocalDir.isEmpty) {
        this.synchronized {
          if (cachedLocalDir.isEmpty) {
            cachedLocalDir = getLocalDir(conf)
          }
        }
      }
      val localDir = new File(cachedLocalDir)
      val lockFile = new File(localDir, lockFileName)
      val lockFileChannel = new RandomAccessFile(lockFile, "rw").getChannel()
      // Only one executor entry.
      // The FileLock is only used to control synchronization for executors download file,
      // it's always safe regardless of lock type (mandatory or advisory).
      val lock = lockFileChannel.lock()
      val cachedFile = new File(localDir, cachedFileName)
      try {
        if (!cachedFile.exists()) {
          doFetchFile(url, localDir, cachedFileName, conf, securityMgr, hadoopConf)
        }
      } finally {
        lock.release()
        lockFileChannel.close()
      }
      copyFile(
        url,
        cachedFile,
        targetFile,
        conf.getBoolean("spark.files.overwrite", false)
      )
    } else {
      doFetchFile(url, targetDir, fileName, conf, securityMgr, hadoopConf)
    }

    // Decompress the file if it's a .tar or .tar.gz
    if (fileName.endsWith(".tar.gz") || fileName.endsWith(".tgz")) {
      logInfo("Untarring " + fileName)
      executeAndGetOutput(Seq("tar", "-xzf", fileName), targetDir)
    } else if (fileName.endsWith(".tar")) {
      logInfo("Untarring " + fileName)
      executeAndGetOutput(Seq("tar", "-xf", fileName), targetDir)
    }
    // Make the file executable - That's necessary for scripts
    FileUtil.chmod(targetFile.getAbsolutePath, "a+x")

    // Windows does not grant read permission by default to non-admin users
    // Add read permission to owner explicitly
    if (isWindows) {
      FileUtil.chmod(targetFile.getAbsolutePath, "u+r")
    }

    targetFile
  }

  /** Records the duration of running `body`. */
  def timeTakenMs[T](body: => T): (T, Long) = {
    val startTime = System.nanoTime()
    val result = body
    val endTime = System.nanoTime()
    (result, math.max(NANOSECONDS.toMillis(endTime - startTime), 0))
  }

  /**
   * Download `in` to `tempFile`, then move it to `destFile`.
   *
   * If `destFile` already exists:
   *   - no-op if its contents equal those of `sourceFile`,
   *   - throw an exception if `fileOverwrite` is false,
   *   - attempt to overwrite it otherwise.
   *
   * @param url URL that `sourceFile` originated from, for logging purposes.
   * @param in InputStream to download.
   * @param destFile File path to move `tempFile` to.
   * @param fileOverwrite Whether to delete/overwrite an existing `destFile` that does not match
   *                      `sourceFile`
   */
  private def downloadFile(
      url: String,
      in: InputStream,
      destFile: File,
      fileOverwrite: Boolean): Unit = {
    val tempFile = File.createTempFile("fetchFileTemp", null,
      new File(destFile.getParentFile.getAbsolutePath))
    logInfo(s"Fetching $url to $tempFile")

    try {
      val out = new FileOutputStream(tempFile)
      Utils.copyStream(in, out, closeStreams = true)
      copyFile(url, tempFile, destFile, fileOverwrite, removeSourceFile = true)
    } finally {
      // Catch-all for the couple of cases where for some reason we didn't move `tempFile` to
      // `destFile`.
      if (tempFile.exists()) {
        tempFile.delete()
      }
    }
  }

  /**
   * Copy `sourceFile` to `destFile`.
   *
   * If `destFile` already exists:
   *   - no-op if its contents equal those of `sourceFile`,
   *   - throw an exception if `fileOverwrite` is false,
   *   - attempt to overwrite it otherwise.
   *
   * @param url URL that `sourceFile` originated from, for logging purposes.
   * @param sourceFile File path to copy/move from.
   * @param destFile File path to copy/move to.
   * @param fileOverwrite Whether to delete/overwrite an existing `destFile` that does not match
   *                      `sourceFile`
   * @param removeSourceFile Whether to remove `sourceFile` after / as part of moving/copying it to
   *                         `destFile`.
   */
  private def copyFile(
      url: String,
      sourceFile: File,
      destFile: File,
      fileOverwrite: Boolean,
      removeSourceFile: Boolean = false): Unit = {

    if (destFile.exists) {
      if (!filesEqualRecursive(sourceFile, destFile)) {
        if (fileOverwrite) {
          logInfo(
            s"File $destFile exists and does not match contents of $url, replacing it with $url"
          )
          if (!destFile.delete()) {
            throw new SparkException(
              "Failed to delete %s while attempting to overwrite it with %s".format(
                destFile.getAbsolutePath,
                sourceFile.getAbsolutePath
              )
            )
          }
        } else {
          throw new SparkException(
            s"File $destFile exists and does not match contents of $url")
        }
      } else {
        // Do nothing if the file contents are the same, i.e. this file has been copied
        // previously.
        logInfo(
          "%s has been previously copied to %s".format(
            sourceFile.getAbsolutePath,
            destFile.getAbsolutePath
          )
        )
        return
      }
    }

    // The file does not exist in the target directory. Copy or move it there.
    if (removeSourceFile) {
      Files.move(sourceFile.toPath, destFile.toPath)
    } else {
      logInfo(s"Copying ${sourceFile.getAbsolutePath} to ${destFile.getAbsolutePath}")
      copyRecursive(sourceFile, destFile)
    }
  }

  private def filesEqualRecursive(file1: File, file2: File): Boolean = {
    if (file1.isDirectory && file2.isDirectory) {
      val subfiles1 = file1.listFiles()
      val subfiles2 = file2.listFiles()
      if (subfiles1.size != subfiles2.size) {
        return false
      }
      subfiles1.sortBy(_.getName).zip(subfiles2.sortBy(_.getName)).forall {
        case (f1, f2) => filesEqualRecursive(f1, f2)
      }
    } else if (file1.isFile && file2.isFile) {
      GFiles.equal(file1, file2)
    } else {
      false
    }
  }

  private def copyRecursive(source: File, dest: File): Unit = {
    if (source.isDirectory) {
      if (!dest.mkdir()) {
        throw new IOException(s"Failed to create directory ${dest.getPath}")
      }
      val subfiles = source.listFiles()
      subfiles.foreach(f => copyRecursive(f, new File(dest, f.getName)))
    } else {
      Files.copy(source.toPath, dest.toPath)
    }
  }

  /**
   * Download a file or directory to target directory. Supports fetching the file in a variety of
   * ways, including HTTP, Hadoop-compatible filesystems, and files on a standard filesystem, based
   * on the URL parameter. Fetching directories is only supported from Hadoop-compatible
   * filesystems.
   *
   * Throws SparkException if the target file already exists and has different contents than
   * the requested file.
   */
  def doFetchFile(
      url: String,
      targetDir: File,
      filename: String,
      conf: SparkConf,
      securityMgr: SecurityManager,
      hadoopConf: Configuration): File = {
    val targetFile = new File(targetDir, filename)
    val uri = new URI(url)
    val fileOverwrite = conf.getBoolean("spark.files.overwrite", defaultValue = false)
    Option(uri.getScheme).getOrElse("file") match {
      case "spark" =>
        if (SparkEnv.get == null) {
          throw new IllegalStateException(
            "Cannot retrieve files with 'spark' scheme without an active SparkEnv.")
        }
        val source = SparkEnv.get.rpcEnv.openChannel(url)
        val is = Channels.newInputStream(source)
        downloadFile(url, is, targetFile, fileOverwrite)
      case "http" | "https" | "ftp" =>
        val uc = new URL(url).openConnection()
        val timeoutMs =
          conf.getTimeAsSeconds("spark.files.fetchTimeout", "60s").toInt * 1000
        uc.setConnectTimeout(timeoutMs)
        uc.setReadTimeout(timeoutMs)
        uc.connect()
        val in = uc.getInputStream()
        downloadFile(url, in, targetFile, fileOverwrite)
      case "file" =>
        // In the case of a local file, copy the local file to the target directory.
        // Note the difference between uri vs url.
        val sourceFile = if (uri.isAbsolute) new File(uri) else new File(uri.getPath)
        copyFile(url, sourceFile, targetFile, fileOverwrite)
      case _ =>
        val fs = getHadoopFileSystem(uri, hadoopConf)
        val path = new Path(uri)
        fetchHcfsFile(path, targetDir, fs, conf, hadoopConf, fileOverwrite,
                      filename = Some(filename))
    }

    targetFile
  }

  /**
   * Fetch a file or directory from a Hadoop-compatible filesystem.
   *
   * Visible for testing
   */
  private[spark] def fetchHcfsFile(
      path: Path,
      targetDir: File,
      fs: FileSystem,
      conf: SparkConf,
      hadoopConf: Configuration,
      fileOverwrite: Boolean,
      filename: Option[String] = None): Unit = {
    if (!targetDir.exists() && !targetDir.mkdir()) {
      throw new IOException(s"Failed to create directory ${targetDir.getPath}")
    }
    val dest = new File(targetDir, filename.getOrElse(path.getName))
    if (fs.isFile(path)) {
      val in = fs.open(path)
      try {
        downloadFile(path.toString, in, dest, fileOverwrite)
      } finally {
        in.close()
      }
    } else {
      fs.listStatus(path).foreach { fileStatus =>
        fetchHcfsFile(fileStatus.getPath(), dest, fs, conf, hadoopConf, fileOverwrite)
      }
    }
  }

  /**
   * Validate that a given URI is actually a valid URL as well.
   * @param uri The URI to validate
   */
  @throws[MalformedURLException]("when the URI is an invalid URL")
  def validateURL(uri: URI): Unit = {
    Option(uri.getScheme).getOrElse("file") match {
      case "http" | "https" | "ftp" =>
        try {
          uri.toURL
        } catch {
          case e: MalformedURLException =>
            val ex = new MalformedURLException(s"URI (${uri.toString}) is not a valid URL.")
            ex.initCause(e)
            throw ex
        }
      case _ => // will not be turned into a URL anyway
    }
  }

  /**
   * Get the path of a temporary directory.  Spark's local directories can be configured through
   * multiple settings, which are used with the following precedence:
   *
   *   - If called from inside of a YARN container, this will return a directory chosen by YARN.
   *   - If the SPARK_LOCAL_DIRS environment variable is set, this will return a directory from it.
   *   - Otherwise, if the spark.local.dir is set, this will return a directory from it.
   *   - Otherwise, this will return java.io.tmpdir.
   *
   * Some of these configuration options might be lists of multiple paths, but this method will
   * always return a single directory. The return directory is chosen randomly from the array
   * of directories it gets from getOrCreateLocalRootDirs.
   */
  def getLocalDir(conf: SparkConf): String = {
    val localRootDirs = getOrCreateLocalRootDirs(conf)
    if (localRootDirs.isEmpty) {
      val configuredLocalDirs = getConfiguredLocalDirs(conf)
      throw new IOException(
        s"Failed to get a temp directory under [${configuredLocalDirs.mkString(",")}].")
    } else {
      localRootDirs(scala.util.Random.nextInt(localRootDirs.length))
    }
  }

  private[spark] def isRunningInYarnContainer(conf: SparkConf): Boolean = {
    // These environment variables are set by YARN.
    conf.getenv("CONTAINER_ID") != null
  }

  /**
   * Gets or creates the directories listed in spark.local.dir or SPARK_LOCAL_DIRS,
   * and returns only the directories that exist / could be created.
   *
   * If no directories could be created, this will return an empty list.
   *
   * This method will cache the local directories for the application when it's first invoked.
   * So calling it multiple times with a different configuration will always return the same
   * set of directories.
   */
  private[spark] def getOrCreateLocalRootDirs(conf: SparkConf): Array[String] = {
    if (localRootDirs == null) {
      this.synchronized {
        if (localRootDirs == null) {
          localRootDirs = getOrCreateLocalRootDirsImpl(conf)
        }
      }
    }
    localRootDirs
  }

  /**
   * Return the configured local directories where Spark can write files. This
   * method does not create any directories on its own, it only encapsulates the
   * logic of locating the local directories according to deployment mode.
   */
  def getConfiguredLocalDirs(conf: SparkConf): Array[String] = {
    val shuffleServiceEnabled = conf.get(config.SHUFFLE_SERVICE_ENABLED)
    if (isRunningInYarnContainer(conf)) {
      // If we are in yarn mode, systems can have different disk layouts so we must set it
      // to what Yarn on this system said was available. Note this assumes that Yarn has
      // created the directories already, and that they are secured so that only the
      // user has access to them.
      randomizeInPlace(getYarnLocalDirs(conf).split(","))
    } else if (conf.getenv("SPARK_EXECUTOR_DIRS") != null) {
      conf.getenv("SPARK_EXECUTOR_DIRS").split(File.pathSeparator)
    } else if (conf.getenv("SPARK_LOCAL_DIRS") != null) {
      conf.getenv("SPARK_LOCAL_DIRS").split(",")
    } else if (conf.getenv("MESOS_SANDBOX") != null && !shuffleServiceEnabled) {
      // Mesos already creates a directory per Mesos task. Spark should use that directory
      // instead so all temporary files are automatically cleaned up when the Mesos task ends.
      // Note that we don't want this if the shuffle service is enabled because we want to
      // continue to serve shuffle files after the executors that wrote them have already exited.
      Array(conf.getenv("MESOS_SANDBOX"))
    } else {
      if (conf.getenv("MESOS_SANDBOX") != null && shuffleServiceEnabled) {
        logInfo("MESOS_SANDBOX available but not using provided Mesos sandbox because " +
          s"${config.SHUFFLE_SERVICE_ENABLED.key} is enabled.")
      }
      // In non-Yarn mode (or for the driver in yarn-client mode), we cannot trust the user
      // configuration to point to a secure directory. So create a subdirectory with restricted
      // permissions under each listed directory.
      conf.get("spark.local.dir", System.getProperty("java.io.tmpdir")).split(",")
    }
  }

  private def getOrCreateLocalRootDirsImpl(conf: SparkConf): Array[String] = {
    val configuredLocalDirs = getConfiguredLocalDirs(conf)
    val uris = configuredLocalDirs.filter { root =>
      // Here, we guess if the given value is a URI at its best - check if scheme is set.
      Try(new URI(root).getScheme != null).getOrElse(false)
    }
    if (uris.nonEmpty) {
      logWarning(
        "The configured local directories are not expected to be URIs; however, got suspicious " +
        s"values [${uris.mkString(", ")}]. Please check your configured local directories.")
    }

    configuredLocalDirs.flatMap { root =>
      try {
        val rootDir = new File(root)
        if (rootDir.exists || rootDir.mkdirs()) {
          val dir = createTempDir(root)
          chmod700(dir)
          Some(dir.getAbsolutePath)
        } else {
          logError(s"Failed to create dir in $root. Ignoring this directory.")
          None
        }
      } catch {
        case e: IOException =>
          logError(s"Failed to create local root dir in $root. Ignoring this directory.")
          None
      }
    }
  }

  /** Get the Yarn approved local directories. */
  private def getYarnLocalDirs(conf: SparkConf): String = {
    val localDirs = Option(conf.getenv("LOCAL_DIRS")).getOrElse("")

    if (localDirs.isEmpty) {
      throw new Exception("Yarn Local dirs can't be empty")
    }
    localDirs
  }

  /** Used by unit tests. Do not call from other places. */
  private[spark] def clearLocalRootDirs(): Unit = {
    localRootDirs = null
  }

  /**
   * Shuffle the elements of a collection into a random order, returning the
   * result in a new collection. Unlike scala.util.Random.shuffle, this method
   * uses a local random number generator, avoiding inter-thread contention.
   */
  def randomize[T: ClassTag](seq: TraversableOnce[T]): Seq[T] = {
    randomizeInPlace(seq.toArray)
  }

  /**
   * Shuffle the elements of an array into a random order, modifying the
   * original array. Returns the original array.
   */
  def randomizeInPlace[T](arr: Array[T], rand: Random = new Random): Array[T] = {
    for (i <- (arr.length - 1) to 1 by -1) {
      val j = rand.nextInt(i + 1)
      val tmp = arr(j)
      arr(j) = arr(i)
      arr(i) = tmp
    }
    arr
  }

  /**
   * Get the local host's IP address in dotted-quad format (e.g. 1.2.3.4).
   * Note, this is typically not used from within core spark.
   */
  private lazy val localIpAddress: InetAddress = findLocalInetAddress()

  private def findLocalInetAddress(): InetAddress = {
    val defaultIpOverride = System.getenv("SPARK_LOCAL_IP")
    if (defaultIpOverride != null) {
      InetAddress.getByName(defaultIpOverride)
    } else {
      val address = InetAddress.getLocalHost
      if (address.isLoopbackAddress) {
        // Address resolves to something like 127.0.1.1, which happens on Debian; try to find
        // a better address using the local network interfaces
        // getNetworkInterfaces returns ifs in reverse order compared to ifconfig output order
        // on unix-like system. On windows, it returns in index order.
        // It's more proper to pick ip address following system output order.
        val activeNetworkIFs = NetworkInterface.getNetworkInterfaces.asScala.toSeq
        val reOrderedNetworkIFs = if (isWindows) activeNetworkIFs else activeNetworkIFs.reverse

        for (ni <- reOrderedNetworkIFs) {
          val addresses = ni.getInetAddresses.asScala
            .filterNot(addr => addr.isLinkLocalAddress || addr.isLoopbackAddress).toSeq
          if (addresses.nonEmpty) {
            val addr = addresses.find(_.isInstanceOf[Inet4Address]).getOrElse(addresses.head)
            // because of Inet6Address.toHostName may add interface at the end if it knows about it
            val strippedAddress = InetAddress.getByAddress(addr.getAddress)
            // We've found an address that looks reasonable!
            logWarning("Your hostname, " + InetAddress.getLocalHost.getHostName + " resolves to" +
              " a loopback address: " + address.getHostAddress + "; using " +
              strippedAddress.getHostAddress + " instead (on interface " + ni.getName + ")")
            logWarning("Set SPARK_LOCAL_IP if you need to bind to another address")
            return strippedAddress
          }
        }
        logWarning("Your hostname, " + InetAddress.getLocalHost.getHostName + " resolves to" +
          " a loopback address: " + address.getHostAddress + ", but we couldn't find any" +
          " external IP address!")
        logWarning("Set SPARK_LOCAL_IP if you need to bind to another address")
      }
      address
    }
  }

  private var customHostname: Option[String] = sys.env.get("SPARK_LOCAL_HOSTNAME")

  /**
   * Allow setting a custom host name because when we run on Mesos we need to use the same
   * hostname it reports to the master.
   */
  def setCustomHostname(hostname: String): Unit = {
    // DEBUG code
    Utils.checkHost(hostname)
    customHostname = Some(hostname)
  }

  /**
   * Get the local machine's FQDN.
   */
  def localCanonicalHostName(): String = {
    customHostname.getOrElse(localIpAddress.getCanonicalHostName)
  }

  /**
   * Get the local machine's hostname.
   */
  def localHostName(): String = {
    customHostname.getOrElse(localIpAddress.getHostAddress)
  }

  /**
   * Get the local machine's URI.
   */
  def localHostNameForURI(): String = {
    customHostname.getOrElse(InetAddresses.toUriString(localIpAddress))
  }

  /**
   * Checks if the host contains only valid hostname/ip without port
   * NOTE: Incase of IPV6 ip it should be enclosed inside []
   */
  def checkHost(host: String): Unit = {
    if (host != null && host.split(":").length > 2) {
      assert(host.startsWith("[") && host.endsWith("]"),
        s"Expected hostname or IPv6 IP enclosed in [] but got $host")
    } else {
      assert(host != null && host.indexOf(':') == -1, s"Expected hostname or IP but got $host")
    }
  }

  def checkHostPort(hostPort: String): Unit = {
    if (hostPort != null && hostPort.split(":").length > 2) {
      assert(hostPort != null && hostPort.indexOf("]:") != -1,
        s"Expected host and port but got $hostPort")
    } else {
      assert(hostPort != null && hostPort.indexOf(':') != -1,
        s"Expected host and port but got $hostPort")
    }
  }

  // Typically, this will be of order of number of nodes in cluster
  // If not, we should change it to LRUCache or something.
  private val hostPortParseResults = new ConcurrentHashMap[String, (String, Int)]()

  def parseHostPort(hostPort: String): (String, Int) = {
    // Check cache first.
    val cached = hostPortParseResults.get(hostPort)
    if (cached != null) {
      return cached
    }

    def setDefaultPortValue: (String, Int) = {
      val retval = (hostPort, 0)
      hostPortParseResults.put(hostPort, retval)
      retval
    }
    // checks if the hostport contains IPV6 ip and parses the host, port
    if (hostPort != null && hostPort.split(":").length > 2) {
      val indx: Int = hostPort.lastIndexOf("]:")
      if (-1 == indx) {
        return setDefaultPortValue
      }
      val port = hostPort.substring(indx + 2).trim()
      val retval = (hostPort.substring(0, indx + 1).trim(), if (port.isEmpty) 0 else port.toInt)
      hostPortParseResults.putIfAbsent(hostPort, retval)
    } else {
      val indx: Int = hostPort.lastIndexOf(':')
      if (-1 == indx) {
        return setDefaultPortValue
      }
      val port = hostPort.substring(indx + 1).trim()
      val retval = (hostPort.substring(0, indx).trim(), if (port.isEmpty) 0 else port.toInt)
      hostPortParseResults.putIfAbsent(hostPort, retval)
    }

    hostPortParseResults.get(hostPort)
  }

  /**
   * Return the string to tell how long has passed in milliseconds.
   * @param startTimeNs - a timestamp in nanoseconds returned by `System.nanoTime`.
   */
  def getUsedTimeNs(startTimeNs: Long): String = {
    s"${TimeUnit.NANOSECONDS.toMillis(System.nanoTime() - startTimeNs)} ms"
  }

  /**
   * Delete a file or directory and its contents recursively.
   * Don't follow directories if they are symlinks.
   * Throws an exception if deletion is unsuccessful.
   */
  def deleteRecursively(file: File): Unit = {
    if (file != null) {
      JavaUtils.deleteRecursively(file)
      ShutdownHookManager.removeShutdownDeleteDir(file)
    }
  }

  /**
   * Determines if a directory contains any files newer than cutoff seconds.
   *
   * @param dir must be the path to a directory, or IllegalArgumentException is thrown
   * @param cutoff measured in seconds. Returns true if there are any files or directories in the
   *               given directory whose last modified time is later than this many seconds ago
   */
  def doesDirectoryContainAnyNewFiles(dir: File, cutoff: Long): Boolean = {
    if (!dir.isDirectory) {
      throw new IllegalArgumentException(s"$dir is not a directory!")
    }
    val filesAndDirs = dir.listFiles()
    val cutoffTimeInMillis = System.currentTimeMillis - (cutoff * 1000)

    filesAndDirs.exists(_.lastModified() > cutoffTimeInMillis) ||
    filesAndDirs.filter(_.isDirectory).exists(
      subdir => doesDirectoryContainAnyNewFiles(subdir, cutoff)
    )
  }

  /**
   * Convert a time parameter such as (50s, 100ms, or 250us) to milliseconds for internal use. If
   * no suffix is provided, the passed number is assumed to be in ms.
   */
  def timeStringAsMs(str: String): Long = {
    JavaUtils.timeStringAsMs(str)
  }

  /**
   * Convert a time parameter such as (50s, 100ms, or 250us) to seconds for internal use. If
   * no suffix is provided, the passed number is assumed to be in seconds.
   */
  def timeStringAsSeconds(str: String): Long = {
    JavaUtils.timeStringAsSec(str)
  }

  /**
   * Convert a passed byte string (e.g. 50b, 100k, or 250m) to bytes for internal use.
   *
   * If no suffix is provided, the passed number is assumed to be in bytes.
   */
  def byteStringAsBytes(str: String): Long = {
    JavaUtils.byteStringAsBytes(str)
  }

  /**
   * Convert a passed byte string (e.g. 50b, 100k, or 250m) to kibibytes for internal use.
   *
   * If no suffix is provided, the passed number is assumed to be in kibibytes.
   */
  def byteStringAsKb(str: String): Long = {
    JavaUtils.byteStringAsKb(str)
  }

  /**
   * Convert a passed byte string (e.g. 50b, 100k, or 250m) to mebibytes for internal use.
   *
   * If no suffix is provided, the passed number is assumed to be in mebibytes.
   */
  def byteStringAsMb(str: String): Long = {
    JavaUtils.byteStringAsMb(str)
  }

  /**
   * Convert a passed byte string (e.g. 50b, 100k, or 250m, 500g) to gibibytes for internal use.
   *
   * If no suffix is provided, the passed number is assumed to be in gibibytes.
   */
  def byteStringAsGb(str: String): Long = {
    JavaUtils.byteStringAsGb(str)
  }

  /**
   * Convert a Java memory parameter passed to -Xmx (such as 300m or 1g) to a number of mebibytes.
   */
  def memoryStringToMb(str: String): Int = {
    // Convert to bytes, rather than directly to MiB, because when no units are specified the unit
    // is assumed to be bytes
    (JavaUtils.byteStringAsBytes(str) / 1024 / 1024).toInt
  }

  /**
   * Convert a quantity in bytes to a human-readable string such as "4.0 MiB".
   */
  def bytesToString(size: Long): String = bytesToString(BigInt(size))

  def bytesToString(size: BigInt): String = {
    val EiB = 1L << 60
    val PiB = 1L << 50
    val TiB = 1L << 40
    val GiB = 1L << 30
    val MiB = 1L << 20
    val KiB = 1L << 10

    if (size >= BigInt(1L << 11) * EiB) {
      // The number is too large, show it in scientific notation.
      BigDecimal(size, new MathContext(3, RoundingMode.HALF_UP)).toString() + " B"
    } else {
      val (value, unit) = {
        if (size >= 2 * EiB) {
          (BigDecimal(size) / EiB, "EiB")
        } else if (size >= 2 * PiB) {
          (BigDecimal(size) / PiB, "PiB")
        } else if (size >= 2 * TiB) {
          (BigDecimal(size) / TiB, "TiB")
        } else if (size >= 2 * GiB) {
          (BigDecimal(size) / GiB, "GiB")
        } else if (size >= 2 * MiB) {
          (BigDecimal(size) / MiB, "MiB")
        } else if (size >= 2 * KiB) {
          (BigDecimal(size) / KiB, "KiB")
        } else {
          (BigDecimal(size), "B")
        }
      }
      "%.1f %s".formatLocal(Locale.US, value, unit)
    }
  }

  /**
   * Returns a human-readable string representing a duration such as "35ms"
   */
  def msDurationToString(ms: Long): String = {
    val second = 1000
    val minute = 60 * second
    val hour = 60 * minute
    val locale = Locale.US

    ms match {
      case t if t < second =>
        "%d ms".formatLocal(locale, t)
      case t if t < minute =>
        "%.1f s".formatLocal(locale, t.toFloat / second)
      case t if t < hour =>
        "%.1f m".formatLocal(locale, t.toFloat / minute)
      case t =>
        "%.2f h".formatLocal(locale, t.toFloat / hour)
    }
  }

  /**
   * Convert a quantity in megabytes to a human-readable string such as "4.0 MiB".
   */
  def megabytesToString(megabytes: Long): String = {
    bytesToString(megabytes * 1024L * 1024L)
  }

  /**
   * Execute a command and return the process running the command.
   */
  def executeCommand(
      command: Seq[String],
      workingDir: File = new File("."),
      extraEnvironment: Map[String, String] = Map.empty,
      redirectStderr: Boolean = true): Process = {
    val builder = new ProcessBuilder(command: _*).directory(workingDir)
    val environment = builder.environment()
    for ((key, value) <- extraEnvironment) {
      environment.put(key, value)
    }
    val process = builder.start()
    if (redirectStderr) {
      val threadName = "redirect stderr for command " + command(0)
      def log(s: String): Unit = logInfo(s)
      processStreamByLine(threadName, process.getErrorStream, log)
    }
    process
  }

  /**
   * Execute a command and get its output, throwing an exception if it yields a code other than 0.
   */
  def executeAndGetOutput(
      command: Seq[String],
      workingDir: File = new File("."),
      extraEnvironment: Map[String, String] = Map.empty,
      redirectStderr: Boolean = true): String = {
    val process = executeCommand(command, workingDir, extraEnvironment, redirectStderr)
    val output = new StringBuilder
    val threadName = "read stdout for " + command(0)
    def appendToOutput(s: String): Unit = output.append(s).append("\n")
    val stdoutThread = processStreamByLine(threadName, process.getInputStream, appendToOutput)
    val exitCode = process.waitFor()
    stdoutThread.join()   // Wait for it to finish reading output
    if (exitCode != 0) {
      logError(s"Process $command exited with code $exitCode: $output")
      throw new SparkException(s"Process $command exited with code $exitCode")
    }
    output.toString
  }

  /**
   * Return and start a daemon thread that processes the content of the input stream line by line.
   */
  def processStreamByLine(
      threadName: String,
      inputStream: InputStream,
      processLine: String => Unit): Thread = {
    val t = new Thread(threadName) {
      override def run(): Unit = {
        for (line <- Source.fromInputStream(inputStream).getLines()) {
          processLine(line)
        }
      }
    }
    t.setDaemon(true)
    t.start()
    t
  }

  /**
   * Execute a block of code that evaluates to Unit, forwarding any uncaught exceptions to the
   * default UncaughtExceptionHandler
   *
   * NOTE: This method is to be called by the spark-started JVM process.
   */
  def tryOrExit(block: => Unit): Unit = {
    try {
      block
    } catch {
      case e: ControlThrowable => throw e
      case t: Throwable => sparkUncaughtExceptionHandler.uncaughtException(t)
    }
  }

  /**
   * Execute a block of code that evaluates to Unit, stop SparkContext if there is any uncaught
   * exception
   *
   * NOTE: This method is to be called by the driver-side components to avoid stopping the
   * user-started JVM process completely; in contrast, tryOrExit is to be called in the
   * spark-started JVM process .
   */
  def tryOrStopSparkContext(sc: SparkContext)(block: => Unit): Unit = {
    try {
      block
    } catch {
      case e: ControlThrowable => throw e
      case t: Throwable =>
        val currentThreadName = Thread.currentThread().getName
        if (sc != null) {
          logError(s"uncaught error in thread $currentThreadName, stopping SparkContext", t)
          sc.stopInNewThread()
        }
        if (!NonFatal(t)) {
          logError(s"throw uncaught fatal error in thread $currentThreadName", t)
          throw t
        }
    }
  }

  /**
   * Execute a block of code that returns a value, re-throwing any non-fatal uncaught
   * exceptions as IOException. This is used when implementing Externalizable and Serializable's
   * read and write methods, since Java's serializer will not report non-IOExceptions properly;
   * see SPARK-4080 for more context.
   */
  def tryOrIOException[T](block: => T): T = {
    try {
      block
    } catch {
      case e: IOException =>
        logError("Exception encountered", e)
        throw e
      case NonFatal(e) =>
        logError("Exception encountered", e)
        throw new IOException(e)
    }
  }

  /** Executes the given block. Log non-fatal errors if any, and only throw fatal errors */
  def tryLogNonFatalError(block: => Unit): Unit = {
    try {
      block
    } catch {
      case NonFatal(t) =>
        logError(s"Uncaught exception in thread ${Thread.currentThread().getName}", t)
    }
  }

  /**
   * Execute a block of code, then a finally block, but if exceptions happen in
   * the finally block, do not suppress the original exception.
   *
   * This is primarily an issue with `finally { out.close() }` blocks, where
   * close needs to be called to clean up `out`, but if an exception happened
   * in `out.write`, it's likely `out` may be corrupted and `out.close` will
   * fail as well. This would then suppress the original/likely more meaningful
   * exception from the original `out.write` call.
   */
  def tryWithSafeFinally[T](block: => T)(finallyBlock: => Unit): T = {
    var originalThrowable: Throwable = null
    try {
      block
    } catch {
      case t: Throwable =>
        // Purposefully not using NonFatal, because even fatal exceptions
        // we don't want to have our finallyBlock suppress
        originalThrowable = t
        throw originalThrowable
    } finally {
      try {
        finallyBlock
      } catch {
        case t: Throwable if (originalThrowable != null && originalThrowable != t) =>
          originalThrowable.addSuppressed(t)
          logWarning(s"Suppressing exception in finally: ${t.getMessage}", t)
          throw originalThrowable
      }
    }
  }

  /**
   * Execute a block of code and call the failure callbacks in the catch block. If exceptions occur
   * in either the catch or the finally block, they are appended to the list of suppressed
   * exceptions in original exception which is then rethrown.
   *
   * This is primarily an issue with `catch { abort() }` or `finally { out.close() }` blocks,
   * where the abort/close needs to be called to clean up `out`, but if an exception happened
   * in `out.write`, it's likely `out` may be corrupted and `abort` or `out.close` will
   * fail as well. This would then suppress the original/likely more meaningful
   * exception from the original `out.write` call.
   */
  def tryWithSafeFinallyAndFailureCallbacks[T](block: => T)
      (catchBlock: => Unit = (), finallyBlock: => Unit = ()): T = {
    var originalThrowable: Throwable = null
    try {
      block
    } catch {
      case cause: Throwable =>
        // Purposefully not using NonFatal, because even fatal exceptions
        // we don't want to have our finallyBlock suppress
        originalThrowable = cause
        try {
          logError("Aborting task", originalThrowable)
          if (TaskContext.get() != null) {
            TaskContext.get().markTaskFailed(originalThrowable)
          }
          catchBlock
        } catch {
          case t: Throwable =>
            if (originalThrowable != t) {
              originalThrowable.addSuppressed(t)
              logWarning(s"Suppressing exception in catch: ${t.getMessage}", t)
            }
        }
        throw originalThrowable
    } finally {
      try {
        finallyBlock
      } catch {
        case t: Throwable if (originalThrowable != null && originalThrowable != t) =>
          originalThrowable.addSuppressed(t)
          logWarning(s"Suppressing exception in finally: ${t.getMessage}", t)
          throw originalThrowable
      }
    }
  }

  // A regular expression to match classes of the internal Spark API's
  // that we want to skip when finding the call site of a method.
  private val SPARK_CORE_CLASS_REGEX =
    """^org\.apache\.spark(\.api\.java)?(\.util)?(\.rdd)?(\.broadcast)?\.[A-Z]""".r
  private val SPARK_SQL_CLASS_REGEX = """^org\.apache\.spark\.sql.*""".r

  /** Default filtering function for finding call sites using `getCallSite`. */
  private def sparkInternalExclusionFunction(className: String): Boolean = {
    val SCALA_CORE_CLASS_PREFIX = "scala"
    val isSparkClass = SPARK_CORE_CLASS_REGEX.findFirstIn(className).isDefined ||
      SPARK_SQL_CLASS_REGEX.findFirstIn(className).isDefined
    val isScalaClass = className.startsWith(SCALA_CORE_CLASS_PREFIX)
    // If the class is a Spark internal class or a Scala class, then exclude.
    isSparkClass || isScalaClass
  }

  /**
   * When called inside a class in the spark package, returns the name of the user code class
   * (outside the spark package) that called into Spark, as well as which Spark method they called.
   * This is used, for example, to tell users where in their code each RDD got created.
   *
   * @param skipClass Function that is used to exclude non-user-code classes.
   */
  def getCallSite(skipClass: String => Boolean = sparkInternalExclusionFunction): CallSite = {
    // Keep crawling up the stack trace until we find the first function not inside of the spark
    // package. We track the last (shallowest) contiguous Spark method. This might be an RDD
    // transformation, a SparkContext function (such as parallelize), or anything else that leads
    // to instantiation of an RDD. We also track the first (deepest) user method, file, and line.
    var lastSparkMethod = "<unknown>"
    var firstUserFile = "<unknown>"
    var firstUserLine = 0
    var insideSpark = true
    val callStack = new ArrayBuffer[String]() :+ "<unknown>"

    Thread.currentThread.getStackTrace().foreach { ste: StackTraceElement =>
      // When running under some profilers, the current stack trace might contain some bogus
      // frames. This is intended to ensure that we don't crash in these situations by
      // ignoring any frames that we can't examine.
      if (ste != null && ste.getMethodName != null
        && !ste.getMethodName.contains("getStackTrace")) {
        if (insideSpark) {
          if (skipClass(ste.getClassName)) {
            lastSparkMethod = if (ste.getMethodName == "<init>") {
              // Spark method is a constructor; get its class name
              ste.getClassName.substring(ste.getClassName.lastIndexOf('.') + 1)
            } else {
              ste.getMethodName
            }
            callStack(0) = ste.toString // Put last Spark method on top of the stack trace.
          } else {
            if (ste.getFileName != null) {
              firstUserFile = ste.getFileName
              if (ste.getLineNumber >= 0) {
                firstUserLine = ste.getLineNumber
              }
            }
            callStack += ste.toString
            insideSpark = false
          }
        } else {
          callStack += ste.toString
        }
      }
    }

    val callStackDepth = System.getProperty("spark.callstack.depth", "20").toInt
    val shortForm =
      if (firstUserFile == "HiveSessionImpl.java") {
        // To be more user friendly, show a nicer string for queries submitted from the JDBC
        // server.
        "Spark JDBC Server Query"
      } else {
        s"$lastSparkMethod at $firstUserFile:$firstUserLine"
      }
    val longForm = callStack.take(callStackDepth).mkString("\n")

    CallSite(shortForm, longForm)
  }

  private var compressedLogFileLengthCache: LoadingCache[String, java.lang.Long] = null
  private def getCompressedLogFileLengthCache(
      sparkConf: SparkConf): LoadingCache[String, java.lang.Long] = this.synchronized {
    if (compressedLogFileLengthCache == null) {
      val compressedLogFileLengthCacheSize = sparkConf.get(
        UNCOMPRESSED_LOG_FILE_LENGTH_CACHE_SIZE_CONF)
      compressedLogFileLengthCache = CacheBuilder.newBuilder()
        .maximumSize(compressedLogFileLengthCacheSize)
        .build[String, java.lang.Long](new CacheLoader[String, java.lang.Long]() {
        override def load(path: String): java.lang.Long = {
          Utils.getCompressedFileLength(new File(path))
        }
      })
    }
    compressedLogFileLengthCache
  }

  /**
   * Return the file length, if the file is compressed it returns the uncompressed file length.
   * It also caches the uncompressed file size to avoid repeated decompression. The cache size is
   * read from workerConf.
   */
  def getFileLength(file: File, workConf: SparkConf): Long = {
    if (file.getName.endsWith(".gz")) {
      getCompressedLogFileLengthCache(workConf).get(file.getAbsolutePath)
    } else {
      file.length
    }
  }

  /** Return uncompressed file length of a compressed file. */
  private def getCompressedFileLength(file: File): Long = {
    var gzInputStream: GZIPInputStream = null
    try {
      // Uncompress .gz file to determine file size.
      var fileSize = 0L
      gzInputStream = new GZIPInputStream(new FileInputStream(file))
      val bufSize = 1024
      val buf = new Array[Byte](bufSize)
      var numBytes = ByteStreams.read(gzInputStream, buf, 0, bufSize)
      while (numBytes > 0) {
        fileSize += numBytes
        numBytes = ByteStreams.read(gzInputStream, buf, 0, bufSize)
      }
      fileSize
    } catch {
      case e: Throwable =>
        logError(s"Cannot get file length of ${file}", e)
        throw e
    } finally {
      if (gzInputStream != null) {
        gzInputStream.close()
      }
    }
  }

  /** Return a string containing part of a file from byte 'start' to 'end'. */
  def offsetBytes(path: String, length: Long, start: Long, end: Long): String = {
    val file = new File(path)
    val effectiveEnd = math.min(length, end)
    val effectiveStart = math.max(0, start)
    val buff = new Array[Byte]((effectiveEnd-effectiveStart).toInt)
    val stream = if (path.endsWith(".gz")) {
      new GZIPInputStream(new FileInputStream(file))
    } else {
      new FileInputStream(file)
    }

    try {
      ByteStreams.skipFully(stream, effectiveStart)
      ByteStreams.readFully(stream, buff)
    } finally {
      stream.close()
    }
    Source.fromBytes(buff).mkString
  }

  /**
   * Return a string containing data across a set of files. The `startIndex`
   * and `endIndex` is based on the cumulative size of all the files take in
   * the given order. See figure below for more details.
   */
  def offsetBytes(files: Seq[File], fileLengths: Seq[Long], start: Long, end: Long): String = {
    assert(files.length == fileLengths.length)
    val startIndex = math.max(start, 0)
    val endIndex = math.min(end, fileLengths.sum)
    val fileToLength = files.zip(fileLengths).toMap
    logDebug("Log files: \n" + fileToLength.mkString("\n"))

    val stringBuffer = new StringBuffer((endIndex - startIndex).toInt)
    var sum = 0L
    files.zip(fileLengths).foreach { case (file, fileLength) =>
      val startIndexOfFile = sum
      val endIndexOfFile = sum + fileToLength(file)
      logDebug(s"Processing file $file, " +
        s"with start index = $startIndexOfFile, end index = $endIndex")

      /*
                                      ____________
       range 1:                      |            |
                                     |   case A   |

       files:   |==== file 1 ====|====== file 2 ======|===== file 3 =====|

                     |   case B  .       case C       .    case D    |
       range 2:      |___________.____________________.______________|
       */

      if (startIndex <= startIndexOfFile  && endIndex >= endIndexOfFile) {
        // Case C: read the whole file
        stringBuffer.append(offsetBytes(file.getAbsolutePath, fileLength, 0, fileToLength(file)))
      } else if (startIndex > startIndexOfFile && startIndex < endIndexOfFile) {
        // Case A and B: read from [start of required range] to [end of file / end of range]
        val effectiveStartIndex = startIndex - startIndexOfFile
        val effectiveEndIndex = math.min(endIndex - startIndexOfFile, fileToLength(file))
        stringBuffer.append(Utils.offsetBytes(
          file.getAbsolutePath, fileLength, effectiveStartIndex, effectiveEndIndex))
      } else if (endIndex > startIndexOfFile && endIndex < endIndexOfFile) {
        // Case D: read from [start of file] to [end of require range]
        val effectiveStartIndex = math.max(startIndex - startIndexOfFile, 0)
        val effectiveEndIndex = endIndex - startIndexOfFile
        stringBuffer.append(Utils.offsetBytes(
          file.getAbsolutePath, fileLength, effectiveStartIndex, effectiveEndIndex))
      }
      sum += fileToLength(file)
      logDebug(s"After processing file $file, string built is ${stringBuffer.toString}")
    }
    stringBuffer.toString
  }

  /**
   * Clone an object using a Spark serializer.
   */
  def clone[T: ClassTag](value: T, serializer: SerializerInstance): T = {
    serializer.deserialize[T](serializer.serialize(value))
  }

  private def isSpace(c: Char): Boolean = {
    " \t\r\n".indexOf(c) != -1
  }

  /**
   * Split a string of potentially quoted arguments from the command line the way that a shell
   * would do it to determine arguments to a command. For example, if the string is 'a "b c" d',
   * then it would be parsed as three arguments: 'a', 'b c' and 'd'.
   */
  def splitCommandString(s: String): Seq[String] = {
    val buf = new ArrayBuffer[String]
    var inWord = false
    var inSingleQuote = false
    var inDoubleQuote = false
    val curWord = new StringBuilder
    def endWord(): Unit = {
      buf += curWord.toString
      curWord.clear()
    }
    var i = 0
    while (i < s.length) {
      val nextChar = s.charAt(i)
      if (inDoubleQuote) {
        if (nextChar == '"') {
          inDoubleQuote = false
        } else if (nextChar == '\\') {
          if (i < s.length - 1) {
            // Append the next character directly, because only " and \ may be escaped in
            // double quotes after the shell's own expansion
            curWord.append(s.charAt(i + 1))
            i += 1
          }
        } else {
          curWord.append(nextChar)
        }
      } else if (inSingleQuote) {
        if (nextChar == '\'') {
          inSingleQuote = false
        } else {
          curWord.append(nextChar)
        }
        // Backslashes are not treated specially in single quotes
      } else if (nextChar == '"') {
        inWord = true
        inDoubleQuote = true
      } else if (nextChar == '\'') {
        inWord = true
        inSingleQuote = true
      } else if (!isSpace(nextChar)) {
        curWord.append(nextChar)
        inWord = true
      } else if (inWord && isSpace(nextChar)) {
        endWord()
        inWord = false
      }
      i += 1
    }
    if (inWord || inDoubleQuote || inSingleQuote) {
      endWord()
    }
    buf.toSeq
  }

 /* Calculates 'x' modulo 'mod', takes to consideration sign of x,
  * i.e. if 'x' is negative, than 'x' % 'mod' is negative too
  * so function return (x % mod) + mod in that case.
  */
  def nonNegativeMod(x: Int, mod: Int): Int = {
    val rawMod = x % mod
    rawMod + (if (rawMod < 0) mod else 0)
  }

  // Handles idiosyncrasies with hash (add more as required)
  // This method should be kept in sync with
  // org.apache.spark.network.util.JavaUtils#nonNegativeHash().
  def nonNegativeHash(obj: AnyRef): Int = {

    // Required ?
    if (obj eq null) return 0

    val hash = obj.hashCode
    // math.abs fails for Int.MinValue
    val hashAbs = if (Int.MinValue != hash) math.abs(hash) else 0

    // Nothing else to guard against ?
    hashAbs
  }

  /**
   * Returns the system properties map that is thread-safe to iterator over. It gets the
   * properties which have been set explicitly, as well as those for which only a default value
   * has been defined.
   */
  def getSystemProperties: Map[String, String] = {
    System.getProperties.stringPropertyNames().asScala
      .map(key => (key, System.getProperty(key))).toMap
  }

  /**
   * Method executed for repeating a task for side effects.
   * Unlike a for comprehension, it permits JVM JIT optimization
   */
  def times(numIters: Int)(f: => Unit): Unit = {
    var i = 0
    while (i < numIters) {
      f
      i += 1
    }
  }

  /**
   * Timing method based on iterations that permit JVM JIT optimization.
   *
   * @param numIters number of iterations
   * @param f function to be executed. If prepare is not None, the running time of each call to f
   *          must be an order of magnitude longer than one nanosecond for accurate timing.
   * @param prepare function to be executed before each call to f. Its running time doesn't count.
   * @return the total time across all iterations (not counting preparation time) in nanoseconds.
   */
  def timeIt(numIters: Int)(f: => Unit, prepare: Option[() => Unit] = None): Long = {
    if (prepare.isEmpty) {
      val startNs = System.nanoTime()
      times(numIters)(f)
      System.nanoTime() - startNs
    } else {
      var i = 0
      var sum = 0L
      while (i < numIters) {
        prepare.get.apply()
        val startNs = System.nanoTime()
        f
        sum += System.nanoTime() - startNs
        i += 1
      }
      sum
    }
  }

  /**
   * Counts the number of elements of an iterator using a while loop rather than calling
   * [[scala.collection.Iterator#size]] because it uses a for loop, which is slightly slower
   * in the current version of Scala.
   */
  def getIteratorSize(iterator: Iterator[_]): Long = {
    var count = 0L
    while (iterator.hasNext) {
      count += 1L
      iterator.next()
    }
    count
  }

  /**
   * Generate a zipWithIndex iterator, avoid index value overflowing problem
   * in scala's zipWithIndex
   */
  def getIteratorZipWithIndex[T](iter: Iterator[T], startIndex: Long): Iterator[(T, Long)] = {
    new Iterator[(T, Long)] {
      require(startIndex >= 0, "startIndex should be >= 0.")
      var index: Long = startIndex - 1L
      def hasNext: Boolean = iter.hasNext
      def next(): (T, Long) = {
        index += 1L
        (iter.next(), index)
      }
    }
  }

  /**
   * Creates a symlink.
   *
   * @param src absolute path to the source
   * @param dst relative path for the destination
   */
  def symlink(src: File, dst: File): Unit = {
    if (!src.isAbsolute()) {
      throw new IOException("Source must be absolute")
    }
    if (dst.isAbsolute()) {
      throw new IOException("Destination must be relative")
    }
    Files.createSymbolicLink(dst.toPath, src.toPath)
  }


  /** Return the class name of the given object, removing all dollar signs */
  def getFormattedClassName(obj: AnyRef): String = {
    getSimpleName(obj.getClass).replace("$", "")
  }

  /**
   * Return a Hadoop FileSystem with the scheme encoded in the given path.
   */
  def getHadoopFileSystem(path: URI, conf: Configuration): FileSystem = {
    FileSystem.get(path, conf)
  }

  /**
   * Return a Hadoop FileSystem with the scheme encoded in the given path.
   */
  def getHadoopFileSystem(path: String, conf: Configuration): FileSystem = {
    getHadoopFileSystem(new URI(path), conf)
  }

  /**
   * Whether the underlying operating system is Windows.
   */
  val isWindows = SystemUtils.IS_OS_WINDOWS

  /**
   * Whether the underlying operating system is Mac OS X.
   */
  val isMac = SystemUtils.IS_OS_MAC_OSX

  /**
   * Pattern for matching a Windows drive, which contains only a single alphabet character.
   */
  val windowsDrive = "([a-zA-Z])".r

  /**
   * Indicates whether Spark is currently running unit tests.
   */
  def isTesting: Boolean = {
    sys.env.contains("SPARK_TESTING") || sys.props.contains(IS_TESTING.key)
  }

  /**
   * Terminates a process waiting for at most the specified duration.
   *
   * @return the process exit value if it was successfully terminated, else None
   */
  def terminateProcess(process: Process, timeoutMs: Long): Option[Int] = {
    // Politely destroy first
    process.destroy()
    if (process.waitFor(timeoutMs, TimeUnit.MILLISECONDS)) {
      // Successful exit
      Option(process.exitValue())
    } else {
      try {
        process.destroyForcibly()
      } catch {
        case NonFatal(e) => logWarning("Exception when attempting to kill process", e)
      }
      // Wait, again, although this really should return almost immediately
      if (process.waitFor(timeoutMs, TimeUnit.MILLISECONDS)) {
        Option(process.exitValue())
      } else {
        logWarning("Timed out waiting to forcibly kill process")
        None
      }
    }
  }

  /**
   * Return the stderr of a process after waiting for the process to terminate.
   * If the process does not terminate within the specified timeout, return None.
   */
  def getStderr(process: Process, timeoutMs: Long): Option[String] = {
    val terminated = process.waitFor(timeoutMs, TimeUnit.MILLISECONDS)
    if (terminated) {
      Some(Source.fromInputStream(process.getErrorStream).getLines().mkString("\n"))
    } else {
      None
    }
  }

  /**
   * Execute the given block, logging and re-throwing any uncaught exception.
   * This is particularly useful for wrapping code that runs in a thread, to ensure
   * that exceptions are printed, and to avoid having to catch Throwable.
   */
  def logUncaughtExceptions[T](f: => T): T = {
    try {
      f
    } catch {
      case ct: ControlThrowable =>
        throw ct
      case t: Throwable =>
        logError(s"Uncaught exception in thread ${Thread.currentThread().getName}", t)
        throw t
    }
  }

  /** Executes the given block in a Try, logging any uncaught exceptions. */
  def tryLog[T](f: => T): Try[T] = {
    try {
      val res = f
      scala.util.Success(res)
    } catch {
      case ct: ControlThrowable =>
        throw ct
      case t: Throwable =>
        logError(s"Uncaught exception in thread ${Thread.currentThread().getName}", t)
        scala.util.Failure(t)
    }
  }

  /** Returns true if the given exception was fatal. See docs for scala.util.control.NonFatal. */
  def isFatalError(e: Throwable): Boolean = {
    e match {
      case NonFatal(_) |
           _: InterruptedException |
           _: NotImplementedError |
           _: ControlThrowable |
           _: LinkageError =>
        false
      case _ =>
        true
    }
  }

  /**
   * Return a well-formed URI for the file described by a user input string.
   *
   * If the supplied path does not contain a scheme, or is a relative path, it will be
   * converted into an absolute path with a file:// scheme.
   */
  def resolveURI(path: String): URI = {
    try {
      val uri = new URI(path)
      if (uri.getScheme() != null) {
        return uri
      }
      // make sure to handle if the path has a fragment (applies to yarn
      // distributed cache)
      if (uri.getFragment() != null) {
        val absoluteURI = new File(uri.getPath()).getAbsoluteFile().toURI()
        return new URI(absoluteURI.getScheme(), absoluteURI.getHost(), absoluteURI.getPath(),
          uri.getFragment())
      }
    } catch {
      case e: URISyntaxException =>
    }
    new File(path).getAbsoluteFile().toURI()
  }

  /** Resolve a comma-separated list of paths. */
  def resolveURIs(paths: String): String = {
    if (paths == null || paths.trim.isEmpty) {
      ""
    } else {
      paths.split(",").filter(_.trim.nonEmpty).map { p => Utils.resolveURI(p) }.mkString(",")
    }
  }

  /** Return all non-local paths from a comma-separated list of paths. */
  def nonLocalPaths(paths: String, testWindows: Boolean = false): Array[String] = {
    val windows = isWindows || testWindows
    if (paths == null || paths.trim.isEmpty) {
      Array.empty
    } else {
      paths.split(",").filter { p =>
        val uri = resolveURI(p)
        Option(uri.getScheme).getOrElse("file") match {
          case windowsDrive(d) if windows => false
          case "local" | "file" => false
          case _ => true
        }
      }
    }
  }

  /**
   * Load default Spark properties from the given file. If no file is provided,
   * use the common defaults file. This mutates state in the given SparkConf and
   * in this JVM's system properties if the config specified in the file is not
   * already set. Return the path of the properties file used.
   */
  def loadDefaultSparkProperties(conf: SparkConf, filePath: String = null): String = {
    val path = Option(filePath).getOrElse(getDefaultPropertiesFile())
    Option(path).foreach { confFile =>
      getPropertiesFromFile(confFile).filter { case (k, v) =>
        k.startsWith("spark.")
      }.foreach { case (k, v) =>
        conf.setIfMissing(k, v)
        sys.props.getOrElseUpdate(k, v)
      }
    }
    path
  }

  /**
   * Updates Spark config with properties from a set of Properties.
   * Provided properties have the highest priority.
   */
  def updateSparkConfigFromProperties(
      conf: SparkConf,
      properties: Map[String, String]) : Unit = {
    properties.filter { case (k, v) =>
      k.startsWith("spark.")
    }.foreach { case (k, v) =>
      conf.set(k, v)
    }
  }

  /**
   * Implements the same logic as JDK `java.lang.String#trim` by removing leading and trailing
   * non-printable characters less or equal to '\u0020' (SPACE) but preserves natural line
   * delimiters according to [[java.util.Properties]] load method. The natural line delimiters are
   * removed by JDK during load. Therefore any remaining ones have been specifically provided and
   * escaped by the user, and must not be ignored
   *
   * @param str
   * @return the trimmed value of str
   */
  private[util] def trimExceptCRLF(str: String): String = {
    val nonSpaceOrNaturalLineDelimiter: Char => Boolean = { ch =>
      ch > ' ' || ch == '\r' || ch == '\n'
    }

    val firstPos = str.indexWhere(nonSpaceOrNaturalLineDelimiter)
    val lastPos = str.lastIndexWhere(nonSpaceOrNaturalLineDelimiter)
    if (firstPos >= 0 && lastPos >= 0) {
      str.substring(firstPos, lastPos + 1)
    } else {
      ""
    }
  }

  /** Load properties present in the given file. */
  def getPropertiesFromFile(filename: String): Map[String, String] = {
    val file = new File(filename)
    require(file.exists(), s"Properties file $file does not exist")
    require(file.isFile(), s"Properties file $file is not a normal file")

    val inReader = new InputStreamReader(new FileInputStream(file), StandardCharsets.UTF_8)
    try {
      val properties = new Properties()
      properties.load(inReader)
      properties.stringPropertyNames().asScala
        .map { k => (k, trimExceptCRLF(properties.getProperty(k))) }
        .toMap

    } catch {
      case e: IOException =>
        throw new SparkException(s"Failed when loading Spark properties from $filename", e)
    } finally {
      inReader.close()
    }
  }

  /** Return the path of the default Spark properties file. */
  def getDefaultPropertiesFile(env: Map[String, String] = sys.env): String = {
    env.get("SPARK_CONF_DIR")
      .orElse(env.get("SPARK_HOME").map { t => s"$t${File.separator}conf" })
      .map { t => new File(s"$t${File.separator}spark-defaults.conf")}
      .filter(_.isFile)
      .map(_.getAbsolutePath)
      .orNull
  }

  /**
   * Return a nice string representation of the exception. It will call "printStackTrace" to
   * recursively generate the stack trace including the exception and its causes.
   */
  def exceptionString(e: Throwable): String = {
    if (e == null) {
      ""
    } else {
      // Use e.printStackTrace here because e.getStackTrace doesn't include the cause
      val stringWriter = new StringWriter()
      e.printStackTrace(new PrintWriter(stringWriter))
      stringWriter.toString
    }
  }

  private implicit class Lock(lock: LockInfo) {
    def lockString: String = {
      lock match {
        case monitor: MonitorInfo =>
          s"Monitor(${lock.getClassName}@${lock.getIdentityHashCode}})"
        case _ =>
          s"Lock(${lock.getClassName}@${lock.getIdentityHashCode}})"
      }
    }
  }

  /** Return a thread dump of all threads' stacktraces.  Used to capture dumps for the web UI */
  def getThreadDump(): Array[ThreadStackTrace] = {
    // We need to filter out null values here because dumpAllThreads() may return null array
    // elements for threads that are dead / don't exist.
    val threadInfos = ManagementFactory.getThreadMXBean.dumpAllThreads(true, true).filter(_ != null)
    threadInfos.sortWith { case (threadTrace1, threadTrace2) =>
        val v1 = if (threadTrace1.getThreadName.contains("Executor task launch")) 1 else 0
        val v2 = if (threadTrace2.getThreadName.contains("Executor task launch")) 1 else 0
        if (v1 == v2) {
          val name1 = threadTrace1.getThreadName().toLowerCase(Locale.ROOT)
          val name2 = threadTrace2.getThreadName().toLowerCase(Locale.ROOT)
          val nameCmpRes = name1.compareTo(name2)
          if (nameCmpRes == 0) {
            threadTrace1.getThreadId < threadTrace2.getThreadId
          } else {
            nameCmpRes < 0
          }
        } else {
          v1 > v2
        }
    }.map(threadInfoToThreadStackTrace)
  }

  def getThreadDumpForThread(threadId: Long): Option[ThreadStackTrace] = {
    if (threadId <= 0) {
      None
    } else {
      // The Int.MaxValue here requests the entire untruncated stack trace of the thread:
      val threadInfo =
        Option(ManagementFactory.getThreadMXBean.getThreadInfo(threadId, Int.MaxValue))
      threadInfo.map(threadInfoToThreadStackTrace)
    }
  }

  private def threadInfoToThreadStackTrace(threadInfo: ThreadInfo): ThreadStackTrace = {
    val monitors = threadInfo.getLockedMonitors.map(m => m.getLockedStackFrame -> m).toMap
    val stackTrace = StackTrace(threadInfo.getStackTrace.map { frame =>
      monitors.get(frame) match {
        case Some(monitor) =>
          monitor.getLockedStackFrame.toString + s" => holding ${monitor.lockString}"
        case None =>
          frame.toString
      }
    })

    // use a set to dedup re-entrant locks that are held at multiple places
    val heldLocks =
      (threadInfo.getLockedSynchronizers ++ threadInfo.getLockedMonitors).map(_.lockString).toSet

    ThreadStackTrace(
      threadId = threadInfo.getThreadId,
      threadName = threadInfo.getThreadName,
      threadState = threadInfo.getThreadState,
      stackTrace = stackTrace,
      blockedByThreadId =
        if (threadInfo.getLockOwnerId < 0) None else Some(threadInfo.getLockOwnerId),
      blockedByLock = Option(threadInfo.getLockInfo).map(_.lockString).getOrElse(""),
      holdingLocks = heldLocks.toSeq)
  }

  /**
   * Convert all spark properties set in the given SparkConf to a sequence of java options.
   */
  def sparkJavaOpts(conf: SparkConf, filterKey: (String => Boolean) = _ => true): Seq[String] = {
    conf.getAll
      .filter { case (k, _) => filterKey(k) }
      .map { case (k, v) => s"-D$k=$v" }
  }

  /**
   * Maximum number of retries when binding to a port before giving up.
   */
  def portMaxRetries(conf: SparkConf): Int = {
    val maxRetries = conf.getOption("spark.port.maxRetries").map(_.toInt)
    if (conf.contains(IS_TESTING)) {
      // Set a higher number of retries for tests...
      maxRetries.getOrElse(100)
    } else {
      maxRetries.getOrElse(16)
    }
  }

  /**
   * Returns the user port to try when trying to bind a service. Handles wrapping and skipping
   * privileged ports.
   */
  def userPort(base: Int, offset: Int): Int = {
    (base + offset - 1024) % (65536 - 1024) + 1024
  }

  /**
   * Attempt to start a service on the given port, or fail after a number of attempts.
   * Each subsequent attempt uses 1 + the port used in the previous attempt (unless the port is 0).
   *
   * @param startPort The initial port to start the service on.
   * @param startService Function to start service on a given port.
   *                     This is expected to throw java.net.BindException on port collision.
   * @param conf A SparkConf used to get the maximum number of retries when binding to a port.
   * @param serviceName Name of the service.
   * @return (service: T, port: Int)
   */
  def startServiceOnPort[T](
      startPort: Int,
      startService: Int => (T, Int),
      conf: SparkConf,
      serviceName: String = ""): (T, Int) = {

    require(startPort == 0 || (1024 <= startPort && startPort < 65536),
      "startPort should be between 1024 and 65535 (inclusive), or 0 for a random free port.")

    val serviceString = if (serviceName.isEmpty) "" else s" '$serviceName'"
    val maxRetries = portMaxRetries(conf)
    for (offset <- 0 to maxRetries) {
      // Do not increment port if startPort is 0, which is treated as a special port
      val tryPort = if (startPort == 0) {
        startPort
      } else {
        userPort(startPort, offset)
      }
      try {
        val (service, port) = startService(tryPort)
        logInfo(s"Successfully started service$serviceString on port $port.")
        return (service, port)
      } catch {
        case e: Exception if isBindCollision(e) =>
          if (offset >= maxRetries) {
            val exceptionMessage = if (startPort == 0) {
              s"${e.getMessage}: Service$serviceString failed after " +
                s"$maxRetries retries (on a random free port)! " +
                s"Consider explicitly setting the appropriate binding address for " +
                s"the service$serviceString (for example ${DRIVER_BIND_ADDRESS.key} " +
                s"for SparkDriver) to the correct binding address."
            } else {
              s"${e.getMessage}: Service$serviceString failed after " +
                s"$maxRetries retries (starting from $startPort)! Consider explicitly setting " +
                s"the appropriate port for the service$serviceString (for example spark.ui.port " +
                s"for SparkUI) to an available port or increasing spark.port.maxRetries."
            }
            val exception = new BindException(exceptionMessage)
            // restore original stack trace
            exception.setStackTrace(e.getStackTrace)
            throw exception
          }
          if (startPort == 0) {
            // As startPort 0 is for a random free port, it is most possibly binding address is
            // not correct.
            logWarning(s"Service$serviceString could not bind on a random free port. " +
              "You may check whether configuring an appropriate binding address.")
          } else {
            logWarning(s"Service$serviceString could not bind on port $tryPort. " +
              s"Attempting port ${tryPort + 1}.")
          }
      }
    }
    // Should never happen
    throw new SparkException(s"Failed to start service$serviceString on port $startPort")
  }

  /**
   * Return whether the exception is caused by an address-port collision when binding.
   */
  def isBindCollision(exception: Throwable): Boolean = {
    exception match {
      case e: BindException =>
        if (e.getMessage != null) {
          return true
        }
        isBindCollision(e.getCause)
      case e: MultiException =>
        e.getThrowables.asScala.exists(isBindCollision)
      case e: NativeIoException =>
        (e.getMessage != null && e.getMessage.startsWith("bind() failed: ")) ||
          isBindCollision(e.getCause)
      case e: Exception => isBindCollision(e.getCause)
      case _ => false
    }
  }

  /**
   * configure a new log4j level
   */
  def setLogLevel(l: org.apache.log4j.Level): Unit = {
    val rootLogger = org.apache.log4j.Logger.getRootLogger()
    rootLogger.setLevel(l)
    // Setting threshold to null as rootLevel will define log level for spark-shell
    Logging.sparkShellThresholdLevel = null
  }

  /**
   * Return the current system LD_LIBRARY_PATH name
   */
  def libraryPathEnvName: String = {
    if (isWindows) {
      "PATH"
    } else if (isMac) {
      "DYLD_LIBRARY_PATH"
    } else {
      "LD_LIBRARY_PATH"
    }
  }

  /**
   * Return the prefix of a command that appends the given library paths to the
   * system-specific library path environment variable. On Unix, for instance,
   * this returns the string LD_LIBRARY_PATH="path1:path2:$LD_LIBRARY_PATH".
   */
  def libraryPathEnvPrefix(libraryPaths: Seq[String]): String = {
    val libraryPathScriptVar = if (isWindows) {
      s"%${libraryPathEnvName}%"
    } else {
      "$" + libraryPathEnvName
    }
    val libraryPath = (libraryPaths :+ libraryPathScriptVar).mkString("\"",
      File.pathSeparator, "\"")
    val ampersand = if (Utils.isWindows) {
      " &"
    } else {
      ""
    }
    s"$libraryPathEnvName=$libraryPath$ampersand"
  }

  /**
   * Return the value of a config either through the SparkConf or the Hadoop configuration.
   * We Check whether the key is set in the SparkConf before look at any Hadoop configuration.
   * If the key is set in SparkConf, no matter whether it is running on YARN or not,
   * gets the value from SparkConf.
   * Only when the key is not set in SparkConf and running on YARN,
   * gets the value from Hadoop configuration.
   */
  def getSparkOrYarnConfig(conf: SparkConf, key: String, default: String): String = {
    if (conf.contains(key)) {
      conf.get(key, default)
    } else if (conf.get(SparkLauncher.SPARK_MASTER, null) == "yarn") {
      new YarnConfiguration(SparkHadoopUtil.get.newConfiguration(conf)).get(key, default)
    } else {
      default
    }
  }

  /**
   * Return a pair of host and port extracted from the `sparkUrl`.
   *
   * A spark url (`spark://host:port`) is a special URI that its scheme is `spark` and only contains
   * host and port.
   *
   * @throws org.apache.spark.SparkException if sparkUrl is invalid.
   */
  @throws(classOf[SparkException])
  def extractHostPortFromSparkUrl(sparkUrl: String): (String, Int) = {
    try {
      val uri = new java.net.URI(sparkUrl)
      val host = uri.getHost
      val port = uri.getPort
      if (uri.getScheme != "spark" ||
        host == null ||
        port < 0 ||
        (uri.getPath != null && !uri.getPath.isEmpty) || // uri.getPath returns "" instead of null
        uri.getFragment != null ||
        uri.getQuery != null ||
        uri.getUserInfo != null) {
        throw new SparkException("Invalid master URL: " + sparkUrl)
      }
      (host, port)
    } catch {
      case e: java.net.URISyntaxException =>
        throw new SparkException("Invalid master URL: " + sparkUrl, e)
    }
  }

  /**
   * Returns the current user name. This is the currently logged in user, unless that's been
   * overridden by the `SPARK_USER` environment variable.
   */
  def getCurrentUserName(): String = {
    Option(System.getenv("SPARK_USER"))
      .getOrElse(UserGroupInformation.getCurrentUser().getShortUserName())
  }

  val EMPTY_USER_GROUPS = Set.empty[String]

  // Returns the groups to which the current user belongs.
  def getCurrentUserGroups(sparkConf: SparkConf, username: String): Set[String] = {
    val groupProviderClassName = sparkConf.get(USER_GROUPS_MAPPING)
    if (groupProviderClassName != "") {
      try {
        val groupMappingServiceProvider = classForName(groupProviderClassName).
          getConstructor().newInstance().
          asInstanceOf[org.apache.spark.security.GroupMappingServiceProvider]
        val currentUserGroups = groupMappingServiceProvider.getGroups(username)
        return currentUserGroups
      } catch {
        case e: Exception => logError(s"Error getting groups for user=$username", e)
      }
    }
    EMPTY_USER_GROUPS
  }

  /**
   * Split the comma delimited string of master URLs into a list.
   * For instance, "spark://abc,def" becomes [spark://abc, spark://def].
   */
  def parseStandaloneMasterUrls(masterUrls: String): Array[String] = {
    masterUrls.stripPrefix("spark://").split(",").map("spark://" + _)
  }

  /** An identifier that backup masters use in their responses. */
  val BACKUP_STANDALONE_MASTER_PREFIX = "Current state is not alive"

  /** Return true if the response message is sent from a backup Master on standby. */
  def responseFromBackup(msg: String): Boolean = {
    msg.startsWith(BACKUP_STANDALONE_MASTER_PREFIX)
  }

  /**
   * To avoid calling `Utils.getCallSite` for every single RDD we create in the body,
   * set a dummy call site that RDDs use instead. This is for performance optimization.
   */
  def withDummyCallSite[T](sc: SparkContext)(body: => T): T = {
    val oldShortCallSite = sc.getLocalProperty(CallSite.SHORT_FORM)
    val oldLongCallSite = sc.getLocalProperty(CallSite.LONG_FORM)
    try {
      sc.setLocalProperty(CallSite.SHORT_FORM, "")
      sc.setLocalProperty(CallSite.LONG_FORM, "")
      body
    } finally {
      // Restore the old ones here
      sc.setLocalProperty(CallSite.SHORT_FORM, oldShortCallSite)
      sc.setLocalProperty(CallSite.LONG_FORM, oldLongCallSite)
    }
  }

  /**
   * Return whether the specified file is a parent directory of the child file.
   */
  @tailrec
  def isInDirectory(parent: File, child: File): Boolean = {
    if (child == null || parent == null) {
      return false
    }
    if (!child.exists() || !parent.exists() || !parent.isDirectory()) {
      return false
    }
    if (parent.equals(child)) {
      return true
    }
    isInDirectory(parent, child.getParentFile)
  }


  /**
   *
   * @return whether it is local mode
   */
  def isLocalMaster(conf: SparkConf): Boolean = {
    val master = conf.get("spark.master", "")
    master == "local" || master.startsWith("local[")
  }

  /**
   * Push based shuffle can only be enabled when external shuffle service is enabled.
   */
  def isPushBasedShuffleEnabled(conf: SparkConf): Boolean = {
    conf.get(PUSH_BASED_SHUFFLE_ENABLED) &&
      (conf.get(IS_TESTING).getOrElse(false) || conf.get(SHUFFLE_SERVICE_ENABLED))
  }

  /**
   * Return whether dynamic allocation is enabled in the given conf.
   */
  def isDynamicAllocationEnabled(conf: SparkConf): Boolean = {
    val dynamicAllocationEnabled = conf.get(DYN_ALLOCATION_ENABLED)
    dynamicAllocationEnabled &&
      (!isLocalMaster(conf) || conf.get(DYN_ALLOCATION_TESTING))
  }

  def isStreamingDynamicAllocationEnabled(conf: SparkConf): Boolean = {
    val streamingDynamicAllocationEnabled = conf.get(STREAMING_DYN_ALLOCATION_ENABLED)
    streamingDynamicAllocationEnabled &&
      (!isLocalMaster(conf) || conf.get(STREAMING_DYN_ALLOCATION_TESTING))
  }

  /**
   * Return the initial number of executors for dynamic allocation.
   */
  def getDynamicAllocationInitialExecutors(conf: SparkConf): Int = {
    if (conf.get(DYN_ALLOCATION_INITIAL_EXECUTORS) < conf.get(DYN_ALLOCATION_MIN_EXECUTORS)) {
      logWarning(s"${DYN_ALLOCATION_INITIAL_EXECUTORS.key} less than " +
        s"${DYN_ALLOCATION_MIN_EXECUTORS.key} is invalid, ignoring its setting, " +
          "please update your configs.")
    }

    if (conf.get(EXECUTOR_INSTANCES).getOrElse(0) < conf.get(DYN_ALLOCATION_MIN_EXECUTORS)) {
      logWarning(s"${EXECUTOR_INSTANCES.key} less than " +
        s"${DYN_ALLOCATION_MIN_EXECUTORS.key} is invalid, ignoring its setting, " +
          "please update your configs.")
    }

    val initialExecutors = Seq(
      conf.get(DYN_ALLOCATION_MIN_EXECUTORS),
      conf.get(DYN_ALLOCATION_INITIAL_EXECUTORS),
      conf.get(EXECUTOR_INSTANCES).getOrElse(0)).max

    logInfo(s"Using initial executors = $initialExecutors, max of " +
      s"${DYN_ALLOCATION_INITIAL_EXECUTORS.key}, ${DYN_ALLOCATION_MIN_EXECUTORS.key} and " +
        s"${EXECUTOR_INSTANCES.key}")
    initialExecutors
  }

  def tryWithResource[R <: Closeable, T](createResource: => R)(f: R => T): T = {
    val resource = createResource
    try f.apply(resource) finally resource.close()
  }

  /**
   * Returns a path of temporary file which is in the same directory with `path`.
   */
  def tempFileWith(path: File): File = {
    new File(path.getAbsolutePath + "." + UUID.randomUUID())
  }

  /**
   * Returns the name of this JVM process. This is OS dependent but typically (OSX, Linux, Windows),
   * this is formatted as PID@hostname.
   */
  def getProcessName(): String = {
    ManagementFactory.getRuntimeMXBean().getName()
  }

  /**
   * Utility function that should be called early in `main()` for daemons to set up some common
   * diagnostic state.
   */
  def initDaemon(log: Logger): Unit = {
    log.info(s"Started daemon with process name: ${Utils.getProcessName()}")
    SignalUtils.registerLogger(log)
  }

  /**
   * Return the jar files pointed by the "spark.jars" property. Spark internally will distribute
   * these jars through file server. In the YARN mode, it will return an empty list, since YARN
   * has its own mechanism to distribute jars.
   */
  def getUserJars(conf: SparkConf): Seq[String] = {
    conf.get(JARS).filter(_.nonEmpty)
  }

  /**
   * Return the local jar files which will be added to REPL's classpath. These jar files are
   * specified by --jars (spark.jars) or --packages, remote jars will be downloaded to local by
   * SparkSubmit at first.
   */
  def getLocalUserJarsForShell(conf: SparkConf): Seq[String] = {
    val localJars = conf.getOption("spark.repl.local.jars")
    localJars.map(_.split(",")).map(_.filter(_.nonEmpty)).toSeq.flatten
  }

  private[spark] val REDACTION_REPLACEMENT_TEXT = "*********(redacted)"

  /**
   * Redact the sensitive values in the given map. If a map key matches the redaction pattern then
   * its value is replaced with a dummy text.
   */
  def redact(conf: SparkConf, kvs: Seq[(String, String)]): Seq[(String, String)] = {
    val redactionPattern = conf.get(SECRET_REDACTION_PATTERN)
    redact(redactionPattern, kvs)
  }

  /**
   * Redact the sensitive values in the given map. If a map key matches the redaction pattern then
   * its value is replaced with a dummy text.
   */
  def redact[K, V](regex: Option[Regex], kvs: Seq[(K, V)]): Seq[(K, V)] = {
    regex match {
      case None => kvs
      case Some(r) => redact(r, kvs)
    }
  }

  /**
   * Redact the sensitive information in the given string.
   */
  def redact(regex: Option[Regex], text: String): String = {
    regex match {
      case None => text
      case Some(r) =>
        if (text == null || text.isEmpty) {
          text
        } else {
          r.replaceAllIn(text, REDACTION_REPLACEMENT_TEXT)
        }
    }
  }

  private def redact[K, V](redactionPattern: Regex, kvs: Seq[(K, V)]): Seq[(K, V)] = {
    // If the sensitive information regex matches with either the key or the value, redact the value
    // While the original intent was to only redact the value if the key matched with the regex,
    // we've found that especially in verbose mode, the value of the property may contain sensitive
    // information like so:
    // "sun.java.command":"org.apache.spark.deploy.SparkSubmit ... \
    // --conf spark.executorEnv.HADOOP_CREDSTORE_PASSWORD=secret_password ...
    //
    // And, in such cases, simply searching for the sensitive information regex in the key name is
    // not sufficient. The values themselves have to be searched as well and redacted if matched.
    // This does mean we may be accounting more false positives - for example, if the value of an
    // arbitrary property contained the term 'password', we may redact the value from the UI and
    // logs. In order to work around it, user would have to make the spark.redaction.regex property
    // more specific.
    kvs.map {
      case (key: String, value: String) =>
        redactionPattern.findFirstIn(key)
          .orElse(redactionPattern.findFirstIn(value))
          .map { _ => (key, REDACTION_REPLACEMENT_TEXT) }
          .getOrElse((key, value))
      case (key, value: String) =>
        redactionPattern.findFirstIn(value)
          .map { _ => (key, REDACTION_REPLACEMENT_TEXT) }
          .getOrElse((key, value))
      case (key, value) =>
        (key, value)
    }.asInstanceOf[Seq[(K, V)]]
  }

  /**
   * Looks up the redaction regex from within the key value pairs and uses it to redact the rest
   * of the key value pairs. No care is taken to make sure the redaction property itself is not
   * redacted. So theoretically, the property itself could be configured to redact its own value
   * when printing.
   */
  def redact(kvs: Map[String, String]): Seq[(String, String)] = {
    val redactionPattern = kvs.getOrElse(
      SECRET_REDACTION_PATTERN.key,
      SECRET_REDACTION_PATTERN.defaultValueString
    ).r
    redact(redactionPattern, kvs.toArray)
  }

  def redactCommandLineArgs(conf: SparkConf, commands: Seq[String]): Seq[String] = {
    val redactionPattern = conf.get(SECRET_REDACTION_PATTERN)
    commands.map {
      case PATTERN_FOR_COMMAND_LINE_ARG(key, value) =>
        val (_, newValue) = redact(redactionPattern, Seq((key, value))).head
        s"-D$key=$newValue"

      case cmd => cmd
    }
  }

  def stringToSeq(str: String): Seq[String] = {
    str.split(",").map(_.trim()).filter(_.nonEmpty)
  }

  /**
   * Create instances of extension classes.
   *
   * The classes in the given list must:
   * - Be sub-classes of the given base class.
   * - Provide either a no-arg constructor, or a 1-arg constructor that takes a SparkConf.
   *
   * The constructors are allowed to throw "UnsupportedOperationException" if the extension does not
   * want to be registered; this allows the implementations to check the Spark configuration (or
   * other state) and decide they do not need to be added. A log message is printed in that case.
   * Other exceptions are bubbled up.
   */
  def loadExtensions[T <: AnyRef](
      extClass: Class[T], classes: Seq[String], conf: SparkConf): Seq[T] = {
    classes.flatMap { name =>
      try {
        val klass = classForName[T](name)
        require(extClass.isAssignableFrom(klass),
          s"$name is not a subclass of ${extClass.getName()}.")

        val ext = Try(klass.getConstructor(classOf[SparkConf])) match {
          case Success(ctor) =>
            ctor.newInstance(conf)

          case Failure(_) =>
            klass.getConstructor().newInstance()
        }

        Some(ext.asInstanceOf[T])
      } catch {
        case _: NoSuchMethodException =>
          throw new SparkException(
            s"$name did not have a zero-argument constructor or a" +
              " single-argument constructor that accepts SparkConf. Note: if the class is" +
              " defined inside of another Scala class, then its constructors may accept an" +
              " implicit parameter that references the enclosing class; in this case, you must" +
              " define the class as a top-level class in order to prevent this extra" +
              " parameter from breaking Spark's ability to find a valid constructor.")

        case e: InvocationTargetException =>
          e.getCause() match {
            case uoe: UnsupportedOperationException =>
              logDebug(s"Extension $name not being initialized.", uoe)
              logInfo(s"Extension $name not being initialized.")
              None

            case null => throw e

            case cause => throw cause
          }
      }
    }
  }

  /**
   * Check the validity of the given Kubernetes master URL and return the resolved URL. Prefix
   * "k8s://" is appended to the resolved URL as the prefix is used by KubernetesClusterManager
   * in canCreate to determine if the KubernetesClusterManager should be used.
   */
  def checkAndGetK8sMasterUrl(rawMasterURL: String): String = {
    require(rawMasterURL.startsWith("k8s://"),
      "Kubernetes master URL must start with k8s://.")
    val masterWithoutK8sPrefix = rawMasterURL.substring("k8s://".length)

    // To handle master URLs, e.g., k8s://host:port.
    if (!masterWithoutK8sPrefix.contains("://")) {
      val resolvedURL = s"https://$masterWithoutK8sPrefix"
      logInfo("No scheme specified for kubernetes master URL, so defaulting to https. Resolved " +
        s"URL is $resolvedURL.")
      return s"k8s://$resolvedURL"
    }

    val masterScheme = new URI(masterWithoutK8sPrefix).getScheme

    val resolvedURL = Option(masterScheme).map(_.toLowerCase(Locale.ROOT)) match {
      case Some("https") =>
        masterWithoutK8sPrefix
      case Some("http") =>
        logWarning("Kubernetes master URL uses HTTP instead of HTTPS.")
        masterWithoutK8sPrefix
      case _ =>
        throw new IllegalArgumentException("Invalid Kubernetes master scheme: " + masterScheme
          + " found in URL: " + masterWithoutK8sPrefix)
    }

    s"k8s://$resolvedURL"
  }

  /**
   * Replaces all the {{EXECUTOR_ID}} occurrences with the Executor Id
   * and {{APP_ID}} occurrences with the App Id.
   */
  def substituteAppNExecIds(opt: String, appId: String, execId: String): String = {
    opt.replace("{{APP_ID}}", appId).replace("{{EXECUTOR_ID}}", execId)
  }

  /**
   * Replaces all the {{APP_ID}} occurrences with the App Id.
   */
  def substituteAppId(opt: String, appId: String): String = {
    opt.replace("{{APP_ID}}", appId)
  }

  def createSecret(conf: SparkConf): String = {
    val bits = conf.get(AUTH_SECRET_BIT_LENGTH)
    val rnd = new SecureRandom()
    val secretBytes = new Array[Byte](bits / JByte.SIZE)
    rnd.nextBytes(secretBytes)
    Hex.encodeHexString(secretBytes)
  }

  /**
   * Safer than Class obj's getSimpleName which may throw Malformed class name error in scala.
   * This method mimics scalatest's getSimpleNameOfAnObjectsClass.
   */
  def getSimpleName(cls: Class[_]): String = {
    try {
      cls.getSimpleName
    } catch {
      // TODO: the value returned here isn't even quite right; it returns simple names
      // like UtilsSuite$MalformedClassObject$MalformedClass instead of MalformedClass
      // The exact value may not matter much as it's used in log statements
      case _: InternalError =>
        stripDollars(stripPackages(cls.getName))
    }
  }

  /**
   * Remove the packages from full qualified class name
   */
  private def stripPackages(fullyQualifiedName: String): String = {
    fullyQualifiedName.split("\\.").takeRight(1)(0)
  }

  /**
   * Remove trailing dollar signs from qualified class name,
   * and return the trailing part after the last dollar sign in the middle
   */
  private def stripDollars(s: String): String = {
    val lastDollarIndex = s.lastIndexOf('$')
    if (lastDollarIndex < s.length - 1) {
      // The last char is not a dollar sign
      if (lastDollarIndex == -1 || !s.contains("$iw")) {
        // The name does not have dollar sign or is not an intepreter
        // generated class, so we should return the full string
        s
      } else {
        // The class name is intepreter generated,
        // return the part after the last dollar sign
        // This is the same behavior as getClass.getSimpleName
        s.substring(lastDollarIndex + 1)
      }
    }
    else {
      // The last char is a dollar sign
      // Find last non-dollar char
      val lastNonDollarChar = s.reverse.find(_ != '$')
      lastNonDollarChar match {
        case None => s
        case Some(c) =>
          val lastNonDollarIndex = s.lastIndexOf(c)
          if (lastNonDollarIndex == -1) {
            s
          } else {
            // Strip the trailing dollar signs
            // Invoke stripDollars again to get the simple name
            stripDollars(s.substring(0, lastNonDollarIndex + 1))
          }
      }
    }
  }

  /**
   * Regular expression matching full width characters.
   *
   * Looked at all the 0x0000-0xFFFF characters (unicode) and showed them under Xshell.
   * Found all the full width characters, then get the regular expression.
   */
  private val fullWidthRegex = ("""[""" +
    // scalastyle:off nonascii
    """\u1100-\u115F""" +
    """\u2E80-\uA4CF""" +
    """\uAC00-\uD7A3""" +
    """\uF900-\uFAFF""" +
    """\uFE10-\uFE19""" +
    """\uFE30-\uFE6F""" +
    """\uFF00-\uFF60""" +
    """\uFFE0-\uFFE6""" +
    // scalastyle:on nonascii
    """]""").r

  /**
   * Return the number of half widths in a given string. Note that a full width character
   * occupies two half widths.
   *
   * For a string consisting of 1 million characters, the execution of this method requires
   * about 50ms.
   */
  def stringHalfWidth(str: String): Int = {
    if (str == null) 0 else str.length + fullWidthRegex.findAllIn(str).size
  }

  def sanitizeDirName(str: String): String = {
    str.replaceAll("[ :/]", "-").replaceAll("[.${}'\"]", "_").toLowerCase(Locale.ROOT)
  }

  def isClientMode(conf: SparkConf): Boolean = {
    "client".equals(conf.get(SparkLauncher.DEPLOY_MODE, "client"))
  }

  /** Returns whether the URI is a "local:" URI. */
  def isLocalUri(uri: String): Boolean = {
    uri.startsWith(s"$LOCAL_SCHEME:")
  }

  /** Check whether the file of the path is splittable. */
  def isFileSplittable(path: Path, codecFactory: CompressionCodecFactory): Boolean = {
    val codec = codecFactory.getCodec(path)
    codec == null || codec.isInstanceOf[SplittableCompressionCodec]
  }

  /** Create a new properties object with the same values as `props` */
  def cloneProperties(props: Properties): Properties = {
    val resultProps = new Properties()
    props.forEach((k, v) => resultProps.put(k, v))
    resultProps
  }

  /**
   * Convert a sequence of `Path`s to a metadata string. When the length of metadata string
   * exceeds `stopAppendingThreshold`, stop appending paths for saving memory.
   */
  def buildLocationMetadata(paths: Seq[Path], stopAppendingThreshold: Int): String = {
    val metadata = new StringBuilder("[")
    var index: Int = 0
    while (index < paths.length && metadata.length < stopAppendingThreshold) {
      if (index > 0) {
        metadata.append(", ")
      }
      metadata.append(paths(index).toString)
      index += 1
    }
    metadata.append("]")
    metadata.toString
  }

  /**
<<<<<<< HEAD
   * Download Ivy URIs dependent jars.
   *
   * @param uri Ivy uri need to be downloaded.
   * @return Comma separated string list of URIs of downloaded jars
   */
  def resolveMavenDependencies(uri: URI): String = {
    val Seq(repositories, ivyRepoPath, ivySettingsPath) =
      Seq(
        "spark.jars.repositories",
        "spark.jars.ivy",
        "spark.jars.ivySettings"
      ).map(sys.props.get(_).orNull)
    // Create the IvySettings, either load from file or build defaults
    val ivySettings = Option(ivySettingsPath) match {
      case Some(path) =>
        SparkSubmitUtils.loadIvySettings(path, Option(repositories), Option(ivyRepoPath))

      case None =>
        SparkSubmitUtils.buildIvySettings(Option(repositories), Option(ivyRepoPath))
    }
    SparkSubmitUtils.resolveMavenCoordinates(uri.getAuthority, ivySettings,
      parseExcludeList(uri.getQuery), parseTransitive(uri.getQuery))
  }

  /**
   * @param queryString Ivy URI query part string.
   * @return Exclude list which contains grape parameters of exclude.
   *         Example: Input:  exclude=org.mortbay.jetty:jetty,org.eclipse.jetty:jetty-http
   *         Output:  [org.mortbay.jetty:jetty, org.eclipse.jetty:jetty-http]
   */
  private def parseExcludeList(queryString: String): Array[String] = {
    if (queryString == null || queryString.isEmpty) {
      Array.empty[String]
    } else {
      val mapTokens: Array[String] = queryString.split("&")
      assert(mapTokens.forall(_.split("=").length == 2), "Invalid query string: " + queryString)
      mapTokens.map(_.split("=")).map(kv => (kv(0), kv(1))).filter(_._1 == "exclude")
        .flatMap { case (_, excludeString) =>
          val excludes: Array[String] = excludeString.split(",")
          assert(excludes.forall(_.split(":").length == 2),
            "Invalid exclude string: expected 'org:module,org:module,..', found " + excludeString)
          excludes
        }
    }
  }

  /**
   * @param queryString Ivy URI query part string.
   * @return Exclude list which contains grape parameters of transitive.
   *         Example: Input:  exclude=org.mortbay.jetty:jetty&transitive=true
   *         Output:  true
   */
  private def parseTransitive(queryString: String): Boolean = {
    if (queryString == null || queryString.isEmpty) {
      false
    } else {
      val mapTokens: Array[String] = queryString.split("&")
      assert(mapTokens.forall(_.split("=").length == 2), "Invalid query string: " + queryString)
      val transitive = mapTokens.map(_.split("=")).map(kv => (kv(0), kv(1)))
        .filter(_._1 == "transitive")
      if (transitive.isEmpty) {
        false
      } else {
        transitive.last._2.toBoolean
      }
=======
   * Convert MEMORY_OFFHEAP_SIZE to MB Unit, return 0 if MEMORY_OFFHEAP_ENABLED is false.
   */
  def executorOffHeapMemorySizeAsMb(sparkConf: SparkConf): Int = {
    val sizeInMB = Utils.memoryStringToMb(sparkConf.get(MEMORY_OFFHEAP_SIZE).toString)
    checkOffHeapEnabled(sparkConf, sizeInMB).toInt
  }

  /**
   * return 0 if MEMORY_OFFHEAP_ENABLED is false.
   */
  def checkOffHeapEnabled(sparkConf: SparkConf, offHeapSize: Long): Long = {
    if (sparkConf.get(MEMORY_OFFHEAP_ENABLED)) {
      require(offHeapSize > 0,
        s"${MEMORY_OFFHEAP_SIZE.key} must be > 0 when ${MEMORY_OFFHEAP_ENABLED.key} == true")
      offHeapSize
    } else {
      0
>>>>>>> cf749011
    }
  }
}

private[util] object CallerContext extends Logging {
  val callerContextSupported: Boolean = {
    SparkHadoopUtil.get.conf.getBoolean("hadoop.caller.context.enabled", false) && {
      try {
        Utils.classForName("org.apache.hadoop.ipc.CallerContext")
        Utils.classForName("org.apache.hadoop.ipc.CallerContext$Builder")
        true
      } catch {
        case _: ClassNotFoundException =>
          false
        case NonFatal(e) =>
          logWarning("Fail to load the CallerContext class", e)
          false
      }
    }
  }
}

/**
 * An utility class used to set up Spark caller contexts to HDFS and Yarn. The `context` will be
 * constructed by parameters passed in.
 * When Spark applications run on Yarn and HDFS, its caller contexts will be written into Yarn RM
 * audit log and hdfs-audit.log. That can help users to better diagnose and understand how
 * specific applications impacting parts of the Hadoop system and potential problems they may be
 * creating (e.g. overloading NN). As HDFS mentioned in HDFS-9184, for a given HDFS operation, it's
 * very helpful to track which upper level job issues it.
 *
 * @param from who sets up the caller context (TASK, CLIENT, APPMASTER)
 *
 * The parameters below are optional:
 * @param upstreamCallerContext caller context the upstream application passes in
 * @param appId id of the app this task belongs to
 * @param appAttemptId attempt id of the app this task belongs to
 * @param jobId id of the job this task belongs to
 * @param stageId id of the stage this task belongs to
 * @param stageAttemptId attempt id of the stage this task belongs to
 * @param taskId task id
 * @param taskAttemptNumber task attempt id
 */
private[spark] class CallerContext(
  from: String,
  upstreamCallerContext: Option[String] = None,
  appId: Option[String] = None,
  appAttemptId: Option[String] = None,
  jobId: Option[Int] = None,
  stageId: Option[Int] = None,
  stageAttemptId: Option[Int] = None,
  taskId: Option[Long] = None,
  taskAttemptNumber: Option[Int] = None) extends Logging {

  private val context = prepareContext("SPARK_" +
    from +
    appId.map("_" + _).getOrElse("") +
    appAttemptId.map("_" + _).getOrElse("") +
    jobId.map("_JId_" + _).getOrElse("") +
    stageId.map("_SId_" + _).getOrElse("") +
    stageAttemptId.map("_" + _).getOrElse("") +
    taskId.map("_TId_" + _).getOrElse("") +
    taskAttemptNumber.map("_" + _).getOrElse("") +
    upstreamCallerContext.map("_" + _).getOrElse(""))

  private def prepareContext(context: String): String = {
    // The default max size of Hadoop caller context is 128
    lazy val len = SparkHadoopUtil.get.conf.getInt("hadoop.caller.context.max.size", 128)
    if (context == null || context.length <= len) {
      context
    } else {
      val finalContext = context.substring(0, len)
      logWarning(s"Truncated Spark caller context from $context to $finalContext")
      finalContext
    }
  }

  /**
   * Set up the caller context [[context]] by invoking Hadoop CallerContext API of
   * [[org.apache.hadoop.ipc.CallerContext]], which was added in hadoop 2.8.
   */
  def setCurrentContext(): Unit = {
    if (CallerContext.callerContextSupported) {
      try {
        val callerContext = Utils.classForName("org.apache.hadoop.ipc.CallerContext")
        val builder: Class[AnyRef] =
          Utils.classForName("org.apache.hadoop.ipc.CallerContext$Builder")
        val builderInst = builder.getConstructor(classOf[String]).newInstance(context)
        val hdfsContext = builder.getMethod("build").invoke(builderInst)
        callerContext.getMethod("setCurrent", callerContext).invoke(null, hdfsContext)
      } catch {
        case NonFatal(e) =>
          logWarning("Fail to set Spark caller context", e)
      }
    }
  }
}

/**
 * A utility class to redirect the child process's stdout or stderr.
 */
private[spark] class RedirectThread(
    in: InputStream,
    out: OutputStream,
    name: String,
    propagateEof: Boolean = false)
  extends Thread(name) {

  setDaemon(true)
  override def run(): Unit = {
    scala.util.control.Exception.ignoring(classOf[IOException]) {
      // FIXME: We copy the stream on the level of bytes to avoid encoding problems.
      Utils.tryWithSafeFinally {
        val buf = new Array[Byte](1024)
        var len = in.read(buf)
        while (len != -1) {
          out.write(buf, 0, len)
          out.flush()
          len = in.read(buf)
        }
      } {
        if (propagateEof) {
          out.close()
        }
      }
    }
  }
}

/**
 * An [[OutputStream]] that will store the last 10 kilobytes (by default) written to it
 * in a circular buffer. The current contents of the buffer can be accessed using
 * the toString method.
 */
private[spark] class CircularBuffer(sizeInBytes: Int = 10240) extends java.io.OutputStream {
  private var pos: Int = 0
  private var isBufferFull = false
  private val buffer = new Array[Byte](sizeInBytes)

  def write(input: Int): Unit = {
    buffer(pos) = input.toByte
    pos = (pos + 1) % buffer.length
    isBufferFull = isBufferFull || (pos == 0)
  }

  override def toString: String = {
    if (!isBufferFull) {
      return new String(buffer, 0, pos, StandardCharsets.UTF_8)
    }

    val nonCircularBuffer = new Array[Byte](sizeInBytes)
    System.arraycopy(buffer, pos, nonCircularBuffer, 0, buffer.length - pos)
    System.arraycopy(buffer, 0, nonCircularBuffer, buffer.length - pos, pos)
    new String(nonCircularBuffer, StandardCharsets.UTF_8)
  }
}<|MERGE_RESOLUTION|>--- conflicted
+++ resolved
@@ -2981,7 +2981,6 @@
   }
 
   /**
-<<<<<<< HEAD
    * Download Ivy URIs dependent jars.
    *
    * @param uri Ivy uri need to be downloaded.
@@ -3047,7 +3046,6 @@
       } else {
         transitive.last._2.toBoolean
       }
-=======
    * Convert MEMORY_OFFHEAP_SIZE to MB Unit, return 0 if MEMORY_OFFHEAP_ENABLED is false.
    */
   def executorOffHeapMemorySizeAsMb(sparkConf: SparkConf): Int = {
@@ -3065,7 +3063,6 @@
       offHeapSize
     } else {
       0
->>>>>>> cf749011
     }
   }
 }
