/*
 * Licensed to the Apache Software Foundation (ASF) under one or more
 * contributor license agreements.  See the NOTICE file distributed with
 * this work for additional information regarding copyright ownership.
 * The ASF licenses this file to You under the Apache License, Version 2.0
 * (the "License"); you may not use this file except in compliance with
 * the License.  You may obtain a copy of the License at
 *
 *    http://www.apache.org/licenses/LICENSE-2.0
 *
 * Unless required by applicable law or agreed to in writing, software
 * distributed under the License is distributed on an "AS IS" BASIS,
 * WITHOUT WARRANTIES OR CONDITIONS OF ANY KIND, either express or implied.
 * See the License for the specific language governing permissions and
 * limitations under the License.
 */

package org.apache.spark.util.collection

import java.io.{InputStream, BufferedInputStream, FileInputStream, File, Serializable, EOFException}
import java.util.Comparator

import scala.collection.BufferedIterator
import scala.collection.mutable
import scala.collection.mutable.ArrayBuffer

import com.google.common.io.ByteStreams

import org.apache.spark.{Logging, SparkEnv}
import org.apache.spark.annotation.DeveloperApi
import org.apache.spark.serializer.Serializer
import org.apache.spark.storage.{BlockId, BlockManager}
import org.apache.spark.util.collection.ExternalAppendOnlyMap.HashComparator

/**
 * :: DeveloperApi ::
 * An append-only map that spills sorted content to disk when there is insufficient space for it
 * to grow.
 *
 * This map takes two passes over the data:
 *
 *   (1) Values are merged into combiners, which are sorted and spilled to disk as necessary
 *   (2) Combiners are read from disk and merged together
 *
 * The setting of the spill threshold faces the following trade-off: If the spill threshold is
 * too high, the in-memory map may occupy more memory than is available, resulting in OOM.
 * However, if the spill threshold is too low, we spill frequently and incur unnecessary disk
 * writes. This may lead to a performance regression compared to the normal case of using the
 * non-spilling AppendOnlyMap.
 *
 * Two parameters control the memory threshold:
 *
 *   `spark.shuffle.memoryFraction` specifies the collective amount of memory used for storing
 *   these maps as a fraction of the executor's total memory. Since each concurrently running
 *   task maintains one map, the actual threshold for each map is this quantity divided by the
 *   number of running tasks.
 *
 *   `spark.shuffle.safetyFraction` specifies an additional margin of safety as a fraction of
 *   this threshold, in case map size estimation is not sufficiently accurate.
 */
@DeveloperApi
class ExternalAppendOnlyMap[K, V, C](
    createCombiner: V => C,
    mergeValue: (C, V) => C,
    mergeCombiners: (C, C) => C,
    serializer: Serializer = SparkEnv.get.serializer,
    blockManager: BlockManager = SparkEnv.get.blockManager)
  extends Iterable[(K, C)] with Serializable with Logging {

  private var currentMap = new SizeTrackingAppendOnlyMap[K, C]
  private val spilledMaps = new ArrayBuffer[DiskMapIterator]
  private val sparkConf = SparkEnv.get.conf
  private val diskBlockManager = blockManager.diskBlockManager

  // Collective memory threshold shared across all running tasks
  private val maxMemoryThreshold = {
    val memoryFraction = sparkConf.getDouble("spark.shuffle.memoryFraction", 0.3)
    val safetyFraction = sparkConf.getDouble("spark.shuffle.safetyFraction", 0.8)
    (Runtime.getRuntime.maxMemory * memoryFraction * safetyFraction).toLong
  }

  // Number of pairs in the in-memory map
  private var numPairsInMemory = 0L

  // Number of in-memory pairs inserted before tracking the map's shuffle memory usage
  private val trackMemoryThreshold = 1000

  /**
   * Size of object batches when reading/writing from serializers.
   *
   * Objects are written in batches, with each batch using its own serialization stream. This
   * cuts down on the size of reference-tracking maps constructed when deserializing a stream.
   *
   * NOTE: Setting this too low can cause excessive copying when serializing, since some serializers
   * grow internal data structures by growing + copying every time the number of objects doubles.
   */
  private val serializerBatchSize = sparkConf.getLong("spark.shuffle.spill.batchSize", 10000)

  // How many times we have spilled so far
  private var spillCount = 0

  // Number of bytes spilled in total
  private var _memoryBytesSpilled = 0L
  private var _diskBytesSpilled = 0L

  private val fileBufferSize = sparkConf.getInt("spark.shuffle.file.buffer.kb", 100) * 1024
  private val keyComparator = new HashComparator[K]
  private val ser = serializer.newInstance()
  private val threadId = Thread.currentThread().getId

  /**
   * Insert the given key and value into the map.
   *
   * If the underlying map is about to grow, check if the global pool of shuffle memory has
   * enough room for this to happen. If so, allocate the memory required to grow the map;
   * otherwise, spill the in-memory map to disk.
   *
   * The shuffle memory usage of the first trackMemoryThreshold entries is not tracked.
   */
  def insert(key: K, value: V) {
    val update: (Boolean, C) => C = (hadVal, oldVal) => {
      if (hadVal) mergeValue(oldVal, value) else createCombiner(value)
    }
    if (numPairsInMemory > trackMemoryThreshold && currentMap.atGrowThreshold) {
      val mapSize = currentMap.estimateSize()
      var shouldSpill = false
      val shuffleMemoryMap = SparkEnv.get.shuffleMemoryMap

      // Atomically check whether there is sufficient memory in the global pool for
      // this map to grow and, if possible, allocate the required amount
      shuffleMemoryMap.synchronized {
<<<<<<< HEAD
        val threadId = Thread.currentThread().getId
        val previouslyOccupiedMemory = shuffleMemoryMap.get(threadId).getOrElse(0L)
=======
        val previouslyOccupiedMemory = shuffleMemoryMap.get(threadId)
>>>>>>> 2d25e348
        val availableMemory = maxMemoryThreshold -
          (shuffleMemoryMap.values.sum - previouslyOccupiedMemory)

        // Assume map growth factor is 2x
        shouldSpill = availableMemory < mapSize * 2
        if (!shouldSpill) {
          shuffleMemoryMap(threadId) = mapSize * 2
        }
      }
      // Do not synchronize spills
      if (shouldSpill) {
        spill(mapSize)
      }
    }
    currentMap.changeValue(key, update)
    numPairsInMemory += 1
  }

  /**
   * Sort the existing contents of the in-memory map and spill them to a temporary file on disk.
   */
  private def spill(mapSize: Long) {
    spillCount += 1
    logWarning("Thread %d spilling in-memory map of %d MB to disk (%d time%s so far)"
      .format(threadId, mapSize / (1024 * 1024), spillCount, if (spillCount > 1) "s" else ""))
    val (blockId, file) = diskBlockManager.createTempBlock()
    var writer = blockManager.getDiskWriter(blockId, file, serializer, fileBufferSize)
    var objectsWritten = 0

    // List of batch sizes (bytes) in the order they are written to disk
    val batchSizes = new ArrayBuffer[Long]

    // Flush the disk writer's contents to disk, and update relevant variables
    def flush() = {
      writer.commit()
      val bytesWritten = writer.bytesWritten
      batchSizes.append(bytesWritten)
      _diskBytesSpilled += bytesWritten
      objectsWritten = 0
    }

    try {
      val it = currentMap.destructiveSortedIterator(keyComparator)
      while (it.hasNext) {
        val kv = it.next()
        writer.write(kv)
        objectsWritten += 1

        if (objectsWritten == serializerBatchSize) {
          flush()
          writer.close()
          writer = blockManager.getDiskWriter(blockId, file, serializer, fileBufferSize)
        }
      }
      if (objectsWritten > 0) {
        flush()
      }
    } finally {
      // Partial failures cannot be tolerated; do not revert partial writes
      writer.close()
    }

    currentMap = new SizeTrackingAppendOnlyMap[K, C]
    spilledMaps.append(new DiskMapIterator(file, blockId, batchSizes))

    // Reset the amount of shuffle memory used by this map in the global pool
    val shuffleMemoryMap = SparkEnv.get.shuffleMemoryMap
    shuffleMemoryMap.synchronized {
      shuffleMemoryMap(Thread.currentThread().getId) = 0
    }
    numPairsInMemory = 0
    _memoryBytesSpilled += mapSize
  }

  def memoryBytesSpilled: Long = _memoryBytesSpilled
  def diskBytesSpilled: Long = _diskBytesSpilled

  /**
   * Return an iterator that merges the in-memory map with the spilled maps.
   * If no spill has occurred, simply return the in-memory map's iterator.
   */
  override def iterator: Iterator[(K, C)] = {
    if (spilledMaps.isEmpty) {
      currentMap.iterator
    } else {
      new ExternalIterator()
    }
  }

  /**
   * An iterator that sort-merges (K, C) pairs from the in-memory map and the spilled maps
   */
  private class ExternalIterator extends Iterator[(K, C)] {

    // A queue that maintains a buffer for each stream we are currently merging
    // This queue maintains the invariant that it only contains non-empty buffers
    private val mergeHeap = new mutable.PriorityQueue[StreamBuffer]

    // Input streams are derived both from the in-memory map and spilled maps on disk
    // The in-memory map is sorted in place, while the spilled maps are already in sorted order
    private val sortedMap = currentMap.destructiveSortedIterator(keyComparator)
    private val inputStreams = (Seq(sortedMap) ++ spilledMaps).map(it => it.buffered)

    inputStreams.foreach { it =>
      val kcPairs = getMorePairs(it)
      if (kcPairs.length > 0) {
        mergeHeap.enqueue(new StreamBuffer(it, kcPairs))
      }
    }

    /**
     * Fetch from the given iterator until a key of different hash is retrieved.
     *
     * In the event of key hash collisions, this ensures no pairs are hidden from being merged.
     * Assume the given iterator is in sorted order.
     */
    private def getMorePairs(it: BufferedIterator[(K, C)]): ArrayBuffer[(K, C)] = {
      val kcPairs = new ArrayBuffer[(K, C)]
      if (it.hasNext) {
        var kc = it.next()
        kcPairs += kc
        val minHash = hashKey(kc)
        while (it.hasNext && it.head._1.hashCode() == minHash) {
          kc = it.next()
          kcPairs += kc
        }
      }
      kcPairs
    }

    /**
     * If the given buffer contains a value for the given key, merge that value into
     * baseCombiner and remove the corresponding (K, C) pair from the buffer.
     */
    private def mergeIfKeyExists(key: K, baseCombiner: C, buffer: StreamBuffer): C = {
      var i = 0
      while (i < buffer.pairs.length) {
        val pair = buffer.pairs(i)
        if (pair._1 == key) {
          buffer.pairs.remove(i)
          return mergeCombiners(baseCombiner, pair._2)
        }
        i += 1
      }
      baseCombiner
    }

    /**
     * Return true if there exists an input stream that still has unvisited pairs.
     */
    override def hasNext: Boolean = mergeHeap.length > 0

    /**
     * Select a key with the minimum hash, then combine all values with the same key from all
     * input streams.
     */
    override def next(): (K, C) = {
      if (mergeHeap.length == 0) {
        throw new NoSuchElementException
      }
      // Select a key from the StreamBuffer that holds the lowest key hash
      val minBuffer = mergeHeap.dequeue()
      val minPairs = minBuffer.pairs
      val minHash = minBuffer.minKeyHash
      val minPair = minPairs.remove(0)
      val minKey = minPair._1
      var minCombiner = minPair._2
      assert(hashKey(minPair) == minHash)

      // For all other streams that may have this key (i.e. have the same minimum key hash),
      // merge in the corresponding value (if any) from that stream
      val mergedBuffers = ArrayBuffer[StreamBuffer](minBuffer)
      while (mergeHeap.length > 0 && mergeHeap.head.minKeyHash == minHash) {
        val newBuffer = mergeHeap.dequeue()
        minCombiner = mergeIfKeyExists(minKey, minCombiner, newBuffer)
        mergedBuffers += newBuffer
      }

      // Repopulate each visited stream buffer and add it back to the queue if it is non-empty
      mergedBuffers.foreach { buffer =>
        if (buffer.isEmpty) {
          buffer.pairs ++= getMorePairs(buffer.iterator)
        }
        if (!buffer.isEmpty) {
          mergeHeap.enqueue(buffer)
        }
      }

      (minKey, minCombiner)
    }

    /**
     * A buffer for streaming from a map iterator (in-memory or on-disk) sorted by key hash.
     * Each buffer maintains the lowest-ordered keys in the corresponding iterator. Due to
     * hash collisions, it is possible for multiple keys to be "tied" for being the lowest.
     *
     * StreamBuffers are ordered by the minimum key hash found across all of their own pairs.
     */
    private class StreamBuffer(
        val iterator: BufferedIterator[(K, C)],
        val pairs: ArrayBuffer[(K, C)])
      extends Comparable[StreamBuffer] {

      def isEmpty = pairs.length == 0

      // Invalid if there are no more pairs in this stream
      def minKeyHash: Int = {
        assert(pairs.length > 0)
        hashKey(pairs.head)
      }

      override def compareTo(other: StreamBuffer): Int = {
        // descending order because mutable.PriorityQueue dequeues the max, not the min
        if (other.minKeyHash < minKeyHash) -1 else if (other.minKeyHash == minKeyHash) 0 else 1
      }
    }
  }

  /**
   * An iterator that returns (K, C) pairs in sorted order from an on-disk map
   */
  private class DiskMapIterator(file: File, blockId: BlockId, batchSizes: ArrayBuffer[Long])
    extends Iterator[(K, C)] {
    private val fileStream = new FileInputStream(file)
    private val bufferedStream = new BufferedInputStream(fileStream, fileBufferSize)

    // An intermediate stream that reads from exactly one batch
    // This guards against pre-fetching and other arbitrary behavior of higher level streams
    private var batchStream = nextBatchStream()
    private var compressedStream = blockManager.wrapForCompression(blockId, batchStream)
    private var deserializeStream = ser.deserializeStream(compressedStream)
    private var nextItem: (K, C) = null
    private var objectsRead = 0

    /**
     * Construct a stream that reads only from the next batch.
     */
    private def nextBatchStream(): InputStream = {
      if (batchSizes.length > 0) {
        ByteStreams.limit(bufferedStream, batchSizes.remove(0))
      } else {
        // No more batches left
        bufferedStream
      }
    }

    /**
     * Return the next (K, C) pair from the deserialization stream.
     *
     * If the current batch is drained, construct a stream for the next batch and read from it.
     * If no more pairs are left, return null.
     */
    private def readNextItem(): (K, C) = {
      try {
        val item = deserializeStream.readObject().asInstanceOf[(K, C)]
        objectsRead += 1
        if (objectsRead == serializerBatchSize) {
          batchStream = nextBatchStream()
          compressedStream = blockManager.wrapForCompression(blockId, batchStream)
          deserializeStream = ser.deserializeStream(compressedStream)
          objectsRead = 0
        }
        item
      } catch {
        case e: EOFException =>
          cleanup()
          null
      }
    }

    override def hasNext: Boolean = {
      if (nextItem == null) {
        nextItem = readNextItem()
      }
      nextItem != null
    }

    override def next(): (K, C) = {
      val item = if (nextItem == null) readNextItem() else nextItem
      if (item == null) {
        throw new NoSuchElementException
      }
      nextItem = null
      item
    }

    // TODO: Ensure this gets called even if the iterator isn't drained.
    private def cleanup() {
      deserializeStream.close()
      file.delete()
    }
  }

  /** Convenience function to hash the given (K, C) pair by the key. */
  private def hashKey(kc: (K, C)): Int = ExternalAppendOnlyMap.hash(kc._1)
}

private[spark] object ExternalAppendOnlyMap {

  /**
   * Return the hash code of the given object. If the object is null, return a special hash code.
   */
  private def hash[T](obj: T): Int = {
    if (obj == null) 0 else obj.hashCode()
  }

  /**
   * A comparator which sorts arbitrary keys based on their hash codes.
   */
  private class HashComparator[K] extends Comparator[K] {
    def compare(key1: K, key2: K): Int = {
      val hash1 = hash(key1)
      val hash2 = hash(key2)
      if (hash1 < hash2) -1 else if (hash1 == hash2) 0 else 1
    }
  }
}<|MERGE_RESOLUTION|>--- conflicted
+++ resolved
@@ -129,14 +129,9 @@
       // Atomically check whether there is sufficient memory in the global pool for
       // this map to grow and, if possible, allocate the required amount
       shuffleMemoryMap.synchronized {
-<<<<<<< HEAD
-        val threadId = Thread.currentThread().getId
-        val previouslyOccupiedMemory = shuffleMemoryMap.get(threadId).getOrElse(0L)
-=======
         val previouslyOccupiedMemory = shuffleMemoryMap.get(threadId)
->>>>>>> 2d25e348
         val availableMemory = maxMemoryThreshold -
-          (shuffleMemoryMap.values.sum - previouslyOccupiedMemory)
+          (shuffleMemoryMap.values.sum - previouslyOccupiedMemory.getOrElse(0L))
 
         // Assume map growth factor is 2x
         shouldSpill = availableMemory < mapSize * 2
