--- conflicted
+++ resolved
@@ -387,8 +387,9 @@
   /**
    * Return true if the given config matches either `spark.*.port` or `spark.port.*`.
    */
-<<<<<<< HEAD
-  def isSparkPortConf(name: String): Boolean = name.startsWith("spark.") && name.endsWith(".port")
+  def isSparkPortConf(name: String): Boolean = {
+    (name.startsWith("spark.") && name.endsWith(".port")) || name.startsWith("spark.port.")
+  }
 
   /**
    * Returns the configuration key to use for the given user-provided key, translating
@@ -448,9 +449,5 @@
       }
     }
 
-=======
-  def isSparkPortConf(name: String): Boolean = {
-    (name.startsWith("spark.") && name.endsWith(".port")) || name.startsWith("spark.port.")
->>>>>>> 76389c5b
   }
 }