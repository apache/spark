/*
 * Licensed to the Apache Software Foundation (ASF) under one or more
 * contributor license agreements.  See the NOTICE file distributed with
 * this work for additional information regarding copyright ownership.
 * The ASF licenses this file to You under the Apache License, Version 2.0
 * (the "License"); you may not use this file except in compliance with
 * the License.  You may obtain a copy of the License at
 *
 *    http://www.apache.org/licenses/LICENSE-2.0
 *
 * Unless required by applicable law or agreed to in writing, software
 * distributed under the License is distributed on an "AS IS" BASIS,
 * WITHOUT WARRANTIES OR CONDITIONS OF ANY KIND, either express or implied.
 * See the License for the specific language governing permissions and
 * limitations under the License.
 */

package org.apache.spark

import java.io.{IOException, ObjectInputStream, ObjectOutputStream}

import org.apache.spark.annotation.DeveloperApi
import org.apache.spark.executor.TaskMetrics
import org.apache.spark.storage.BlockManagerId
import org.apache.spark.util.Utils

/**
 * :: DeveloperApi ::
 * Various possible reasons why a task ended. The low-level TaskScheduler is supposed to retry
 * tasks several times for "ephemeral" failures, and only report back failures that require some
 * old stages to be resubmitted, such as shuffle map fetch failures.
 */
@DeveloperApi
sealed trait TaskEndReason

/**
 * :: DeveloperApi ::
 * Task succeeded.
 */
@DeveloperApi
case object Success extends TaskEndReason

/**
 * :: DeveloperApi ::
 * Various possible reasons why a task failed.
 */
@DeveloperApi
sealed trait TaskFailedReason extends TaskEndReason {
  /** Error message displayed in the web UI. */
  def toErrorString: String

  def shouldEventuallyFailJob: Boolean = true
}

/**
 * :: DeveloperApi ::
 * A [[org.apache.spark.scheduler.ShuffleMapTask]] that completed successfully earlier, but we
 * lost the executor before the stage completed. This means Spark needs to reschedule the task
 * to be re-executed on a different executor.
 */
@DeveloperApi
case object Resubmitted extends TaskFailedReason {
  override def toErrorString: String = "Resubmitted (resubmitted due to lost executor)"
}

/**
 * :: DeveloperApi ::
 * Task failed to fetch shuffle data from a remote node. Probably means we have lost the remote
 * executors the task is trying to fetch from, and thus need to rerun the previous stage.
 */
@DeveloperApi
case class FetchFailed(
    bmAddress: BlockManagerId,  // Note that bmAddress can be null
    shuffleId: Int,
    mapId: Int,
    reduceId: Int,
    message: String)
  extends TaskFailedReason {
  override def toErrorString: String = {
    val bmAddressString = if (bmAddress == null) "null" else bmAddress.toString
    s"FetchFailed($bmAddressString, shuffleId=$shuffleId, mapId=$mapId, reduceId=$reduceId, " +
      s"message=\n$message\n)"
  }
}

/**
 * :: DeveloperApi ::
 * Task failed due to a runtime exception. This is the most common failure case and also captures
 * user program exceptions.
 *
 * `stackTrace` contains the stack trace of the exception itself. It still exists for backward
 * compatibility. It's better to use `this(e: Throwable, metrics: Option[TaskMetrics])` to
 * create `ExceptionFailure` as it will handle the backward compatibility properly.
 *
 * `fullStackTrace` is a better representation of the stack trace because it contains the whole
 * stack trace including the exception and its causes
 *
 * `exception` is the actual exception that caused the task to fail. It may be `None` in
 * the case that the exception is not in fact serializable. If a task fails more than
 * once (due to retries), `exception` is that one that caused the last failure.
 */
@DeveloperApi
case class ExceptionFailure(
    className: String,
    description: String,
    stackTrace: Array[StackTraceElement],
    fullStackTrace: String,
    metrics: Option[TaskMetrics],
    private val exceptionWrapper: Option[ThrowableSerializationWrapper])
  extends TaskFailedReason {

  /**
   * `preserveCause` is used to keep the exception itself so it is available to the
   * driver. This may be set to `false` in the event that the exception is not in fact
   * serializable.
   */
  private[spark] def this(e: Throwable, metrics: Option[TaskMetrics], preserveCause: Boolean) {
    this(e.getClass.getName, e.getMessage, e.getStackTrace, Utils.exceptionString(e), metrics,
      if (preserveCause) Some(new ThrowableSerializationWrapper(e)) else None)
  }

  private[spark] def this(e: Throwable, metrics: Option[TaskMetrics]) {
    this(e, metrics, preserveCause = true)
  }

  def exception: Option[Throwable] = exceptionWrapper.flatMap {
    (w: ThrowableSerializationWrapper) => Option(w.exception)
  }

  override def toErrorString: String =
    if (fullStackTrace == null) {
      // fullStackTrace is added in 1.2.0
      // If fullStackTrace is null, use the old error string for backward compatibility
      exceptionString(className, description, stackTrace)
    } else {
      fullStackTrace
    }

  /**
   * Return a nice string representation of the exception, including the stack trace.
   * Note: It does not include the exception's causes, and is only used for backward compatibility.
   */
  private def exceptionString(
      className: String,
      description: String,
      stackTrace: Array[StackTraceElement]): String = {
    val desc = if (description == null) "" else description
    val st = if (stackTrace == null) "" else stackTrace.map("        " + _).mkString("\n")
    s"$className: $desc\n$st"
  }
}

/**
 * A class for recovering from exceptions when deserializing a Throwable that was
 * thrown in user task code. If the Throwable cannot be deserialized it will be null,
 * but the stacktrace and message will be preserved correctly in SparkException.
 */
private[spark] class ThrowableSerializationWrapper(var exception: Throwable) extends
    Serializable with Logging {
  private def writeObject(out: ObjectOutputStream): Unit = {
    out.writeObject(exception)
  }
  private def readObject(in: ObjectInputStream): Unit = {
    try {
      exception = in.readObject().asInstanceOf[Throwable]
    } catch {
      case e : Exception => log.warn("Task exception could not be deserialized", e)
    }
  }
}

/**
 * :: DeveloperApi ::
 * The task finished successfully, but the result was lost from the executor's block manager before
 * it was fetched.
 */
@DeveloperApi
case object TaskResultLost extends TaskFailedReason {
  override def toErrorString: String = "TaskResultLost (result lost from block manager)"
}

/**
 * :: DeveloperApi ::
 * Task was killed intentionally and needs to be rescheduled.
 */
@DeveloperApi
case object TaskKilled extends TaskFailedReason {
  override def toErrorString: String = "TaskKilled (killed intentionally)"
}

/**
 * :: DeveloperApi ::
 * Task requested the driver to commit, but was denied.
 */
@DeveloperApi
case class TaskCommitDenied(
    jobID: Int,
    partitionID: Int,
    attemptNumber: Int) extends TaskFailedReason {
  override def toErrorString: String = s"TaskCommitDenied (Driver denied task commit)" +
<<<<<<< HEAD
    s" for job: $jobID, partition: $partitionID, attemptNumber: $attemptNumber"
=======
    s" for job: $jobID, partition: $partitionID, attempt: $attemptID"
  /**
   * If a task failed because its attempt to commit was denied, do not count this failure
   * towards failing the stage. This is intended to prevent spurious stage failures in cases
   * where many speculative tasks are launched and denied to commit.
   */
  override def shouldEventuallyFailJob: Boolean = false
>>>>>>> ce6f3f16
}

/**
 * :: DeveloperApi ::
 * The task failed because the executor that it was running on was lost. This may happen because
 * the task crashed the JVM.
 */
@DeveloperApi
case class ExecutorLostFailure(execId: String, isNormalExit: Boolean = false)
  extends TaskFailedReason {
  override def toErrorString: String = {
    val exitBehavior = if (isNormalExit) "normally" else "abnormally"
    s"ExecutorLostFailure (executor ${execId} exited ${exitBehavior})"
  }

  override def shouldEventuallyFailJob: Boolean = !isNormalExit
}

/**
 * :: DeveloperApi ::
 * We don't know why the task ended -- for example, because of a ClassNotFound exception when
 * deserializing the task result.
 */
@DeveloperApi
case object UnknownReason extends TaskFailedReason {
  override def toErrorString: String = "UnknownReason"
}<|MERGE_RESOLUTION|>--- conflicted
+++ resolved
@@ -198,17 +198,13 @@
     partitionID: Int,
     attemptNumber: Int) extends TaskFailedReason {
   override def toErrorString: String = s"TaskCommitDenied (Driver denied task commit)" +
-<<<<<<< HEAD
     s" for job: $jobID, partition: $partitionID, attemptNumber: $attemptNumber"
-=======
-    s" for job: $jobID, partition: $partitionID, attempt: $attemptID"
   /**
    * If a task failed because its attempt to commit was denied, do not count this failure
    * towards failing the stage. This is intended to prevent spurious stage failures in cases
    * where many speculative tasks are launched and denied to commit.
    */
   override def shouldEventuallyFailJob: Boolean = false
->>>>>>> ce6f3f16
 }
 
 /**
