/*
 * Licensed to the Apache Software Foundation (ASF) under one or more
 * contributor license agreements.  See the NOTICE file distributed with
 * this work for additional information regarding copyright ownership.
 * The ASF licenses this file to You under the Apache License, Version 2.0
 * (the "License"); you may not use this file except in compliance with
 * the License.  You may obtain a copy of the License at
 *
 *    http://www.apache.org/licenses/LICENSE-2.0
 *
 * Unless required by applicable law or agreed to in writing, software
 * distributed under the License is distributed on an "AS IS" BASIS,
 * WITHOUT WARRANTIES OR CONDITIONS OF ANY KIND, either express or implied.
 * See the License for the specific language governing permissions and
 * limitations under the License.
 */

package org.apache.spark.scheduler

import java.io.InputStream
import java.util.{Locale, NoSuchElementException, Properties}

import scala.util.control.NonFatal
import scala.xml.{Node, XML}

import org.apache.hadoop.fs.Path

import org.apache.spark.SparkContext
import org.apache.spark.internal.{Logging, MDC}
import org.apache.spark.internal.LogKeys
import org.apache.spark.internal.LogKeys._
import org.apache.spark.internal.config.{SCHEDULER_ALLOCATION_FILE, SCHEDULER_MODE}
import org.apache.spark.scheduler.SchedulingMode.SchedulingMode
import org.apache.spark.util.Utils

/**
 * An interface to build Schedulable tree
 * buildPools: build the tree nodes(pools)
 * addTaskSetManager: build the leaf nodes(TaskSetManagers)
 */
private[spark] trait SchedulableBuilder {
  def rootPool: Pool

  def buildPools(): Unit

  def addTaskSetManager(manager: Schedulable, properties: Properties): Unit
}

private[spark] class FIFOSchedulableBuilder(val rootPool: Pool)
  extends SchedulableBuilder with Logging {

  override def buildPools(): Unit = {
    // nothing
  }

  override def addTaskSetManager(manager: Schedulable, properties: Properties): Unit = {
    rootPool.addSchedulable(manager)
  }
}

private[spark] class FairSchedulableBuilder(val rootPool: Pool, sc: SparkContext)
  extends SchedulableBuilder with Logging {

  val schedulerAllocFile = sc.conf.get(SCHEDULER_ALLOCATION_FILE)
  val DEFAULT_SCHEDULER_FILE = "fairscheduler.xml"
  val FAIR_SCHEDULER_PROPERTIES = SparkContext.SPARK_SCHEDULER_POOL
  val DEFAULT_POOL_NAME = "default"
  val MINIMUM_SHARES_PROPERTY = "minShare"
  val SCHEDULING_MODE_PROPERTY = "schedulingMode"
  val WEIGHT_PROPERTY = "weight"
  val POOL_NAME_PROPERTY = "@name"
  val POOLS_PROPERTY = "pool"
  val DEFAULT_SCHEDULING_MODE = SchedulingMode.FIFO
  val DEFAULT_MINIMUM_SHARE = 0
  val DEFAULT_WEIGHT = 1

  override def buildPools(): Unit = {
    var fileData: Option[(InputStream, String)] = None
    try {
      fileData = schedulerAllocFile.map { f =>
        val filePath = new Path(f)
        val fis = filePath.getFileSystem(sc.hadoopConfiguration).open(filePath)
<<<<<<< HEAD
        logInfo(log"Creating Fair Scheduler pools from ${MDC(PATH, f)}")
=======
        logInfo(log"Creating Fair Scheduler pools from ${MDC(LogKeys.FILE_NAME, f)}")
>>>>>>> 416d7f24
        Some((fis, f))
      }.getOrElse {
        val is = Utils.getSparkClassLoader.getResourceAsStream(DEFAULT_SCHEDULER_FILE)
        if (is != null) {
<<<<<<< HEAD
          logInfo(log"Creating Fair Scheduler pools from default file:" +
            log" ${MDC(PATH, DEFAULT_SCHEDULER_FILE)}")
=======
          logInfo(log"Creating Fair Scheduler pools from default file: " +
            log"${MDC(LogKeys.FILE_NAME, DEFAULT_SCHEDULER_FILE)}")
>>>>>>> 416d7f24
          Some((is, DEFAULT_SCHEDULER_FILE))
        } else {
          val schedulingMode = SchedulingMode.withName(sc.conf.get(SCHEDULER_MODE))
          rootPool.addSchedulable(new Pool(
            DEFAULT_POOL_NAME, schedulingMode, DEFAULT_MINIMUM_SHARE, DEFAULT_WEIGHT))
          logInfo(log"Fair scheduler configuration not found, created default pool: " +
<<<<<<< HEAD
            log"${MDC(POOL_NAME, DEFAULT_POOL_NAME)}," +
            log" schedulingMode: ${MDC(XML_SCHEDULING_MODE, schedulingMode)}," +
            log" minShare: ${MDC(MIN_SHARE, DEFAULT_MINIMUM_SHARE)}," +
            log" weight: ${MDC(WEIGHT, DEFAULT_WEIGHT)}")
=======
            log"${MDC(LogKeys.DEFAULT_NAME, DEFAULT_POOL_NAME)}, " +
            log"schedulingMode: ${MDC(LogKeys.SCHEDULING_MODE, schedulingMode)}, " +
            log"minShare: ${MDC(LogKeys.MIN_SHARE, DEFAULT_MINIMUM_SHARE)}, " +
            log"weight: ${MDC(LogKeys.WEIGHT, DEFAULT_WEIGHT)}")
>>>>>>> 416d7f24
          None
        }
      }

      fileData.foreach { case (is, fileName) => buildFairSchedulerPool(is, fileName) }
    } catch {
      case NonFatal(t) =>
        if (fileData.isDefined) {
          val fileName = fileData.get._2
          logError(log"Error while building the fair scheduler pools from ${MDC(PATH, fileName)}",
            t)
        } else {
          logError("Error while building the fair scheduler pools", t)
        }
        throw t
    } finally {
      fileData.foreach { case (is, fileName) => is.close() }
    }

    // finally create "default" pool
    buildDefaultPool()
  }

  private def buildDefaultPool(): Unit = {
    if (rootPool.getSchedulableByName(DEFAULT_POOL_NAME) == null) {
      val pool = new Pool(DEFAULT_POOL_NAME, DEFAULT_SCHEDULING_MODE,
        DEFAULT_MINIMUM_SHARE, DEFAULT_WEIGHT)
      rootPool.addSchedulable(pool)
<<<<<<< HEAD
      logInfo(log"Created default pool: ${MDC(POOL_NAME, DEFAULT_POOL_NAME)}," +
        log" schedulingMode: ${MDC(XML_SCHEDULING_MODE, DEFAULT_SCHEDULING_MODE)}," +
        log" minShare: ${MDC(MIN_SHARE, DEFAULT_MINIMUM_SHARE)}," +
        log" weight: ${MDC(WEIGHT, DEFAULT_WEIGHT)}")
=======
      logInfo(log"Created default pool: ${MDC(LogKeys.POOL_NAME, DEFAULT_POOL_NAME)}, " +
        log"schedulingMode: ${MDC(LogKeys.SCHEDULING_MODE, DEFAULT_SCHEDULING_MODE)}, " +
        log"minShare: ${MDC(LogKeys.MIN_SHARE, DEFAULT_MINIMUM_SHARE)}, " +
        log"weight: ${MDC(LogKeys.WEIGHT, DEFAULT_WEIGHT)}")
>>>>>>> 416d7f24
    }
  }

  private def buildFairSchedulerPool(is: InputStream, fileName: String): Unit = {
    val xml = XML.load(is)
    for (poolNode <- (xml \\ POOLS_PROPERTY)) {

      val poolName = (poolNode \ POOL_NAME_PROPERTY).text

      val schedulingMode = getSchedulingModeValue(poolNode, poolName,
        DEFAULT_SCHEDULING_MODE, fileName)
      val minShare = getIntValue(poolNode, poolName, MINIMUM_SHARES_PROPERTY,
        DEFAULT_MINIMUM_SHARE, fileName)
      val weight = getIntValue(poolNode, poolName, WEIGHT_PROPERTY,
        DEFAULT_WEIGHT, fileName)

      rootPool.addSchedulable(new Pool(poolName, schedulingMode, minShare, weight))

<<<<<<< HEAD
      logInfo(log"Created pool: ${MDC(POOL_NAME, poolName)}," +
        log" schedulingMode: ${MDC(XML_SCHEDULING_MODE, schedulingMode)}," +
        log" minShare: ${MDC(MIN_SHARE, minShare)}," +
        log" weight: ${MDC(WEIGHT, weight)}")
=======
      logInfo(log"Created pool: ${MDC(LogKeys.POOL_NAME, poolName)}, " +
        log"schedulingMode: ${MDC(LogKeys.SCHEDULING_MODE, schedulingMode)}, " +
        log"minShare: ${MDC(LogKeys.MIN_SHARE, minShare)}, " +
        log"weight: ${MDC(LogKeys.WEIGHT, weight)}")
>>>>>>> 416d7f24
    }
  }

  private def getSchedulingModeValue(
      poolNode: Node,
      poolName: String,
      defaultValue: SchedulingMode,
      fileName: String): SchedulingMode = {

    val xmlSchedulingMode =
      (poolNode \ SCHEDULING_MODE_PROPERTY).text.trim.toUpperCase(Locale.ROOT)
    val warningMessage = log"Unsupported schedulingMode: " +
      log"${MDC(XML_SCHEDULING_MODE, xmlSchedulingMode)} found in " +
      log"Fair Scheduler configuration file: ${MDC(FILE_NAME, fileName)}, using " +
      log"the default schedulingMode: " +
      log"${MDC(LogKeys.SCHEDULING_MODE, defaultValue)} for pool: " +
      log"${MDC(POOL_NAME, poolName)}"
    try {
      if (SchedulingMode.withName(xmlSchedulingMode) != SchedulingMode.NONE) {
        SchedulingMode.withName(xmlSchedulingMode)
      } else {
        logWarning(warningMessage)
        defaultValue
      }
    } catch {
      case _: NoSuchElementException =>
        logWarning(warningMessage)
        defaultValue
    }
  }

  private def getIntValue(
      poolNode: Node,
      poolName: String,
      propertyName: String,
      defaultValue: Int,
      fileName: String): Int = {

    val data = (poolNode \ propertyName).text.trim
    try {
      data.toInt
    } catch {
      case _: NumberFormatException =>
        logWarning(log"Error while loading fair scheduler configuration from " +
          log"${MDC(FILE_NAME, fileName)}: " +
          log"${MDC(PROPERTY_NAME, propertyName)} is blank or invalid: ${MDC(DATA, data)}, " +
          log"using the default ${MDC(DEFAULT_NAME, propertyName)}: " +
          log"${MDC(DEFAULT_VALUE, defaultValue)} for pool: ${MDC(POOL_NAME, poolName)}")
        defaultValue
    }
  }

  override def addTaskSetManager(manager: Schedulable, properties: Properties): Unit = {
    val poolName = if (properties != null) {
        properties.getProperty(FAIR_SCHEDULER_PROPERTIES, DEFAULT_POOL_NAME)
      } else {
        DEFAULT_POOL_NAME
      }
    var parentPool = rootPool.getSchedulableByName(poolName)
    if (parentPool == null) {
      // we will create a new pool that user has configured in app
      // instead of being defined in xml file
      parentPool = new Pool(poolName, DEFAULT_SCHEDULING_MODE,
        DEFAULT_MINIMUM_SHARE, DEFAULT_WEIGHT)
      rootPool.addSchedulable(parentPool)
      logWarning(log"A job was submitted with scheduler pool " +
        log"${MDC(SCHEDULER_POOL_NAME, poolName)}, which has not been " +
        log"configured. This can happen when the file that pools are read from isn't set, or " +
        log"when that file doesn't contain ${MDC(POOL_NAME, poolName)}. " +
        log"Created ${MDC(CREATED_POOL_NAME, poolName)} with default " +
        log"configuration (schedulingMode: " +
        log"${MDC(LogKeys.SCHEDULING_MODE, DEFAULT_SCHEDULING_MODE)}, " +
        log"minShare: ${MDC(MIN_SHARE, DEFAULT_MINIMUM_SHARE)}, " +
        log"weight: ${MDC(WEIGHT, DEFAULT_WEIGHT)}")
    }
    parentPool.addSchedulable(manager)
<<<<<<< HEAD
    logInfo(log"Added task set ${MDC(TASK_SET_MANAGER_NAME, manager.name)} tasks" +
      log" to pool ${MDC(POOL_NAME, poolName)}")
=======
    logInfo(log"Added task set ${MDC(LogKeys.TASK_SET_MANAGER, manager.name)} tasks to pool " +
      log"${MDC(LogKeys.POOL_NAME, poolName)}")
>>>>>>> 416d7f24
  }
}<|MERGE_RESOLUTION|>--- conflicted
+++ resolved
@@ -80,39 +80,23 @@
       fileData = schedulerAllocFile.map { f =>
         val filePath = new Path(f)
         val fis = filePath.getFileSystem(sc.hadoopConfiguration).open(filePath)
-<<<<<<< HEAD
-        logInfo(log"Creating Fair Scheduler pools from ${MDC(PATH, f)}")
-=======
         logInfo(log"Creating Fair Scheduler pools from ${MDC(LogKeys.FILE_NAME, f)}")
->>>>>>> 416d7f24
         Some((fis, f))
       }.getOrElse {
         val is = Utils.getSparkClassLoader.getResourceAsStream(DEFAULT_SCHEDULER_FILE)
         if (is != null) {
-<<<<<<< HEAD
-          logInfo(log"Creating Fair Scheduler pools from default file:" +
-            log" ${MDC(PATH, DEFAULT_SCHEDULER_FILE)}")
-=======
           logInfo(log"Creating Fair Scheduler pools from default file: " +
             log"${MDC(LogKeys.FILE_NAME, DEFAULT_SCHEDULER_FILE)}")
->>>>>>> 416d7f24
           Some((is, DEFAULT_SCHEDULER_FILE))
         } else {
           val schedulingMode = SchedulingMode.withName(sc.conf.get(SCHEDULER_MODE))
           rootPool.addSchedulable(new Pool(
             DEFAULT_POOL_NAME, schedulingMode, DEFAULT_MINIMUM_SHARE, DEFAULT_WEIGHT))
           logInfo(log"Fair scheduler configuration not found, created default pool: " +
-<<<<<<< HEAD
-            log"${MDC(POOL_NAME, DEFAULT_POOL_NAME)}," +
-            log" schedulingMode: ${MDC(XML_SCHEDULING_MODE, schedulingMode)}," +
-            log" minShare: ${MDC(MIN_SHARE, DEFAULT_MINIMUM_SHARE)}," +
-            log" weight: ${MDC(WEIGHT, DEFAULT_WEIGHT)}")
-=======
             log"${MDC(LogKeys.DEFAULT_NAME, DEFAULT_POOL_NAME)}, " +
             log"schedulingMode: ${MDC(LogKeys.SCHEDULING_MODE, schedulingMode)}, " +
             log"minShare: ${MDC(LogKeys.MIN_SHARE, DEFAULT_MINIMUM_SHARE)}, " +
             log"weight: ${MDC(LogKeys.WEIGHT, DEFAULT_WEIGHT)}")
->>>>>>> 416d7f24
           None
         }
       }
@@ -141,17 +125,10 @@
       val pool = new Pool(DEFAULT_POOL_NAME, DEFAULT_SCHEDULING_MODE,
         DEFAULT_MINIMUM_SHARE, DEFAULT_WEIGHT)
       rootPool.addSchedulable(pool)
-<<<<<<< HEAD
-      logInfo(log"Created default pool: ${MDC(POOL_NAME, DEFAULT_POOL_NAME)}," +
-        log" schedulingMode: ${MDC(XML_SCHEDULING_MODE, DEFAULT_SCHEDULING_MODE)}," +
-        log" minShare: ${MDC(MIN_SHARE, DEFAULT_MINIMUM_SHARE)}," +
-        log" weight: ${MDC(WEIGHT, DEFAULT_WEIGHT)}")
-=======
       logInfo(log"Created default pool: ${MDC(LogKeys.POOL_NAME, DEFAULT_POOL_NAME)}, " +
         log"schedulingMode: ${MDC(LogKeys.SCHEDULING_MODE, DEFAULT_SCHEDULING_MODE)}, " +
         log"minShare: ${MDC(LogKeys.MIN_SHARE, DEFAULT_MINIMUM_SHARE)}, " +
         log"weight: ${MDC(LogKeys.WEIGHT, DEFAULT_WEIGHT)}")
->>>>>>> 416d7f24
     }
   }
 
@@ -170,17 +147,10 @@
 
       rootPool.addSchedulable(new Pool(poolName, schedulingMode, minShare, weight))
 
-<<<<<<< HEAD
-      logInfo(log"Created pool: ${MDC(POOL_NAME, poolName)}," +
-        log" schedulingMode: ${MDC(XML_SCHEDULING_MODE, schedulingMode)}," +
-        log" minShare: ${MDC(MIN_SHARE, minShare)}," +
-        log" weight: ${MDC(WEIGHT, weight)}")
-=======
       logInfo(log"Created pool: ${MDC(LogKeys.POOL_NAME, poolName)}, " +
         log"schedulingMode: ${MDC(LogKeys.SCHEDULING_MODE, schedulingMode)}, " +
         log"minShare: ${MDC(LogKeys.MIN_SHARE, minShare)}, " +
         log"weight: ${MDC(LogKeys.WEIGHT, weight)}")
->>>>>>> 416d7f24
     }
   }
 
@@ -257,12 +227,7 @@
         log"weight: ${MDC(WEIGHT, DEFAULT_WEIGHT)}")
     }
     parentPool.addSchedulable(manager)
-<<<<<<< HEAD
-    logInfo(log"Added task set ${MDC(TASK_SET_MANAGER_NAME, manager.name)} tasks" +
-      log" to pool ${MDC(POOL_NAME, poolName)}")
-=======
     logInfo(log"Added task set ${MDC(LogKeys.TASK_SET_MANAGER, manager.name)} tasks to pool " +
       log"${MDC(LogKeys.POOL_NAME, poolName)}")
->>>>>>> 416d7f24
   }
 }