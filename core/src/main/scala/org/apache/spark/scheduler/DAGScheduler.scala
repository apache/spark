/*
 * Licensed to the Apache Software Foundation (ASF) under one or more
 * contributor license agreements.  See the NOTICE file distributed with
 * this work for additional information regarding copyright ownership.
 * The ASF licenses this file to You under the Apache License, Version 2.0
 * (the "License"); you may not use this file except in compliance with
 * the License.  You may obtain a copy of the License at
 *
 *    http://www.apache.org/licenses/LICENSE-2.0
 *
 * Unless required by applicable law or agreed to in writing, software
 * distributed under the License is distributed on an "AS IS" BASIS,
 * WITHOUT WARRANTIES OR CONDITIONS OF ANY KIND, either express or implied.
 * See the License for the specific language governing permissions and
 * limitations under the License.
 */

package org.apache.spark.scheduler

import java.io.NotSerializableException
import java.util.Properties
import java.util.concurrent.TimeUnit
import java.util.concurrent.atomic.AtomicInteger

import scala.collection.Map
import scala.collection.mutable.{HashMap, HashSet, Stack}
import scala.concurrent.duration._
import scala.language.existentials
import scala.language.postfixOps
import scala.util.control.NonFatal

import org.apache.commons.lang3.SerializationUtils

import org.apache.spark._
import org.apache.spark.broadcast.Broadcast
import org.apache.spark.executor.TaskMetrics
import org.apache.spark.partial.{ApproximateActionListener, ApproximateEvaluator, PartialResult}
import org.apache.spark.rdd.RDD
import org.apache.spark.rpc.RpcTimeout
import org.apache.spark.storage._
import org.apache.spark.util._
import org.apache.spark.storage.BlockManagerMessages.BlockManagerHeartbeat

/**
 * The high-level scheduling layer that implements stage-oriented scheduling. It computes a DAG of
 * stages for each job, keeps track of which RDDs and stage outputs are materialized, and finds a
 * minimal schedule to run the job. It then submits stages as TaskSets to an underlying
 * TaskScheduler implementation that runs them on the cluster. A TaskSet contains fully independent
 * tasks that can run right away based on the data that's already on the cluster (e.g. map output
 * files from previous stages), though it may fail if this data becomes unavailable.
 *
 * Spark stages are created by breaking the RDD graph at shuffle boundaries. RDD operations with
 * "narrow" dependencies, like map() and filter(), are pipelined together into one set of tasks
 * in each stage, but operations with shuffle dependencies require multiple stages (one to write a
 * set of map output files, and another to read those files after a barrier). In the end, every
 * stage will have only shuffle dependencies on other stages, and may compute multiple operations
 * inside it. The actual pipelining of these operations happens in the RDD.compute() functions of
 * various RDDs (MappedRDD, FilteredRDD, etc).
 *
 * In addition to coming up with a DAG of stages, the DAGScheduler also determines the preferred
 * locations to run each task on, based on the current cache status, and passes these to the
 * low-level TaskScheduler. Furthermore, it handles failures due to shuffle output files being
 * lost, in which case old stages may need to be resubmitted. Failures *within* a stage that are
 * not caused by shuffle file loss are handled by the TaskScheduler, which will retry each task
 * a small number of times before cancelling the whole stage.
 *
 * When looking through this code, there are several key concepts:
 *
 *  - Jobs (represented by [[ActiveJob]]) are the top-level work items submitted to the scheduler.
 *    For example, when the user calls an action, like count(), a job will be submitted through
 *    submitJob. Each Job may require the execution of multiple stages to build intermediate data.
 *
 *  - Stages ([[Stage]]) are sets of tasks that compute intermediate results in jobs, where each
 *    task computes the same function on partitions of the same RDD. Stages are separated at shuffle
 *    boundaries, which introduce a barrier (where we must wait for the previous stage to finish to
 *    fetch outputs). There are two types of stages: [[ResultStage]], for the final stage that
 *    executes an action, and [[ShuffleMapStage]], which writes map output files for a shuffle.
 *    Stages are often shared across multiple jobs, if these jobs reuse the same RDDs.
 *
 *  - Tasks are individual units of work, each sent to one machine.
 *
 *  - Cache tracking: the DAGScheduler figures out which RDDs are cached to avoid recomputing them
 *    and likewise remembers which shuffle map stages have already produced output files to avoid
 *    redoing the map side of a shuffle.
 *
 *  - Preferred locations: the DAGScheduler also computes where to run each task in a stage based
 *    on the preferred locations of its underlying RDDs, or the location of cached or shuffle data.
 *
 *  - Cleanup: all data structures are cleared when the running jobs that depend on them finish,
 *    to prevent memory leaks in a long-running application.
 *
 * To recover from failures, the same stage might need to run multiple times, which are called
 * "attempts". If the TaskScheduler reports that a task failed because a map output file from a
 * previous stage was lost, the DAGScheduler resubmits that lost stage. This is detected through a
 * CompletionEvent with FetchFailed, or an ExecutorLost event. The DAGScheduler will wait a small
 * amount of time to see whether other nodes or tasks fail, then resubmit TaskSets for any lost
 * stage(s) that compute the missing tasks. As part of this process, we might also have to create
 * Stage objects for old (finished) stages where we previously cleaned up the Stage object. Since
 * tasks from the old attempt of a stage could still be running, care must be taken to map any
 * events received in the correct Stage object.
 *
 * Here's a checklist to use when making or reviewing changes to this class:
 *
 *  - All data structures should be cleared when the jobs involving them end to avoid indefinite
 *    accumulation of state in long-running programs.
 *
 *  - When adding a new data structure, update `DAGSchedulerSuite.assertDataStructuresEmpty` to
 *    include the new structure. This will help to catch memory leaks.
 */
private[spark]
class DAGScheduler(
    private[scheduler] val sc: SparkContext,
    private[scheduler] val taskScheduler: TaskScheduler,
    listenerBus: LiveListenerBus,
    mapOutputTracker: MapOutputTrackerMaster,
    blockManagerMaster: BlockManagerMaster,
    env: SparkEnv,
    clock: Clock = new SystemClock())
  extends Logging {

  def this(sc: SparkContext, taskScheduler: TaskScheduler) = {
    this(
      sc,
      taskScheduler,
      sc.listenerBus,
      sc.env.mapOutputTracker.asInstanceOf[MapOutputTrackerMaster],
      sc.env.blockManager.master,
      sc.env)
  }

  def this(sc: SparkContext) = this(sc, sc.taskScheduler)

  private[scheduler] val metricsSource: DAGSchedulerSource = new DAGSchedulerSource(this)

  private[scheduler] val nextJobId = new AtomicInteger(0)
  private[scheduler] def numTotalJobs: Int = nextJobId.get()
  private val nextStageId = new AtomicInteger(0)

  private[scheduler] val jobIdToStageIds = new HashMap[Int, HashSet[Int]]
  private[scheduler] val stageIdToStage = new HashMap[Int, Stage]
  private[scheduler] val shuffleToMapStage = new HashMap[Int, ShuffleMapStage]
  private[scheduler] val jobIdToActiveJob = new HashMap[Int, ActiveJob]

  // Stages we need to run whose parents aren't done
  private[scheduler] val waitingStages = new HashSet[Stage]

  // Stages we are running right now
  private[scheduler] val runningStages = new HashSet[Stage]

  // Stages that must be resubmitted due to fetch failures
  private[scheduler] val failedStages = new HashSet[Stage]

  private[scheduler] val activeJobs = new HashSet[ActiveJob]

  /**
   * Contains the locations that each RDD's partitions are cached on.  This map's keys are RDD ids
   * and its values are arrays indexed by partition numbers. Each array value is the set of
   * locations where that RDD partition is cached.
   *
   * All accesses to this map should be guarded by synchronizing on it (see SPARK-4454).
   */
  private val cacheLocs = new HashMap[Int, IndexedSeq[Seq[TaskLocation]]]

  // For tracking failed nodes, we use the MapOutputTracker's epoch number, which is sent with
  // every task. When we detect a node failing, we note the current epoch number and failed
  // executor, increment it for new tasks, and use this to ignore stray ShuffleMapTask results.
  //
  // TODO: Garbage collect information about failure epochs when we know there are no more
  //       stray messages to detect.
  private val failedEpoch = new HashMap[String, Long]

  private [scheduler] val outputCommitCoordinator = env.outputCommitCoordinator

  // A closure serializer that we reuse.
  // This is only safe because DAGScheduler runs in a single thread.
  private val closureSerializer = SparkEnv.get.closureSerializer.newInstance()

  /** If enabled, FetchFailed will not cause stage retry, in order to surface the problem. */
  private val disallowStageRetryForTest = sc.getConf.getBoolean("spark.test.noStageRetry", false)

  private val messageScheduler =
    ThreadUtils.newDaemonSingleThreadScheduledExecutor("dag-scheduler-message")

  private[scheduler] val eventProcessLoop = new DAGSchedulerEventProcessLoop(this)
  taskScheduler.setDAGScheduler(this)

  /**
   * Called by the TaskSetManager to report task's starting.
   */
  def taskStarted(task: Task[_], taskInfo: TaskInfo) {
    eventProcessLoop.post(BeginEvent(task, taskInfo))
  }

  /**
   * Called by the TaskSetManager to report that a task has completed
   * and results are being fetched remotely.
   */
  def taskGettingResult(taskInfo: TaskInfo) {
    eventProcessLoop.post(GettingResultEvent(taskInfo))
  }

  /**
   * Called by the TaskSetManager to report task completions or failures.
   */
  def taskEnded(
      task: Task[_],
      reason: TaskEndReason,
      result: Any,
      accumUpdates: Map[Long, Any],
      taskInfo: TaskInfo,
      taskMetrics: TaskMetrics): Unit = {
    eventProcessLoop.post(
      CompletionEvent(task, reason, result, accumUpdates, taskInfo, taskMetrics))
  }

  /**
   * Update metrics for in-progress tasks and let the master know that the BlockManager is still
   * alive. Return true if the driver knows about the given block manager. Otherwise, return false,
   * indicating that the block manager should re-register.
   */
  def executorHeartbeatReceived(
      execId: String,
      taskMetrics: Array[(Long, Int, Int, TaskMetrics)], // (taskId, stageId, stateAttempt, metrics)
      blockManagerId: BlockManagerId): Boolean = {
    listenerBus.post(SparkListenerExecutorMetricsUpdate(execId, taskMetrics))
    blockManagerMaster.driverEndpoint.askWithRetry[Boolean](
      BlockManagerHeartbeat(blockManagerId), new RpcTimeout(600 seconds, "BlockManagerHeartbeat"))
  }

  /**
   * Called by TaskScheduler implementation when an executor fails.
   */
  def executorLost(execId: String): Unit = {
    eventProcessLoop.post(ExecutorLost(execId))
  }

  /**
   * Called by TaskScheduler implementation when a host is added.
   */
  def executorAdded(execId: String, host: String): Unit = {
    eventProcessLoop.post(ExecutorAdded(execId, host))
  }

  /**
   * Called by the TaskSetManager to cancel an entire TaskSet due to either repeated failures or
   * cancellation of the job itself.
   */
  def taskSetFailed(taskSet: TaskSet, reason: String, exception: Option[Throwable]): Unit = {
    eventProcessLoop.post(TaskSetFailed(taskSet, reason, exception))
  }

  private[scheduler]
  def getCacheLocs(rdd: RDD[_]): IndexedSeq[Seq[TaskLocation]] = cacheLocs.synchronized {
    // Note: this doesn't use `getOrElse()` because this method is called O(num tasks) times
    if (!cacheLocs.contains(rdd.id)) {
      // Note: if the storage level is NONE, we don't need to get locations from block manager.
      val locs: IndexedSeq[Seq[TaskLocation]] = if (rdd.getStorageLevel == StorageLevel.NONE) {
        IndexedSeq.fill(rdd.partitions.length)(Nil)
      } else {
        val blockIds =
          rdd.partitions.indices.map(index => RDDBlockId(rdd.id, index)).toArray[BlockId]
        blockManagerMaster.getLocations(blockIds).map { bms =>
          bms.map(bm => TaskLocation(bm.host, bm.executorId))
        }
      }
      cacheLocs(rdd.id) = locs
    }
    cacheLocs(rdd.id)
  }

  private def clearCacheLocs(): Unit = cacheLocs.synchronized {
    cacheLocs.clear()
  }

  /**
   * Get or create a shuffle map stage for the given shuffle dependency's map side.
   */
  private def getShuffleMapStage(
      shuffleDep: ShuffleDependency[_, _, _],
      firstJobId: Int): ShuffleMapStage = {
    shuffleToMapStage.get(shuffleDep.shuffleId) match {
      case Some(stage) => stage
      case None =>
        // We are going to register ancestor shuffle dependencies
        getAncestorShuffleDependencies(shuffleDep.rdd).foreach { dep =>
          shuffleToMapStage(dep.shuffleId) = newOrUsedShuffleStage(dep, firstJobId)
        }
        // Then register current shuffleDep
        val stage = newOrUsedShuffleStage(shuffleDep, firstJobId)
        shuffleToMapStage(shuffleDep.shuffleId) = stage
        stage
    }
  }

  /**
   * Helper function to eliminate some code re-use when creating new stages.
   */
  private def getParentStagesAndId(rdd: RDD[_], firstJobId: Int): (List[Stage], Int) = {
    val parentStages = getParentStages(rdd, firstJobId)
    val id = nextStageId.getAndIncrement()
    (parentStages, id)
  }

  /**
   * Create a ShuffleMapStage as part of the (re)-creation of a shuffle map stage in
   * newOrUsedShuffleStage.  The stage will be associated with the provided firstJobId.
   * Production of shuffle map stages should always use newOrUsedShuffleStage, not
   * newShuffleMapStage directly.
   */
  private def newShuffleMapStage(
      rdd: RDD[_],
      numTasks: Int,
      shuffleDep: ShuffleDependency[_, _, _],
      firstJobId: Int,
      callSite: CallSite): ShuffleMapStage = {
    val (parentStages: List[Stage], id: Int) = getParentStagesAndId(rdd, firstJobId)
    val stage: ShuffleMapStage = new ShuffleMapStage(id, rdd, numTasks, parentStages,
      firstJobId, callSite, shuffleDep)

    stageIdToStage(id) = stage
    updateJobIdStageIdMaps(firstJobId, stage)
    stage
  }

  /**
   * Create a ResultStage associated with the provided jobId.
   */
  private def newResultStage(
      rdd: RDD[_],
      func: (TaskContext, Iterator[_]) => _,
      partitions: Array[Int],
      jobId: Int,
      callSite: CallSite): ResultStage = {
    val (parentStages: List[Stage], id: Int) = getParentStagesAndId(rdd, jobId)
    val stage = new ResultStage(id, rdd, func, partitions, parentStages, jobId, callSite)
    stageIdToStage(id) = stage
    updateJobIdStageIdMaps(jobId, stage)
    stage
  }

  /**
   * Create a shuffle map Stage for the given RDD.  The stage will also be associated with the
   * provided firstJobId.  If a stage for the shuffleId existed previously so that the shuffleId is
   * present in the MapOutputTracker, then the number and location of available outputs are
   * recovered from the MapOutputTracker
   */
  private def newOrUsedShuffleStage(
      shuffleDep: ShuffleDependency[_, _, _],
      firstJobId: Int): ShuffleMapStage = {
    val rdd = shuffleDep.rdd
    val numTasks = rdd.partitions.length
    val stage = newShuffleMapStage(rdd, numTasks, shuffleDep, firstJobId, rdd.creationSite)
    if (mapOutputTracker.containsShuffle(shuffleDep.shuffleId)) {
      val serLocs = mapOutputTracker.getSerializedMapOutputStatuses(shuffleDep.shuffleId)
      val locs = MapOutputTracker.deserializeMapStatuses(serLocs)
      (0 until locs.length).foreach { i =>
        if (locs(i) ne null) {
          // locs(i) will be null if missing
          stage.addOutputLoc(i, locs(i))
        }
      }
    } else {
      // Kind of ugly: need to register RDDs with the cache and map output tracker here
      // since we can't do it in the RDD constructor because # of partitions is unknown
      logInfo("Registering RDD " + rdd.id + " (" + rdd.getCreationSite + ")")
      mapOutputTracker.registerShuffle(shuffleDep.shuffleId, rdd.partitions.length)
    }
    stage
  }

  /**
   * Get or create the list of parent stages for a given RDD.  The new Stages will be created with
   * the provided firstJobId.
   */
  private def getParentStages(rdd: RDD[_], firstJobId: Int): List[Stage] = {
    val parents = new HashSet[Stage]
    val visited = new HashSet[RDD[_]]
    // We are manually maintaining a stack here to prevent StackOverflowError
    // caused by recursively visiting
    val waitingForVisit = new Stack[RDD[_]]
    def visit(r: RDD[_]) {
      if (!visited(r)) {
        visited += r
        // Kind of ugly: need to register RDDs with the cache here since
        // we can't do it in its constructor because # of partitions is unknown
        for (dep <- r.dependencies) {
          dep match {
            case shufDep: ShuffleDependency[_, _, _] =>
              parents += getShuffleMapStage(shufDep, firstJobId)
            case _ =>
              waitingForVisit.push(dep.rdd)
          }
        }
      }
    }
    waitingForVisit.push(rdd)
    while (waitingForVisit.nonEmpty) {
      visit(waitingForVisit.pop())
    }
    parents.toList
  }

  /** Find ancestor shuffle dependencies that are not registered in shuffleToMapStage yet */
  private def getAncestorShuffleDependencies(rdd: RDD[_]): Stack[ShuffleDependency[_, _, _]] = {
    val parents = new Stack[ShuffleDependency[_, _, _]]
    val visited = new HashSet[RDD[_]]
    // We are manually maintaining a stack here to prevent StackOverflowError
    // caused by recursively visiting
    val waitingForVisit = new Stack[RDD[_]]
    def visit(r: RDD[_]) {
      if (!visited(r)) {
        visited += r
        for (dep <- r.dependencies) {
          dep match {
            case shufDep: ShuffleDependency[_, _, _] =>
              if (!shuffleToMapStage.contains(shufDep.shuffleId)) {
                parents.push(shufDep)
              }
            case _ =>
          }
          waitingForVisit.push(dep.rdd)
        }
      }
    }

    waitingForVisit.push(rdd)
    while (waitingForVisit.nonEmpty) {
      visit(waitingForVisit.pop())
    }
    parents
  }

  private def getMissingParentStages(stage: Stage): List[Stage] = {
    val missing = new HashSet[Stage]
    val visited = new HashSet[RDD[_]]
    // We are manually maintaining a stack here to prevent StackOverflowError
    // caused by recursively visiting
    val waitingForVisit = new Stack[RDD[_]]
    def visit(rdd: RDD[_]) {
      if (!visited(rdd)) {
        visited += rdd
        val rddHasUncachedPartitions = getCacheLocs(rdd).contains(Nil)
        if (rddHasUncachedPartitions) {
          for (dep <- rdd.dependencies) {
            dep match {
              case shufDep: ShuffleDependency[_, _, _] =>
                val mapStage = getShuffleMapStage(shufDep, stage.firstJobId)
                if (!mapStage.isAvailable) {
                  missing += mapStage
                }
              case narrowDep: NarrowDependency[_] =>
                waitingForVisit.push(narrowDep.rdd)
            }
          }
        }
      }
    }
    waitingForVisit.push(stage.rdd)
    while (waitingForVisit.nonEmpty) {
      visit(waitingForVisit.pop())
    }
    missing.toList
  }

  /**
   * Registers the given jobId among the jobs that need the given stage and
   * all of that stage's ancestors.
   */
  private def updateJobIdStageIdMaps(jobId: Int, stage: Stage): Unit = {
    def updateJobIdStageIdMapsList(stages: List[Stage]) {
      if (stages.nonEmpty) {
        val s = stages.head
        s.jobIds += jobId
        jobIdToStageIds.getOrElseUpdate(jobId, new HashSet[Int]()) += s.id
        val parents: List[Stage] = getParentStages(s.rdd, jobId)
        val parentsWithoutThisJobId = parents.filter { ! _.jobIds.contains(jobId) }
        updateJobIdStageIdMapsList(parentsWithoutThisJobId ++ stages.tail)
      }
    }
    updateJobIdStageIdMapsList(List(stage))
  }

  /**
   * Removes state for job and any stages that are not needed by any other job.  Does not
   * handle cancelling tasks or notifying the SparkListener about finished jobs/stages/tasks.
   *
   * @param job The job whose state to cleanup.
   */
  private def cleanupStateForJobAndIndependentStages(job: ActiveJob): Unit = {
    val registeredStages = jobIdToStageIds.get(job.jobId)
    if (registeredStages.isEmpty || registeredStages.get.isEmpty) {
      logError("No stages registered for job " + job.jobId)
    } else {
      stageIdToStage.filterKeys(stageId => registeredStages.get.contains(stageId)).foreach {
        case (stageId, stage) =>
          val jobSet = stage.jobIds
          if (!jobSet.contains(job.jobId)) {
            logError(
              "Job %d not registered for stage %d even though that stage was registered for the job"
              .format(job.jobId, stageId))
          } else {
            def removeStage(stageId: Int) {
              // data structures based on Stage
              for (stage <- stageIdToStage.get(stageId)) {
                if (runningStages.contains(stage)) {
                  logDebug("Removing running stage %d".format(stageId))
                  runningStages -= stage
                }
                for ((k, v) <- shuffleToMapStage.find(_._2 == stage)) {
                  shuffleToMapStage.remove(k)
                }
                if (waitingStages.contains(stage)) {
                  logDebug("Removing stage %d from waiting set.".format(stageId))
                  waitingStages -= stage
                }
                if (failedStages.contains(stage)) {
                  logDebug("Removing stage %d from failed set.".format(stageId))
                  failedStages -= stage
                }
              }
              // data structures based on StageId
              stageIdToStage -= stageId
              logDebug("After removal of stage %d, remaining stages = %d"
                .format(stageId, stageIdToStage.size))
            }

            jobSet -= job.jobId
            if (jobSet.isEmpty) { // no other job needs this stage
              removeStage(stageId)
            }
          }
      }
    }
    jobIdToStageIds -= job.jobId
    jobIdToActiveJob -= job.jobId
    activeJobs -= job
    job.finalStage match {
      case r: ResultStage => r.removeActiveJob()
      case m: ShuffleMapStage => m.removeActiveJob(job)
    }
  }

  /**
   * Submit an action job to the scheduler and get a JobWaiter object back. The JobWaiter object
   * can be used to block until the the job finishes executing or can be used to cancel the job.
   *
   * @param rdd target RDD to run tasks on
   * @param func a function to run on each partition of the RDD
   * @param partitions set of partitions to run on; some jobs may not want to compute on all
   *   partitions of the target RDD, e.g. for operations like first()
   * @param callSite where in the user program this job was called
   * @param resultHandler callback to pass each result to
   * @param properties scheduler properties to attach to this job, e.g. fair scheduler pool name
   */
  def submitJob[T, U](
      rdd: RDD[T],
      func: (TaskContext, Iterator[T]) => U,
      partitions: Seq[Int],
      callSite: CallSite,
      resultHandler: (Int, U) => Unit,
      properties: Properties): JobWaiter[U] = {
    // Check to make sure we are not launching a task on a partition that does not exist.
    val maxPartitions = rdd.partitions.length
    partitions.find(p => p >= maxPartitions || p < 0).foreach { p =>
      throw new IllegalArgumentException(
        "Attempting to access a non-existent partition: " + p + ". " +
          "Total number of partitions: " + maxPartitions)
    }

    val jobId = nextJobId.getAndIncrement()
    if (partitions.size == 0) {
      // Return immediately if the job is running 0 tasks
      return new JobWaiter[U](this, jobId, 0, resultHandler)
    }

    assert(partitions.size > 0)
    val func2 = func.asInstanceOf[(TaskContext, Iterator[_]) => _]
    val waiter = new JobWaiter(this, jobId, partitions.size, resultHandler)
    eventProcessLoop.post(JobSubmitted(
      jobId, rdd, func2, partitions.toArray, callSite, waiter,
      SerializationUtils.clone(properties)))
    waiter
  }

  /**
   * Run an action job on the given RDD and pass all the results to the resultHandler function as
   * they arrive. Throws an exception if the job fials, or returns normally if successful.
   *
   * @param rdd target RDD to run tasks on
   * @param func a function to run on each partition of the RDD
   * @param partitions set of partitions to run on; some jobs may not want to compute on all
   *   partitions of the target RDD, e.g. for operations like first()
   * @param callSite where in the user program this job was called
   * @param resultHandler callback to pass each result to
   * @param properties scheduler properties to attach to this job, e.g. fair scheduler pool name
   */
  def runJob[T, U](
      rdd: RDD[T],
      func: (TaskContext, Iterator[T]) => U,
      partitions: Seq[Int],
      callSite: CallSite,
      resultHandler: (Int, U) => Unit,
      properties: Properties): Unit = {
    val start = System.nanoTime
    val waiter = submitJob(rdd, func, partitions, callSite, resultHandler, properties)
    waiter.awaitResult() match {
      case JobSucceeded =>
        logInfo("Job %d finished: %s, took %f s".format
          (waiter.jobId, callSite.shortForm, (System.nanoTime - start) / 1e9))
      case JobFailed(exception: Exception) =>
        logInfo("Job %d failed: %s, took %f s".format
          (waiter.jobId, callSite.shortForm, (System.nanoTime - start) / 1e9))
        // SPARK-8644: Include user stack trace in exceptions coming from DAGScheduler.
        val callerStackTrace = Thread.currentThread().getStackTrace.tail
        exception.setStackTrace(exception.getStackTrace ++ callerStackTrace)
        throw exception
    }
  }

  /**
   * Run an approximate job on the given RDD and pass all the results to an ApproximateEvaluator
   * as they arrive. Returns a partial result object from the evaluator.
   *
   * @param rdd target RDD to run tasks on
   * @param func a function to run on each partition of the RDD
   * @param evaluator [[ApproximateEvaluator]] to receive the partial results
   * @param callSite where in the user program this job was called
   * @param timeout maximum time to wait for the job, in milliseconds
   * @param properties scheduler properties to attach to this job, e.g. fair scheduler pool name
   */
  def runApproximateJob[T, U, R](
      rdd: RDD[T],
      func: (TaskContext, Iterator[T]) => U,
      evaluator: ApproximateEvaluator[U, R],
      callSite: CallSite,
      timeout: Long,
      properties: Properties): PartialResult[R] = {
    val listener = new ApproximateActionListener(rdd, func, evaluator, timeout)
    val func2 = func.asInstanceOf[(TaskContext, Iterator[_]) => _]
    val partitions = (0 until rdd.partitions.length).toArray
    val jobId = nextJobId.getAndIncrement()
    eventProcessLoop.post(JobSubmitted(
      jobId, rdd, func2, partitions, callSite, listener, SerializationUtils.clone(properties)))
    listener.awaitResult()    // Will throw an exception if the job fails
  }

  /**
   * Submit a shuffle map stage to run independently and get a JobWaiter object back. The waiter
   * can be used to block until the the job finishes executing or can be used to cancel the job.
   * This method is used for adaptive query planning, to run map stages and look at statistics
   * about their outputs before submitting downstream stages.
   *
   * @param dependency the ShuffleDependency to run a map stage for
   * @param callback function called with the result of the job, which in this case will be a
   *   single MapOutputStatistics object showing how much data was produced for each partition
   * @param callSite where in the user program this job was submitted
   * @param properties scheduler properties to attach to this job, e.g. fair scheduler pool name
   */
  def submitMapStage[K, V, C](
      dependency: ShuffleDependency[K, V, C],
      callback: MapOutputStatistics => Unit,
      callSite: CallSite,
      properties: Properties): JobWaiter[MapOutputStatistics] = {

    val rdd = dependency.rdd
    val jobId = nextJobId.getAndIncrement()
    if (rdd.partitions.length == 0) {
      throw new SparkException("Can't run submitMapStage on RDD with 0 partitions")
    }

    // We create a JobWaiter with only one "task", which will be marked as complete when the whole
    // map stage has completed, and will be passed the MapOutputStatistics for that stage.
    // This makes it easier to avoid race conditions between the user code and the map output
    // tracker that might result if we told the user the stage had finished, but then they queries
    // the map output tracker and some node failures had caused the output statistics to be lost.
    val waiter = new JobWaiter(this, jobId, 1, (i: Int, r: MapOutputStatistics) => callback(r))
    eventProcessLoop.post(MapStageSubmitted(
      jobId, dependency, callSite, waiter, SerializationUtils.clone(properties)))
    waiter
  }

  /**
   * Cancel a job that is running or waiting in the queue.
   */
  def cancelJob(jobId: Int): Unit = {
    logInfo("Asked to cancel job " + jobId)
    eventProcessLoop.post(JobCancelled(jobId))
  }

  /**
   * Cancel all jobs in the given job group ID.
   */
  def cancelJobGroup(groupId: String): Unit = {
    logInfo("Asked to cancel job group " + groupId)
    eventProcessLoop.post(JobGroupCancelled(groupId))
  }

  /**
   * Cancel all jobs that are running or waiting in the queue.
   */
  def cancelAllJobs(): Unit = {
    eventProcessLoop.post(AllJobsCancelled)
  }

  private[scheduler] def doCancelAllJobs() {
    // Cancel all running jobs.
    runningStages.map(_.firstJobId).foreach(handleJobCancellation(_,
      reason = "as part of cancellation of all jobs"))
    activeJobs.clear() // These should already be empty by this point,
    jobIdToActiveJob.clear() // but just in case we lost track of some jobs...
    submitWaitingStages()
  }

  /**
   * Cancel all jobs associated with a running or scheduled stage.
   */
  def cancelStage(stageId: Int) {
    eventProcessLoop.post(StageCancelled(stageId))
  }

  /**
   * Resubmit any failed stages. Ordinarily called after a small amount of time has passed since
   * the last fetch failure.
   */
  private[scheduler] def resubmitFailedStages() {
    if (failedStages.size > 0) {
      // Failed stages may be removed by job cancellation, so failed might be empty even if
      // the ResubmitFailedStages event has been scheduled.
      logInfo("Resubmitting failed stages")
      clearCacheLocs()
      val failedStagesCopy = failedStages.toArray
      failedStages.clear()
      for (stage <- failedStagesCopy.sortBy(_.firstJobId)) {
        submitStage(stage)
      }
    }
    submitWaitingStages()
  }

  /**
   * Check for waiting or failed stages which are now eligible for resubmission.
   * Ordinarily run on every iteration of the event loop.
   */
  private def submitWaitingStages() {
    // TODO: We might want to run this less often, when we are sure that something has become
    // runnable that wasn't before.
    logTrace("Checking for newly runnable parent stages")
    logTrace("running: " + runningStages)
    logTrace("waiting: " + waitingStages)
    logTrace("failed: " + failedStages)
    val waitingStagesCopy = waitingStages.toArray
    waitingStages.clear()
    for (stage <- waitingStagesCopy.sortBy(_.firstJobId)) {
      submitStage(stage)
    }
  }

  /** Finds the earliest-created active job that needs the stage */
  // TODO: Probably should actually find among the active jobs that need this
  // stage the one with the highest priority (highest-priority pool, earliest created).
  // That should take care of at least part of the priority inversion problem with
  // cross-job dependencies.
  private def activeJobForStage(stage: Stage): Option[Int] = {
    val jobsThatUseStage: Array[Int] = stage.jobIds.toArray.sorted
    jobsThatUseStage.find(jobIdToActiveJob.contains)
  }

  private[scheduler] def handleJobGroupCancelled(groupId: String) {
    // Cancel all jobs belonging to this job group.
    // First finds all active jobs with this group id, and then kill stages for them.
    val activeInGroup = activeJobs.filter { activeJob =>
      Option(activeJob.properties).exists {
        _.getProperty(SparkContext.SPARK_JOB_GROUP_ID) == groupId
      }
    }
    val jobIds = activeInGroup.map(_.jobId)
    jobIds.foreach(handleJobCancellation(_, "part of cancelled job group %s".format(groupId)))
    submitWaitingStages()
  }

  private[scheduler] def handleBeginEvent(task: Task[_], taskInfo: TaskInfo) {
    // Note that there is a chance that this task is launched after the stage is cancelled.
    // In that case, we wouldn't have the stage anymore in stageIdToStage.
    val stageAttemptId = stageIdToStage.get(task.stageId).map(_.latestInfo.attemptId).getOrElse(-1)
    listenerBus.post(SparkListenerTaskStart(task.stageId, stageAttemptId, taskInfo))
    submitWaitingStages()
  }

  private[scheduler] def handleTaskSetFailed(
      taskSet: TaskSet,
      reason: String,
      exception: Option[Throwable]): Unit = {
    stageIdToStage.get(taskSet.stageId).foreach { abortStage(_, reason, exception) }
    submitWaitingStages()
  }

  private[scheduler] def cleanUpAfterSchedulerStop() {
    for (job <- activeJobs) {
      val error = new SparkException("Job cancelled because SparkContext was shut down")
      job.listener.jobFailed(error)
      // Tell the listeners that all of the running stages have ended.  Don't bother
      // cancelling the stages because if the DAG scheduler is stopped, the entire application
      // is in the process of getting stopped.
      val stageFailedMessage = "Stage cancelled because SparkContext was shut down"
      // The `toArray` here is necessary so that we don't iterate over `runningStages` while
      // mutating it.
      runningStages.toArray.foreach { stage =>
        markStageAsFinished(stage, Some(stageFailedMessage))
      }
      listenerBus.post(SparkListenerJobEnd(job.jobId, clock.getTimeMillis(), JobFailed(error)))
    }
  }

  private[scheduler] def handleGetTaskResult(taskInfo: TaskInfo) {
    listenerBus.post(SparkListenerTaskGettingResult(taskInfo))
    submitWaitingStages()
  }

  private[scheduler] def handleJobSubmitted(jobId: Int,
      finalRDD: RDD[_],
      func: (TaskContext, Iterator[_]) => _,
      partitions: Array[Int],
      callSite: CallSite,
      listener: JobListener,
      properties: Properties) {
    var finalStage: ResultStage = null
    try {
      // New stage creation may throw an exception if, for example, jobs are run on a
      // HadoopRDD whose underlying HDFS files have been deleted.
      finalStage = newResultStage(finalRDD, func, partitions, jobId, callSite)
    } catch {
      case e: Exception =>
        logWarning("Creating new stage failed due to exception - job: " + jobId, e)
        listener.jobFailed(e)
        return
    }

    val job = new ActiveJob(jobId, finalStage, callSite, listener, properties)
    clearCacheLocs()
    logInfo("Got job %s (%s) with %d output partitions".format(
      job.jobId, callSite.shortForm, partitions.length))
    logInfo("Final stage: " + finalStage + " (" + finalStage.name + ")")
    logInfo("Parents of final stage: " + finalStage.parents)
    logInfo("Missing parents: " + getMissingParentStages(finalStage))

    val jobSubmissionTime = clock.getTimeMillis()
    jobIdToActiveJob(jobId) = job
    activeJobs += job
    finalStage.setActiveJob(job)
    val stageIds = jobIdToStageIds(jobId).toArray
    val stageInfos = stageIds.flatMap(id => stageIdToStage.get(id).map(_.latestInfo))
    listenerBus.post(
      SparkListenerJobStart(job.jobId, jobSubmissionTime, stageInfos, properties))
    submitStage(finalStage)

    submitWaitingStages()
  }

  private[scheduler] def handleMapStageSubmitted(jobId: Int,
      dependency: ShuffleDependency[_, _, _],
      callSite: CallSite,
      listener: JobListener,
      properties: Properties) {
    // Submitting this map stage might still require the creation of some parent stages, so make
    // sure that happens.
    var finalStage: ShuffleMapStage = null
    try {
      // New stage creation may throw an exception if, for example, jobs are run on a
      // HadoopRDD whose underlying HDFS files have been deleted.
      finalStage = getShuffleMapStage(dependency, jobId)
    } catch {
      case e: Exception =>
        logWarning("Creating new stage failed due to exception - job: " + jobId, e)
        listener.jobFailed(e)
        return
    }

    val job = new ActiveJob(jobId, finalStage, callSite, listener, properties)
    clearCacheLocs()
    logInfo("Got map stage job %s (%s) with %d output partitions".format(
      jobId, callSite.shortForm, dependency.rdd.partitions.length))
    logInfo("Final stage: " + finalStage + " (" + finalStage.name + ")")
    logInfo("Parents of final stage: " + finalStage.parents)
    logInfo("Missing parents: " + getMissingParentStages(finalStage))

    val jobSubmissionTime = clock.getTimeMillis()
    jobIdToActiveJob(jobId) = job
    activeJobs += job
    finalStage.addActiveJob(job)
    val stageIds = jobIdToStageIds(jobId).toArray
    val stageInfos = stageIds.flatMap(id => stageIdToStage.get(id).map(_.latestInfo))
    listenerBus.post(
      SparkListenerJobStart(job.jobId, jobSubmissionTime, stageInfos, properties))
    submitStage(finalStage)

    // If the whole stage has already finished, tell the listener and remove it
    if (finalStage.isAvailable) {
      markMapStageJobAsFinished(job, mapOutputTracker.getStatistics(dependency))
    }

    submitWaitingStages()
  }

  /** Submits stage, but first recursively submits any missing parents. */
  private def submitStage(stage: Stage) {
    val jobId = activeJobForStage(stage)
    if (jobId.isDefined) {
      logDebug("submitStage(" + stage + ")")
      if (!waitingStages(stage) && !runningStages(stage) && !failedStages(stage)) {
        val missing = getMissingParentStages(stage).sortBy(_.id)
        logDebug("missing: " + missing)
        if (missing.isEmpty) {
          logInfo("Submitting " + stage + " (" + stage.rdd + "), which has no missing parents")
          submitMissingTasks(stage, jobId.get)
        } else {
          for (parent <- missing) {
            submitStage(parent)
          }
          waitingStages += stage
        }
      }
    } else {
      abortStage(stage, "No active job for stage " + stage.id, None)
    }
  }

  /** Called when stage's parents are available and we can now do its task. */
  private def submitMissingTasks(stage: Stage, jobId: Int) {
    logDebug("submitMissingTasks(" + stage + ")")
    // Get our pending tasks and remember them in our pendingTasks entry
    stage.pendingPartitions.clear()

    // First figure out the indexes of partition ids to compute.
    val partitionsToCompute: Seq[Int] = stage.findMissingPartitions()

    // Create internal accumulators if the stage has no accumulators initialized.
    // Reset internal accumulators only if this stage is not partially submitted
    // Otherwise, we may override existing accumulator values from some tasks
    if (stage.internalAccumulators.isEmpty || stage.numPartitions == partitionsToCompute.size) {
      stage.resetInternalAccumulators()
    }

    val properties = jobIdToActiveJob.get(stage.firstJobId).map(_.properties).orNull

    runningStages += stage
    // SparkListenerStageSubmitted should be posted before testing whether tasks are
    // serializable. If tasks are not serializable, a SparkListenerStageCompleted event
    // will be posted, which should always come after a corresponding SparkListenerStageSubmitted
    // event.
<<<<<<< HEAD
    stage match {
      case s: ShuffleMapStage =>
        outputCommitCoordinator.stageStart(stage = s.id, maxPartitionId = s.numPartitions - 1)
      case s: ResultStage =>
        outputCommitCoordinator.stageStart(
          stage = s.id, maxPartitionId = s.rdd.partitions.length - 1)
    }
    val taskIdToLocations = try {
=======
    outputCommitCoordinator.stageStart(stage.id)
    val taskIdToLocations: Map[Int, Seq[TaskLocation]] = try {
>>>>>>> 701fb505
      stage match {
        case s: ShuffleMapStage =>
          partitionsToCompute.map { id => (id, getPreferredLocs(stage.rdd, id))}.toMap
        case s: ResultStage =>
          val job = s.activeJob.get
          partitionsToCompute.map { id =>
            val p = s.partitions(id)
            (id, getPreferredLocs(stage.rdd, p))
          }.toMap
      }
    } catch {
      case NonFatal(e) =>
        stage.makeNewStageAttempt(partitionsToCompute.size)
        listenerBus.post(SparkListenerStageSubmitted(stage.latestInfo, properties))
        abortStage(stage, s"Task creation failed: $e\n${e.getStackTraceString}", Some(e))
        runningStages -= stage
        return
    }

    stage.makeNewStageAttempt(partitionsToCompute.size, taskIdToLocations.values.toSeq)
    listenerBus.post(SparkListenerStageSubmitted(stage.latestInfo, properties))

    // TODO: Maybe we can keep the taskBinary in Stage to avoid serializing it multiple times.
    // Broadcasted binary for the task, used to dispatch tasks to executors. Note that we broadcast
    // the serialized copy of the RDD and for each task we will deserialize it, which means each
    // task gets a different copy of the RDD. This provides stronger isolation between tasks that
    // might modify state of objects referenced in their closures. This is necessary in Hadoop
    // where the JobConf/Configuration object is not thread-safe.
    var taskBinary: Broadcast[Array[Byte]] = null
    try {
      // For ShuffleMapTask, serialize and broadcast (rdd, shuffleDep).
      // For ResultTask, serialize and broadcast (rdd, func).
      val taskBinaryBytes: Array[Byte] = stage match {
        case stage: ShuffleMapStage =>
          closureSerializer.serialize((stage.rdd, stage.shuffleDep): AnyRef).array()
        case stage: ResultStage =>
          closureSerializer.serialize((stage.rdd, stage.func): AnyRef).array()
      }

      taskBinary = sc.broadcast(taskBinaryBytes)
    } catch {
      // In the case of a failure during serialization, abort the stage.
      case e: NotSerializableException =>
        abortStage(stage, "Task not serializable: " + e.toString, Some(e))
        runningStages -= stage

        // Abort execution
        return
      case NonFatal(e) =>
        abortStage(stage, s"Task serialization failed: $e\n${e.getStackTraceString}", Some(e))
        runningStages -= stage
        return
    }

    val tasks: Seq[Task[_]] = try {
      stage match {
        case stage: ShuffleMapStage =>
          partitionsToCompute.map { id =>
            val locs = taskIdToLocations(id)
            val part = stage.rdd.partitions(id)
            new ShuffleMapTask(stage.id, stage.latestInfo.attemptId,
              taskBinary, part, locs, stage.internalAccumulators)
          }

        case stage: ResultStage =>
          val job = stage.activeJob.get
          partitionsToCompute.map { id =>
            val p: Int = stage.partitions(id)
            val part = stage.rdd.partitions(p)
            val locs = taskIdToLocations(id)
            new ResultTask(stage.id, stage.latestInfo.attemptId,
              taskBinary, part, locs, id, stage.internalAccumulators)
          }
      }
    } catch {
      case NonFatal(e) =>
        abortStage(stage, s"Task creation failed: $e\n${e.getStackTraceString}", Some(e))
        runningStages -= stage
        return
    }

    if (tasks.size > 0) {
      logInfo("Submitting " + tasks.size + " missing tasks from " + stage + " (" + stage.rdd + ")")
      stage.pendingPartitions ++= tasks.map(_.partitionId)
      logDebug("New pending partitions: " + stage.pendingPartitions)
      taskScheduler.submitTasks(new TaskSet(
        tasks.toArray, stage.id, stage.latestInfo.attemptId, stage.firstJobId, properties))
      stage.latestInfo.submissionTime = Some(clock.getTimeMillis())
    } else {
      // Because we posted SparkListenerStageSubmitted earlier, we should mark
      // the stage as completed here in case there are no tasks to run
      markStageAsFinished(stage, None)

      val debugString = stage match {
        case stage: ShuffleMapStage =>
          s"Stage ${stage} is actually done; " +
            s"(available: ${stage.isAvailable}," +
            s"available outputs: ${stage.numAvailableOutputs}," +
            s"partitions: ${stage.numPartitions})"
        case stage : ResultStage =>
          s"Stage ${stage} is actually done; (partitions: ${stage.numPartitions})"
      }
      logDebug(debugString)
    }
  }

  /** Merge updates from a task to our local accumulator values */
  private def updateAccumulators(event: CompletionEvent): Unit = {
    val task = event.task
    val stage = stageIdToStage(task.stageId)
    if (event.accumUpdates != null) {
      try {
        Accumulators.add(event.accumUpdates)

        event.accumUpdates.foreach { case (id, partialValue) =>
          // In this instance, although the reference in Accumulators.originals is a WeakRef,
          // it's guaranteed to exist since the event.accumUpdates Map exists

          val acc = Accumulators.originals(id).get match {
            case Some(accum) => accum.asInstanceOf[Accumulable[Any, Any]]
            case None => throw new NullPointerException("Non-existent reference to Accumulator")
          }

          // To avoid UI cruft, ignore cases where value wasn't updated
          if (acc.name.isDefined && partialValue != acc.zero) {
            val name = acc.name.get
            val value = s"${acc.value}"
            stage.latestInfo.accumulables(id) =
              new AccumulableInfo(id, name, None, value, acc.isInternal)
            event.taskInfo.accumulables +=
              new AccumulableInfo(id, name, Some(s"$partialValue"), value, acc.isInternal)
          }
        }
      } catch {
        // If we see an exception during accumulator update, just log the
        // error and move on.
        case e: Exception =>
          logError(s"Failed to update accumulators for $task", e)
      }
    }
  }

  /**
   * Responds to a task finishing. This is called inside the event loop so it assumes that it can
   * modify the scheduler's internal state. Use taskEnded() to post a task end event from outside.
   */
  private[scheduler] def handleTaskCompletion(event: CompletionEvent) {
    val task = event.task
    val stageId = task.stageId
    val taskType = Utils.getFormattedClassName(task)

    outputCommitCoordinator.taskCompleted(
      stageId,
      task.partitionId,
      event.taskInfo.attemptNumber, // this is a task attempt number
      event.reason)

    // The success case is dealt with separately below, since we need to compute accumulator
    // updates before posting.
    if (event.reason != Success) {
      val attemptId = task.stageAttemptId
      listenerBus.post(SparkListenerTaskEnd(stageId, attemptId, taskType, event.reason,
        event.taskInfo, event.taskMetrics))
    }

    if (!stageIdToStage.contains(task.stageId)) {
      // Skip all the actions if the stage has been cancelled.
      return
    }

    val stage = stageIdToStage(task.stageId)
    event.reason match {
      case Success =>
        listenerBus.post(SparkListenerTaskEnd(stageId, stage.latestInfo.attemptId, taskType,
          event.reason, event.taskInfo, event.taskMetrics))
        stage.pendingPartitions -= task.partitionId
        task match {
          case rt: ResultTask[_, _] =>
            // Cast to ResultStage here because it's part of the ResultTask
            // TODO Refactor this out to a function that accepts a ResultStage
            val resultStage = stage.asInstanceOf[ResultStage]
            resultStage.activeJob match {
              case Some(job) =>
                if (!job.finished(rt.outputId)) {
                  updateAccumulators(event)
                  job.finished(rt.outputId) = true
                  job.numFinished += 1
                  // If the whole job has finished, remove it
                  if (job.numFinished == job.numPartitions) {
                    markStageAsFinished(resultStage)
                    cleanupStateForJobAndIndependentStages(job)
                    listenerBus.post(
                      SparkListenerJobEnd(job.jobId, clock.getTimeMillis(), JobSucceeded))
                  }

                  // taskSucceeded runs some user code that might throw an exception. Make sure
                  // we are resilient against that.
                  try {
                    job.listener.taskSucceeded(rt.outputId, event.result)
                  } catch {
                    case e: Exception =>
                      // TODO: Perhaps we want to mark the resultStage as failed?
                      job.listener.jobFailed(new SparkDriverExecutionException(e))
                  }
                }
              case None =>
                logInfo("Ignoring result from " + rt + " because its job has finished")
            }

          case smt: ShuffleMapTask =>
            val shuffleStage = stage.asInstanceOf[ShuffleMapStage]
            updateAccumulators(event)
            val status = event.result.asInstanceOf[MapStatus]
            val execId = status.location.executorId
            logDebug("ShuffleMapTask finished on " + execId)
            if (failedEpoch.contains(execId) && smt.epoch <= failedEpoch(execId)) {
              logInfo(s"Ignoring possibly bogus $smt completion from executor $execId")
            } else {
              shuffleStage.addOutputLoc(smt.partitionId, status)
            }

            if (runningStages.contains(shuffleStage) && shuffleStage.pendingPartitions.isEmpty) {
              markStageAsFinished(shuffleStage)
              logInfo("looking for newly runnable stages")
              logInfo("running: " + runningStages)
              logInfo("waiting: " + waitingStages)
              logInfo("failed: " + failedStages)

              // We supply true to increment the epoch number here in case this is a
              // recomputation of the map outputs. In that case, some nodes may have cached
              // locations with holes (from when we detected the error) and will need the
              // epoch incremented to refetch them.
              // TODO: Only increment the epoch number if this is not the first time
              //       we registered these map outputs.
              mapOutputTracker.registerMapOutputs(
                shuffleStage.shuffleDep.shuffleId,
                shuffleStage.outputLocInMapOutputTrackerFormat(),
                changeEpoch = true)

              clearCacheLocs()

              if (!shuffleStage.isAvailable) {
                // Some tasks had failed; let's resubmit this shuffleStage
                // TODO: Lower-level scheduler should also deal with this
                logInfo("Resubmitting " + shuffleStage + " (" + shuffleStage.name +
                  ") because some of its tasks had failed: " +
                  shuffleStage.findMissingPartitions().mkString(", "))
                submitStage(shuffleStage)
              } else {
                // Mark any map-stage jobs waiting on this stage as finished
                if (shuffleStage.mapStageJobs.nonEmpty) {
                  val stats = mapOutputTracker.getStatistics(shuffleStage.shuffleDep)
                  for (job <- shuffleStage.mapStageJobs) {
                    markMapStageJobAsFinished(job, stats)
                  }
                }
              }

              // Note: newly runnable stages will be submitted below when we submit waiting stages
            }
        }

      case Resubmitted =>
        logInfo("Resubmitted " + task + ", so marking it as still running")
        stage.pendingPartitions += task.partitionId

      case FetchFailed(bmAddress, shuffleId, mapId, reduceId, failureMessage) =>
        val failedStage = stageIdToStage(task.stageId)
        val mapStage = shuffleToMapStage(shuffleId)

        if (failedStage.latestInfo.attemptId != task.stageAttemptId) {
          logInfo(s"Ignoring fetch failure from $task as it's from $failedStage attempt" +
            s" ${task.stageAttemptId} and there is a more recent attempt for that stage " +
            s"(attempt ID ${failedStage.latestInfo.attemptId}) running")
        } else {
          // It is likely that we receive multiple FetchFailed for a single stage (because we have
          // multiple tasks running concurrently on different executors). In that case, it is
          // possible the fetch failure has already been handled by the scheduler.
          if (runningStages.contains(failedStage)) {
            logInfo(s"Marking $failedStage (${failedStage.name}) as failed " +
              s"due to a fetch failure from $mapStage (${mapStage.name})")
            markStageAsFinished(failedStage, Some(failureMessage))
          } else {
            logDebug(s"Received fetch failure from $task, but its from $failedStage which is no " +
              s"longer running")
          }

          if (disallowStageRetryForTest) {
            abortStage(failedStage, "Fetch failure will not retry stage due to testing config",
              None)
          } else if (failedStage.failedOnFetchAndShouldAbort(task.stageAttemptId)) {
            abortStage(failedStage, s"$failedStage (${failedStage.name}) " +
              s"has failed the maximum allowable number of " +
              s"times: ${Stage.MAX_CONSECUTIVE_FETCH_FAILURES}. " +
              s"Most recent failure reason: ${failureMessage}", None)
          } else if (failedStages.isEmpty) {
            // Don't schedule an event to resubmit failed stages if failed isn't empty, because
            // in that case the event will already have been scheduled.
            // TODO: Cancel running tasks in the stage
            logInfo(s"Resubmitting $mapStage (${mapStage.name}) and " +
              s"$failedStage (${failedStage.name}) due to fetch failure")
            messageScheduler.schedule(new Runnable {
              override def run(): Unit = eventProcessLoop.post(ResubmitFailedStages)
            }, DAGScheduler.RESUBMIT_TIMEOUT, TimeUnit.MILLISECONDS)
          }
          failedStages += failedStage
          failedStages += mapStage
          // Mark the map whose fetch failed as broken in the map stage
          if (mapId != -1) {
            mapStage.removeOutputLoc(mapId, bmAddress)
            mapOutputTracker.unregisterMapOutput(shuffleId, mapId, bmAddress)
          }

          // TODO: mark the executor as failed only if there were lots of fetch failures on it
          if (bmAddress != null) {
            handleExecutorLost(bmAddress.executorId, fetchFailed = true, Some(task.epoch))
          }
        }

      case commitDenied: TaskCommitDenied =>
        // Do nothing here, left up to the TaskScheduler to decide how to handle denied commits

      case exceptionFailure: ExceptionFailure =>
        // Do nothing here, left up to the TaskScheduler to decide how to handle user failures

      case TaskResultLost =>
        // Do nothing here; the TaskScheduler handles these failures and resubmits the task.

      case other =>
        // Unrecognized failure - also do nothing. If the task fails repeatedly, the TaskScheduler
        // will abort the job.
    }
    submitWaitingStages()
  }

  /**
   * Responds to an executor being lost. This is called inside the event loop, so it assumes it can
   * modify the scheduler's internal state. Use executorLost() to post a loss event from outside.
   *
   * We will also assume that we've lost all shuffle blocks associated with the executor if the
   * executor serves its own blocks (i.e., we're not using external shuffle) OR a FetchFailed
   * occurred, in which case we presume all shuffle data related to this executor to be lost.
   *
   * Optionally the epoch during which the failure was caught can be passed to avoid allowing
   * stray fetch failures from possibly retriggering the detection of a node as lost.
   */
  private[scheduler] def handleExecutorLost(
      execId: String,
      fetchFailed: Boolean,
      maybeEpoch: Option[Long] = None) {
    val currentEpoch = maybeEpoch.getOrElse(mapOutputTracker.getEpoch)
    if (!failedEpoch.contains(execId) || failedEpoch(execId) < currentEpoch) {
      failedEpoch(execId) = currentEpoch
      logInfo("Executor lost: %s (epoch %d)".format(execId, currentEpoch))
      blockManagerMaster.removeExecutor(execId)

      if (!env.blockManager.externalShuffleServiceEnabled || fetchFailed) {
        // TODO: This will be really slow if we keep accumulating shuffle map stages
        for ((shuffleId, stage) <- shuffleToMapStage) {
          stage.removeOutputsOnExecutor(execId)
          mapOutputTracker.registerMapOutputs(
            shuffleId,
            stage.outputLocInMapOutputTrackerFormat(),
            changeEpoch = true)
        }
        if (shuffleToMapStage.isEmpty) {
          mapOutputTracker.incrementEpoch()
        }
        clearCacheLocs()
      }
    } else {
      logDebug("Additional executor lost message for " + execId +
               "(epoch " + currentEpoch + ")")
    }
    submitWaitingStages()
  }

  private[scheduler] def handleExecutorAdded(execId: String, host: String) {
    // remove from failedEpoch(execId) ?
    if (failedEpoch.contains(execId)) {
      logInfo("Host added was in lost list earlier: " + host)
      failedEpoch -= execId
    }
    submitWaitingStages()
  }

  private[scheduler] def handleStageCancellation(stageId: Int) {
    stageIdToStage.get(stageId) match {
      case Some(stage) =>
        val jobsThatUseStage: Array[Int] = stage.jobIds.toArray
        jobsThatUseStage.foreach { jobId =>
          handleJobCancellation(jobId, s"because Stage $stageId was cancelled")
        }
      case None =>
        logInfo("No active jobs to kill for Stage " + stageId)
    }
    submitWaitingStages()
  }

  private[scheduler] def handleJobCancellation(jobId: Int, reason: String = "") {
    if (!jobIdToStageIds.contains(jobId)) {
      logDebug("Trying to cancel unregistered job " + jobId)
    } else {
      failJobAndIndependentStages(
        jobIdToActiveJob(jobId), "Job %d cancelled %s".format(jobId, reason))
    }
    submitWaitingStages()
  }

  /**
   * Marks a stage as finished and removes it from the list of running stages.
   */
  private def markStageAsFinished(stage: Stage, errorMessage: Option[String] = None): Unit = {
    val serviceTime = stage.latestInfo.submissionTime match {
      case Some(t) => "%.03f".format((clock.getTimeMillis() - t) / 1000.0)
      case _ => "Unknown"
    }
    if (errorMessage.isEmpty) {
      logInfo("%s (%s) finished in %s s".format(stage, stage.name, serviceTime))
      stage.latestInfo.completionTime = Some(clock.getTimeMillis())

      // Clear failure count for this stage, now that it's succeeded.
      // We only limit consecutive failures of stage attempts,so that if a stage is
      // re-used many times in a long-running job, unrelated failures don't eventually cause the
      // stage to be aborted.
      stage.clearFailures()
    } else {
      stage.latestInfo.stageFailed(errorMessage.get)
      logInfo("%s (%s) failed in %s s".format(stage, stage.name, serviceTime))
    }

    outputCommitCoordinator.stageEnd(stage.id)
    listenerBus.post(SparkListenerStageCompleted(stage.latestInfo))
    runningStages -= stage
  }

  /**
   * Aborts all jobs depending on a particular Stage. This is called in response to a task set
   * being canceled by the TaskScheduler. Use taskSetFailed() to inject this event from outside.
   */
  private[scheduler] def abortStage(
      failedStage: Stage,
      reason: String,
      exception: Option[Throwable]): Unit = {
    if (!stageIdToStage.contains(failedStage.id)) {
      // Skip all the actions if the stage has been removed.
      return
    }
    val dependentJobs: Seq[ActiveJob] =
      activeJobs.filter(job => stageDependsOn(job.finalStage, failedStage)).toSeq
    failedStage.latestInfo.completionTime = Some(clock.getTimeMillis())
    for (job <- dependentJobs) {
      failJobAndIndependentStages(job, s"Job aborted due to stage failure: $reason", exception)
    }
    if (dependentJobs.isEmpty) {
      logInfo("Ignoring failure of " + failedStage + " because all jobs depending on it are done")
    }
  }

  /** Fails a job and all stages that are only used by that job, and cleans up relevant state. */
  private def failJobAndIndependentStages(
      job: ActiveJob,
      failureReason: String,
      exception: Option[Throwable] = None): Unit = {
    val error = new SparkException(failureReason, exception.getOrElse(null))
    var ableToCancelStages = true

    val shouldInterruptThread =
      if (job.properties == null) false
      else job.properties.getProperty(SparkContext.SPARK_JOB_INTERRUPT_ON_CANCEL, "false").toBoolean

    // Cancel all independent, running stages.
    val stages = jobIdToStageIds(job.jobId)
    if (stages.isEmpty) {
      logError("No stages registered for job " + job.jobId)
    }
    stages.foreach { stageId =>
      val jobsForStage: Option[HashSet[Int]] = stageIdToStage.get(stageId).map(_.jobIds)
      if (jobsForStage.isEmpty || !jobsForStage.get.contains(job.jobId)) {
        logError(
          "Job %d not registered for stage %d even though that stage was registered for the job"
            .format(job.jobId, stageId))
      } else if (jobsForStage.get.size == 1) {
        if (!stageIdToStage.contains(stageId)) {
          logError(s"Missing Stage for stage with id $stageId")
        } else {
          // This is the only job that uses this stage, so fail the stage if it is running.
          val stage = stageIdToStage(stageId)
          if (runningStages.contains(stage)) {
            try { // cancelTasks will fail if a SchedulerBackend does not implement killTask
              taskScheduler.cancelTasks(stageId, shouldInterruptThread)
              markStageAsFinished(stage, Some(failureReason))
            } catch {
              case e: UnsupportedOperationException =>
                logInfo(s"Could not cancel tasks for stage $stageId", e)
              ableToCancelStages = false
            }
          }
        }
      }
    }

    if (ableToCancelStages) {
      job.listener.jobFailed(error)
      cleanupStateForJobAndIndependentStages(job)
      listenerBus.post(SparkListenerJobEnd(job.jobId, clock.getTimeMillis(), JobFailed(error)))
    }
  }

  /** Return true if one of stage's ancestors is target. */
  private def stageDependsOn(stage: Stage, target: Stage): Boolean = {
    if (stage == target) {
      return true
    }
    val visitedRdds = new HashSet[RDD[_]]
    // We are manually maintaining a stack here to prevent StackOverflowError
    // caused by recursively visiting
    val waitingForVisit = new Stack[RDD[_]]
    def visit(rdd: RDD[_]) {
      if (!visitedRdds(rdd)) {
        visitedRdds += rdd
        for (dep <- rdd.dependencies) {
          dep match {
            case shufDep: ShuffleDependency[_, _, _] =>
              val mapStage = getShuffleMapStage(shufDep, stage.firstJobId)
              if (!mapStage.isAvailable) {
                waitingForVisit.push(mapStage.rdd)
              }  // Otherwise there's no need to follow the dependency back
            case narrowDep: NarrowDependency[_] =>
              waitingForVisit.push(narrowDep.rdd)
          }
        }
      }
    }
    waitingForVisit.push(stage.rdd)
    while (waitingForVisit.nonEmpty) {
      visit(waitingForVisit.pop())
    }
    visitedRdds.contains(target.rdd)
  }

  /**
   * Gets the locality information associated with a partition of a particular RDD.
   *
   * This method is thread-safe and is called from both DAGScheduler and SparkContext.
   *
   * @param rdd whose partitions are to be looked at
   * @param partition to lookup locality information for
   * @return list of machines that are preferred by the partition
   */
  private[spark]
  def getPreferredLocs(rdd: RDD[_], partition: Int): Seq[TaskLocation] = {
    getPreferredLocsInternal(rdd, partition, new HashSet)
  }

  /**
   * Recursive implementation for getPreferredLocs.
   *
   * This method is thread-safe because it only accesses DAGScheduler state through thread-safe
   * methods (getCacheLocs()); please be careful when modifying this method, because any new
   * DAGScheduler state accessed by it may require additional synchronization.
   */
  private def getPreferredLocsInternal(
      rdd: RDD[_],
      partition: Int,
      visited: HashSet[(RDD[_], Int)]): Seq[TaskLocation] = {
    // If the partition has already been visited, no need to re-visit.
    // This avoids exponential path exploration.  SPARK-695
    if (!visited.add((rdd, partition))) {
      // Nil has already been returned for previously visited partitions.
      return Nil
    }
    // If the partition is cached, return the cache locations
    val cached = getCacheLocs(rdd)(partition)
    if (cached.nonEmpty) {
      return cached
    }
    // If the RDD has some placement preferences (as is the case for input RDDs), get those
    val rddPrefs = rdd.preferredLocations(rdd.partitions(partition)).toList
    if (rddPrefs.nonEmpty) {
      return rddPrefs.map(TaskLocation(_))
    }

    // If the RDD has narrow dependencies, pick the first partition of the first narrow dependency
    // that has any placement preferences. Ideally we would choose based on transfer sizes,
    // but this will do for now.
    rdd.dependencies.foreach {
      case n: NarrowDependency[_] =>
        for (inPart <- n.getParents(partition)) {
          val locs = getPreferredLocsInternal(n.rdd, inPart, visited)
          if (locs != Nil) {
            return locs
          }
        }

      case _ =>
    }

    Nil
  }

  /** Mark a map stage job as finished with the given output stats, and report to its listener. */
  def markMapStageJobAsFinished(job: ActiveJob, stats: MapOutputStatistics): Unit = {
    // In map stage jobs, we only create a single "task", which is to finish all of the stage
    // (including reusing any previous map outputs, etc); so we just mark task 0 as done
    job.finished(0) = true
    job.numFinished += 1
    job.listener.taskSucceeded(0, stats)
    cleanupStateForJobAndIndependentStages(job)
    listenerBus.post(SparkListenerJobEnd(job.jobId, clock.getTimeMillis(), JobSucceeded))
  }

  def stop() {
    logInfo("Stopping DAGScheduler")
    messageScheduler.shutdownNow()
    eventProcessLoop.stop()
    taskScheduler.stop()
  }

  // Start the event thread and register the metrics source at the end of the constructor
  env.metricsSystem.registerSource(metricsSource)
  eventProcessLoop.start()
}

private[scheduler] class DAGSchedulerEventProcessLoop(dagScheduler: DAGScheduler)
  extends EventLoop[DAGSchedulerEvent]("dag-scheduler-event-loop") with Logging {

  private[this] val timer = dagScheduler.metricsSource.messageProcessingTimer

  /**
   * The main event loop of the DAG scheduler.
   */
  override def onReceive(event: DAGSchedulerEvent): Unit = {
    val timerContext = timer.time()
    try {
      doOnReceive(event)
    } finally {
      timerContext.stop()
    }
  }

  private def doOnReceive(event: DAGSchedulerEvent): Unit = event match {
    case JobSubmitted(jobId, rdd, func, partitions, callSite, listener, properties) =>
      dagScheduler.handleJobSubmitted(jobId, rdd, func, partitions, callSite, listener, properties)

    case MapStageSubmitted(jobId, dependency, callSite, listener, properties) =>
      dagScheduler.handleMapStageSubmitted(jobId, dependency, callSite, listener, properties)

    case StageCancelled(stageId) =>
      dagScheduler.handleStageCancellation(stageId)

    case JobCancelled(jobId) =>
      dagScheduler.handleJobCancellation(jobId)

    case JobGroupCancelled(groupId) =>
      dagScheduler.handleJobGroupCancelled(groupId)

    case AllJobsCancelled =>
      dagScheduler.doCancelAllJobs()

    case ExecutorAdded(execId, host) =>
      dagScheduler.handleExecutorAdded(execId, host)

    case ExecutorLost(execId) =>
      dagScheduler.handleExecutorLost(execId, fetchFailed = false)

    case BeginEvent(task, taskInfo) =>
      dagScheduler.handleBeginEvent(task, taskInfo)

    case GettingResultEvent(taskInfo) =>
      dagScheduler.handleGetTaskResult(taskInfo)

    case completion @ CompletionEvent(task, reason, _, _, taskInfo, taskMetrics) =>
      dagScheduler.handleTaskCompletion(completion)

    case TaskSetFailed(taskSet, reason, exception) =>
      dagScheduler.handleTaskSetFailed(taskSet, reason, exception)

    case ResubmitFailedStages =>
      dagScheduler.resubmitFailedStages()
  }

  override def onError(e: Throwable): Unit = {
    logError("DAGSchedulerEventProcessLoop failed; shutting down SparkContext", e)
    try {
      dagScheduler.doCancelAllJobs()
    } catch {
      case t: Throwable => logError("DAGScheduler failed to cancel all jobs.", t)
    }
    dagScheduler.sc.stop()
  }

  override def onStop(): Unit = {
    // Cancel any active jobs in postStop hook
    dagScheduler.cleanUpAfterSchedulerStop()
  }
}

private[spark] object DAGScheduler {
  // The time, in millis, to wait for fetch failure events to stop coming in after one is detected;
  // this is a simplistic way to avoid resubmitting tasks in the non-fetchable map stage one by one
  // as more failure events come in
  val RESUBMIT_TIMEOUT = 200
}<|MERGE_RESOLUTION|>--- conflicted
+++ resolved
@@ -947,7 +947,6 @@
     // serializable. If tasks are not serializable, a SparkListenerStageCompleted event
     // will be posted, which should always come after a corresponding SparkListenerStageSubmitted
     // event.
-<<<<<<< HEAD
     stage match {
       case s: ShuffleMapStage =>
         outputCommitCoordinator.stageStart(stage = s.id, maxPartitionId = s.numPartitions - 1)
@@ -955,11 +954,7 @@
         outputCommitCoordinator.stageStart(
           stage = s.id, maxPartitionId = s.rdd.partitions.length - 1)
     }
-    val taskIdToLocations = try {
-=======
-    outputCommitCoordinator.stageStart(stage.id)
     val taskIdToLocations: Map[Int, Seq[TaskLocation]] = try {
->>>>>>> 701fb505
       stage match {
         case s: ShuffleMapStage =>
           partitionsToCompute.map { id => (id, getPreferredLocs(stage.rdd, id))}.toMap
