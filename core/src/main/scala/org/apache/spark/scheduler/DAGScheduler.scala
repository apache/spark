/*
 * Licensed to the Apache Software Foundation (ASF) under one or more
 * contributor license agreements.  See the NOTICE file distributed with
 * this work for additional information regarding copyright ownership.
 * The ASF licenses this file to You under the Apache License, Version 2.0
 * (the "License"); you may not use this file except in compliance with
 * the License.  You may obtain a copy of the License at
 *
 *    http://www.apache.org/licenses/LICENSE-2.0
 *
 * Unless required by applicable law or agreed to in writing, software
 * distributed under the License is distributed on an "AS IS" BASIS,
 * WITHOUT WARRANTIES OR CONDITIONS OF ANY KIND, either express or implied.
 * See the License for the specific language governing permissions and
 * limitations under the License.
 */

package org.apache.spark.scheduler

import java.io.NotSerializableException
import java.util.Properties
import java.util.concurrent.TimeUnit
import java.util.concurrent.atomic.AtomicInteger

import scala.collection.Map
import scala.collection.mutable.{ArrayBuffer, HashMap, HashSet, Stack}
import scala.concurrent.duration._
import scala.language.existentials
import scala.language.postfixOps
import scala.util.control.NonFatal

import org.apache.commons.lang3.SerializationUtils

import org.apache.spark._
import org.apache.spark.broadcast.Broadcast
import org.apache.spark.executor.TaskMetrics
import org.apache.spark.partial.{ApproximateActionListener, ApproximateEvaluator, PartialResult}
import org.apache.spark.rdd.RDD
import org.apache.spark.rpc.RpcTimeout
import org.apache.spark.storage._
import org.apache.spark.util._
import org.apache.spark.storage.BlockManagerMessages.BlockManagerHeartbeat

/**
 * The high-level scheduling layer that implements stage-oriented scheduling. It computes a DAG of
 * stages for each job, keeps track of which RDDs and stage outputs are materialized, and finds a
 * minimal schedule to run the job. It then submits stages as TaskSets to an underlying
 * TaskScheduler implementation that runs them on the cluster.
 *
 * In addition to coming up with a DAG of stages, this class also determines the preferred
 * locations to run each task on, based on the current cache status, and passes these to the
 * low-level TaskScheduler. Furthermore, it handles failures due to shuffle output files being
 * lost, in which case old stages may need to be resubmitted. Failures *within* a stage that are
 * not caused by shuffle file loss are handled by the TaskScheduler, which will retry each task
 * a small number of times before cancelling the whole stage.
 *
 * Here's a checklist to use when making or reviewing changes to this class:
 *
 *  - When adding a new data structure, update `DAGSchedulerSuite.assertDataStructuresEmpty` to
 *    include the new structure. This will help to catch memory leaks.
 */
private[spark]
class DAGScheduler(
    private[scheduler] val sc: SparkContext,
    private[scheduler] val taskScheduler: TaskScheduler,
    listenerBus: LiveListenerBus,
    mapOutputTracker: MapOutputTrackerMaster,
    blockManagerMaster: BlockManagerMaster,
    env: SparkEnv,
    clock: Clock = new SystemClock())
  extends Logging {

  def this(sc: SparkContext, taskScheduler: TaskScheduler) = {
    this(
      sc,
      taskScheduler,
      sc.listenerBus,
      sc.env.mapOutputTracker.asInstanceOf[MapOutputTrackerMaster],
      sc.env.blockManager.master,
      sc.env)
  }

  def this(sc: SparkContext) = this(sc, sc.taskScheduler)

  private[scheduler] val metricsSource: DAGSchedulerSource = new DAGSchedulerSource(this)

  private[scheduler] val nextJobId = new AtomicInteger(0)
  private[scheduler] def numTotalJobs: Int = nextJobId.get()
  private val nextStageId = new AtomicInteger(0)

  private[scheduler] val jobIdToStageIds = new HashMap[Int, HashSet[Int]]
  private[scheduler] val stageIdToStage = new HashMap[Int, Stage]
  private[scheduler] val shuffleToMapStage = new HashMap[Int, ShuffleMapStage]
  private[scheduler] val jobIdToActiveJob = new HashMap[Int, ActiveJob]

  // Stages we need to run whose parents aren't done
  private[scheduler] val waitingStages = new HashSet[Stage]

  // Stages we are running right now
  private[scheduler] val runningStages = new HashSet[Stage]

  // Stages that must be resubmitted due to fetch failures
  private[scheduler] val failedStages = new HashSet[Stage]

  private[scheduler] val activeJobs = new HashSet[ActiveJob]

  /**
   * Contains the locations that each RDD's partitions are cached on.  This map's keys are RDD ids
   * and its values are arrays indexed by partition numbers. Each array value is the set of
   * locations where that RDD partition is cached.
   *
   * All accesses to this map should be guarded by synchronizing on it (see SPARK-4454).
   */
  private val cacheLocs = new HashMap[Int, IndexedSeq[Seq[TaskLocation]]]

  // For tracking failed nodes, we use the MapOutputTracker's epoch number, which is sent with
  // every task. When we detect a node failing, we note the current epoch number and failed
  // executor, increment it for new tasks, and use this to ignore stray ShuffleMapTask results.
  //
  // TODO: Garbage collect information about failure epochs when we know there are no more
  //       stray messages to detect.
  private val failedEpoch = new HashMap[String, Long]

  private [scheduler] val outputCommitCoordinator = env.outputCommitCoordinator

  // A closure serializer that we reuse.
  // This is only safe because DAGScheduler runs in a single thread.
  private val closureSerializer = SparkEnv.get.closureSerializer.newInstance()

  /** If enabled, FetchFailed will not cause stage retry, in order to surface the problem. */
  private val disallowStageRetryForTest = sc.getConf.getBoolean("spark.test.noStageRetry", false)

  private val messageScheduler =
    ThreadUtils.newDaemonSingleThreadScheduledExecutor("dag-scheduler-message")

  private[scheduler] val eventProcessLoop = new DAGSchedulerEventProcessLoop(this)
  taskScheduler.setDAGScheduler(this)

  // Flag to control if reduce tasks are assigned preferred locations
  private val shuffleLocalityEnabled =
    sc.getConf.getBoolean("spark.shuffle.reduceLocality.enabled", true)
  // Number of map, reduce tasks above which we do not assign preferred locations
  // based on map output sizes. We limit the size of jobs for which assign preferred locations
  // as computing the top locations by size becomes expensive.
  private[this] val SHUFFLE_PREF_MAP_THRESHOLD = 1000
  // NOTE: This should be less than 2000 as we use HighlyCompressedMapStatus beyond that
  private[this] val SHUFFLE_PREF_REDUCE_THRESHOLD = 1000

  // Fraction of total map output that must be at a location for it to considered as a preferred
  // location for a reduce task.
  // Making this larger will focus on fewer locations where most data can be read locally, but
  // may lead to more delay in scheduling if those locations are busy.
  private[scheduler] val REDUCER_PREF_LOCS_FRACTION = 0.2

  // Called by TaskScheduler to report task's starting.
  def taskStarted(task: Task[_], taskInfo: TaskInfo) {
    eventProcessLoop.post(BeginEvent(task, taskInfo))
  }

  // Called to report that a task has completed and results are being fetched remotely.
  def taskGettingResult(taskInfo: TaskInfo) {
    eventProcessLoop.post(GettingResultEvent(taskInfo))
  }

  // Called by TaskScheduler to report task completions or failures.
  def taskEnded(
      task: Task[_],
      reason: TaskEndReason,
      result: Any,
      accumUpdates: Map[Long, Any],
      taskInfo: TaskInfo,
      taskMetrics: TaskMetrics): Unit = {
    eventProcessLoop.post(
      CompletionEvent(task, reason, result, accumUpdates, taskInfo, taskMetrics))
  }

  /**
   * Update metrics for in-progress tasks and let the master know that the BlockManager is still
   * alive. Return true if the driver knows about the given block manager. Otherwise, return false,
   * indicating that the block manager should re-register.
   */
  def executorHeartbeatReceived(
      execId: String,
      taskMetrics: Array[(Long, Int, Int, TaskMetrics)], // (taskId, stageId, stateAttempt, metrics)
      blockManagerId: BlockManagerId): Boolean = {
    listenerBus.post(SparkListenerExecutorMetricsUpdate(execId, taskMetrics))
    blockManagerMaster.driverEndpoint.askWithRetry[Boolean](
      BlockManagerHeartbeat(blockManagerId), new RpcTimeout(600 seconds, "BlockManagerHeartbeat"))
  }

  // Called by TaskScheduler when an executor fails.
  def executorLost(execId: String): Unit = {
    eventProcessLoop.post(ExecutorLost(execId))
  }

  // Called by TaskScheduler when a host is added
  def executorAdded(execId: String, host: String): Unit = {
    eventProcessLoop.post(ExecutorAdded(execId, host))
  }

  // Called by TaskScheduler to cancel an entire TaskSet due to either repeated failures or
  // cancellation of the job itself.
  def taskSetFailed(taskSet: TaskSet, reason: String, exception: Option[Throwable]): Unit = {
    eventProcessLoop.post(TaskSetFailed(taskSet, reason, exception))
  }

  private[scheduler]
  def getCacheLocs(rdd: RDD[_]): IndexedSeq[Seq[TaskLocation]] = cacheLocs.synchronized {
    // Note: this doesn't use `getOrElse()` because this method is called O(num tasks) times
    if (!cacheLocs.contains(rdd.id)) {
      // Note: if the storage level is NONE, we don't need to get locations from block manager.
      val locs: IndexedSeq[Seq[TaskLocation]] = if (rdd.getStorageLevel == StorageLevel.NONE) {
        IndexedSeq.fill(rdd.partitions.length)(Nil)
      } else {
        val blockIds =
          rdd.partitions.indices.map(index => RDDBlockId(rdd.id, index)).toArray[BlockId]
        blockManagerMaster.getLocations(blockIds).map { bms =>
          bms.map(bm => TaskLocation(bm.host, bm.executorId))
        }
      }
      cacheLocs(rdd.id) = locs
    }
    cacheLocs(rdd.id)
  }

  private def clearCacheLocs(): Unit = cacheLocs.synchronized {
    cacheLocs.clear()
  }

  /**
   * Get or create a shuffle map stage for the given shuffle dependency's map side.
   */
  private def getShuffleMapStage(
      shuffleDep: ShuffleDependency[_, _, _],
      firstJobId: Int): ShuffleMapStage = {
    shuffleToMapStage.get(shuffleDep.shuffleId) match {
      case Some(stage) => stage
      case None =>
        // We are going to register ancestor shuffle dependencies
        registerShuffleDependencies(shuffleDep, firstJobId)
        // Then register current shuffleDep
        val stage = newOrUsedShuffleStage(shuffleDep, firstJobId)
        shuffleToMapStage(shuffleDep.shuffleId) = stage

        stage
    }
  }

  /**
   * Helper function to eliminate some code re-use when creating new stages.
   */
  private def getParentStagesAndId(rdd: RDD[_], firstJobId: Int): (List[Stage], Int) = {
    val parentStages = getParentStages(rdd, firstJobId)
    val id = nextStageId.getAndIncrement()
    (parentStages, id)
  }

  /**
   * Create a ShuffleMapStage as part of the (re)-creation of a shuffle map stage in
   * newOrUsedShuffleStage.  The stage will be associated with the provided firstJobId.
   * Production of shuffle map stages should always use newOrUsedShuffleStage, not
   * newShuffleMapStage directly.
   */
  private def newShuffleMapStage(
      rdd: RDD[_],
      numTasks: Int,
      shuffleDep: ShuffleDependency[_, _, _],
      firstJobId: Int,
      callSite: CallSite): ShuffleMapStage = {
    val (parentStages: List[Stage], id: Int) = getParentStagesAndId(rdd, firstJobId)
    val stage: ShuffleMapStage = new ShuffleMapStage(id, rdd, numTasks, parentStages,
      firstJobId, callSite, shuffleDep)

    stageIdToStage(id) = stage
    updateJobIdStageIdMaps(firstJobId, stage)
    stage
  }

  /**
   * Create a ResultStage associated with the provided jobId.
   */
  private def newResultStage(
      rdd: RDD[_],
      numTasks: Int,
      jobId: Int,
      callSite: CallSite): ResultStage = {
    val (parentStages: List[Stage], id: Int) = getParentStagesAndId(rdd, jobId)
    val stage: ResultStage = new ResultStage(id, rdd, numTasks, parentStages, jobId, callSite)

    stageIdToStage(id) = stage
    updateJobIdStageIdMaps(jobId, stage)
    stage
  }

  /**
   * Create a shuffle map Stage for the given RDD.  The stage will also be associated with the
   * provided firstJobId.  If a stage for the shuffleId existed previously so that the shuffleId is
   * present in the MapOutputTracker, then the number and location of available outputs are
   * recovered from the MapOutputTracker
   */
  private def newOrUsedShuffleStage(
      shuffleDep: ShuffleDependency[_, _, _],
      firstJobId: Int): ShuffleMapStage = {
    val rdd = shuffleDep.rdd
    val numTasks = rdd.partitions.length
    val stage = newShuffleMapStage(rdd, numTasks, shuffleDep, firstJobId, rdd.creationSite)
    if (mapOutputTracker.containsShuffle(shuffleDep.shuffleId)) {
      val serLocs = mapOutputTracker.getSerializedMapOutputStatuses(shuffleDep.shuffleId)
      val locs = MapOutputTracker.deserializeMapStatuses(serLocs)
      for (i <- 0 until locs.length) {
        stage.outputLocs(i) = Option(locs(i)).toList // locs(i) will be null if missing
      }
      stage.numAvailableOutputs = locs.count(_ != null)
    } else {
      // Kind of ugly: need to register RDDs with the cache and map output tracker here
      // since we can't do it in the RDD constructor because # of partitions is unknown
      logInfo("Registering RDD " + rdd.id + " (" + rdd.getCreationSite + ")")
      mapOutputTracker.registerShuffle(shuffleDep.shuffleId, rdd.partitions.length)
    }
    stage
  }

  /**
   * Get or create the list of parent stages for a given RDD.  The new Stages will be created with
   * the provided firstJobId.
   */
  private def getParentStages(rdd: RDD[_], firstJobId: Int): List[Stage] = {
    val parents = new HashSet[Stage]
    val visited = new HashSet[RDD[_]]
    // We are manually maintaining a stack here to prevent StackOverflowError
    // caused by recursively visiting
    val waitingForVisit = new Stack[RDD[_]]
    def visit(r: RDD[_]) {
      if (!visited(r)) {
        visited += r
        // Kind of ugly: need to register RDDs with the cache here since
        // we can't do it in its constructor because # of partitions is unknown
        for (dep <- r.dependencies) {
          dep match {
            case shufDep: ShuffleDependency[_, _, _] =>
              parents += getShuffleMapStage(shufDep, firstJobId)
            case _ =>
              waitingForVisit.push(dep.rdd)
          }
        }
      }
    }
    waitingForVisit.push(rdd)
    while (waitingForVisit.nonEmpty) {
      visit(waitingForVisit.pop())
    }
    parents.toList
  }

  /** Find ancestor missing shuffle dependencies and register into shuffleToMapStage */
  private def registerShuffleDependencies(shuffleDep: ShuffleDependency[_, _, _], firstJobId: Int) {
    val parentsWithNoMapStage = getAncestorShuffleDependencies(shuffleDep.rdd)
    while (parentsWithNoMapStage.nonEmpty) {
      val currentShufDep = parentsWithNoMapStage.pop()
      val stage = newOrUsedShuffleStage(currentShufDep, firstJobId)
      shuffleToMapStage(currentShufDep.shuffleId) = stage
    }
  }

  /** Find ancestor shuffle dependencies that are not registered in shuffleToMapStage yet */
  private def getAncestorShuffleDependencies(rdd: RDD[_]): Stack[ShuffleDependency[_, _, _]] = {
    val parents = new Stack[ShuffleDependency[_, _, _]]
    val visited = new HashSet[RDD[_]]
    // We are manually maintaining a stack here to prevent StackOverflowError
    // caused by recursively visiting
    val waitingForVisit = new Stack[RDD[_]]
    def visit(r: RDD[_]) {
      if (!visited(r)) {
        visited += r
        for (dep <- r.dependencies) {
          dep match {
            case shufDep: ShuffleDependency[_, _, _] =>
              if (!shuffleToMapStage.contains(shufDep.shuffleId)) {
                parents.push(shufDep)
              }

              waitingForVisit.push(shufDep.rdd)
            case _ =>
              waitingForVisit.push(dep.rdd)
          }
        }
      }
    }

    waitingForVisit.push(rdd)
    while (waitingForVisit.nonEmpty) {
      visit(waitingForVisit.pop())
    }
    parents
  }

  private def getMissingParentStages(stage: Stage): List[Stage] = {
    val missing = new HashSet[Stage]
    val visited = new HashSet[RDD[_]]
    // We are manually maintaining a stack here to prevent StackOverflowError
    // caused by recursively visiting
    val waitingForVisit = new Stack[RDD[_]]
    def visit(rdd: RDD[_]) {
      if (!visited(rdd)) {
        visited += rdd
        val rddHasUncachedPartitions = getCacheLocs(rdd).contains(Nil)
        if (rddHasUncachedPartitions) {
          for (dep <- rdd.dependencies) {
            dep match {
              case shufDep: ShuffleDependency[_, _, _] =>
                val mapStage = getShuffleMapStage(shufDep, stage.firstJobId)
                if (!mapStage.isAvailable) {
                  missing += mapStage
                }
              case narrowDep: NarrowDependency[_] =>
                waitingForVisit.push(narrowDep.rdd)
            }
          }
        }
      }
    }
    waitingForVisit.push(stage.rdd)
    while (waitingForVisit.nonEmpty) {
      visit(waitingForVisit.pop())
    }
    missing.toList
  }

  /**
   * Registers the given jobId among the jobs that need the given stage and
   * all of that stage's ancestors.
   */
  private def updateJobIdStageIdMaps(jobId: Int, stage: Stage): Unit = {
    def updateJobIdStageIdMapsList(stages: List[Stage]) {
      if (stages.nonEmpty) {
        val s = stages.head
        s.jobIds += jobId
        jobIdToStageIds.getOrElseUpdate(jobId, new HashSet[Int]()) += s.id
        val parents: List[Stage] = getParentStages(s.rdd, jobId)
        val parentsWithoutThisJobId = parents.filter { ! _.jobIds.contains(jobId) }
        updateJobIdStageIdMapsList(parentsWithoutThisJobId ++ stages.tail)
      }
    }
    updateJobIdStageIdMapsList(List(stage))
  }

  /**
   * Removes state for job and any stages that are not needed by any other job.  Does not
   * handle cancelling tasks or notifying the SparkListener about finished jobs/stages/tasks.
   *
   * @param job The job whose state to cleanup.
   */
  private def cleanupStateForJobAndIndependentStages(job: ActiveJob): Unit = {
    val registeredStages = jobIdToStageIds.get(job.jobId)
    if (registeredStages.isEmpty || registeredStages.get.isEmpty) {
      logError("No stages registered for job " + job.jobId)
    } else {
      stageIdToStage.filterKeys(stageId => registeredStages.get.contains(stageId)).foreach {
        case (stageId, stage) =>
          val jobSet = stage.jobIds
          if (!jobSet.contains(job.jobId)) {
            logError(
              "Job %d not registered for stage %d even though that stage was registered for the job"
              .format(job.jobId, stageId))
          } else {
            def removeStage(stageId: Int) {
              // data structures based on Stage
              for (stage <- stageIdToStage.get(stageId)) {
                if (runningStages.contains(stage)) {
                  logDebug("Removing running stage %d".format(stageId))
                  runningStages -= stage
                }
                for ((k, v) <- shuffleToMapStage.find(_._2 == stage)) {
                  shuffleToMapStage.remove(k)
                }
                if (waitingStages.contains(stage)) {
                  logDebug("Removing stage %d from waiting set.".format(stageId))
                  waitingStages -= stage
                }
                if (failedStages.contains(stage)) {
                  logDebug("Removing stage %d from failed set.".format(stageId))
                  failedStages -= stage
                }
              }
              // data structures based on StageId
              stageIdToStage -= stageId
              logDebug("After removal of stage %d, remaining stages = %d"
                .format(stageId, stageIdToStage.size))
            }

            jobSet -= job.jobId
            if (jobSet.isEmpty) { // no other job needs this stage
              removeStage(stageId)
            }
          }
      }
    }
    jobIdToStageIds -= job.jobId
    jobIdToActiveJob -= job.jobId
    activeJobs -= job
    job.finalStage.resultOfJob = None
  }

  /**
   * Submit a job to the job scheduler and get a JobWaiter object back. The JobWaiter object
   * can be used to block until the the job finishes executing or can be used to cancel the job.
   */
  def submitJob[T, U](
      rdd: RDD[T],
      func: (TaskContext, Iterator[T]) => U,
      partitions: Seq[Int],
      callSite: CallSite,
      resultHandler: (Int, U) => Unit,
      properties: Properties): JobWaiter[U] = {
    // Check to make sure we are not launching a task on a partition that does not exist.
    val maxPartitions = rdd.partitions.length
    partitions.find(p => p >= maxPartitions || p < 0).foreach { p =>
      throw new IllegalArgumentException(
        "Attempting to access a non-existent partition: " + p + ". " +
          "Total number of partitions: " + maxPartitions)
    }

    val jobId = nextJobId.getAndIncrement()
    if (partitions.size == 0) {
      return new JobWaiter[U](this, jobId, 0, resultHandler)
    }

    assert(partitions.size > 0)
    val func2 = func.asInstanceOf[(TaskContext, Iterator[_]) => _]
    val waiter = new JobWaiter(this, jobId, partitions.size, resultHandler)
    eventProcessLoop.post(JobSubmitted(
      jobId, rdd, func2, partitions.toArray, callSite, waiter,
      SerializationUtils.clone(properties)))
    waiter
  }

  def runJob[T, U](
      rdd: RDD[T],
      func: (TaskContext, Iterator[T]) => U,
      partitions: Seq[Int],
      callSite: CallSite,
      resultHandler: (Int, U) => Unit,
      properties: Properties): Unit = {
    val start = System.nanoTime
    val waiter = submitJob(rdd, func, partitions, callSite, resultHandler, properties)
    waiter.awaitResult() match {
      case JobSucceeded =>
        logInfo("Job %d finished: %s, took %f s".format
          (waiter.jobId, callSite.shortForm, (System.nanoTime - start) / 1e9))
      case JobFailed(exception: Exception) =>
        logInfo("Job %d failed: %s, took %f s".format
          (waiter.jobId, callSite.shortForm, (System.nanoTime - start) / 1e9))
        // SPARK-8644: Include user stack trace in exceptions coming from DAGScheduler.
        val callerStackTrace = Thread.currentThread().getStackTrace.tail
        exception.setStackTrace(exception.getStackTrace ++ callerStackTrace)
        throw exception
    }
  }

  def runApproximateJob[T, U, R](
      rdd: RDD[T],
      func: (TaskContext, Iterator[T]) => U,
      evaluator: ApproximateEvaluator[U, R],
      callSite: CallSite,
      timeout: Long,
      properties: Properties): PartialResult[R] = {
    val listener = new ApproximateActionListener(rdd, func, evaluator, timeout)
    val func2 = func.asInstanceOf[(TaskContext, Iterator[_]) => _]
    val partitions = (0 until rdd.partitions.length).toArray
    val jobId = nextJobId.getAndIncrement()
    eventProcessLoop.post(JobSubmitted(
      jobId, rdd, func2, partitions, callSite, listener, SerializationUtils.clone(properties)))
    listener.awaitResult()    // Will throw an exception if the job fails
  }

  /**
   * Cancel a job that is running or waiting in the queue.
   */
  def cancelJob(jobId: Int): Unit = {
    logInfo("Asked to cancel job " + jobId)
    eventProcessLoop.post(JobCancelled(jobId))
  }

  def cancelJobGroup(groupId: String): Unit = {
    logInfo("Asked to cancel job group " + groupId)
    eventProcessLoop.post(JobGroupCancelled(groupId))
  }

  /**
   * Cancel all jobs that are running or waiting in the queue.
   */
  def cancelAllJobs(): Unit = {
    eventProcessLoop.post(AllJobsCancelled)
  }

  private[scheduler] def doCancelAllJobs() {
    // Cancel all running jobs.
    runningStages.map(_.firstJobId).foreach(handleJobCancellation(_,
      reason = "as part of cancellation of all jobs"))
    activeJobs.clear() // These should already be empty by this point,
    jobIdToActiveJob.clear() // but just in case we lost track of some jobs...
    submitWaitingStages()
  }

  /**
   * Cancel all jobs associated with a running or scheduled stage.
   */
  def cancelStage(stageId: Int) {
    eventProcessLoop.post(StageCancelled(stageId))
  }

  /**
   * Resubmit any failed stages. Ordinarily called after a small amount of time has passed since
   * the last fetch failure.
   */
  private[scheduler] def resubmitFailedStages() {
    if (failedStages.size > 0) {
      // Failed stages may be removed by job cancellation, so failed might be empty even if
      // the ResubmitFailedStages event has been scheduled.
      logInfo("Resubmitting failed stages")
      clearCacheLocs()
      val failedStagesCopy = failedStages.toArray
      failedStages.clear()
      for (stage <- failedStagesCopy.sortBy(_.firstJobId)) {
        submitStage(stage)
      }
    }
    submitWaitingStages()
  }

  /**
   * Check for waiting or failed stages which are now eligible for resubmission.
   * Ordinarily run on every iteration of the event loop.
   */
  private def submitWaitingStages() {
    // TODO: We might want to run this less often, when we are sure that something has become
    // runnable that wasn't before.
    logTrace("Checking for newly runnable parent stages")
    logTrace("running: " + runningStages)
    logTrace("waiting: " + waitingStages)
    logTrace("failed: " + failedStages)
    val waitingStagesCopy = waitingStages.toArray
    waitingStages.clear()
    for (stage <- waitingStagesCopy.sortBy(_.firstJobId)) {
      submitStage(stage)
    }
  }

  /** Finds the earliest-created active job that needs the stage */
  // TODO: Probably should actually find among the active jobs that need this
  // stage the one with the highest priority (highest-priority pool, earliest created).
  // That should take care of at least part of the priority inversion problem with
  // cross-job dependencies.
  private def activeJobForStage(stage: Stage): Option[Int] = {
    val jobsThatUseStage: Array[Int] = stage.jobIds.toArray.sorted
    jobsThatUseStage.find(jobIdToActiveJob.contains)
  }

  private[scheduler] def handleJobGroupCancelled(groupId: String) {
    // Cancel all jobs belonging to this job group.
    // First finds all active jobs with this group id, and then kill stages for them.
    val activeInGroup = activeJobs.filter { activeJob =>
      Option(activeJob.properties).exists {
        _.getProperty(SparkContext.SPARK_JOB_GROUP_ID) == groupId
      }
    }
    val jobIds = activeInGroup.map(_.jobId)
    jobIds.foreach(handleJobCancellation(_, "part of cancelled job group %s".format(groupId)))
    submitWaitingStages()
  }

  private[scheduler] def handleBeginEvent(task: Task[_], taskInfo: TaskInfo) {
    // Note that there is a chance that this task is launched after the stage is cancelled.
    // In that case, we wouldn't have the stage anymore in stageIdToStage.
    val stageAttemptId = stageIdToStage.get(task.stageId).map(_.latestInfo.attemptId).getOrElse(-1)
    listenerBus.post(SparkListenerTaskStart(task.stageId, stageAttemptId, taskInfo))
    submitWaitingStages()
  }

  private[scheduler] def handleTaskSetFailed(
      taskSet: TaskSet,
      reason: String,
      exception: Option[Throwable]): Unit = {
    stageIdToStage.get(taskSet.stageId).foreach { abortStage(_, reason, exception) }
    submitWaitingStages()
  }

  private[scheduler] def cleanUpAfterSchedulerStop() {
    for (job <- activeJobs) {
      val error = new SparkException("Job cancelled because SparkContext was shut down")
      job.listener.jobFailed(error)
      // Tell the listeners that all of the running stages have ended.  Don't bother
      // cancelling the stages because if the DAG scheduler is stopped, the entire application
      // is in the process of getting stopped.
      val stageFailedMessage = "Stage cancelled because SparkContext was shut down"
      // The `toArray` here is necessary so that we don't iterate over `runningStages` while
      // mutating it.
      runningStages.toArray.foreach { stage =>
        markStageAsFinished(stage, Some(stageFailedMessage))
      }
      listenerBus.post(SparkListenerJobEnd(job.jobId, clock.getTimeMillis(), JobFailed(error)))
    }
  }

  private[scheduler] def handleGetTaskResult(taskInfo: TaskInfo) {
    listenerBus.post(SparkListenerTaskGettingResult(taskInfo))
    submitWaitingStages()
  }

  private[scheduler] def handleJobSubmitted(jobId: Int,
      finalRDD: RDD[_],
      func: (TaskContext, Iterator[_]) => _,
      partitions: Array[Int],
      callSite: CallSite,
      listener: JobListener,
      properties: Properties) {
    var finalStage: ResultStage = null
    try {
      // New stage creation may throw an exception if, for example, jobs are run on a
      // HadoopRDD whose underlying HDFS files have been deleted.
      finalStage = newResultStage(finalRDD, partitions.length, jobId, callSite)
    } catch {
      case e: Exception =>
        logWarning("Creating new stage failed due to exception - job: " + jobId, e)
        listener.jobFailed(e)
        return
    }
    if (finalStage != null) {
      val job = new ActiveJob(jobId, finalStage, func, partitions, callSite, listener, properties)
      clearCacheLocs()
      logInfo("Got job %s (%s) with %d output partitions".format(
        job.jobId, callSite.shortForm, partitions.length))
      logInfo("Final stage: " + finalStage + "(" + finalStage.name + ")")
      logInfo("Parents of final stage: " + finalStage.parents)
      logInfo("Missing parents: " + getMissingParentStages(finalStage))
      val jobSubmissionTime = clock.getTimeMillis()
      jobIdToActiveJob(jobId) = job
      activeJobs += job
      finalStage.resultOfJob = Some(job)
      val stageIds = jobIdToStageIds(jobId).toArray
      val stageInfos = stageIds.flatMap(id => stageIdToStage.get(id).map(_.latestInfo))
      listenerBus.post(
        SparkListenerJobStart(job.jobId, jobSubmissionTime, stageInfos, properties))
      submitStage(finalStage)
    }
    submitWaitingStages()
  }

  /** Submits stage, but first recursively submits any missing parents. */
  private def submitStage(stage: Stage) {
    val jobId = activeJobForStage(stage)
    if (jobId.isDefined) {
      logDebug("submitStage(" + stage + ")")
      if (!waitingStages(stage) && !runningStages(stage) && !failedStages(stage)) {
        val missing = getMissingParentStages(stage).sortBy(_.id)
        logDebug("missing: " + missing)
        if (missing.isEmpty) {
          logInfo("Submitting " + stage + " (" + stage.rdd + "), which has no missing parents")
          submitMissingTasks(stage, jobId.get)
        } else {
          for (parent <- missing) {
            submitStage(parent)
          }
          waitingStages += stage
        }
      }
    } else {
      abortStage(stage, "No active job for stage " + stage.id, None)
    }
  }

  /** Called when stage's parents are available and we can now do its task. */
  private def submitMissingTasks(stage: Stage, jobId: Int) {
    logDebug("submitMissingTasks(" + stage + ")")
    // Get our pending tasks and remember them in our pendingTasks entry
    stage.pendingTasks.clear()

    // First figure out the indexes of partition ids to compute.
    val (allPartitions: Seq[Int], partitionsToCompute: Seq[Int]) = {
      stage match {
        case stage: ShuffleMapStage =>
          val allPartitions = 0 until stage.numPartitions
          val filteredPartitions = allPartitions.filter { id => stage.outputLocs(id).isEmpty }
          (allPartitions, filteredPartitions)
        case stage: ResultStage =>
          val job = stage.resultOfJob.get
          val allPartitions = 0 until job.numPartitions
          val filteredPartitions = allPartitions.filter { id => !job.finished(id) }
          (allPartitions, filteredPartitions)
      }
    }

    // Create internal accumulators if the stage has no accumulators initialized.
    // Reset internal accumulators only if this stage is not partially submitted
    // Otherwise, we may override existing accumulator values from some tasks
    if (stage.internalAccumulators.isEmpty || allPartitions == partitionsToCompute) {
      stage.resetInternalAccumulators()
    }

    val properties = jobIdToActiveJob.get(stage.firstJobId).map(_.properties).orNull

    runningStages += stage
    // SparkListenerStageSubmitted should be posted before testing whether tasks are
    // serializable. If tasks are not serializable, a SparkListenerStageCompleted event
    // will be posted, which should always come after a corresponding SparkListenerStageSubmitted
    // event.
    outputCommitCoordinator.stageStart(stage.id)
    val taskIdToLocations = try {
      stage match {
        case s: ShuffleMapStage =>
          partitionsToCompute.map { id => (id, getPreferredLocs(stage.rdd, id))}.toMap
        case s: ResultStage =>
          val job = s.resultOfJob.get
          partitionsToCompute.map { id =>
            val p = job.partitions(id)
            (id, getPreferredLocs(stage.rdd, p))
          }.toMap
      }
    } catch {
      case NonFatal(e) =>
        stage.makeNewStageAttempt(partitionsToCompute.size)
        listenerBus.post(SparkListenerStageSubmitted(stage.latestInfo, properties))
        abortStage(stage, s"Task creation failed: $e\n${e.getStackTraceString}", Some(e))
        runningStages -= stage
        return
    }

    stage.makeNewStageAttempt(partitionsToCompute.size, taskIdToLocations.values.toSeq)
    listenerBus.post(SparkListenerStageSubmitted(stage.latestInfo, properties))

    // TODO: Maybe we can keep the taskBinary in Stage to avoid serializing it multiple times.
    // Broadcasted binary for the task, used to dispatch tasks to executors. Note that we broadcast
    // the serialized copy of the RDD and for each task we will deserialize it, which means each
    // task gets a different copy of the RDD. This provides stronger isolation between tasks that
    // might modify state of objects referenced in their closures. This is necessary in Hadoop
    // where the JobConf/Configuration object is not thread-safe.
    var taskBinary: Broadcast[Array[Byte]] = null
    try {
      // For ShuffleMapTask, serialize and broadcast (rdd, shuffleDep).
      // For ResultTask, serialize and broadcast (rdd, func).
      val taskBinaryBytes: Array[Byte] = stage match {
        case stage: ShuffleMapStage =>
          closureSerializer.serialize((stage.rdd, stage.shuffleDep): AnyRef).array()
        case stage: ResultStage =>
          closureSerializer.serialize((stage.rdd, stage.resultOfJob.get.func): AnyRef).array()
      }

      taskBinary = sc.broadcast(taskBinaryBytes)
    } catch {
      // In the case of a failure during serialization, abort the stage.
      case e: NotSerializableException =>
        abortStage(stage, "Task not serializable: " + e.toString, Some(e))
        runningStages -= stage

        // Abort execution
        return
      case NonFatal(e) =>
        abortStage(stage, s"Task serialization failed: $e\n${e.getStackTraceString}", Some(e))
        runningStages -= stage
        return
    }

    val tasks: Seq[Task[_]] = try {
      stage match {
        case stage: ShuffleMapStage =>
          partitionsToCompute.map { id =>
            val locs = taskIdToLocations(id)
            val part = stage.rdd.partitions(id)
            new ShuffleMapTask(stage.id, stage.latestInfo.attemptId,
              taskBinary, part, locs, stage.internalAccumulators)
          }

        case stage: ResultStage =>
          val job = stage.resultOfJob.get
          partitionsToCompute.map { id =>
            val p: Int = job.partitions(id)
            val part = stage.rdd.partitions(p)
            val locs = taskIdToLocations(id)
            new ResultTask(stage.id, stage.latestInfo.attemptId,
              taskBinary, part, locs, id, stage.internalAccumulators)
          }
      }
    } catch {
      case NonFatal(e) =>
        abortStage(stage, s"Task creation failed: $e\n${e.getStackTraceString}", Some(e))
        runningStages -= stage
        return
    }

    if (tasks.size > 0) {
      logInfo("Submitting " + tasks.size + " missing tasks from " + stage + " (" + stage.rdd + ")")
      stage.pendingTasks ++= tasks
      logDebug("New pending tasks: " + stage.pendingTasks)
      taskScheduler.submitTasks(new TaskSet(
        tasks.toArray, stage.id, stage.latestInfo.attemptId, stage.firstJobId, properties))
      stage.latestInfo.submissionTime = Some(clock.getTimeMillis())
    } else {
      // Because we posted SparkListenerStageSubmitted earlier, we should mark
      // the stage as completed here in case there are no tasks to run
      markStageAsFinished(stage, None)

      val debugString = stage match {
        case stage: ShuffleMapStage =>
          s"Stage ${stage} is actually done; " +
            s"(available: ${stage.isAvailable}," +
            s"available outputs: ${stage.numAvailableOutputs}," +
            s"partitions: ${stage.numPartitions})"
        case stage : ResultStage =>
          s"Stage ${stage} is actually done; (partitions: ${stage.numPartitions})"
      }
      logDebug(debugString)
    }
  }

  /** Merge updates from a task to our local accumulator values */
  private def updateAccumulators(event: CompletionEvent): Unit = {
    val task = event.task
    val stage = stageIdToStage(task.stageId)
    if (event.accumUpdates != null) {
      try {
        Accumulators.add(event.accumUpdates)

        event.accumUpdates.foreach { case (id, partialValue) =>
          // In this instance, although the reference in Accumulators.originals is a WeakRef,
          // it's guaranteed to exist since the event.accumUpdates Map exists

          val acc = Accumulators.originals(id).get match {
            case Some(accum) => accum.asInstanceOf[Accumulable[Any, Any]]
            case None => throw new NullPointerException("Non-existent reference to Accumulator")
          }

          // To avoid UI cruft, ignore cases where value wasn't updated
          if (acc.name.isDefined && partialValue != acc.zero) {
            val name = acc.name.get
            val value = s"${acc.value}"
            stage.latestInfo.accumulables(id) =
              new AccumulableInfo(id, name, None, value, acc.isInternal)
            event.taskInfo.accumulables +=
              new AccumulableInfo(id, name, Some(s"$partialValue"), value, acc.isInternal)
          }
        }
      } catch {
        // If we see an exception during accumulator update, just log the
        // error and move on.
        case e: Exception =>
          logError(s"Failed to update accumulators for $task", e)
      }
    }
  }

  /**
   * Responds to a task finishing. This is called inside the event loop so it assumes that it can
   * modify the scheduler's internal state. Use taskEnded() to post a task end event from outside.
   */
  private[scheduler] def handleTaskCompletion(event: CompletionEvent) {
    val task = event.task
    val stageId = task.stageId
    val taskType = Utils.getFormattedClassName(task)

    outputCommitCoordinator.taskCompleted(stageId, task.partitionId,
      event.taskInfo.attempt, event.reason)

    // The success case is dealt with separately below, since we need to compute accumulator
    // updates before posting.
    if (event.reason != Success) {
      val attemptId = task.stageAttemptId
      listenerBus.post(SparkListenerTaskEnd(stageId, attemptId, taskType, event.reason,
        event.taskInfo, event.taskMetrics))
    }

    if (!stageIdToStage.contains(task.stageId)) {
      // Skip all the actions if the stage has been cancelled.
      return
    }

    val stage = stageIdToStage(task.stageId)
    event.reason match {
      case Success =>
        listenerBus.post(SparkListenerTaskEnd(stageId, stage.latestInfo.attemptId, taskType,
          event.reason, event.taskInfo, event.taskMetrics))
        stage.pendingTasks -= task
        task match {
          case rt: ResultTask[_, _] =>
            // Cast to ResultStage here because it's part of the ResultTask
            // TODO Refactor this out to a function that accepts a ResultStage
            val resultStage = stage.asInstanceOf[ResultStage]
            resultStage.resultOfJob match {
              case Some(job) =>
                if (!job.finished(rt.outputId)) {
                  updateAccumulators(event)
                  job.finished(rt.outputId) = true
                  job.numFinished += 1
                  // If the whole job has finished, remove it
                  if (job.numFinished == job.numPartitions) {
                    markStageAsFinished(resultStage)
                    cleanupStateForJobAndIndependentStages(job)
                    listenerBus.post(
                      SparkListenerJobEnd(job.jobId, clock.getTimeMillis(), JobSucceeded))
                  }

                  // taskSucceeded runs some user code that might throw an exception. Make sure
                  // we are resilient against that.
                  try {
                    job.listener.taskSucceeded(rt.outputId, event.result)
                  } catch {
                    case e: Exception =>
                      // TODO: Perhaps we want to mark the resultStage as failed?
                      job.listener.jobFailed(new SparkDriverExecutionException(e))
                  }
                }
              case None =>
                logInfo("Ignoring result from " + rt + " because its job has finished")
            }

          case smt: ShuffleMapTask =>
            val shuffleStage = stage.asInstanceOf[ShuffleMapStage]
            updateAccumulators(event)
            val status = event.result.asInstanceOf[MapStatus]
            val execId = status.location.executorId
            logDebug("ShuffleMapTask finished on " + execId)
            if (failedEpoch.contains(execId) && smt.epoch <= failedEpoch(execId)) {
              logInfo(s"Ignoring possibly bogus $smt completion from executor $execId")
            } else {
              shuffleStage.addOutputLoc(smt.partitionId, status)
            }

            if (runningStages.contains(shuffleStage) && shuffleStage.pendingTasks.isEmpty) {
              markStageAsFinished(shuffleStage)
              logInfo("looking for newly runnable stages")
              logInfo("running: " + runningStages)
              logInfo("waiting: " + waitingStages)
              logInfo("failed: " + failedStages)

              // We supply true to increment the epoch number here in case this is a
              // recomputation of the map outputs. In that case, some nodes may have cached
              // locations with holes (from when we detected the error) and will need the
              // epoch incremented to refetch them.
              // TODO: Only increment the epoch number if this is not the first time
              //       we registered these map outputs.
              mapOutputTracker.registerMapOutputs(
                shuffleStage.shuffleDep.shuffleId,
                shuffleStage.outputLocs.map(list => if (list.isEmpty) null else list.head),
                changeEpoch = true)

              clearCacheLocs()
              if (shuffleStage.outputLocs.contains(Nil)) {
                // Some tasks had failed; let's resubmit this shuffleStage
                // TODO: Lower-level scheduler should also deal with this
                logInfo("Resubmitting " + shuffleStage + " (" + shuffleStage.name +
                  ") because some of its tasks had failed: " +
                  shuffleStage.outputLocs.zipWithIndex.filter(_._1.isEmpty)
                      .map(_._2).mkString(", "))
                submitStage(shuffleStage)
              } else {
                val newlyRunnable = new ArrayBuffer[Stage]
                for (shuffleStage <- waitingStages) {
                  logInfo("Missing parents for " + shuffleStage + ": " +
                    getMissingParentStages(shuffleStage))
                }
                for (shuffleStage <- waitingStages if getMissingParentStages(shuffleStage).isEmpty)
                {
                  newlyRunnable += shuffleStage
                }
                waitingStages --= newlyRunnable
                runningStages ++= newlyRunnable
                for {
                  shuffleStage <- newlyRunnable.sortBy(_.id)
                  jobId <- activeJobForStage(shuffleStage)
                } {
                  logInfo("Submitting " + shuffleStage + " (" +
                    shuffleStage.rdd + "), which is now runnable")
                  submitMissingTasks(shuffleStage, jobId)
                }
              }
            }
          }

      case Resubmitted =>
        logInfo("Resubmitted " + task + ", so marking it as still running")
        stage.pendingTasks += task

      case FetchFailed(bmAddress, shuffleId, mapId, reduceId, failureMessage) =>
        val failedStage = stageIdToStage(task.stageId)
        val mapStage = shuffleToMapStage(shuffleId)

        if (failedStage.latestInfo.attemptId != task.stageAttemptId) {
          logInfo(s"Ignoring fetch failure from $task as it's from $failedStage attempt" +
            s" ${task.stageAttemptId} and there is a more recent attempt for that stage " +
            s"(attempt ID ${failedStage.latestInfo.attemptId}) running")
        } else {

          // It is likely that we receive multiple FetchFailed for a single stage (because we have
          // multiple tasks running concurrently on different executors). In that case, it is
          // possible the fetch failure has already been handled by the scheduler.
          if (runningStages.contains(failedStage)) {
            logInfo(s"Marking $failedStage (${failedStage.name}) as failed " +
              s"due to a fetch failure from $mapStage (${mapStage.name})")
            markStageAsFinished(failedStage, Some(failureMessage))
          } else {
            logDebug(s"Received fetch failure from $task, but its from $failedStage which is no " +
              s"longer running")
          }

          if (disallowStageRetryForTest) {
            abortStage(failedStage, "Fetch failure will not retry stage due to testing config",
              None)
          } else if (failedStages.isEmpty) {
            // Don't schedule an event to resubmit failed stages if failed isn't empty, because
            // in that case the event will already have been scheduled.
            // TODO: Cancel running tasks in the stage
            logInfo(s"Resubmitting $mapStage (${mapStage.name}) and " +
              s"$failedStage (${failedStage.name}) due to fetch failure")
            messageScheduler.schedule(new Runnable {
              override def run(): Unit = eventProcessLoop.post(ResubmitFailedStages)
            }, DAGScheduler.RESUBMIT_TIMEOUT, TimeUnit.MILLISECONDS)
          }
          failedStages += failedStage
          failedStages += mapStage
          // Mark the map whose fetch failed as broken in the map stage
          if (mapId != -1) {
            mapStage.removeOutputLoc(mapId, bmAddress)
            mapOutputTracker.unregisterMapOutput(shuffleId, mapId, bmAddress)
          }

          // TODO: mark the executor as failed only if there were lots of fetch failures on it
          if (bmAddress != null) {
            handleExecutorLost(bmAddress.executorId, fetchFailed = true, Some(task.epoch))
          }
        }

      case commitDenied: TaskCommitDenied =>
        // Do nothing here, left up to the TaskScheduler to decide how to handle denied commits

      case exceptionFailure: ExceptionFailure =>
        // Do nothing here, left up to the TaskScheduler to decide how to handle user failures

      case TaskResultLost =>
        // Do nothing here; the TaskScheduler handles these failures and resubmits the task.

      case other =>
        // Unrecognized failure - also do nothing. If the task fails repeatedly, the TaskScheduler
        // will abort the job.
    }
    submitWaitingStages()
  }

  /**
   * Responds to an executor being lost. This is called inside the event loop, so it assumes it can
   * modify the scheduler's internal state. Use executorLost() to post a loss event from outside.
   *
   * We will also assume that we've lost all shuffle blocks associated with the executor if the
   * executor serves its own blocks (i.e., we're not using external shuffle) OR a FetchFailed
   * occurred, in which case we presume all shuffle data related to this executor to be lost.
   *
   * Optionally the epoch during which the failure was caught can be passed to avoid allowing
   * stray fetch failures from possibly retriggering the detection of a node as lost.
   */
  private[scheduler] def handleExecutorLost(
      execId: String,
      fetchFailed: Boolean,
      maybeEpoch: Option[Long] = None) {
    val currentEpoch = maybeEpoch.getOrElse(mapOutputTracker.getEpoch)
    if (!failedEpoch.contains(execId) || failedEpoch(execId) < currentEpoch) {
      failedEpoch(execId) = currentEpoch
      logInfo("Executor lost: %s (epoch %d)".format(execId, currentEpoch))
      blockManagerMaster.removeExecutor(execId)

      if (!env.blockManager.externalShuffleServiceEnabled || fetchFailed) {
        // TODO: This will be really slow if we keep accumulating shuffle map stages
        for ((shuffleId, stage) <- shuffleToMapStage) {
          stage.removeOutputsOnExecutor(execId)
          val locs = stage.outputLocs.map(list => if (list.isEmpty) null else list.head)
          mapOutputTracker.registerMapOutputs(shuffleId, locs, changeEpoch = true)
        }
        if (shuffleToMapStage.isEmpty) {
          mapOutputTracker.incrementEpoch()
        }
        clearCacheLocs()
      }
    } else {
      logDebug("Additional executor lost message for " + execId +
               "(epoch " + currentEpoch + ")")
    }
    submitWaitingStages()
  }

  private[scheduler] def handleExecutorAdded(execId: String, host: String) {
    // remove from failedEpoch(execId) ?
    if (failedEpoch.contains(execId)) {
      logInfo("Host added was in lost list earlier: " + host)
      failedEpoch -= execId
    }
    submitWaitingStages()
  }

  private[scheduler] def handleStageCancellation(stageId: Int) {
    stageIdToStage.get(stageId) match {
      case Some(stage) =>
        val jobsThatUseStage: Array[Int] = stage.jobIds.toArray
        jobsThatUseStage.foreach { jobId =>
          handleJobCancellation(jobId, s"because Stage $stageId was cancelled")
        }
      case None =>
        logInfo("No active jobs to kill for Stage " + stageId)
    }
    submitWaitingStages()
  }

  private[scheduler] def handleJobCancellation(jobId: Int, reason: String = "") {
    if (!jobIdToStageIds.contains(jobId)) {
      logDebug("Trying to cancel unregistered job " + jobId)
    } else {
      failJobAndIndependentStages(
        jobIdToActiveJob(jobId), "Job %d cancelled %s".format(jobId, reason))
    }
    submitWaitingStages()
  }

  /**
   * Marks a stage as finished and removes it from the list of running stages.
   */
  private def markStageAsFinished(stage: Stage, errorMessage: Option[String] = None): Unit = {
    val serviceTime = stage.latestInfo.submissionTime match {
      case Some(t) => "%.03f".format((clock.getTimeMillis() - t) / 1000.0)
      case _ => "Unknown"
    }
    if (errorMessage.isEmpty) {
      logInfo("%s (%s) finished in %s s".format(stage, stage.name, serviceTime))
      stage.latestInfo.completionTime = Some(clock.getTimeMillis())
    } else {
      stage.latestInfo.stageFailed(errorMessage.get)
      logInfo("%s (%s) failed in %s s".format(stage, stage.name, serviceTime))
    }
    outputCommitCoordinator.stageEnd(stage.id)
    listenerBus.post(SparkListenerStageCompleted(stage.latestInfo))
    runningStages -= stage
  }

  /**
   * Aborts all jobs depending on a particular Stage. This is called in response to a task set
   * being canceled by the TaskScheduler. Use taskSetFailed() to inject this event from outside.
   */
  private[scheduler] def abortStage(
      failedStage: Stage,
      reason: String,
      exception: Option[Throwable]): Unit = {
    if (!stageIdToStage.contains(failedStage.id)) {
      // Skip all the actions if the stage has been removed.
      return
    }
    val dependentJobs: Seq[ActiveJob] =
      activeJobs.filter(job => stageDependsOn(job.finalStage, failedStage)).toSeq
    failedStage.latestInfo.completionTime = Some(clock.getTimeMillis())
    for (job <- dependentJobs) {
      failJobAndIndependentStages(job, s"Job aborted due to stage failure: $reason", exception)
    }
    if (dependentJobs.isEmpty) {
      logInfo("Ignoring failure of " + failedStage + " because all jobs depending on it are done")
    }
  }

  /** Fails a job and all stages that are only used by that job, and cleans up relevant state. */
  private def failJobAndIndependentStages(
      job: ActiveJob,
      failureReason: String,
      exception: Option[Throwable] = None): Unit = {
    val error = new SparkException(failureReason, exception.getOrElse(null))
    var ableToCancelStages = true

    val shouldInterruptThread =
      if (job.properties == null) false
      else job.properties.getProperty(SparkContext.SPARK_JOB_INTERRUPT_ON_CANCEL, "false").toBoolean

    // Cancel all independent, running stages.
    val stages = jobIdToStageIds(job.jobId)
    if (stages.isEmpty) {
      logError("No stages registered for job " + job.jobId)
    }
    stages.foreach { stageId =>
      val jobsForStage: Option[HashSet[Int]] = stageIdToStage.get(stageId).map(_.jobIds)
      if (jobsForStage.isEmpty || !jobsForStage.get.contains(job.jobId)) {
        logError(
          "Job %d not registered for stage %d even though that stage was registered for the job"
            .format(job.jobId, stageId))
      } else if (jobsForStage.get.size == 1) {
        if (!stageIdToStage.contains(stageId)) {
          logError(s"Missing Stage for stage with id $stageId")
        } else {
          // This is the only job that uses this stage, so fail the stage if it is running.
          val stage = stageIdToStage(stageId)
          if (runningStages.contains(stage)) {
            try { // cancelTasks will fail if a SchedulerBackend does not implement killTask
              taskScheduler.cancelTasks(stageId, shouldInterruptThread)
              markStageAsFinished(stage, Some(failureReason))
            } catch {
              case e: UnsupportedOperationException =>
                logInfo(s"Could not cancel tasks for stage $stageId", e)
              ableToCancelStages = false
            }
          }
        }
      }
    }

    if (ableToCancelStages) {
      job.listener.jobFailed(error)
      cleanupStateForJobAndIndependentStages(job)
      listenerBus.post(SparkListenerJobEnd(job.jobId, clock.getTimeMillis(), JobFailed(error)))
    }
  }

  /** Return true if one of stage's ancestors is target. */
  private def stageDependsOn(stage: Stage, target: Stage): Boolean = {
    if (stage == target) {
      return true
    }
    val visitedRdds = new HashSet[RDD[_]]
    // We are manually maintaining a stack here to prevent StackOverflowError
    // caused by recursively visiting
    val waitingForVisit = new Stack[RDD[_]]
    def visit(rdd: RDD[_]) {
      if (!visitedRdds(rdd)) {
        visitedRdds += rdd
        for (dep <- rdd.dependencies) {
          dep match {
            case shufDep: ShuffleDependency[_, _, _] =>
              val mapStage = getShuffleMapStage(shufDep, stage.firstJobId)
              if (!mapStage.isAvailable) {
                waitingForVisit.push(mapStage.rdd)
              }  // Otherwise there's no need to follow the dependency back
            case narrowDep: NarrowDependency[_] =>
              waitingForVisit.push(narrowDep.rdd)
          }
        }
      }
    }
    waitingForVisit.push(stage.rdd)
    while (waitingForVisit.nonEmpty) {
      visit(waitingForVisit.pop())
    }
    visitedRdds.contains(target.rdd)
  }

  /**
   * Gets the locality information associated with a partition of a particular RDD.
   *
   * This method is thread-safe and is called from both DAGScheduler and SparkContext.
   *
   * @param rdd whose partitions are to be looked at
   * @param partition to lookup locality information for
   * @return list of machines that are preferred by the partition
   */
  private[spark]
  def getPreferredLocs(rdd: RDD[_], partition: Int): Seq[TaskLocation] = {
    getPreferredLocsInternal(rdd, partition, new HashSet)
  }

  /**
   * Recursive implementation for getPreferredLocs.
   *
   * This method is thread-safe because it only accesses DAGScheduler state through thread-safe
   * methods (getCacheLocs()); please be careful when modifying this method, because any new
   * DAGScheduler state accessed by it may require additional synchronization.
   */
  private def getPreferredLocsInternal(
      rdd: RDD[_],
      partition: Int,
      visited: HashSet[(RDD[_], Int)]): Seq[TaskLocation] = {
    // If the partition has already been visited, no need to re-visit.
    // This avoids exponential path exploration.  SPARK-695
    if (!visited.add((rdd, partition))) {
      // Nil has already been returned for previously visited partitions.
      return Nil
    }
    // If the partition is cached, return the cache locations
    val cached = getCacheLocs(rdd)(partition)
    if (cached.nonEmpty) {
      return cached
    }
    // If the RDD has some placement preferences (as is the case for input RDDs), get those
    val rddPrefs = rdd.preferredLocations(rdd.partitions(partition)).toList
    if (rddPrefs.nonEmpty) {
      return rddPrefs.map(TaskLocation(_))
    }

    // If the RDD has narrow dependencies, pick the first partition of the first narrow dependency
    // that has any placement preferences. Ideally we would choose based on transfer sizes,
    // but this will do for now.
    rdd.dependencies.foreach {
      case n: NarrowDependency[_] =>
        for (inPart <- n.getParents(partition)) {
          val locs = getPreferredLocsInternal(n.rdd, inPart, visited)
          if (locs != Nil) {
            return locs
          }
        }
<<<<<<< HEAD
      case s: ShuffleDependency[_, _, _] =>
        // For shuffle dependencies, pick locations which have at least REDUCER_PREF_LOCS_FRACTION
        // of data as preferred locations
        if (shuffleLocalityEnabled &&
            rdd.partitions.length < SHUFFLE_PREF_REDUCE_THRESHOLD &&
            s.rdd.partitions.length < SHUFFLE_PREF_MAP_THRESHOLD) {
          // Get the preferred map output locations for this reducer
          val topLocsForReducer = mapOutputTracker.getLocationsWithLargestOutputs(s.shuffleId,
            partition, rdd.partitions.length, REDUCER_PREF_LOCS_FRACTION)
          if (topLocsForReducer.nonEmpty) {
            return topLocsForReducer.get.map(loc => TaskLocation(loc.host, loc.executorId))
          }
        }

=======
>>>>>>> ae2370e7
      case _ =>
    }

    // If the RDD has shuffle dependencies and shuffle locality is enabled, pick locations that
    // have at least REDUCER_PREF_LOCS_FRACTION of data as preferred locations
    if (shuffleLocalityEnabled && rdd.partitions.length < SHUFFLE_PREF_REDUCE_THRESHOLD) {
      rdd.dependencies.foreach {
        case s: ShuffleDependency[_, _, _] =>
          if (s.rdd.partitions.length < SHUFFLE_PREF_MAP_THRESHOLD) {
            // Get the preferred map output locations for this reducer
            val topLocsForReducer = mapOutputTracker.getLocationsWithLargestOutputs(s.shuffleId,
              partition, rdd.partitions.length, REDUCER_PREF_LOCS_FRACTION)
            if (topLocsForReducer.nonEmpty) {
              return topLocsForReducer.get.map(loc => TaskLocation(loc.host, loc.executorId))
            }
          }
        case _ =>
      }
    }
    Nil
  }

  def stop() {
    logInfo("Stopping DAGScheduler")
    messageScheduler.shutdownNow()
    eventProcessLoop.stop()
    taskScheduler.stop()
  }

  // Start the event thread and register the metrics source at the end of the constructor
  env.metricsSystem.registerSource(metricsSource)
  eventProcessLoop.start()
}

private[scheduler] class DAGSchedulerEventProcessLoop(dagScheduler: DAGScheduler)
  extends EventLoop[DAGSchedulerEvent]("dag-scheduler-event-loop") with Logging {

  private[this] val timer = dagScheduler.metricsSource.messageProcessingTimer

  /**
   * The main event loop of the DAG scheduler.
   */
  override def onReceive(event: DAGSchedulerEvent): Unit = {
    val timerContext = timer.time()
    try {
      doOnReceive(event)
    } finally {
      timerContext.stop()
    }
  }

  private def doOnReceive(event: DAGSchedulerEvent): Unit = event match {
    case JobSubmitted(jobId, rdd, func, partitions, callSite, listener, properties) =>
      dagScheduler.handleJobSubmitted(jobId, rdd, func, partitions, callSite, listener, properties)

    case StageCancelled(stageId) =>
      dagScheduler.handleStageCancellation(stageId)

    case JobCancelled(jobId) =>
      dagScheduler.handleJobCancellation(jobId)

    case JobGroupCancelled(groupId) =>
      dagScheduler.handleJobGroupCancelled(groupId)

    case AllJobsCancelled =>
      dagScheduler.doCancelAllJobs()

    case ExecutorAdded(execId, host) =>
      dagScheduler.handleExecutorAdded(execId, host)

    case ExecutorLost(execId) =>
      dagScheduler.handleExecutorLost(execId, fetchFailed = false)

    case BeginEvent(task, taskInfo) =>
      dagScheduler.handleBeginEvent(task, taskInfo)

    case GettingResultEvent(taskInfo) =>
      dagScheduler.handleGetTaskResult(taskInfo)

    case completion @ CompletionEvent(task, reason, _, _, taskInfo, taskMetrics) =>
      dagScheduler.handleTaskCompletion(completion)

    case TaskSetFailed(taskSet, reason, exception) =>
      dagScheduler.handleTaskSetFailed(taskSet, reason, exception)

    case ResubmitFailedStages =>
      dagScheduler.resubmitFailedStages()
  }

  override def onError(e: Throwable): Unit = {
    logError("DAGSchedulerEventProcessLoop failed; shutting down SparkContext", e)
    try {
      dagScheduler.doCancelAllJobs()
    } catch {
      case t: Throwable => logError("DAGScheduler failed to cancel all jobs.", t)
    }
    dagScheduler.sc.stop()
  }

  override def onStop(): Unit = {
    // Cancel any active jobs in postStop hook
    dagScheduler.cleanUpAfterSchedulerStop()
  }
}

private[spark] object DAGScheduler {
  // The time, in millis, to wait for fetch failure events to stop coming in after one is detected;
  // this is a simplistic way to avoid resubmitting tasks in the non-fetchable map stage one by one
  // as more failure events come in
  val RESUBMIT_TIMEOUT = 200
}<|MERGE_RESOLUTION|>--- conflicted
+++ resolved
@@ -1394,23 +1394,6 @@
             return locs
           }
         }
-<<<<<<< HEAD
-      case s: ShuffleDependency[_, _, _] =>
-        // For shuffle dependencies, pick locations which have at least REDUCER_PREF_LOCS_FRACTION
-        // of data as preferred locations
-        if (shuffleLocalityEnabled &&
-            rdd.partitions.length < SHUFFLE_PREF_REDUCE_THRESHOLD &&
-            s.rdd.partitions.length < SHUFFLE_PREF_MAP_THRESHOLD) {
-          // Get the preferred map output locations for this reducer
-          val topLocsForReducer = mapOutputTracker.getLocationsWithLargestOutputs(s.shuffleId,
-            partition, rdd.partitions.length, REDUCER_PREF_LOCS_FRACTION)
-          if (topLocsForReducer.nonEmpty) {
-            return topLocsForReducer.get.map(loc => TaskLocation(loc.host, loc.executorId))
-          }
-        }
-
-=======
->>>>>>> ae2370e7
       case _ =>
     }
 
