--- conflicted
+++ resolved
@@ -224,15 +224,9 @@
   private val closureSerializer = SparkEnv.get.closureSerializer.newInstance()
 
   /** If enabled, FetchFailed will not cause stage retry, in order to surface the problem. */
-<<<<<<< HEAD
-  private val disallowStageRetryForTest = sc.getReadOnlyConf.get(TEST_NO_STAGE_RETRY)
-
-  private val shouldMergeResourceProfiles = sc.getReadOnlyConf.get(config.RESOURCE_PROFILE_MERGE_CONFLICTS)
-=======
   private val disallowStageRetryForTest = sc.conf.get(TEST_NO_STAGE_RETRY)
 
   private val shouldMergeResourceProfiles = sc.conf.get(config.RESOURCE_PROFILE_MERGE_CONFLICTS)
->>>>>>> 934a3878
 
   /**
    * Whether to unregister all the outputs on the host in condition that we receive a FetchFailure,
@@ -240,31 +234,19 @@
    * executor(instead of the host) on a FetchFailure.
    */
   private[scheduler] val unRegisterOutputOnHostOnFetchFailure =
-<<<<<<< HEAD
-    sc.getReadOnlyConf.get(config.UNREGISTER_OUTPUT_ON_HOST_ON_FETCH_FAILURE)
-=======
     sc.conf.get(config.UNREGISTER_OUTPUT_ON_HOST_ON_FETCH_FAILURE)
->>>>>>> 934a3878
 
   /**
    * Number of consecutive stage attempts allowed before a stage is aborted.
    */
   private[scheduler] val maxConsecutiveStageAttempts =
-<<<<<<< HEAD
-    sc.getReadOnlyConf.get(config.STAGE_MAX_CONSECUTIVE_ATTEMPTS)
-=======
     sc.conf.get(config.STAGE_MAX_CONSECUTIVE_ATTEMPTS)
->>>>>>> 934a3878
 
   /**
    * Max stage attempts allowed before a stage is aborted.
    */
   private[scheduler] val maxStageAttempts: Int = {
-<<<<<<< HEAD
-    Math.max(maxConsecutiveStageAttempts, sc.getReadOnlyConf.get(config.STAGE_MAX_ATTEMPTS))
-=======
     Math.max(maxConsecutiveStageAttempts, sc.conf.get(config.STAGE_MAX_ATTEMPTS))
->>>>>>> 934a3878
   }
 
   /**
@@ -272,11 +254,7 @@
    * count spark.stage.maxConsecutiveAttempts
    */
   private[scheduler] val ignoreDecommissionFetchFailure =
-<<<<<<< HEAD
-    sc.getReadOnlyConf.get(config.STAGE_IGNORE_DECOMMISSION_FETCH_FAILURE)
-=======
     sc.conf.get(config.STAGE_IGNORE_DECOMMISSION_FETCH_FAILURE)
->>>>>>> 934a3878
 
   /**
    * Number of max concurrent tasks check failures for each barrier job.
@@ -286,22 +264,14 @@
   /**
    * Time in seconds to wait between a max concurrent tasks check failure and the next check.
    */
-<<<<<<< HEAD
-  private val timeIntervalNumTasksCheck = sc.getReadOnlyConf
-=======
   private val timeIntervalNumTasksCheck = sc.conf
->>>>>>> 934a3878
     .get(config.BARRIER_MAX_CONCURRENT_TASKS_CHECK_INTERVAL)
 
   /**
    * Max number of max concurrent tasks check failures allowed for a job before fail the job
    * submission.
    */
-<<<<<<< HEAD
-  private val maxFailureNumTasksCheck = sc.getReadOnlyConf
-=======
   private val maxFailureNumTasksCheck = sc.conf
->>>>>>> 934a3878
     .get(config.BARRIER_MAX_CONCURRENT_TASKS_CHECK_MAX_FAILURES)
 
   private val messageScheduler =
@@ -316,30 +286,6 @@
 
   taskScheduler.setDAGScheduler(this)
 
-<<<<<<< HEAD
-  private val pushBasedShuffleEnabled =
-    Utils.isPushBasedShuffleEnabled(sc.getReadOnlyConf, isDriver = true)
-
-  private val blockManagerMasterDriverHeartbeatTimeout =
-    sc.getReadOnlyConf.get(config.STORAGE_BLOCKMANAGER_MASTER_DRIVER_HEARTBEAT_TIMEOUT).millis
-
-  private val shuffleMergeResultsTimeoutSec =
-    sc.getReadOnlyConf.get(config.PUSH_BASED_SHUFFLE_MERGE_RESULTS_TIMEOUT)
-
-  private val shuffleMergeFinalizeWaitSec =
-    sc.getReadOnlyConf.get(config.PUSH_BASED_SHUFFLE_MERGE_FINALIZE_TIMEOUT)
-
-  private val shuffleMergeWaitMinSizeThreshold =
-    sc.getReadOnlyConf.get(config.PUSH_BASED_SHUFFLE_SIZE_MIN_SHUFFLE_SIZE_TO_WAIT)
-
-  private val shufflePushMinRatio = sc.getReadOnlyConf.get(config.PUSH_BASED_SHUFFLE_MIN_PUSH_RATIO)
-
-  private val shuffleMergeFinalizeNumThreads =
-    sc.getReadOnlyConf.get(config.PUSH_BASED_SHUFFLE_MERGE_FINALIZE_THREADS)
-
-  private val shuffleFinalizeRpcThreads =
-    sc.getReadOnlyConf.get(config.PUSH_SHUFFLE_FINALIZE_RPC_THREADS)
-=======
   private val pushBasedShuffleEnabled = Utils.isPushBasedShuffleEnabled(sc.conf, isDriver = true)
 
   private val blockManagerMasterDriverHeartbeatTimeout =
@@ -360,7 +306,6 @@
     sc.conf.get(config.PUSH_BASED_SHUFFLE_MERGE_FINALIZE_THREADS)
 
   private val shuffleFinalizeRpcThreads = sc.conf.get(config.PUSH_SHUFFLE_FINALIZE_RPC_THREADS)
->>>>>>> 934a3878
 
   // Since SparkEnv gets initialized after DAGScheduler, externalShuffleClient needs to be
   // initialized lazily
@@ -383,19 +328,10 @@
     ThreadUtils.newDaemonFixedThreadPool(shuffleFinalizeRpcThreads, "shuffle-merge-finalize-rpc")
 
   /** Whether rdd cache visibility tracking is enabled. */
-<<<<<<< HEAD
-  private val trackingCacheVisibility: Boolean =
-    sc.getReadOnlyConf.get(RDD_CACHE_VISIBILITY_TRACKING_ENABLED)
-
-  /** Whether to abort a stage after canceling all of its tasks. */
-  private val legacyAbortStageAfterKillTasks =
-    sc.getReadOnlyConf.get(LEGACY_ABORT_STAGE_AFTER_KILL_TASKS)
-=======
   private val trackingCacheVisibility: Boolean = sc.conf.get(RDD_CACHE_VISIBILITY_TRACKING_ENABLED)
 
   /** Whether to abort a stage after canceling all of its tasks. */
   private val legacyAbortStageAfterKillTasks = sc.conf.get(LEGACY_ABORT_STAGE_AFTER_KILL_TASKS)
->>>>>>> 934a3878
 
   /**
    * Called by the TaskSetManager to report task's starting.
@@ -620,11 +556,7 @@
    * TODO SPARK-24942 Improve cluster resource management with jobs containing barrier stage
    */
   private def checkBarrierStageWithDynamicAllocation(rdd: RDD[_]): Unit = {
-<<<<<<< HEAD
-    if (rdd.isBarrier() && Utils.isDynamicAllocationEnabled(sc.getReadOnlyConf)) {
-=======
     if (rdd.isBarrier() && Utils.isDynamicAllocationEnabled(sc.conf)) {
->>>>>>> 934a3878
       throw SparkCoreErrors.barrierStageWithDynamicAllocationError()
     }
   }
@@ -2230,11 +2162,7 @@
                   case mapStage: ShuffleMapStage =>
                     val numMissingPartitions = mapStage.findMissingPartitions().length
                     if (numMissingPartitions < mapStage.numTasks) {
-<<<<<<< HEAD
-                      if (sc.getReadOnlyConf.get(config.SHUFFLE_USE_OLD_FETCH_PROTOCOL)) {
-=======
                       if (sc.conf.get(config.SHUFFLE_USE_OLD_FETCH_PROTOCOL)) {
->>>>>>> 934a3878
                         val reason = "A shuffle map stage with indeterminate output was failed " +
                           "and retried. However, Spark can only do this while using the new " +
                           "shuffle block fetching protocol. Please check the config " +
