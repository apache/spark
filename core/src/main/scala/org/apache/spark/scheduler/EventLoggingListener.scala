--- conflicted
+++ resolved
@@ -22,11 +22,8 @@
 
 import org.apache.hadoop.conf.Configuration
 import org.apache.hadoop.fs.{FileSystem, Path}
-<<<<<<< HEAD
+import org.apache.hadoop.fs.permission.FsPermission
 import org.json4s.JsonAST.JValue
-=======
-import org.apache.hadoop.fs.permission.FsPermission
->>>>>>> 7d150584
 import org.json4s.jackson.JsonMethods._
 
 import org.apache.spark.{Logging, SparkConf, SparkContext}
@@ -60,17 +57,11 @@
   private val name = appName.replaceAll("[ :/]", "-").toLowerCase + "-" + System.currentTimeMillis
   val logDir = logBaseDir + "/" + name
 
-<<<<<<< HEAD
-  protected val logger =
-    new FileLogger(logDir, sparkConf, hadoopConf, outputBufferSize, shouldCompress, shouldOverwrite)
+  protected val logger = new FileLogger(logDir, sparkConf, hadoopConf, outputBufferSize,
+    shouldCompress, shouldOverwrite, Some(LOG_FILE_PERMISSIONS))
 
   // For testing. Keep track of all JSON serialized events that have been logged.
   private[scheduler] val loggedEvents = new ArrayBuffer[JValue]
-=======
-  private val logger =
-    new FileLogger(logDir, conf, hadoopConfiguration, outputBufferSize, shouldCompress,
-      shouldOverwrite, Some(LOG_FILE_PERMISSIONS))
->>>>>>> 7d150584
 
   /**
    * Begin logging events.
@@ -145,9 +136,7 @@
   val SPARK_VERSION_PREFIX = "SPARK_VERSION_"
   val COMPRESSION_CODEC_PREFIX = "COMPRESSION_CODEC_"
   val APPLICATION_COMPLETE = "APPLICATION_COMPLETE"
-  val LOG_FILE_PERMISSIONS: FsPermission =
-    FsPermission.createImmutable(Integer.parseInt("770", 8).toShort)
-
+  val LOG_FILE_PERMISSIONS = FsPermission.createImmutable(Integer.parseInt("770", 8).toShort)
 
   // A cache for compression codecs to avoid creating the same codec many times
   private val codecMap = new mutable.HashMap[String, CompressionCodec]
