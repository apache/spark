/*
 * Licensed to the Apache Software Foundation (ASF) under one or more
 * contributor license agreements.  See the NOTICE file distributed with
 * this work for additional information regarding copyright ownership.
 * The ASF licenses this file to You under the Apache License, Version 2.0
 * (the "License"); you may not use this file except in compliance with
 * the License.  You may obtain a copy of the License at
 *
 *    http://www.apache.org/licenses/LICENSE-2.0
 *
 * Unless required by applicable law or agreed to in writing, software
 * distributed under the License is distributed on an "AS IS" BASIS,
 * WITHOUT WARRANTIES OR CONDITIONS OF ANY KIND, either express or implied.
 * See the License for the specific language governing permissions and
 * limitations under the License.
 */

package org.apache.spark.scheduler.local

import java.io.File
import java.net.URL
import java.nio.ByteBuffer

import org.apache.spark.{Logging, SparkConf, SparkContext, SparkEnv, TaskState}
import org.apache.spark.TaskState.TaskState
import org.apache.spark.executor.{Executor, ExecutorBackend}
import org.apache.spark.launcher.{LauncherBackend, SparkAppHandle}
import org.apache.spark.rpc.{RpcCallContext, RpcEndpointRef, RpcEnv, ThreadSafeRpcEndpoint}
import org.apache.spark.scheduler._
import org.apache.spark.scheduler.cluster.ExecutorInfo

private case class ReviveOffers()

private case class StatusUpdate(taskId: Long, state: TaskState, serializedData: ByteBuffer)

private case class KillTask(taskId: Long, interruptThread: Boolean)

private case class StopExecutor()

/**
 * Calls to LocalBackend are all serialized through LocalEndpoint. Using an RpcEndpoint makes the
 * calls on LocalBackend asynchronous, which is necessary to prevent deadlock between LocalBackend
 * and the TaskSchedulerImpl.
 */
private[spark] class LocalEndpoint(
    override val rpcEnv: RpcEnv,
    userClassPath: Seq[URL],
    scheduler: TaskSchedulerImpl,
    executorBackend: LocalBackend,
    private val totalCores: Int)
  extends ThreadSafeRpcEndpoint with Logging {

  private var freeCores = totalCores

  val localExecutorId = SparkContext.DRIVER_IDENTIFIER
  val localExecutorHostname = "localhost"

  private val executor = new Executor(
    localExecutorId, localExecutorHostname, SparkEnv.get, userClassPath, isLocal = true)

  override def receive: PartialFunction[Any, Unit] = {
    case ReviveOffers =>
      reviveOffers()

    case StatusUpdate(taskId, state, serializedData) =>
      scheduler.statusUpdate(taskId, state, serializedData)
      if (TaskState.isFinished(state)) {
        freeCores += scheduler.CPUS_PER_TASK
        reviveOffers()
      }

    case KillTask(taskId, interruptThread) =>
      executor.killTask(taskId, interruptThread)
  }

  override def receiveAndReply(context: RpcCallContext): PartialFunction[Any, Unit] = {
    case StopExecutor =>
      executor.stop()
      context.reply(true)
  }

  def reviveOffers() {
    val offers = Seq(new WorkerOffer(localExecutorId, localExecutorHostname, freeCores))
    for (task <- scheduler.resourceOffers(offers).flatten) {
      freeCores -= scheduler.CPUS_PER_TASK
      executor.launchTask(executorBackend, taskId = task.taskId, attemptNumber = task.attemptNumber,
        task.name, task.serializedTask)
    }
  }
}

/**
 * LocalBackend is used when running a local version of Spark where the executor, backend, and
 * master all run in the same JVM. It sits behind a TaskSchedulerImpl and handles launching tasks
 * on a single Executor (created by the LocalBackend) running locally.
 */
private[spark] class LocalBackend(
    conf: SparkConf,
    scheduler: TaskSchedulerImpl,
    val totalCores: Int)
  extends SchedulerBackend with ExecutorBackend with LauncherBackend with Logging {

  private val appId = "local-" + System.currentTimeMillis
  private var localEndpoint: RpcEndpointRef = null
  private val userClassPath = getUserClasspath(conf)
  private val listenerBus = scheduler.sc.listenerBus

  /**
   * Returns a list of URLs representing the user classpath.
   *
   * @param conf Spark configuration.
   */
  def getUserClasspath(conf: SparkConf): Seq[URL] = {
    val userClassPathStr = conf.getOption("spark.executor.extraClassPath")
    userClassPathStr.map(_.split(File.pathSeparator)).toSeq.flatten.map(new File(_).toURI.toURL)
  }

  connectToLauncher()

  override def start() {
<<<<<<< HEAD
    localEndpoint = SparkEnv.get.rpcEnv.setupEndpoint(
      "LocalBackendEndpoint",
      new LocalEndpoint(SparkEnv.get.rpcEnv, userClassPath, scheduler, this, totalCores))
    updateLauncherAppId(appId)
    updateLauncherState(SparkAppHandle.State.RUNNING)
=======
    val rpcEnv = SparkEnv.get.rpcEnv
    val executorEndpoint = new LocalEndpoint(rpcEnv, userClassPath, scheduler, this, totalCores)
    localEndpoint = rpcEnv.setupEndpoint("LocalBackendEndpoint", executorEndpoint)
    listenerBus.post(SparkListenerExecutorAdded(
      System.currentTimeMillis,
      executorEndpoint.localExecutorId,
      new ExecutorInfo(executorEndpoint.localExecutorHostname, totalCores, Map.empty)))
>>>>>>> 0a4071ea
  }

  override def stop() {
    stop(SparkAppHandle.State.FINISHED)
  }

  override def reviveOffers() {
    localEndpoint.send(ReviveOffers)
  }

  override def defaultParallelism(): Int =
    scheduler.conf.getInt("spark.default.parallelism", totalCores)

  override def killTask(taskId: Long, executorId: String, interruptThread: Boolean) {
    localEndpoint.send(KillTask(taskId, interruptThread))
  }

  override def statusUpdate(taskId: Long, state: TaskState, serializedData: ByteBuffer) {
    localEndpoint.send(StatusUpdate(taskId, state, serializedData))
  }

  override def applicationId(): String = appId

  override def launcherRequestedStop(): Unit = stop(SparkAppHandle.State.KILLED)

  private def stop(finalState: SparkAppHandle.State): Unit = {
    localEndpoint.ask(StopExecutor)
    try {
      updateLauncherState(finalState)
    } finally {
      closeLauncherConnection()
    }
  }

}<|MERGE_RESOLUTION|>--- conflicted
+++ resolved
@@ -118,13 +118,6 @@
   connectToLauncher()
 
   override def start() {
-<<<<<<< HEAD
-    localEndpoint = SparkEnv.get.rpcEnv.setupEndpoint(
-      "LocalBackendEndpoint",
-      new LocalEndpoint(SparkEnv.get.rpcEnv, userClassPath, scheduler, this, totalCores))
-    updateLauncherAppId(appId)
-    updateLauncherState(SparkAppHandle.State.RUNNING)
-=======
     val rpcEnv = SparkEnv.get.rpcEnv
     val executorEndpoint = new LocalEndpoint(rpcEnv, userClassPath, scheduler, this, totalCores)
     localEndpoint = rpcEnv.setupEndpoint("LocalBackendEndpoint", executorEndpoint)
@@ -132,7 +125,8 @@
       System.currentTimeMillis,
       executorEndpoint.localExecutorId,
       new ExecutorInfo(executorEndpoint.localExecutorHostname, totalCores, Map.empty)))
->>>>>>> 0a4071ea
+    updateLauncherAppId(appId)
+    updateLauncherState(SparkAppHandle.State.RUNNING)
   }
 
   override def stop() {
