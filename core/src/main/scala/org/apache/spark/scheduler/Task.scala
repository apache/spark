/*
 * Licensed to the Apache Software Foundation (ASF) under one or more
 * contributor license agreements.  See the NOTICE file distributed with
 * this work for additional information regarding copyright ownership.
 * The ASF licenses this file to You under the Apache License, Version 2.0
 * (the "License"); you may not use this file except in compliance with
 * the License.  You may obtain a copy of the License at
 *
 *    http://www.apache.org/licenses/LICENSE-2.0
 *
 * Unless required by applicable law or agreed to in writing, software
 * distributed under the License is distributed on an "AS IS" BASIS,
 * WITHOUT WARRANTIES OR CONDITIONS OF ANY KIND, either express or implied.
 * See the License for the specific language governing permissions and
 * limitations under the License.
 */

package org.apache.spark.scheduler

import java.io.{ByteArrayOutputStream, DataInputStream, DataOutputStream}
import java.nio.ByteBuffer

import scala.collection.mutable.HashMap

import org.apache.spark.metrics.MetricsSystem
import org.apache.spark.{TaskContextImpl, TaskContext}
import org.apache.spark.executor.TaskMetrics
import org.apache.spark.serializer.SerializerInstance
import org.apache.spark.unsafe.memory.TaskMemoryManager
import org.apache.spark.util.ByteBufferInputStream
import org.apache.spark.util.Utils


/**
 * A unit of execution. We have two kinds of Task's in Spark:
 * - [[org.apache.spark.scheduler.ShuffleMapTask]]
 * - [[org.apache.spark.scheduler.ResultTask]]
 *
 * A Spark job consists of one or more stages. The very last stage in a job consists of multiple
 * ResultTasks, while earlier stages consist of ShuffleMapTasks. A ResultTask executes the task
 * and sends the task output back to the driver application. A ShuffleMapTask executes the task
 * and divides the task output to multiple buckets (based on the task's partitioner).
 *
 * @param stageId id of the stage this task belongs to
 * @param partitionId index of the number in the RDD
 */
private[spark] abstract class Task[T](
    val stageId: Int,
    val stageAttemptId: Int,
    var partitionId: Int) extends Serializable {
<<<<<<< HEAD
=======

  /**
   * The key of the Map is the accumulator id and the value of the Map is the latest accumulator
   * local value.
   */
  type AccumulatorUpdates = Map[Long, Any]
>>>>>>> 1aca9c13

  /**
   * Called by [[Executor]] to run this task.
   *
   * @param taskAttemptId an identifier for this task attempt that is unique within a SparkContext.
   * @param attemptNumber how many times this task has been attempted (0 for the first attempt)
   * @return the result of the task along with updates of Accumulators.
   */
  final def run(
    taskAttemptId: Long,
    attemptNumber: Int,
    metricsSystem: MetricsSystem)
  : (T, AccumulatorUpdates) = {
    context = new TaskContextImpl(
      stageId = stageId,
      stageAttemptId = stageAttemptId,
      partitionId = partitionId,
      taskAttemptId = taskAttemptId,
      attemptNumber = attemptNumber,
      taskMemoryManager = taskMemoryManager,
      metricsSystem = metricsSystem,
      runningLocally = false)
    TaskContext.setTaskContext(context)
    context.taskMetrics.setHostname(Utils.localHostName())
    context.taskMetrics.setAccumulatorsUpdater(context.collectInternalAccumulators)
    taskThread = Thread.currentThread()
    if (_killed) {
      kill(interruptThread = false)
    }
    try {
      (runTask(context), context.collectAccumulators())
    } finally {
      context.markTaskCompleted()
      TaskContext.unset()
    }
  }

  private var taskMemoryManager: TaskMemoryManager = _

  def setTaskMemoryManager(taskMemoryManager: TaskMemoryManager): Unit = {
    this.taskMemoryManager = taskMemoryManager
  }

  def runTask(context: TaskContext): T

  def preferredLocations: Seq[TaskLocation] = Nil

  // Map output tracker epoch. Will be set by TaskScheduler.
  var epoch: Long = -1

  var metrics: Option[TaskMetrics] = None

  // Task context, to be initialized in run().
  @transient protected var context: TaskContextImpl = _

  // The actual Thread on which the task is running, if any. Initialized in run().
  @volatile @transient private var taskThread: Thread = _

  // A flag to indicate whether the task is killed. This is used in case context is not yet
  // initialized when kill() is invoked.
  @volatile @transient private var _killed = false

  protected var _executorDeserializeTime: Long = 0

  /**
   * Whether the task has been killed.
   */
  def killed: Boolean = _killed

  /**
   * Returns the amount of time spent deserializing the RDD and function to be run.
   */
  def executorDeserializeTime: Long = _executorDeserializeTime

  /**
   * Kills a task by setting the interrupted flag to true. This relies on the upper level Spark
   * code and user code to properly handle the flag. This function should be idempotent so it can
   * be called multiple times.
   * If interruptThread is true, we will also call Thread.interrupt() on the Task's executor thread.
   */
  def kill(interruptThread: Boolean) {
    _killed = true
    if (context != null) {
      context.markInterrupted()
    }
    if (interruptThread && taskThread != null) {
      taskThread.interrupt()
    }
  }
}

/**
 * Handles transmission of tasks and their dependencies, because this can be slightly tricky. We
 * need to send the list of JARs and files added to the SparkContext with each task to ensure that
 * worker nodes find out about it, but we can't make it part of the Task because the user's code in
 * the task might depend on one of the JARs. Thus we serialize each task as multiple objects, by
 * first writing out its dependencies.
 */
private[spark] object Task {
  /**
   * Serialize a task and the current app dependencies (files and JARs added to the SparkContext)
   */
  def serializeWithDependencies(
      task: Task[_],
      currentFiles: HashMap[String, Long],
      currentJars: HashMap[String, Long],
      serializer: SerializerInstance)
    : ByteBuffer = {

    val out = new ByteArrayOutputStream(4096)
    val dataOut = new DataOutputStream(out)

    // Write currentFiles
    dataOut.writeInt(currentFiles.size)
    for ((name, timestamp) <- currentFiles) {
      dataOut.writeUTF(name)
      dataOut.writeLong(timestamp)
    }

    // Write currentJars
    dataOut.writeInt(currentJars.size)
    for ((name, timestamp) <- currentJars) {
      dataOut.writeUTF(name)
      dataOut.writeLong(timestamp)
    }

    // Write the task itself and finish
    dataOut.flush()
    val taskBytes = serializer.serialize(task).array()
    out.write(taskBytes)
    ByteBuffer.wrap(out.toByteArray)
  }

  /**
   * Deserialize the list of dependencies in a task serialized with serializeWithDependencies,
   * and return the task itself as a serialized ByteBuffer. The caller can then update its
   * ClassLoaders and deserialize the task.
   *
   * @return (taskFiles, taskJars, taskBytes)
   */
  def deserializeWithDependencies(serializedTask: ByteBuffer)
    : (HashMap[String, Long], HashMap[String, Long], ByteBuffer) = {

    val in = new ByteBufferInputStream(serializedTask)
    val dataIn = new DataInputStream(in)

    // Read task's files
    val taskFiles = new HashMap[String, Long]()
    val numFiles = dataIn.readInt()
    for (i <- 0 until numFiles) {
      taskFiles(dataIn.readUTF()) = dataIn.readLong()
    }

    // Read task's JARs
    val taskJars = new HashMap[String, Long]()
    val numJars = dataIn.readInt()
    for (i <- 0 until numJars) {
      taskJars(dataIn.readUTF()) = dataIn.readLong()
    }

    // Create a sub-buffer for the rest of the data, which is the serialized Task object
    val subBuffer = serializedTask.slice()  // ByteBufferInputStream will have read just up to task
    (taskFiles, taskJars, subBuffer)
  }
}<|MERGE_RESOLUTION|>--- conflicted
+++ resolved
@@ -48,15 +48,12 @@
     val stageId: Int,
     val stageAttemptId: Int,
     var partitionId: Int) extends Serializable {
-<<<<<<< HEAD
-=======
 
   /**
    * The key of the Map is the accumulator id and the value of the Map is the latest accumulator
    * local value.
    */
   type AccumulatorUpdates = Map[Long, Any]
->>>>>>> 1aca9c13
 
   /**
    * Called by [[Executor]] to run this task.
