/*
 * Licensed to the Apache Software Foundation (ASF) under one or more
 * contributor license agreements.  See the NOTICE file distributed with
 * this work for additional information regarding copyright ownership.
 * The ASF licenses this file to You under the Apache License, Version 2.0
 * (the "License"); you may not use this file except in compliance with
 * the License.  You may obtain a copy of the License at
 *
 *    http://www.apache.org/licenses/LICENSE-2.0
 *
 * Unless required by applicable law or agreed to in writing, software
 * distributed under the License is distributed on an "AS IS" BASIS,
 * WITHOUT WARRANTIES OR CONDITIONS OF ANY KIND, either express or implied.
 * See the License for the specific language governing permissions and
 * limitations under the License.
 */

package org.apache.spark.scheduler

import java.io.NotSerializableException
import java.nio.ByteBuffer
import java.util.Arrays
import java.util.concurrent.ConcurrentLinkedQueue

import scala.collection.mutable.{ArrayBuffer, HashMap, HashSet}
import scala.math.{max, min}
import scala.util.control.NonFatal

import org.apache.spark._
import org.apache.spark.internal.Logging
import org.apache.spark.scheduler.SchedulingMode._
import org.apache.spark.TaskState.TaskState
import org.apache.spark.util.{AccumulatorV2, Clock, SystemClock, Utils}

/**
 * Schedules the tasks within a single TaskSet in the TaskSchedulerImpl. This class keeps track of
 * each task, retries tasks if they fail (up to a limited number of times), and
 * handles locality-aware scheduling for this TaskSet via delay scheduling. The main interfaces
 * to it are resourceOffer, which asks the TaskSet whether it wants to run a task on one node,
 * and statusUpdate, which tells it that one of its tasks changed state (e.g. finished).
 *
 * THREADING: This class is designed to only be called from code with a lock on the
 * TaskScheduler (e.g. its event handlers). It should not be called from other threads.
 *
 * @param sched           the TaskSchedulerImpl associated with the TaskSetManager
 * @param taskSet         the TaskSet to manage scheduling for
 * @param maxTaskFailures if any particular task fails this number of times, the entire
 *                        task set will be aborted
 */
private[spark] class TaskSetManager(
    val sched: TaskSchedulerImpl,
    val taskSet: TaskSet,
    val maxTaskFailures: Int,
<<<<<<< HEAD
    val blacklistTracker: Option[BlacklistTracker] = None,
    val clock: Clock = new SystemClock()) extends Schedulable with Logging {
=======
    clock: Clock = new SystemClock()) extends Schedulable with Logging {
>>>>>>> e3bf37fa

  private val conf = sched.sc.conf

  // Quantile of tasks at which to start speculation
  val SPECULATION_QUANTILE = conf.getDouble("spark.speculation.quantile", 0.75)
  val SPECULATION_MULTIPLIER = conf.getDouble("spark.speculation.multiplier", 1.5)

  // Limit of bytes for total size of results (default is 1GB)
  val maxResultSize = Utils.getMaxResultSize(conf)

  // Serializer for closures and tasks.
  val env = SparkEnv.get
  val ser = env.closureSerializer.newInstance()

  val tasks = taskSet.tasks
  val numTasks = tasks.length
  val copiesRunning = new Array[Int](numTasks)
  val successful = new Array[Boolean](numTasks)
  private val numFailures = new Array[Int](numTasks)

  val taskAttempts = Array.fill[List[TaskInfo]](numTasks)(Nil)
  var tasksSuccessful = 0

  var weight = 1
  var minShare = 0
  var priority = taskSet.priority
  var stageId = taskSet.stageId
  var name = "TaskSet_" + taskSet.stageId.toString
  var parent: Pool = null
  var totalResultSize = 0L
  var calculatedTasks = 0

<<<<<<< HEAD
  val taskSetBlacklistOpt: Option[TaskSetBlacklist] = {
    blacklistTracker.map { _ => new TaskSetBlacklist(conf, stageId, clock) }
=======
  private val taskSetBlacklistHelperOpt: Option[TaskSetBlacklist] = {
    if (BlacklistTracker.isBlacklistEnabled(conf)) {
      Some(new TaskSetBlacklist(conf, stageId, clock))
    } else {
      None
    }
>>>>>>> e3bf37fa
  }

  val runningTasksSet = new HashSet[Long]

  override def runningTasks: Int = runningTasksSet.size

  // True once no more tasks should be launched for this task set manager. TaskSetManagers enter
  // the zombie state once at least one attempt of each task has completed successfully, or if the
  // task set is aborted (for example, because it was killed).  TaskSetManagers remain in the zombie
  // state until all tasks have finished running; we keep TaskSetManagers that are in the zombie
  // state in order to continue to track and account for the running tasks.
  // TODO: We should kill any running task attempts when the task set manager becomes a zombie.
  var isZombie = false

  // Set of pending tasks for each executor. These collections are actually
  // treated as stacks, in which new tasks are added to the end of the
  // ArrayBuffer and removed from the end. This makes it faster to detect
  // tasks that repeatedly fail because whenever a task failed, it is put
  // back at the head of the stack. These collections may contain duplicates
  // for two reasons:
  // (1): Tasks are only removed lazily; when a task is launched, it remains
  // in all the pending lists except the one that it was launched from.
  // (2): Tasks may be re-added to these lists multiple times as a result
  // of failures.
  // Duplicates are handled in dequeueTaskFromList, which ensures that a
  // task hasn't already started running before launching it.
  private val pendingTasksForExecutor = new HashMap[String, ArrayBuffer[Int]]

  // Set of pending tasks for each host. Similar to pendingTasksForExecutor,
  // but at host level.
  private val pendingTasksForHost = new HashMap[String, ArrayBuffer[Int]]

  // Set of pending tasks for each rack -- similar to the above.
  private val pendingTasksForRack = new HashMap[String, ArrayBuffer[Int]]

  // Set containing pending tasks with no locality preferences.
  var pendingTasksWithNoPrefs = new ArrayBuffer[Int]

  // Set containing all pending tasks (also used as a stack, as above).
  val allPendingTasks = new ArrayBuffer[Int]

  // Tasks that can be speculated. Since these will be a small fraction of total
  // tasks, we'll just hold them in a HashSet.
  val speculatableTasks = new HashSet[Int]

  // Task index, start and finish time for each task attempt (indexed by task ID)
  val taskInfos = new HashMap[Long, TaskInfo]

  // How frequently to reprint duplicate exceptions in full, in milliseconds
  val EXCEPTION_PRINT_INTERVAL =
    conf.getLong("spark.logging.exceptionPrintInterval", 10000)

  // Map of recent exceptions (identified by string representation and top stack frame) to
  // duplicate count (how many times the same exception has appeared) and time the full exception
  // was printed. This should ideally be an LRU map that can drop old exceptions automatically.
  val recentExceptions = HashMap[String, (Int, Long)]()

  // Figure out the current map output tracker epoch and set it on all tasks
  val epoch = sched.mapOutputTracker.getEpoch
  logDebug("Epoch for " + taskSet + ": " + epoch)
  for (t <- tasks) {
    t.epoch = epoch
  }

  // Add all our tasks to the pending lists. We do this in reverse order
  // of task index so that tasks with low indices get launched first.
  for (i <- (0 until numTasks).reverse) {
    addPendingTask(i)
  }

  // Figure out which locality levels we have in our TaskSet, so we can do delay scheduling
  var myLocalityLevels = computeValidLocalityLevels()
  var localityWaits = myLocalityLevels.map(getLocalityWait) // Time to wait at each level

  // Delay scheduling variables: we keep track of our current locality level and the time we
  // last launched a task at that level, and move up a level when localityWaits[curLevel] expires.
  // We then move down if we manage to launch a "more local" task.
  var currentLocalityIndex = 0    // Index of our current locality level in validLocalityLevels
  var lastLaunchTime = clock.getTimeMillis()  // Time we last launched a task at this level

  override def schedulableQueue: ConcurrentLinkedQueue[Schedulable] = null

  override def schedulingMode: SchedulingMode = SchedulingMode.NONE

  var emittedTaskSizeWarning = false

  /** Add a task to all the pending-task lists that it should be on. */
  private def addPendingTask(index: Int) {
    for (loc <- tasks(index).preferredLocations) {
      loc match {
        case e: ExecutorCacheTaskLocation =>
          pendingTasksForExecutor.getOrElseUpdate(e.executorId, new ArrayBuffer) += index
        case e: HDFSCacheTaskLocation =>
          val exe = sched.getExecutorsAliveOnHost(loc.host)
          exe match {
            case Some(set) =>
              for (e <- set) {
                pendingTasksForExecutor.getOrElseUpdate(e, new ArrayBuffer) += index
              }
              logInfo(s"Pending task $index has a cached location at ${e.host} " +
                ", where there are executors " + set.mkString(","))
            case None => logDebug(s"Pending task $index has a cached location at ${e.host} " +
                ", but there are no executors alive there.")
          }
        case _ =>
      }
      pendingTasksForHost.getOrElseUpdate(loc.host, new ArrayBuffer) += index
      for (rack <- sched.getRackForHost(loc.host)) {
        pendingTasksForRack.getOrElseUpdate(rack, new ArrayBuffer) += index
      }
    }

    if (tasks(index).preferredLocations == Nil) {
      pendingTasksWithNoPrefs += index
    }

    allPendingTasks += index  // No point scanning this whole list to find the old task there
  }

  /**
   * Return the pending tasks list for a given executor ID, or an empty list if
   * there is no map entry for that host
   */
  private def getPendingTasksForExecutor(executorId: String): ArrayBuffer[Int] = {
    pendingTasksForExecutor.getOrElse(executorId, ArrayBuffer())
  }

  /**
   * Return the pending tasks list for a given host, or an empty list if
   * there is no map entry for that host
   */
  private def getPendingTasksForHost(host: String): ArrayBuffer[Int] = {
    pendingTasksForHost.getOrElse(host, ArrayBuffer())
  }

  /**
   * Return the pending rack-local task list for a given rack, or an empty list if
   * there is no map entry for that rack
   */
  private def getPendingTasksForRack(rack: String): ArrayBuffer[Int] = {
    pendingTasksForRack.getOrElse(rack, ArrayBuffer())
  }

  /**
   * Dequeue a pending task from the given list and return its index.
   * Return None if the list is empty.
   * This method also cleans up any tasks in the list that have already
   * been launched, since we want that to happen lazily.
   */
  private def dequeueTaskFromList(
      execId: String,
      host: String,
      list: ArrayBuffer[Int]): Option[Int] = {
    var indexOffset = list.size
    while (indexOffset > 0) {
      indexOffset -= 1
      val index = list(indexOffset)
      if (!isTaskBlacklistedOnExecOrNode(index, execId, host)) {
        // This should almost always be list.trimEnd(1) to remove tail
        list.remove(indexOffset)
        if (copiesRunning(index) == 0 && !successful(index)) {
          return Some(index)
        }
      }
    }
    None
  }

  /** Check whether a task is currently running an attempt on a given host */
  private def hasAttemptOnHost(taskIndex: Int, host: String): Boolean = {
    taskAttempts(taskIndex).exists(_.host == host)
  }

  private def isTaskBlacklistedOnExecOrNode(index: Int, execId: String, host: String): Boolean = {
<<<<<<< HEAD
    taskSetBlacklistOpt.map { blacklist =>
      blacklist.isNodeBlacklistedForTask(host, index) ||
        blacklist.isExecutorBlacklistedForTask(execId, index)
    }.getOrElse(false)
=======
    taskSetBlacklistHelperOpt.exists { blacklist =>
      blacklist.isNodeBlacklistedForTask(host, index) ||
        blacklist.isExecutorBlacklistedForTask(execId, index)
    }
>>>>>>> e3bf37fa
  }

  /**
   * Return a speculative task for a given executor if any are available. The task should not have
   * an attempt running on this host, in case the host is slow. In addition, the task should meet
   * the given locality constraint.
   */
  // Labeled as protected to allow tests to override providing speculative tasks if necessary
  protected def dequeueSpeculativeTask(execId: String, host: String, locality: TaskLocality.Value)
    : Option[(Int, TaskLocality.Value)] =
  {
    speculatableTasks.retain(index => !successful(index)) // Remove finished tasks from set

    def canRunOnHost(index: Int): Boolean = {
      !hasAttemptOnHost(index, host) &&
        !isTaskBlacklistedOnExecOrNode(index, execId, host)
    }

    if (!speculatableTasks.isEmpty) {
      // Check for process-local tasks; note that tasks can be process-local
      // on multiple nodes when we replicate cached blocks, as in Spark Streaming
      for (index <- speculatableTasks if canRunOnHost(index)) {
        val prefs = tasks(index).preferredLocations
        val executors = prefs.flatMap(_ match {
          case e: ExecutorCacheTaskLocation => Some(e.executorId)
          case _ => None
        });
        if (executors.contains(execId)) {
          speculatableTasks -= index
          return Some((index, TaskLocality.PROCESS_LOCAL))
        }
      }

      // Check for node-local tasks
      if (TaskLocality.isAllowed(locality, TaskLocality.NODE_LOCAL)) {
        for (index <- speculatableTasks if canRunOnHost(index)) {
          val locations = tasks(index).preferredLocations.map(_.host)
          if (locations.contains(host)) {
            speculatableTasks -= index
            return Some((index, TaskLocality.NODE_LOCAL))
          }
        }
      }

      // Check for no-preference tasks
      if (TaskLocality.isAllowed(locality, TaskLocality.NO_PREF)) {
        for (index <- speculatableTasks if canRunOnHost(index)) {
          val locations = tasks(index).preferredLocations
          if (locations.size == 0) {
            speculatableTasks -= index
            return Some((index, TaskLocality.PROCESS_LOCAL))
          }
        }
      }

      // Check for rack-local tasks
      if (TaskLocality.isAllowed(locality, TaskLocality.RACK_LOCAL)) {
        for (rack <- sched.getRackForHost(host)) {
          for (index <- speculatableTasks if canRunOnHost(index)) {
            val racks = tasks(index).preferredLocations.map(_.host).flatMap(sched.getRackForHost)
            if (racks.contains(rack)) {
              speculatableTasks -= index
              return Some((index, TaskLocality.RACK_LOCAL))
            }
          }
        }
      }

      // Check for non-local tasks
      if (TaskLocality.isAllowed(locality, TaskLocality.ANY)) {
        for (index <- speculatableTasks if canRunOnHost(index)) {
          speculatableTasks -= index
          return Some((index, TaskLocality.ANY))
        }
      }
    }

    None
  }

  /**
   * Dequeue a pending task for a given node and return its index and locality level.
   * Only search for tasks matching the given locality constraint.
   *
   * @return An option containing (task index within the task set, locality, is speculative?)
   */
  private def dequeueTask(execId: String, host: String, maxLocality: TaskLocality.Value)
    : Option[(Int, TaskLocality.Value, Boolean)] =
  {
    for (index <- dequeueTaskFromList(execId, host, getPendingTasksForExecutor(execId))) {
      return Some((index, TaskLocality.PROCESS_LOCAL, false))
    }

    if (TaskLocality.isAllowed(maxLocality, TaskLocality.NODE_LOCAL)) {
      for (index <- dequeueTaskFromList(execId, host, getPendingTasksForHost(host))) {
        return Some((index, TaskLocality.NODE_LOCAL, false))
      }
    }

    if (TaskLocality.isAllowed(maxLocality, TaskLocality.NO_PREF)) {
      // Look for noPref tasks after NODE_LOCAL for minimize cross-rack traffic
      for (index <- dequeueTaskFromList(execId, host, pendingTasksWithNoPrefs)) {
        return Some((index, TaskLocality.PROCESS_LOCAL, false))
      }
    }

    if (TaskLocality.isAllowed(maxLocality, TaskLocality.RACK_LOCAL)) {
      for {
        rack <- sched.getRackForHost(host)
        index <- dequeueTaskFromList(execId, host, getPendingTasksForRack(rack))
      } {
        return Some((index, TaskLocality.RACK_LOCAL, false))
      }
    }

    if (TaskLocality.isAllowed(maxLocality, TaskLocality.ANY)) {
      for (index <- dequeueTaskFromList(execId, host, allPendingTasks)) {
        return Some((index, TaskLocality.ANY, false))
      }
    }

    // find a speculative task if all others tasks have been scheduled
    dequeueSpeculativeTask(execId, host, maxLocality).map {
      case (taskIndex, allowedLocality) => (taskIndex, allowedLocality, true)}
  }

  /**
   * Respond to an offer of a single executor from the scheduler by finding a task
   *
   * NOTE: this function is either called with a maxLocality which
   * would be adjusted by delay scheduling algorithm or it will be with a special
   * NO_PREF locality which will be not modified
   *
   * @param execId the executor Id of the offered resource
   * @param host  the host Id of the offered resource
   * @param maxLocality the maximum locality we want to schedule the tasks at
   */
  @throws[TaskNotSerializableException]
  def resourceOffer(
      execId: String,
      host: String,
      maxLocality: TaskLocality.TaskLocality)
    : Option[TaskDescription] =
  {
<<<<<<< HEAD
    val offerBlacklisted = taskSetBlacklistOpt.map { blacklist =>
      blacklist.isNodeBlacklistedForTaskSet(host) ||
        blacklist.isExecutorBlacklistedForTaskSet(execId)
    }.getOrElse(false)
=======
    val offerBlacklisted = taskSetBlacklistHelperOpt.exists { blacklist =>
      blacklist.isNodeBlacklistedForTaskSet(host) ||
        blacklist.isExecutorBlacklistedForTaskSet(execId)
    }
>>>>>>> e3bf37fa
    if (!isZombie && !offerBlacklisted) {
      val curTime = clock.getTimeMillis()

      var allowedLocality = maxLocality

      if (maxLocality != TaskLocality.NO_PREF) {
        allowedLocality = getAllowedLocalityLevel(curTime)
        if (allowedLocality > maxLocality) {
          // We're not allowed to search for farther-away tasks
          allowedLocality = maxLocality
        }
      }

<<<<<<< HEAD
      dequeueTask(execId, host, allowedLocality) match {
        case Some((index, taskLocality, speculative)) =>
          // Found a task; do some bookkeeping and return a task description
          val task = tasks(index)
          val taskId = sched.newTaskId()
          // Do various bookkeeping
          copiesRunning(index) += 1
          val attemptNum = taskAttempts(index).size
          val info = new TaskInfo(taskId, index, attemptNum, curTime,
            execId, host, taskLocality, speculative)
          taskInfos(taskId) = info
          taskAttempts(index) = info :: taskAttempts(index)
          // Update our locality level for delay scheduling
          // NO_PREF will not affect the variables related to delay scheduling
          if (maxLocality != TaskLocality.NO_PREF) {
            currentLocalityIndex = getLocalityIndex(taskLocality)
            lastLaunchTime = curTime
          }
          // Serialize and return the task
          val startTime = clock.getTimeMillis()
          val serializedTask: ByteBuffer = try {
            Task.serializeWithDependencies(task, sched.sc.addedFiles, sched.sc.addedJars, ser)
          } catch {
            // If the task cannot be serialized, then there's no point to re-attempt the task,
            // as it will always fail. So just abort the whole task-set.
            case NonFatal(e) =>
              val msg = s"Failed to serialize task $taskId, not attempting to retry it."
              logError(msg, e)
              abort(s"$msg Exception during serialization: $e")
              throw new TaskNotSerializableException(e)
          }
          if (serializedTask.limit > TaskSetManager.TASK_SIZE_TO_WARN_KB * 1024 &&
              !emittedTaskSizeWarning) {
            emittedTaskSizeWarning = true
            logWarning(s"Stage ${task.stageId} contains a task of very large size " +
              s"(${serializedTask.limit / 1024} KB). The maximum recommended task size is " +
              s"${TaskSetManager.TASK_SIZE_TO_WARN_KB} KB.")
          }
          addRunningTask(taskId)

          // We used to log the time it takes to serialize the task, but task size is already
          // a good proxy to task serialization time.
          // val timeTaken = clock.getTime() - startTime
          val taskName = s"task ${info.id} in stage ${taskSet.id}"
          logInfo(s"Starting $taskName (TID $taskId, $host, executor ${info.executorId}, " +
            s"partition ${task.partitionId}, $taskLocality, ${serializedTask.limit} bytes)")

          sched.dagScheduler.taskStarted(task, info)
          return Some(new TaskDescription(taskId = taskId, attemptNumber = attemptNum, execId,
            taskName, index, serializedTask))
        case _ =>
=======
      dequeueTask(execId, host, allowedLocality).map { case ((index, taskLocality, speculative)) =>
        // Found a task; do some bookkeeping and return a task description
        val task = tasks(index)
        val taskId = sched.newTaskId()
        // Do various bookkeeping
        copiesRunning(index) += 1
        val attemptNum = taskAttempts(index).size
        val info = new TaskInfo(taskId, index, attemptNum, curTime,
          execId, host, taskLocality, speculative)
        taskInfos(taskId) = info
        taskAttempts(index) = info :: taskAttempts(index)
        // Update our locality level for delay scheduling
        // NO_PREF will not affect the variables related to delay scheduling
        if (maxLocality != TaskLocality.NO_PREF) {
          currentLocalityIndex = getLocalityIndex(taskLocality)
          lastLaunchTime = curTime
        }
        // Serialize and return the task
        val startTime = clock.getTimeMillis()
        val serializedTask: ByteBuffer = try {
          Task.serializeWithDependencies(task, sched.sc.addedFiles, sched.sc.addedJars, ser)
        } catch {
          // If the task cannot be serialized, then there's no point to re-attempt the task,
          // as it will always fail. So just abort the whole task-set.
          case NonFatal(e) =>
            val msg = s"Failed to serialize task $taskId, not attempting to retry it."
            logError(msg, e)
            abort(s"$msg Exception during serialization: $e")
            throw new TaskNotSerializableException(e)
        }
        if (serializedTask.limit > TaskSetManager.TASK_SIZE_TO_WARN_KB * 1024 &&
          !emittedTaskSizeWarning) {
          emittedTaskSizeWarning = true
          logWarning(s"Stage ${task.stageId} contains a task of very large size " +
            s"(${serializedTask.limit / 1024} KB). The maximum recommended task size is " +
            s"${TaskSetManager.TASK_SIZE_TO_WARN_KB} KB.")
        }
        addRunningTask(taskId)

        // We used to log the time it takes to serialize the task, but task size is already
        // a good proxy to task serialization time.
        // val timeTaken = clock.getTime() - startTime
        val taskName = s"task ${info.id} in stage ${taskSet.id}"
        logInfo(s"Starting $taskName (TID $taskId, $host, executor ${info.executorId}, " +
          s"partition ${task.partitionId}, $taskLocality, ${serializedTask.limit} bytes)")

        sched.dagScheduler.taskStarted(task, info)
        new TaskDescription(taskId = taskId, attemptNumber = attemptNum, execId,
          taskName, index, serializedTask)
>>>>>>> e3bf37fa
      }
    } else {
      None
    }
  }

  private def maybeFinishTaskSet() {
    if (isZombie && runningTasks == 0) {
      sched.taskSetFinished(this)
      if (tasksSuccessful == numTasks) {
        blacklistTracker.foreach(_.updateBlacklistForSuccessfulTaskSet(taskSet.stageId,
          taskSet.stageAttemptId, taskSetBlacklistOpt.get.execToFailures))
      }
    }
  }

  /**
   * Get the level we can launch tasks according to delay scheduling, based on current wait time.
   */
  private def getAllowedLocalityLevel(curTime: Long): TaskLocality.TaskLocality = {
    // Remove the scheduled or finished tasks lazily
    def tasksNeedToBeScheduledFrom(pendingTaskIds: ArrayBuffer[Int]): Boolean = {
      var indexOffset = pendingTaskIds.size
      while (indexOffset > 0) {
        indexOffset -= 1
        val index = pendingTaskIds(indexOffset)
        if (copiesRunning(index) == 0 && !successful(index)) {
          return true
        } else {
          pendingTaskIds.remove(indexOffset)
        }
      }
      false
    }
    // Walk through the list of tasks that can be scheduled at each location and returns true
    // if there are any tasks that still need to be scheduled. Lazily cleans up tasks that have
    // already been scheduled.
    def moreTasksToRunIn(pendingTasks: HashMap[String, ArrayBuffer[Int]]): Boolean = {
      val emptyKeys = new ArrayBuffer[String]
      val hasTasks = pendingTasks.exists {
        case (id: String, tasks: ArrayBuffer[Int]) =>
          if (tasksNeedToBeScheduledFrom(tasks)) {
            true
          } else {
            emptyKeys += id
            false
          }
      }
      // The key could be executorId, host or rackId
      emptyKeys.foreach(id => pendingTasks.remove(id))
      hasTasks
    }

    while (currentLocalityIndex < myLocalityLevels.length - 1) {
      val moreTasks = myLocalityLevels(currentLocalityIndex) match {
        case TaskLocality.PROCESS_LOCAL => moreTasksToRunIn(pendingTasksForExecutor)
        case TaskLocality.NODE_LOCAL => moreTasksToRunIn(pendingTasksForHost)
        case TaskLocality.NO_PREF => pendingTasksWithNoPrefs.nonEmpty
        case TaskLocality.RACK_LOCAL => moreTasksToRunIn(pendingTasksForRack)
      }
      if (!moreTasks) {
        // This is a performance optimization: if there are no more tasks that can
        // be scheduled at a particular locality level, there is no point in waiting
        // for the locality wait timeout (SPARK-4939).
        lastLaunchTime = curTime
        logDebug(s"No tasks for locality level ${myLocalityLevels(currentLocalityIndex)}, " +
          s"so moving to locality level ${myLocalityLevels(currentLocalityIndex + 1)}")
        currentLocalityIndex += 1
      } else if (curTime - lastLaunchTime >= localityWaits(currentLocalityIndex)) {
        // Jump to the next locality level, and reset lastLaunchTime so that the next locality
        // wait timer doesn't immediately expire
        lastLaunchTime += localityWaits(currentLocalityIndex)
        logDebug(s"Moving to ${myLocalityLevels(currentLocalityIndex + 1)} after waiting for " +
          s"${localityWaits(currentLocalityIndex)}ms")
        currentLocalityIndex += 1
      } else {
        return myLocalityLevels(currentLocalityIndex)
      }
    }
    myLocalityLevels(currentLocalityIndex)
  }

  /**
   * Find the index in myLocalityLevels for a given locality. This is also designed to work with
   * localities that are not in myLocalityLevels (in case we somehow get those) by returning the
   * next-biggest level we have. Uses the fact that the last value in myLocalityLevels is ANY.
   */
  def getLocalityIndex(locality: TaskLocality.TaskLocality): Int = {
    var index = 0
    while (locality > myLocalityLevels(index)) {
      index += 1
    }
    index
  }

  /**
   * Check whether the given task set has been blacklisted to the point that it can't run anywhere.
   *
   * It is possible that this taskset has become impossible to schedule *anywhere* due to the
   * blacklist.  The most common scenario would be if there are fewer executors than
   * spark.task.maxFailures. We need to detect this so we can fail the task set, otherwise the job
   * will hang.
   *
   * There's a tradeoff here: we could make sure all tasks in the task set are schedulable, but that
   * would add extra time to each iteration of the scheduling loop. Here, we take the approach of
   * making sure at least one of the unscheduled tasks is schedulable. This means we may not detect
   * the hang as quickly as we could have, but we'll always detect the hang eventually, and the
   * method is faster in the typical case. In the worst case, this method can take
   * O(maxTaskFailures + numTasks) time, but it will be faster when there haven't been any task
   * failures (this is because the method picks one unscheduled task, and then iterates through each
   * executor until it finds one that the task isn't blacklisted on).
   */
  private[scheduler] def abortIfCompletelyBlacklisted(
      hostToExecutors: HashMap[String, HashSet[String]]): Unit = {
<<<<<<< HEAD
    blacklistTracker.foreach { appBlacklist =>
      val taskSetBlacklist = taskSetBlacklistOpt.get
        // If no executors have registered yet, don't abort the stage, just wait.  We probably
        // got here because a task set was added before the executors registered.
      if (hostToExecutors.nonEmpty) {
        // take any task that needs to be scheduled, and see if we can find some executor it *could*
        // run on
=======
    taskSetBlacklistHelperOpt.foreach { taskSetBlacklist =>
      // Only look for unschedulable tasks when at least one executor has registered. Otherwise,
      // task sets will be (unnecessarily) aborted in cases when no executors have registered yet.
      if (hostToExecutors.nonEmpty) {
        // find any task that needs to be scheduled
>>>>>>> e3bf37fa
        val pendingTask: Option[Int] = {
          // usually this will just take the last pending task, but because of the lazy removal
          // from each list, we may need to go deeper in the list.  We poll from the end because
          // failed tasks are put back at the end of allPendingTasks, so we're more likely to find
          // an unschedulable task this way.
          val indexOffset = allPendingTasks.lastIndexWhere { indexInTaskSet =>
            copiesRunning(indexInTaskSet) == 0 && !successful(indexInTaskSet)
          }
          if (indexOffset == -1) {
            None
          } else {
            Some(allPendingTasks(indexOffset))
          }
        }

        pendingTask.foreach { indexInTaskSet =>
          // try to find some executor this task can run on.  Its possible that some *other*
          // task isn't schedulable anywhere, but we will discover that in some later call,
          // when that unschedulable task is the last task remaining.
<<<<<<< HEAD
          val blacklistedEverywhere = hostToExecutors.forall { case (host, execs) =>
            // Check if the task can run on the node
            val nodeBlacklisted = appBlacklist.isNodeBlacklisted(host) ||
=======
          val blacklistedEverywhere = hostToExecutors.forall { case (host, execsOnHost) =>
            // Check if the task can run on the node
            val nodeBlacklisted =
>>>>>>> e3bf37fa
              taskSetBlacklist.isNodeBlacklistedForTaskSet(host) ||
              taskSetBlacklist.isNodeBlacklistedForTask(host, indexInTaskSet)
            if (nodeBlacklisted) {
              true
            } else {
              // Check if the task can run on any of the executors
<<<<<<< HEAD
              execs.forall { exec =>
                appBlacklist.isExecutorBlacklisted(exec) ||
=======
              execsOnHost.forall { exec =>
>>>>>>> e3bf37fa
                  taskSetBlacklist.isExecutorBlacklistedForTaskSet(exec) ||
                  taskSetBlacklist.isExecutorBlacklistedForTask(exec, indexInTaskSet)
              }
            }
          }
          if (blacklistedEverywhere) {
            val partition = tasks(indexInTaskSet).partitionId
<<<<<<< HEAD
            abort(s"Aborting ${taskSet} because task $indexInTaskSet (partition $partition) " +
=======
            abort(s"Aborting $taskSet because task $indexInTaskSet (partition $partition) " +
>>>>>>> e3bf37fa
              s"cannot run anywhere due to node and executor blacklist.  Blacklisting behavior " +
              s"can be configured via spark.blacklist.*.")
          }
        }
      }
    }
  }

  /**
   * Marks the task as getting result and notifies the DAG Scheduler
   */
  def handleTaskGettingResult(tid: Long): Unit = {
    val info = taskInfos(tid)
    info.markGettingResult()
    sched.dagScheduler.taskGettingResult(info)
  }

  /**
   * Check whether has enough quota to fetch the result with `size` bytes
   */
  def canFetchMoreResults(size: Long): Boolean = sched.synchronized {
    totalResultSize += size
    calculatedTasks += 1
    if (maxResultSize > 0 && totalResultSize > maxResultSize) {
      val msg = s"Total size of serialized results of ${calculatedTasks} tasks " +
        s"(${Utils.bytesToString(totalResultSize)}) is bigger than spark.driver.maxResultSize " +
        s"(${Utils.bytesToString(maxResultSize)})"
      logError(msg)
      abort(msg)
      false
    } else {
      true
    }
  }

  /**
   * Marks a task as successful and notifies the DAGScheduler that the task has ended.
   */
  def handleSuccessfulTask(tid: Long, result: DirectTaskResult[_]): Unit = {
    val info = taskInfos(tid)
    val index = info.index
    info.markFinished(TaskState.FINISHED)
    removeRunningTask(tid)
    // This method is called by "TaskSchedulerImpl.handleSuccessfulTask" which holds the
    // "TaskSchedulerImpl" lock until exiting. To avoid the SPARK-7655 issue, we should not
    // "deserialize" the value when holding a lock to avoid blocking other threads. So we call
    // "result.value()" in "TaskResultGetter.enqueueSuccessfulTask" before reaching here.
    // Note: "result.value()" only deserializes the value when it's called at the first time, so
    // here "result.value()" just returns the value and won't block other threads.
    sched.dagScheduler.taskEnded(tasks(index), Success, result.value(), result.accumUpdates, info)
    // Kill any other attempts for the same task (since those are unnecessary now that one
    // attempt completed successfully).
    for (attemptInfo <- taskAttempts(index) if attemptInfo.running) {
      logInfo(s"Killing attempt ${attemptInfo.attemptNumber} for task ${attemptInfo.id} " +
        s"in stage ${taskSet.id} (TID ${attemptInfo.taskId}) on ${attemptInfo.host} " +
        s"as the attempt ${info.attemptNumber} succeeded on ${info.host}")
      sched.backend.killTask(attemptInfo.taskId, attemptInfo.executorId, true)
    }
    if (!successful(index)) {
      tasksSuccessful += 1
      logInfo(s"Finished task ${info.id} in stage ${taskSet.id} (TID ${info.taskId}) in" +
        s" ${info.duration} ms on ${info.host} (executor ${info.executorId})" +
        s" ($tasksSuccessful/$numTasks)")
      // Mark successful and stop if all the tasks have succeeded.
      successful(index) = true
      if (tasksSuccessful == numTasks) {
        isZombie = true
      }
    } else {
      logInfo("Ignoring task-finished event for " + info.id + " in stage " + taskSet.id +
        " because task " + index + " has already completed successfully")
    }
    maybeFinishTaskSet()
  }

  /**
   * Marks the task as failed, re-adds it to the list of pending tasks, and notifies the
   * DAG Scheduler.
   */
  def handleFailedTask(tid: Long, state: TaskState, reason: TaskFailedReason) {
    val info = taskInfos(tid)
    if (info.failed || info.killed) {
      return
    }
    removeRunningTask(tid)
    info.markFinished(state)
    val index = info.index
    copiesRunning(index) -= 1
    var accumUpdates: Seq[AccumulatorV2[_, _]] = Seq.empty
    val failureReason = s"Lost task ${info.id} in stage ${taskSet.id} (TID $tid, ${info.host}," +
      s" executor ${info.executorId}): ${reason.toErrorString}"
    val failureException: Option[Throwable] = reason match {
      case fetchFailed: FetchFailed =>
        logWarning(failureReason)
        if (!successful(index)) {
          successful(index) = true
          tasksSuccessful += 1
        }
        isZombie = true
        None

      case ef: ExceptionFailure =>
        // ExceptionFailure's might have accumulator updates
        accumUpdates = ef.accums
        if (ef.className == classOf[NotSerializableException].getName) {
          // If the task result wasn't serializable, there's no point in trying to re-execute it.
          logError("Task %s in stage %s (TID %d) had a not serializable result: %s; not retrying"
            .format(info.id, taskSet.id, tid, ef.description))
          abort("Task %s in stage %s (TID %d) had a not serializable result: %s".format(
            info.id, taskSet.id, tid, ef.description))
          return
        }
        val key = ef.description
        val now = clock.getTimeMillis()
        val (printFull, dupCount) = {
          if (recentExceptions.contains(key)) {
            val (dupCount, printTime) = recentExceptions(key)
            if (now - printTime > EXCEPTION_PRINT_INTERVAL) {
              recentExceptions(key) = (0, now)
              (true, 0)
            } else {
              recentExceptions(key) = (dupCount + 1, printTime)
              (false, dupCount + 1)
            }
          } else {
            recentExceptions(key) = (0, now)
            (true, 0)
          }
        }
        if (printFull) {
          logWarning(failureReason)
        } else {
          logInfo(
            s"Lost task ${info.id} in stage ${taskSet.id} (TID $tid) on ${info.host}, executor" +
              s" ${info.executorId}: ${ef.className} (${ef.description}) [duplicate $dupCount]")
        }
        ef.exception

      case e: ExecutorLostFailure if !e.exitCausedByApp =>
        logInfo(s"Task $tid failed because while it was being computed, its executor " +
          "exited for a reason unrelated to the task. Not counting this failure towards the " +
          "maximum number of failures for the task.")
        None

      case e: TaskFailedReason =>  // TaskResultLost, TaskKilled, and others
        logWarning(failureReason)
        None
    }

<<<<<<< HEAD
    if (reason.countTowardsTaskFailures) {
      taskSetBlacklistOpt.foreach(_.updateBlacklistForFailedTask(info.host, info.executorId, index))
    }

=======
>>>>>>> e3bf37fa
    sched.dagScheduler.taskEnded(tasks(index), reason, null, accumUpdates, info)

    if (successful(index)) {
      logInfo(
        s"Task ${info.id} in stage ${taskSet.id} (TID $tid) failed, " +
        "but another instance of the task has already succeeded, " +
        "so not re-queuing the task to be re-executed.")
    } else {
      addPendingTask(index)
    }

    if (!isZombie && reason.countTowardsTaskFailures) {
<<<<<<< HEAD
=======
      taskSetBlacklistHelperOpt.foreach(_.updateBlacklistForFailedTask(
        info.host, info.executorId, index))
>>>>>>> e3bf37fa
      assert (null != failureReason)
      numFailures(index) += 1
      if (numFailures(index) >= maxTaskFailures) {
        logError("Task %d in stage %s failed %d times; aborting job".format(
          index, taskSet.id, maxTaskFailures))
        abort("Task %d in stage %s failed %d times, most recent failure: %s\nDriver stacktrace:"
          .format(index, taskSet.id, maxTaskFailures, failureReason), failureException)
        return
      }
    }
    maybeFinishTaskSet()
  }

  def abort(message: String, exception: Option[Throwable] = None): Unit = sched.synchronized {
    // TODO: Kill running tasks if we were not terminated due to a Mesos error
    sched.dagScheduler.taskSetFailed(taskSet, message, exception)
    isZombie = true
    maybeFinishTaskSet()
  }

  /** If the given task ID is not in the set of running tasks, adds it.
   *
   * Used to keep track of the number of running tasks, for enforcing scheduling policies.
   */
  def addRunningTask(tid: Long) {
    if (runningTasksSet.add(tid) && parent != null) {
      parent.increaseRunningTasks(1)
    }
  }

  /** If the given task ID is in the set of running tasks, removes it. */
  def removeRunningTask(tid: Long) {
    if (runningTasksSet.remove(tid) && parent != null) {
      parent.decreaseRunningTasks(1)
    }
  }

  override def getSchedulableByName(name: String): Schedulable = {
    null
  }

  override def addSchedulable(schedulable: Schedulable) {}

  override def removeSchedulable(schedulable: Schedulable) {}

  override def getSortedTaskSetQueue(): ArrayBuffer[TaskSetManager] = {
    var sortedTaskSetQueue = new ArrayBuffer[TaskSetManager]()
    sortedTaskSetQueue += this
    sortedTaskSetQueue
  }

  /** Called by TaskScheduler when an executor is lost so we can re-enqueue our tasks */
  override def executorLost(execId: String, host: String, reason: ExecutorLossReason) {
    // Re-enqueue any tasks that ran on the failed executor if this is a shuffle map stage,
    // and we are not using an external shuffle server which could serve the shuffle outputs.
    // The reason is the next stage wouldn't be able to fetch the data from this dead executor
    // so we would need to rerun these tasks on other executors.
    if (tasks(0).isInstanceOf[ShuffleMapTask] && !env.blockManager.externalShuffleServiceEnabled) {
      for ((tid, info) <- taskInfos if info.executorId == execId) {
        val index = taskInfos(tid).index
        if (successful(index)) {
          successful(index) = false
          copiesRunning(index) -= 1
          tasksSuccessful -= 1
          addPendingTask(index)
          // Tell the DAGScheduler that this task was resubmitted so that it doesn't think our
          // stage finishes when a total of tasks.size tasks finish.
          sched.dagScheduler.taskEnded(
            tasks(index), Resubmitted, null, Seq.empty, info)
        }
      }
    }
    for ((tid, info) <- taskInfos if info.running && info.executorId == execId) {
      val exitCausedByApp: Boolean = reason match {
        case exited: ExecutorExited => exited.exitCausedByApp
        case ExecutorKilled => false
        case _ => true
      }
      handleFailedTask(tid, TaskState.FAILED, ExecutorLostFailure(info.executorId, exitCausedByApp,
        Some(reason.toString)))
    }
    // recalculate valid locality levels and waits when executor is lost
    recomputeLocality()
  }

  /**
   * Check for tasks to be speculated and return true if there are any. This is called periodically
   * by the TaskScheduler.
   *
   * TODO: To make this scale to large jobs, we need to maintain a list of running tasks, so that
   * we don't scan the whole task set. It might also help to make this sorted by launch time.
   */
  override def checkSpeculatableTasks(minTimeToSpeculation: Int): Boolean = {
    // Can't speculate if we only have one task, and no need to speculate if the task set is a
    // zombie.
    if (isZombie || numTasks == 1) {
      return false
    }
    var foundTasks = false
    val minFinishedForSpeculation = (SPECULATION_QUANTILE * numTasks).floor.toInt
    logDebug("Checking for speculative tasks: minFinished = " + minFinishedForSpeculation)
    if (tasksSuccessful >= minFinishedForSpeculation && tasksSuccessful > 0) {
      val time = clock.getTimeMillis()
      val durations = taskInfos.values.filter(_.successful).map(_.duration).toArray
      Arrays.sort(durations)
      val medianDuration = durations(min((0.5 * tasksSuccessful).round.toInt, durations.length - 1))
      val threshold = max(SPECULATION_MULTIPLIER * medianDuration, minTimeToSpeculation)
      // TODO: Threshold should also look at standard deviation of task durations and have a lower
      // bound based on that.
      logDebug("Task length threshold for speculation: " + threshold)
      for ((tid, info) <- taskInfos) {
        val index = info.index
        if (!successful(index) && copiesRunning(index) == 1 && info.timeRunning(time) > threshold &&
          !speculatableTasks.contains(index)) {
          logInfo(
            "Marking task %d in stage %s (on %s) as speculatable because it ran more than %.0f ms"
              .format(index, taskSet.id, info.host, threshold))
          speculatableTasks += index
          foundTasks = true
        }
      }
    }
    foundTasks
  }

  private def getLocalityWait(level: TaskLocality.TaskLocality): Long = {
    val defaultWait = conf.get("spark.locality.wait", "3s")
    val localityWaitKey = level match {
      case TaskLocality.PROCESS_LOCAL => "spark.locality.wait.process"
      case TaskLocality.NODE_LOCAL => "spark.locality.wait.node"
      case TaskLocality.RACK_LOCAL => "spark.locality.wait.rack"
      case _ => null
    }

    if (localityWaitKey != null) {
      conf.getTimeAsMs(localityWaitKey, defaultWait)
    } else {
      0L
    }
  }

  /**
   * Compute the locality levels used in this TaskSet. Assumes that all tasks have already been
   * added to queues using addPendingTask.
   *
   */
  private def computeValidLocalityLevels(): Array[TaskLocality.TaskLocality] = {
    import TaskLocality.{PROCESS_LOCAL, NODE_LOCAL, NO_PREF, RACK_LOCAL, ANY}
    val levels = new ArrayBuffer[TaskLocality.TaskLocality]
    if (!pendingTasksForExecutor.isEmpty && getLocalityWait(PROCESS_LOCAL) != 0 &&
        pendingTasksForExecutor.keySet.exists(sched.isExecutorAlive(_))) {
      levels += PROCESS_LOCAL
    }
    if (!pendingTasksForHost.isEmpty && getLocalityWait(NODE_LOCAL) != 0 &&
        pendingTasksForHost.keySet.exists(sched.hasExecutorsAliveOnHost(_))) {
      levels += NODE_LOCAL
    }
    if (!pendingTasksWithNoPrefs.isEmpty) {
      levels += NO_PREF
    }
    if (!pendingTasksForRack.isEmpty && getLocalityWait(RACK_LOCAL) != 0 &&
        pendingTasksForRack.keySet.exists(sched.hasHostAliveOnRack(_))) {
      levels += RACK_LOCAL
    }
    levels += ANY
    logDebug("Valid locality levels for " + taskSet + ": " + levels.mkString(", "))
    levels.toArray
  }

  def recomputeLocality() {
    val previousLocalityLevel = myLocalityLevels(currentLocalityIndex)
    myLocalityLevels = computeValidLocalityLevels()
    localityWaits = myLocalityLevels.map(getLocalityWait)
    currentLocalityIndex = getLocalityIndex(previousLocalityLevel)
  }

  def executorAdded() {
    recomputeLocality()
  }
}

private[spark] object TaskSetManager {
  // The user will be warned if any stages contain a task that has a serialized size greater than
  // this.
  val TASK_SIZE_TO_WARN_KB = 100
}<|MERGE_RESOLUTION|>--- conflicted
+++ resolved
@@ -51,12 +51,8 @@
     val sched: TaskSchedulerImpl,
     val taskSet: TaskSet,
     val maxTaskFailures: Int,
-<<<<<<< HEAD
     val blacklistTracker: Option[BlacklistTracker] = None,
     val clock: Clock = new SystemClock()) extends Schedulable with Logging {
-=======
-    clock: Clock = new SystemClock()) extends Schedulable with Logging {
->>>>>>> e3bf37fa
 
   private val conf = sched.sc.conf
 
@@ -89,17 +85,12 @@
   var totalResultSize = 0L
   var calculatedTasks = 0
 
-<<<<<<< HEAD
-  val taskSetBlacklistOpt: Option[TaskSetBlacklist] = {
-    blacklistTracker.map { _ => new TaskSetBlacklist(conf, stageId, clock) }
-=======
-  private val taskSetBlacklistHelperOpt: Option[TaskSetBlacklist] = {
+  private[scheduler] val taskSetBlacklistHelperOpt: Option[TaskSetBlacklist] = {
     if (BlacklistTracker.isBlacklistEnabled(conf)) {
       Some(new TaskSetBlacklist(conf, stageId, clock))
     } else {
       None
     }
->>>>>>> e3bf37fa
   }
 
   val runningTasksSet = new HashSet[Long]
@@ -274,17 +265,10 @@
   }
 
   private def isTaskBlacklistedOnExecOrNode(index: Int, execId: String, host: String): Boolean = {
-<<<<<<< HEAD
-    taskSetBlacklistOpt.map { blacklist =>
-      blacklist.isNodeBlacklistedForTask(host, index) ||
-        blacklist.isExecutorBlacklistedForTask(execId, index)
-    }.getOrElse(false)
-=======
     taskSetBlacklistHelperOpt.exists { blacklist =>
       blacklist.isNodeBlacklistedForTask(host, index) ||
         blacklist.isExecutorBlacklistedForTask(execId, index)
     }
->>>>>>> e3bf37fa
   }
 
   /**
@@ -429,17 +413,10 @@
       maxLocality: TaskLocality.TaskLocality)
     : Option[TaskDescription] =
   {
-<<<<<<< HEAD
-    val offerBlacklisted = taskSetBlacklistOpt.map { blacklist =>
-      blacklist.isNodeBlacklistedForTaskSet(host) ||
-        blacklist.isExecutorBlacklistedForTaskSet(execId)
-    }.getOrElse(false)
-=======
     val offerBlacklisted = taskSetBlacklistHelperOpt.exists { blacklist =>
       blacklist.isNodeBlacklistedForTaskSet(host) ||
         blacklist.isExecutorBlacklistedForTaskSet(execId)
     }
->>>>>>> e3bf37fa
     if (!isZombie && !offerBlacklisted) {
       val curTime = clock.getTimeMillis()
 
@@ -453,59 +430,6 @@
         }
       }
 
-<<<<<<< HEAD
-      dequeueTask(execId, host, allowedLocality) match {
-        case Some((index, taskLocality, speculative)) =>
-          // Found a task; do some bookkeeping and return a task description
-          val task = tasks(index)
-          val taskId = sched.newTaskId()
-          // Do various bookkeeping
-          copiesRunning(index) += 1
-          val attemptNum = taskAttempts(index).size
-          val info = new TaskInfo(taskId, index, attemptNum, curTime,
-            execId, host, taskLocality, speculative)
-          taskInfos(taskId) = info
-          taskAttempts(index) = info :: taskAttempts(index)
-          // Update our locality level for delay scheduling
-          // NO_PREF will not affect the variables related to delay scheduling
-          if (maxLocality != TaskLocality.NO_PREF) {
-            currentLocalityIndex = getLocalityIndex(taskLocality)
-            lastLaunchTime = curTime
-          }
-          // Serialize and return the task
-          val startTime = clock.getTimeMillis()
-          val serializedTask: ByteBuffer = try {
-            Task.serializeWithDependencies(task, sched.sc.addedFiles, sched.sc.addedJars, ser)
-          } catch {
-            // If the task cannot be serialized, then there's no point to re-attempt the task,
-            // as it will always fail. So just abort the whole task-set.
-            case NonFatal(e) =>
-              val msg = s"Failed to serialize task $taskId, not attempting to retry it."
-              logError(msg, e)
-              abort(s"$msg Exception during serialization: $e")
-              throw new TaskNotSerializableException(e)
-          }
-          if (serializedTask.limit > TaskSetManager.TASK_SIZE_TO_WARN_KB * 1024 &&
-              !emittedTaskSizeWarning) {
-            emittedTaskSizeWarning = true
-            logWarning(s"Stage ${task.stageId} contains a task of very large size " +
-              s"(${serializedTask.limit / 1024} KB). The maximum recommended task size is " +
-              s"${TaskSetManager.TASK_SIZE_TO_WARN_KB} KB.")
-          }
-          addRunningTask(taskId)
-
-          // We used to log the time it takes to serialize the task, but task size is already
-          // a good proxy to task serialization time.
-          // val timeTaken = clock.getTime() - startTime
-          val taskName = s"task ${info.id} in stage ${taskSet.id}"
-          logInfo(s"Starting $taskName (TID $taskId, $host, executor ${info.executorId}, " +
-            s"partition ${task.partitionId}, $taskLocality, ${serializedTask.limit} bytes)")
-
-          sched.dagScheduler.taskStarted(task, info)
-          return Some(new TaskDescription(taskId = taskId, attemptNumber = attemptNum, execId,
-            taskName, index, serializedTask))
-        case _ =>
-=======
       dequeueTask(execId, host, allowedLocality).map { case ((index, taskLocality, speculative)) =>
         // Found a task; do some bookkeeping and return a task description
         val task = tasks(index)
@@ -555,7 +479,6 @@
         sched.dagScheduler.taskStarted(task, info)
         new TaskDescription(taskId = taskId, attemptNumber = attemptNum, execId,
           taskName, index, serializedTask)
->>>>>>> e3bf37fa
       }
     } else {
       None
@@ -567,7 +490,7 @@
       sched.taskSetFinished(this)
       if (tasksSuccessful == numTasks) {
         blacklistTracker.foreach(_.updateBlacklistForSuccessfulTaskSet(taskSet.stageId,
-          taskSet.stageAttemptId, taskSetBlacklistOpt.get.execToFailures))
+          taskSet.stageAttemptId, taskSetBlacklistHelperOpt.get.execToFailures))
       }
     }
   }
@@ -670,21 +593,11 @@
    */
   private[scheduler] def abortIfCompletelyBlacklisted(
       hostToExecutors: HashMap[String, HashSet[String]]): Unit = {
-<<<<<<< HEAD
-    blacklistTracker.foreach { appBlacklist =>
-      val taskSetBlacklist = taskSetBlacklistOpt.get
-        // If no executors have registered yet, don't abort the stage, just wait.  We probably
-        // got here because a task set was added before the executors registered.
-      if (hostToExecutors.nonEmpty) {
-        // take any task that needs to be scheduled, and see if we can find some executor it *could*
-        // run on
-=======
     taskSetBlacklistHelperOpt.foreach { taskSetBlacklist =>
       // Only look for unschedulable tasks when at least one executor has registered. Otherwise,
       // task sets will be (unnecessarily) aborted in cases when no executors have registered yet.
       if (hostToExecutors.nonEmpty) {
         // find any task that needs to be scheduled
->>>>>>> e3bf37fa
         val pendingTask: Option[Int] = {
           // usually this will just take the last pending task, but because of the lazy removal
           // from each list, we may need to go deeper in the list.  We poll from the end because
@@ -704,27 +617,16 @@
           // try to find some executor this task can run on.  Its possible that some *other*
           // task isn't schedulable anywhere, but we will discover that in some later call,
           // when that unschedulable task is the last task remaining.
-<<<<<<< HEAD
-          val blacklistedEverywhere = hostToExecutors.forall { case (host, execs) =>
-            // Check if the task can run on the node
-            val nodeBlacklisted = appBlacklist.isNodeBlacklisted(host) ||
-=======
           val blacklistedEverywhere = hostToExecutors.forall { case (host, execsOnHost) =>
             // Check if the task can run on the node
             val nodeBlacklisted =
->>>>>>> e3bf37fa
               taskSetBlacklist.isNodeBlacklistedForTaskSet(host) ||
               taskSetBlacklist.isNodeBlacklistedForTask(host, indexInTaskSet)
             if (nodeBlacklisted) {
               true
             } else {
               // Check if the task can run on any of the executors
-<<<<<<< HEAD
-              execs.forall { exec =>
-                appBlacklist.isExecutorBlacklisted(exec) ||
-=======
               execsOnHost.forall { exec =>
->>>>>>> e3bf37fa
                   taskSetBlacklist.isExecutorBlacklistedForTaskSet(exec) ||
                   taskSetBlacklist.isExecutorBlacklistedForTask(exec, indexInTaskSet)
               }
@@ -732,11 +634,7 @@
           }
           if (blacklistedEverywhere) {
             val partition = tasks(indexInTaskSet).partitionId
-<<<<<<< HEAD
-            abort(s"Aborting ${taskSet} because task $indexInTaskSet (partition $partition) " +
-=======
             abort(s"Aborting $taskSet because task $indexInTaskSet (partition $partition) " +
->>>>>>> e3bf37fa
               s"cannot run anywhere due to node and executor blacklist.  Blacklisting behavior " +
               s"can be configured via spark.blacklist.*.")
           }
@@ -886,13 +784,6 @@
         None
     }
 
-<<<<<<< HEAD
-    if (reason.countTowardsTaskFailures) {
-      taskSetBlacklistOpt.foreach(_.updateBlacklistForFailedTask(info.host, info.executorId, index))
-    }
-
-=======
->>>>>>> e3bf37fa
     sched.dagScheduler.taskEnded(tasks(index), reason, null, accumUpdates, info)
 
     if (successful(index)) {
@@ -905,11 +796,8 @@
     }
 
     if (!isZombie && reason.countTowardsTaskFailures) {
-<<<<<<< HEAD
-=======
       taskSetBlacklistHelperOpt.foreach(_.updateBlacklistForFailedTask(
         info.host, info.executorId, index))
->>>>>>> e3bf37fa
       assert (null != failureReason)
       numFailures(index) += 1
       if (numFailures(index) >= maxTaskFailures) {
