/*
 * Licensed to the Apache Software Foundation (ASF) under one or more
 * contributor license agreements.  See the NOTICE file distributed with
 * this work for additional information regarding copyright ownership.
 * The ASF licenses this file to You under the Apache License, Version 2.0
 * (the "License"); you may not use this file except in compliance with
 * the License.  You may obtain a copy of the License at
 *
 *    http://www.apache.org/licenses/LICENSE-2.0
 *
 * Unless required by applicable law or agreed to in writing, software
 * distributed under the License is distributed on an "AS IS" BASIS,
 * WITHOUT WARRANTIES OR CONDITIONS OF ANY KIND, either express or implied.
 * See the License for the specific language governing permissions and
 * limitations under the License.
 */

package org.apache.spark.scheduler

import java.io.NotSerializableException
import java.nio.ByteBuffer
import java.util.concurrent.ConcurrentLinkedQueue

import scala.collection.mutable.{ArrayBuffer, HashMap, HashSet}
import scala.math.max
import scala.util.control.NonFatal

import org.apache.spark._
import org.apache.spark.internal.Logging
import org.apache.spark.scheduler.SchedulingMode._
import org.apache.spark.TaskState.TaskState
import org.apache.spark.util.{AccumulatorV2, Clock, SystemClock, Utils}
import org.apache.spark.util.collection.MedianHeap

/**
 * Schedules the tasks within a single TaskSet in the TaskSchedulerImpl. This class keeps track of
 * each task, retries tasks if they fail (up to a limited number of times), and
 * handles locality-aware scheduling for this TaskSet via delay scheduling. The main interfaces
 * to it are resourceOffer, which asks the TaskSet whether it wants to run a task on one node,
 * and statusUpdate, which tells it that one of its tasks changed state (e.g. finished).
 *
 * THREADING: This class is designed to only be called from code with a lock on the
 * TaskScheduler (e.g. its event handlers). It should not be called from other threads.
 *
 * @param sched           the TaskSchedulerImpl associated with the TaskSetManager
 * @param taskSet         the TaskSet to manage scheduling for
 * @param maxTaskFailures if any particular task fails this number of times, the entire
 *                        task set will be aborted
 */
private[spark] class TaskSetManager(
    sched: TaskSchedulerImpl,
    val taskSet: TaskSet,
    val maxTaskFailures: Int,
    blacklistTracker: Option[BlacklistTracker] = None,
    clock: Clock = new SystemClock()) extends Schedulable with Logging {

  private val conf = sched.sc.conf

  // SPARK-21563 make a copy of the jars/files so they are consistent across the TaskSet
  private val addedJars = HashMap[String, Long](sched.sc.addedJars.toSeq: _*)
  private val addedFiles = HashMap[String, Long](sched.sc.addedFiles.toSeq: _*)

  // Quantile of tasks at which to start speculation
  val SPECULATION_QUANTILE = conf.getDouble("spark.speculation.quantile", 0.75)
  val SPECULATION_MULTIPLIER = conf.getDouble("spark.speculation.multiplier", 1.5)

  // Limit of bytes for total size of results (default is 1GB)
  val maxResultSize = Utils.getMaxResultSize(conf)

  val speculationEnabled = conf.getBoolean("spark.speculation", false)

  // Serializer for closures and tasks.
  val env = SparkEnv.get
  val ser = env.closureSerializer.newInstance()

  val tasks = taskSet.tasks
  val numTasks = tasks.length

  // The max no. of concurrent tasks that can run for a particular job group.
  val maxConcurrentTasks = {
    // This is set to null while running the unit tests
    if (taskSet.properties != null) {
      val jobGroupId = taskSet.properties.getProperty(SparkContext.SPARK_JOB_GROUP_ID)
      if (jobGroupId != null && !jobGroupId.isEmpty) {
        val maxTasks = conf.getInt(s"spark.job.${jobGroupId}.maxConcurrentTasks", Int.MaxValue)
        if (maxTasks < 1) {
          throw new IllegalArgumentException(
            "Maximum Concurrent Tasks should be set greater than 0 for the job to progress."
          )
        } else {
          maxTasks
        }
      } else {
        Int.MaxValue
      }
    } else {
      Int.MaxValue
    }
  }

  val copiesRunning = new Array[Int](numTasks)

  // For each task, tracks whether a copy of the task has succeeded. A task will also be
  // marked as "succeeded" if it failed with a fetch failure, in which case it should not
  // be re-run because the missing map data needs to be regenerated first.
  val successful = new Array[Boolean](numTasks)
  private val numFailures = new Array[Int](numTasks)

  val taskAttempts = Array.fill[List[TaskInfo]](numTasks)(Nil)
  private[scheduler] var tasksSuccessful = 0

  val weight = 1
  val minShare = 0
  var priority = taskSet.priority
  var stageId = taskSet.stageId
  val name = "TaskSet_" + taskSet.id
  var parent: Pool = null
  private var totalResultSize = 0L
  private var calculatedTasks = 0

  private[scheduler] val taskSetBlacklistHelperOpt: Option[TaskSetBlacklist] = {
    blacklistTracker.map { _ =>
      new TaskSetBlacklist(conf, stageId, clock)
    }
  }

  private[scheduler] val runningTasksSet = new HashSet[Long]

  override def runningTasks: Int = runningTasksSet.size

  def someAttemptSucceeded(tid: Long): Boolean = {
    successful(taskInfos(tid).index)
  }

  // True once no more tasks should be launched for this task set manager. TaskSetManagers enter
  // the zombie state once at least one attempt of each task has completed successfully, or if the
  // task set is aborted (for example, because it was killed).  TaskSetManagers remain in the zombie
  // state until all tasks have finished running; we keep TaskSetManagers that are in the zombie
  // state in order to continue to track and account for the running tasks.
  // TODO: We should kill any running task attempts when the task set manager becomes a zombie.
  private[scheduler] var isZombie = false

  // Set of pending tasks for each executor. These collections are actually
  // treated as stacks, in which new tasks are added to the end of the
  // ArrayBuffer and removed from the end. This makes it faster to detect
  // tasks that repeatedly fail because whenever a task failed, it is put
  // back at the head of the stack. These collections may contain duplicates
  // for two reasons:
  // (1): Tasks are only removed lazily; when a task is launched, it remains
  // in all the pending lists except the one that it was launched from.
  // (2): Tasks may be re-added to these lists multiple times as a result
  // of failures.
  // Duplicates are handled in dequeueTaskFromList, which ensures that a
  // task hasn't already started running before launching it.
  private val pendingTasksForExecutor = new HashMap[String, ArrayBuffer[Int]]

  // Set of pending tasks for each host. Similar to pendingTasksForExecutor,
  // but at host level.
  private val pendingTasksForHost = new HashMap[String, ArrayBuffer[Int]]

  // Set of pending tasks for each rack -- similar to the above.
  private val pendingTasksForRack = new HashMap[String, ArrayBuffer[Int]]

  // Set containing pending tasks with no locality preferences.
  private[scheduler] var pendingTasksWithNoPrefs = new ArrayBuffer[Int]

  // Set containing all pending tasks (also used as a stack, as above).
  private val allPendingTasks = new ArrayBuffer[Int]

  // Tasks that can be speculated. Since these will be a small fraction of total
  // tasks, we'll just hold them in a HashSet.
  private[scheduler] val speculatableTasks = new HashSet[Int]

  // Task index, start and finish time for each task attempt (indexed by task ID)
  private val taskInfos = new HashMap[Long, TaskInfo]

  // Use a MedianHeap to record durations of successful tasks so we know when to launch
  // speculative tasks. This is only used when speculation is enabled, to avoid the overhead
  // of inserting into the heap when the heap won't be used.
  val successfulTaskDurations = new MedianHeap()

  // How frequently to reprint duplicate exceptions in full, in milliseconds
  val EXCEPTION_PRINT_INTERVAL =
    conf.getLong("spark.logging.exceptionPrintInterval", 10000)

  // Map of recent exceptions (identified by string representation and top stack frame) to
  // duplicate count (how many times the same exception has appeared) and time the full exception
  // was printed. This should ideally be an LRU map that can drop old exceptions automatically.
  private val recentExceptions = HashMap[String, (Int, Long)]()

  // Figure out the current map output tracker epoch and set it on all tasks
  val epoch = sched.mapOutputTracker.getEpoch
  logDebug("Epoch for " + taskSet + ": " + epoch)
  for (t <- tasks) {
    t.epoch = epoch
  }

  // Add all our tasks to the pending lists. We do this in reverse order
  // of task index so that tasks with low indices get launched first.
  for (i <- (0 until numTasks).reverse) {
    addPendingTask(i)
  }

  /**
   * Track the set of locality levels which are valid given the tasks locality preferences and
   * the set of currently available executors.  This is updated as executors are added and removed.
   * This allows a performance optimization, of skipping levels that aren't relevant (eg., skip
   * PROCESS_LOCAL if no tasks could be run PROCESS_LOCAL for the current set of executors).
   */
  private[scheduler] var myLocalityLevels = computeValidLocalityLevels()

  // Time to wait at each level
  private[scheduler] var localityWaits = myLocalityLevels.map(getLocalityWait)

  // Delay scheduling variables: we keep track of our current locality level and the time we
  // last launched a task at that level, and move up a level when localityWaits[curLevel] expires.
  // We then move down if we manage to launch a "more local" task.
  private var currentLocalityIndex = 0 // Index of our current locality level in validLocalityLevels
  private var lastLaunchTime = clock.getTimeMillis()  // Time we last launched a task at this level

  override def schedulableQueue: ConcurrentLinkedQueue[Schedulable] = null

  override def schedulingMode: SchedulingMode = SchedulingMode.NONE

  private[scheduler] var emittedTaskSizeWarning = false

  /** Add a task to all the pending-task lists that it should be on. */
  private[spark] def addPendingTask(index: Int) {
    for (loc <- tasks(index).preferredLocations) {
      loc match {
        case e: ExecutorCacheTaskLocation =>
          pendingTasksForExecutor.getOrElseUpdate(e.executorId, new ArrayBuffer) += index
        case e: HDFSCacheTaskLocation =>
          val exe = sched.getExecutorsAliveOnHost(loc.host)
          exe match {
            case Some(set) =>
              for (e <- set) {
                pendingTasksForExecutor.getOrElseUpdate(e, new ArrayBuffer) += index
              }
              logInfo(s"Pending task $index has a cached location at ${e.host} " +
                ", where there are executors " + set.mkString(","))
            case None => logDebug(s"Pending task $index has a cached location at ${e.host} " +
                ", but there are no executors alive there.")
          }
        case _ =>
      }
      pendingTasksForHost.getOrElseUpdate(loc.host, new ArrayBuffer) += index
      for (rack <- sched.getRackForHost(loc.host)) {
        pendingTasksForRack.getOrElseUpdate(rack, new ArrayBuffer) += index
      }
    }

    if (tasks(index).preferredLocations == Nil) {
      pendingTasksWithNoPrefs += index
    }

    allPendingTasks += index  // No point scanning this whole list to find the old task there
  }

  /**
   * Return the pending tasks list for a given executor ID, or an empty list if
   * there is no map entry for that host
   */
  private def getPendingTasksForExecutor(executorId: String): ArrayBuffer[Int] = {
    pendingTasksForExecutor.getOrElse(executorId, ArrayBuffer())
  }

  /**
   * Return the pending tasks list for a given host, or an empty list if
   * there is no map entry for that host
   */
  private def getPendingTasksForHost(host: String): ArrayBuffer[Int] = {
    pendingTasksForHost.getOrElse(host, ArrayBuffer())
  }

  /**
   * Return the pending rack-local task list for a given rack, or an empty list if
   * there is no map entry for that rack
   */
  private def getPendingTasksForRack(rack: String): ArrayBuffer[Int] = {
    pendingTasksForRack.getOrElse(rack, ArrayBuffer())
  }

  /**
   * Dequeue a pending task from the given list and return its index.
   * Return None if the list is empty.
   * This method also cleans up any tasks in the list that have already
   * been launched, since we want that to happen lazily.
   */
  private def dequeueTaskFromList(
      execId: String,
      host: String,
      list: ArrayBuffer[Int]): Option[Int] = {
    var indexOffset = list.size
    while (indexOffset > 0) {
      indexOffset -= 1
      val index = list(indexOffset)
      if (!isTaskBlacklistedOnExecOrNode(index, execId, host)) {
        // This should almost always be list.trimEnd(1) to remove tail
        list.remove(indexOffset)
        if (copiesRunning(index) == 0 && !successful(index)) {
          return Some(index)
        }
      }
    }
    None
  }

  /** Check whether a task is currently running an attempt on a given host */
  private def hasAttemptOnHost(taskIndex: Int, host: String): Boolean = {
    taskAttempts(taskIndex).exists(_.host == host)
  }

  private def isTaskBlacklistedOnExecOrNode(index: Int, execId: String, host: String): Boolean = {
    taskSetBlacklistHelperOpt.exists { blacklist =>
      blacklist.isNodeBlacklistedForTask(host, index) ||
        blacklist.isExecutorBlacklistedForTask(execId, index)
    }
  }

  /**
   * Return a speculative task for a given executor if any are available. The task should not have
   * an attempt running on this host, in case the host is slow. In addition, the task should meet
   * the given locality constraint.
   */
  // Labeled as protected to allow tests to override providing speculative tasks if necessary
  protected def dequeueSpeculativeTask(execId: String, host: String, locality: TaskLocality.Value)
    : Option[(Int, TaskLocality.Value)] =
  {
    speculatableTasks.retain(index => !successful(index)) // Remove finished tasks from set

    def canRunOnHost(index: Int): Boolean = {
      !hasAttemptOnHost(index, host) &&
        !isTaskBlacklistedOnExecOrNode(index, execId, host)
    }

    if (!speculatableTasks.isEmpty) {
      // Check for process-local tasks; note that tasks can be process-local
      // on multiple nodes when we replicate cached blocks, as in Spark Streaming
      for (index <- speculatableTasks if canRunOnHost(index)) {
        val prefs = tasks(index).preferredLocations
        val executors = prefs.flatMap(_ match {
          case e: ExecutorCacheTaskLocation => Some(e.executorId)
          case _ => None
        });
        if (executors.contains(execId)) {
          speculatableTasks -= index
          return Some((index, TaskLocality.PROCESS_LOCAL))
        }
      }

      // Check for node-local tasks
      if (TaskLocality.isAllowed(locality, TaskLocality.NODE_LOCAL)) {
        for (index <- speculatableTasks if canRunOnHost(index)) {
          val locations = tasks(index).preferredLocations.map(_.host)
          if (locations.contains(host)) {
            speculatableTasks -= index
            return Some((index, TaskLocality.NODE_LOCAL))
          }
        }
      }

      // Check for no-preference tasks
      if (TaskLocality.isAllowed(locality, TaskLocality.NO_PREF)) {
        for (index <- speculatableTasks if canRunOnHost(index)) {
          val locations = tasks(index).preferredLocations
          if (locations.size == 0) {
            speculatableTasks -= index
            return Some((index, TaskLocality.PROCESS_LOCAL))
          }
        }
      }

      // Check for rack-local tasks
      if (TaskLocality.isAllowed(locality, TaskLocality.RACK_LOCAL)) {
        for (rack <- sched.getRackForHost(host)) {
          for (index <- speculatableTasks if canRunOnHost(index)) {
            val racks = tasks(index).preferredLocations.map(_.host).flatMap(sched.getRackForHost)
            if (racks.contains(rack)) {
              speculatableTasks -= index
              return Some((index, TaskLocality.RACK_LOCAL))
            }
          }
        }
      }

      // Check for non-local tasks
      if (TaskLocality.isAllowed(locality, TaskLocality.ANY)) {
        for (index <- speculatableTasks if canRunOnHost(index)) {
          speculatableTasks -= index
          return Some((index, TaskLocality.ANY))
        }
      }
    }

    None
  }

  /**
   * Dequeue a pending task for a given node and return its index and locality level.
   * Only search for tasks matching the given locality constraint.
   *
   * @return An option containing (task index within the task set, locality, is speculative?)
   */
  private def dequeueTask(execId: String, host: String, maxLocality: TaskLocality.Value)
    : Option[(Int, TaskLocality.Value, Boolean)] =
  {
    for (index <- dequeueTaskFromList(execId, host, getPendingTasksForExecutor(execId))) {
      return Some((index, TaskLocality.PROCESS_LOCAL, false))
    }

    if (TaskLocality.isAllowed(maxLocality, TaskLocality.NODE_LOCAL)) {
      for (index <- dequeueTaskFromList(execId, host, getPendingTasksForHost(host))) {
        return Some((index, TaskLocality.NODE_LOCAL, false))
      }
    }

    if (TaskLocality.isAllowed(maxLocality, TaskLocality.NO_PREF)) {
      // Look for noPref tasks after NODE_LOCAL for minimize cross-rack traffic
      for (index <- dequeueTaskFromList(execId, host, pendingTasksWithNoPrefs)) {
        return Some((index, TaskLocality.PROCESS_LOCAL, false))
      }
    }

    if (TaskLocality.isAllowed(maxLocality, TaskLocality.RACK_LOCAL)) {
      for {
        rack <- sched.getRackForHost(host)
        index <- dequeueTaskFromList(execId, host, getPendingTasksForRack(rack))
      } {
        return Some((index, TaskLocality.RACK_LOCAL, false))
      }
    }

    if (TaskLocality.isAllowed(maxLocality, TaskLocality.ANY)) {
      for (index <- dequeueTaskFromList(execId, host, allPendingTasks)) {
        return Some((index, TaskLocality.ANY, false))
      }
    }

    // find a speculative task if all others tasks have been scheduled
    dequeueSpeculativeTask(execId, host, maxLocality).map {
      case (taskIndex, allowedLocality) => (taskIndex, allowedLocality, true)}
  }

  /**
   * Respond to an offer of a single executor from the scheduler by finding a task
   *
   * NOTE: this function is either called with a maxLocality which
   * would be adjusted by delay scheduling algorithm or it will be with a special
   * NO_PREF locality which will be not modified
   *
   * @param execId the executor Id of the offered resource
   * @param host  the host Id of the offered resource
   * @param maxLocality the maximum locality we want to schedule the tasks at
   */
  @throws[TaskNotSerializableException]
  def resourceOffer(
      execId: String,
      host: String,
      maxLocality: TaskLocality.TaskLocality)
    : Option[TaskDescription] =
  {
    val offerBlacklisted = taskSetBlacklistHelperOpt.exists { blacklist =>
      blacklist.isNodeBlacklistedForTaskSet(host) ||
        blacklist.isExecutorBlacklistedForTaskSet(execId)
    }
    if (!isZombie && !offerBlacklisted && runningTasks < maxConcurrentTasks) {
      val curTime = clock.getTimeMillis()

      var allowedLocality = maxLocality

      if (maxLocality != TaskLocality.NO_PREF) {
        allowedLocality = getAllowedLocalityLevel(curTime)
        if (allowedLocality > maxLocality) {
          // We're not allowed to search for farther-away tasks
          allowedLocality = maxLocality
        }
      }

<<<<<<< HEAD
      dequeueTask(execId, host, allowedLocality).map {
        case ((index, taskLocality, speculative)) =>
          // Found a task; do some bookkeeping and return a task description
          val task = tasks(index)
          val taskId = sched.newTaskId()
          // Do various bookkeeping
          copiesRunning(index) += 1
          val attemptNum = taskAttempts(index).size
          val info = new TaskInfo(taskId, index, attemptNum, curTime,
            execId, host, taskLocality, speculative)
          taskInfos(taskId) = info
          taskAttempts(index) = info :: taskAttempts(index)
          // Update our locality level for delay scheduling
          // NO_PREF will not affect the variables related to delay scheduling
          if (maxLocality != TaskLocality.NO_PREF) {
            currentLocalityIndex = getLocalityIndex(taskLocality)
            lastLaunchTime = curTime
          }
          // Serialize and return the task
          val serializedTask: ByteBuffer = try {
            ser.serialize(task)
          } catch {
            // If the task cannot be serialized, then there's no point to re-attempt the task,
            // as it will always fail. So just abort the whole task-set.
            case NonFatal(e) =>
              val msg = s"Failed to serialize task $taskId, not attempting to retry it."
              logError(msg, e)
              abort(s"$msg Exception during serialization: $e")
              throw new TaskNotSerializableException(e)
          }
          if (serializedTask.limit > TaskSetManager.TASK_SIZE_TO_WARN_KB * 1024 &&
            !emittedTaskSizeWarning) {
            emittedTaskSizeWarning = true
            logWarning(s"Stage ${task.stageId} contains a task of very large size " +
              s"(${serializedTask.limit / 1024} KB). The maximum recommended task size is " +
              s"${TaskSetManager.TASK_SIZE_TO_WARN_KB} KB.")
          }
          addRunningTask(taskId)

          // We used to log the time it takes to serialize the task, but task size is already
          // a good proxy to task serialization time.
          // val timeTaken = clock.getTime() - startTime
          val taskName = s"task ${info.id} in stage ${taskSet.id}"
          logInfo(s"Starting $taskName (TID $taskId, $host, executor ${info.executorId}, " +
            s"partition ${task.partitionId}, $taskLocality, ${serializedTask.limit} bytes)")

          sched.dagScheduler.taskStarted(task, info)
          new TaskDescription(
            taskId,
            attemptNum,
            execId,
            taskName,
            index,
            sched.sc.addedFiles,
            sched.sc.addedJars,
            task.localProperties,
            serializedTask)
=======
      dequeueTask(execId, host, allowedLocality).map { case ((index, taskLocality, speculative)) =>
        // Found a task; do some bookkeeping and return a task description
        val task = tasks(index)
        val taskId = sched.newTaskId()
        // Do various bookkeeping
        copiesRunning(index) += 1
        val attemptNum = taskAttempts(index).size
        val info = new TaskInfo(taskId, index, attemptNum, curTime,
          execId, host, taskLocality, speculative)
        taskInfos(taskId) = info
        taskAttempts(index) = info :: taskAttempts(index)
        // Update our locality level for delay scheduling
        // NO_PREF will not affect the variables related to delay scheduling
        if (maxLocality != TaskLocality.NO_PREF) {
          currentLocalityIndex = getLocalityIndex(taskLocality)
          lastLaunchTime = curTime
        }
        // Serialize and return the task
        val serializedTask: ByteBuffer = try {
          ser.serialize(task)
        } catch {
          // If the task cannot be serialized, then there's no point to re-attempt the task,
          // as it will always fail. So just abort the whole task-set.
          case NonFatal(e) =>
            val msg = s"Failed to serialize task $taskId, not attempting to retry it."
            logError(msg, e)
            abort(s"$msg Exception during serialization: $e")
            throw new TaskNotSerializableException(e)
        }
        if (serializedTask.limit > TaskSetManager.TASK_SIZE_TO_WARN_KB * 1024 &&
          !emittedTaskSizeWarning) {
          emittedTaskSizeWarning = true
          logWarning(s"Stage ${task.stageId} contains a task of very large size " +
            s"(${serializedTask.limit / 1024} KB). The maximum recommended task size is " +
            s"${TaskSetManager.TASK_SIZE_TO_WARN_KB} KB.")
        }
        addRunningTask(taskId)

        // We used to log the time it takes to serialize the task, but task size is already
        // a good proxy to task serialization time.
        // val timeTaken = clock.getTime() - startTime
        val taskName = s"task ${info.id} in stage ${taskSet.id}"
        logInfo(s"Starting $taskName (TID $taskId, $host, executor ${info.executorId}, " +
          s"partition ${task.partitionId}, $taskLocality, ${serializedTask.limit} bytes)")

        sched.dagScheduler.taskStarted(task, info)
        new TaskDescription(
          taskId,
          attemptNum,
          execId,
          taskName,
          index,
          addedFiles,
          addedJars,
          task.localProperties,
          serializedTask)
>>>>>>> 12411b5e
      }
    } else {
      if (runningTasks >= maxConcurrentTasks) {
        logDebug("Already running max. no. of concurrent tasks.")
      }
      None
    }
  }

  private def maybeFinishTaskSet() {
    if (isZombie && runningTasks == 0) {
      sched.taskSetFinished(this)
      if (tasksSuccessful == numTasks) {
        blacklistTracker.foreach(_.updateBlacklistForSuccessfulTaskSet(
          taskSet.stageId,
          taskSet.stageAttemptId,
          taskSetBlacklistHelperOpt.get.execToFailures))
      }
    }
  }

  /**
   * Get the level we can launch tasks according to delay scheduling, based on current wait time.
   */
  private def getAllowedLocalityLevel(curTime: Long): TaskLocality.TaskLocality = {
    // Remove the scheduled or finished tasks lazily
    def tasksNeedToBeScheduledFrom(pendingTaskIds: ArrayBuffer[Int]): Boolean = {
      var indexOffset = pendingTaskIds.size
      while (indexOffset > 0) {
        indexOffset -= 1
        val index = pendingTaskIds(indexOffset)
        if (copiesRunning(index) == 0 && !successful(index)) {
          return true
        } else {
          pendingTaskIds.remove(indexOffset)
        }
      }
      false
    }
    // Walk through the list of tasks that can be scheduled at each location and returns true
    // if there are any tasks that still need to be scheduled. Lazily cleans up tasks that have
    // already been scheduled.
    def moreTasksToRunIn(pendingTasks: HashMap[String, ArrayBuffer[Int]]): Boolean = {
      val emptyKeys = new ArrayBuffer[String]
      val hasTasks = pendingTasks.exists {
        case (id: String, tasks: ArrayBuffer[Int]) =>
          if (tasksNeedToBeScheduledFrom(tasks)) {
            true
          } else {
            emptyKeys += id
            false
          }
      }
      // The key could be executorId, host or rackId
      emptyKeys.foreach(id => pendingTasks.remove(id))
      hasTasks
    }

    while (currentLocalityIndex < myLocalityLevels.length - 1) {
      val moreTasks = myLocalityLevels(currentLocalityIndex) match {
        case TaskLocality.PROCESS_LOCAL => moreTasksToRunIn(pendingTasksForExecutor)
        case TaskLocality.NODE_LOCAL => moreTasksToRunIn(pendingTasksForHost)
        case TaskLocality.NO_PREF => pendingTasksWithNoPrefs.nonEmpty
        case TaskLocality.RACK_LOCAL => moreTasksToRunIn(pendingTasksForRack)
      }
      if (!moreTasks) {
        // This is a performance optimization: if there are no more tasks that can
        // be scheduled at a particular locality level, there is no point in waiting
        // for the locality wait timeout (SPARK-4939).
        lastLaunchTime = curTime
        logDebug(s"No tasks for locality level ${myLocalityLevels(currentLocalityIndex)}, " +
          s"so moving to locality level ${myLocalityLevels(currentLocalityIndex + 1)}")
        currentLocalityIndex += 1
      } else if (curTime - lastLaunchTime >= localityWaits(currentLocalityIndex)) {
        // Jump to the next locality level, and reset lastLaunchTime so that the next locality
        // wait timer doesn't immediately expire
        lastLaunchTime += localityWaits(currentLocalityIndex)
        logDebug(s"Moving to ${myLocalityLevels(currentLocalityIndex + 1)} after waiting for " +
          s"${localityWaits(currentLocalityIndex)}ms")
        currentLocalityIndex += 1
      } else {
        return myLocalityLevels(currentLocalityIndex)
      }
    }
    myLocalityLevels(currentLocalityIndex)
  }

  /**
   * Find the index in myLocalityLevels for a given locality. This is also designed to work with
   * localities that are not in myLocalityLevels (in case we somehow get those) by returning the
   * next-biggest level we have. Uses the fact that the last value in myLocalityLevels is ANY.
   */
  def getLocalityIndex(locality: TaskLocality.TaskLocality): Int = {
    var index = 0
    while (locality > myLocalityLevels(index)) {
      index += 1
    }
    index
  }

  /**
   * Check whether the given task set has been blacklisted to the point that it can't run anywhere.
   *
   * It is possible that this taskset has become impossible to schedule *anywhere* due to the
   * blacklist.  The most common scenario would be if there are fewer executors than
   * spark.task.maxFailures. We need to detect this so we can fail the task set, otherwise the job
   * will hang.
   *
   * There's a tradeoff here: we could make sure all tasks in the task set are schedulable, but that
   * would add extra time to each iteration of the scheduling loop. Here, we take the approach of
   * making sure at least one of the unscheduled tasks is schedulable. This means we may not detect
   * the hang as quickly as we could have, but we'll always detect the hang eventually, and the
   * method is faster in the typical case. In the worst case, this method can take
   * O(maxTaskFailures + numTasks) time, but it will be faster when there haven't been any task
   * failures (this is because the method picks one unscheduled task, and then iterates through each
   * executor until it finds one that the task isn't blacklisted on).
   */
  private[scheduler] def abortIfCompletelyBlacklisted(
      hostToExecutors: HashMap[String, HashSet[String]]): Unit = {
    taskSetBlacklistHelperOpt.foreach { taskSetBlacklist =>
      val appBlacklist = blacklistTracker.get
      // Only look for unschedulable tasks when at least one executor has registered. Otherwise,
      // task sets will be (unnecessarily) aborted in cases when no executors have registered yet.
      if (hostToExecutors.nonEmpty) {
        // find any task that needs to be scheduled
        val pendingTask: Option[Int] = {
          // usually this will just take the last pending task, but because of the lazy removal
          // from each list, we may need to go deeper in the list.  We poll from the end because
          // failed tasks are put back at the end of allPendingTasks, so we're more likely to find
          // an unschedulable task this way.
          val indexOffset = allPendingTasks.lastIndexWhere { indexInTaskSet =>
            copiesRunning(indexInTaskSet) == 0 && !successful(indexInTaskSet)
          }
          if (indexOffset == -1) {
            None
          } else {
            Some(allPendingTasks(indexOffset))
          }
        }

        pendingTask.foreach { indexInTaskSet =>
          // try to find some executor this task can run on.  Its possible that some *other*
          // task isn't schedulable anywhere, but we will discover that in some later call,
          // when that unschedulable task is the last task remaining.
          val blacklistedEverywhere = hostToExecutors.forall { case (host, execsOnHost) =>
            // Check if the task can run on the node
            val nodeBlacklisted =
              appBlacklist.isNodeBlacklisted(host) ||
                taskSetBlacklist.isNodeBlacklistedForTaskSet(host) ||
                taskSetBlacklist.isNodeBlacklistedForTask(host, indexInTaskSet)
            if (nodeBlacklisted) {
              true
            } else {
              // Check if the task can run on any of the executors
              execsOnHost.forall { exec =>
                appBlacklist.isExecutorBlacklisted(exec) ||
                  taskSetBlacklist.isExecutorBlacklistedForTaskSet(exec) ||
                  taskSetBlacklist.isExecutorBlacklistedForTask(exec, indexInTaskSet)
              }
            }
          }
          if (blacklistedEverywhere) {
            val partition = tasks(indexInTaskSet).partitionId
            abort(s"Aborting $taskSet because task $indexInTaskSet (partition $partition) " +
              s"cannot run anywhere due to node and executor blacklist.  Blacklisting behavior " +
              s"can be configured via spark.blacklist.*.")
          }
        }
      }
    }
  }

  /**
   * Marks the task as getting result and notifies the DAG Scheduler
   */
  def handleTaskGettingResult(tid: Long): Unit = {
    val info = taskInfos(tid)
    info.markGettingResult(clock.getTimeMillis())
    sched.dagScheduler.taskGettingResult(info)
  }

  /**
   * Check whether has enough quota to fetch the result with `size` bytes
   */
  def canFetchMoreResults(size: Long): Boolean = sched.synchronized {
    totalResultSize += size
    calculatedTasks += 1
    if (maxResultSize > 0 && totalResultSize > maxResultSize) {
      val msg = s"Total size of serialized results of ${calculatedTasks} tasks " +
        s"(${Utils.bytesToString(totalResultSize)}) is bigger than spark.driver.maxResultSize " +
        s"(${Utils.bytesToString(maxResultSize)})"
      logError(msg)
      abort(msg)
      false
    } else {
      true
    }
  }

  /**
   * Marks a task as successful and notifies the DAGScheduler that the task has ended.
   */
  def handleSuccessfulTask(tid: Long, result: DirectTaskResult[_]): Unit = {
    val info = taskInfos(tid)
    val index = info.index
    info.markFinished(TaskState.FINISHED, clock.getTimeMillis())
    if (speculationEnabled) {
      successfulTaskDurations.insert(info.duration)
    }
    removeRunningTask(tid)

    // Kill any other attempts for the same task (since those are unnecessary now that one
    // attempt completed successfully).
    for (attemptInfo <- taskAttempts(index) if attemptInfo.running) {
      logInfo(s"Killing attempt ${attemptInfo.attemptNumber} for task ${attemptInfo.id} " +
        s"in stage ${taskSet.id} (TID ${attemptInfo.taskId}) on ${attemptInfo.host} " +
        s"as the attempt ${info.attemptNumber} succeeded on ${info.host}")
      sched.backend.killTask(
        attemptInfo.taskId,
        attemptInfo.executorId,
        interruptThread = true,
        reason = "another attempt succeeded")
    }
    if (!successful(index)) {
      tasksSuccessful += 1
      logInfo(s"Finished task ${info.id} in stage ${taskSet.id} (TID ${info.taskId}) in" +
        s" ${info.duration} ms on ${info.host} (executor ${info.executorId})" +
        s" ($tasksSuccessful/$numTasks)")
      // Mark successful and stop if all the tasks have succeeded.
      successful(index) = true
      if (tasksSuccessful == numTasks) {
        isZombie = true
      }
    } else {
      logInfo("Ignoring task-finished event for " + info.id + " in stage " + taskSet.id +
        " because task " + index + " has already completed successfully")
    }
    // This method is called by "TaskSchedulerImpl.handleSuccessfulTask" which holds the
    // "TaskSchedulerImpl" lock until exiting. To avoid the SPARK-7655 issue, we should not
    // "deserialize" the value when holding a lock to avoid blocking other threads. So we call
    // "result.value()" in "TaskResultGetter.enqueueSuccessfulTask" before reaching here.
    // Note: "result.value()" only deserializes the value when it's called at the first time, so
    // here "result.value()" just returns the value and won't block other threads.
    sched.dagScheduler.taskEnded(tasks(index), Success, result.value(), result.accumUpdates, info)
    maybeFinishTaskSet()
  }

  /**
   * Marks the task as failed, re-adds it to the list of pending tasks, and notifies the
   * DAG Scheduler.
   */
  def handleFailedTask(tid: Long, state: TaskState, reason: TaskFailedReason) {
    val info = taskInfos(tid)
    if (info.failed || info.killed) {
      return
    }
    removeRunningTask(tid)
    info.markFinished(state, clock.getTimeMillis())
    val index = info.index
    copiesRunning(index) -= 1
    var accumUpdates: Seq[AccumulatorV2[_, _]] = Seq.empty
    val failureReason = s"Lost task ${info.id} in stage ${taskSet.id} (TID $tid, ${info.host}," +
      s" executor ${info.executorId}): ${reason.toErrorString}"
    val failureException: Option[Throwable] = reason match {
      case fetchFailed: FetchFailed =>
        logWarning(failureReason)
        if (!successful(index)) {
          successful(index) = true
          tasksSuccessful += 1
        }
        isZombie = true

        if (fetchFailed.bmAddress != null) {
          blacklistTracker.foreach(_.updateBlacklistForFetchFailure(
            fetchFailed.bmAddress.host, fetchFailed.bmAddress.executorId))
        }

        None

      case ef: ExceptionFailure =>
        // ExceptionFailure's might have accumulator updates
        accumUpdates = ef.accums
        if (ef.className == classOf[NotSerializableException].getName) {
          // If the task result wasn't serializable, there's no point in trying to re-execute it.
          logError("Task %s in stage %s (TID %d) had a not serializable result: %s; not retrying"
            .format(info.id, taskSet.id, tid, ef.description))
          abort("Task %s in stage %s (TID %d) had a not serializable result: %s".format(
            info.id, taskSet.id, tid, ef.description))
          return
        }
        val key = ef.description
        val now = clock.getTimeMillis()
        val (printFull, dupCount) = {
          if (recentExceptions.contains(key)) {
            val (dupCount, printTime) = recentExceptions(key)
            if (now - printTime > EXCEPTION_PRINT_INTERVAL) {
              recentExceptions(key) = (0, now)
              (true, 0)
            } else {
              recentExceptions(key) = (dupCount + 1, printTime)
              (false, dupCount + 1)
            }
          } else {
            recentExceptions(key) = (0, now)
            (true, 0)
          }
        }
        if (printFull) {
          logWarning(failureReason)
        } else {
          logInfo(
            s"Lost task ${info.id} in stage ${taskSet.id} (TID $tid) on ${info.host}, executor" +
              s" ${info.executorId}: ${ef.className} (${ef.description}) [duplicate $dupCount]")
        }
        ef.exception

      case e: ExecutorLostFailure if !e.exitCausedByApp =>
        logInfo(s"Task $tid failed because while it was being computed, its executor " +
          "exited for a reason unrelated to the task. Not counting this failure towards the " +
          "maximum number of failures for the task.")
        None

      case e: TaskFailedReason =>  // TaskResultLost, TaskKilled, and others
        logWarning(failureReason)
        None
    }

    sched.dagScheduler.taskEnded(tasks(index), reason, null, accumUpdates, info)

    if (!isZombie && reason.countTowardsTaskFailures) {
      taskSetBlacklistHelperOpt.foreach(_.updateBlacklistForFailedTask(
        info.host, info.executorId, index))
      assert (null != failureReason)
      numFailures(index) += 1
      if (numFailures(index) >= maxTaskFailures) {
        logError("Task %d in stage %s failed %d times; aborting job".format(
          index, taskSet.id, maxTaskFailures))
        abort("Task %d in stage %s failed %d times, most recent failure: %s\nDriver stacktrace:"
          .format(index, taskSet.id, maxTaskFailures, failureReason), failureException)
        return
      }
    }

    if (successful(index)) {
      logInfo(s"Task ${info.id} in stage ${taskSet.id} (TID $tid) failed, but the task will not" +
        s" be re-executed (either because the task failed with a shuffle data fetch failure," +
        s" so the previous stage needs to be re-run, or because a different copy of the task" +
        s" has already succeeded).")
    } else {
      addPendingTask(index)
    }

    maybeFinishTaskSet()
  }

  def abort(message: String, exception: Option[Throwable] = None): Unit = sched.synchronized {
    // TODO: Kill running tasks if we were not terminated due to a Mesos error
    sched.dagScheduler.taskSetFailed(taskSet, message, exception)
    isZombie = true
    maybeFinishTaskSet()
  }

  /** If the given task ID is not in the set of running tasks, adds it.
   *
   * Used to keep track of the number of running tasks, for enforcing scheduling policies.
   */
  def addRunningTask(tid: Long) {
    if (runningTasksSet.add(tid) && parent != null) {
      parent.increaseRunningTasks(1)
    }
  }

  /** If the given task ID is in the set of running tasks, removes it. */
  def removeRunningTask(tid: Long) {
    if (runningTasksSet.remove(tid) && parent != null) {
      parent.decreaseRunningTasks(1)
    }
  }

  override def getSchedulableByName(name: String): Schedulable = {
    null
  }

  override def addSchedulable(schedulable: Schedulable) {}

  override def removeSchedulable(schedulable: Schedulable) {}

  override def getSortedTaskSetQueue(): ArrayBuffer[TaskSetManager] = {
    val sortedTaskSetQueue = new ArrayBuffer[TaskSetManager]()
    sortedTaskSetQueue += this
    sortedTaskSetQueue
  }

  /** Called by TaskScheduler when an executor is lost so we can re-enqueue our tasks */
  override def executorLost(execId: String, host: String, reason: ExecutorLossReason) {
    // Re-enqueue any tasks that ran on the failed executor if this is a shuffle map stage,
    // and we are not using an external shuffle server which could serve the shuffle outputs.
    // The reason is the next stage wouldn't be able to fetch the data from this dead executor
    // so we would need to rerun these tasks on other executors.
    if (tasks(0).isInstanceOf[ShuffleMapTask] && !env.blockManager.externalShuffleServiceEnabled
        && !isZombie) {
      for ((tid, info) <- taskInfos if info.executorId == execId) {
        val index = taskInfos(tid).index
        if (successful(index)) {
          successful(index) = false
          copiesRunning(index) -= 1
          tasksSuccessful -= 1
          addPendingTask(index)
          // Tell the DAGScheduler that this task was resubmitted so that it doesn't think our
          // stage finishes when a total of tasks.size tasks finish.
          sched.dagScheduler.taskEnded(
            tasks(index), Resubmitted, null, Seq.empty, info)
        }
      }
    }
    for ((tid, info) <- taskInfos if info.running && info.executorId == execId) {
      val exitCausedByApp: Boolean = reason match {
        case exited: ExecutorExited => exited.exitCausedByApp
        case ExecutorKilled => false
        case _ => true
      }
      handleFailedTask(tid, TaskState.FAILED, ExecutorLostFailure(info.executorId, exitCausedByApp,
        Some(reason.toString)))
    }
    // recalculate valid locality levels and waits when executor is lost
    recomputeLocality()
  }

  /**
   * Check for tasks to be speculated and return true if there are any. This is called periodically
   * by the TaskScheduler.
   *
   */
  override def checkSpeculatableTasks(minTimeToSpeculation: Int): Boolean = {
    // Can't speculate if we only have one task, and no need to speculate if the task set is a
    // zombie.
    if (isZombie || numTasks == 1) {
      return false
    }
    var foundTasks = false
    val minFinishedForSpeculation = (SPECULATION_QUANTILE * numTasks).floor.toInt
    logDebug("Checking for speculative tasks: minFinished = " + minFinishedForSpeculation)

    if (tasksSuccessful >= minFinishedForSpeculation && tasksSuccessful > 0) {
      val time = clock.getTimeMillis()
      val medianDuration = successfulTaskDurations.median
      val threshold = max(SPECULATION_MULTIPLIER * medianDuration, minTimeToSpeculation)
      // TODO: Threshold should also look at standard deviation of task durations and have a lower
      // bound based on that.
      logDebug("Task length threshold for speculation: " + threshold)
      for (tid <- runningTasksSet) {
        val info = taskInfos(tid)
        val index = info.index
        if (!successful(index) && copiesRunning(index) == 1 && info.timeRunning(time) > threshold &&
          !speculatableTasks.contains(index)) {
          logInfo(
            "Marking task %d in stage %s (on %s) as speculatable because it ran more than %.0f ms"
              .format(index, taskSet.id, info.host, threshold))
          speculatableTasks += index
          foundTasks = true
        }
      }
    }
    foundTasks
  }

  private def getLocalityWait(level: TaskLocality.TaskLocality): Long = {
    val defaultWait = conf.get("spark.locality.wait", "3s")
    val localityWaitKey = level match {
      case TaskLocality.PROCESS_LOCAL => "spark.locality.wait.process"
      case TaskLocality.NODE_LOCAL => "spark.locality.wait.node"
      case TaskLocality.RACK_LOCAL => "spark.locality.wait.rack"
      case _ => null
    }

    if (localityWaitKey != null) {
      conf.getTimeAsMs(localityWaitKey, defaultWait)
    } else {
      0L
    }
  }

  /**
   * Compute the locality levels used in this TaskSet. Assumes that all tasks have already been
   * added to queues using addPendingTask.
   *
   */
  private def computeValidLocalityLevels(): Array[TaskLocality.TaskLocality] = {
    import TaskLocality.{PROCESS_LOCAL, NODE_LOCAL, NO_PREF, RACK_LOCAL, ANY}
    val levels = new ArrayBuffer[TaskLocality.TaskLocality]
    if (!pendingTasksForExecutor.isEmpty &&
        pendingTasksForExecutor.keySet.exists(sched.isExecutorAlive(_))) {
      levels += PROCESS_LOCAL
    }
    if (!pendingTasksForHost.isEmpty &&
        pendingTasksForHost.keySet.exists(sched.hasExecutorsAliveOnHost(_))) {
      levels += NODE_LOCAL
    }
    if (!pendingTasksWithNoPrefs.isEmpty) {
      levels += NO_PREF
    }
    if (!pendingTasksForRack.isEmpty &&
        pendingTasksForRack.keySet.exists(sched.hasHostAliveOnRack(_))) {
      levels += RACK_LOCAL
    }
    levels += ANY
    logDebug("Valid locality levels for " + taskSet + ": " + levels.mkString(", "))
    levels.toArray
  }

  def recomputeLocality() {
    val previousLocalityLevel = myLocalityLevels(currentLocalityIndex)
    myLocalityLevels = computeValidLocalityLevels()
    localityWaits = myLocalityLevels.map(getLocalityWait)
    currentLocalityIndex = getLocalityIndex(previousLocalityLevel)
  }

  def executorAdded() {
    recomputeLocality()
  }
}

private[spark] object TaskSetManager {
  // The user will be warned if any stages contain a task that has a serialized size greater than
  // this.
  val TASK_SIZE_TO_WARN_KB = 100
}<|MERGE_RESOLUTION|>--- conflicted
+++ resolved
@@ -477,7 +477,6 @@
         }
       }
 
-<<<<<<< HEAD
       dequeueTask(execId, host, allowedLocality).map {
         case ((index, taskLocality, speculative)) =>
           // Found a task; do some bookkeeping and return a task description
@@ -531,68 +530,10 @@
             execId,
             taskName,
             index,
-            sched.sc.addedFiles,
-            sched.sc.addedJars,
+            addedFiles,
+            addedJars,
             task.localProperties,
             serializedTask)
-=======
-      dequeueTask(execId, host, allowedLocality).map { case ((index, taskLocality, speculative)) =>
-        // Found a task; do some bookkeeping and return a task description
-        val task = tasks(index)
-        val taskId = sched.newTaskId()
-        // Do various bookkeeping
-        copiesRunning(index) += 1
-        val attemptNum = taskAttempts(index).size
-        val info = new TaskInfo(taskId, index, attemptNum, curTime,
-          execId, host, taskLocality, speculative)
-        taskInfos(taskId) = info
-        taskAttempts(index) = info :: taskAttempts(index)
-        // Update our locality level for delay scheduling
-        // NO_PREF will not affect the variables related to delay scheduling
-        if (maxLocality != TaskLocality.NO_PREF) {
-          currentLocalityIndex = getLocalityIndex(taskLocality)
-          lastLaunchTime = curTime
-        }
-        // Serialize and return the task
-        val serializedTask: ByteBuffer = try {
-          ser.serialize(task)
-        } catch {
-          // If the task cannot be serialized, then there's no point to re-attempt the task,
-          // as it will always fail. So just abort the whole task-set.
-          case NonFatal(e) =>
-            val msg = s"Failed to serialize task $taskId, not attempting to retry it."
-            logError(msg, e)
-            abort(s"$msg Exception during serialization: $e")
-            throw new TaskNotSerializableException(e)
-        }
-        if (serializedTask.limit > TaskSetManager.TASK_SIZE_TO_WARN_KB * 1024 &&
-          !emittedTaskSizeWarning) {
-          emittedTaskSizeWarning = true
-          logWarning(s"Stage ${task.stageId} contains a task of very large size " +
-            s"(${serializedTask.limit / 1024} KB). The maximum recommended task size is " +
-            s"${TaskSetManager.TASK_SIZE_TO_WARN_KB} KB.")
-        }
-        addRunningTask(taskId)
-
-        // We used to log the time it takes to serialize the task, but task size is already
-        // a good proxy to task serialization time.
-        // val timeTaken = clock.getTime() - startTime
-        val taskName = s"task ${info.id} in stage ${taskSet.id}"
-        logInfo(s"Starting $taskName (TID $taskId, $host, executor ${info.executorId}, " +
-          s"partition ${task.partitionId}, $taskLocality, ${serializedTask.limit} bytes)")
-
-        sched.dagScheduler.taskStarted(task, info)
-        new TaskDescription(
-          taskId,
-          attemptNum,
-          execId,
-          taskName,
-          index,
-          addedFiles,
-          addedJars,
-          task.localProperties,
-          serializedTask)
->>>>>>> 12411b5e
       }
     } else {
       if (runningTasks >= maxConcurrentTasks) {
