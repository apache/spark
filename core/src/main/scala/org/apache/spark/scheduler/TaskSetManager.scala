--- conflicted
+++ resolved
@@ -459,26 +459,23 @@
           }
           // Serialize and return the task
           val startTime = clock.getTime()
-<<<<<<< HEAD
-          // We rely on the DAGScheduler to catch non-serializable closures and RDDs, so in here
-          // we assume the task can be serialized without exceptions.
-
-          // Check if serialization debugging is enabled
-          val debugSerialization: Boolean = sched.sc.getConf.
-            getBoolean("spark.serializer.debug", false)
-
-          if (debugSerialization) {
-            SerializationHelper.tryToSerialize(ser, task).fold (
-              l => logDebug("Un-serializable reference trace for " +
-                task.toString + ":\n" + l),
-              r => {}
-            )
-          }
-          
-          val serializedTask = Task.serializeWithDependencies(
-            task, sched.sc.addedFiles, sched.sc.addedJars, ser)
-=======
+
           val serializedTask: ByteBuffer = try {
+            // We rely on the DAGScheduler to catch non-serializable closures and RDDs, so in here
+            // we assume the task can be serialized without exceptions.
+
+            // Check if serialization debugging is enabled
+            val debugSerialization: Boolean = sched.sc.getConf.
+              getBoolean("spark.serializer.debug", false)
+
+            if (debugSerialization) {
+              SerializationHelper.tryToSerialize(ser, task).fold (
+                l => logDebug("Un-serializable reference trace for " +
+                  task.toString + ":\n" + l),
+                r => {}
+              )
+            }
+
             Task.serializeWithDependencies(task, sched.sc.addedFiles, sched.sc.addedJars, ser)
           } catch {
             // If the task cannot be serialized, then there's no point to re-attempt the task,
@@ -489,7 +486,7 @@
               abort(s"$msg Exception during serialization: $e")
               throw new TaskNotSerializableException(e)
           }
->>>>>>> 2130de9d
+
           if (serializedTask.limit > TaskSetManager.TASK_SIZE_TO_WARN_KB * 1024 &&
               !emittedTaskSizeWarning) {
             emittedTaskSizeWarning = true
