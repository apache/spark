/*
 * Licensed to the Apache Software Foundation (ASF) under one or more
 * contributor license agreements.  See the NOTICE file distributed with
 * this work for additional information regarding copyright ownership.
 * The ASF licenses this file to You under the Apache License, Version 2.0
 * (the "License"); you may not use this file except in compliance with
 * the License.  You may obtain a copy of the License at
 *
 *    http://www.apache.org/licenses/LICENSE-2.0
 *
 * Unless required by applicable law or agreed to in writing, software
 * distributed under the License is distributed on an "AS IS" BASIS,
 * WITHOUT WARRANTIES OR CONDITIONS OF ANY KIND, either express or implied.
 * See the License for the specific language governing permissions and
 * limitations under the License.
 */

package org.apache.spark.scheduler.cluster

import org.apache.spark.{Logging, SparkConf, SparkContext}
import org.apache.spark.deploy.{ApplicationDescription, Command}
import org.apache.spark.deploy.client.{AppClient, AppClientListener}
import org.apache.spark.scheduler.{ExecutorExited, ExecutorLossReason, SlaveLost, TaskSchedulerImpl}
import org.apache.spark.util.Utils

private[spark] class SparkDeploySchedulerBackend(
    scheduler: TaskSchedulerImpl,
    sc: SparkContext,
    masters: Array[String])
  extends CoarseGrainedSchedulerBackend(scheduler, sc.env.actorSystem)
  with AppClientListener
  with Logging {

  var client: AppClient = null
  var stopping = false
  var shutdownCallback : (SparkDeploySchedulerBackend) => Unit = _

  val maxCores = conf.getOption("spark.cores.max").map(_.toInt)

  override def start() {
    super.start()

    // The endpoint for executors to talk to us
    val driverUrl = "akka.tcp://spark@%s:%s/user/%s".format(
      conf.get("spark.driver.host"), conf.get("spark.driver.port"),
      CoarseGrainedSchedulerBackend.ACTOR_NAME)
    val args = Seq(driverUrl, "{{EXECUTOR_ID}}", "{{HOSTNAME}}", "{{CORES}}", "{{WORKER_URL}}")
    val extraJavaOpts = sc.conf.getOption("spark.executor.extraJavaOptions")
      .map(Utils.splitCommandString).getOrElse(Seq.empty)
    val classPathEntries = sc.conf.getOption("spark.executor.extraClassPath").toSeq.flatMap { cp =>
      cp.split(java.io.File.pathSeparator)
    }
    val libraryPathEntries =
      sc.conf.getOption("spark.executor.extraLibraryPath").toSeq.flatMap { cp =>
        cp.split(java.io.File.pathSeparator)
      }

<<<<<<< HEAD
    val command = Command(
      "org.apache.spark.executor.CoarseGrainedExecutorBackend", args, sc.executorEnvs,
      classPathEntries, libraryPathEntries, extraJavaOpts)
    val executorSparkHome = conf.getOption("spark.executor.home")
=======
    // Start executors with a few necessary configs for registering with the scheduler
    val sparkJavaOpts = Utils.sparkJavaOpts(conf, SparkConf.isExecutorStartupConf)
    val javaOpts = sparkJavaOpts ++ extraJavaOpts
    val command = Command("org.apache.spark.executor.CoarseGrainedExecutorBackend",
      args, sc.executorEnvs, classPathEntries, libraryPathEntries, javaOpts)
    val sparkHome = sc.getSparkHome()
>>>>>>> 0da07da5
    val appDesc = new ApplicationDescription(sc.appName, maxCores, sc.executorMemory, command,
      sc.ui.appUIAddress, executorSparkHome, sc.eventLogger.map(_.logDir))

    client = new AppClient(sc.env.actorSystem, masters, appDesc, this, conf)
    client.start()
  }

  override def stop() {
    stopping = true
    super.stop()
    client.stop()
    if (shutdownCallback != null) {
      shutdownCallback(this)
    }
  }

  override def connected(appId: String) {
    logInfo("Connected to Spark cluster with app ID " + appId)
  }

  override def disconnected() {
    if (!stopping) {
      logWarning("Disconnected from Spark cluster! Waiting for reconnection...")
    }
  }

  override def dead(reason: String) {
    if (!stopping) {
      logError("Application has been killed. Reason: " + reason)
      scheduler.error(reason)
      // Ensure the application terminates, as we can no longer run jobs.
      sc.stop()
    }
  }

  override def executorAdded(fullId: String, workerId: String, hostPort: String, cores: Int,
    memory: Int) {
    totalExpectedExecutors.addAndGet(1)
    logInfo("Granted executor ID %s on hostPort %s with %d cores, %s RAM".format(
      fullId, hostPort, cores, Utils.megabytesToString(memory)))
  }

  override def executorRemoved(fullId: String, message: String, exitStatus: Option[Int]) {
    val reason: ExecutorLossReason = exitStatus match {
      case Some(code) => ExecutorExited(code)
      case None => SlaveLost(message)
    }
    logInfo("Executor %s removed: %s".format(fullId, message))
    removeExecutor(fullId.split("/")(1), reason.toString)
  }
}<|MERGE_RESOLUTION|>--- conflicted
+++ resolved
@@ -55,19 +55,12 @@
         cp.split(java.io.File.pathSeparator)
       }
 
-<<<<<<< HEAD
-    val command = Command(
-      "org.apache.spark.executor.CoarseGrainedExecutorBackend", args, sc.executorEnvs,
-      classPathEntries, libraryPathEntries, extraJavaOpts)
-    val executorSparkHome = conf.getOption("spark.executor.home")
-=======
     // Start executors with a few necessary configs for registering with the scheduler
     val sparkJavaOpts = Utils.sparkJavaOpts(conf, SparkConf.isExecutorStartupConf)
     val javaOpts = sparkJavaOpts ++ extraJavaOpts
     val command = Command("org.apache.spark.executor.CoarseGrainedExecutorBackend",
       args, sc.executorEnvs, classPathEntries, libraryPathEntries, javaOpts)
-    val sparkHome = sc.getSparkHome()
->>>>>>> 0da07da5
+    val executorSparkHome = conf.getOption("spark.executor.home")
     val appDesc = new ApplicationDescription(sc.appName, maxCores, sc.executorMemory, command,
       sc.ui.appUIAddress, executorSparkHome, sc.eventLogger.map(_.logDir))
 
