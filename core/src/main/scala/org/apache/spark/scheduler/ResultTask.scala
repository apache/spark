--- conflicted
+++ resolved
@@ -41,12 +41,8 @@
  * @param outputId index of the task in this job (a job can launch tasks on only a subset of the
  *                 input RDD's partitions).
  * @param localProperties copy of thread-local properties set by the user on the driver side.
-<<<<<<< HEAD
- * @param metrics a `TaskMetrics` that is created at driver side and sent to executor side.
-=======
  * @param serializedTaskMetrics a `TaskMetrics` that is created and serialized on the driver side
  *                              and sent to executor side.
->>>>>>> 0ef1421a
  *
  * The parameters below are optional:
  * @param jobId id of the job this task belongs to
