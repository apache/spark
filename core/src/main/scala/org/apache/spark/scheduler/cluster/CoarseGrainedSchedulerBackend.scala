--- conflicted
+++ resolved
@@ -172,17 +172,11 @@
           executorDataMap.get(executorId) match {
             case Some(executorInfo) =>
               executorInfo.freeCores += taskCpus
-<<<<<<< HEAD
               resources.foreach { case (rName, addressAmount) =>
                 addressAmount.foreach { case (address, amount) =>
                   executorInfo.resourcesInfo.get(rName).foreach { r =>
                     r.release(Map(address -> amount))
                   }
-=======
-              resources.foreach { case (k, v) =>
-                executorInfo.resourcesInfo.get(k).foreach { r =>
-                  r.release(v.addresses.toImmutableArraySeq)
->>>>>>> 9a990b5a
                 }
               }
               makeOffers(executorId)
@@ -279,16 +273,7 @@
           totalCoreCount.addAndGet(cores)
           totalRegisteredExecutors.addAndGet(1)
           val resourcesInfo = resources.map { case (rName, info) =>
-<<<<<<< HEAD
             (info.name, new ExecutorResourceInfo(info.name, info.addresses))
-=======
-            // tell the executor it can schedule resources up to numSlotsPerAddress times,
-            // as configured by the user, or set to 1 as that is the default (1 task/resource)
-            val numParts = scheduler.sc.resourceProfileManager
-              .resourceProfileFromId(resourceProfileId).getNumSlotsPerAddress(rName, conf)
-            (info.name,
-              new ExecutorResourceInfo(info.name, info.addresses.toImmutableArraySeq, numParts))
->>>>>>> 9a990b5a
           }
           // If we've requested the executor figure out when we did.
           val reqTs: Option[Long] = CoarseGrainedSchedulerBackend.this.synchronized {
@@ -456,18 +441,11 @@
           // Do resources allocation here. The allocated resources will get released after the task
           // finishes.
           executorData.freeCores -= task.cpus
-<<<<<<< HEAD
           task.resources.foreach { case (rName, addressAmounts) =>
             addressAmounts.foreach { case (address, amount) =>
               executorData.resourcesInfo(rName).acquire(Map(address -> amount))
             }
-=======
-          task.resources.foreach { case (rName, rInfo) =>
-            assert(executorData.resourcesInfo.contains(rName))
-            executorData.resourcesInfo(rName).acquire(rInfo.addresses.toImmutableArraySeq)
->>>>>>> 9a990b5a
           }
-
           logDebug(s"Launching task ${task.taskId} on executor id: ${task.executorId} hostname: " +
             s"${executorData.executorHost}.")
 
