--- conflicted
+++ resolved
@@ -240,15 +240,10 @@
         // 2. The task set manager has been created but no tasks has been scheduled. In this case,
         //    simply abort the stage.
         tsm.runningTasksSet.foreach { tid =>
-<<<<<<< HEAD
           if (taskIdToExecutorId.contains(tid)) {
             val execId = taskIdToExecutorId(tid)
             backend.killTask(tid, execId, interruptThread)
           }
-=======
-          val execId = taskIdToExecutorId(tid)
-          backend.killTask(tid, execId, interruptThread, reason = "stage cancelled")
->>>>>>> 24db3582
         }
         tsm.abort("Stage %s cancelled".format(stageId))
         logInfo("Stage %d was cancelled".format(stageId))
