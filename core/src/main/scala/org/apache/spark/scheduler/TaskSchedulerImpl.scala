--- conflicted
+++ resolved
@@ -301,52 +301,6 @@
     return launchedTask
   }
 
-<<<<<<< HEAD
-  /**
-   * Check whether the given task set has been blacklisted to the point that it can't run anywhere.
-   *
-   * It is possible that this taskset has become impossible to schedule *anywhere* due to the
-   * blacklist.  The most scenario would be if there are fewer executors than the
-   * spark.task.maxFailures.  In that case, we just fail the task set, otherwise the job
-   * will just hang.
-   *
-   * The check here is a balance between always catching this eventually, but not wasting
-   * too much time inside the scheduling loop.  Just check if the last task is schedulable
-   * on any of the available executors.  So this is O(numExecutors) worst-case, but it'll
-   * really be fast unless you've got a bunch of things blacklisted.
-   */
-  private[scheduler] def isTaskSetCompletelyBlacklisted(taskSet: TaskSetManager): Option[Int] = {
-    if (executorsByHost.nonEmpty) {
-      taskSet.pollPendingTask.flatMap { task =>
-        val stage = taskSet.stageId
-        val nodeBlacklist = blacklistTracker.nodeBlacklist()
-        executorsByHost.foreach { case (host, execs) =>
-          if (!nodeBlacklist.contains(host) &&
-            !blacklistTracker.nodeBlacklistForStage(stage).contains(host)) {
-            execs.foreach { exec =>
-              if (
-                !blacklistTracker.isExecutorBlacklistedForStage(stage, exec) &&
-                  !blacklistTracker.isExecutorBlacklisted(exec, stageId = stage, partition = task)
-              ) {
-                // we've found some executor this task can run on.  Its possible that some *other*
-                // task isn't schedulable anywhere, but we will discover that in some later call,
-                // when that unschedulable task is the last task remaining.
-                return None
-              }
-            }
-          }
-        }
-        Some(task)
-      }
-    } else {
-      // If no executors have registered yet, don't abort the stage, just wait.  We probably
-      // got here because a task set was added before the executors registered.
-      None
-    }
-  }
-
-=======
->>>>>>> 2a6eea7d
   private[scheduler] def areAllExecutorsBlacklisted(): Boolean = {
     val nodeBlacklist = blacklistTracker.nodeBlacklist()
     val execBlacklist = blacklistTracker.executorBlacklist()
