/*
 * Licensed to the Apache Software Foundation (ASF) under one or more
 * contributor license agreements.  See the NOTICE file distributed with
 * this work for additional information regarding copyright ownership.
 * The ASF licenses this file to You under the Apache License, Version 2.0
 * (the "License"); you may not use this file except in compliance with
 * the License.  You may obtain a copy of the License at
 *
 *    http://www.apache.org/licenses/LICENSE-2.0
 *
 * Unless required by applicable law or agreed to in writing, software
 * distributed under the License is distributed on an "AS IS" BASIS,
 * WITHOUT WARRANTIES OR CONDITIONS OF ANY KIND, either express or implied.
 * See the License for the specific language governing permissions and
 * limitations under the License.
 */

package org.apache.spark.deploy.master

import scala.collection.mutable

import org.apache.spark.rpc.RpcEndpointRef
import org.apache.spark.util.Utils

private[spark] class WorkerInfo(
    val id: String,
    val host: String,
    val port: Int,
    val cores: Int,
    val memory: Int,
<<<<<<< HEAD
    val actor: ActorRef,
    val webUiAddress: String)
=======
    val endpoint: RpcEndpointRef,
    val webUiPort: Int,
    val publicAddress: String)
>>>>>>> 051c6a06
  extends Serializable {

  Utils.checkHost(host, "Expected hostname")
  assert (port > 0)

  @transient var executors: mutable.HashMap[String, ExecutorDesc] = _ // executorId => info
  @transient var drivers: mutable.HashMap[String, DriverInfo] = _ // driverId => info
  @transient var state: WorkerState.Value = _
  @transient var coresUsed: Int = _
  @transient var memoryUsed: Int = _

  @transient var lastHeartbeat: Long = _

  init()

  def coresFree: Int = cores - coresUsed
  def memoryFree: Int = memory - memoryUsed

  private def readObject(in: java.io.ObjectInputStream): Unit = Utils.tryOrIOException {
    in.defaultReadObject()
    init()
  }

  private def init() {
    executors = new mutable.HashMap
    drivers = new mutable.HashMap
    state = WorkerState.ALIVE
    coresUsed = 0
    memoryUsed = 0
    lastHeartbeat = System.currentTimeMillis()
  }

  def hostPort: String = {
    assert (port > 0)
    host + ":" + port
  }

  def addExecutor(exec: ExecutorDesc) {
    executors(exec.fullId) = exec
    coresUsed += exec.cores
    memoryUsed += exec.memory
  }

  def removeExecutor(exec: ExecutorDesc) {
    if (executors.contains(exec.fullId)) {
      executors -= exec.fullId
      coresUsed -= exec.cores
      memoryUsed -= exec.memory
    }
  }

  def hasExecutor(app: ApplicationInfo): Boolean = {
    executors.values.exists(_.application == app)
  }

  def addDriver(driver: DriverInfo) {
    drivers(driver.id) = driver
    memoryUsed += driver.desc.mem
    coresUsed += driver.desc.cores
  }

  def removeDriver(driver: DriverInfo) {
    drivers -= driver.id
    memoryUsed -= driver.desc.mem
    coresUsed -= driver.desc.cores
  }

  def setState(state: WorkerState.Value): Unit = {
    this.state = state
  }

  def isAlive(): Boolean = this.state == WorkerState.ALIVE
}<|MERGE_RESOLUTION|>--- conflicted
+++ resolved
@@ -28,14 +28,8 @@
     val port: Int,
     val cores: Int,
     val memory: Int,
-<<<<<<< HEAD
-    val actor: ActorRef,
+    val endpoint: RpcEndpointRef,
     val webUiAddress: String)
-=======
-    val endpoint: RpcEndpointRef,
-    val webUiPort: Int,
-    val publicAddress: String)
->>>>>>> 051c6a06
   extends Serializable {
 
   Utils.checkHost(host, "Expected hostname")
