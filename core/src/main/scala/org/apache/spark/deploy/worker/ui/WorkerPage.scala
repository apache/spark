/*
 * Licensed to the Apache Software Foundation (ASF) under one or more
 * contributor license agreements.  See the NOTICE file distributed with
 * this work for additional information regarding copyright ownership.
 * The ASF licenses this file to You under the Apache License, Version 2.0
 * (the "License"); you may not use this file except in compliance with
 * the License.  You may obtain a copy of the License at
 *
 *    http://www.apache.org/licenses/LICENSE-2.0
 *
 * Unless required by applicable law or agreed to in writing, software
 * distributed under the License is distributed on an "AS IS" BASIS,
 * WITHOUT WARRANTIES OR CONDITIONS OF ANY KIND, either express or implied.
 * See the License for the specific language governing permissions and
 * limitations under the License.
 */

package org.apache.spark.deploy.worker.ui

import scala.xml.Node

import javax.servlet.http.HttpServletRequest
import org.json4s.JValue

import org.apache.spark.deploy.JsonProtocol
import org.apache.spark.deploy.DeployMessages.{RequestWorkerState, WorkerStateResponse}
import org.apache.spark.deploy.master.DriverState
import org.apache.spark.deploy.worker.{DriverRunner, ExecutorRunner}
import org.apache.spark.ui.{WebUIPage, UIUtils}
import org.apache.spark.util.Utils

private[ui] class WorkerPage(parent: WorkerWebUI) extends WebUIPage("") {
  private val workerEndpoint = parent.worker.self

  override def renderJson(request: HttpServletRequest): JValue = {
<<<<<<< HEAD
    val stateFuture = (workerActor ? RequestWorkerState)(timeout.duration).
      mapTo[WorkerStateResponse]
    val workerState = timeout.awaitResult(stateFuture)
=======
    val workerState = workerEndpoint.askWithRetry[WorkerStateResponse](RequestWorkerState)
>>>>>>> 184de91d
    JsonProtocol.writeWorkerState(workerState)
  }

  def render(request: HttpServletRequest): Seq[Node] = {
<<<<<<< HEAD
    val stateFuture = (workerActor ? RequestWorkerState)(timeout.duration).
      mapTo[WorkerStateResponse]
    val workerState = timeout.awaitResult(stateFuture)
=======
    val workerState = workerEndpoint.askWithRetry[WorkerStateResponse](RequestWorkerState)
>>>>>>> 184de91d

    val executorHeaders = Seq("ExecutorID", "Cores", "State", "Memory", "Job Details", "Logs")
    val runningExecutors = workerState.executors
    val runningExecutorTable =
      UIUtils.listingTable(executorHeaders, executorRow, runningExecutors)
    val finishedExecutors = workerState.finishedExecutors
    val finishedExecutorTable =
      UIUtils.listingTable(executorHeaders, executorRow, finishedExecutors)

    val driverHeaders = Seq("DriverID", "Main Class", "State", "Cores", "Memory", "Logs", "Notes")
    val runningDrivers = workerState.drivers.sortBy(_.driverId).reverse
    val runningDriverTable = UIUtils.listingTable(driverHeaders, driverRow, runningDrivers)
    val finishedDrivers = workerState.finishedDrivers.sortBy(_.driverId).reverse
    val finishedDriverTable = UIUtils.listingTable(driverHeaders, driverRow, finishedDrivers)

    // For now we only show driver information if the user has submitted drivers to the cluster.
    // This is until we integrate the notion of drivers and applications in the UI.

    val content =
      <div class="row-fluid"> <!-- Worker Details -->
        <div class="span12">
          <ul class="unstyled">
            <li><strong>ID:</strong> {workerState.workerId}</li>
            <li><strong>
              Master URL:</strong> {workerState.masterUrl}
            </li>
            <li><strong>Cores:</strong> {workerState.cores} ({workerState.coresUsed} Used)</li>
            <li><strong>Memory:</strong> {Utils.megabytesToString(workerState.memory)}
              ({Utils.megabytesToString(workerState.memoryUsed)} Used)</li>
          </ul>
          <p><a href={workerState.masterWebUiUrl}>Back to Master</a></p>
        </div>
      </div>
      <div class="row-fluid"> <!-- Executors and Drivers -->
        <div class="span12">
          <h4> Running Executors ({runningExecutors.size}) </h4>
          {runningExecutorTable}
          {
            if (runningDrivers.nonEmpty) {
              <h4> Running Drivers ({runningDrivers.size}) </h4> ++
              runningDriverTable
            }
          }
          {
            if (finishedExecutors.nonEmpty) {
              <h4>Finished Executors ({finishedExecutors.size}) </h4> ++
              finishedExecutorTable
            }
          }
          {
            if (finishedDrivers.nonEmpty) {
              <h4> Finished Drivers ({finishedDrivers.size}) </h4> ++
              finishedDriverTable
            }
          }
        </div>
      </div>;
    UIUtils.basicSparkPage(content, "Spark Worker at %s:%s".format(
      workerState.host, workerState.port))
  }

  def executorRow(executor: ExecutorRunner): Seq[Node] = {
    <tr>
      <td>{executor.execId}</td>
      <td>{executor.cores}</td>
      <td>{executor.state}</td>
      <td sorttable_customkey={executor.memory.toString}>
        {Utils.megabytesToString(executor.memory)}
      </td>
      <td>
        <ul class="unstyled">
          <li><strong>ID:</strong> {executor.appId}</li>
          <li><strong>Name:</strong> {executor.appDesc.name}</li>
          <li><strong>User:</strong> {executor.appDesc.user}</li>
        </ul>
      </td>
      <td>
     <a href={"logPage?appId=%s&executorId=%s&logType=stdout"
        .format(executor.appId, executor.execId)}>stdout</a>
     <a href={"logPage?appId=%s&executorId=%s&logType=stderr"
        .format(executor.appId, executor.execId)}>stderr</a>
      </td>
    </tr>

  }

  def driverRow(driver: DriverRunner): Seq[Node] = {
    <tr>
      <td>{driver.driverId}</td>
      <td>{driver.driverDesc.command.arguments(2)}</td>
      <td>{driver.finalState.getOrElse(DriverState.RUNNING)}</td>
      <td sorttable_customkey={driver.driverDesc.cores.toString}>
        {driver.driverDesc.cores.toString}
      </td>
      <td sorttable_customkey={driver.driverDesc.mem.toString}>
        {Utils.megabytesToString(driver.driverDesc.mem)}
      </td>
      <td>
        <a href={s"logPage?driverId=${driver.driverId}&logType=stdout"}>stdout</a>
        <a href={s"logPage?driverId=${driver.driverId}&logType=stderr"}>stderr</a>
      </td>
      <td>
        {driver.finalException.getOrElse("")}
      </td>
    </tr>
  }
}<|MERGE_RESOLUTION|>--- conflicted
+++ resolved
@@ -33,24 +33,12 @@
   private val workerEndpoint = parent.worker.self
 
   override def renderJson(request: HttpServletRequest): JValue = {
-<<<<<<< HEAD
-    val stateFuture = (workerActor ? RequestWorkerState)(timeout.duration).
-      mapTo[WorkerStateResponse]
-    val workerState = timeout.awaitResult(stateFuture)
-=======
     val workerState = workerEndpoint.askWithRetry[WorkerStateResponse](RequestWorkerState)
->>>>>>> 184de91d
     JsonProtocol.writeWorkerState(workerState)
   }
 
   def render(request: HttpServletRequest): Seq[Node] = {
-<<<<<<< HEAD
-    val stateFuture = (workerActor ? RequestWorkerState)(timeout.duration).
-      mapTo[WorkerStateResponse]
-    val workerState = timeout.awaitResult(stateFuture)
-=======
     val workerState = workerEndpoint.askWithRetry[WorkerStateResponse](RequestWorkerState)
->>>>>>> 184de91d
 
     val executorHeaders = Seq("ExecutorID", "Cores", "State", "Memory", "Job Details", "Logs")
     val runningExecutors = workerState.executors
