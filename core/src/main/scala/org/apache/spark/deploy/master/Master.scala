--- conflicted
+++ resolved
@@ -665,11 +665,7 @@
 
     // Do not call ui.bind() to avoid creating a new server for each application
     ui.start()
-<<<<<<< HEAD
     val success = replayBus.replay()
-=======
-    val success = replayerBus.replay(eventLogDir)
->>>>>>> d7809836
     if (success) Some(ui) else None
   }
 
