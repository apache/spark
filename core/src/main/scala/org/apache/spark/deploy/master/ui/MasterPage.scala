--- conflicted
+++ resolved
@@ -33,12 +33,7 @@
   private val master = parent.masterEndpointRef
 
   def getMasterState: MasterStateResponse = {
-<<<<<<< HEAD
-    val stateFuture = (master ? RequestMasterState)(timeout.duration).mapTo[MasterStateResponse]
-    timeout.awaitResult(stateFuture)
-=======
     master.askWithRetry[MasterStateResponse](RequestMasterState)
->>>>>>> 184de91d
   }
 
   override def renderJson(request: HttpServletRequest): JValue = {
