--- conflicted
+++ resolved
@@ -579,30 +579,16 @@
     if (shouldCleanup) {
       finishedApps -= id
       appDirectories.remove(id).foreach { dirList =>
-<<<<<<< HEAD
+      concurrent.Future {
         logInfo(s"Cleaning up local directories for application $id")
         dirList.foreach { dir =>
-          concurrent.Future {
-            dirList.foreach { dir =>
-              Utils.deleteRecursively(new File(dir))
-            }
-          }(cleanupThreadExecutor).onFailure {
-            case e: Throwable =>
-              logError("App dir cleanup failed: " + e.getMessage, e)
-          }(cleanupThreadExecutor)
-        }
-=======
-        concurrent.Future {
-          logInfo(s"Cleaning up local directories for application $id")
-          dirList.foreach { dir =>
-            Utils.deleteRecursively(new File(dir))
-          }
-        }(cleanupThreadExecutor).onFailure {
-          case e: Throwable =>
-            logError(s"Clean up app dir $dirList failed: ${e.getMessage}", e)
-        }(cleanupThreadExecutor)
->>>>>>> 7d432af8
-      }
+          Utils.deleteRecursively(new File(dir))
+        }
+      }(cleanupThreadExecutor).onFailure {
+        case e: Throwable =>
+          logError(s"Clean up app dir $dirList failed: ${e.getMessage}", e)
+      }(cleanupThreadExecutor)
+    }
       shuffleService.applicationRemoved(id)
     }
   }
