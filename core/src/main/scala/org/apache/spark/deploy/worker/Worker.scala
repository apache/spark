/*
 * Licensed to the Apache Software Foundation (ASF) under one or more
 * contributor license agreements.  See the NOTICE file distributed with
 * this work for additional information regarding copyright ownership.
 * The ASF licenses this file to You under the Apache License, Version 2.0
 * (the "License"); you may not use this file except in compliance with
 * the License.  You may obtain a copy of the License at
 *
 *    http://www.apache.org/licenses/LICENSE-2.0
 *
 * Unless required by applicable law or agreed to in writing, software
 * distributed under the License is distributed on an "AS IS" BASIS,
 * WITHOUT WARRANTIES OR CONDITIONS OF ANY KIND, either express or implied.
 * See the License for the specific language governing permissions and
 * limitations under the License.
 */

package org.apache.spark.deploy.worker

import java.io.File
import java.text.SimpleDateFormat
import java.util.Date

import scala.collection.mutable.HashMap
import scala.concurrent.duration._

import akka.actor._
import akka.remote.{DisassociatedEvent, RemotingLifecycleEvent}

import org.apache.spark.{Logging, SecurityManager, SparkConf, SparkException}
import org.apache.spark.deploy.{ExecutorDescription, ExecutorState}
import org.apache.spark.deploy.DeployMessages._
import org.apache.spark.deploy.master.{DriverState, Master}
import org.apache.spark.deploy.worker.ui.WorkerWebUI
import org.apache.spark.metrics.MetricsSystem
import org.apache.spark.util.{AkkaUtils, Utils}

/**
  * @param masterUrls Each url should look like spark://host:port.
  */
private[spark] class Worker(
    host: String,
    port: Int,
    webUiPort: Int,
    cores: Int,
    memory: Int,
    masterUrls: Array[String],
    actorSystemName: String,
    actorName: String,
    workDirPath: String = null,
    val conf: SparkConf,
    val securityMgr: SecurityManager)
  extends Actor with Logging {
  import context.dispatcher

  Utils.checkHost(host, "Expected hostname")
  assert (port > 0)

  val DATE_FORMAT = new SimpleDateFormat("yyyyMMddHHmmss")  // For worker and executor IDs

  // Send a heartbeat every (heartbeat timeout) / 4 milliseconds
  val HEARTBEAT_MILLIS = conf.getLong("spark.worker.timeout", 60) * 1000 / 4

  val REGISTRATION_TIMEOUT = 20.seconds
  val REGISTRATION_RETRIES = 3

  // Index into masterUrls that we're currently trying to register with.
  var masterIndex = 0

  val masterLock: Object = new Object()
  var master: ActorSelection = null
  var masterAddress: Address = null
  var activeMasterUrl: String = ""
  var activeMasterWebUiUrl : String = ""
  val akkaUrl = "akka.tcp://%s@%s:%s/user/%s".format(actorSystemName, host, port, actorName)
  @volatile var registered = false
  @volatile var connected = false
  val workerId = generateWorkerId()
  val sparkHome = new File(Option(System.getenv("SPARK_HOME")).getOrElse("."))
  var workDir: File = null
  val executors = new HashMap[String, ExecutorRunner]
  val finishedExecutors = new HashMap[String, ExecutorRunner]
  val drivers = new HashMap[String, DriverRunner]
  val finishedDrivers = new HashMap[String, DriverRunner]

  val publicAddress = {
    val envVar = System.getenv("SPARK_PUBLIC_DNS")
    if (envVar != null) envVar else host
  }
  var webUi: WorkerWebUI = null

  var coresUsed = 0
  var memoryUsed = 0

  val metricsSystem = MetricsSystem.createMetricsSystem("worker", conf, securityMgr)
  val workerSource = new WorkerSource(this)

  def coresFree: Int = cores - coresUsed
  def memoryFree: Int = memory - memoryUsed

  def createWorkDir() {
    workDir = Option(workDirPath).map(new File(_)).getOrElse(new File(sparkHome, "work"))
    try {
      // This sporadically fails - not sure why ... !workDir.exists() && !workDir.mkdirs()
      // So attempting to create and then check if directory was created or not.
      workDir.mkdirs()
      if ( !workDir.exists() || !workDir.isDirectory) {
        logError("Failed to create work directory " + workDir)
        System.exit(1)
      }
      assert (workDir.isDirectory)
    } catch {
      case e: Exception =>
        logError("Failed to create work directory " + workDir, e)
        System.exit(1)
    }
  }

  override def preStart() {
    assert(!registered)
    logInfo("Starting Spark worker %s:%d with %d cores, %s RAM".format(
      host, port, cores, Utils.megabytesToString(memory)))
    logInfo("Spark home: " + sparkHome)
    createWorkDir()
    webUi = new WorkerWebUI(this, workDir, Some(webUiPort))
    context.system.eventStream.subscribe(self, classOf[RemotingLifecycleEvent])
    webUi.start()
    registerWithMaster()

    metricsSystem.registerSource(workerSource)
    metricsSystem.start()
  }

  def changeMaster(url: String, uiUrl: String) {
    masterLock.synchronized {
      activeMasterUrl = url
      activeMasterWebUiUrl = uiUrl
      master = context.actorSelection(Master.toAkkaUrl(activeMasterUrl))
      masterAddress = activeMasterUrl match {
        case Master.sparkUrlRegex(_host, _port) =>
          Address("akka.tcp", Master.systemName, _host, _port.toInt)
        case x =>
          throw new SparkException("Invalid spark URL: " + x)
      }
      connected = true
    }
  }

  def tryRegisterAllMasters() {
    for (masterUrl <- masterUrls) {
      logInfo("Connecting to master " + masterUrl + "...")
      val actor = context.actorSelection(Master.toAkkaUrl(masterUrl))
      actor ! RegisterWorker(workerId, host, port, cores, memory, webUi.boundPort.get,
        publicAddress)
    }
  }

  def registerWithMaster() {
    tryRegisterAllMasters()

    var retries = 0
    lazy val retryTimer: Cancellable =
      context.system.scheduler.schedule(REGISTRATION_TIMEOUT, REGISTRATION_TIMEOUT) {
        retries += 1
        if (registered) {
          retryTimer.cancel()
        } else if (retries >= REGISTRATION_RETRIES) {
          logError("All masters are unresponsive! Giving up.")
          System.exit(1)
        } else {
          tryRegisterAllMasters()
        }
      }
    retryTimer // start timer
  }

  override def receive = {
    case RegisteredWorker(masterUrl, masterWebUiUrl) =>
      logInfo("Successfully registered with master " + masterUrl)
      registered = true
      changeMaster(masterUrl, masterWebUiUrl)
      context.system.scheduler.schedule(0 millis, HEARTBEAT_MILLIS millis, self, SendHeartbeat)

    case SendHeartbeat =>
      masterLock.synchronized {
        if (connected) { master ! Heartbeat(workerId) }
      }

    case MasterChanged(masterUrl, masterWebUiUrl) =>
      logInfo("Master has changed, new master is at " + masterUrl)
      changeMaster(masterUrl, masterWebUiUrl)

      val execs = executors.values.
        map(e => new ExecutorDescription(e.appId, e.execId, e.cores, e.state))
      sender ! WorkerSchedulerStateResponse(workerId, execs.toList, drivers.keys.toSeq)

    case Heartbeat =>
      logInfo(s"Received heartbeat from driver ${sender.path}")

    case UnregisteredWorker =>
      logError("Worker is not registered with master. Terminating.")
      System.exit(1)

    case RegisterWorkerFailed(message) =>
      if (!registered) {
        logError("Worker registration failed: " + message)
        System.exit(1)
      }

    case LaunchExecutor(masterUrl, appId, execId, appDesc, cores_, memory_) =>
      if (masterUrl != activeMasterUrl) {
        logWarning("Invalid Master (" + masterUrl + ") attempted to launch executor.")
      } else {
<<<<<<< HEAD
        logInfo("Asked to launch executor %s/%d for %s".format(appId, execId, appDesc.name))
        // TODO (pwendell): We shuld make sparkHome an Option[String] in
        // ApplicationDescription to be more explicit about this.
        val effectiveSparkHome = sparkHome.getAbsolutePath
        val manager = new ExecutorRunner(appId, execId, appDesc, cores_, memory_,
          self, workerId, host, new File(effectiveSparkHome), workDir, akkaUrl, ExecutorState.RUNNING)
        executors(appId + "/" + execId) = manager
        manager.start()
        coresUsed += cores_
        memoryUsed += memory_
        masterLock.synchronized {
          master ! ExecutorStateChanged(appId, execId, manager.state, None, None)
=======
        try {
          logInfo("Asked to launch executor %s/%d for %s".format(appId, execId, appDesc.name))
          val manager = new ExecutorRunner(appId, execId, appDesc, cores_, memory_,
            self, workerId, host,
            appDesc.sparkHome.map(userSparkHome => new File(userSparkHome)).getOrElse(sparkHome),
            workDir, akkaUrl, ExecutorState.RUNNING)
          executors(appId + "/" + execId) = manager
          manager.start()
          coresUsed += cores_
          memoryUsed += memory_
          masterLock.synchronized {
            master ! ExecutorStateChanged(appId, execId, manager.state, None, None)
          }
        } catch {
          case e: Exception => {
            logError("Failed to launch exector %s/%d for %s".format(appId, execId, appDesc.name))
            if (executors.contains(appId + "/" + execId)) {
              executors(appId + "/" + execId).kill()
              executors -= appId + "/" + execId
            }
            masterLock.synchronized {
              master ! ExecutorStateChanged(appId, execId, ExecutorState.FAILED, None, None)
            }
          }
>>>>>>> 33baf14b
        }
      }

    case ExecutorStateChanged(appId, execId, state, message, exitStatus) =>
      masterLock.synchronized {
        master ! ExecutorStateChanged(appId, execId, state, message, exitStatus)
      }
      val fullId = appId + "/" + execId
      if (ExecutorState.isFinished(state)) {
        val executor = executors(fullId)
        logInfo("Executor " + fullId + " finished with state " + state +
          message.map(" message " + _).getOrElse("") +
          exitStatus.map(" exitStatus " + _).getOrElse(""))
        executors -= fullId
        finishedExecutors(fullId) = executor
        coresUsed -= executor.cores
        memoryUsed -= executor.memory
      }

    case KillExecutor(masterUrl, appId, execId) =>
      if (masterUrl != activeMasterUrl) {
        logWarning("Invalid Master (" + masterUrl + ") attempted to launch executor " + execId)
      } else {
        val fullId = appId + "/" + execId
        executors.get(fullId) match {
          case Some(executor) =>
            logInfo("Asked to kill executor " + fullId)
            executor.kill()
          case None =>
            logInfo("Asked to kill unknown executor " + fullId)
        }
      }

    case LaunchDriver(driverId, driverDesc) => {
      logInfo(s"Asked to launch driver $driverId")
      val driver = new DriverRunner(driverId, workDir, sparkHome, driverDesc, self, akkaUrl)
      drivers(driverId) = driver
      driver.start()

      coresUsed += driverDesc.cores
      memoryUsed += driverDesc.mem
    }

    case KillDriver(driverId) => {
      logInfo(s"Asked to kill driver $driverId")
      drivers.get(driverId) match {
        case Some(runner) =>
          runner.kill()
        case None =>
          logError(s"Asked to kill unknown driver $driverId")
      }
    }

    case DriverStateChanged(driverId, state, exception) => {
      state match {
        case DriverState.ERROR =>
          logWarning(s"Driver $driverId failed with unrecoverable exception: ${exception.get}")
        case DriverState.FINISHED =>
          logInfo(s"Driver $driverId exited successfully")
        case DriverState.KILLED =>
          logInfo(s"Driver $driverId was killed by user")
      }
      masterLock.synchronized {
        master ! DriverStateChanged(driverId, state, exception)
      }
      val driver = drivers.remove(driverId).get
      finishedDrivers(driverId) = driver
      memoryUsed -= driver.driverDesc.mem
      coresUsed -= driver.driverDesc.cores
    }

    case x: DisassociatedEvent if x.remoteAddress == masterAddress =>
      logInfo(s"$x Disassociated !")
      masterDisconnected()

    case RequestWorkerState => {
      sender ! WorkerStateResponse(host, port, workerId, executors.values.toList,
        finishedExecutors.values.toList, drivers.values.toList,
        finishedDrivers.values.toList, activeMasterUrl, cores, memory,
        coresUsed, memoryUsed, activeMasterWebUiUrl)
    }
  }

  def masterDisconnected() {
    logError("Connection to master failed! Waiting for master to reconnect...")
    connected = false
  }

  def generateWorkerId(): String = {
    "worker-%s-%s-%d".format(DATE_FORMAT.format(new Date), host, port)
  }

  override def postStop() {
    executors.values.foreach(_.kill())
    drivers.values.foreach(_.kill())
    webUi.stop()
    metricsSystem.stop()
  }
}

private[spark] object Worker {

  def main(argStrings: Array[String]) {
    val args = new WorkerArguments(argStrings)
    val (actorSystem, _) = startSystemAndActor(args.host, args.port, args.webUiPort, args.cores,
      args.memory, args.masters, args.workDir)
    actorSystem.awaitTermination()
  }

  def startSystemAndActor(host: String, port: Int, webUiPort: Int, cores: Int, memory: Int,
      masterUrls: Array[String], workDir: String, workerNumber: Option[Int] = None)
      : (ActorSystem, Int) =
  {
    // The LocalSparkCluster runs multiple local sparkWorkerX actor systems
    val conf = new SparkConf
    val systemName = "sparkWorker" + workerNumber.map(_.toString).getOrElse("")
    val actorName = "Worker"
    val securityMgr = new SecurityManager(conf)
    val (actorSystem, boundPort) = AkkaUtils.createActorSystem(systemName, host, port,
      conf = conf, securityManager = securityMgr)
    actorSystem.actorOf(Props(classOf[Worker], host, boundPort, webUiPort, cores, memory,
      masterUrls, systemName, actorName,  workDir, conf, securityMgr), name = actorName)
    (actorSystem, boundPort)
  }

}<|MERGE_RESOLUTION|>--- conflicted
+++ resolved
@@ -211,20 +211,6 @@
       if (masterUrl != activeMasterUrl) {
         logWarning("Invalid Master (" + masterUrl + ") attempted to launch executor.")
       } else {
-<<<<<<< HEAD
-        logInfo("Asked to launch executor %s/%d for %s".format(appId, execId, appDesc.name))
-        // TODO (pwendell): We shuld make sparkHome an Option[String] in
-        // ApplicationDescription to be more explicit about this.
-        val effectiveSparkHome = sparkHome.getAbsolutePath
-        val manager = new ExecutorRunner(appId, execId, appDesc, cores_, memory_,
-          self, workerId, host, new File(effectiveSparkHome), workDir, akkaUrl, ExecutorState.RUNNING)
-        executors(appId + "/" + execId) = manager
-        manager.start()
-        coresUsed += cores_
-        memoryUsed += memory_
-        masterLock.synchronized {
-          master ! ExecutorStateChanged(appId, execId, manager.state, None, None)
-=======
         try {
           logInfo("Asked to launch executor %s/%d for %s".format(appId, execId, appDesc.name))
           val manager = new ExecutorRunner(appId, execId, appDesc, cores_, memory_,
@@ -249,7 +235,6 @@
               master ! ExecutorStateChanged(appId, execId, ExecutorState.FAILED, None, None)
             }
           }
->>>>>>> 33baf14b
         }
       }
 
