--- conflicted
+++ resolved
@@ -279,13 +279,6 @@
       sysProps.getOrElseUpdate(k, v)
     }
 
-<<<<<<< HEAD
-=======
-    // Read from default spark properties, if any
-    for ((k, v) <- args.defaultSparkProperties) {
-      sysProps.getOrElseUpdate(k, v)
-    }
-
     // Resolve paths in certain spark properties
     val pathConfigs = Seq(
       "spark.jars",
@@ -309,7 +302,6 @@
       sysProps("spark.submit.pyFiles") = formattedPyFiles
     }
 
->>>>>>> d3450578
     (childArgs, childClasspath, sysProps, childMainClass)
   }
 
