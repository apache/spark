/*
 * Licensed to the Apache Software Foundation (ASF) under one or more
 * contributor license agreements.  See the NOTICE file distributed with
 * this work for additional information regarding copyright ownership.
 * The ASF licenses this file to You under the Apache License, Version 2.0
 * (the "License"); you may not use this file except in compliance with
 * the License.  You may obtain a copy of the License at
 *
 *    http://www.apache.org/licenses/LICENSE-2.0
 *
 * Unless required by applicable law or agreed to in writing, software
 * distributed under the License is distributed on an "AS IS" BASIS,
 * WITHOUT WARRANTIES OR CONDITIONS OF ANY KIND, either express or implied.
 * See the License for the specific language governing permissions and
 * limitations under the License.
 */

package org.apache.spark.deploy.history

import java.io.{File, FileNotFoundException, IOException}
import java.lang.{Long => JLong}
import java.nio.file.Files
import java.util.{Date, NoSuchElementException, ServiceLoader}
import java.util.concurrent.{ConcurrentHashMap, ExecutorService, TimeUnit}
import java.util.zip.ZipOutputStream

import scala.collection.JavaConverters._
import scala.collection.mutable
import scala.io.{Codec, Source}
import scala.util.control.NonFatal
import scala.xml.Node

import com.fasterxml.jackson.annotation.JsonIgnore
import com.fasterxml.jackson.databind.annotation.JsonDeserialize
import org.apache.hadoop.fs.{FileStatus, FileSystem, Path}
import org.apache.hadoop.hdfs.DistributedFileSystem
import org.apache.hadoop.hdfs.protocol.HdfsConstants
import org.apache.hadoop.security.AccessControlException
import org.fusesource.leveldbjni.internal.NativeDB
import org.rocksdb.RocksDBException

import org.apache.spark.{SecurityManager, SparkConf, SparkException}
import org.apache.spark.deploy.SparkHadoopUtil
import org.apache.spark.internal.Logging
import org.apache.spark.internal.config._
import org.apache.spark.internal.config.History._
import org.apache.spark.internal.config.History.HybridStoreDiskBackend._
import org.apache.spark.internal.config.Status._
import org.apache.spark.internal.config.Tests.IS_TESTING
import org.apache.spark.internal.config.UI._
import org.apache.spark.scheduler._
import org.apache.spark.scheduler.ReplayListenerBus._
import org.apache.spark.status._
import org.apache.spark.status.KVUtils._
import org.apache.spark.status.api.v1.{ApplicationAttemptInfo, ApplicationInfo}
import org.apache.spark.ui.SparkUI
import org.apache.spark.util.{Clock, SystemClock, ThreadUtils, Utils}
import org.apache.spark.util.kvstore._

/**
 * A class that provides application history from event logs stored in the file system.
 * This provider checks for new finished applications in the background periodically and
 * renders the history application UI by parsing the associated event logs.
 *
 * == How new and updated attempts are detected ==
 *
 * - New attempts are detected in [[checkForLogs]]: the log dir is scanned, and any entries in the
 * log dir whose size changed since the last scan time are considered new or updated. These are
 * replayed to create a new attempt info entry and update or create a matching application info
 * element in the list of applications.
 * - Updated attempts are also found in [[checkForLogs]] -- if the attempt's log file has grown, the
 * attempt is replaced by another one with a larger log size.
 *
 * The use of log size, rather than simply relying on modification times, is needed to
 * address the following issues
 * - some filesystems do not appear to update the `modtime` value whenever data is flushed to
 * an open file output stream. Changes to the history may not be picked up.
 * - the granularity of the `modtime` field may be 2+ seconds. Rapid changes to the FS can be
 * missed.
 *
 * Tracking filesize works given the following invariant: the logs get bigger
 * as new events are added. If a format was used in which this did not hold, the mechanism would
 * break. Simple streaming of JSON-formatted events, as is implemented today, implicitly
 * maintains this invariant.
 */
private[history] class FsHistoryProvider(conf: SparkConf, clock: Clock)
  extends ApplicationHistoryProvider with Logging {

  def this(conf: SparkConf) = {
    this(conf, new SystemClock())
  }

  import FsHistoryProvider._

  // Interval between safemode checks.
  private val SAFEMODE_CHECK_INTERVAL_S = conf.get(History.SAFEMODE_CHECK_INTERVAL_S)

  // Interval between each check for event log updates
  private val UPDATE_INTERVAL_S = conf.get(History.UPDATE_INTERVAL_S)

  // Interval between each cleaner checks for event logs to delete
  private val CLEAN_INTERVAL_S = conf.get(History.CLEANER_INTERVAL_S)

  // Number of threads used to replay event logs.
  private val NUM_PROCESSING_THREADS = conf.get(History.NUM_REPLAY_THREADS)

  private val logDir = conf.get(History.HISTORY_LOG_DIR)

  private val historyUiAclsEnable = conf.get(History.HISTORY_SERVER_UI_ACLS_ENABLE)
  private val historyUiAdminAcls = conf.get(History.HISTORY_SERVER_UI_ADMIN_ACLS)
  private val historyUiAdminAclsGroups = conf.get(History.HISTORY_SERVER_UI_ADMIN_ACLS_GROUPS)
  logInfo(s"History server ui acls " + (if (historyUiAclsEnable) "enabled" else "disabled") +
    "; users with admin permissions: " + historyUiAdminAcls.mkString(",") +
    "; groups with admin permissions: " + historyUiAdminAclsGroups.mkString(","))

  private val hadoopConf = SparkHadoopUtil.get.newConfiguration(conf)
  // Visible for testing
  private[history] val fs: FileSystem = new Path(logDir).getFileSystem(hadoopConf)

  // Used by check event thread and clean log thread.
  // Scheduled thread pool size must be one, otherwise it will have concurrent issues about fs
  // and applications between check task and clean task.
  private val pool = ThreadUtils.newDaemonSingleThreadScheduledExecutor("spark-history-task-%d")

  // The modification time of the newest log detected during the last scan.   Currently only
  // used for logging msgs (logs are re-scanned based on file size, rather than modtime)
  private val lastScanTime = new java.util.concurrent.atomic.AtomicLong(-1)

  private val pendingReplayTasksCount = new java.util.concurrent.atomic.AtomicInteger(0)

  private val storePath = conf.get(LOCAL_STORE_DIR).map(new File(_))
  private val fastInProgressParsing = conf.get(FAST_IN_PROGRESS_PARSING)

  private val hybridStoreEnabled = conf.get(History.HYBRID_STORE_ENABLED)
  private val hybridStoreDiskBackend =
    HybridStoreDiskBackend.withName(conf.get(History.HYBRID_STORE_DISK_BACKEND))

  // Visible for testing.
  private[history] val listing: KVStore = storePath.map { path =>
    val dir = hybridStoreDiskBackend match {
      case LEVELDB => "listing.ldb"
      case ROCKSDB => "listing.rdb"
    }
    val dbPath = Files.createDirectories(new File(path, dir).toPath()).toFile()
    Utils.chmod700(dbPath)

    val metadata = FsHistoryProviderMetadata(CURRENT_LISTING_VERSION,
      AppStatusStore.CURRENT_VERSION, logDir)

    try {
      open(dbPath, metadata, conf)
    } catch {
      // If there's an error, remove the listing database and any existing UI database
      // from the store directory, since it's extremely likely that they'll all contain
      // incompatible information.
      case _: UnsupportedStoreVersionException | _: MetadataMismatchException =>
        logInfo("Detected incompatible DB versions, deleting...")
        path.listFiles().foreach(Utils.deleteRecursively)
        open(dbPath, metadata, conf)
      case dbExc @ (_: NativeDB.DBException | _: RocksDBException) =>
        // Get rid of the corrupted data and re-create it.
        logWarning(s"Failed to load disk store $dbPath :", dbExc)
        Utils.deleteRecursively(dbPath)
        open(dbPath, metadata, conf)
    }
  }.getOrElse(new InMemoryStore())

  private val diskManager = storePath.map { path =>
    new HistoryServerDiskManager(conf, path, listing, clock)
  }

  private var memoryManager: HistoryServerMemoryManager = null
  if (hybridStoreEnabled) {
    memoryManager = new HistoryServerMemoryManager(conf)
  }

  private val fileCompactor = new EventLogFileCompactor(conf, hadoopConf, fs,
    conf.get(EVENT_LOG_ROLLING_MAX_FILES_TO_RETAIN), conf.get(EVENT_LOG_COMPACTION_SCORE_THRESHOLD))

  // Used to store the paths, which are being processed. This enable the replay log tasks execute
  // asynchronously and make sure that checkForLogs would not process a path repeatedly.
  private val processing = ConcurrentHashMap.newKeySet[String]

  private def isProcessing(path: Path): Boolean = {
    processing.contains(path.getName)
  }

  private def isProcessing(info: LogInfo): Boolean = {
    processing.contains(info.logPath.split("/").last)
  }

  private def processing(path: Path): Unit = {
    processing.add(path.getName)
  }

  private def endProcessing(path: Path): Unit = {
    processing.remove(path.getName)
  }

  private val inaccessibleList = new ConcurrentHashMap[String, Long]

  // Visible for testing
  private[history] def isAccessible(path: Path): Boolean = {
    !inaccessibleList.containsKey(path.getName)
  }

  private def markInaccessible(path: Path): Unit = {
    inaccessibleList.put(path.getName, clock.getTimeMillis())
  }

  /**
   * Removes expired entries in the inaccessibleList, according to the provided
   * `expireTimeInSeconds`.
   */
  private def clearInaccessibleList(expireTimeInSeconds: Long): Unit = {
    val expiredThreshold = clock.getTimeMillis() - expireTimeInSeconds * 1000
    inaccessibleList.asScala.retain((_, creationTime) => creationTime >= expiredThreshold)
  }

  private val activeUIs = new mutable.HashMap[(String, Option[String]), LoadedAppUI]()

  /**
   * Return a runnable that performs the given operation on the event logs.
   * This operation is expected to be executed periodically.
   */
  private def getRunner(operateFun: () => Unit): Runnable =
    () => Utils.tryOrExit { operateFun() }

  /**
   * Fixed size thread pool to fetch and parse log files.
   */
  private val replayExecutor: ExecutorService = {
    if (!Utils.isTesting) {
      ThreadUtils.newDaemonFixedThreadPool(NUM_PROCESSING_THREADS, "log-replay-executor")
    } else {
      ThreadUtils.sameThreadExecutorService
    }
  }

  var initThread: Thread = null

  private[history] def initialize(): Thread = {
    if (!isFsInSafeMode()) {
      startPolling()
      null
    } else {
      startSafeModeCheckThread(None)
    }
  }

  private[history] def startSafeModeCheckThread(
      errorHandler: Option[Thread.UncaughtExceptionHandler]): Thread = {
    // Cannot probe anything while the FS is in safe mode, so spawn a new thread that will wait
    // for the FS to leave safe mode before enabling polling. This allows the main history server
    // UI to be shown (so that the user can see the HDFS status).
    val initThread = new Thread(() => {
      try {
        while (isFsInSafeMode()) {
          logInfo("HDFS is still in safe mode. Waiting...")
          val deadline = clock.getTimeMillis() +
            TimeUnit.SECONDS.toMillis(SAFEMODE_CHECK_INTERVAL_S)
          clock.waitTillTime(deadline)
        }
        startPolling()
      } catch {
        case _: InterruptedException =>
      }
    })
    initThread.setDaemon(true)
    initThread.setName(s"${getClass().getSimpleName()}-init")
    initThread.setUncaughtExceptionHandler(errorHandler.getOrElse(
      (_: Thread, e: Throwable) => {
        logError("Error initializing FsHistoryProvider.", e)
        System.exit(1)
      }))
    initThread.start()
    initThread
  }

  private def startPolling(): Unit = {
    diskManager.foreach(_.initialize())
    if (memoryManager != null) {
      memoryManager.initialize()
    }

    // Validate the log directory.
    val path = new Path(logDir)
    try {
      if (!fs.getFileStatus(path).isDirectory) {
        throw new IllegalArgumentException(
          "Logging directory specified is not a directory: %s".format(logDir))
      }
    } catch {
      case f: FileNotFoundException =>
        var msg = s"Log directory specified does not exist: $logDir"
        if (logDir == DEFAULT_LOG_DIR) {
          msg += " Did you configure the correct one through spark.history.fs.logDirectory?"
        }
        throw new FileNotFoundException(msg).initCause(f)
    }

    // Disable the background thread during tests.
    if (!conf.contains(IS_TESTING)) {
      // A task that periodically checks for event log updates on disk.
      logDebug(s"Scheduling update thread every $UPDATE_INTERVAL_S seconds")
      pool.scheduleWithFixedDelay(
        getRunner(() => checkForLogs()), 0, UPDATE_INTERVAL_S, TimeUnit.SECONDS)

      if (conf.get(CLEANER_ENABLED)) {
        // A task that periodically cleans event logs on disk.
        pool.scheduleWithFixedDelay(
          getRunner(() => cleanLogs()), 0, CLEAN_INTERVAL_S, TimeUnit.SECONDS)
      }

      if (conf.contains(DRIVER_LOG_DFS_DIR) && conf.get(DRIVER_LOG_CLEANER_ENABLED)) {
        pool.scheduleWithFixedDelay(getRunner(() => cleanDriverLogs()),
          0,
          conf.get(DRIVER_LOG_CLEANER_INTERVAL),
          TimeUnit.SECONDS)
      }
    } else {
      logDebug("Background update thread disabled for testing")
    }
  }

  override def getListing(): Iterator[ApplicationInfo] = {
    // Return the listing in end time descending order.
    listing.view(classOf[ApplicationInfoWrapper])
      .index("endTime")
      .reverse()
      .iterator()
      .asScala
      .map(_.toApplicationInfo())
  }

  override def getApplicationInfo(appId: String): Option[ApplicationInfo] = {
    try {
      Some(load(appId).toApplicationInfo())
    } catch {
      case _: NoSuchElementException =>
        None
    }
  }

  override def getEventLogsUnderProcess(): Int = pendingReplayTasksCount.get()

  override def getLastUpdatedTime(): Long = lastScanTime.get()

  /**
   * Split a comma separated String, filter out any empty items, and return a Sequence of strings
   */
  private def stringToSeq(list: String): Seq[String] = {
    list.split(',').map(_.trim).filter(!_.isEmpty)
  }

  override def getAppUI(appId: String, attemptId: Option[String]): Option[LoadedAppUI] = {
    val app = try {
      load(appId)
     } catch {
      case _: NoSuchElementException =>
        return None
    }

    val attempt = app.attempts.find(_.info.attemptId == attemptId).orNull
    if (attempt == null) {
      return None
    }

    val conf = this.conf.clone()
    val secManager = createSecurityManager(conf, attempt)

    val kvstore = try {
      diskManager match {
        case Some(sm) =>
          loadDiskStore(sm, appId, attempt)

        case _ =>
          createInMemoryStore(attempt)
      }
    } catch {
      case _: FileNotFoundException =>
        return None
    }

    val ui = SparkUI.create(None, new HistoryAppStatusStore(conf, kvstore), conf, secManager,
      app.info.name, HistoryServer.getAttemptURI(appId, attempt.info.attemptId),
      attempt.info.startTime.getTime(), attempt.info.appSparkVersion)

    // place the tab in UI based on the display order
    loadPlugins().toSeq.sortBy(_.displayOrder).foreach(_.setupUI(ui))

    val loadedUI = LoadedAppUI(ui)
    synchronized {
      activeUIs((appId, attemptId)) = loadedUI
    }

    Some(loadedUI)
  }

  override def getEmptyListingHtml(): Seq[Node] = {
    <p>
      Did you specify the correct logging directory? Please verify your setting of
      <span style="font-style:italic">spark.history.fs.logDirectory</span>
      listed above and whether you have the permissions to access it.
      <br/>
      It is also possible that your application did not run to
      completion or did not stop the SparkContext.
    </p>
  }

  override def getConfig(): Map[String, String] = {
    val safeMode = if (isFsInSafeMode()) {
      Map("HDFS State" -> "In safe mode, application logs not available.")
    } else {
      Map()
    }
    Map("Event log directory" -> logDir) ++ safeMode
  }

  override def start(): Unit = {
    initThread = initialize()
  }

  override def stop(): Unit = {
    try {
      if (initThread != null && initThread.isAlive()) {
        initThread.interrupt()
        initThread.join()
      }
      Seq(pool, replayExecutor).foreach { executor =>
        executor.shutdown()
        if (!executor.awaitTermination(5, TimeUnit.SECONDS)) {
          executor.shutdownNow()
        }
      }
    } finally {
      activeUIs.foreach { case (_, loadedUI) => loadedUI.ui.store.close() }
      activeUIs.clear()
      listing.close()
    }
  }

  override def onUIDetached(appId: String, attemptId: Option[String], ui: SparkUI): Unit = {
    val uiOption = synchronized {
      activeUIs.remove((appId, attemptId))
    }
    uiOption.foreach { loadedUI =>
      loadedUI.lock.writeLock().lock()
      try {
        loadedUI.ui.store.close()
      } finally {
        loadedUI.lock.writeLock().unlock()
      }

      diskManager.foreach { dm =>
        // If the UI is not valid, delete its files from disk, if any. This relies on the fact that
        // ApplicationCache will never call this method concurrently with getAppUI() for the same
        // appId / attemptId.
        dm.release(appId, attemptId, delete = !loadedUI.valid)
      }
    }
  }

  override def checkUIViewPermissions(appId: String, attemptId: Option[String],
      user: String): Boolean = {
    val app = load(appId)
    val attempt = app.attempts.find(_.info.attemptId == attemptId).orNull
    if (attempt == null) {
      throw new NoSuchElementException()
    }
    val secManager = createSecurityManager(this.conf.clone(), attempt)
    secManager.checkUIViewPermissions(user)
  }

  /**
   * Builds the application list based on the current contents of the log directory.
   * Tries to reuse as much of the data already in memory as possible, by not reading
   * applications that haven't been updated since last time the logs were checked.
   */
  private[history] def checkForLogs(): Unit = {
    try {
      val newLastScanTime = clock.getTimeMillis()
      logDebug(s"Scanning $logDir with lastScanTime==$lastScanTime")

      // Mark entries that are processing as not stale. Such entries do not have a chance to be
      // updated with the new 'lastProcessed' time and thus any entity that completes processing
      // right after this check and before the check for stale entities will be identified as stale
      // and will be deleted from the UI until the next 'checkForLogs' run.
      val notStale = mutable.HashSet[String]()
      val updated = Option(fs.listStatus(new Path(logDir))).map(_.toSeq).getOrElse(Nil)
        .filter { entry => isAccessible(entry.getPath) }
        .filter { entry =>
          if (isProcessing(entry.getPath)) {
            notStale.add(entry.getPath.toString())
            false
          } else {
            true
          }
        }
        .flatMap { entry => EventLogFileReader(fs, entry) }
        .filter { reader =>
          try {
            val info = listing.read(classOf[LogInfo], reader.rootPath.toString())

            if (info.appId.isDefined) {
              // If the SHS view has a valid application, update the time the file was last seen so
              // that the entry is not deleted from the SHS listing. Also update the file size, in
              // case the code below decides we don't need to parse the log.
              listing.write(info.copy(lastProcessed = newLastScanTime,
                fileSize = reader.fileSizeForLastIndex,
                lastIndex = reader.lastIndex,
                isComplete = reader.completed))
            }

            if (shouldReloadLog(info, reader)) {
              // ignore fastInProgressParsing when rolling event log is enabled on the log path,
              // to ensure proceeding compaction even fastInProgressParsing is turned on.
              if (info.appId.isDefined && reader.lastIndex.isEmpty && fastInProgressParsing) {
                // When fast in-progress parsing is on, we don't need to re-parse when the
                // size changes, but we do need to invalidate any existing UIs.
                // Also, we need to update the `lastUpdated time` to display the updated time in
                // the HistoryUI and to avoid cleaning the inprogress app while running.
                val appInfo = listing.read(classOf[ApplicationInfoWrapper], info.appId.get)

                val attemptList = appInfo.attempts.map { attempt =>
                  if (attempt.info.attemptId == info.attemptId) {
                    new AttemptInfoWrapper(
                      attempt.info.copy(lastUpdated = new Date(newLastScanTime)),
                      attempt.logPath,
                      attempt.fileSize,
                      attempt.lastIndex,
                      attempt.adminAcls,
                      attempt.viewAcls,
                      attempt.adminAclsGroups,
                      attempt.viewAclsGroups)
                  } else {
                    attempt
                  }
                }

                val updatedAppInfo = new ApplicationInfoWrapper(appInfo.info, attemptList)
                listing.write(updatedAppInfo)

                invalidateUI(info.appId.get, info.attemptId)
                false
              } else {
                true
              }
            } else {
              false
            }
          } catch {
            case _: NoSuchElementException =>
              // If the file is currently not being tracked by the SHS, add an entry for it and try
              // to parse it. This will allow the cleaner code to detect the file as stale later on
              // if it was not possible to parse it.
              try {
                listing.write(LogInfo(reader.rootPath.toString(), newLastScanTime,
                  LogType.EventLogs, None, None, reader.fileSizeForLastIndex, reader.lastIndex,
                  None, reader.completed))
                reader.fileSizeForLastIndex > 0
              } catch {
                case _: FileNotFoundException => false
                case NonFatal(e) =>
                  logWarning(s"Error while reading new log ${reader.rootPath}", e)
                  false
              }

            case NonFatal(e) =>
              logWarning(s"Error while filtering log ${reader.rootPath}", e)
              false
          }
        }
        .sortWith { case (entry1, entry2) =>
          entry1.modificationTime > entry2.modificationTime
        }

      if (updated.nonEmpty) {
        logDebug(s"New/updated attempts found: ${updated.size} ${updated.map(_.rootPath)}")
      }

      updated.foreach { entry =>
        submitLogProcessTask(entry.rootPath) { () =>
          mergeApplicationListing(entry, newLastScanTime, true)
        }
      }

      // Delete all information about applications whose log files disappeared from storage.
      // This is done by identifying the event logs which were not touched by the current
      // directory scan.
      //
      // Only entries with valid applications are cleaned up here. Cleaning up invalid log
      // files is done by the periodic cleaner task.
      val stale = listing.synchronized {
<<<<<<< HEAD
        Utils.tryWithResource(
          listing.view(classOf[LogInfo])
            .index("lastProcessed")
            .last(newLastScanTime - 1)
            .closeableIterator()) { iterator =>
         iterator.asScala.toList
        }
=======
        KVUtils.viewToSeq(listing.view(classOf[LogInfo])
          .index("lastProcessed")
          .last(newLastScanTime - 1))
>>>>>>> 988af33a
      }
      stale.filterNot(isProcessing)
        .filterNot(info => notStale.contains(info.logPath))
        .foreach { log =>
          log.appId.foreach { appId =>
            cleanAppData(appId, log.attemptId, log.logPath)
            listing.delete(classOf[LogInfo], log.logPath)
          }
        }

      lastScanTime.set(newLastScanTime)
    } catch {
      case e: Exception => logError("Exception in checking for event log updates", e)
    }
  }

  private[history] def shouldReloadLog(info: LogInfo, reader: EventLogFileReader): Boolean = {
    if (info.isComplete != reader.completed) {
      true
    } else {
      var result = if (info.lastIndex.isDefined) {
        require(reader.lastIndex.isDefined)
        info.lastIndex.get < reader.lastIndex.get || info.fileSize < reader.fileSizeForLastIndex
      } else {
        info.fileSize < reader.fileSizeForLastIndex
      }
      if (!result && !reader.completed) {
        try {
          result = reader.fileSizeForLastIndexForDFS.exists(info.fileSize < _)
        } catch {
          case e: Exception =>
            logDebug(s"Failed to check the length for the file : ${info.logPath}", e)
        }
      }
      result
    }
  }

  private def cleanAppData(appId: String, attemptId: Option[String], logPath: String): Unit = {
    try {
      val app = load(appId)
      val (attempt, others) = app.attempts.partition(_.info.attemptId == attemptId)

      assert(attempt.isEmpty || attempt.size == 1)
      val isStale = attempt.headOption.exists { a =>
        if (a.logPath != new Path(logPath).getName()) {
          // If the log file name does not match, then probably the old log file was from an
          // in progress application. Just return that the app should be left alone.
          false
        } else {
          val maybeUI = synchronized {
            activeUIs.remove(appId -> attemptId)
          }

          maybeUI.foreach { ui =>
            ui.invalidate()
            ui.ui.store.close()
          }

          diskManager.foreach(_.release(appId, attemptId, delete = true))
          true
        }
      }

      if (isStale) {
        if (others.nonEmpty) {
          val newAppInfo = new ApplicationInfoWrapper(app.info, others)
          listing.write(newAppInfo)
        } else {
          listing.delete(classOf[ApplicationInfoWrapper], appId)
        }
      }
    } catch {
      case _: NoSuchElementException =>
    }
  }

  override def writeEventLogs(
      appId: String,
      attemptId: Option[String],
      zipStream: ZipOutputStream): Unit = {

    val app = try {
      load(appId)
    } catch {
      case _: NoSuchElementException =>
        throw new SparkException(s"Logs for $appId not found.")
    }

    try {
      // If no attempt is specified, or there is no attemptId for attempts, return all attempts
      attemptId
        .map { id => app.attempts.filter(_.info.attemptId == Some(id)) }
        .getOrElse(app.attempts)
        .foreach { attempt =>
          val reader = EventLogFileReader(fs, new Path(logDir, attempt.logPath),
            attempt.lastIndex)
          reader.zipEventLogFiles(zipStream)
        }
    } finally {
      zipStream.close()
    }
  }

  private def mergeApplicationListing(
      reader: EventLogFileReader,
      scanTime: Long,
      enableOptimizations: Boolean): Unit = {
    val rootPath = reader.rootPath
    var succeeded = false
    try {
      val lastEvaluatedForCompaction: Option[Long] = try {
        listing.read(classOf[LogInfo], rootPath.toString).lastEvaluatedForCompaction
      } catch {
        case _: NoSuchElementException => None
      }

      pendingReplayTasksCount.incrementAndGet()
      doMergeApplicationListing(reader, scanTime, enableOptimizations, lastEvaluatedForCompaction)
      if (conf.get(CLEANER_ENABLED)) {
        checkAndCleanLog(rootPath.toString)
      }

      succeeded = true
    } catch {
      case e: InterruptedException =>
        throw e
      case e: AccessControlException =>
        // We don't have read permissions on the log file
        logWarning(s"Unable to read log $rootPath", e)
        markInaccessible(rootPath)
        // SPARK-28157 We should remove this inaccessible entry from the KVStore
        // to handle permission-only changes with the same file sizes later.
        listing.synchronized {
          listing.delete(classOf[LogInfo], rootPath.toString)
        }
      case e: Exception =>
        logError("Exception while merging application listings", e)
    } finally {
      endProcessing(rootPath)
      pendingReplayTasksCount.decrementAndGet()

      // triggering another task for compaction task only if it succeeds
      if (succeeded) {
        submitLogProcessTask(rootPath) { () => compact(reader) }
      }
    }
  }

  /**
   * Replay the given log file, saving the application in the listing db.
   * Visible for testing
   */
  private[history] def doMergeApplicationListing(
      reader: EventLogFileReader,
      scanTime: Long,
      enableOptimizations: Boolean,
      lastEvaluatedForCompaction: Option[Long]): Unit = doMergeApplicationListingInternal(
    reader, scanTime, enableOptimizations, lastEvaluatedForCompaction)

  @scala.annotation.tailrec
  private def doMergeApplicationListingInternal(
      reader: EventLogFileReader,
      scanTime: Long,
      enableOptimizations: Boolean,
      lastEvaluatedForCompaction: Option[Long]): Unit = {
    val eventsFilter: ReplayEventsFilter = { eventString =>
      eventString.startsWith(APPL_START_EVENT_PREFIX) ||
        eventString.startsWith(APPL_END_EVENT_PREFIX) ||
        eventString.startsWith(LOG_START_EVENT_PREFIX) ||
        eventString.startsWith(ENV_UPDATE_EVENT_PREFIX)
    }

    val logPath = reader.rootPath
    val appCompleted = reader.completed
    val reparseChunkSize = conf.get(END_EVENT_REPARSE_CHUNK_SIZE)

    // Enable halt support in listener if:
    // - app in progress && fast parsing enabled
    // - skipping to end event is enabled (regardless of in-progress state)
    val shouldHalt = enableOptimizations &&
      ((!appCompleted && fastInProgressParsing) || reparseChunkSize > 0)

    val bus = new ReplayListenerBus()
    val listener = new AppListingListener(reader, clock, shouldHalt)
    bus.addListener(listener)

    logInfo(s"Parsing $logPath for listing data...")
    val logFiles = reader.listEventLogFiles
    parseAppEventLogs(logFiles, bus, !appCompleted, eventsFilter)

    // If enabled above, the listing listener will halt parsing when there's enough information to
    // create a listing entry. When the app is completed, or fast parsing is disabled, we still need
    // to replay until the end of the log file to try to find the app end event. Instead of reading
    // and parsing line by line, this code skips bytes from the underlying stream so that it is
    // positioned somewhere close to the end of the log file.
    //
    // Because the application end event is written while some Spark subsystems such as the
    // scheduler are still active, there is no guarantee that the end event will be the last
    // in the log. So, to be safe, the code uses a configurable chunk to be re-parsed at
    // the end of the file, and retries parsing the whole log later if the needed data is
    // still not found.
    //
    // Note that skipping bytes in compressed files is still not cheap, but there are still some
    // minor gains over the normal log parsing done by the replay bus.
    //
    // This code re-opens the file so that it knows where it's skipping to. This isn't as cheap as
    // just skipping from the current position, but there isn't a a good way to detect what the
    // current position is, since the replay listener bus buffers data internally.
    val lookForEndEvent = shouldHalt && (appCompleted || !fastInProgressParsing)
    if (lookForEndEvent && listener.applicationInfo.isDefined) {
      val lastFile = logFiles.last
      Utils.tryWithResource(EventLogFileReader.openEventLog(lastFile.getPath, fs)) { in =>
        val target = lastFile.getLen - reparseChunkSize
        if (target > 0) {
          logInfo(s"Looking for end event; skipping $target bytes from $logPath...")
          var skipped = 0L
          while (skipped < target) {
            skipped += in.skip(target - skipped)
          }
        }

        val source = Source.fromInputStream(in)(Codec.UTF8).getLines()

        // Because skipping may leave the stream in the middle of a line, read the next line
        // before replaying.
        if (target > 0) {
          source.next()
        }

        bus.replay(source, lastFile.getPath.toString, !appCompleted, eventsFilter)
      }
    }

    logInfo(s"Finished parsing $logPath")

    listener.applicationInfo match {
      case Some(app) if !lookForEndEvent || app.attempts.head.info.completed =>
        // In this case, we either didn't care about the end event, or we found it. So the
        // listing data is good.
        invalidateUI(app.info.id, app.attempts.head.info.attemptId)
        addListing(app)
        listing.write(LogInfo(logPath.toString(), scanTime, LogType.EventLogs, Some(app.info.id),
          app.attempts.head.info.attemptId, reader.fileSizeForLastIndex, reader.lastIndex,
          lastEvaluatedForCompaction, reader.completed))

        // For a finished log, remove the corresponding "in progress" entry from the listing DB if
        // the file is really gone.
        // The logic is only valid for single event log, as root path doesn't change for
        // rolled event logs.
        if (appCompleted && reader.lastIndex.isEmpty) {
          val inProgressLog = logPath.toString() + EventLogFileWriter.IN_PROGRESS
          try {
            // Fetch the entry first to avoid an RPC when it's already removed.
            listing.read(classOf[LogInfo], inProgressLog)
            if (!fs.isFile(new Path(inProgressLog))) {
              listing.synchronized {
                listing.delete(classOf[LogInfo], inProgressLog)
              }
            }
          } catch {
            case _: NoSuchElementException =>
          }
        }

      case Some(_) =>
        // In this case, the attempt is still not marked as finished but was expected to. This can
        // mean the end event is before the configured threshold, so call the method again to
        // re-parse the whole log.
        logInfo(s"Reparsing $logPath since end event was not found.")
        doMergeApplicationListingInternal(reader, scanTime, enableOptimizations = false,
          lastEvaluatedForCompaction)

      case _ =>
        // If the app hasn't written down its app ID to the logs, still record the entry in the
        // listing db, with an empty ID. This will make the log eligible for deletion if the app
        // does not make progress after the configured max log age.
        listing.write(
          LogInfo(logPath.toString(), scanTime, LogType.EventLogs, None, None,
            reader.fileSizeForLastIndex, reader.lastIndex, lastEvaluatedForCompaction,
            reader.completed))
    }
  }

  private def compact(reader: EventLogFileReader): Unit = {
    val rootPath = reader.rootPath
    try {
      reader.lastIndex match {
        case Some(lastIndex) =>
          try {
            val info = listing.read(classOf[LogInfo], reader.rootPath.toString)
            if (info.lastEvaluatedForCompaction.isEmpty ||
                info.lastEvaluatedForCompaction.get < lastIndex) {
              // haven't tried compaction for this index, do compaction
              fileCompactor.compact(reader.listEventLogFiles)
              listing.write(info.copy(lastEvaluatedForCompaction = Some(lastIndex)))
            }
          } catch {
            case _: NoSuchElementException =>
            // this should exist, but ignoring doesn't hurt much
          }

        case None => // This is not applied to single event log file.
      }
    } catch {
      case e: InterruptedException =>
        throw e
      case e: AccessControlException =>
        logWarning(s"Insufficient permission while compacting log for $rootPath", e)
      case e: Exception =>
        logError(s"Exception while compacting log for $rootPath", e)
    } finally {
      endProcessing(rootPath)
    }
  }

  /**
   * Invalidate an existing UI for a given app attempt. See LoadedAppUI for a discussion on the
   * UI lifecycle.
   */
  private def invalidateUI(appId: String, attemptId: Option[String]): Unit = {
    synchronized {
      activeUIs.get((appId, attemptId)).foreach { ui =>
        ui.invalidate()
        ui.ui.store.close()
      }
    }
  }

  /**
   * Check and delete specified event log according to the max log age defined by the user.
   */
  private[history] def checkAndCleanLog(logPath: String): Unit = Utils.tryLog {
    val maxTime = clock.getTimeMillis() - conf.get(MAX_LOG_AGE_S) * 1000
    val log = listing.read(classOf[LogInfo], logPath)

    if (log.lastProcessed <= maxTime && log.appId.isEmpty) {
      logInfo(s"Deleting invalid / corrupt event log ${log.logPath}")
      deleteLog(fs, new Path(log.logPath))
      listing.delete(classOf[LogInfo], log.logPath)
    }

    log.appId.foreach { appId =>
      val app = listing.read(classOf[ApplicationInfoWrapper], appId)
      if (app.oldestAttempt() <= maxTime) {
        val (remaining, toDelete) = app.attempts.partition { attempt =>
          attempt.info.lastUpdated.getTime() >= maxTime
        }
        deleteAttemptLogs(app, remaining, toDelete)
      }
    }
  }

  /**
   * Delete event logs from the log directory according to the clean policy defined by the user.
   */
  private[history] def cleanLogs(): Unit = Utils.tryLog {
    val maxTime = clock.getTimeMillis() - conf.get(MAX_LOG_AGE_S) * 1000
    val maxNum = conf.get(MAX_LOG_NUM)

<<<<<<< HEAD
    val expired = Utils.tryWithResource(listing.view(classOf[ApplicationInfoWrapper])
      .index("oldestAttempt")
      .reverse()
      .first(maxTime)
      .closeableIterator()) { iterator =>
      iterator.asScala.toList
    }
=======
    val expired = KVUtils.viewToSeq(listing.view(classOf[ApplicationInfoWrapper])
      .index("oldestAttempt")
      .reverse()
      .first(maxTime))
>>>>>>> 988af33a
    expired.foreach { app =>
      // Applications may have multiple attempts, some of which may not need to be deleted yet.
      val (remaining, toDelete) = app.attempts.partition { attempt =>
        attempt.info.lastUpdated.getTime() >= maxTime
      }
      deleteAttemptLogs(app, remaining, toDelete)
    }

    // Delete log files that don't have a valid application and exceed the configured max age.
<<<<<<< HEAD
    val stale = Utils.tryWithResource(listing.view(classOf[LogInfo])
      .index("lastProcessed")
      .reverse()
      .first(maxTime)
      .closeableIterator()) { iterator =>
      iterator
        .asScala
        .filter { l => l.logType == null || l.logType == LogType.EventLogs }
        .toList
    }
=======
    val stale = KVUtils.viewToSeq(listing.view(classOf[LogInfo])
      .index("lastProcessed")
      .reverse()
      .first(maxTime), Int.MaxValue) { l => l.logType == null || l.logType == LogType.EventLogs }
>>>>>>> 988af33a
    stale.filterNot(isProcessing).foreach { log =>
      if (log.appId.isEmpty) {
        logInfo(s"Deleting invalid / corrupt event log ${log.logPath}")
        deleteLog(fs, new Path(log.logPath))
        listing.delete(classOf[LogInfo], log.logPath)
      }
    }

    // If the number of files is bigger than MAX_LOG_NUM,
    // clean up all completed attempts per application one by one.
    val num = Utils.tryWithResource(
      listing.view(classOf[LogInfo]).index("lastProcessed").closeableIterator()) { iterator =>
      iterator.asScala.size
    }
    var count = num - maxNum
    if (count > 0) {
      logInfo(s"Try to delete $count old event logs to keep $maxNum logs in total.")
      Utils.tryWithResource(
        listing.view(classOf[ApplicationInfoWrapper])
          .index("oldestAttempt").closeableIterator()) { iterator =>
        iterator.asScala.foreach { app =>
          if (count > 0) {
            // Applications may have multiple attempts, some of which may not be completed yet.
            val (toDelete, remaining) = app.attempts.partition(_.info.completed)
            count -= deleteAttemptLogs(app, remaining, toDelete)
          }
        }
      }
      if (count > 0) {
        logWarning(s"Fail to clean up according to MAX_LOG_NUM policy ($maxNum).")
      }
    }

    // Clean the inaccessibleList from the expired entries.
    clearInaccessibleList(CLEAN_INTERVAL_S)
  }

  private def deleteAttemptLogs(
      app: ApplicationInfoWrapper,
      remaining: List[AttemptInfoWrapper],
      toDelete: List[AttemptInfoWrapper]): Int = {
    if (remaining.nonEmpty) {
      val newApp = new ApplicationInfoWrapper(app.info, remaining)
      listing.write(newApp)
    }

    var countDeleted = 0
    toDelete.foreach { attempt =>
      logInfo(s"Deleting expired event log for ${attempt.logPath}")
      val logPath = new Path(logDir, attempt.logPath)
      listing.delete(classOf[LogInfo], logPath.toString())
      cleanAppData(app.id, attempt.info.attemptId, logPath.toString())
      if (deleteLog(fs, logPath)) {
        countDeleted += 1
      }
    }

    if (remaining.isEmpty) {
      listing.delete(app.getClass(), app.id)
    }

    countDeleted
  }

  /**
   * Delete driver logs from the configured spark dfs dir that exceed the configured max age
   */
  private[history] def cleanDriverLogs(): Unit = Utils.tryLog {
    val driverLogDir = conf.get(DRIVER_LOG_DFS_DIR).get
    val driverLogFs = new Path(driverLogDir).getFileSystem(hadoopConf)
    val currentTime = clock.getTimeMillis()
    val maxTime = currentTime - conf.get(MAX_DRIVER_LOG_AGE_S) * 1000
    val logFiles = driverLogFs.listLocatedStatus(new Path(driverLogDir))
    while (logFiles.hasNext()) {
      val f = logFiles.next()
      // Do not rely on 'modtime' as it is not updated for all filesystems when files are written to
      val deleteFile =
        try {
          val info = listing.read(classOf[LogInfo], f.getPath().toString())
          // Update the lastprocessedtime of file if it's length or modification time has changed
          if (info.fileSize < f.getLen() || info.lastProcessed < f.getModificationTime()) {
            listing.write(
              info.copy(lastProcessed = currentTime, fileSize = f.getLen()))
            false
          } else if (info.lastProcessed > maxTime) {
            false
          } else {
            true
          }
        } catch {
          case e: NoSuchElementException =>
            // For every new driver log file discovered, create a new entry in listing
            listing.write(LogInfo(f.getPath().toString(), currentTime, LogType.DriverLogs, None,
              None, f.getLen(), None, None, false))
          false
        }
      if (deleteFile) {
        logInfo(s"Deleting expired driver log for: ${f.getPath().getName()}")
        listing.delete(classOf[LogInfo], f.getPath().toString())
        deleteLog(driverLogFs, f.getPath())
      }
    }

    // Delete driver log file entries that exceed the configured max age and
    // may have been deleted on filesystem externally.
<<<<<<< HEAD
    val stale = Utils.tryWithResource(listing.view(classOf[LogInfo])
      .index("lastProcessed")
      .reverse()
      .first(maxTime).closeableIterator()) { iterator =>
      iterator
        .asScala
        .filter { l => l.logType != null && l.logType == LogType.DriverLogs }
        .toList
    }
=======
    val stale = KVUtils.viewToSeq(listing.view(classOf[LogInfo])
      .index("lastProcessed")
      .reverse()
      .first(maxTime), Int.MaxValue) { l => l.logType != null && l.logType == LogType.DriverLogs }
>>>>>>> 988af33a
    stale.filterNot(isProcessing).foreach { log =>
      logInfo(s"Deleting invalid driver log ${log.logPath}")
      listing.delete(classOf[LogInfo], log.logPath)
      deleteLog(driverLogFs, new Path(log.logPath))
    }
  }

  /**
   * Rebuilds the application state store from its event log. Exposed for testing.
   */
  private[spark] def rebuildAppStore(
      store: KVStore,
      reader: EventLogFileReader,
      lastUpdated: Long): Unit = {
    // Disable async updates, since they cause higher memory usage, and it's ok to take longer
    // to parse the event logs in the SHS.
    val replayConf = conf.clone().set(ASYNC_TRACKING_ENABLED, false)
    val trackingStore = new ElementTrackingStore(store, replayConf)
    val replayBus = new ReplayListenerBus()
    val listener = new AppStatusListener(trackingStore, replayConf, false,
      lastUpdateTime = Some(lastUpdated))
    replayBus.addListener(listener)

    for {
      plugin <- loadPlugins()
      listener <- plugin.createListeners(conf, trackingStore)
    } replayBus.addListener(listener)

    try {
      val eventLogFiles = reader.listEventLogFiles
      logInfo(s"Parsing ${reader.rootPath} to re-build UI...")
      parseAppEventLogs(eventLogFiles, replayBus, !reader.completed)
      trackingStore.close(false)
      logInfo(s"Finished parsing ${reader.rootPath}")
    } catch {
      case e: Exception =>
        Utils.tryLogNonFatalError {
          trackingStore.close()
        }
        throw e
    }
  }

  private def parseAppEventLogs(
      logFiles: Seq[FileStatus],
      replayBus: ReplayListenerBus,
      maybeTruncated: Boolean,
      eventsFilter: ReplayEventsFilter = SELECT_ALL_FILTER): Unit = {
    // stop replaying next log files if ReplayListenerBus indicates some error or halt
    var continueReplay = true
    logFiles.foreach { file =>
      if (continueReplay) {
        Utils.tryWithResource(EventLogFileReader.openEventLog(file.getPath, fs)) { in =>
          continueReplay = replayBus.replay(in, file.getPath.toString,
            maybeTruncated = maybeTruncated, eventsFilter = eventsFilter)
        }
      }
    }
  }

  /**
   * Checks whether HDFS is in safe mode.
   *
   * Note that DistributedFileSystem is a `@LimitedPrivate` class, which for all practical reasons
   * makes it more public than not.
   */
  private[history] def isFsInSafeMode(): Boolean = fs match {
    case dfs: DistributedFileSystem =>
      isFsInSafeMode(dfs)
    case _ =>
      false
  }

  private[history] def isFsInSafeMode(dfs: DistributedFileSystem): Boolean = {
    /* true to check only for Active NNs status */
    dfs.setSafeMode(HdfsConstants.SafeModeAction.SAFEMODE_GET, true)
  }

  /**
   * String description for diagnostics
   * @return a summary of the component state
   */
  override def toString: String = {
    val count = listing.count(classOf[ApplicationInfoWrapper])
    s"""|FsHistoryProvider{logdir=$logDir,
        |  storedir=$storePath,
        |  last scan time=$lastScanTime
        |  application count=$count}""".stripMargin
  }

  private def load(appId: String): ApplicationInfoWrapper = {
    listing.read(classOf[ApplicationInfoWrapper], appId)
  }

  /**
   * Write the app's information to the given store. Serialized to avoid the (notedly rare) case
   * where two threads are processing separate attempts of the same application.
   */
  private def addListing(app: ApplicationInfoWrapper): Unit = listing.synchronized {
    val attempt = app.attempts.head

    val oldApp = try {
      load(app.id)
    } catch {
      case _: NoSuchElementException =>
        app
    }

    def compareAttemptInfo(a1: AttemptInfoWrapper, a2: AttemptInfoWrapper): Boolean = {
      a1.info.startTime.getTime() > a2.info.startTime.getTime()
    }

    val attempts = oldApp.attempts.filter(_.info.attemptId != attempt.info.attemptId) ++
      List(attempt)

    val newAppInfo = new ApplicationInfoWrapper(
      app.info,
      attempts.sortWith(compareAttemptInfo))
    listing.write(newAppInfo)
  }

  private def loadDiskStore(
      dm: HistoryServerDiskManager,
      appId: String,
      attempt: AttemptInfoWrapper): KVStore = {
    val metadata = new AppStatusStoreMetadata(AppStatusStore.CURRENT_VERSION)

    // First check if the store already exists and try to open it. If that fails, then get rid of
    // the existing data.
    dm.openStore(appId, attempt.info.attemptId).foreach { path =>
      try {
        return KVUtils.open(path, metadata, conf)
      } catch {
        case e: Exception =>
          logInfo(s"Failed to open existing store for $appId/${attempt.info.attemptId}.", e)
          dm.release(appId, attempt.info.attemptId, delete = true)
      }
    }

    // At this point the disk data either does not exist or was deleted because it failed to
    // load, so the event log needs to be replayed.

    // If the hybrid store is enabled, try it first and fail back to leveldb store.
    if (hybridStoreEnabled) {
      try {
        return createHybridStore(dm, appId, attempt, metadata)
      } catch {
        case e: Exception =>
          logInfo(s"Failed to create HybridStore for $appId/${attempt.info.attemptId}." +
            s" Using $hybridStoreDiskBackend.", e)
      }
    }

    createDiskStore(dm, appId, attempt, metadata)
  }

  private def createHybridStore(
      dm: HistoryServerDiskManager,
      appId: String,
      attempt: AttemptInfoWrapper,
      metadata: AppStatusStoreMetadata): KVStore = {
    var retried = false
    var hybridStore: HybridStore = null
    val reader = EventLogFileReader(fs, new Path(logDir, attempt.logPath),
      attempt.lastIndex)

    // Use InMemoryStore to rebuild app store
    while (hybridStore == null) {
      // A RuntimeException will be thrown if the heap memory is not sufficient
      memoryManager.lease(appId, attempt.info.attemptId, reader.totalSize,
        reader.compressionCodec)
      var store: HybridStore = null
      try {
        store = new HybridStore()
        rebuildAppStore(store, reader, attempt.info.lastUpdated.getTime())
        hybridStore = store
      } catch {
        case _: IOException if !retried =>
          // compaction may touch the file(s) which app rebuild wants to read
          // compaction wouldn't run in short interval, so try again...
          logWarning(s"Exception occurred while rebuilding log path ${attempt.logPath} - " +
            "trying again...")
          store.close()
          memoryManager.release(appId, attempt.info.attemptId)
          retried = true
        case e: Exception =>
          store.close()
          memoryManager.release(appId, attempt.info.attemptId)
          throw e
      }
    }

    // Create a disk-base KVStore and start a background thread to dump data to it
    var lease: dm.Lease = null
    try {
      logInfo(s"Leasing disk manager space for app $appId / ${attempt.info.attemptId}...")
      lease = dm.lease(reader.totalSize, reader.compressionCodec.isDefined)
      val diskStore = KVUtils.open(lease.tmpPath, metadata, conf)
      hybridStore.setDiskStore(diskStore)
      hybridStore.switchToDiskStore(new HybridStore.SwitchToDiskStoreListener {
        override def onSwitchToDiskStoreSuccess: Unit = {
          logInfo(s"Completely switched to diskStore for app $appId / ${attempt.info.attemptId}.")
          diskStore.close()
          val newStorePath = lease.commit(appId, attempt.info.attemptId)
          hybridStore.setDiskStore(KVUtils.open(newStorePath, metadata, conf))
          memoryManager.release(appId, attempt.info.attemptId)
        }
        override def onSwitchToDiskStoreFail(e: Exception): Unit = {
          logWarning(s"Failed to switch to diskStore for app $appId / ${attempt.info.attemptId}", e)
          diskStore.close()
          lease.rollback()
        }
      }, appId, attempt.info.attemptId)
    } catch {
      case e: Exception =>
        hybridStore.close()
        memoryManager.release(appId, attempt.info.attemptId)
        if (lease != null) {
          lease.rollback()
        }
        throw e
    }

    hybridStore
  }

  private def createDiskStore(
      dm: HistoryServerDiskManager,
      appId: String,
      attempt: AttemptInfoWrapper,
      metadata: AppStatusStoreMetadata): KVStore = {
    var retried = false
    var newStorePath: File = null
    while (newStorePath == null) {
      val reader = EventLogFileReader(fs, new Path(logDir, attempt.logPath),
        attempt.lastIndex)
      val isCompressed = reader.compressionCodec.isDefined
      logInfo(s"Leasing disk manager space for app $appId / ${attempt.info.attemptId}...")
      val lease = dm.lease(reader.totalSize, isCompressed)
      try {
        Utils.tryWithResource(KVUtils.open(lease.tmpPath, metadata, conf)) { store =>
          rebuildAppStore(store, reader, attempt.info.lastUpdated.getTime())
        }
        newStorePath = lease.commit(appId, attempt.info.attemptId)
      } catch {
        case _: IOException if !retried =>
          // compaction may touch the file(s) which app rebuild wants to read
          // compaction wouldn't run in short interval, so try again...
          logWarning(s"Exception occurred while rebuilding app $appId - trying again...")
          lease.rollback()
          retried = true

        case e: Exception =>
          lease.rollback()
          throw e
      }
    }

    KVUtils.open(newStorePath, metadata, conf)
  }

  private def createInMemoryStore(attempt: AttemptInfoWrapper): KVStore = {
    var retried = false
    var store: KVStore = null
    while (store == null) {
      try {
        val s = new InMemoryStore()
        val reader = EventLogFileReader(fs, new Path(logDir, attempt.logPath),
          attempt.lastIndex)
        rebuildAppStore(s, reader, attempt.info.lastUpdated.getTime())
        store = s
      } catch {
        case _: IOException if !retried =>
          // compaction may touch the file(s) which app rebuild wants to read
          // compaction wouldn't run in short interval, so try again...
          logWarning(s"Exception occurred while rebuilding log path ${attempt.logPath} - " +
            "trying again...")
          retried = true

        case e: Exception =>
          throw e
      }
    }

    store
  }

  private def loadPlugins(): Iterable[AppHistoryServerPlugin] = {
    ServiceLoader.load(classOf[AppHistoryServerPlugin], Utils.getContextOrSparkClassLoader).asScala
  }

  /** For testing. Returns internal data about a single attempt. */
  private[history] def getAttempt(appId: String, attemptId: Option[String]): AttemptInfoWrapper = {
    load(appId).attempts.find(_.info.attemptId == attemptId).getOrElse(
      throw new NoSuchElementException(s"Cannot find attempt $attemptId of $appId."))
  }

  private def deleteLog(fs: FileSystem, log: Path): Boolean = {
    var deleted = false
    if (!isAccessible(log)) {
      logDebug(s"Skipping deleting $log as we don't have permissions on it.")
    } else {
      try {
        deleted = fs.delete(log, true)
      } catch {
        case _: AccessControlException =>
          logInfo(s"No permission to delete $log, ignoring.")
        case ioe: IOException =>
          logError(s"IOException in cleaning $log", ioe)
      }
    }
    deleted
  }

  /** NOTE: 'task' should ensure it executes 'endProcessing' at the end */
  private def submitLogProcessTask(rootPath: Path)(task: Runnable): Unit = {
    try {
      processing(rootPath)
      replayExecutor.submit(task)
    } catch {
      // let the iteration over the updated entries break, since an exception on
      // replayExecutor.submit (..) indicates the ExecutorService is unable
      // to take any more submissions at this time
      case e: Exception =>
        logError(s"Exception while submitting task", e)
        endProcessing(rootPath)
    }
  }

  private def createSecurityManager(conf: SparkConf,
      attempt: AttemptInfoWrapper): SecurityManager = {
    val secManager = new SecurityManager(conf)
    secManager.setAcls(historyUiAclsEnable)
    // make sure to set admin acls before view acls so they are properly picked up
    secManager.setAdminAcls(historyUiAdminAcls ++ stringToSeq(attempt.adminAcls.getOrElse("")))
    secManager.setViewAcls(attempt.info.sparkUser, stringToSeq(attempt.viewAcls.getOrElse("")))
    secManager.setAdminAclsGroups(historyUiAdminAclsGroups ++
      stringToSeq(attempt.adminAclsGroups.getOrElse("")))
    secManager.setViewAclsGroups(stringToSeq(attempt.viewAclsGroups.getOrElse("")))
    secManager
  }
}

private[history] object FsHistoryProvider {

  private val APPL_START_EVENT_PREFIX = "{\"Event\":\"SparkListenerApplicationStart\""

  private val APPL_END_EVENT_PREFIX = "{\"Event\":\"SparkListenerApplicationEnd\""

  private val LOG_START_EVENT_PREFIX = "{\"Event\":\"SparkListenerLogStart\""

  private val ENV_UPDATE_EVENT_PREFIX = "{\"Event\":\"SparkListenerEnvironmentUpdate\","

  /**
   * Current version of the data written to the listing database. When opening an existing
   * db, if the version does not match this value, the FsHistoryProvider will throw away
   * all data and re-generate the listing data from the event logs.
   */
  private[history] val CURRENT_LISTING_VERSION = 1L
}

private[history] case class FsHistoryProviderMetadata(
    version: Long,
    uiVersion: Long,
    logDir: String)

private[history] object LogType extends Enumeration {
  val DriverLogs, EventLogs = Value
}

/**
 * Tracking info for event logs detected in the configured log directory. Tracks both valid and
 * invalid logs (e.g. unparseable logs, recorded as logs with no app ID) so that the cleaner
 * can know what log files are safe to delete.
 */
private[history] case class LogInfo(
    @KVIndexParam logPath: String,
    @KVIndexParam("lastProcessed") lastProcessed: Long,
    logType: LogType.Value,
    appId: Option[String],
    attemptId: Option[String],
    fileSize: Long,
    @JsonDeserialize(contentAs = classOf[JLong])
    lastIndex: Option[Long],
    @JsonDeserialize(contentAs = classOf[JLong])
    lastEvaluatedForCompaction: Option[Long],
    isComplete: Boolean)

private[history] class AttemptInfoWrapper(
    val info: ApplicationAttemptInfo,
    val logPath: String,
    val fileSize: Long,
    @JsonDeserialize(contentAs = classOf[JLong])
    val lastIndex: Option[Long],
    val adminAcls: Option[String],
    val viewAcls: Option[String],
    val adminAclsGroups: Option[String],
    val viewAclsGroups: Option[String])

private[history] class ApplicationInfoWrapper(
    val info: ApplicationInfo,
    val attempts: List[AttemptInfoWrapper]) {

  @JsonIgnore @KVIndexParam
  def id: String = info.id

  @JsonIgnore @KVIndexParam("endTime")
  def endTime(): Long = attempts.head.info.endTime.getTime()

  @JsonIgnore @KVIndexParam("oldestAttempt")
  def oldestAttempt(): Long = attempts.map(_.info.lastUpdated.getTime()).min

  def toApplicationInfo(): ApplicationInfo = info.copy(attempts = attempts.map(_.info))

}

private[history] class AppListingListener(
    reader: EventLogFileReader,
    clock: Clock,
    haltEnabled: Boolean) extends SparkListener {

  private val app = new MutableApplicationInfo()
  private val attempt = new MutableAttemptInfo(reader.rootPath.getName(),
    reader.fileSizeForLastIndex, reader.lastIndex)

  private var gotEnvUpdate = false
  private var halted = false

  override def onApplicationStart(event: SparkListenerApplicationStart): Unit = {
    app.id = event.appId.orNull
    app.name = event.appName

    attempt.attemptId = event.appAttemptId
    attempt.startTime = new Date(event.time)
    attempt.lastUpdated = new Date(clock.getTimeMillis())
    attempt.sparkUser = event.sparkUser

    checkProgress()
  }

  override def onApplicationEnd(event: SparkListenerApplicationEnd): Unit = {
    attempt.endTime = new Date(event.time)
    attempt.lastUpdated = new Date(reader.modificationTime)
    attempt.duration = event.time - attempt.startTime.getTime()
    attempt.completed = true
  }

  override def onEnvironmentUpdate(event: SparkListenerEnvironmentUpdate): Unit = {
    // Only parse the first env update, since any future changes don't have any effect on
    // the ACLs set for the UI.
    if (!gotEnvUpdate) {
      def emptyStringToNone(strOption: Option[String]): Option[String] = strOption match {
        case Some("") => None
        case _ => strOption
      }

      val allProperties = event.environmentDetails("Spark Properties").toMap
      attempt.viewAcls = emptyStringToNone(allProperties.get(UI_VIEW_ACLS.key))
      attempt.adminAcls = emptyStringToNone(allProperties.get(ADMIN_ACLS.key))
      attempt.viewAclsGroups = emptyStringToNone(allProperties.get(UI_VIEW_ACLS_GROUPS.key))
      attempt.adminAclsGroups = emptyStringToNone(allProperties.get(ADMIN_ACLS_GROUPS.key))

      gotEnvUpdate = true
      checkProgress()
    }
  }

  override def onOtherEvent(event: SparkListenerEvent): Unit = event match {
    case SparkListenerLogStart(sparkVersion) =>
      attempt.appSparkVersion = sparkVersion
    case _ =>
  }

  def applicationInfo: Option[ApplicationInfoWrapper] = {
    if (app.id != null) {
      Some(app.toView())
    } else {
      None
    }
  }

  /**
   * Throws a halt exception to stop replay if enough data to create the app listing has been
   * read.
   */
  private def checkProgress(): Unit = {
    if (haltEnabled && !halted && app.id != null && gotEnvUpdate) {
      halted = true
      throw new HaltReplayException()
    }
  }

  private class MutableApplicationInfo {
    var id: String = null
    var name: String = null

    def toView(): ApplicationInfoWrapper = {
      val apiInfo = ApplicationInfo(id, name, None, None, None, None, Nil)
      new ApplicationInfoWrapper(apiInfo, List(attempt.toView()))
    }

  }

  private class MutableAttemptInfo(logPath: String, fileSize: Long, lastIndex: Option[Long]) {
    var attemptId: Option[String] = None
    var startTime = new Date(-1)
    var endTime = new Date(-1)
    var lastUpdated = new Date(-1)
    var duration = 0L
    var sparkUser: String = null
    var completed = false
    var appSparkVersion = ""

    var adminAcls: Option[String] = None
    var viewAcls: Option[String] = None
    var adminAclsGroups: Option[String] = None
    var viewAclsGroups: Option[String] = None

    def toView(): AttemptInfoWrapper = {
      val apiInfo = ApplicationAttemptInfo(
        attemptId,
        startTime,
        endTime,
        lastUpdated,
        duration,
        sparkUser,
        completed,
        appSparkVersion)
      new AttemptInfoWrapper(
        apiInfo,
        logPath,
        fileSize,
        lastIndex,
        adminAcls,
        viewAcls,
        adminAclsGroups,
        viewAclsGroups)
    }

  }

}<|MERGE_RESOLUTION|>--- conflicted
+++ resolved
@@ -592,19 +592,9 @@
       // Only entries with valid applications are cleaned up here. Cleaning up invalid log
       // files is done by the periodic cleaner task.
       val stale = listing.synchronized {
-<<<<<<< HEAD
-        Utils.tryWithResource(
-          listing.view(classOf[LogInfo])
-            .index("lastProcessed")
-            .last(newLastScanTime - 1)
-            .closeableIterator()) { iterator =>
-         iterator.asScala.toList
-        }
-=======
         KVUtils.viewToSeq(listing.view(classOf[LogInfo])
           .index("lastProcessed")
           .last(newLastScanTime - 1))
->>>>>>> 988af33a
       }
       stale.filterNot(isProcessing)
         .filterNot(info => notStale.contains(info.logPath))
@@ -965,20 +955,10 @@
     val maxTime = clock.getTimeMillis() - conf.get(MAX_LOG_AGE_S) * 1000
     val maxNum = conf.get(MAX_LOG_NUM)
 
-<<<<<<< HEAD
-    val expired = Utils.tryWithResource(listing.view(classOf[ApplicationInfoWrapper])
-      .index("oldestAttempt")
-      .reverse()
-      .first(maxTime)
-      .closeableIterator()) { iterator =>
-      iterator.asScala.toList
-    }
-=======
     val expired = KVUtils.viewToSeq(listing.view(classOf[ApplicationInfoWrapper])
       .index("oldestAttempt")
       .reverse()
       .first(maxTime))
->>>>>>> 988af33a
     expired.foreach { app =>
       // Applications may have multiple attempts, some of which may not need to be deleted yet.
       val (remaining, toDelete) = app.attempts.partition { attempt =>
@@ -988,23 +968,10 @@
     }
 
     // Delete log files that don't have a valid application and exceed the configured max age.
-<<<<<<< HEAD
-    val stale = Utils.tryWithResource(listing.view(classOf[LogInfo])
-      .index("lastProcessed")
-      .reverse()
-      .first(maxTime)
-      .closeableIterator()) { iterator =>
-      iterator
-        .asScala
-        .filter { l => l.logType == null || l.logType == LogType.EventLogs }
-        .toList
-    }
-=======
     val stale = KVUtils.viewToSeq(listing.view(classOf[LogInfo])
       .index("lastProcessed")
       .reverse()
       .first(maxTime), Int.MaxValue) { l => l.logType == null || l.logType == LogType.EventLogs }
->>>>>>> 988af33a
     stale.filterNot(isProcessing).foreach { log =>
       if (log.appId.isEmpty) {
         logInfo(s"Deleting invalid / corrupt event log ${log.logPath}")
@@ -1110,22 +1077,10 @@
 
     // Delete driver log file entries that exceed the configured max age and
     // may have been deleted on filesystem externally.
-<<<<<<< HEAD
-    val stale = Utils.tryWithResource(listing.view(classOf[LogInfo])
-      .index("lastProcessed")
-      .reverse()
-      .first(maxTime).closeableIterator()) { iterator =>
-      iterator
-        .asScala
-        .filter { l => l.logType != null && l.logType == LogType.DriverLogs }
-        .toList
-    }
-=======
     val stale = KVUtils.viewToSeq(listing.view(classOf[LogInfo])
       .index("lastProcessed")
       .reverse()
       .first(maxTime), Int.MaxValue) { l => l.logType != null && l.logType == LogType.DriverLogs }
->>>>>>> 988af33a
     stale.filterNot(isProcessing).foreach { log =>
       logInfo(s"Deleting invalid driver log ${log.logPath}")
       listing.delete(classOf[LogInfo], log.logPath)
