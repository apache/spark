--- conflicted
+++ resolved
@@ -36,11 +36,7 @@
 
 /**
  * Manages the execution of one driver, including automatically restarting the driver on failure.
-<<<<<<< HEAD
- * This is currently only used by the standalone Worker in cluster deploy mode.
-=======
  * This is currently only used in standalone cluster deploy mode.
->>>>>>> 0da07da5
  */
 private[spark] class DriverRunner(
     val driverId: String,
