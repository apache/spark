--- conflicted
+++ resolved
@@ -25,16 +25,12 @@
 import com.google.common.io.Files
 import org.apache.hadoop.fs.Path
 
-<<<<<<< HEAD
-import org.apache.spark.rpc.RpcEndpointRef
-import org.apache.spark.{Logging, SparkConf}
-=======
 import org.apache.spark.{Logging, SparkConf, SecurityManager}
->>>>>>> 6fe690d5
 import org.apache.spark.deploy.{DriverDescription, SparkHadoopUtil}
 import org.apache.spark.deploy.DeployMessages.DriverStateChanged
 import org.apache.spark.deploy.master.DriverState
 import org.apache.spark.deploy.master.DriverState.DriverState
+import org.apache.spark.rpc.RpcEndpointRef
 import org.apache.spark.util.{Utils, Clock, SystemClock}
 
 /**
@@ -47,14 +43,9 @@
     val workDir: File,
     val sparkHome: File,
     val driverDesc: DriverDescription,
-<<<<<<< HEAD
     val worker: RpcEndpointRef,
-    val workerUrl: String)
-=======
-    val worker: ActorRef,
     val workerUrl: String,
     val securityManager: SecurityManager)
->>>>>>> 6fe690d5
   extends Logging {
 
   @volatile private var process: Option[Process] = None
