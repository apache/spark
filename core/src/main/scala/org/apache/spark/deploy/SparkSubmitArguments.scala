/*
 * Licensed to the Apache Software Foundation (ASF) under one or more
 * contributor license agreements.  See the NOTICE file distributed with
 * this work for additional information regarding copyright ownership.
 * The ASF licenses this file to You under the Apache License, Version 2.0
 * (the "License"); you may not use this file except in compliance with
 * the License.  You may obtain a copy of the License at
 *
 *    http://www.apache.org/licenses/LICENSE-2.0
 *
 * Unless required by applicable law or agreed to in writing, software
 * distributed under the License is distributed on an "AS IS" BASIS,
 * WITHOUT WARRANTIES OR CONDITIONS OF ANY KIND, either express or implied.
 * See the License for the specific language governing permissions and
 * limitations under the License.
 */

package org.apache.spark.deploy

import java.io.{File, FileInputStream, IOException}
import java.util.Properties
import java.util.jar.JarFile

import scala.collection.JavaConversions._
import scala.collection.mutable.{ArrayBuffer, HashMap}

import org.apache.spark.SparkException
import org.apache.spark.util.Utils

/**
 * Parses and encapsulates arguments from the spark-submit script.
 */
private[spark] class SparkSubmitArguments(args: Seq[String]) {
  var master: String = null
  var deployMode: String = null
  var executorMemory: String = null
  var executorCores: String = null
  var totalExecutorCores: String = null
  var propertiesFile: String = null
  var driverMemory: String = null
  var driverExtraClassPath: String = null
  var driverExtraLibraryPath: String = null
  var driverExtraJavaOptions: String = null
  var driverCores: String = null
  var supervise: Boolean = false
  var queue: String = null
  var numExecutors: String = null
  var files: String = null
  var archives: String = null
  var mainClass: String = null
  var primaryResource: String = null
  var name: String = null
  var childArgs: ArrayBuffer[String] = new ArrayBuffer[String]()
  var jars: String = null
  var verbose: Boolean = false
  var isPython: Boolean = false
  var pyFiles: String = null
  val sparkProperties: HashMap[String, String] = new HashMap[String, String]()

  parseOpts(args.toList)
  mergeSparkProperties()
  checkRequiredArguments()

  /** Return default present in the currently defined defaults file. */
  def getDefaultSparkProperties = {
    val defaultProperties = new HashMap[String, String]()
    if (verbose) SparkSubmit.printStream.println(s"Using properties file: $propertiesFile")
    Option(propertiesFile).foreach { filename =>
      val file = new File(filename)
      SparkSubmitArguments.getPropertiesFromFile(file).foreach { case (k, v) =>
        if (k.startsWith("spark")) {
          defaultProperties(k) = v
          if (verbose) SparkSubmit.printStream.println(s"Adding default property: $k=$v")
        } else {
          SparkSubmit.printWarning(s"Ignoring non-spark config property: $k=$v")
        }
      }
    }
    defaultProperties
  }

  /**
   * Fill in any undefined values based on the default properties file or options passed in through
   * the '--conf' flag.
   */
  private def mergeSparkProperties(): Unit = {
    // Use common defaults file, if not specified by user
    if (propertiesFile == null) {
      sys.env.get("SPARK_CONF_DIR").foreach { sparkConfDir =>
        val sep = File.separator
        val defaultPath = s"${sparkConfDir}${sep}spark-defaults.conf"
        val file = new File(defaultPath)
        if (file.exists()) {
          propertiesFile = file.getAbsolutePath
        }
      }
    }

    if (propertiesFile == null) {
      sys.env.get("SPARK_HOME").foreach { sparkHome =>
        val sep = File.separator
        val defaultPath = s"${sparkHome}${sep}conf${sep}spark-defaults.conf"
        val file = new File(defaultPath)
        if (file.exists()) {
          propertiesFile = file.getAbsolutePath
        }
      }
    }

    val properties = getDefaultSparkProperties
    properties.putAll(sparkProperties)

    // Use properties file as fallback for values which have a direct analog to
    // arguments in this script.
    master = Option(master).getOrElse(properties.get("spark.master").orNull)
    executorMemory = Option(executorMemory)
      .getOrElse(properties.get("spark.executor.memory").orNull)
    executorCores = Option(executorCores)
      .getOrElse(properties.get("spark.executor.cores").orNull)
    totalExecutorCores = Option(totalExecutorCores)
      .getOrElse(properties.get("spark.cores.max").orNull)
    name = Option(name).getOrElse(properties.get("spark.app.name").orNull)
    jars = Option(jars).getOrElse(properties.get("spark.jars").orNull)

    // This supports env vars in older versions of Spark
    master = Option(master).getOrElse(System.getenv("MASTER"))
    deployMode = Option(deployMode).getOrElse(System.getenv("DEPLOY_MODE"))

    // Try to set main class from JAR if no --class argument is given
    if (mainClass == null && !isPython && primaryResource != null) {
      try {
        val jar = new JarFile(primaryResource)
        // Note that this might still return null if no main-class is set; we catch that later
        mainClass = jar.getManifest.getMainAttributes.getValue("Main-Class")
      } catch {
        case e: Exception =>
          SparkSubmit.printErrorAndExit("Cannot load main class from JAR: " + primaryResource)
          return
      }
    }

    // Global defaults. These should be keep to minimum to avoid confusing behavior.
    master = Option(master).getOrElse("local[*]")

    // Set name from main class if not given
    name = Option(name).orElse(Option(mainClass)).orNull
    if (name == null && primaryResource != null) {
      name = Utils.stripDirectory(primaryResource)
    }
  }

  /** Ensure that required fields exists. Call this only once all defaults are loaded. */
  private def checkRequiredArguments() = {
    if (args.length == 0) {
      printUsageAndExit(-1)
    }
    if (primaryResource == null) {
      SparkSubmit.printErrorAndExit("Must specify a primary resource (JAR or Python file)")
    }
    if (mainClass == null && !isPython) {
      SparkSubmit.printErrorAndExit("No main class set in JAR; please specify one with --class")
    }
    if (pyFiles != null && !isPython) {
      SparkSubmit.printErrorAndExit("--py-files given but primary resource is not a Python script")
    }

    // Require all python files to be local, so we can add them to the PYTHONPATH
    if (isPython) {
      if (Utils.nonLocalPaths(primaryResource).nonEmpty) {
        SparkSubmit.printErrorAndExit(s"Only local python files are supported: $primaryResource")
      }
      val nonLocalPyFiles = Utils.nonLocalPaths(pyFiles).mkString(",")
      if (nonLocalPyFiles.nonEmpty) {
        SparkSubmit.printErrorAndExit(
          s"Only local additional python files are supported: $nonLocalPyFiles")
      }
    }

    if (master.startsWith("yarn")) {
      val hasHadoopEnv = sys.env.contains("HADOOP_CONF_DIR") || sys.env.contains("YARN_CONF_DIR")
      if (!hasHadoopEnv && !Utils.isTesting) {
        throw new Exception(s"When running with master '$master' " +
          "either HADOOP_CONF_DIR or YARN_CONF_DIR must be set in the environment.")
      }
    }
  }

  override def toString =  {
    s"""Parsed arguments:
    |  master                  $master
    |  deployMode              $deployMode
    |  executorMemory          $executorMemory
    |  executorCores           $executorCores
    |  totalExecutorCores      $totalExecutorCores
    |  propertiesFile          $propertiesFile
    |  extraSparkProperties    $sparkProperties
    |  driverMemory            $driverMemory
    |  driverCores             $driverCores
    |  driverExtraClassPath    $driverExtraClassPath
    |  driverExtraLibraryPath  $driverExtraLibraryPath
    |  driverExtraJavaOptions  $driverExtraJavaOptions
    |  supervise               $supervise
    |  queue                   $queue
    |  numExecutors            $numExecutors
    |  files                   $files
    |  pyFiles                 $pyFiles
    |  archives                $archives
    |  mainClass               $mainClass
    |  primaryResource         $primaryResource
    |  name                    $name
    |  childArgs               [${childArgs.mkString(" ")}]
    |  jars                    $jars
    |  verbose                 $verbose
    |
    |Default properties from $propertiesFile:
    |${getDefaultSparkProperties.mkString("  ", "\n  ", "\n")}
    """.stripMargin
  }

  /** Fill in values by parsing user options. */
  private def parseOpts(opts: Seq[String]): Unit = {
    var inSparkOpts = true

    // Delineates parsing of Spark options from parsing of user options.
    parse(opts)

    def parse(opts: Seq[String]): Unit = opts match {
      case ("--name") :: value :: tail =>
        name = value
        parse(tail)

      case ("--master") :: value :: tail =>
        master = value
        parse(tail)

      case ("--class") :: value :: tail =>
        mainClass = value
        parse(tail)

      case ("--deploy-mode") :: value :: tail =>
        if (value != "client" && value != "cluster") {
          SparkSubmit.printErrorAndExit("--deploy-mode must be either \"client\" or \"cluster\"")
        }
        deployMode = value
        parse(tail)

      case ("--num-executors") :: value :: tail =>
        numExecutors = value
        parse(tail)

      case ("--total-executor-cores") :: value :: tail =>
        totalExecutorCores = value
        parse(tail)

      case ("--executor-cores") :: value :: tail =>
        executorCores = value
        parse(tail)

      case ("--executor-memory") :: value :: tail =>
        executorMemory = value
        parse(tail)

      case ("--driver-memory") :: value :: tail =>
        driverMemory = value
        parse(tail)

      case ("--driver-cores") :: value :: tail =>
        driverCores = value
        parse(tail)

      case ("--driver-class-path") :: value :: tail =>
        driverExtraClassPath = value
        parse(tail)

      case ("--driver-java-options") :: value :: tail =>
        driverExtraJavaOptions = value
        parse(tail)

      case ("--driver-library-path") :: value :: tail =>
        driverExtraLibraryPath = value
        parse(tail)

      case ("--properties-file") :: value :: tail =>
        propertiesFile = value
        parse(tail)

      case ("--supervise") :: tail =>
        supervise = true
        parse(tail)

      case ("--queue") :: value :: tail =>
        queue = value
        parse(tail)

      case ("--files") :: value :: tail =>
        files = Utils.resolveURIs(value)
        parse(tail)

      case ("--py-files") :: value :: tail =>
        pyFiles = Utils.resolveURIs(value)
        parse(tail)

      case ("--archives") :: value :: tail =>
        archives = Utils.resolveURIs(value)
        parse(tail)

      case ("--jars") :: value :: tail =>
        jars = Utils.resolveURIs(value)
        parse(tail)

      case ("--conf" | "-c") :: value :: tail =>
        value.split("=", 2).toSeq match {
          case Seq(k, v) => sparkProperties(k) = v
          case _ => SparkSubmit.printErrorAndExit(s"Spark config without '=': $value")
        }
        parse(tail)

      case ("--help" | "-h") :: tail =>
        printUsageAndExit(0)

      case ("--verbose" | "-v") :: tail =>
        verbose = true
        parse(tail)

      case value :: tail =>
        if (inSparkOpts) {
          value match {
            // convert --foo=bar to --foo bar
            case v if v.startsWith("--") && v.contains("=") && v.split("=").size == 2 =>
              val parts = v.split("=")
              parse(Seq(parts(0), parts(1)) ++ tail)
            case v if v.startsWith("-") =>
              val errMessage = s"Unrecognized option '$value'."
              SparkSubmit.printErrorAndExit(errMessage)
            case v =>
              primaryResource =
                if (!SparkSubmit.isShell(v) && !SparkSubmit.isInternal(v)) {
                  Utils.resolveURI(v).toString
                } else {
                  v
                }
              inSparkOpts = false
              isPython = SparkSubmit.isPython(v)
              parse(tail)
          }
        } else {
          if (!value.isEmpty) {
            childArgs += value
          }
          parse(tail)
        }

      case Nil =>
    }
  }

  private def printUsageAndExit(exitCode: Int, unknownParam: Any = null) {
    val outStream = SparkSubmit.printStream
    if (unknownParam != null) {
      outStream.println("Unknown/unsupported param " + unknownParam)
    }
    outStream.println(
      """Usage: spark-submit [options] <app jar | python file> [app options]
        |Options:
        |  --master MASTER_URL         spark://host:port, mesos://host:port, yarn, or local.
        |  --deploy-mode DEPLOY_MODE   Whether to launch the driver program locally ("client") or
        |                              on one of the worker machines inside the cluster ("cluster")
        |                              (Default: client).
        |  --class CLASS_NAME          Your application's main class (for Java / Scala apps).
        |  --name NAME                 A name of your application.
        |  --jars JARS                 Comma-separated list of local jars to include on the driver
        |                              and executor classpaths.
        |  --py-files PY_FILES         Comma-separated list of .zip, .egg, or .py files to place
        |                              on the PYTHONPATH for Python apps.
        |  --files FILES               Comma-separated list of files to be placed in the working
        |                              directory of each executor.
        |
        |  --conf PROP=VALUE           Arbitrary Spark configuration property.
        |  --properties-file FILE      Path to a file from which to load extra properties. If not
        |                              specified, this will look for conf/spark-defaults.conf.
        |
        |  --driver-memory MEM         Memory for driver (e.g. 1000M, 2G) (Default: 512M).
        |  --driver-java-options       Extra Java options to pass to the driver.
        |  --driver-library-path       Extra library path entries to pass to the driver.
        |  --driver-class-path         Extra class path entries to pass to the driver. Note that
        |                              jars added with --jars are automatically included in the
        |                              classpath.
        |
        |  --executor-memory MEM       Memory per executor (e.g. 1000M, 2G) (Default: 1G).
        |
        |  --help, -h                  Show this help message and exit
        |  --verbose, -v               Print additional debug output
        |
        | Spark standalone with cluster deploy mode only:
        |  --driver-cores NUM          Cores for driver (Default: 1).
        |  --supervise                 If given, restarts the driver on failure.
        |
        | Spark standalone and Mesos only:
        |  --total-executor-cores NUM  Total cores for all executors.
        |
        | YARN-only:
        |  --executor-cores NUM        Number of cores per executor (Default: 1).
        |  --queue QUEUE_NAME          The YARN queue to submit to (Default: "default").
        |  --num-executors NUM         Number of executors to launch (Default: 2).
        |  --archives ARCHIVES         Comma separated list of archives to be extracted into the
        |                              working directory of each executor.""".stripMargin
    )
    SparkSubmit.exitFn()
  }
}

object SparkSubmitArguments {
  /** Load properties present in the given file. */
  def getPropertiesFromFile(file: File): Seq[(String, String)] = {
    require(file.exists(), s"Properties file $file does not exist")
    require(file.isFile(), s"Properties file $file is not a normal file")
    val inputStream = new FileInputStream(file)
    try {
      val properties = new Properties()
      properties.load(inputStream)
<<<<<<< HEAD
      properties.stringPropertyNames().toSeq.map(k => (k, properties(k)))
=======
      properties.stringPropertyNames().toSeq.map(k => (k, properties(k).trim))
>>>>>>> 69ec678d
    } catch {
      case e: IOException =>
        val message = s"Failed when loading Spark properties file $file"
        throw new SparkException(message, e)
    } finally {
      inputStream.close()
    }
  }
}<|MERGE_RESOLUTION|>--- conflicted
+++ resolved
@@ -418,11 +418,7 @@
     try {
       val properties = new Properties()
       properties.load(inputStream)
-<<<<<<< HEAD
-      properties.stringPropertyNames().toSeq.map(k => (k, properties(k)))
-=======
       properties.stringPropertyNames().toSeq.map(k => (k, properties(k).trim))
->>>>>>> 69ec678d
     } catch {
       case e: IOException =>
         val message = s"Failed when loading Spark properties file $file"
