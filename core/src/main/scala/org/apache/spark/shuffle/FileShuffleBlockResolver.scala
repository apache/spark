/*
 * Licensed to the Apache Software Foundation (ASF) under one or more
 * contributor license agreements.  See the NOTICE file distributed with
 * this work for additional information regarding copyright ownership.
 * The ASF licenses this file to You under the Apache License, Version 2.0
 * (the "License"); you may not use this file except in compliance with
 * the License.  You may obtain a copy of the License at
 *
 *    http://www.apache.org/licenses/LICENSE-2.0
 *
 * Unless required by applicable law or agreed to in writing, software
 * distributed under the License is distributed on an "AS IS" BASIS,
 * WITHOUT WARRANTIES OR CONDITIONS OF ANY KIND, either express or implied.
 * See the License for the specific language governing permissions and
 * limitations under the License.
 */

package org.apache.spark.shuffle

import java.util.concurrent.ConcurrentLinkedQueue

import scala.collection.JavaConverters._

import com.google.common.annotations.VisibleForTesting

import org.apache.spark.{Logging, SparkConf, SparkEnv}
import org.apache.spark.executor.ShuffleWriteMetrics
import org.apache.spark.network.buffer.{FileSegmentManagedBuffer, ManagedBuffer}
import org.apache.spark.network.netty.SparkTransportConf
import org.apache.spark.serializer.Serializer
import org.apache.spark.storage._
import org.apache.spark.util.{MetadataCleaner, MetadataCleanerType, TimeStampedHashMap}

/** A group of writers for a ShuffleMapTask, one writer per reducer. */
private[spark] trait ShuffleWriterGroup {
  val writers: Array[DiskBlockObjectWriter]

  /** @param success Indicates all writes were successful. If false, no blocks will be recorded. */
  def releaseWriters(success: Boolean)
}

/**
 * Manages assigning disk-based block writers to shuffle tasks. Each shuffle task gets one file
 * per reducer.
 */
// Note: Changes to the format in this file should be kept in sync with
// org.apache.spark.network.shuffle.ExternalShuffleBlockResolver#getHashBasedShuffleBlockData().
private[spark] class FileShuffleBlockResolver(conf: SparkConf)
  extends ShuffleBlockResolver with Logging {

  private val transportConf = SparkTransportConf.fromSparkConf(conf)

  private lazy val blockManager = SparkEnv.get.blockManager

  // Use getSizeAsKb (not bytes) to maintain backwards compatibility if no units are provided
  private val bufferSize = conf.getSizeAsKb("spark.shuffle.file.buffer", "32k").toInt * 1024

  /**
   * Contains all the state related to a particular shuffle.
   */
  private class ShuffleState(val numReducers: Int) {
    /**
     * The mapIds of all map tasks completed on this Executor for this shuffle.
     */
    val completedMapTasks = new ConcurrentLinkedQueue[Int]()
  }

  private val shuffleStates = new TimeStampedHashMap[ShuffleIdAndAttempt, ShuffleState]

  private val metadataCleaner =
    new MetadataCleaner(MetadataCleanerType.SHUFFLE_BLOCK_MANAGER, this.cleanup, conf)

  /**
   * Get a ShuffleWriterGroup for the given map task, which will register it as complete
   * when the writers are closed successfully
   */
<<<<<<< HEAD
  def forMapTask(
      shuffleAndAttempt: ShuffleIdAndAttempt,
      mapId: Int,
      numBuckets: Int,
      serializer: Serializer,
      writeMetrics: ShuffleWriteMetrics): ShuffleWriterGroup = {
    new ShuffleWriterGroup {
      shuffleStates.putIfAbsent(shuffleAndAttempt, new ShuffleState(numBuckets))
      private val shuffleState = shuffleStates(shuffleAndAttempt)
      private var fileGroup: ShuffleFileGroup = null

      val openStartTime = System.nanoTime
      val serializerInstance = serializer.newInstance()
      val writers: Array[DiskBlockObjectWriter] = if (consolidateShuffleFiles) {
        fileGroup = getUnusedFileGroup()
        Array.tabulate[DiskBlockObjectWriter](numBuckets) { bucketId =>
          val blockId = ShuffleBlockId(shuffleAndAttempt.shuffleId, mapId, bucketId,
            shuffleAndAttempt.stageAttemptId)
          blockManager.getDiskWriter(blockId, fileGroup(bucketId), serializerInstance, bufferSize,
            writeMetrics)
        }
      } else {
        Array.tabulate[DiskBlockObjectWriter](numBuckets) { bucketId =>
          val blockId = ShuffleBlockId(shuffleAndAttempt.shuffleId, mapId, bucketId,
            shuffleAndAttempt.stageAttemptId)
=======
  def forMapTask(shuffleId: Int, mapId: Int, numReducers: Int, serializer: Serializer,
      writeMetrics: ShuffleWriteMetrics): ShuffleWriterGroup = {
    new ShuffleWriterGroup {
      shuffleStates.putIfAbsent(shuffleId, new ShuffleState(numReducers))
      private val shuffleState = shuffleStates(shuffleId)

      val openStartTime = System.nanoTime
      val serializerInstance = serializer.newInstance()
      val writers: Array[DiskBlockObjectWriter] = {
        Array.tabulate[DiskBlockObjectWriter](numReducers) { bucketId =>
          val blockId = ShuffleBlockId(shuffleId, mapId, bucketId)
>>>>>>> a9ecd061
          val blockFile = blockManager.diskBlockManager.getFile(blockId)
          // Because of previous failures, the shuffle file may already exist on this machine.
          // If so, remove it.
          if (blockFile.exists) {
            if (blockFile.delete()) {
              logInfo(s"Removed existing shuffle file $blockFile")
            } else {
              logWarning(s"Failed to remove existing shuffle file $blockFile")
            }
          }
          blockManager.getDiskWriter(blockId, blockFile, serializerInstance, bufferSize,
            writeMetrics)
        }
      }
      // Creating the file to write to and creating a disk writer both involve interacting with
      // the disk, so should be included in the shuffle write time.
      writeMetrics.incShuffleWriteTime(System.nanoTime - openStartTime)

      override def releaseWriters(success: Boolean) {
<<<<<<< HEAD
        if (consolidateShuffleFiles) {
          if (success) {
            val offsets = writers.map(_.fileSegment().offset)
            val lengths = writers.map(_.fileSegment().length)
            fileGroup.recordMapOutput(mapId, offsets, lengths)
          }
          recycleFileGroup(fileGroup)
        } else {
          shuffleState.completedMapTasks.add(mapId)
        }
      }

      private def getUnusedFileGroup(): ShuffleFileGroup = {
        val fileGroup = shuffleState.unusedFileGroups.poll()
        if (fileGroup != null) fileGroup else newFileGroup()
      }

      private def newFileGroup(): ShuffleFileGroup = {
        val fileId = shuffleState.nextFileId.getAndIncrement()
        val files = Array.tabulate[File](numBuckets) { bucketId =>
          val filename = physicalFileName(shuffleAndAttempt.shuffleId, bucketId, fileId)
          blockManager.diskBlockManager.getFile(filename)
        }
        val fileGroup = new ShuffleFileGroup(shuffleAndAttempt.shuffleId, fileId, files)
        shuffleState.allFileGroups.add(fileGroup)
        fileGroup
      }

      private def recycleFileGroup(group: ShuffleFileGroup) {
        shuffleState.unusedFileGroups.add(group)
=======
        shuffleState.completedMapTasks.add(mapId)
>>>>>>> a9ecd061
      }
    }
  }

  override def getBlockData(blockId: ShuffleBlockId): ManagedBuffer = {
<<<<<<< HEAD
    if (consolidateShuffleFiles) {
      // Search all file groups associated with this shuffle.
      val shuffleState = shuffleStates(
        ShuffleIdAndAttempt(blockId.shuffleId, blockId.stageAttemptId))
      val iter = shuffleState.allFileGroups.iterator
      while (iter.hasNext) {
        val segmentOpt = iter.next.getFileSegmentFor(blockId.mapId, blockId.reduceId)
        if (segmentOpt.isDefined) {
          val segment = segmentOpt.get
          return new FileSegmentManagedBuffer(
            transportConf, segment.file, segment.offset, segment.length)
        }
      }
      throw new IllegalStateException("Failed to find shuffle block: " + blockId)
    } else {
      val file = blockManager.diskBlockManager.getFile(blockId)
      new FileSegmentManagedBuffer(transportConf, file, 0, file.length)
    }
=======
    val file = blockManager.diskBlockManager.getFile(blockId)
    new FileSegmentManagedBuffer(transportConf, file, 0, file.length)
>>>>>>> a9ecd061
  }

  /** Remove all the blocks / files and metadata related to a particular shuffle. */
  def removeShuffle(shuffleAndAttempt: ShuffleIdAndAttempt): Boolean = {
    // Do not change the ordering of this, if shuffleStates should be removed only
    // after the corresponding shuffle blocks have been removed
    val cleaned = removeShuffleBlocks(shuffleAndAttempt)
    shuffleStates.remove(shuffleAndAttempt)
    cleaned
  }

  @VisibleForTesting
  private[shuffle] def getShuffleFiles(blockId: ShuffleBlockId): Seq[File] = {
    Seq(blockManager.diskBlockManager.getFile(blockId))
  }

  /** Remove all the blocks / files related to a particular shuffle. */
  private def removeShuffleBlocks(shuffleAndAttempt: ShuffleIdAndAttempt): Boolean = {
    shuffleStates.get(shuffleAndAttempt) match {
      case Some(state) =>
<<<<<<< HEAD
        if (consolidateShuffleFiles) {
          for (fileGroup <- state.allFileGroups; file <- fileGroup.files) {
            file.delete()
          }
        } else {
          for (mapId <- state.completedMapTasks; reduceId <- 0 until state.numBuckets) {
            val blockId = new ShuffleBlockId(shuffleAndAttempt.shuffleId, mapId, reduceId,
              shuffleAndAttempt.stageAttemptId)
            blockManager.diskBlockManager.getFile(blockId).delete()
=======
        for (mapId <- state.completedMapTasks.asScala; reduceId <- 0 until state.numReducers) {
          val blockId = new ShuffleBlockId(shuffleId, mapId, reduceId)
          val file = blockManager.diskBlockManager.getFile(blockId)
          if (!file.delete()) {
            logWarning(s"Error deleting ${file.getPath()}")
>>>>>>> a9ecd061
          }
        }
        logInfo("Deleted all files for shuffle " + shuffleAndAttempt)
        true
      case None =>
        logInfo("Could not find files for shuffle " + shuffleAndAttempt + " for deleting")
        false
    }
  }

  private def cleanup(cleanupTime: Long) {
    shuffleStates.clearOldValues(cleanupTime, (shuffleId, state) => removeShuffleBlocks(shuffleId))
  }

  override def stop() {
    metadataCleaner.cancel()
  }
}<|MERGE_RESOLUTION|>--- conflicted
+++ resolved
@@ -74,45 +74,21 @@
    * Get a ShuffleWriterGroup for the given map task, which will register it as complete
    * when the writers are closed successfully
    */
-<<<<<<< HEAD
   def forMapTask(
       shuffleAndAttempt: ShuffleIdAndAttempt,
       mapId: Int,
-      numBuckets: Int,
+      numReducers: Int,
       serializer: Serializer,
       writeMetrics: ShuffleWriteMetrics): ShuffleWriterGroup = {
     new ShuffleWriterGroup {
-      shuffleStates.putIfAbsent(shuffleAndAttempt, new ShuffleState(numBuckets))
+      shuffleStates.putIfAbsent(shuffleAndAttempt, new ShuffleState(numReducers))
       private val shuffleState = shuffleStates(shuffleAndAttempt)
-      private var fileGroup: ShuffleFileGroup = null
-
-      val openStartTime = System.nanoTime
-      val serializerInstance = serializer.newInstance()
-      val writers: Array[DiskBlockObjectWriter] = if (consolidateShuffleFiles) {
-        fileGroup = getUnusedFileGroup()
-        Array.tabulate[DiskBlockObjectWriter](numBuckets) { bucketId =>
-          val blockId = ShuffleBlockId(shuffleAndAttempt.shuffleId, mapId, bucketId,
-            shuffleAndAttempt.stageAttemptId)
-          blockManager.getDiskWriter(blockId, fileGroup(bucketId), serializerInstance, bufferSize,
-            writeMetrics)
-        }
-      } else {
-        Array.tabulate[DiskBlockObjectWriter](numBuckets) { bucketId =>
-          val blockId = ShuffleBlockId(shuffleAndAttempt.shuffleId, mapId, bucketId,
-            shuffleAndAttempt.stageAttemptId)
-=======
-  def forMapTask(shuffleId: Int, mapId: Int, numReducers: Int, serializer: Serializer,
-      writeMetrics: ShuffleWriteMetrics): ShuffleWriterGroup = {
-    new ShuffleWriterGroup {
-      shuffleStates.putIfAbsent(shuffleId, new ShuffleState(numReducers))
-      private val shuffleState = shuffleStates(shuffleId)
 
       val openStartTime = System.nanoTime
       val serializerInstance = serializer.newInstance()
       val writers: Array[DiskBlockObjectWriter] = {
         Array.tabulate[DiskBlockObjectWriter](numReducers) { bucketId =>
-          val blockId = ShuffleBlockId(shuffleId, mapId, bucketId)
->>>>>>> a9ecd061
+          val blockId = ShuffleBlockId(shuffleAndAttempt.shuffleId, mapId, bucketId)
           val blockFile = blockManager.diskBlockManager.getFile(blockId)
           // Because of previous failures, the shuffle file may already exist on this machine.
           // If so, remove it.
@@ -132,68 +108,14 @@
       writeMetrics.incShuffleWriteTime(System.nanoTime - openStartTime)
 
       override def releaseWriters(success: Boolean) {
-<<<<<<< HEAD
-        if (consolidateShuffleFiles) {
-          if (success) {
-            val offsets = writers.map(_.fileSegment().offset)
-            val lengths = writers.map(_.fileSegment().length)
-            fileGroup.recordMapOutput(mapId, offsets, lengths)
-          }
-          recycleFileGroup(fileGroup)
-        } else {
-          shuffleState.completedMapTasks.add(mapId)
-        }
-      }
-
-      private def getUnusedFileGroup(): ShuffleFileGroup = {
-        val fileGroup = shuffleState.unusedFileGroups.poll()
-        if (fileGroup != null) fileGroup else newFileGroup()
-      }
-
-      private def newFileGroup(): ShuffleFileGroup = {
-        val fileId = shuffleState.nextFileId.getAndIncrement()
-        val files = Array.tabulate[File](numBuckets) { bucketId =>
-          val filename = physicalFileName(shuffleAndAttempt.shuffleId, bucketId, fileId)
-          blockManager.diskBlockManager.getFile(filename)
-        }
-        val fileGroup = new ShuffleFileGroup(shuffleAndAttempt.shuffleId, fileId, files)
-        shuffleState.allFileGroups.add(fileGroup)
-        fileGroup
-      }
-
-      private def recycleFileGroup(group: ShuffleFileGroup) {
-        shuffleState.unusedFileGroups.add(group)
-=======
         shuffleState.completedMapTasks.add(mapId)
->>>>>>> a9ecd061
       }
     }
   }
 
   override def getBlockData(blockId: ShuffleBlockId): ManagedBuffer = {
-<<<<<<< HEAD
-    if (consolidateShuffleFiles) {
-      // Search all file groups associated with this shuffle.
-      val shuffleState = shuffleStates(
-        ShuffleIdAndAttempt(blockId.shuffleId, blockId.stageAttemptId))
-      val iter = shuffleState.allFileGroups.iterator
-      while (iter.hasNext) {
-        val segmentOpt = iter.next.getFileSegmentFor(blockId.mapId, blockId.reduceId)
-        if (segmentOpt.isDefined) {
-          val segment = segmentOpt.get
-          return new FileSegmentManagedBuffer(
-            transportConf, segment.file, segment.offset, segment.length)
-        }
-      }
-      throw new IllegalStateException("Failed to find shuffle block: " + blockId)
-    } else {
-      val file = blockManager.diskBlockManager.getFile(blockId)
-      new FileSegmentManagedBuffer(transportConf, file, 0, file.length)
-    }
-=======
     val file = blockManager.diskBlockManager.getFile(blockId)
     new FileSegmentManagedBuffer(transportConf, file, 0, file.length)
->>>>>>> a9ecd061
   }
 
   /** Remove all the blocks / files and metadata related to a particular shuffle. */
@@ -214,23 +136,11 @@
   private def removeShuffleBlocks(shuffleAndAttempt: ShuffleIdAndAttempt): Boolean = {
     shuffleStates.get(shuffleAndAttempt) match {
       case Some(state) =>
-<<<<<<< HEAD
-        if (consolidateShuffleFiles) {
-          for (fileGroup <- state.allFileGroups; file <- fileGroup.files) {
-            file.delete()
-          }
-        } else {
-          for (mapId <- state.completedMapTasks; reduceId <- 0 until state.numBuckets) {
-            val blockId = new ShuffleBlockId(shuffleAndAttempt.shuffleId, mapId, reduceId,
-              shuffleAndAttempt.stageAttemptId)
-            blockManager.diskBlockManager.getFile(blockId).delete()
-=======
         for (mapId <- state.completedMapTasks.asScala; reduceId <- 0 until state.numReducers) {
-          val blockId = new ShuffleBlockId(shuffleId, mapId, reduceId)
+          val blockId = new ShuffleBlockId(shuffleAndAttempt.shuffleId, mapId, reduceId, shuffleAndAttempt.stageAttemptId)
           val file = blockManager.diskBlockManager.getFile(blockId)
           if (!file.delete()) {
             logWarning(s"Error deleting ${file.getPath()}")
->>>>>>> a9ecd061
           }
         }
         logInfo("Deleted all files for shuffle " + shuffleAndAttempt)
