/*
 * Licensed to the Apache Software Foundation (ASF) under one or more
 * contributor license agreements.  See the NOTICE file distributed with
 * this work for additional information regarding copyright ownership.
 * The ASF licenses this file to You under the Apache License, Version 2.0
 * (the "License"); you may not use this file except in compliance with
 * the License.  You may obtain a copy of the License at
 *
 *    http://www.apache.org/licenses/LICENSE-2.0
 *
 * Unless required by applicable law or agreed to in writing, software
 * distributed under the License is distributed on an "AS IS" BASIS,
 * WITHOUT WARRANTIES OR CONDITIONS OF ANY KIND, either express or implied.
 * See the License for the specific language governing permissions and
 * limitations under the License.
 */

package org.apache.spark.shuffle.sort

import org.apache.spark.{MapOutputTracker, SparkEnv, Logging, TaskContext}
import org.apache.spark.executor.ShuffleWriteMetrics
import org.apache.spark.scheduler.MapStatus
import org.apache.spark.shuffle.{IndexShuffleBlockResolver, ShuffleWriter, BaseShuffleHandle}
import org.apache.spark.storage.ShuffleBlockId
import org.apache.spark.util.collection.ExternalSorter

private[spark] class SortShuffleWriter[K, V, C](
    shuffleBlockResolver: IndexShuffleBlockResolver,
    handle: BaseShuffleHandle[K, V, C],
    mapId: Int,
    context: TaskContext)
  extends ShuffleWriter[K, V] with Logging {

  private val dep = handle.dependency

  private val blockManager = SparkEnv.get.blockManager

  private var sorter: ExternalSorter[K, V, _] = null

  // Are we in the process of stopping? Because map tasks can call stop() with success = true
  // and then call stop() with success = false if they get an exception, we want to make sure
  // we don't try deleting files, etc twice.
  private var stopping = false

  private var mapStatus: MapStatus = null

  private val writeMetrics = new ShuffleWriteMetrics()
  context.taskMetrics.shuffleWriteMetrics = Some(writeMetrics)

  /** Write a bunch of records to this task's output */
  override def write(records: Iterator[_ <: Product2[K, V]]): Unit = {
    if (dep.mapSideCombine) {
      require(dep.aggregator.isDefined, "Map-side combine without Aggregator specified!")
      sorter = new ExternalSorter[K, V, C](
        dep.aggregator, Some(dep.partitioner), dep.keyOrdering, dep.serializer)
      sorter.insertAll(records)
    } else {
      // In this case we pass neither an aggregator nor an ordering to the sorter, because we don't
      // care whether the keys get sorted in each partition; that will be done on the reduce side
      // if the operation being run is sortByKey.
      sorter = new ExternalSorter[K, V, V](None, Some(dep.partitioner), None, dep.serializer)
      sorter.insertAll(records)
    }

    // Don't bother including the time to open the merged output file in the shuffle write time,
    // because it just opens a single file, so is typically too fast to measure accurately
    // (see SPARK-3570).
<<<<<<< HEAD
    val outputFile = shuffleBlockManager.getDataFile(dep.shuffleId, mapId)
    // Because we append to the data file, we need the index file to know the current size of the
    // data file as a starting point
    val initialFileLength = outputFile.length()
    val blockId = ShuffleBlockId(dep.shuffleId, mapId, IndexShuffleBlockManager.NOOP_REDUCE_ID)
    val partitionLengths = sorter.writePartitionedFile(blockId, context, outputFile)
    shuffleBlockManager.writeIndexFile(dep.shuffleId, mapId, partitionLengths, initialFileLength)
=======
    val outputFile = shuffleBlockResolver.getDataFile(dep.shuffleId, mapId)
    val blockId = ShuffleBlockId(dep.shuffleId, mapId, IndexShuffleBlockResolver.NOOP_REDUCE_ID)
    val partitionLengths = sorter.writePartitionedFile(blockId, context, outputFile)
    shuffleBlockResolver.writeIndexFile(dep.shuffleId, mapId, partitionLengths)
>>>>>>> 247b7034

    mapStatus = MapStatus(blockManager.shuffleServerId, partitionLengths)
  }

  /** Close this writer, passing along whether the map completed */
  override def stop(success: Boolean): Option[MapStatus] = {
    try {
      if (stopping) {
        return None
      }
      stopping = true
      if (success) {
        return Option(mapStatus)
      } else {
        // The map task failed, so delete our output data.
        shuffleBlockResolver.removeDataByMap(dep.shuffleId, mapId)
        return None
      }
    } finally {
      // Clean up our sorter, which may have its own intermediate files
      if (sorter != null) {
        val startTime = System.nanoTime()
        sorter.stop()
        context.taskMetrics.shuffleWriteMetrics.foreach(
          _.incShuffleWriteTime(System.nanoTime - startTime))
        sorter = null
      }
    }
  }
}
<|MERGE_RESOLUTION|>--- conflicted
+++ resolved
@@ -65,20 +65,13 @@
     // Don't bother including the time to open the merged output file in the shuffle write time,
     // because it just opens a single file, so is typically too fast to measure accurately
     // (see SPARK-3570).
-<<<<<<< HEAD
-    val outputFile = shuffleBlockManager.getDataFile(dep.shuffleId, mapId)
+    val outputFile = shuffleBlockResolver.getDataFile(dep.shuffleId, mapId)
     // Because we append to the data file, we need the index file to know the current size of the
     // data file as a starting point
     val initialFileLength = outputFile.length()
-    val blockId = ShuffleBlockId(dep.shuffleId, mapId, IndexShuffleBlockManager.NOOP_REDUCE_ID)
-    val partitionLengths = sorter.writePartitionedFile(blockId, context, outputFile)
-    shuffleBlockManager.writeIndexFile(dep.shuffleId, mapId, partitionLengths, initialFileLength)
-=======
-    val outputFile = shuffleBlockResolver.getDataFile(dep.shuffleId, mapId)
     val blockId = ShuffleBlockId(dep.shuffleId, mapId, IndexShuffleBlockResolver.NOOP_REDUCE_ID)
     val partitionLengths = sorter.writePartitionedFile(blockId, context, outputFile)
-    shuffleBlockResolver.writeIndexFile(dep.shuffleId, mapId, partitionLengths)
->>>>>>> 247b7034
+    shuffleBlockResolver.writeIndexFile(dep.shuffleId, mapId, partitionLengths, initialFileLength)
 
     mapStatus = MapStatus(blockManager.shuffleServerId, partitionLengths)
   }
