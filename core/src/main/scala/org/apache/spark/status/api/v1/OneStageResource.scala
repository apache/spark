--- conflicted
+++ resolved
@@ -83,13 +83,8 @@
       @DefaultValue("20") @QueryParam("length") length: Int,
       @DefaultValue("ID") @QueryParam("sortBy") sortBy: TaskSorting): Seq[TaskData] = {
     withStageAttempt(stageId, stageAttemptId) { stage =>
-<<<<<<< HEAD
       val tasks = stage.ui.taskData.values.map{
-        k => AllStagesResource.convertTaskData(k, ui.executorsListener)}.toIndexedSeq
-=======
-      val tasks = stage.ui.taskData.values
-        .map{ AllStagesResource.convertTaskData(_, ui.lastUpdateTime)}.toIndexedSeq
->>>>>>> 4b88393c
+        k => AllStagesResource.convertTaskData(k, ui.lastUpdateTime, ui.executorsListener)}.toIndexedSeq
         .sorted(OneStageResource.ordering(sortBy))
       tasks.slice(offset, offset + length)
     }
