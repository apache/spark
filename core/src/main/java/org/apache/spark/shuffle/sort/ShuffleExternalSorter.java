/*
 * Licensed to the Apache Software Foundation (ASF) under one or more
 * contributor license agreements.  See the NOTICE file distributed with
 * this work for additional information regarding copyright ownership.
 * The ASF licenses this file to You under the Apache License, Version 2.0
 * (the "License"); you may not use this file except in compliance with
 * the License.  You may obtain a copy of the License at
 *
 *    http://www.apache.org/licenses/LICENSE-2.0
 *
 * Unless required by applicable law or agreed to in writing, software
 * distributed under the License is distributed on an "AS IS" BASIS,
 * WITHOUT WARRANTIES OR CONDITIONS OF ANY KIND, either express or implied.
 * See the License for the specific language governing permissions and
 * limitations under the License.
 */

package org.apache.spark.shuffle.sort;

import javax.annotation.Nullable;
import java.io.File;
import java.io.IOException;
import java.util.LinkedList;

import scala.Tuple2;

import com.google.common.annotations.VisibleForTesting;
import org.slf4j.Logger;
import org.slf4j.LoggerFactory;

import org.apache.spark.SparkConf;
import org.apache.spark.TaskContext;
import org.apache.spark.executor.ShuffleWriteMetrics;
import org.apache.spark.memory.MemoryConsumer;
import org.apache.spark.memory.TaskMemoryManager;
import org.apache.spark.serializer.DummySerializerInstance;
import org.apache.spark.serializer.SerializerInstance;
import org.apache.spark.storage.BlockManager;
import org.apache.spark.storage.DiskBlockObjectWriter;
import org.apache.spark.storage.TempShuffleBlockId;
import org.apache.spark.unsafe.Platform;
import org.apache.spark.unsafe.array.LongArray;
import org.apache.spark.unsafe.memory.MemoryBlock;
import org.apache.spark.util.Utils;

/**
 * An external sorter that is specialized for sort-based shuffle.
 * <p>
 * Incoming records are appended to data pages. When all records have been inserted (or when the
 * current thread's shuffle memory limit is reached), the in-memory records are sorted according to
 * their partition ids (using a {@link ShuffleInMemorySorter}). The sorted records are then
 * written to a single output file (or multiple files, if we've spilled). The format of the output
 * files is the same as the format of the final output file written by
 * {@link org.apache.spark.shuffle.sort.SortShuffleWriter}: each output partition's records are
 * written as a single serialized, compressed stream that can be read with a new decompression and
 * deserialization stream.
 * <p>
 * Unlike {@link org.apache.spark.util.collection.ExternalSorter}, this sorter does not merge its
 * spill files. Instead, this merging is performed in {@link UnsafeShuffleWriter}, which uses a
 * specialized merge procedure that avoids extra serialization/deserialization.
 */
final class ShuffleExternalSorter extends MemoryConsumer {

  private final Logger logger = LoggerFactory.getLogger(ShuffleExternalSorter.class);

  @VisibleForTesting
  static final int DISK_WRITE_BUFFER_SIZE = 1024 * 1024;

  private final int numPartitions;
  private final TaskMemoryManager taskMemoryManager;
  private final BlockManager blockManager;
  private final TaskContext taskContext;
  private final ShuffleWriteMetrics writeMetrics;

  /** Force this sorter to spill when there are this many elements in memory. For testing only */
  private final long numElementsForSpillThreshold;

  /** The buffer size to use when writing spills using DiskBlockObjectWriter */
  private final int fileBufferSizeBytes;

  /**
   * Memory pages that hold the records being sorted. The pages in this list are freed when
   * spilling, although in principle we could recycle these pages across spills (on the other hand,
   * this might not be necessary if we maintained a pool of re-usable pages in the TaskMemoryManager
   * itself).
   */
  private final LinkedList<MemoryBlock> allocatedPages = new LinkedList<MemoryBlock>();

  private final LinkedList<SpillInfo> spills = new LinkedList<SpillInfo>();

  /** Peak memory used by this sorter so far, in bytes. **/
  private long peakMemoryUsedBytes;

  // These variables are reset after spilling:
  @Nullable private ShuffleInMemorySorter inMemSorter;
  @Nullable private MemoryBlock currentPage = null;
  private long pageCursor = -1;

  public ShuffleExternalSorter(
      TaskMemoryManager memoryManager,
      BlockManager blockManager,
      TaskContext taskContext,
      int initialSize,
      int numPartitions,
      SparkConf conf,
      ShuffleWriteMetrics writeMetrics) {
    super(memoryManager, (int) Math.min(PackedRecordPointer.MAXIMUM_PAGE_SIZE_BYTES,
      memoryManager.pageSizeBytes()));
    this.taskMemoryManager = memoryManager;
    this.blockManager = blockManager;
    this.taskContext = taskContext;
    this.numPartitions = numPartitions;
    // Use getSizeAsKb (not bytes) to maintain backwards compatibility if no units are provided
    this.fileBufferSizeBytes = (int) conf.getSizeAsKb("spark.shuffle.file.buffer", "32k") * 1024;
    this.numElementsForSpillThreshold =
      conf.getLong("spark.shuffle.spill.numElementsForceSpillThreshold", Long.MAX_VALUE);
    this.writeMetrics = writeMetrics;
<<<<<<< HEAD
    acquireOnHeapMemory(initialSize * 8L);
    this.inMemSorter = new ShuffleInMemorySorter(initialSize);
=======
    this.inMemSorter = new ShuffleInMemorySorter(this, initialSize);
>>>>>>> eec74ba8
    this.peakMemoryUsedBytes = getMemoryUsage();
  }

  /**
   * Sorts the in-memory records and writes the sorted records to an on-disk file.
   * This method does not free the sort data structures.
   *
   * @param isLastFile if true, this indicates that we're writing the final output file and that the
   *                   bytes written should be counted towards shuffle spill metrics rather than
   *                   shuffle write metrics.
   */
  private void writeSortedFile(boolean isLastFile) throws IOException {

    final ShuffleWriteMetrics writeMetricsToUse;

    if (isLastFile) {
      // We're writing the final non-spill file, so we _do_ want to count this as shuffle bytes.
      writeMetricsToUse = writeMetrics;
    } else {
      // We're spilling, so bytes written should be counted towards spill rather than write.
      // Create a dummy WriteMetrics object to absorb these metrics, since we don't want to count
      // them towards shuffle bytes written.
      writeMetricsToUse = new ShuffleWriteMetrics();
    }

    // This call performs the actual sort.
    final ShuffleInMemorySorter.ShuffleSorterIterator sortedRecords =
      inMemSorter.getSortedIterator();

    // Currently, we need to open a new DiskBlockObjectWriter for each partition; we can avoid this
    // after SPARK-5581 is fixed.
    DiskBlockObjectWriter writer;

    // Small writes to DiskBlockObjectWriter will be fairly inefficient. Since there doesn't seem to
    // be an API to directly transfer bytes from managed memory to the disk writer, we buffer
    // data through a byte array. This array does not need to be large enough to hold a single
    // record;
    final byte[] writeBuffer = new byte[DISK_WRITE_BUFFER_SIZE];

    // Because this output will be read during shuffle, its compression codec must be controlled by
    // spark.shuffle.compress instead of spark.shuffle.spill.compress, so we need to use
    // createTempShuffleBlock here; see SPARK-3426 for more details.
    final Tuple2<TempShuffleBlockId, File> spilledFileInfo =
      blockManager.diskBlockManager().createTempShuffleBlock();
    final File file = spilledFileInfo._2();
    final TempShuffleBlockId blockId = spilledFileInfo._1();
    final SpillInfo spillInfo = new SpillInfo(numPartitions, file, blockId);

    // Unfortunately, we need a serializer instance in order to construct a DiskBlockObjectWriter.
    // Our write path doesn't actually use this serializer (since we end up calling the `write()`
    // OutputStream methods), but DiskBlockObjectWriter still calls some methods on it. To work
    // around this, we pass a dummy no-op serializer.
    final SerializerInstance ser = DummySerializerInstance.INSTANCE;

    writer = blockManager.getDiskWriter(blockId, file, ser, fileBufferSizeBytes, writeMetricsToUse);

    int currentPartition = -1;
    while (sortedRecords.hasNext()) {
      sortedRecords.loadNext();
      final int partition = sortedRecords.packedRecordPointer.getPartitionId();
      assert (partition >= currentPartition);
      if (partition != currentPartition) {
        // Switch to the new partition
        if (currentPartition != -1) {
          writer.commitAndClose();
          spillInfo.partitionLengths[currentPartition] = writer.fileSegment().length();
        }
        currentPartition = partition;
        writer =
          blockManager.getDiskWriter(blockId, file, ser, fileBufferSizeBytes, writeMetricsToUse);
      }

      final long recordPointer = sortedRecords.packedRecordPointer.getRecordPointer();
      final Object recordPage = taskMemoryManager.getPage(recordPointer);
      final long recordOffsetInPage = taskMemoryManager.getOffsetInPage(recordPointer);
      int dataRemaining = Platform.getInt(recordPage, recordOffsetInPage);
      long recordReadPosition = recordOffsetInPage + 4; // skip over record length
      while (dataRemaining > 0) {
        final int toTransfer = Math.min(DISK_WRITE_BUFFER_SIZE, dataRemaining);
        Platform.copyMemory(
          recordPage, recordReadPosition, writeBuffer, Platform.BYTE_ARRAY_OFFSET, toTransfer);
        writer.write(writeBuffer, 0, toTransfer);
        recordReadPosition += toTransfer;
        dataRemaining -= toTransfer;
      }
      writer.recordWritten();
    }

    if (writer != null) {
      writer.commitAndClose();
      // If `writeSortedFile()` was called from `closeAndGetSpills()` and no records were inserted,
      // then the file might be empty. Note that it might be better to avoid calling
      // writeSortedFile() in that case.
      if (currentPartition != -1) {
        spillInfo.partitionLengths[currentPartition] = writer.fileSegment().length();
        spills.add(spillInfo);
      }
    }

    inMemSorter.reset();

    if (!isLastFile) {  // i.e. this is a spill file
      // The current semantics of `shuffleRecordsWritten` seem to be that it's updated when records
      // are written to disk, not when they enter the shuffle sorting code. DiskBlockObjectWriter
      // relies on its `recordWritten()` method being called in order to trigger periodic updates to
      // `shuffleBytesWritten`. If we were to remove the `recordWritten()` call and increment that
      // counter at a higher-level, then the in-progress metrics for records written and bytes
      // written would get out of sync.
      //
      // When writing the last file, we pass `writeMetrics` directly to the DiskBlockObjectWriter;
      // in all other cases, we pass in a dummy write metrics to capture metrics, then copy those
      // metrics to the true write metrics here. The reason for performing this copying is so that
      // we can avoid reporting spilled bytes as shuffle write bytes.
      //
      // Note that we intentionally ignore the value of `writeMetricsToUse.shuffleWriteTime()`.
      // Consistent with ExternalSorter, we do not count this IO towards shuffle write time.
      // This means that this IO time is not accounted for anywhere; SPARK-3577 will fix this.
      writeMetrics.incShuffleRecordsWritten(writeMetricsToUse.shuffleRecordsWritten());
      taskContext.taskMetrics().incDiskBytesSpilled(writeMetricsToUse.shuffleBytesWritten());
    }
  }

  /**
   * Sort and spill the current records in response to memory pressure.
   */
  @Override
  public long spill(long size, MemoryConsumer trigger) throws IOException {
    if (trigger != this || inMemSorter == null || inMemSorter.numRecords() == 0) {
      return 0L;
    }

    logger.info("Thread {} spilling sort data of {} to disk ({} {} so far)",
      Thread.currentThread().getId(),
      Utils.bytesToString(getMemoryUsage()),
      spills.size(),
      spills.size() > 1 ? " times" : " time");

    writeSortedFile(false);
    final long spillSize = freeMemory();
    taskContext.taskMetrics().incMemoryBytesSpilled(spillSize);
    return spillSize;
  }

  private long getMemoryUsage() {
    long totalPageSize = 0;
    for (MemoryBlock page : allocatedPages) {
      totalPageSize += page.size();
    }
    return ((inMemSorter == null) ? 0 : inMemSorter.getMemoryUsage()) + totalPageSize;
  }

  private void updatePeakMemoryUsed() {
    long mem = getMemoryUsage();
    if (mem > peakMemoryUsedBytes) {
      peakMemoryUsedBytes = mem;
    }
  }

  /**
   * Return the peak memory used so far, in bytes.
   */
  long getPeakMemoryUsedBytes() {
    updatePeakMemoryUsed();
    return peakMemoryUsedBytes;
  }

  private long freeMemory() {
    updatePeakMemoryUsed();
    long memoryFreed = 0;
    for (MemoryBlock block : allocatedPages) {
      memoryFreed += block.size();
      freePage(block);
    }
    allocatedPages.clear();
    currentPage = null;
    pageCursor = 0;
    return memoryFreed;
  }

  /**
   * Force all memory and spill files to be deleted; called by shuffle error-handling code.
   */
  public void cleanupResources() {
    freeMemory();
    if (inMemSorter != null) {
      inMemSorter.free();
      inMemSorter = null;
<<<<<<< HEAD
      releaseOnHeapMemory(sorterMemoryUsage);
=======
>>>>>>> eec74ba8
    }
    for (SpillInfo spill : spills) {
      if (spill.file.exists() && !spill.file.delete()) {
        logger.error("Unable to delete spill file {}", spill.file.getPath());
      }
    }
  }

  /**
   * Checks whether there is enough space to insert an additional record in to the sort pointer
   * array and grows the array if additional space is required. If the required space cannot be
   * obtained, then the in-memory data will be spilled to disk.
   */
  private void growPointerArrayIfNecessary() throws IOException {
    assert(inMemSorter != null);
    if (!inMemSorter.hasSpaceForAnotherRecord()) {
      long used = inMemSorter.getMemoryUsage();
      LongArray array;
      try {
<<<<<<< HEAD
        acquireOnHeapMemory(needed);  // could trigger spilling
=======
        // could trigger spilling
        array = allocateArray(used / 8 * 2);
>>>>>>> eec74ba8
      } catch (OutOfMemoryError e) {
        // should have trigger spilling
        assert(inMemSorter.hasSpaceForAnotherRecord());
        return;
      }
      // check if spilling is triggered or not
      if (inMemSorter.hasSpaceForAnotherRecord()) {
<<<<<<< HEAD
        releaseOnHeapMemory(needed);
      } else {
        try {
          inMemSorter.expandPointerArray();
          releaseOnHeapMemory(used);
        } catch (OutOfMemoryError oom) {
          // Just in case that JVM had run out of memory
          releaseOnHeapMemory(needed);
          spill();
        }
=======
        freeArray(array);
      } else {
        inMemSorter.expandPointerArray(array);
>>>>>>> eec74ba8
      }
    }
  }

  /**
   * Allocates more memory in order to insert an additional record. This will request additional
   * memory from the memory manager and spill if the requested memory can not be obtained.
   *
   * @param required the required space in the data page, in bytes, including space for storing
   *                      the record size. This must be less than or equal to the page size (records
   *                      that exceed the page size are handled via a different code path which uses
   *                      special overflow pages).
   */
  private void acquireNewPageIfNecessary(int required) {
    if (currentPage == null ||
      pageCursor + required > currentPage.getBaseOffset() + currentPage.size() ) {
      // TODO: try to find space in previous pages
      currentPage = allocatePage(required);
      pageCursor = currentPage.getBaseOffset();
      allocatedPages.add(currentPage);
    }
  }

  /**
   * Write a record to the shuffle sorter.
   */
  public void insertRecord(Object recordBase, long recordOffset, int length, int partitionId)
    throws IOException {

    // for tests
    assert(inMemSorter != null);
    if (inMemSorter.numRecords() > numElementsForSpillThreshold) {
      spill();
    }

    growPointerArrayIfNecessary();
    // Need 4 bytes to store the record length.
    final int required = length + 4;
    acquireNewPageIfNecessary(required);

    assert(currentPage != null);
    final Object base = currentPage.getBaseObject();
    final long recordAddress = taskMemoryManager.encodePageNumberAndOffset(currentPage, pageCursor);
    Platform.putInt(base, pageCursor, length);
    pageCursor += 4;
    Platform.copyMemory(recordBase, recordOffset, base, pageCursor, length);
    pageCursor += length;
    inMemSorter.insertRecord(recordAddress, partitionId);
  }

  /**
   * Close the sorter, causing any buffered data to be sorted and written out to disk.
   *
   * @return metadata for the spill files written by this sorter. If no records were ever inserted
   *         into this sorter, then this will return an empty array.
   * @throws IOException
   */
  public SpillInfo[] closeAndGetSpills() throws IOException {
    try {
      if (inMemSorter != null) {
        // Do not count the final file towards the spill count.
        writeSortedFile(true);
        freeMemory();
        inMemSorter.free();
        inMemSorter = null;
<<<<<<< HEAD
        releaseOnHeapMemory(sorterMemoryUsage);
=======
>>>>>>> eec74ba8
      }
      return spills.toArray(new SpillInfo[spills.size()]);
    } catch (IOException e) {
      cleanupResources();
      throw e;
    }
  }

}<|MERGE_RESOLUTION|>--- conflicted
+++ resolved
@@ -115,12 +115,7 @@
     this.numElementsForSpillThreshold =
       conf.getLong("spark.shuffle.spill.numElementsForceSpillThreshold", Long.MAX_VALUE);
     this.writeMetrics = writeMetrics;
-<<<<<<< HEAD
-    acquireOnHeapMemory(initialSize * 8L);
-    this.inMemSorter = new ShuffleInMemorySorter(initialSize);
-=======
     this.inMemSorter = new ShuffleInMemorySorter(this, initialSize);
->>>>>>> eec74ba8
     this.peakMemoryUsedBytes = getMemoryUsage();
   }
 
@@ -308,10 +303,6 @@
     if (inMemSorter != null) {
       inMemSorter.free();
       inMemSorter = null;
-<<<<<<< HEAD
-      releaseOnHeapMemory(sorterMemoryUsage);
-=======
->>>>>>> eec74ba8
     }
     for (SpillInfo spill : spills) {
       if (spill.file.exists() && !spill.file.delete()) {
@@ -331,12 +322,8 @@
       long used = inMemSorter.getMemoryUsage();
       LongArray array;
       try {
-<<<<<<< HEAD
-        acquireOnHeapMemory(needed);  // could trigger spilling
-=======
         // could trigger spilling
         array = allocateArray(used / 8 * 2);
->>>>>>> eec74ba8
       } catch (OutOfMemoryError e) {
         // should have trigger spilling
         assert(inMemSorter.hasSpaceForAnotherRecord());
@@ -344,22 +331,9 @@
       }
       // check if spilling is triggered or not
       if (inMemSorter.hasSpaceForAnotherRecord()) {
-<<<<<<< HEAD
-        releaseOnHeapMemory(needed);
-      } else {
-        try {
-          inMemSorter.expandPointerArray();
-          releaseOnHeapMemory(used);
-        } catch (OutOfMemoryError oom) {
-          // Just in case that JVM had run out of memory
-          releaseOnHeapMemory(needed);
-          spill();
-        }
-=======
         freeArray(array);
       } else {
         inMemSorter.expandPointerArray(array);
->>>>>>> eec74ba8
       }
     }
   }
@@ -425,10 +399,6 @@
         freeMemory();
         inMemSorter.free();
         inMemSorter = null;
-<<<<<<< HEAD
-        releaseOnHeapMemory(sorterMemoryUsage);
-=======
->>>>>>> eec74ba8
       }
       return spills.toArray(new SpillInfo[spills.size()]);
     } catch (IOException e) {
