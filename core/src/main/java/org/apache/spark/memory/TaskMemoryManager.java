/*
 * Licensed to the Apache Software Foundation (ASF) under one or more
 * contributor license agreements.  See the NOTICE file distributed with
 * this work for additional information regarding copyright ownership.
 * The ASF licenses this file to You under the Apache License, Version 2.0
 * (the "License"); you may not use this file except in compliance with
 * the License.  You may obtain a copy of the License at
 *
 *    http://www.apache.org/licenses/LICENSE-2.0
 *
 * Unless required by applicable law or agreed to in writing, software
 * distributed under the License is distributed on an "AS IS" BASIS,
 * WITHOUT WARRANTIES OR CONDITIONS OF ANY KIND, either express or implied.
 * See the License for the specific language governing permissions and
 * limitations under the License.
 */

package org.apache.spark.memory;

import javax.annotation.concurrent.GuardedBy;
import java.io.IOException;
import java.util.Arrays;
import java.util.BitSet;
import java.util.HashSet;

import com.google.common.annotations.VisibleForTesting;
import org.slf4j.Logger;
import org.slf4j.LoggerFactory;

import org.apache.spark.unsafe.memory.MemoryBlock;
import org.apache.spark.util.Utils;

/**
 * Manages the memory allocated by an individual task.
 * <p>
 * Most of the complexity in this class deals with encoding of off-heap addresses into 64-bit longs.
 * In off-heap mode, memory can be directly addressed with 64-bit longs. In on-heap mode, memory is
 * addressed by the combination of a base Object reference and a 64-bit offset within that object.
 * This is a problem when we want to store pointers to data structures inside of other structures,
 * such as record pointers inside hashmaps or sorting buffers. Even if we decided to use 128 bits
 * to address memory, we can't just store the address of the base object since it's not guaranteed
 * to remain stable as the heap gets reorganized due to GC.
 * <p>
 * Instead, we use the following approach to encode record pointers in 64-bit longs: for off-heap
 * mode, just store the raw address, and for on-heap mode use the upper 13 bits of the address to
 * store a "page number" and the lower 51 bits to store an offset within this page. These page
 * numbers are used to index into a "page table" array inside of the MemoryManager in order to
 * retrieve the base object.
 * <p>
 * This allows us to address 8192 pages. In on-heap mode, the maximum page size is limited by the
 * maximum size of a long[] array, allowing us to address 8192 * 2^32 * 8 bytes, which is
 * approximately 35 terabytes of memory.
 */
public class TaskMemoryManager {

  private final Logger logger = LoggerFactory.getLogger(TaskMemoryManager.class);

  /** The number of bits used to address the page table. */
  private static final int PAGE_NUMBER_BITS = 13;

  /** The number of bits used to encode offsets in data pages. */
  @VisibleForTesting
  static final int OFFSET_BITS = 64 - PAGE_NUMBER_BITS;  // 51

  /** The number of entries in the page table. */
  private static final int PAGE_TABLE_SIZE = 1 << PAGE_NUMBER_BITS;

  /**
   * Maximum supported data page size (in bytes). In principle, the maximum addressable page size is
   * (1L &lt;&lt; OFFSET_BITS) bytes, which is 2+ petabytes. However, the on-heap allocator's maximum page
   * size is limited by the maximum amount of data that can be stored in a  long[] array, which is
   * (2^32 - 1) * 8 bytes (or 16 gigabytes). Therefore, we cap this at 16 gigabytes.
   */
  public static final long MAXIMUM_PAGE_SIZE_BYTES = ((1L << 31) - 1) * 8L;

  /** Bit mask for the lower 51 bits of a long. */
  private static final long MASK_LONG_LOWER_51_BITS = 0x7FFFFFFFFFFFFL;

  /** Bit mask for the upper 13 bits of a long */
  private static final long MASK_LONG_UPPER_13_BITS = ~MASK_LONG_LOWER_51_BITS;

  /**
   * Similar to an operating system's page table, this array maps page numbers into base object
   * pointers, allowing us to translate between the hashtable's internal 64-bit address
   * representation and the baseObject+offset representation which we use to support both in- and
   * off-heap addresses. When using an off-heap allocator, every entry in this map will be `null`.
   * When using an in-heap allocator, the entries in this map will point to pages' base objects.
   * Entries are added to this map as new data pages are allocated.
   */
  private final MemoryBlock[] pageTable = new MemoryBlock[PAGE_TABLE_SIZE];

  /**
   * Bitmap for tracking free pages.
   */
  private final BitSet allocatedPages = new BitSet(PAGE_TABLE_SIZE);

  private final MemoryManager memoryManager;

  private final long taskAttemptId;

  /**
   * Tracks whether we're in-heap or off-heap. For off-heap, we short-circuit most of these methods
   * without doing any masking or lookups. Since this branching should be well-predicted by the JIT,
   * this extra layer of indirection / abstraction hopefully shouldn't be too expensive.
   */
  final MemoryMode tungstenMemoryMode;

  /**
   * Tracks spillable memory consumers.
   */
  @GuardedBy("this")
  private final HashSet<MemoryConsumer> consumers;

  /**
   * Construct a new TaskMemoryManager.
   */
  public TaskMemoryManager(MemoryManager memoryManager, long taskAttemptId) {
    this.tungstenMemoryMode = memoryManager.tungstenMemoryMode();
    this.memoryManager = memoryManager;
    this.taskAttemptId = taskAttemptId;
    this.consumers = new HashSet<>();
  }

  /**
   * Acquire N bytes of memory for a consumer. If there is no enough memory, it will call
   * spill() of consumers to release more memory.
   *
   * @return number of bytes successfully granted (<= N).
   */
  public long acquireExecutionMemory(
      long required,
      MemoryMode mode,
      MemoryConsumer consumer) {
    assert(required >= 0);
    // If we are allocating Tungsten pages off-heap and receive a request to allocate on-heap
    // memory here, then it may not make sense to spill since that would only end up freeing
    // off-heap memory. This is subject to change, though, so it may be risky to make this
    // optimization now in case we forget to undo it late when making changes.
    synchronized (this) {
      long got = memoryManager.acquireExecutionMemory(required, taskAttemptId, mode);

      // Try to release memory from other consumers first, then we can reduce the frequency of
      // spilling, avoid to have too many spilled files.
      if (got < required) {
        // Call spill() on other consumers to release memory
        for (MemoryConsumer c: consumers) {
<<<<<<< HEAD
          if (c != consumer && c.getMemoryUsed(mode) > 0) {
=======
          if (c != consumer && c.getUsed() > 0) {
>>>>>>> eec74ba8
            try {
              long released = c.spill(required - got, consumer);
              if (released > 0 && mode == tungstenMemoryMode) {
                logger.debug("Task {} released {} from {} for {}", taskAttemptId,
                  Utils.bytesToString(released), c, consumer);
                got += memoryManager.acquireExecutionMemory(required - got, taskAttemptId, mode);
                if (got >= required) {
                  break;
                }
              }
            } catch (IOException e) {
              logger.error("error while calling spill() on " + c, e);
              throw new OutOfMemoryError("error while calling spill() on " + c + " : "
                + e.getMessage());
            }
          }
        }
      }

      // call spill() on itself
      if (got < required && consumer != null) {
        try {
          long released = consumer.spill(required - got, consumer);
          if (released > 0 && mode == tungstenMemoryMode) {
            logger.debug("Task {} released {} from itself ({})", taskAttemptId,
              Utils.bytesToString(released), consumer);
            got += memoryManager.acquireExecutionMemory(required - got, taskAttemptId, mode);
          }
        } catch (IOException e) {
          logger.error("error while calling spill() on " + consumer, e);
          throw new OutOfMemoryError("error while calling spill() on " + consumer + " : "
            + e.getMessage());
        }
      }

      if (consumer != null) {
        consumers.add(consumer);
      }
      logger.debug("Task {} acquire {} for {}", taskAttemptId, Utils.bytesToString(got), consumer);
      return got;
    }
  }

  /**
   * Release N bytes of execution memory for a MemoryConsumer.
   */
  public void releaseExecutionMemory(long size, MemoryMode mode, MemoryConsumer consumer) {
    logger.debug("Task {} release {} from {}", taskAttemptId, Utils.bytesToString(size), consumer);
    memoryManager.releaseExecutionMemory(size, taskAttemptId, mode);
  }

  /**
   * Dump the memory usage of all consumers.
   */
  public void showMemoryUsage() {
    logger.info("Memory used in task " + taskAttemptId);
    synchronized (this) {
      long memoryAccountedForByConsumers = 0;
      for (MemoryConsumer c: consumers) {
        long totalMemUsage =
          c.getMemoryUsed(MemoryMode.OFF_HEAP) + c.getMemoryUsed(MemoryMode.ON_HEAP);
        memoryAccountedForByConsumers += totalMemUsage;
        if (totalMemUsage > 0) {
          logger.info("Acquired by " + c + ": " + Utils.bytesToString(totalMemUsage));
        }
      }
      long memoryNotAccountedFor =
        memoryManager.getExecutionMemoryUsageForTask(taskAttemptId) - memoryAccountedForByConsumers;
      logger.info(
        "{} bytes of memory were used by task {} but are not associated with specific consumers",
        memoryNotAccountedFor, taskAttemptId);
    }
  }

  /**
   * Return the page size in bytes.
   */
  public long pageSizeBytes() {
    return memoryManager.pageSizeBytes();
  }

  /**
   * Allocate a block of memory that will be tracked in the MemoryManager's page table; this is
   * intended for allocating large blocks of Tungsten memory that will be shared between operators.
   *
   * Returns `null` if there was not enough memory to allocate the page. May return a page that
   * contains fewer bytes than requested, so callers should verify the size of returned pages.
   */
  public MemoryBlock allocatePage(long size, MemoryConsumer consumer) {
    if (size > MAXIMUM_PAGE_SIZE_BYTES) {
      throw new IllegalArgumentException(
        "Cannot allocate a page with more than " + MAXIMUM_PAGE_SIZE_BYTES + " bytes");
    }

    long acquired = acquireExecutionMemory(size, tungstenMemoryMode, consumer);
    if (acquired <= 0) {
      return null;
    }

    final int pageNumber;
    synchronized (this) {
      pageNumber = allocatedPages.nextClearBit(0);
      if (pageNumber >= PAGE_TABLE_SIZE) {
        releaseExecutionMemory(acquired, tungstenMemoryMode, consumer);
        throw new IllegalStateException(
          "Have already allocated a maximum of " + PAGE_TABLE_SIZE + " pages");
      }
      allocatedPages.set(pageNumber);
    }
    final MemoryBlock page = memoryManager.tungstenMemoryAllocator().allocate(size);
    page.pageNumber = pageNumber;
    pageTable[pageNumber] = page;
    if (logger.isTraceEnabled()) {
      logger.trace("Allocate page number {} ({} bytes)", pageNumber, acquired);
    }
    return page;
  }

  /**
   * Free a block of memory allocated via {@link TaskMemoryManager#allocatePage}.
   */
  public void freePage(MemoryBlock page, MemoryConsumer consumer) {
    assert (page.pageNumber != -1) :
      "Called freePage() on memory that wasn't allocated with allocatePage()";
    assert(allocatedPages.get(page.pageNumber));
    pageTable[page.pageNumber] = null;
    synchronized (this) {
      allocatedPages.clear(page.pageNumber);
    }
    if (logger.isTraceEnabled()) {
      logger.trace("Freed page number {} ({} bytes)", page.pageNumber, page.size());
    }
    long pageSize = page.size();
    memoryManager.tungstenMemoryAllocator().free(page);
    releaseExecutionMemory(pageSize, tungstenMemoryMode, consumer);
  }

  /**
   * Given a memory page and offset within that page, encode this address into a 64-bit long.
   * This address will remain valid as long as the corresponding page has not been freed.
   *
   * @param page a data page allocated by {@link TaskMemoryManager#allocatePage}/
   * @param offsetInPage an offset in this page which incorporates the base offset. In other words,
   *                     this should be the value that you would pass as the base offset into an
   *                     UNSAFE call (e.g. page.baseOffset() + something).
   * @return an encoded page address.
   */
  public long encodePageNumberAndOffset(MemoryBlock page, long offsetInPage) {
    if (tungstenMemoryMode == MemoryMode.OFF_HEAP) {
      // In off-heap mode, an offset is an absolute address that may require a full 64 bits to
      // encode. Due to our page size limitation, though, we can convert this into an offset that's
      // relative to the page's base offset; this relative offset will fit in 51 bits.
      offsetInPage -= page.getBaseOffset();
    }
    return encodePageNumberAndOffset(page.pageNumber, offsetInPage);
  }

  @VisibleForTesting
  public static long encodePageNumberAndOffset(int pageNumber, long offsetInPage) {
    assert (pageNumber != -1) : "encodePageNumberAndOffset called with invalid page";
    return (((long) pageNumber) << OFFSET_BITS) | (offsetInPage & MASK_LONG_LOWER_51_BITS);
  }

  @VisibleForTesting
  public static int decodePageNumber(long pagePlusOffsetAddress) {
    return (int) ((pagePlusOffsetAddress & MASK_LONG_UPPER_13_BITS) >>> OFFSET_BITS);
  }

  private static long decodeOffset(long pagePlusOffsetAddress) {
    return (pagePlusOffsetAddress & MASK_LONG_LOWER_51_BITS);
  }

  /**
   * Get the page associated with an address encoded by
   * {@link TaskMemoryManager#encodePageNumberAndOffset(MemoryBlock, long)}
   */
  public Object getPage(long pagePlusOffsetAddress) {
    if (tungstenMemoryMode == MemoryMode.ON_HEAP) {
      final int pageNumber = decodePageNumber(pagePlusOffsetAddress);
      assert (pageNumber >= 0 && pageNumber < PAGE_TABLE_SIZE);
      final MemoryBlock page = pageTable[pageNumber];
      assert (page != null);
      assert (page.getBaseObject() != null);
      return page.getBaseObject();
    } else {
      return null;
    }
  }

  /**
   * Get the offset associated with an address encoded by
   * {@link TaskMemoryManager#encodePageNumberAndOffset(MemoryBlock, long)}
   */
  public long getOffsetInPage(long pagePlusOffsetAddress) {
    final long offsetInPage = decodeOffset(pagePlusOffsetAddress);
    if (tungstenMemoryMode == MemoryMode.ON_HEAP) {
      return offsetInPage;
    } else {
      // In off-heap mode, an offset is an absolute address. In encodePageNumberAndOffset, we
      // converted the absolute address into a relative address. Here, we invert that operation:
      final int pageNumber = decodePageNumber(pagePlusOffsetAddress);
      assert (pageNumber >= 0 && pageNumber < PAGE_TABLE_SIZE);
      final MemoryBlock page = pageTable[pageNumber];
      assert (page != null);
      return page.getBaseOffset() + offsetInPage;
    }
  }

  /**
   * Clean up all allocated memory and pages. Returns the number of bytes freed. A non-zero return
   * value can be used to detect memory leaks.
   */
  public long cleanUpAllAllocatedMemory() {
    synchronized (this) {
      for (MemoryConsumer c: consumers) {
        if (c.getMemoryUsed(MemoryMode.ON_HEAP) > 0) {
          // In case of failed task, it's normal to see leaked memory
          logger.warn("leak " + Utils.bytesToString(c.getMemoryUsed(MemoryMode.ON_HEAP)) +
            " of on-heap memory from " + c);
        }
        if (c.getMemoryUsed(MemoryMode.OFF_HEAP) > 0) {
          // In case of failed task, it's normal to see leaked memory
          logger.warn("leak " + Utils.bytesToString(c.getMemoryUsed(MemoryMode.OFF_HEAP)) +
            " of off-heap memory from " + c);
        }
      }
      consumers.clear();
    }

    for (MemoryBlock page : pageTable) {
      if (page != null) {
        memoryManager.tungstenMemoryAllocator().free(page);
      }
    }
    Arrays.fill(pageTable, null);

    return memoryManager.releaseAllExecutionMemoryForTask(taskAttemptId);
  }

  /**
   * Returns the memory consumption, in bytes, for the current task.
   */
  public long getMemoryConsumptionForThisTask() {
    return memoryManager.getExecutionMemoryUsageForTask(taskAttemptId);
  }
}<|MERGE_RESOLUTION|>--- conflicted
+++ resolved
@@ -144,11 +144,7 @@
       if (got < required) {
         // Call spill() on other consumers to release memory
         for (MemoryConsumer c: consumers) {
-<<<<<<< HEAD
-          if (c != consumer && c.getMemoryUsed(mode) > 0) {
-=======
           if (c != consumer && c.getUsed() > 0) {
->>>>>>> eec74ba8
             try {
               long released = c.spill(required - got, consumer);
               if (released > 0 && mode == tungstenMemoryMode) {
@@ -208,8 +204,7 @@
     synchronized (this) {
       long memoryAccountedForByConsumers = 0;
       for (MemoryConsumer c: consumers) {
-        long totalMemUsage =
-          c.getMemoryUsed(MemoryMode.OFF_HEAP) + c.getMemoryUsed(MemoryMode.ON_HEAP);
+        long totalMemUsage = c.getUsed();
         memoryAccountedForByConsumers += totalMemUsage;
         if (totalMemUsage > 0) {
           logger.info("Acquired by " + c + ": " + Utils.bytesToString(totalMemUsage));
@@ -363,16 +358,11 @@
    */
   public long cleanUpAllAllocatedMemory() {
     synchronized (this) {
+      Arrays.fill(pageTable, null);
       for (MemoryConsumer c: consumers) {
-        if (c.getMemoryUsed(MemoryMode.ON_HEAP) > 0) {
+        if (c != null && c.getUsed() > 0) {
           // In case of failed task, it's normal to see leaked memory
-          logger.warn("leak " + Utils.bytesToString(c.getMemoryUsed(MemoryMode.ON_HEAP)) +
-            " of on-heap memory from " + c);
-        }
-        if (c.getMemoryUsed(MemoryMode.OFF_HEAP) > 0) {
-          // In case of failed task, it's normal to see leaked memory
-          logger.warn("leak " + Utils.bytesToString(c.getMemoryUsed(MemoryMode.OFF_HEAP)) +
-            " of off-heap memory from " + c);
+          logger.warn("leak " + Utils.bytesToString(c.getUsed()) + " memory from " + c);
         }
       }
       consumers.clear();
