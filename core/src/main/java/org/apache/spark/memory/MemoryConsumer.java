/*
 * Licensed to the Apache Software Foundation (ASF) under one or more
 * contributor license agreements.  See the NOTICE file distributed with
 * this work for additional information regarding copyright ownership.
 * The ASF licenses this file to You under the Apache License, Version 2.0
 * (the "License"); you may not use this file except in compliance with
 * the License.  You may obtain a copy of the License at
 *
 *    http://www.apache.org/licenses/LICENSE-2.0
 *
 * Unless required by applicable law or agreed to in writing, software
 * distributed under the License is distributed on an "AS IS" BASIS,
 * WITHOUT WARRANTIES OR CONDITIONS OF ANY KIND, either express or implied.
 * See the License for the specific language governing permissions and
 * limitations under the License.
 */

package org.apache.spark.memory;

import java.io.IOException;

import org.apache.spark.unsafe.array.LongArray;
import org.apache.spark.unsafe.memory.MemoryBlock;

/**
 * An memory consumer of TaskMemoryManager, which support spilling.
 */
public abstract class MemoryConsumer {

  protected final TaskMemoryManager taskMemoryManager;
  private final long pageSize;
<<<<<<< HEAD
  private long onHeapMemoryUsed = 0L;
  private long offHeapMemoryUsed = 0L;
=======
  protected long used;
>>>>>>> eec74ba8

  protected MemoryConsumer(TaskMemoryManager taskMemoryManager, long pageSize) {
    this.taskMemoryManager = taskMemoryManager;
    this.pageSize = pageSize;
  }

  protected MemoryConsumer(TaskMemoryManager taskMemoryManager) {
    this(taskMemoryManager, taskMemoryManager.pageSizeBytes());
  }

  /**
   * Returns the size, in bytes, of used memory of the specified mode.
   */
  long getMemoryUsed(MemoryMode mode) {
    if (mode == MemoryMode.ON_HEAP) {
      return onHeapMemoryUsed;
    } else {
      return offHeapMemoryUsed;
    }
  }

  /**
   * Force spill during building.
   *
   * For testing.
   */
  public void spill() throws IOException {
    spill(Long.MAX_VALUE, this);
  }

  /**
   * Spill some data to disk to release memory, which will be called by TaskMemoryManager
   * when there is not enough memory for the task.
   *
   * This should be implemented by subclass.
   *
   * Note: In order to avoid possible deadlock, should not call acquireMemory() from spill().
   *
   * Note: today, this only frees Tungsten-managed pages.
   *
   * @param size the amount of memory should be released
   * @param trigger the MemoryConsumer that trigger this spilling
   * @return the amount of released memory in bytes
   * @throws IOException
   */
  public abstract long spill(long size, MemoryConsumer trigger) throws IOException;

  /**
<<<<<<< HEAD
   * Acquire `size` bytes of on-heap execution memory.
   *
   * If there is not enough memory, throws OutOfMemoryError.
   */
  protected void acquireOnHeapMemory(long size) {
    long got = taskMemoryManager.acquireExecutionMemory(size, MemoryMode.ON_HEAP, this);
    if (got < size) {
      taskMemoryManager.releaseExecutionMemory(got, MemoryMode.ON_HEAP, this);
=======
   * Allocates a LongArray of `size`.
   */
  public LongArray allocateArray(long size) {
    long required = size * 8L;
    MemoryBlock page = taskMemoryManager.allocatePage(required, this);
    if (page == null || page.size() < required) {
      long got = 0;
      if (page != null) {
        got = page.size();
        taskMemoryManager.freePage(page, this);
      }
>>>>>>> eec74ba8
      taskMemoryManager.showMemoryUsage();
      throw new OutOfMemoryError("Unable to acquire " + required + " bytes of memory, got " + got);
    }
<<<<<<< HEAD
    onHeapMemoryUsed += got;
  }

  /**
   * Release `size` bytes of on-heap memory.
   */
  protected void releaseOnHeapMemory(long size) {
    onHeapMemoryUsed -= size;
    taskMemoryManager.releaseExecutionMemory(size, MemoryMode.ON_HEAP, this);
=======
    used += required;
    return new LongArray(page);
  }

  /**
   * Frees a LongArray.
   */
  public void freeArray(LongArray array) {
    freePage(array.memoryBlock());
>>>>>>> eec74ba8
  }

  /**
   * Allocate a memory block with at least `required` bytes.
   *
   * Throws IOException if there is not enough memory.
   *
   * @throws OutOfMemoryError
   */
  protected MemoryBlock allocatePage(long required) {
    MemoryBlock page = taskMemoryManager.allocatePage(Math.max(pageSize, required), this);
    if (page == null || page.size() < required) {
      long got = 0;
      if (page != null) {
        got = page.size();
        taskMemoryManager.freePage(page, this);
      }
      taskMemoryManager.showMemoryUsage();
      throw new OutOfMemoryError("Unable to acquire " + required + " bytes of memory, got " + got);
    }
    if (taskMemoryManager.tungstenMemoryMode == MemoryMode.ON_HEAP) {
      onHeapMemoryUsed += page.size();
    } else {
      offHeapMemoryUsed += page.size();
    }
    return page;
  }

  /**
   * Free a memory block.
   */
  protected void freePage(MemoryBlock page) {
    if (taskMemoryManager.tungstenMemoryMode == MemoryMode.ON_HEAP) {
      onHeapMemoryUsed -= page.size();
    } else {
      offHeapMemoryUsed -= page.size();
    }
    taskMemoryManager.freePage(page, this);
  }
}<|MERGE_RESOLUTION|>--- conflicted
+++ resolved
@@ -24,17 +24,14 @@
 
 /**
  * An memory consumer of TaskMemoryManager, which support spilling.
+ *
+ * Note: this only supports allocation / spilling of Tungsten memory.
  */
 public abstract class MemoryConsumer {
 
   protected final TaskMemoryManager taskMemoryManager;
   private final long pageSize;
-<<<<<<< HEAD
-  private long onHeapMemoryUsed = 0L;
-  private long offHeapMemoryUsed = 0L;
-=======
   protected long used;
->>>>>>> eec74ba8
 
   protected MemoryConsumer(TaskMemoryManager taskMemoryManager, long pageSize) {
     this.taskMemoryManager = taskMemoryManager;
@@ -46,14 +43,10 @@
   }
 
   /**
-   * Returns the size, in bytes, of used memory of the specified mode.
+   * Returns the size of used memory in bytes.
    */
-  long getMemoryUsed(MemoryMode mode) {
-    if (mode == MemoryMode.ON_HEAP) {
-      return onHeapMemoryUsed;
-    } else {
-      return offHeapMemoryUsed;
-    }
+  long getUsed() {
+    return used;
   }
 
   /**
@@ -83,16 +76,6 @@
   public abstract long spill(long size, MemoryConsumer trigger) throws IOException;
 
   /**
-<<<<<<< HEAD
-   * Acquire `size` bytes of on-heap execution memory.
-   *
-   * If there is not enough memory, throws OutOfMemoryError.
-   */
-  protected void acquireOnHeapMemory(long size) {
-    long got = taskMemoryManager.acquireExecutionMemory(size, MemoryMode.ON_HEAP, this);
-    if (got < size) {
-      taskMemoryManager.releaseExecutionMemory(got, MemoryMode.ON_HEAP, this);
-=======
    * Allocates a LongArray of `size`.
    */
   public LongArray allocateArray(long size) {
@@ -104,21 +87,9 @@
         got = page.size();
         taskMemoryManager.freePage(page, this);
       }
->>>>>>> eec74ba8
       taskMemoryManager.showMemoryUsage();
       throw new OutOfMemoryError("Unable to acquire " + required + " bytes of memory, got " + got);
     }
-<<<<<<< HEAD
-    onHeapMemoryUsed += got;
-  }
-
-  /**
-   * Release `size` bytes of on-heap memory.
-   */
-  protected void releaseOnHeapMemory(long size) {
-    onHeapMemoryUsed -= size;
-    taskMemoryManager.releaseExecutionMemory(size, MemoryMode.ON_HEAP, this);
-=======
     used += required;
     return new LongArray(page);
   }
@@ -128,7 +99,6 @@
    */
   public void freeArray(LongArray array) {
     freePage(array.memoryBlock());
->>>>>>> eec74ba8
   }
 
   /**
@@ -149,11 +119,7 @@
       taskMemoryManager.showMemoryUsage();
       throw new OutOfMemoryError("Unable to acquire " + required + " bytes of memory, got " + got);
     }
-    if (taskMemoryManager.tungstenMemoryMode == MemoryMode.ON_HEAP) {
-      onHeapMemoryUsed += page.size();
-    } else {
-      offHeapMemoryUsed += page.size();
-    }
+    used += page.size();
     return page;
   }
 
@@ -161,11 +127,7 @@
    * Free a memory block.
    */
   protected void freePage(MemoryBlock page) {
-    if (taskMemoryManager.tungstenMemoryMode == MemoryMode.ON_HEAP) {
-      onHeapMemoryUsed -= page.size();
-    } else {
-      offHeapMemoryUsed -= page.size();
-    }
+    used -= page.size();
     taskMemoryManager.freePage(page, this);
   }
 }