/*
 * Licensed to the Apache Software Foundation (ASF) under one or more
 * contributor license agreements.  See the NOTICE file distributed with
 * this work for additional information regarding copyright ownership.
 * The ASF licenses this file to You under the Apache License, Version 2.0
 * (the "License"); you may not use this file except in compliance with
 * the License.  You may obtain a copy of the License at
 *
 *    http://www.apache.org/licenses/LICENSE-2.0
 *
 * Unless required by applicable law or agreed to in writing, software
 * distributed under the License is distributed on an "AS IS" BASIS,
 * WITHOUT WARRANTIES OR CONDITIONS OF ANY KIND, either express or implied.
 * See the License for the specific language governing permissions and
 * limitations under the License.
 */

package org.apache.spark.util.collection.unsafe.sort;

import java.io.IOException;
import java.util.LinkedList;

import com.google.common.annotations.VisibleForTesting;
import org.slf4j.Logger;
import org.slf4j.LoggerFactory;

import org.apache.spark.SparkConf;
import org.apache.spark.TaskContext;
import org.apache.spark.executor.ShuffleWriteMetrics;
import org.apache.spark.shuffle.ShuffleMemoryManager;
import org.apache.spark.storage.BlockManager;
import org.apache.spark.unsafe.PlatformDependent;
import org.apache.spark.unsafe.memory.MemoryBlock;
import org.apache.spark.unsafe.memory.TaskMemoryManager;
import org.apache.spark.util.Utils;

/**
 * External sorter based on {@link UnsafeInMemorySorter}.
 */
public final class UnsafeExternalSorter {

  private final Logger logger = LoggerFactory.getLogger(UnsafeExternalSorter.class);

  private final long pageSizeBytes;
  private final PrefixComparator prefixComparator;
  private final RecordComparator recordComparator;
  private final int initialSize;
  private final TaskMemoryManager memoryManager;
  private final ShuffleMemoryManager shuffleMemoryManager;
  private final BlockManager blockManager;
  private final TaskContext taskContext;
  private ShuffleWriteMetrics writeMetrics;

  /** The buffer size to use when writing spills using DiskBlockObjectWriter */
  private final int fileBufferSizeBytes;

  /**
   * Memory pages that hold the records being sorted. The pages in this list are freed when
   * spilling, although in principle we could recycle these pages across spills (on the other hand,
   * this might not be necessary if we maintained a pool of re-usable pages in the TaskMemoryManager
   * itself).
   */
  private final LinkedList<MemoryBlock> allocatedPages = new LinkedList<MemoryBlock>();

  // These variables are reset after spilling:
  private UnsafeInMemorySorter sorter;
  private MemoryBlock currentPage = null;
  private long currentPagePosition = -1;
  private long freeSpaceInCurrentPage = 0;
  private long peakMemoryUsed = 0;

  private final LinkedList<UnsafeSorterSpillWriter> spillWriters = new LinkedList<>();

  public UnsafeExternalSorter(
      TaskMemoryManager memoryManager,
      ShuffleMemoryManager shuffleMemoryManager,
      BlockManager blockManager,
      TaskContext taskContext,
      RecordComparator recordComparator,
      PrefixComparator prefixComparator,
      int initialSize,
      SparkConf conf) throws IOException {
    this.memoryManager = memoryManager;
    this.shuffleMemoryManager = shuffleMemoryManager;
    this.blockManager = blockManager;
    this.taskContext = taskContext;
    this.recordComparator = recordComparator;
    this.prefixComparator = prefixComparator;
    this.initialSize = initialSize;
    // Use getSizeAsKb (not bytes) to maintain backwards compatibility for units
    this.fileBufferSizeBytes = (int) conf.getSizeAsKb("spark.shuffle.file.buffer", "32k") * 1024;
    this.pageSizeBytes = conf.getSizeAsBytes("spark.buffer.pageSize", "64m");
    initializeForWriting();
  }

  // TODO: metrics tracking + integration with shuffle write metrics
  // need to connect the write metrics to task metrics so we count the spill IO somewhere.

  /**
   * Allocates new sort data structures. Called when creating the sorter and after each spill.
   */
  private void initializeForWriting() throws IOException {
    this.writeMetrics = new ShuffleWriteMetrics();
    // TODO: move this sizing calculation logic into a static method of sorter:
    final long memoryRequested = initialSize * 8L * 2;
    final long memoryAcquired = shuffleMemoryManager.tryToAcquire(memoryRequested);
    if (memoryAcquired != memoryRequested) {
      shuffleMemoryManager.release(memoryAcquired);
      throw new IOException("Could not acquire " + memoryRequested + " bytes of memory");
    }

    this.sorter =
      new UnsafeInMemorySorter(memoryManager, recordComparator, prefixComparator, initialSize);
  }

  /**
   * Sort and spill the current records in response to memory pressure.
   */
  @VisibleForTesting
  public void spill() throws IOException {
    logger.info("Thread {} spilling sort data of {} to disk ({} {} so far)",
      Thread.currentThread().getId(),
      Utils.bytesToString(getMemoryUsage()),
      spillWriters.size(),
      spillWriters.size() > 1 ? " times" : " time");

    final UnsafeSorterSpillWriter spillWriter =
      new UnsafeSorterSpillWriter(blockManager, fileBufferSizeBytes, writeMetrics,
        sorter.numRecords());
    spillWriters.add(spillWriter);
    final UnsafeSorterIterator sortedRecords = sorter.getSortedIterator();
    while (sortedRecords.hasNext()) {
      sortedRecords.loadNext();
      final Object baseObject = sortedRecords.getBaseObject();
      final long baseOffset = sortedRecords.getBaseOffset();
      final int recordLength = sortedRecords.getRecordLength();
      spillWriter.write(baseObject, baseOffset, recordLength, sortedRecords.getKeyPrefix());
    }
    spillWriter.close();
    final long sorterMemoryUsage = sorter.getMemoryUsage();
    sorter = null;
    shuffleMemoryManager.release(sorterMemoryUsage);
    final long spillSize = freeMemory();
    taskContext.taskMetrics().incMemoryBytesSpilled(spillSize);
    initializeForWriting();
  }

  private long getMemoryUsage() {
<<<<<<< HEAD
    long mem = sorter.getMemoryUsage() + (allocatedPages.size() * (long) PAGE_SIZE);
    if (mem > peakMemoryUsed) {
      peakMemoryUsed = mem;
    }
    return mem;
  }

  /** The peak memory used so far in bytes. */
  public long getPeakMemoryUsage() {
    return peakMemoryUsed;
=======
    long totalPageSize = 0;
    for (MemoryBlock page : allocatedPages) {
      totalPageSize += page.size();
    }
    return sorter.getMemoryUsage() + totalPageSize;
>>>>>>> 103d8cce
  }

  @VisibleForTesting
  public int getNumberOfAllocatedPages() {
    return allocatedPages.size();
  }

  public long freeMemory() {
    long memoryFreed = 0;
    for (MemoryBlock block : allocatedPages) {
      memoryManager.freePage(block);
      shuffleMemoryManager.release(block.size());
      memoryFreed += block.size();
    }
    allocatedPages.clear();
    currentPage = null;
    currentPagePosition = -1;
    freeSpaceInCurrentPage = 0;
    return memoryFreed;
  }

  /**
   * Checks whether there is enough space to insert a new record into the sorter.
   *
   * @param requiredSpace the required space in the data page, in bytes, including space for storing
   *                      the record size.

   * @return true if the record can be inserted without requiring more allocations, false otherwise.
   */
  private boolean haveSpaceForRecord(int requiredSpace) {
    assert (requiredSpace > 0);
    return (sorter.hasSpaceForAnotherRecord() && (requiredSpace <= freeSpaceInCurrentPage));
  }

  /**
   * Allocates more memory in order to insert an additional record. This will request additional
   * memory from the {@link ShuffleMemoryManager} and spill if the requested memory can not be
   * obtained.
   *
   * @param requiredSpace the required space in the data page, in bytes, including space for storing
   *                      the record size.
   */
  private void allocateSpaceForRecord(int requiredSpace) throws IOException {
    // TODO: merge these steps to first calculate total memory requirements for this insert,
    // then try to acquire; no point in acquiring sort buffer only to spill due to no space in the
    // data page.
    if (!sorter.hasSpaceForAnotherRecord()) {
      logger.debug("Attempting to expand sort pointer array");
      final long oldPointerArrayMemoryUsage = sorter.getMemoryUsage();
      final long memoryToGrowPointerArray = oldPointerArrayMemoryUsage * 2;
      final long memoryAcquired = shuffleMemoryManager.tryToAcquire(memoryToGrowPointerArray);
      if (memoryAcquired < memoryToGrowPointerArray) {
        shuffleMemoryManager.release(memoryAcquired);
        spill();
      } else {
        sorter.expandPointerArray();
        shuffleMemoryManager.release(oldPointerArrayMemoryUsage);
      }
    }

    if (requiredSpace > freeSpaceInCurrentPage) {
      logger.trace("Required space {} is less than free space in current page ({})", requiredSpace,
        freeSpaceInCurrentPage);
      // TODO: we should track metrics on the amount of space wasted when we roll over to a new page
      // without using the free space at the end of the current page. We should also do this for
      // BytesToBytesMap.
      if (requiredSpace > pageSizeBytes) {
        throw new IOException("Required space " + requiredSpace + " is greater than page size (" +
          pageSizeBytes + ")");
      } else {
        final long memoryAcquired = shuffleMemoryManager.tryToAcquire(pageSizeBytes);
        if (memoryAcquired < pageSizeBytes) {
          shuffleMemoryManager.release(memoryAcquired);
          spill();
          final long memoryAcquiredAfterSpilling = shuffleMemoryManager.tryToAcquire(pageSizeBytes);
          if (memoryAcquiredAfterSpilling != pageSizeBytes) {
            shuffleMemoryManager.release(memoryAcquiredAfterSpilling);
            throw new IOException("Unable to acquire " + pageSizeBytes + " bytes of memory");
          }
        }
        currentPage = memoryManager.allocatePage(pageSizeBytes);
        currentPagePosition = currentPage.getBaseOffset();
        freeSpaceInCurrentPage = pageSizeBytes;
        allocatedPages.add(currentPage);
      }
    }
  }

  /**
   * Write a record to the sorter.
   */
  public void insertRecord(
      Object recordBaseObject,
      long recordBaseOffset,
      int lengthInBytes,
      long prefix) throws IOException {
    // Need 4 bytes to store the record length.
    final int totalSpaceRequired = lengthInBytes + 4;
    if (!haveSpaceForRecord(totalSpaceRequired)) {
      allocateSpaceForRecord(totalSpaceRequired);
    }

    final long recordAddress =
      memoryManager.encodePageNumberAndOffset(currentPage, currentPagePosition);
    final Object dataPageBaseObject = currentPage.getBaseObject();
    PlatformDependent.UNSAFE.putInt(dataPageBaseObject, currentPagePosition, lengthInBytes);
    currentPagePosition += 4;
    PlatformDependent.copyMemory(
      recordBaseObject,
      recordBaseOffset,
      dataPageBaseObject,
      currentPagePosition,
      lengthInBytes);
    currentPagePosition += lengthInBytes;
    freeSpaceInCurrentPage -= totalSpaceRequired;
    sorter.insertRecord(recordAddress, prefix);
  }

  public UnsafeSorterIterator getSortedIterator() throws IOException {
    final UnsafeSorterIterator inMemoryIterator = sorter.getSortedIterator();
    int numIteratorsToMerge = spillWriters.size() + (inMemoryIterator.hasNext() ? 1 : 0);
    if (spillWriters.isEmpty()) {
      return inMemoryIterator;
    } else {
      final UnsafeSorterSpillMerger spillMerger =
        new UnsafeSorterSpillMerger(recordComparator, prefixComparator, numIteratorsToMerge);
      for (UnsafeSorterSpillWriter spillWriter : spillWriters) {
        spillMerger.addSpill(spillWriter.getReader(blockManager));
      }
      spillWriters.clear();
      if (inMemoryIterator.hasNext()) {
        spillMerger.addSpill(inMemoryIterator);
      }
      return spillMerger.getSortedIterator();
    }
  }
}<|MERGE_RESOLUTION|>--- conflicted
+++ resolved
@@ -146,8 +146,11 @@
   }
 
   private long getMemoryUsage() {
-<<<<<<< HEAD
-    long mem = sorter.getMemoryUsage() + (allocatedPages.size() * (long) PAGE_SIZE);
+    long totalPageSize = 0;
+    for (MemoryBlock page : allocatedPages) {
+      totalPageSize += page.size();
+    }
+    long mem = sorter.getMemoryUsage() + totalPageSize;
     if (mem > peakMemoryUsed) {
       peakMemoryUsed = mem;
     }
@@ -157,13 +160,6 @@
   /** The peak memory used so far in bytes. */
   public long getPeakMemoryUsage() {
     return peakMemoryUsed;
-=======
-    long totalPageSize = 0;
-    for (MemoryBlock page : allocatedPages) {
-      totalPageSize += page.size();
-    }
-    return sorter.getMemoryUsage() + totalPageSize;
->>>>>>> 103d8cce
   }
 
   @VisibleForTesting
