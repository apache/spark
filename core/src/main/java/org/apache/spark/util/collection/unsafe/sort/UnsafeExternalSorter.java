/*
 * Licensed to the Apache Software Foundation (ASF) under one or more
 * contributor license agreements.  See the NOTICE file distributed with
 * this work for additional information regarding copyright ownership.
 * The ASF licenses this file to You under the Apache License, Version 2.0
 * (the "License"); you may not use this file except in compliance with
 * the License.  You may obtain a copy of the License at
 *
 *    http://www.apache.org/licenses/LICENSE-2.0
 *
 * Unless required by applicable law or agreed to in writing, software
 * distributed under the License is distributed on an "AS IS" BASIS,
 * WITHOUT WARRANTIES OR CONDITIONS OF ANY KIND, either express or implied.
 * See the License for the specific language governing permissions and
 * limitations under the License.
 */

package org.apache.spark.util.collection.unsafe.sort;

import javax.annotation.Nullable;
import java.io.File;
import java.io.IOException;
import java.util.LinkedList;
import java.util.Queue;
import java.util.function.Supplier;

import com.google.common.annotations.VisibleForTesting;
import org.slf4j.Logger;
import org.slf4j.LoggerFactory;

import org.apache.spark.TaskContext;
import org.apache.spark.executor.ShuffleWriteMetrics;
import org.apache.spark.memory.MemoryConsumer;
import org.apache.spark.memory.TaskMemoryManager;
import org.apache.spark.serializer.SerializerManager;
import org.apache.spark.storage.BlockManager;
import org.apache.spark.unsafe.Platform;
import org.apache.spark.unsafe.UnsafeAlignedOffset;
import org.apache.spark.unsafe.array.LongArray;
import org.apache.spark.unsafe.memory.MemoryBlock;
import org.apache.spark.util.Utils;

/**
 * External sorter based on {@link UnsafeInMemorySorter}.
 */
public final class UnsafeExternalSorter extends MemoryConsumer {

  private static final Logger logger = LoggerFactory.getLogger(UnsafeExternalSorter.class);

  @Nullable
  private final PrefixComparator prefixComparator;

  /**
   * {@link RecordComparator} may probably keep the reference to the records they compared last
   * time, so we should not keep a {@link RecordComparator} instance inside
   * {@link UnsafeExternalSorter}, because {@link UnsafeExternalSorter} is referenced by
   * {@link TaskContext} and thus can not be garbage collected until the end of the task.
   */
  @Nullable
  private final Supplier<RecordComparator> recordComparatorSupplier;

  private final TaskMemoryManager taskMemoryManager;
  private final BlockManager blockManager;
  private final SerializerManager serializerManager;
  private final TaskContext taskContext;

  /** The buffer size to use when writing spills using DiskBlockObjectWriter */
  private final int fileBufferSizeBytes;

  /**
   * Force this sorter to spill when there are this many elements in memory. The default value is
   * 1024 * 1024 * 1024 / 2 which allows the maximum size of the pointer array to be 8G.
   */
  public static final long DEFAULT_NUM_ELEMENTS_FOR_SPILL_THRESHOLD = 1024 * 1024 * 1024 / 2;

  private final long numElementsForSpillThreshold;
  /**
   * Memory pages that hold the records being sorted. The pages in this list are freed when
   * spilling, although in principle we could recycle these pages across spills (on the other hand,
   * this might not be necessary if we maintained a pool of re-usable pages in the TaskMemoryManager
   * itself).
   */
  private final LinkedList<MemoryBlock> allocatedPages = new LinkedList<>();

  private final LinkedList<UnsafeSorterSpillWriter> spillWriters = new LinkedList<>();

  // These variables are reset after spilling:
  private @Nullable volatile UnsafeInMemorySorter inMemSorter;

  private MemoryBlock currentPage = null;
  private long pageCursor = -1;
  private long peakMemoryUsedBytes = 0;
  private long totalSpillBytes = 0L;
  private long totalSortTimeNanos = 0L;
  private volatile SpillableIterator readingIterator = null;

  public static UnsafeExternalSorter createWithExistingInMemorySorter(
      TaskMemoryManager taskMemoryManager,
      BlockManager blockManager,
      SerializerManager serializerManager,
      TaskContext taskContext,
      Supplier<RecordComparator> recordComparatorSupplier,
      PrefixComparator prefixComparator,
      int initialSize,
      long pageSizeBytes,
      long numElementsForSpillThreshold,
      UnsafeInMemorySorter inMemorySorter) throws IOException {
    UnsafeExternalSorter sorter = new UnsafeExternalSorter(taskMemoryManager, blockManager,
      serializerManager, taskContext, recordComparatorSupplier, prefixComparator, initialSize,
        numElementsForSpillThreshold, pageSizeBytes, inMemorySorter, false /* ignored */);
    sorter.spill(Long.MAX_VALUE, sorter);
    // The external sorter will be used to insert records, in-memory sorter is not needed.
    sorter.inMemSorter = null;
    return sorter;
  }

  public static UnsafeExternalSorter create(
      TaskMemoryManager taskMemoryManager,
      BlockManager blockManager,
      SerializerManager serializerManager,
      TaskContext taskContext,
      Supplier<RecordComparator> recordComparatorSupplier,
      PrefixComparator prefixComparator,
      int initialSize,
      long pageSizeBytes,
      long numElementsForSpillThreshold,
      boolean canUseRadixSort) {
    return new UnsafeExternalSorter(taskMemoryManager, blockManager, serializerManager,
      taskContext, recordComparatorSupplier, prefixComparator, initialSize, pageSizeBytes,
      numElementsForSpillThreshold, null, canUseRadixSort);
  }

  private UnsafeExternalSorter(
      TaskMemoryManager taskMemoryManager,
      BlockManager blockManager,
      SerializerManager serializerManager,
      TaskContext taskContext,
      Supplier<RecordComparator> recordComparatorSupplier,
      PrefixComparator prefixComparator,
      int initialSize,
      long pageSizeBytes,
      long numElementsForSpillThreshold,
      @Nullable UnsafeInMemorySorter existingInMemorySorter,
      boolean canUseRadixSort) {
    super(taskMemoryManager, pageSizeBytes, taskMemoryManager.getTungstenMemoryMode());
    this.taskMemoryManager = taskMemoryManager;
    this.blockManager = blockManager;
    this.serializerManager = serializerManager;
    this.taskContext = taskContext;
    this.recordComparatorSupplier = recordComparatorSupplier;
    this.prefixComparator = prefixComparator;
    // Use getSizeAsKb (not bytes) to maintain backwards compatibility for units
    // this.fileBufferSizeBytes = (int) conf.getSizeAsKb("spark.shuffle.file.buffer", "32k") * 1024
    this.fileBufferSizeBytes = 32 * 1024;

    if (existingInMemorySorter == null) {
      RecordComparator comparator = null;
      if (recordComparatorSupplier != null) {
        comparator = recordComparatorSupplier.get();
      }
      this.inMemSorter = new UnsafeInMemorySorter(
        this,
        taskMemoryManager,
        comparator,
        prefixComparator,
        initialSize,
        canUseRadixSort);
    } else {
      this.inMemSorter = existingInMemorySorter;
    }
    this.peakMemoryUsedBytes = getMemoryUsage();
    this.numElementsForSpillThreshold = numElementsForSpillThreshold;

    // Register a cleanup task with TaskContext to ensure that memory is guaranteed to be freed at
    // the end of the task. This is necessary to avoid memory leaks in when the downstream operator
    // does not fully consume the sorter's output (e.g. sort followed by limit).
    taskContext.addTaskCompletionListener(context -> {
      cleanupResources();
    });
  }

  /**
   * Marks the current page as no-more-space-available, and as a result, either allocate a
   * new page or spill when we see the next record.
   */
  @VisibleForTesting
  public void closeCurrentPage() {
    if (currentPage != null) {
      pageCursor = currentPage.getBaseOffset() + currentPage.size();
    }
  }

  /**
   * Sort and spill the current records in response to memory pressure.
   */
  @Override
  public long spill(long size, MemoryConsumer trigger) throws IOException {
    if (trigger != this) {
      if (readingIterator != null) {
        return readingIterator.spill();
      }
      return 0L; // this should throw exception
    }

    if (inMemSorter == null || inMemSorter.numRecords() <= 0) {
      return 0L;
    }

    logger.info("Thread {} spilling sort data of {} to disk ({} {} so far)",
      Thread.currentThread().getId(),
      Utils.bytesToString(getMemoryUsage()),
      spillWriters.size(),
      spillWriters.size() > 1 ? " times" : " time");

    ShuffleWriteMetrics writeMetrics = new ShuffleWriteMetrics();
    // We only write out contents of the inMemSorter if it is not empty.
    if (inMemSorter.numRecords() > 0) {
      final UnsafeSorterSpillWriter spillWriter =
        new UnsafeSorterSpillWriter(blockManager, fileBufferSizeBytes, writeMetrics,
          inMemSorter.numRecords());
      spillWriters.add(spillWriter);
      spillIterator(inMemSorter.getSortedIterator(), spillWriter);
    }

    final long spillSize = freeMemory();
    // Note that this is more-or-less going to be a multiple of the page size, so wasted space in
    // pages will currently be counted as memory spilled even though that space isn't actually
    // written to disk. This also counts the space needed to store the sorter's pointer array.
    inMemSorter.reset();
    // Reset the in-memory sorter's pointer array only after freeing up the memory pages holding the
    // records. Otherwise, if the task is over allocated memory, then without freeing the memory
    // pages, we might not be able to get memory for the pointer array.

    taskContext.taskMetrics().incMemoryBytesSpilled(spillSize);
    taskContext.taskMetrics().incDiskBytesSpilled(writeMetrics.bytesWritten());
    totalSpillBytes += spillSize;
    return spillSize;
  }

  /**
   * Return the total memory usage of this sorter, including the data pages and the sorter's pointer
   * array.
   */
  private long getMemoryUsage() {
    long totalPageSize = 0;
    for (MemoryBlock page : allocatedPages) {
      totalPageSize += page.size();
    }
    return ((inMemSorter == null) ? 0 : inMemSorter.getMemoryUsage()) + totalPageSize;
  }

  private void updatePeakMemoryUsed() {
    long mem = getMemoryUsage();
    if (mem > peakMemoryUsedBytes) {
      peakMemoryUsedBytes = mem;
    }
  }

  /**
   * Return the peak memory used so far, in bytes.
   */
  public long getPeakMemoryUsedBytes() {
    updatePeakMemoryUsed();
    return peakMemoryUsedBytes;
  }

  /**
   * @return the total amount of time spent sorting data (in-memory only).
   */
  public long getSortTimeNanos() {
    UnsafeInMemorySorter sorter = inMemSorter;
    if (sorter != null) {
      return sorter.getSortTimeNanos();
    }
    return totalSortTimeNanos;
  }

  /**
   * Return the total number of bytes that has been spilled into disk so far.
   */
  public long getSpillSize() {
    return totalSpillBytes;
  }

  @VisibleForTesting
  public int getNumberOfAllocatedPages() {
    return allocatedPages.size();
  }

  /**
   * Free this sorter's data pages.
   *
   * @return the number of bytes freed.
   */
  private long freeMemory() {
    updatePeakMemoryUsed();
    long memoryFreed = 0;
    for (MemoryBlock block : allocatedPages) {
      memoryFreed += block.size();
      freePage(block);
    }
    allocatedPages.clear();
    currentPage = null;
    pageCursor = 0;
    return memoryFreed;
  }

  /**
   * Deletes any spill files created by this sorter.
   */
  private void deleteSpillFiles() {
    for (UnsafeSorterSpillWriter spill : spillWriters) {
      File file = spill.getFile();
      if (file != null && file.exists()) {
        if (!file.delete()) {
          logger.error("Was unable to delete spill file {}", file.getAbsolutePath());
        }
      }
    }
  }

  /**
   * Frees this sorter's in-memory data structures and cleans up its spill files.
   */
  public void cleanupResources() {
    synchronized (this) {
      deleteSpillFiles();
      freeMemory();
      if (inMemSorter != null) {
        inMemSorter.free();
        inMemSorter = null;
      }
    }
  }

  /**
   * Checks whether there is enough space to insert an additional record in to the sort pointer
   * array and grows the array if additional space is required. If the required space cannot be
   * obtained, then the in-memory data will be spilled to disk.
   */
  private void growPointerArrayIfNecessary() {
    assert(inMemSorter != null);
    if (!inMemSorter.hasSpaceForAnotherRecord()) {
      long used = inMemSorter.getMemoryUsage();
      LongArray array;
      try {
        // could trigger spilling
        array = allocateArray(used / 8 * 2);
      } catch (OutOfMemoryError e) {
        // should have trigger spilling
        if (!inMemSorter.hasSpaceForAnotherRecord()) {
          logger.error("Unable to grow the pointer array");
          throw e;
        }
        return;
      }
      // check if spilling is triggered or not
      if (inMemSorter.hasSpaceForAnotherRecord()) {
        freeArray(array);
      } else {
        inMemSorter.expandPointerArray(array);
      }
    }
  }

  /**
   * Allocates more memory in order to insert an additional record. This will request additional
   * memory from the memory manager and spill if the requested memory can not be obtained.
   *
   * @param required the required space in the data page, in bytes, including space for storing
   *                      the record size. This must be less than or equal to the page size (records
   *                      that exceed the page size are handled via a different code path which uses
   *                      special overflow pages).
   */
  private void acquireNewPageIfNecessary(int required) {
    if (currentPage == null ||
      pageCursor + required > currentPage.getBaseOffset() + currentPage.size()) {
      // TODO: try to find space on previous pages
      currentPage = allocatePage(required);
      pageCursor = currentPage.getBaseOffset();
      allocatedPages.add(currentPage);
    }
  }

  /**
   * Write a record to the sorter.
   */
  public void insertRecord(
      Object recordBase, long recordOffset, int length, long prefix, boolean prefixIsNull)
    throws IOException {

    assert(inMemSorter != null);
    if (inMemSorter.numRecords() >= numElementsForSpillThreshold) {
      logger.info("Spilling data because number of spilledRecords crossed the threshold " +
        numElementsForSpillThreshold);
      spill();
    }

    growPointerArrayIfNecessary();
    int uaoSize = UnsafeAlignedOffset.getUaoSize();
    // Need 4 bytes to store the record length.
    final int required = length + uaoSize;
    acquireNewPageIfNecessary(required);

    final Object base = currentPage.getBaseObject();
    final long recordAddress = taskMemoryManager.encodePageNumberAndOffset(currentPage, pageCursor);
    UnsafeAlignedOffset.putSize(base, pageCursor, length);
    pageCursor += uaoSize;
    Platform.copyMemory(recordBase, recordOffset, base, pageCursor, length);
    pageCursor += length;
    inMemSorter.insertRecord(recordAddress, prefix, prefixIsNull);
  }

  /**
   * Write a key-value record to the sorter. The key and value will be put together in-memory,
   * using the following format:
   *
   * record length (4 bytes), key length (4 bytes), key data, value data
   *
   * record length = key length + value length + 4
   */
  public void insertKVRecord(Object keyBase, long keyOffset, int keyLen,
      Object valueBase, long valueOffset, int valueLen, long prefix, boolean prefixIsNull)
    throws IOException {

    growPointerArrayIfNecessary();
    int uaoSize = UnsafeAlignedOffset.getUaoSize();
    final int required = keyLen + valueLen + (2 * uaoSize);
    acquireNewPageIfNecessary(required);

    final Object base = currentPage.getBaseObject();
    final long recordAddress = taskMemoryManager.encodePageNumberAndOffset(currentPage, pageCursor);
    UnsafeAlignedOffset.putSize(base, pageCursor, keyLen + valueLen + uaoSize);
    pageCursor += uaoSize;
    UnsafeAlignedOffset.putSize(base, pageCursor, keyLen);
    pageCursor += uaoSize;
    Platform.copyMemory(keyBase, keyOffset, base, pageCursor, keyLen);
    pageCursor += keyLen;
    Platform.copyMemory(valueBase, valueOffset, base, pageCursor, valueLen);
    pageCursor += valueLen;

    assert(inMemSorter != null);
    inMemSorter.insertRecord(recordAddress, prefix, prefixIsNull);
  }

  /**
   * Merges another UnsafeExternalSorters into this one, the other one will be emptied.
   *
   * @throws IOException
   */
  public void merge(UnsafeExternalSorter other) throws IOException {
    other.spill();
    spillWriters.addAll(other.spillWriters);
    // remove them from `spillWriters`, or the files will be deleted in `cleanupResources`.
    other.spillWriters.clear();
    other.cleanupResources();
  }

  /**
   * Returns a sorted iterator. It is the caller's responsibility to call `cleanupResources()`
   * after consuming this iterator.
   */
  public UnsafeSorterIterator getSortedIterator() throws IOException {
    assert(recordComparatorSupplier != null);
    if (spillWriters.isEmpty()) {
      assert(inMemSorter != null);
      readingIterator = new SpillableIterator(inMemSorter.getSortedIterator());
      return readingIterator;
    } else {
      final UnsafeSorterSpillMerger spillMerger = new UnsafeSorterSpillMerger(
        recordComparatorSupplier.get(), prefixComparator, spillWriters.size());
      for (UnsafeSorterSpillWriter spillWriter : spillWriters) {
        spillMerger.addSpillIfNotEmpty(spillWriter.getReader(serializerManager));
      }
      if (inMemSorter != null) {
        readingIterator = new SpillableIterator(inMemSorter.getSortedIterator());
        spillMerger.addSpillIfNotEmpty(readingIterator);
      }
      return spillMerger.getSortedIterator();
    }
  }

<<<<<<< HEAD
  @VisibleForTesting boolean hasSpaceForAnotherRecord() {
    return inMemSorter.hasSpaceForAnotherRecord();
=======
  private static void spillIterator(UnsafeSorterIterator inMemIterator,
      UnsafeSorterSpillWriter spillWriter) throws IOException {
    while (inMemIterator.hasNext()) {
      inMemIterator.loadNext();
      final Object baseObject = inMemIterator.getBaseObject();
      final long baseOffset = inMemIterator.getBaseOffset();
      final int recordLength = inMemIterator.getRecordLength();
      spillWriter.write(baseObject, baseOffset, recordLength, inMemIterator.getKeyPrefix());
    }
    spillWriter.close();
>>>>>>> e17901d6
  }

  /**
   * An UnsafeSorterIterator that support spilling.
   */
  class SpillableIterator extends UnsafeSorterIterator {
    private UnsafeSorterIterator upstream;
    private UnsafeSorterIterator nextUpstream = null;
    private MemoryBlock lastPage = null;
    private boolean loaded = false;
    private int numRecords = 0;

    SpillableIterator(UnsafeSorterIterator inMemIterator) {
      this.upstream = inMemIterator;
      this.numRecords = inMemIterator.getNumRecords();
    }

    @Override
    public int getNumRecords() {
      return numRecords;
    }

    public long spill() throws IOException {
      synchronized (this) {
        if (!(upstream instanceof UnsafeInMemorySorter.SortedIterator && nextUpstream == null
          && numRecords > 0)) {
          return 0L;
        }

        UnsafeInMemorySorter.SortedIterator inMemIterator =
          ((UnsafeInMemorySorter.SortedIterator) upstream).clone();

       ShuffleWriteMetrics writeMetrics = new ShuffleWriteMetrics();
        // Iterate over the records that have not been returned and spill them.
        final UnsafeSorterSpillWriter spillWriter =
          new UnsafeSorterSpillWriter(blockManager, fileBufferSizeBytes, writeMetrics, numRecords);
        spillIterator(inMemIterator, spillWriter);
        spillWriters.add(spillWriter);
        nextUpstream = spillWriter.getReader(serializerManager);

        long released = 0L;
        synchronized (UnsafeExternalSorter.this) {
          // release the pages except the one that is used. There can still be a caller that
          // is accessing the current record. We free this page in that caller's next loadNext()
          // call.
          for (MemoryBlock page : allocatedPages) {
            if (!loaded || page.pageNumber !=
                    ((UnsafeInMemorySorter.SortedIterator)upstream).getCurrentPageNumber()) {
              released += page.size();
              freePage(page);
            } else {
              lastPage = page;
            }
          }
          allocatedPages.clear();
        }

        // in-memory sorter will not be used after spilling
        assert(inMemSorter != null);
        released += inMemSorter.getMemoryUsage();
        totalSortTimeNanos += inMemSorter.getSortTimeNanos();
        inMemSorter.free();
        inMemSorter = null;
        taskContext.taskMetrics().incMemoryBytesSpilled(released);
        taskContext.taskMetrics().incDiskBytesSpilled(writeMetrics.bytesWritten());
        totalSpillBytes += released;
        return released;
      }
    }

    @Override
    public boolean hasNext() {
      return numRecords > 0;
    }

    @Override
    public void loadNext() throws IOException {
      synchronized (this) {
        loaded = true;
        if (nextUpstream != null) {
          // Just consumed the last record from in memory iterator
          if (lastPage != null) {
            freePage(lastPage);
            lastPage = null;
          }
          upstream = nextUpstream;
          nextUpstream = null;
        }
        numRecords--;
        upstream.loadNext();
      }
    }

    @Override
    public Object getBaseObject() {
      return upstream.getBaseObject();
    }

    @Override
    public long getBaseOffset() {
      return upstream.getBaseOffset();
    }

    @Override
    public int getRecordLength() {
      return upstream.getRecordLength();
    }

    @Override
    public long getKeyPrefix() {
      return upstream.getKeyPrefix();
    }
  }

  /**
   * Returns an iterator starts from startIndex, which will return the rows in the order as
   * inserted.
   *
   * It is the caller's responsibility to call `cleanupResources()`
   * after consuming this iterator.
   *
   * TODO: support forced spilling
   */
  public UnsafeSorterIterator getIterator(int startIndex) throws IOException {
    if (spillWriters.isEmpty()) {
      assert(inMemSorter != null);
      UnsafeSorterIterator iter = inMemSorter.getSortedIterator();
      moveOver(iter, startIndex);
      return iter;
    } else {
      LinkedList<UnsafeSorterIterator> queue = new LinkedList<>();
      int i = 0;
      for (UnsafeSorterSpillWriter spillWriter : spillWriters) {
        if (i + spillWriter.recordsSpilled() > startIndex) {
          UnsafeSorterIterator iter = spillWriter.getReader(serializerManager);
          moveOver(iter, startIndex - i);
          queue.add(iter);
        }
        i += spillWriter.recordsSpilled();
      }
      if (inMemSorter != null) {
        UnsafeSorterIterator iter = inMemSorter.getSortedIterator();
        moveOver(iter, startIndex - i);
        queue.add(iter);
      }
      return new ChainedIterator(queue);
    }
  }

  private void moveOver(UnsafeSorterIterator iter, int steps)
      throws IOException {
    if (steps > 0) {
      for (int i = 0; i < steps; i++) {
        if (iter.hasNext()) {
          iter.loadNext();
        } else {
          throw new ArrayIndexOutOfBoundsException("Failed to move the iterator " + steps +
            " steps forward");
        }
      }
    }
  }

  /**
   * Chain multiple UnsafeSorterIterator together as single one.
   */
  static class ChainedIterator extends UnsafeSorterIterator {

    private final Queue<UnsafeSorterIterator> iterators;
    private UnsafeSorterIterator current;
    private int numRecords;

    ChainedIterator(Queue<UnsafeSorterIterator> iterators) {
      assert iterators.size() > 0;
      this.numRecords = 0;
      for (UnsafeSorterIterator iter: iterators) {
        this.numRecords += iter.getNumRecords();
      }
      this.iterators = iterators;
      this.current = iterators.remove();
    }

    @Override
    public int getNumRecords() {
      return numRecords;
    }

    @Override
    public boolean hasNext() {
      while (!current.hasNext() && !iterators.isEmpty()) {
        current = iterators.remove();
      }
      return current.hasNext();
    }

    @Override
    public void loadNext() throws IOException {
      while (!current.hasNext() && !iterators.isEmpty()) {
        current = iterators.remove();
      }
      current.loadNext();
    }

    @Override
    public Object getBaseObject() { return current.getBaseObject(); }

    @Override
    public long getBaseOffset() { return current.getBaseOffset(); }

    @Override
    public int getRecordLength() { return current.getRecordLength(); }

    @Override
    public long getKeyPrefix() { return current.getKeyPrefix(); }
  }
}<|MERGE_RESOLUTION|>--- conflicted
+++ resolved
@@ -480,10 +480,10 @@
     }
   }
 
-<<<<<<< HEAD
   @VisibleForTesting boolean hasSpaceForAnotherRecord() {
     return inMemSorter.hasSpaceForAnotherRecord();
-=======
+  }
+
   private static void spillIterator(UnsafeSorterIterator inMemIterator,
       UnsafeSorterSpillWriter spillWriter) throws IOException {
     while (inMemIterator.hasNext()) {
@@ -494,7 +494,6 @@
       spillWriter.write(baseObject, baseOffset, recordLength, inMemIterator.getKeyPrefix());
     }
     spillWriter.close();
->>>>>>> e17901d6
   }
 
   /**
