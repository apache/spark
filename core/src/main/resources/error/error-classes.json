{
  "AMBIGUOUS_COLUMN_OR_FIELD" : {
    "message" : [
      "Column or field <name> is ambiguous and has <n> matches."
    ],
    "sqlState" : "42000"
  },
  "ARITHMETIC_OVERFLOW" : {
    "message" : [
      "<message>.<alternative> If necessary set <config> to \"false\" to bypass this error."
    ],
    "sqlState" : "22003"
  },
  "CANNOT_CAST_DATATYPE" : {
    "message" : [
      "Cannot cast <sourceType> to <targetType>."
    ],
    "sqlState" : "22005"
  },
  "CANNOT_DECODE_URL" : {
    "message" : [
      "Cannot decode url : <url>."
    ],
    "sqlState" : "42000"
  },
  "CANNOT_INFER_DATE" : {
    "message" : [
      "Cannot infer date in schema inference when LegacyTimeParserPolicy is \"LEGACY\". Legacy Date formatter does not support strict date format matching which is required to avoid inferring timestamps and other non-date entries to date."
    ],
    "sqlState" : "22007"
  },
  "CANNOT_PARSE_DECIMAL" : {
    "message" : [
      "Cannot parse decimal"
    ],
    "sqlState" : "42000"
  },
  "CANNOT_PARSE_TIMESTAMP" : {
    "message" : [
      "<message>. If necessary set <ansiConfig> to \"false\" to bypass this error."
    ],
    "sqlState" : "42000"
  },
  "CANNOT_UP_CAST_DATATYPE" : {
    "message" : [
      "Cannot up cast <expression> from <sourceType> to <targetType>.",
      "<details>"
    ]
  },
  "CAST_INVALID_INPUT" : {
    "message" : [
      "The value <expression> of the type <sourceType> cannot be cast to <targetType> because it is malformed. Correct the value as per the syntax, or change its target type. Use `try_cast` to tolerate malformed input and return NULL instead. If necessary set <ansiConfig> to \"false\" to bypass this error."
    ],
    "sqlState" : "42000"
  },
  "CAST_OVERFLOW" : {
    "message" : [
      "The value <value> of the type <sourceType> cannot be cast to <targetType> due to an overflow. Use `try_cast` to tolerate overflow and return NULL instead. If necessary set <ansiConfig> to \"false\" to bypass this error."
    ],
    "sqlState" : "22005"
  },
  "CAST_OVERFLOW_IN_TABLE_INSERT" : {
    "message" : [
      "Fail to insert a value of <sourceType> type into the <targetType> type column <columnName> due to an overflow. Use `try_cast` on the input value to tolerate overflow and return NULL instead."
    ],
    "sqlState" : "22005"
  },
  "CONCURRENT_QUERY" : {
    "message" : [
      "Another instance of this query was just started by a concurrent session."
    ]
  },
<<<<<<< HEAD
  "DATATYPE_MISMATCH" : {
    "message" : [
      "Cannot resolve <sqlExpr> due to data type mismatch:"
    ],
    "subClass" : {
      "BINARY_OP_DIFF_TYPES" : {
        "message" : [
          "the left and right arguments of the binary operator have different types (<left> and <right>)."
        ]
      },
      "BINARY_OP_WRONG_TYPE" : {
        "message" : [
          "the binary operator requires the input type <inputType>, not <leftDataType>."
        ]
      }
    }
=======
  "CONVERSION_INVALID_INPUT" : {
    "message" : [
      "The value <str> (<fmt>) cannot be converted to <targetType> because it is malformed. Correct the value as per the syntax, or change its format. Use <suggestion> to tolerate malformed input and return NULL instead."
    ]
>>>>>>> 4b187739
  },
  "DATETIME_OVERFLOW" : {
    "message" : [
      "Datetime operation overflow: <operation>."
    ],
    "sqlState" : "22008"
  },
  "DIVIDE_BY_ZERO" : {
    "message" : [
      "Division by zero. Use `try_divide` to tolerate divisor being 0 and return NULL instead. If necessary set <config> to \"false\" to bypass this error."
    ],
    "sqlState" : "22012"
  },
  "DUPLICATE_KEY" : {
    "message" : [
      "Found duplicate keys <keyColumn>"
    ],
    "sqlState" : "23000"
  },
  "ELEMENT_AT_BY_INDEX_ZERO" : {
    "message" : [
      "The index 0 is invalid. An index shall be either < 0 or > 0 (the first element has index 1)."
    ]
  },
  "FAILED_EXECUTE_UDF" : {
    "message" : [
      "Failed to execute user defined function (<functionName>: (<signature>) => <result>)"
    ]
  },
  "FAILED_RENAME_PATH" : {
    "message" : [
      "Failed to rename <sourcePath> to <targetPath> as destination already exists"
    ],
    "sqlState" : "22023"
  },
  "FORBIDDEN_OPERATION" : {
    "message" : [
      "The operation <statement> is not allowed on the <objectType>: <objectName>"
    ]
  },
  "GRAPHITE_SINK_INVALID_PROTOCOL" : {
    "message" : [
      "Invalid Graphite protocol: <protocol>"
    ]
  },
  "GRAPHITE_SINK_PROPERTY_MISSING" : {
    "message" : [
      "Graphite sink requires '<property>' property."
    ]
  },
  "GROUPING_COLUMN_MISMATCH" : {
    "message" : [
      "Column of grouping (<grouping>) can't be found in grouping columns <groupingColumns>"
    ],
    "sqlState" : "42000"
  },
  "GROUPING_ID_COLUMN_MISMATCH" : {
    "message" : [
      "Columns of grouping_id (<groupingIdColumn>) does not match grouping columns (<groupByColumns>)"
    ],
    "sqlState" : "42000"
  },
  "GROUPING_SIZE_LIMIT_EXCEEDED" : {
    "message" : [
      "Grouping sets size cannot be greater than <maxSize>"
    ]
  },
  "GROUP_BY_POS_OUT_OF_RANGE" : {
    "message" : [
      "GROUP BY position <index> is not in select list (valid range is [1, <size>])."
    ],
    "sqlState" : "42000"
  },
  "GROUP_BY_POS_REFERS_AGG_EXPR" : {
    "message" : [
      "GROUP BY <index> refers to an expression <aggExpr> that contains an aggregate function. Aggregate functions are not allowed in GROUP BY."
    ],
    "sqlState" : "42000"
  },
  "INCOMPARABLE_PIVOT_COLUMN" : {
    "message" : [
      "Invalid pivot column <columnName>. Pivot columns must be comparable."
    ],
    "sqlState" : "42000"
  },
  "INCOMPATIBLE_DATASOURCE_REGISTER" : {
    "message" : [
      "Detected an incompatible DataSourceRegister. Please remove the incompatible library from classpath or upgrade it. Error: <message>"
    ]
  },
  "INCONSISTENT_BEHAVIOR_CROSS_VERSION" : {
    "message" : [
      "You may get a different result due to the upgrading to"
    ],
    "subClass" : {
      "DATETIME_PATTERN_RECOGNITION" : {
        "message" : [
          "Spark >= 3.0:",
          "Fail to recognize <pattern> pattern in the DateTimeFormatter. 1) You can set <config> to \"LEGACY\" to restore the behavior before Spark 3.0. 2) You can form a valid datetime pattern with the guide from https://spark.apache.org/docs/latest/sql-ref-datetime-pattern.html"
        ]
      },
      "FORMAT_DATETIME_BY_NEW_PARSER" : {
        "message" : [
          "Spark >= 3.0:",
          "Fail to format it to <resultCandidate> in the new formatter. You can set <config> to \"LEGACY\" to restore the behavior before Spark 3.0, or set to \"CORRECTED\" and treat it as an invalid datetime string."
        ]
      },
      "PARSE_DATETIME_BY_NEW_PARSER" : {
        "message" : [
          "Spark >= 3.0:",
          "Fail to parse <datetime> in the new parser. You can set <config> to \"LEGACY\" to restore the behavior before Spark 3.0, or set to \"CORRECTED\" and treat it as an invalid datetime string."
        ]
      },
      "READ_ANCIENT_DATETIME" : {
        "message" : [
          "Spark >= 3.0:",
          "reading dates before 1582-10-15 or timestamps before 1900-01-01T00:00:00Z",
          "from <format> files can be ambiguous, as the files may be written by",
          "Spark 2.x or legacy versions of Hive, which uses a legacy hybrid calendar",
          "that is different from Spark 3.0+'s Proleptic Gregorian calendar.",
          "See more details in SPARK-31404. You can set the SQL config <config> or",
          "the datasource option <option> to \"LEGACY\" to rebase the datetime values",
          "w.r.t. the calendar difference during reading. To read the datetime values",
          "as it is, set the SQL config or the datasource option to \"CORRECTED\"."
        ]
      },
      "WRITE_ANCIENT_DATETIME" : {
        "message" : [
          "Spark >= 3.0:",
          "writing dates before 1582-10-15 or timestamps before 1900-01-01T00:00:00Z",
          "into <format> files can be dangerous, as the files may be read by Spark 2.x",
          "or legacy versions of Hive later, which uses a legacy hybrid calendar that",
          "is different from Spark 3.0+'s Proleptic Gregorian calendar. See more",
          "details in SPARK-31404. You can set <config> to \"LEGACY\" to rebase the",
          "datetime values w.r.t. the calendar difference during writing, to get maximum",
          "interoperability. Or set the config to \"CORRECTED\" to write the datetime",
          "values as it is, if you are sure that the written files will only be read by",
          "Spark 3.0+ or other systems that use Proleptic Gregorian calendar."
        ]
      }
    }
  },
  "INDEX_OUT_OF_BOUNDS" : {
    "message" : [
      "Index <indexValue> must be between 0 and the length of the ArrayData."
    ],
    "sqlState" : "22023"
  },
  "INTERNAL_ERROR" : {
    "message" : [
      "<message>"
    ]
  },
  "INTERVAL_ARITHMETIC_OVERFLOW" : {
    "message" : [
      "<message>.<alternative>"
    ],
    "sqlState" : "22003"
  },
  "INTERVAL_DIVIDED_BY_ZERO" : {
    "message" : [
      "Division by zero. Use `try_divide` to tolerate divisor being 0 and return NULL instead."
    ],
    "sqlState" : "22012"
  },
  "INVALID_ARRAY_INDEX" : {
    "message" : [
      "The index <indexValue> is out of bounds. The array has <arraySize> elements. Use the SQL function `get()` to tolerate accessing element at invalid index and return NULL instead. If necessary set <ansiConfig> to \"false\" to bypass this error."
    ]
  },
  "INVALID_ARRAY_INDEX_IN_ELEMENT_AT" : {
    "message" : [
      "The index <indexValue> is out of bounds. The array has <arraySize> elements. Use `try_element_at` to tolerate accessing element at invalid index and return NULL instead. If necessary set <ansiConfig> to \"false\" to bypass this error."
    ]
  },
  "INVALID_BUCKET_FILE" : {
    "message" : [
      "Invalid bucket file: <path>"
    ]
  },
  "INVALID_COLUMN_OR_FIELD_DATA_TYPE" : {
    "message" : [
      "Column or field <name> is of type <type> while it's required to be <expectedType>."
    ],
    "sqlState" : "42000"
  },
  "INVALID_FIELD_NAME" : {
    "message" : [
      "Field name <fieldName> is invalid: <path> is not a struct."
    ],
    "sqlState" : "42000"
  },
  "INVALID_FRACTION_OF_SECOND" : {
    "message" : [
      "The fraction of sec must be zero. Valid range is [0, 60]. If necessary set <ansiConfig> to \"false\" to bypass this error."
    ],
    "sqlState" : "22023"
  },
  "INVALID_JSON_SCHEMA_MAP_TYPE" : {
    "message" : [
      "Input schema <jsonSchema> can only contain STRING as a key type for a MAP."
    ]
  },
  "INVALID_PANDAS_UDF_PLACEMENT" : {
    "message" : [
      "The group aggregate pandas UDF <functionList> cannot be invoked together with as other, non-pandas aggregate functions."
    ]
  },
  "INVALID_PARAMETER_VALUE" : {
    "message" : [
      "The value of parameter(s) '<parameter>' in <functionName> is invalid: <expected>"
    ],
    "sqlState" : "22023"
  },
  "INVALID_PROPERTY_KEY" : {
    "message" : [
      "<key> is an invalid property key, please use quotes, e.g. SET <key>=<value>"
    ]
  },
  "INVALID_PROPERTY_VALUE" : {
    "message" : [
      "<value> is an invalid property value, please use quotes, e.g. SET <key>=<value>"
    ]
  },
  "INVALID_SQL_SYNTAX" : {
    "message" : [
      "Invalid SQL syntax: <inputString>"
    ],
    "sqlState" : "42000"
  },
  "MISSING_STATIC_PARTITION_COLUMN" : {
    "message" : [
      "Unknown static partition column: <columnName>"
    ],
    "sqlState" : "42000"
  },
  "MULTI_UDF_INTERFACE_ERROR" : {
    "message" : [
      "Not allowed to implement multiple UDF interfaces, UDF class <className>"
    ]
  },
  "MULTI_VALUE_SUBQUERY_ERROR" : {
    "message" : [
      "More than one row returned by a subquery used as an expression."
    ]
  },
  "NON_LITERAL_PIVOT_VALUES" : {
    "message" : [
      "Literal expressions required for pivot values, found <expression>."
    ],
    "sqlState" : "42000"
  },
  "NON_PARTITION_COLUMN" : {
    "message" : [
      "PARTITION clause cannot contain the non-partition column: <columnName>."
    ],
    "sqlState" : "42000"
  },
  "NO_HANDLER_FOR_UDAF" : {
    "message" : [
      "No handler for UDAF '<functionName>'. Use sparkSession.udf.register(...) instead."
    ]
  },
  "NO_UDF_INTERFACE_ERROR" : {
    "message" : [
      "UDF class <className> doesn't implement any UDF interface"
    ]
  },
  "NULLABLE_ARRAY_OR_MAP_ELEMENT" : {
    "message" : [
      "Array or map at <columnPath> contains nullable element while it's required to be non-nullable."
    ],
    "sqlState" : "42000"
  },
  "NULLABLE_COLUMN_OR_FIELD" : {
    "message" : [
      "Column or field <name> is nullable while it's required to be non-nullable."
    ],
    "sqlState" : "42000"
  },
  "NULL_COMPARISON_RESULT" : {
    "message" : [
      "The comparison result is null. If you want to handle null as 0 (equal), you can set \"spark.sql.legacy.allowNullComparisonResultInArraySort\" to \"true\"."
    ]
  },
  "NUMERIC_VALUE_OUT_OF_RANGE" : {
    "message" : [
      "<value> cannot be represented as Decimal(<precision>, <scale>). If necessary set <config> to \"false\" to bypass this error."
    ],
    "sqlState" : "22005"
  },
  "PARSE_CHAR_MISSING_LENGTH" : {
    "message" : [
      "DataType <type> requires a length parameter, for example <type>(10). Please specify the length."
    ],
    "sqlState" : "42000"
  },
  "PARSE_EMPTY_STATEMENT" : {
    "message" : [
      "Syntax error, unexpected empty statement"
    ],
    "sqlState" : "42000"
  },
  "PARSE_SYNTAX_ERROR" : {
    "message" : [
      "Syntax error at or near <error><hint>"
    ],
    "sqlState" : "42000"
  },
  "PIVOT_VALUE_DATA_TYPE_MISMATCH" : {
    "message" : [
      "Invalid pivot value '<value>': value data type <valueType> does not match pivot column data type <pivotType>"
    ],
    "sqlState" : "42000"
  },
  "RENAME_SRC_PATH_NOT_FOUND" : {
    "message" : [
      "Failed to rename as <sourcePath> was not found"
    ],
    "sqlState" : "22023"
  },
  "RESET_PERMISSION_TO_ORIGINAL" : {
    "message" : [
      "Failed to set original permission <permission> back to the created path: <path>. Exception: <message>"
    ]
  },
  "SECOND_FUNCTION_ARGUMENT_NOT_INTEGER" : {
    "message" : [
      "The second argument of <functionName> function needs to be an integer."
    ],
    "sqlState" : "22023"
  },
  "UNABLE_TO_ACQUIRE_MEMORY" : {
    "message" : [
      "Unable to acquire <requestedBytes> bytes of memory, got <receivedBytes>"
    ]
  },
  "UNPIVOT_REQUIRES_VALUE_COLUMNS" : {
    "message" : [
      "At least one value column needs to be specified for UNPIVOT, all columns specified as ids"
    ],
    "sqlState" : "42000"
  },
  "UNPIVOT_VALUE_DATA_TYPE_MISMATCH" : {
    "message" : [
      "Unpivot value columns must share a least common type, some types do not: [<types>]"
    ],
    "sqlState" : "42000"
  },
  "UNRECOGNIZED_SQL_TYPE" : {
    "message" : [
      "Unrecognized SQL type <typeName>"
    ],
    "sqlState" : "42000"
  },
  "UNRESOLVED_COLUMN" : {
    "message" : [
      "A column or function parameter with name <objectName> cannot be resolved. Did you mean one of the following? [<objectList>]"
    ],
    "sqlState" : "42000"
  },
  "UNRESOLVED_FIELD" : {
    "message" : [
      "A field with name <fieldName> cannot be resolved with the struct-type column <columnPath>. Did you mean one of the following? [<proposal>]"
    ],
    "sqlState" : "42000"
  },
  "UNRESOLVED_MAP_KEY" : {
    "message" : [
      "Cannot resolve column <columnName> as a map key. If the key is a string literal, please add single quotes around it. Otherwise, did you mean one of the following column(s)? [<proposal>]"
    ],
    "sqlState" : "42000"
  },
  "UNSUPPORTED_DATATYPE" : {
    "message" : [
      "Unsupported data type <typeName>"
    ],
    "sqlState" : "0A000"
  },
  "UNSUPPORTED_DESERIALIZER" : {
    "message" : [
      "The deserializer is not supported:"
    ],
    "subClass" : {
      "DATA_TYPE_MISMATCH" : {
        "message" : [
          "need a(n) <desiredType> field but got <dataType>."
        ]
      },
      "FIELD_NUMBER_MISMATCH" : {
        "message" : [
          "try to map <schema> to Tuple<ordinal>, but failed as the number of fields does not line up."
        ]
      }
    }
  },
  "UNSUPPORTED_FEATURE" : {
    "message" : [
      "The feature is not supported:"
    ],
    "subClass" : {
      "AES_MODE" : {
        "message" : [
          "AES-<mode> with the padding <padding> by the <functionName> function."
        ]
      },
      "DESC_TABLE_COLUMN_PARTITION" : {
        "message" : [
          "DESC TABLE COLUMN for a specific partition."
        ]
      },
      "DISTRIBUTE_BY" : {
        "message" : [
          "DISTRIBUTE BY clause."
        ]
      },
      "INSERT_PARTITION_SPEC_IF_NOT_EXISTS" : {
        "message" : [
          "INSERT INTO <tableName> IF NOT EXISTS in the PARTITION spec."
        ]
      },
      "JDBC_TRANSACTION" : {
        "message" : [
          "The target JDBC server does not support transactions and can only support ALTER TABLE with a single action."
        ]
      },
      "LATERAL_JOIN_OF_TYPE" : {
        "message" : [
          "<joinType> JOIN with LATERAL correlation."
        ]
      },
      "LATERAL_JOIN_USING" : {
        "message" : [
          "JOIN USING with LATERAL correlation."
        ]
      },
      "LATERAL_NATURAL_JOIN" : {
        "message" : [
          "NATURAL join with LATERAL correlation."
        ]
      },
      "LITERAL_TYPE" : {
        "message" : [
          "Literal for '<value>' of <type>."
        ]
      },
      "NATURAL_CROSS_JOIN" : {
        "message" : [
          "NATURAL CROSS JOIN."
        ]
      },
      "ORC_TYPE_CAST" : {
        "message" : [
          "Unable to convert <orcType> of Orc to data type <toType>."
        ]
      },
      "PANDAS_UDAF_IN_PIVOT" : {
        "message" : [
          "Pandas user defined aggregate function in the PIVOT clause."
        ]
      },
      "PIVOT_AFTER_GROUP_BY" : {
        "message" : [
          "PIVOT clause following a GROUP BY clause."
        ]
      },
      "PIVOT_TYPE" : {
        "message" : [
          "Pivoting by the value '<value>' of the column data type <type>."
        ]
      },
      "PYTHON_UDF_IN_ON_CLAUSE" : {
        "message" : [
          "Python UDF in the ON clause of a <joinType> JOIN."
        ]
      },
      "REPEATED_PIVOT" : {
        "message" : [
          "Repeated PIVOT operation."
        ]
      },
      "SET_NAMESPACE_PROPERTY" : {
        "message" : [
          "<property> is a reserved namespace property, <msg>."
        ]
      },
      "SET_PROPERTIES_AND_DBPROPERTIES" : {
        "message" : [
          "set PROPERTIES and DBPROPERTIES at the same time."
        ]
      },
      "SET_TABLE_PROPERTY" : {
        "message" : [
          "<property> is a reserved table property, <msg>."
        ]
      },
      "TOO_MANY_TYPE_ARGUMENTS_FOR_UDF_CLASS" : {
        "message" : [
          "UDF class with <num> type arguments."
        ]
      },
      "TRANSFORM_DISTINCT_ALL" : {
        "message" : [
          "TRANSFORM with the DISTINCT/ALL clause."
        ]
      },
      "TRANSFORM_NON_HIVE" : {
        "message" : [
          "TRANSFORM with SERDE is only supported in hive mode."
        ]
      }
    },
    "sqlState" : "0A000"
  },
  "UNSUPPORTED_GENERATOR" : {
    "message" : [
      "The generator is not supported:"
    ],
    "subClass" : {
      "MULTI_GENERATOR" : {
        "message" : [
          "only one generator allowed per <clause> clause but found <num>: <generators>"
        ]
      },
      "NESTED_IN_EXPRESSIONS" : {
        "message" : [
          "nested in expressions <expression>"
        ]
      },
      "NOT_GENERATOR" : {
        "message" : [
          "<functionName> is expected to be a generator. However, its class is <classCanonicalName>, which is not a generator."
        ]
      },
      "OUTSIDE_SELECT" : {
        "message" : [
          "outside the SELECT clause, found: <plan>"
        ]
      }
    }
  },
  "UNSUPPORTED_GROUPING_EXPRESSION" : {
    "message" : [
      "grouping()/grouping_id() can only be used with GroupingSets/Cube/Rollup"
    ]
  },
  "UNSUPPORTED_SAVE_MODE" : {
    "message" : [
      "The save mode <saveMode> is not supported for:"
    ],
    "subClass" : {
      "EXISTENT_PATH" : {
        "message" : [
          "an existent path."
        ]
      },
      "NON_EXISTENT_PATH" : {
        "message" : [
          "a non-existent path."
        ]
      }
    }
  },
  "UNTYPED_SCALA_UDF" : {
    "message" : [
      "You're using untyped Scala UDF, which does not have the input type information. Spark may blindly pass null to the Scala closure with primitive-type argument, and the closure will see the default value of the Java type for the null argument, e.g. `udf((x: Int) => x, IntegerType)`, the result is 0 for null input. To get rid of this error, you could:",
      "1. use typed Scala UDF APIs(without return type parameter), e.g. `udf((x: Int) => x)`",
      "2. use Java UDF APIs, e.g. `udf(new UDF1[String, Integer] { override def call(s: String): Integer = s.length() }, IntegerType)`, if input types are all non primitive",
      "3. set \"spark.sql.legacy.allowUntypedScalaUDF\" to \"true\" and use this API with caution"
    ]
  },
  "WRITING_JOB_ABORTED" : {
    "message" : [
      "Writing job aborted"
    ],
    "sqlState" : "40000"
  }
}<|MERGE_RESOLUTION|>--- conflicted
+++ resolved
@@ -70,7 +70,11 @@
       "Another instance of this query was just started by a concurrent session."
     ]
   },
-<<<<<<< HEAD
+  "CONVERSION_INVALID_INPUT" : {
+    "message" : [
+      "The value <str> (<fmt>) cannot be converted to <targetType> because it is malformed. Correct the value as per the syntax, or change its format. Use <suggestion> to tolerate malformed input and return NULL instead."
+    ]
+  },
   "DATATYPE_MISMATCH" : {
     "message" : [
       "Cannot resolve <sqlExpr> due to data type mismatch:"
@@ -87,12 +91,6 @@
         ]
       }
     }
-=======
-  "CONVERSION_INVALID_INPUT" : {
-    "message" : [
-      "The value <str> (<fmt>) cannot be converted to <targetType> because it is malformed. Correct the value as per the syntax, or change its format. Use <suggestion> to tolerate malformed input and return NULL instead."
-    ]
->>>>>>> 4b187739
   },
   "DATETIME_OVERFLOW" : {
     "message" : [
