--- conflicted
+++ resolved
@@ -1274,15 +1274,14 @@
           "AES-<mode> with the padding <padding> by the <functionName> function."
         ]
       },
-<<<<<<< HEAD
-      "ANALYZE_TABLE_COLUMN_TYPE" : {
-        "message" : [
-          "ANALYZE TABLE ... FOR ... COLUMNS ... does not support on <colName> (data type: <dataType>) in table <tableName>."
-=======
       "ANALYZE_UNCACHED_TEMP_VIEW" : {
         "message" : [
           "The ANALYZE TABLE FOR COLUMNS command can operate on temporary views that have been cached already. Consider to cache the view <viewName>."
->>>>>>> 0fd1f85f
+        ]
+      },
+      "ANALYZE_UNSUPPORTED_COLUMN_TYPE" : {
+        "message": [
+          "The ANALYZE TABLE FOR COLUMNS command does not support on <colName> (data type: <dataType>) in table <tableName>."
         ]
       },
       "CATALOG_OPERATION" : {
@@ -2886,17 +2885,6 @@
   "_LEGACY_ERROR_TEMP_1232" : {
     "message" : [
       "Partition spec is invalid. The spec (<specKeys>) must match the partition spec (<partitionColumnNames>) defined in table '<tableName>'."
-    ]
-  },
-<<<<<<< HEAD
-  "_LEGACY_ERROR_TEMP_1234" : {
-    "message" : [
-      "Temporary view <tableIdent> is not cached for analyzing columns."
-=======
-  "_LEGACY_ERROR_TEMP_1235" : {
-    "message" : [
-      "Column <name> in table <tableIdent> is of type <dataType>, and Spark does not support statistics collection on this column type."
->>>>>>> 0fd1f85f
     ]
   },
   "_LEGACY_ERROR_TEMP_1236" : {
