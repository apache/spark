--- conflicted
+++ resolved
@@ -37,21 +37,13 @@
   },
   "CAST_INVALID_INPUT" : {
     "message" : [
-<<<<<<< HEAD
-      "The value <expression> of the type <sourceType> cannot be cast to <targetType> because it is malformed. Correct the value as per the syntax, or change its target type. To return NULL instead, use `try_cast`. If necessary set <config> to \"false\" to bypass this error."
-=======
-      "The value <value> of the type <sourceType> cannot be cast to <targetType> because it is malformed. Correct the value as per the syntax, or change its target type. Use `try_cast` to tolerate malformed input and return NULL instead. If necessary set <config> to \"false\" to bypass this error."
->>>>>>> 778f650a
+      "The value <expression> of the type <sourceType> cannot be cast to <targetType> because it is malformed. Correct the value as per the syntax, or change its target type. Use `try_cast` to tolerate malformed input and return NULL instead. If necessary set <ansiConfig> to \"false\" to bypass this error."
     ],
     "sqlState" : "42000"
   },
   "CAST_OVERFLOW" : {
     "message" : [
-<<<<<<< HEAD
-      "The value <value> of the type <sourceType> cannot be cast to <targetType> due to an overflow. To return NULL instead, use `try_cast`. If necessary set <ansiConfig> to \"false\" to bypass this error."
-=======
-      "The value <value> of the type <sourceType> cannot be cast to <targetType> due to an overflow. Use `try_cast` to tolerate overflow and return NULL instead. If necessary set <config> to \"false\" to bypass this error."
->>>>>>> 778f650a
+      "The value <value> of the type <sourceType> cannot be cast to <targetType> due to an overflow. Use `try_cast` to tolerate overflow and return NULL instead. If necessary set <ansiConfig> to \"false\" to bypass this error."
     ],
     "sqlState" : "22005"
   },
@@ -202,11 +194,7 @@
   },
   "INVALID_ARRAY_INDEX_IN_ELEMENT_AT" : {
     "message" : [
-<<<<<<< HEAD
-      "The index <indexValue> is out of bounds. The array has <arraySize> elements. To return NULL instead, use `try_element_at`. If necessary set <ansiConfig> to \"false\" to bypass this error."
-=======
-      "The index <indexValue> is out of bounds. The array has <arraySize> elements. Use `try_element_at` to tolerate accessing element at invalid index and return NULL instead. If necessary set <config> to \"false\" to bypass this error."
->>>>>>> 778f650a
+      "The index <indexValue> is out of bounds. The array has <arraySize> elements. Use `try_element_at` to tolerate accessing element at invalid index and return NULL instead. If necessary set <ansiConfig> to \"false\" to bypass this error."
     ]
   },
   "INVALID_BUCKET_FILE" : {
