--- conflicted
+++ resolved
@@ -3,7 +3,6 @@
     "message" : [ "Field name %s is ambiguous and has %s matching fields in the struct." ],
     "sqlState" : "42000"
   },
-<<<<<<< HEAD
   "CANNOT_GET_JDBC_TYPE" : {
     "message" : [ "Can't get JDBC type for %s" ],
     "sqlState" : "42000"
@@ -16,6 +15,9 @@
     "message" : [ "Can't translate non-null value for field %s" ],
     "sqlState" : "0A000"
   },
+  "CONCURRENT_QUERY_ERROR" : {
+    "message" : [ "Another instance of this query was just started by a concurrent session." ]
+  },
   "DATA_TYPE_UNSUPPORTED_YET" : {
     "message" : [ "%s is not supported yet." ],
     "sqlState" : "0A000"
@@ -23,10 +25,6 @@
   "DDL_UNSUPPORTED_TEMPORARILY" : {
     "message" : [ "%s is not supported temporarily." ],
     "sqlState" : "0A000"
-=======
-  "CONCURRENT_QUERY_ERROR" : {
-    "message" : [ "Another instance of this query was just started by a concurrent session." ]
->>>>>>> ff3f3c45
   },
   "DIVIDE_BY_ZERO" : {
     "message" : [ "divide by zero" ],
@@ -36,10 +34,16 @@
     "message" : [ "Found duplicate keys '%s'" ],
     "sqlState" : "23000"
   },
-<<<<<<< HEAD
   "EMPTY_OPTION" : {
     "message" : [ "Option `%s` can not be empty." ],
     "sqlState" : "08006"
+  },
+  "FAILED_RENAME_PATH" : {
+    "message" : [ "Failed to rename %s to %s as destination already exists" ],
+    "sqlState" : "22023"
+  },
+  "FAILED_SET_ORIGINAL_PERMISSION_BACK" : {
+    "message" : [ "Failed to set original permission %s back to the created path: %s. Exception: %s" ]
   },
   "FAILED_TO_MERGE_IN_COMPATIBLE_SCHEMAS" : {
     "message" : [ "Failed to merge incompatible schemas %s and %s" ],
@@ -48,14 +52,6 @@
   "FOUND_DUPLICATE_FIELD_IN_CASE_INSENSITIVE_MODE" : {
     "message" : [ "%s" ],
     "sqlState" : "42000"
-=======
-  "FAILED_RENAME_PATH" : {
-    "message" : [ "Failed to rename %s to %s as destination already exists" ],
-    "sqlState" : "22023"
-  },
-  "FAILED_SET_ORIGINAL_PERMISSION_BACK" : {
-    "message" : [ "Failed to set original permission %s back to the created path: %s. Exception: %s" ]
->>>>>>> ff3f3c45
   },
   "GROUPING_COLUMN_MISMATCH" : {
     "message" : [ "Column of grouping (%s) can't be found in grouping columns %s" ],
@@ -75,24 +71,25 @@
     "message" : [ "Invalid pivot column '%s'. Pivot columns must be comparable." ],
     "sqlState" : "42000"
   },
-<<<<<<< HEAD
-  "INPUT_FILTER_NOT_FULLY_CONVERTIBLE" : {
-    "message" : [ "The input filter of %s should be fully convertible." ],
-    "sqlState" : "42000"
-=======
   "INCOMPATIBLE_DATASOURCE_REGISTER" : {
     "message" : [ "Detected an incompatible DataSourceRegister. Please remove the incompatible library from classpath or upgrade it. Error: %s" ]
   },
   "INDEX_OUT_OF_BOUNDS" : {
     "message" : [ "Index %s must be between 0 and the length of the ArrayData." ],
     "sqlState" : "22023"
->>>>>>> ff3f3c45
+  },
+  "INPUT_FILTER_NOT_FULLY_CONVERTIBLE" : {
+    "message" : [ "The input filter of %s should be fully convertible." ],
+    "sqlState" : "42000"
   },
   "INVALID_FIELD_NAME" : {
     "message" : [ "Field name %s is invalid: %s is not a struct." ],
     "sqlState" : "42000"
   },
-<<<<<<< HEAD
+  "INVALID_FRACTION_OF_SECOND" : {
+    "message" : [ "The fraction of sec must be zero. Valid range is [0, 60]." ],
+    "sqlState" : "22023"
+  },
   "INVALID_JDBC_NUMPARTITIONS" : {
     "message" : [ "Invalid value `%s` for parameter `%s` in table writing via JDBC. The minimum value is 1." ],
     "sqlState" : "42000"
@@ -100,11 +97,6 @@
   "INVALID_JDBC_TXN_ISOLATION_LEVEL" : {
     "message" : [ "Invalid value `%s` for parameter `%s`. This can be `NONE`, `READ_UNCOMMITTED`, `READ_COMMITTED`, `REPEATABLE_READ` or `SERIALIZABLE`." ],
     "sqlState" : "42000"
-=======
-  "INVALID_FRACTION_OF_SECOND" : {
-    "message" : [ "The fraction of sec must be zero. Valid range is [0, 60]." ],
-    "sqlState" : "22023"
->>>>>>> ff3f3c45
   },
   "INVALID_JSON_SCHEMA_MAPTYPE" : {
     "message" : [ "Input schema %s can only contain StringType as a key type for a MapType." ],
@@ -114,15 +106,13 @@
     "message" : [ "cannot resolve '%s' given input columns: [%s]" ],
     "sqlState" : "42000"
   },
-<<<<<<< HEAD
   "MISSING_JDBC_TABLE_NAME_AND_QUERY" : {
     "message" : [ "Option '%s' or '%s' is required." ],
     "sqlState" : "08006"
-=======
+  },
   "MISSING_METHOD" : {
     "message" : [ "A method named \"%s\" is not declared in any enclosing class nor any supertype" ],
     "sqlState" : "42000"
->>>>>>> ff3f3c45
   },
   "MISSING_STATIC_PARTITION_COLUMN" : {
     "message" : [ "Unknown static partition column: %s" ],
@@ -164,7 +154,6 @@
   },
   "UNRECOGNIZED_SQL_TYPE" : {
     "message" : [ "Unrecognized SQL type %s" ],
-<<<<<<< HEAD
     "sqlState" : "07006"
   },
   "UNSUPPORTED_ARRAY_ELEMENT_TYPE_BASED_ON_BINARY" : {
@@ -175,18 +164,16 @@
     "message" : [ "Unsupported type %s" ],
     "sqlState" : "0A000"
   },
-  "UNSUPPORTED_OPERATION_FOR_DATA_TYPE" : {
-    "message" : [ "DataType: %s" ],
-=======
-    "sqlState" : "42000"
-  },
   "UNSUPPORTED_LITERAL_TYPE" : {
     "message" : [ "Unsupported literal type %s %s" ],
     "sqlState" : "0A000"
   },
+  "UNSUPPORTED_OPERATION_FOR_DATA_TYPE" : {
+    "message" : [ "DataType: %s" ],
+    "sqlState" : "42000"
+  },
   "UNSUPPORTED_TRANSACTION_BY_JDBC_SERVER" : {
     "message" : [ "The target JDBC server does not support transaction and can only support ALTER TABLE with a single action." ],
->>>>>>> ff3f3c45
     "sqlState" : "0A000"
   },
   "WRITING_JOB_ABORTED" : {
