--- conflicted
+++ resolved
@@ -265,11 +265,7 @@
       },
       "WRONG_NUM_PARAMS" : {
         "message" : [
-<<<<<<< HEAD
-          "The <functionName> requires <expectedNum> arguments (actual number = <actualNum>)"
-=======
           "The <functionName> requires <expectedNum> parameters but the actual number is <actualNum>."
->>>>>>> dece380d
         ]
       }
     }
