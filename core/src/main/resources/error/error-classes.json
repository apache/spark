{
  "AMBIGUOUS_COLUMN_OR_FIELD" : {
    "message" : [
      "Column or field <name> is ambiguous and has <n> matches."
    ],
    "sqlState" : "42000"
  },
  "ARITHMETIC_OVERFLOW" : {
    "message" : [
      "<message>.<alternative> If necessary set <config> to \"false\" to bypass this error."
    ],
    "sqlState" : "22003"
  },
  "CANNOT_CAST_DATATYPE" : {
    "message" : [
      "Cannot cast <sourceType> to <targetType>."
    ],
    "sqlState" : "22005"
  },
  "CANNOT_CONSTRUCT_PROTOBUF_DESCRIPTOR" : {
    "message" : [
      "Error constructing FileDescriptor for <descFilePath>"
    ]
  },
  "CANNOT_CONVERT_PROTOBUF_FIELD_TYPE_TO_SQL_TYPE" : {
    "message" : [
      "Cannot convert Protobuf <protobufColumn> to SQL <sqlColumn> because schema is incompatible (protobufType = <protobufType>, sqlType = <sqlType>)."
    ]
  },
  "CANNOT_CONVERT_PROTOBUF_MESSAGE_TYPE_TO_SQL_TYPE" : {
    "message" : [
      "Unable to convert <protobufType> of Protobuf to SQL type <toType>."
    ]
  },
  "CANNOT_CONVERT_SQL_TYPE_TO_PROTOBUF_ENUM_TYPE" : {
    "message" : [
      "Cannot convert SQL <sqlColumn> to Protobuf <protobufColumn> because <data> cannot be written since it's not defined in ENUM <enumString>"
    ]
  },
  "CANNOT_CONVERT_SQL_TYPE_TO_PROTOBUF_FIELD_TYPE" : {
    "message" : [
      "Cannot convert SQL <sqlColumn> to Protobuf <protobufColumn> because schema is incompatible (protobufType = <protobufType>, sqlType = <sqlType>)."
    ]
  },
  "CANNOT_DECODE_URL" : {
    "message" : [
      "Cannot decode url : <url>."
    ],
    "sqlState" : "42000"
  },
  "CANNOT_LOAD_PROTOBUF_CLASS" : {
    "message" : [
      "Could not load Protobuf class with name <protobufClassName>. Ensure the class name includes package prefix."
    ]
  },
  "CANNOT_PARSE_DECIMAL" : {
    "message" : [
      "Cannot parse decimal"
    ],
    "sqlState" : "42000"
  },
  "CANNOT_PARSE_PROTOBUF_DESCRIPTOR" : {
    "message" : [
      "Error parsing file <descFilePath> descriptor byte[] into Descriptor object"
    ]
  },
  "CANNOT_PARSE_TIMESTAMP" : {
    "message" : [
      "<message>. If necessary set <ansiConfig> to \"false\" to bypass this error."
    ],
    "sqlState" : "42000"
  },
  "CANNOT_UP_CAST_DATATYPE" : {
    "message" : [
      "Cannot up cast <expression> from <sourceType> to <targetType>.",
      "<details>"
    ]
  },
  "CAST_INVALID_INPUT" : {
    "message" : [
      "The value <expression> of the type <sourceType> cannot be cast to <targetType> because it is malformed. Correct the value as per the syntax, or change its target type. Use `try_cast` to tolerate malformed input and return NULL instead. If necessary set <ansiConfig> to \"false\" to bypass this error."
    ],
    "sqlState" : "42000"
  },
  "CAST_OVERFLOW" : {
    "message" : [
      "The value <value> of the type <sourceType> cannot be cast to <targetType> due to an overflow. Use `try_cast` to tolerate overflow and return NULL instead. If necessary set <ansiConfig> to \"false\" to bypass this error."
    ],
    "sqlState" : "22005"
  },
  "CAST_OVERFLOW_IN_TABLE_INSERT" : {
    "message" : [
      "Fail to insert a value of <sourceType> type into the <targetType> type column <columnName> due to an overflow. Use `try_cast` on the input value to tolerate overflow and return NULL instead."
    ],
    "sqlState" : "22005"
  },
  "COLUMN_NOT_IN_GROUP_BY_CLAUSE" : {
    "message" : [
      "The expression <expression> is neither present in the group by, nor is it an aggregate function. Add to group by or wrap in `first()` (or `first_value()`) if you don't care which value you get."
    ],
    "sqlState" : "42000"
  },
  "CONCURRENT_QUERY" : {
    "message" : [
      "Another instance of this query was just started by a concurrent session."
    ]
  },
  "CONNECT" : {
    "message" : [
      "Generic Spark Connect error."
    ],
    "subClass" : {
      "INTERCEPTOR_CTOR_MISSING" : {
        "message" : [
          "Cannot instantiate GRPC interceptor because <cls> is missing a default constructor without arguments."
        ]
      },
      "INTERCEPTOR_RUNTIME_ERROR" : {
        "message" : [
          "Error instantiating GRPC interceptor: <msg>"
        ]
      }
    }
  },
  "CONVERSION_INVALID_INPUT" : {
    "message" : [
      "The value <str> (<fmt>) cannot be converted to <targetType> because it is malformed. Correct the value as per the syntax, or change its format. Use <suggestion> to tolerate malformed input and return NULL instead."
    ]
  },
  "CREATE_TABLE_COLUMN_OPTION_DUPLICATE" : {
    "message" : [
      "CREATE TABLE column <columnName> specifies option \"<optionName>\" more than once, which is invalid"
    ]
  },
  "DATATYPE_MISMATCH" : {
    "message" : [
      "Cannot resolve <sqlExpr> due to data type mismatch:"
    ],
    "subClass" : {
      "BINARY_ARRAY_DIFF_TYPES" : {
        "message" : [
          "Input to function <functionName> should have been two <arrayType> with same element type, but it's [<leftType>, <rightType>]."
        ]
      },
      "BINARY_OP_DIFF_TYPES" : {
        "message" : [
          "the left and right operands of the binary operator have incompatible types (<left> and <right>)."
        ]
      },
      "BINARY_OP_WRONG_TYPE" : {
        "message" : [
          "the binary operator requires the input type <inputType>, not <actualDataType>."
        ]
      },
      "BLOOM_FILTER_BINARY_OP_WRONG_TYPE" : {
        "message" : [
          "The Bloom filter binary input to <functionName> should be either a constant value or a scalar subquery expression, but it's <actual>."
        ]
      },
      "BLOOM_FILTER_WRONG_TYPE" : {
        "message" : [
          "Input to function <functionName> should have been <expectedLeft> followed by value with <expectedRight>, but it's [<actual>]."
        ]
      },
      "CANNOT_CONVERT_TO_JSON" : {
        "message" : [
          "Unable to convert column <name> of type <type> to JSON."
        ]
      },
      "CANNOT_DROP_ALL_FIELDS" : {
        "message" : [
          "Cannot drop all fields in struct."
        ]
      },
      "CAST_WITHOUT_SUGGESTION" : {
        "message" : [
          "cannot cast <srcType> to <targetType>."
        ]
      },
      "CAST_WITH_CONF_SUGGESTION" : {
        "message" : [
          "cannot cast <srcType> to <targetType> with ANSI mode on.",
          "If you have to cast <srcType> to <targetType>, you can set <config> as <configVal>."
        ]
      },
      "CAST_WITH_FUN_SUGGESTION" : {
        "message" : [
          "cannot cast <srcType> to <targetType>.",
          "To convert values from <srcType> to <targetType>, you can use the functions <functionNames> instead."
        ]
      },
      "CREATE_MAP_KEY_DIFF_TYPES" : {
        "message" : [
          "The given keys of function <functionName> should all be the same type, but they are <dataType>."
        ]
      },
      "CREATE_MAP_VALUE_DIFF_TYPES" : {
        "message" : [
          "The given values of function <functionName> should all be the same type, but they are <dataType>."
        ]
      },
      "CREATE_NAMED_STRUCT_WITHOUT_FOLDABLE_STRING" : {
        "message" : [
          "Only foldable `STRING` expressions are allowed to appear at odd position, but they are <inputExprs>."
        ]
      },
      "DATA_DIFF_TYPES" : {
        "message" : [
          "Input to <functionName> should all be the same type, but it's <dataType>."
        ]
      },
      "HASH_MAP_TYPE" : {
        "message" : [
          "Input to the function <functionName> cannot contain elements of the \"MAP\" type. In Spark, same maps may have different hashcode, thus hash expressions are prohibited on \"MAP\" elements. To restore previous behavior set \"spark.sql.legacy.allowHashOnMapType\" to \"true\"."
        ]
      },
      "INVALID_JSON_MAP_KEY_TYPE" : {
        "message" : [
          "Input schema <schema> can only contain STRING as a key type for a MAP."
        ]
      },
      "INVALID_JSON_SCHEMA" : {
        "message" : [
          "Input schema <schema> must be a struct, an array or a map."
        ]
      },
      "INVALID_MAP_KEY_TYPE" : {
        "message" : [
          "The key of map cannot be/contain <keyType>."
        ]
      },
      "INVALID_ORDERING_TYPE" : {
        "message" : [
          "The <functionName> does not support ordering on type <dataType>."
        ]
      },
      "IN_SUBQUERY_DATA_TYPE_MISMATCH" : {
        "message" : [
          "The data type of one or more elements in the left hand side of an IN subquery is not compatible with the data type of the output of the subquery. Mismatched columns: [<mismatchedColumns>], left side: [<leftType>], right side: [<rightType>]."
        ]
      },
      "IN_SUBQUERY_LENGTH_MISMATCH" : {
        "message" : [
          "The number of columns in the left hand side of an IN subquery does not match the number of columns in the output of subquery. Left hand side columns(length: <leftLength>): [<leftColumns>], right hand side columns(length: <rightLength>): [<rightColumns>]."
        ]
      },
      "MAP_CONCAT_DIFF_TYPES" : {
        "message" : [
          "The <functionName> should all be of type map, but it's <dataType>."
        ]
      },
      "MAP_CONTAINS_KEY_DIFF_TYPES" : {
        "message" : [
          "Input to <functionName> should have been <dataType> followed by a value with same key type, but it's [<leftType>, <rightType>]."
        ]
      },
      "MAP_ZIP_WITH_DIFF_TYPES" : {
        "message" : [
          "Input to the <functionName> should have been two maps with compatible key types, but it's [<leftType>, <rightType>]."
        ]
      },
      "NON_FOLDABLE_INPUT" : {
        "message" : [
          "the input <inputName> should be a foldable <inputType> expression; however, got <inputExpr>."
        ]
      },
      "NON_STRING_TYPE" : {
        "message" : [
          "all arguments must be strings."
        ]
      },
      "NULL_TYPE" : {
        "message" : [
          "Null typed values cannot be used as arguments of <functionName>."
        ]
      },
      "PARAMETER_CONSTRAINT_VIOLATION" : {
        "message" : [
          "The <leftExprName>(<leftExprValue>) must be <constraint> the <rightExprName>(<rightExprValue>)"
        ]
      },
      "RANGE_FRAME_INVALID_TYPE" : {
        "message" : [
          "The data type <orderSpecType> used in the order specification does not match the data type <valueBoundaryType> which is used in the range frame."
        ]
      },
      "RANGE_FRAME_MULTI_ORDER" : {
        "message" : [
          "A range window frame with value boundaries cannot be used in a window specification with multiple order by expressions: <orderSpec>."
        ]
      },
      "RANGE_FRAME_WITHOUT_ORDER" : {
        "message" : [
          "A range window frame cannot be used in an unordered window specification."
        ]
      },
      "SPECIFIED_WINDOW_FRAME_DIFF_TYPES" : {
        "message" : [
          "Window frame bounds <lower> and <upper> do not have the same type: <lowerType> <> <upperType>."
        ]
      },
      "SPECIFIED_WINDOW_FRAME_INVALID_BOUND" : {
        "message" : [
          "Window frame upper bound <upper> does not follow the lower bound <lower>."
        ]
      },
      "SPECIFIED_WINDOW_FRAME_UNACCEPTED_TYPE" : {
        "message" : [
          "The data type of the <location> bound <exprType> does not match the expected data type <expectedType>."
        ]
      },
      "SPECIFIED_WINDOW_FRAME_WITHOUT_FOLDABLE" : {
        "message" : [
          "Window frame <location> bound <expression> is not a literal."
        ]
      },
      "SPECIFIED_WINDOW_FRAME_WRONG_COMPARISON" : {
        "message" : [
          "The lower bound of a window frame must be <comparison> to the upper bound."
        ]
      },
      "STACK_COLUMN_DIFF_TYPES" : {
        "message" : [
          "The data type of the column (<columnIndex>) do not have the same type: <leftType> (<leftParamIndex>) <> <rightType> (<rightParamIndex>)."
        ]
      },
      "UNEXPECTED_CLASS_TYPE" : {
        "message" : [
          "class <className> not found"
        ]
      },
      "UNEXPECTED_INPUT_TYPE" : {
        "message" : [
          "parameter <paramIndex> requires <requiredType> type, however, <inputSql> is of <inputType> type."
        ]
      },
      "UNEXPECTED_NULL" : {
        "message" : [
          "The <exprName> must not be null"
        ]
      },
      "UNEXPECTED_RETURN_TYPE" : {
        "message" : [
          "The <functionName> requires return <expectedType> type, but the actual is <actualType> type."
        ]
      },
      "UNEXPECTED_STATIC_METHOD" : {
        "message" : [
          "cannot find a static method <methodName> that matches the argument types in <className>"
        ]
      },
      "UNSPECIFIED_FRAME" : {
        "message" : [
          "Cannot use an UnspecifiedFrame. This should have been converted during analysis."
        ]
      },
      "UNSUPPORTED_INPUT_TYPE" : {
        "message" : [
          "The input of <functionName> can't be <dataType> type data."
        ]
      },
      "VALUE_OUT_OF_RANGE" : {
        "message" : [
          "The <exprName> must be between <valueRange> (current value = <currentValue>)"
        ]
      },
      "WRONG_NUM_ARGS" : {
        "message" : [
          "The <functionName> requires <expectedNum> parameters but the actual number is <actualNum>."
        ]
      },
      "WRONG_NUM_ARGS_WITH_SUGGESTION" : {
        "message" : [
          "The <functionName> requires <expectedNum> parameters but the actual number is <actualNum>.",
          "If you have to call this function with <legacyNum> parameters, set the legacy configuration <legacyConfKey> to <legacyConfValue>."
        ]
      },
      "WRONG_NUM_ENDPOINTS" : {
        "message" : [
          "The number of endpoints must be >= 2 to construct intervals but the actual number is <actualNumber>."
        ]
      }
    }
  },
  "DATATYPE_MISSING_SIZE" : {
    "message" : [
      "DataType <type> requires a length parameter, for example <type>(10). Please specify the length."
    ],
    "sqlState" : "42000"
  },
  "DATETIME_OVERFLOW" : {
    "message" : [
      "Datetime operation overflow: <operation>."
    ],
    "sqlState" : "22008"
  },
  "DECIMAL_PRECISION_EXCEEDS_MAX_PRECISION" : {
    "message" : [
      "Decimal precision <precision> exceeds max precision <maxPrecision>."
    ]
  },
  "DEFAULT_DATABASE_NOT_EXISTS" : {
    "message" : [
      "Default database <defaultDatabase> does not exist, please create it first or change default database to 'default'."
    ]
  },
  "DIVIDE_BY_ZERO" : {
    "message" : [
      "Division by zero. Use `try_divide` to tolerate divisor being 0 and return NULL instead. If necessary set <config> to \"false\" to bypass this error."
    ],
    "sqlState" : "22012"
  },
  "DUPLICATE_KEY" : {
    "message" : [
      "Found duplicate keys <keyColumn>"
    ],
    "sqlState" : "23000"
  },
  "ELEMENT_AT_BY_INDEX_ZERO" : {
    "message" : [
      "The index 0 is invalid. An index shall be either < 0 or > 0 (the first element has index 1)."
    ]
  },
  "FAILED_EXECUTE_UDF" : {
    "message" : [
      "Failed to execute user defined function (<functionName>: (<signature>) => <result>)"
    ]
  },
  "FAILED_RENAME_PATH" : {
    "message" : [
      "Failed to rename <sourcePath> to <targetPath> as destination already exists"
    ],
    "sqlState" : "22023"
  },
  "FIELD_NOT_FOUND" : {
    "message" : [
      "No such struct field <fieldName> in <fields>."
    ]
  },
  "FORBIDDEN_OPERATION" : {
    "message" : [
      "The operation <statement> is not allowed on the <objectType>: <objectName>"
    ]
  },
  "GRAPHITE_SINK_INVALID_PROTOCOL" : {
    "message" : [
      "Invalid Graphite protocol: <protocol>"
    ]
  },
  "GRAPHITE_SINK_PROPERTY_MISSING" : {
    "message" : [
      "Graphite sink requires '<property>' property."
    ]
  },
  "GROUPING_COLUMN_MISMATCH" : {
    "message" : [
      "Column of grouping (<grouping>) can't be found in grouping columns <groupingColumns>"
    ],
    "sqlState" : "42000"
  },
  "GROUPING_ID_COLUMN_MISMATCH" : {
    "message" : [
      "Columns of grouping_id (<groupingIdColumn>) does not match grouping columns (<groupByColumns>)"
    ],
    "sqlState" : "42000"
  },
  "GROUPING_SIZE_LIMIT_EXCEEDED" : {
    "message" : [
      "Grouping sets size cannot be greater than <maxSize>"
    ]
  },
  "GROUP_BY_POS_OUT_OF_RANGE" : {
    "message" : [
      "GROUP BY position <index> is not in select list (valid range is [1, <size>])."
    ],
    "sqlState" : "42000"
  },
  "GROUP_BY_POS_REFERS_AGG_EXPR" : {
    "message" : [
      "GROUP BY <index> refers to an expression <aggExpr> that contains an aggregate function. Aggregate functions are not allowed in GROUP BY."
    ],
    "sqlState" : "42000"
  },
  "INCOMPARABLE_PIVOT_COLUMN" : {
    "message" : [
      "Invalid pivot column <columnName>. Pivot columns must be comparable."
    ],
    "sqlState" : "42000"
  },
  "INCOMPATIBLE_DATASOURCE_REGISTER" : {
    "message" : [
      "Detected an incompatible DataSourceRegister. Please remove the incompatible library from classpath or upgrade it. Error: <message>"
    ]
  },
  "INCONSISTENT_BEHAVIOR_CROSS_VERSION" : {
    "message" : [
      "You may get a different result due to the upgrading to"
    ],
    "subClass" : {
      "DATETIME_PATTERN_RECOGNITION" : {
        "message" : [
          "Spark >= 3.0:",
          "Fail to recognize <pattern> pattern in the DateTimeFormatter. 1) You can set <config> to \"LEGACY\" to restore the behavior before Spark 3.0. 2) You can form a valid datetime pattern with the guide from https://spark.apache.org/docs/latest/sql-ref-datetime-pattern.html"
        ]
      },
      "PARSE_DATETIME_BY_NEW_PARSER" : {
        "message" : [
          "Spark >= 3.0:",
          "Fail to parse <datetime> in the new parser. You can set <config> to \"LEGACY\" to restore the behavior before Spark 3.0, or set to \"CORRECTED\" and treat it as an invalid datetime string."
        ]
      },
      "READ_ANCIENT_DATETIME" : {
        "message" : [
          "Spark >= 3.0:",
          "reading dates before 1582-10-15 or timestamps before 1900-01-01T00:00:00Z",
          "from <format> files can be ambiguous, as the files may be written by",
          "Spark 2.x or legacy versions of Hive, which uses a legacy hybrid calendar",
          "that is different from Spark 3.0+'s Proleptic Gregorian calendar.",
          "See more details in SPARK-31404. You can set the SQL config <config> or",
          "the datasource option <option> to \"LEGACY\" to rebase the datetime values",
          "w.r.t. the calendar difference during reading. To read the datetime values",
          "as it is, set the SQL config or the datasource option to \"CORRECTED\"."
        ]
      },
      "WRITE_ANCIENT_DATETIME" : {
        "message" : [
          "Spark >= 3.0:",
          "writing dates before 1582-10-15 or timestamps before 1900-01-01T00:00:00Z",
          "into <format> files can be dangerous, as the files may be read by Spark 2.x",
          "or legacy versions of Hive later, which uses a legacy hybrid calendar that",
          "is different from Spark 3.0+'s Proleptic Gregorian calendar. See more",
          "details in SPARK-31404. You can set <config> to \"LEGACY\" to rebase the",
          "datetime values w.r.t. the calendar difference during writing, to get maximum",
          "interoperability. Or set the config to \"CORRECTED\" to write the datetime",
          "values as it is, if you are sure that the written files will only be read by",
          "Spark 3.0+ or other systems that use Proleptic Gregorian calendar."
        ]
      }
    }
  },
  "INCORRECT_END_OFFSET" : {
    "message" : [
      "Max offset with <rowsPerSecond> rowsPerSecond is <maxSeconds>, but it's <endSeconds> now."
    ]
  },
  "INCORRECT_RAMP_UP_RATE" : {
    "message" : [
      "Max offset with <rowsPerSecond> rowsPerSecond is <maxSeconds>, but 'rampUpTimeSeconds' is <rampUpTimeSeconds>."
    ]
  },
  "INDEX_ALREADY_EXISTS" : {
    "message" : [
      "Cannot create the index because it already exists. <message>."
    ],
    "sqlState" : "42000"
  },
  "INDEX_NOT_FOUND" : {
    "message" : [
      "Cannot find the index. <message>."
    ],
    "sqlState" : "42000"
  },
  "INTERNAL_ERROR" : {
    "message" : [
      "<message>"
    ]
  },
  "INTERVAL_ARITHMETIC_OVERFLOW" : {
    "message" : [
      "<message>.<alternative>"
    ],
    "sqlState" : "22003"
  },
  "INTERVAL_DIVIDED_BY_ZERO" : {
    "message" : [
      "Division by zero. Use `try_divide` to tolerate divisor being 0 and return NULL instead."
    ],
    "sqlState" : "22012"
  },
  "INVALID_ARRAY_INDEX" : {
    "message" : [
      "The index <indexValue> is out of bounds. The array has <arraySize> elements. Use the SQL function `get()` to tolerate accessing element at invalid index and return NULL instead. If necessary set <ansiConfig> to \"false\" to bypass this error."
    ]
  },
  "INVALID_ARRAY_INDEX_IN_ELEMENT_AT" : {
    "message" : [
      "The index <indexValue> is out of bounds. The array has <arraySize> elements. Use `try_element_at` to tolerate accessing element at invalid index and return NULL instead. If necessary set <ansiConfig> to \"false\" to bypass this error."
    ]
  },
  "INVALID_BUCKET_FILE" : {
    "message" : [
      "Invalid bucket file: <path>"
    ]
  },
  "INVALID_BYTE_STRING" : {
    "message" : [
      "The expected format is ByteString, but was <unsupported> (<class>)."
    ]
  },
  "INVALID_COLUMN_OR_FIELD_DATA_TYPE" : {
    "message" : [
      "Column or field <name> is of type <type> while it's required to be <expectedType>."
    ],
    "sqlState" : "42000"
  },
  "INVALID_FIELD_NAME" : {
    "message" : [
      "Field name <fieldName> is invalid: <path> is not a struct."
    ],
    "sqlState" : "42000"
  },
  "INVALID_FRACTION_OF_SECOND" : {
    "message" : [
      "The fraction of sec must be zero. Valid range is [0, 60]. If necessary set <ansiConfig> to \"false\" to bypass this error."
    ],
    "sqlState" : "22023"
  },
  "INVALID_IDENTIFIER" : {
    "message" : [
      "The identifier <ident> is invalid. Please, consider quoting it with back-quotes as `<ident>`."
    ]
  },
  "INVALID_JSON_SCHEMA_MAP_TYPE" : {
    "message" : [
      "Input schema <jsonSchema> can only contain STRING as a key type for a MAP."
    ]
  },
  "INVALID_PANDAS_UDF_PLACEMENT" : {
    "message" : [
      "The group aggregate pandas UDF <functionList> cannot be invoked together with as other, non-pandas aggregate functions."
    ]
  },
  "INVALID_PARAMETER_VALUE" : {
    "message" : [
      "The value of parameter(s) '<parameter>' in <functionName> is invalid: <expected>"
    ],
    "sqlState" : "22023"
  },
  "INVALID_PROPERTY_KEY" : {
    "message" : [
      "<key> is an invalid property key, please use quotes, e.g. SET <key>=<value>"
    ]
  },
  "INVALID_PROPERTY_VALUE" : {
    "message" : [
      "<value> is an invalid property value, please use quotes, e.g. SET <key>=<value>"
    ]
  },
  "INVALID_PROTOBUF_MESSAGE_TYPE" : {
    "message" : [
      "<protobufClassName> is not a Protobuf message type"
    ]
  },
  "INVALID_SQL_SYNTAX" : {
    "message" : [
      "Invalid SQL syntax: <inputString>"
    ],
    "sqlState" : "42000"
  },
  "INVALID_SUBQUERY_EXPRESSION" : {
    "message" : [
      "Invalid subquery:"
    ],
    "subClass" : {
      "SCALAR_SUBQUERY_RETURN_MORE_THAN_ONE_OUTPUT_COLUMN" : {
        "message" : [
          "Scalar subquery must return only one column, but got <number>"
        ]
      }
    }
  },
  "LOCATION_ALREADY_EXISTS" : {
    "message" : [
      "Cannot name the managed table as <identifier>, as its associated location <location> already exists. Please pick a different table name, or remove the existing location first."
    ]
  },
  "MALFORMED_PROTOBUF_MESSAGE" : {
    "message" : [
      "Malformed Protobuf messages are detected in message deserialization. Parse Mode: <failFastMode>. To process malformed protobuf message as null result, try setting the option 'mode' as 'PERMISSIVE'."
    ]
  },
  "MISSING_STATIC_PARTITION_COLUMN" : {
    "message" : [
      "Unknown static partition column: <columnName>"
    ],
    "sqlState" : "42000"
  },
  "MULTI_UDF_INTERFACE_ERROR" : {
    "message" : [
      "Not allowed to implement multiple UDF interfaces, UDF class <className>"
    ]
  },
<<<<<<< HEAD
  "MULTI_VALUE_SUBQUERY_ERROR" : {
    "message" : [
      "More than one row returned by a subquery used as an expression."
    ]
  },
  "NESTED_AGGREGATE_FUNCTION" : {
    "message" : [
      "It is not allowed to use an aggregate function in the argument of another aggregate function. Please use the inner aggregate function in a sub-query."
    ]
  },
=======
>>>>>>> 865a3ded
  "NON_LAST_MATCHED_CLAUSE_OMIT_CONDITION" : {
    "message" : [
      "When there are more than one MATCHED clauses in a MERGE statement, only the last MATCHED clause can omit the condition."
    ],
    "sqlState" : "42000"
  },
  "NON_LAST_NOT_MATCHED_BY_SOURCE_CLAUSE_OMIT_CONDITION" : {
    "message" : [
      "When there are more than one NOT MATCHED BY SOURCE clauses in a MERGE statement, only the last NOT MATCHED BY SOURCE clause can omit the condition."
    ],
    "sqlState" : "42000"
  },
  "NON_LAST_NOT_MATCHED_BY_TARGET_CLAUSE_OMIT_CONDITION" : {
    "message" : [
      "When there are more than one NOT MATCHED [BY TARGET] clauses in a MERGE statement, only the last NOT MATCHED [BY TARGET] clause can omit the condition."
    ],
    "sqlState" : "42000"
  },
  "NON_LITERAL_PIVOT_VALUES" : {
    "message" : [
      "Literal expressions required for pivot values, found <expression>."
    ],
    "sqlState" : "42000"
  },
  "NON_PARTITION_COLUMN" : {
    "message" : [
      "PARTITION clause cannot contain the non-partition column: <columnName>."
    ],
    "sqlState" : "42000"
  },
  "NO_HANDLER_FOR_UDAF" : {
    "message" : [
      "No handler for UDAF '<functionName>'. Use sparkSession.udf.register(...) instead."
    ]
  },
  "NO_SQL_TYPE_IN_PROTOBUF_SCHEMA" : {
    "message" : [
      "Cannot find <catalystFieldPath> in Protobuf schema"
    ]
  },
  "NO_UDF_INTERFACE" : {
    "message" : [
      "UDF class <className> doesn't implement any UDF interface"
    ]
  },
  "NULLABLE_ARRAY_OR_MAP_ELEMENT" : {
    "message" : [
      "Array or map at <columnPath> contains nullable element while it's required to be non-nullable."
    ],
    "sqlState" : "42000"
  },
  "NULLABLE_COLUMN_OR_FIELD" : {
    "message" : [
      "Column or field <name> is nullable while it's required to be non-nullable."
    ],
    "sqlState" : "42000"
  },
  "NULL_COMPARISON_RESULT" : {
    "message" : [
      "The comparison result is null. If you want to handle null as 0 (equal), you can set \"spark.sql.legacy.allowNullComparisonResultInArraySort\" to \"true\"."
    ]
  },
  "NUMERIC_VALUE_OUT_OF_RANGE" : {
    "message" : [
      "<value> cannot be represented as Decimal(<precision>, <scale>). If necessary set <config> to \"false\" to bypass this error."
    ],
    "sqlState" : "22005"
  },
  "NUM_COLUMNS_MISMATCH" : {
    "message" : [
      "<operator> can only be performed on tables with the same number of columns, but the first table has <refNumColumns> columns and the <invalidOrdinalNum> table has <invalidNumColumns> columns."
    ]
  },
  "ORDER_BY_POS_OUT_OF_RANGE" : {
    "message" : [
      "ORDER BY position <index> is not in select list (valid range is [1, <size>])."
    ],
    "sqlState" : "42000"
  },
  "OUT_OF_DECIMAL_TYPE_RANGE" : {
    "message" : [
      "Out of decimal type range: <value>."
    ]
  },
  "PARSE_EMPTY_STATEMENT" : {
    "message" : [
      "Syntax error, unexpected empty statement"
    ],
    "sqlState" : "42000"
  },
  "PARSE_SYNTAX_ERROR" : {
    "message" : [
      "Syntax error at or near <error><hint>"
    ],
    "sqlState" : "42000"
  },
  "PARTITIONS_ALREADY_EXIST" : {
    "message" : [
      "Cannot ADD or RENAME TO partition(s) <partitionList> in table <tableName> because they already exist.",
      "Choose a different name, drop the existing partition, or add the IF NOT EXISTS clause to tolerate a pre-existing partition."
    ],
    "sqlState" : "42000"
  },
  "PARTITIONS_NOT_FOUND" : {
    "message" : [
      "The partition(s) <partitionList> cannot be found in table <tableName>.",
      "Verify the partition specification and table name.",
      "To tolerate the error on drop use ALTER TABLE … DROP IF EXISTS PARTITION."
    ],
    "sqlState" : "42000"
  },
  "PIVOT_VALUE_DATA_TYPE_MISMATCH" : {
    "message" : [
      "Invalid pivot value '<value>': value data type <valueType> does not match pivot column data type <pivotType>"
    ],
    "sqlState" : "42000"
  },
  "PROTOBUF_DEPENDENCY_NOT_FOUND" : {
    "message" : [
      "Could not find dependency: <dependencyName>"
    ]
  },
  "PROTOBUF_DESCRIPTOR_FILE_NOT_FOUND" : {
    "message" : [
      "Error reading Protobuf descriptor file at path: <filePath>"
    ]
  },
  "PROTOBUF_FIELD_MISSING" : {
    "message" : [
      "Searching for <field> in Protobuf schema at <protobufSchema> gave <matchSize> matches. Candidates: <matches>"
    ]
  },
  "PROTOBUF_FIELD_MISSING_IN_SQL_SCHEMA" : {
    "message" : [
      "Found <field> in Protobuf schema but there is no match in the SQL schema"
    ]
  },
  "PROTOBUF_FIELD_TYPE_MISMATCH" : {
    "message" : [
      "Type mismatch encountered for field: <field>"
    ]
  },
  "PROTOBUF_MESSAGE_NOT_FOUND" : {
    "message" : [
      "Unable to locate Message <messageName> in Descriptor"
    ]
  },
  "PROTOBUF_TYPE_NOT_SUPPORT" : {
    "message" : [
      "Protobuf type not yet supported: <protobufType>."
    ]
  },
  "RECURSIVE_PROTOBUF_SCHEMA" : {
    "message" : [
      "Found recursive reference in Protobuf schema, which can not be processed by Spark: <fieldDescriptor>"
    ]
  },
  "RENAME_SRC_PATH_NOT_FOUND" : {
    "message" : [
      "Failed to rename as <sourcePath> was not found"
    ],
    "sqlState" : "22023"
  },
  "RESET_PERMISSION_TO_ORIGINAL" : {
    "message" : [
      "Failed to set original permission <permission> back to the created path: <path>. Exception: <message>"
    ]
  },
  "ROUTINE_ALREADY_EXISTS" : {
    "message" : [
      "Cannot create the function <routineName> because it already exists.",
      "Choose a different name, drop or replace the existing function, or add the IF NOT EXISTS clause to tolerate a pre-existing function."
    ],
    "sqlState" : "42000"
  },
  "ROUTINE_NOT_FOUND" : {
    "message" : [
      "The function <routineName> cannot be found. Verify the spelling and correctness of the schema and catalog.",
      "If you did not qualify the name with a schema and catalog, verify the current_schema() output, or qualify the name with the correct schema and catalog.",
      "To tolerate the error on drop use DROP FUNCTION IF EXISTS."
    ],
    "sqlState" : "42000"
  },
  "SCALAR_SUBQUERY_TOO_MANY_ROWS" : {
    "message" : [
      "More than one row returned by a subquery used as an expression."
    ]
  },
  "SCHEMA_ALREADY_EXISTS" : {
    "message" : [
      "Cannot create schema <schemaName> because it already exists.",
      "Choose a different name, drop the existing schema, or add the IF NOT EXISTS clause to tolerate pre-existing schema."
    ],
    "sqlState" : "42000"
  },
  "SCHEMA_NOT_EMPTY" : {
    "message" : [
      "Cannot drop a schema <schemaName> because it contains objects.",
      "Use DROP SCHEMA ... CASCADE to drop the schema and all its objects."
    ],
    "sqlState" : "42000"
  },
  "SCHEMA_NOT_FOUND" : {
    "message" : [
      "The schema <schemaName> cannot be found. Verify the spelling and correctness of the schema and catalog.",
      "If you did not qualify the name with a catalog, verify the current_schema() output, or qualify the name with the correct catalog.",
      "To tolerate the error on drop use DROP SCHEMA IF EXISTS."
    ],
    "sqlState" : "42000"
  },
  "SECOND_FUNCTION_ARGUMENT_NOT_INTEGER" : {
    "message" : [
      "The second argument of <functionName> function needs to be an integer."
    ],
    "sqlState" : "22023"
  },
  "STAR_GROUP_BY_POS" : {
    "message" : [
      "Star (*) is not allowed in a select list when GROUP BY an ordinal position is used."
    ]
  },
  "TABLE_OR_VIEW_ALREADY_EXISTS" : {
    "message" : [
      "Cannot create table or view <relationName> because it already exists.",
      "Choose a different name, drop or replace the existing object, or add the IF NOT EXISTS clause to tolerate pre-existing objects."
    ],
    "sqlState" : "42000"
  },
  "TABLE_OR_VIEW_NOT_FOUND" : {
    "message" : [
      "The table or view <relationName> cannot be found. Verify the spelling and correctness of the schema and catalog.",
      "If you did not qualify the name with a schema, verify the current_schema() output, or qualify the name with the correct schema and catalog.",
      "To tolerate the error on drop use DROP VIEW IF EXISTS or DROP TABLE IF EXISTS."
    ],
    "sqlState" : "42000"
  },
  "TEMP_TABLE_OR_VIEW_ALREADY_EXISTS" : {
    "message" : [
      "Cannot create the temporary view <relationName> because it already exists.",
      "Choose a different name, drop or replace the existing view,  or add the IF NOT EXISTS clause to tolerate pre-existing views."
    ],
    "sqlState" : "42000"
  },
  "TOO_MANY_ARRAY_ELEMENTS" : {
    "message" : [
      "Cannot initialize array with <numElements> elements of size <size>"
    ]
  },
  "UNABLE_TO_ACQUIRE_MEMORY" : {
    "message" : [
      "Unable to acquire <requestedBytes> bytes of memory, got <receivedBytes>"
    ]
  },
  "UNABLE_TO_CONVERT_TO_PROTOBUF_MESSAGE_TYPE" : {
    "message" : [
      "Unable to convert SQL type <toType> to Protobuf type <protobufType>."
    ]
  },
  "UNCLOSED_BRACKETED_COMMENT" : {
    "message" : [
      "Found an unclosed bracketed comment. Please, append */ at the end of the comment."
    ]
  },
  "UNKNOWN_PROTOBUF_MESSAGE_TYPE" : {
    "message" : [
      "Attempting to treat <descriptorName> as a Message, but it was <containingType>"
    ]
  },
  "UNPIVOT_REQUIRES_ATTRIBUTES" : {
    "message" : [
      "UNPIVOT requires all given <given> expressions to be columns when no <empty> expressions are given. These are not columns: [<expressions>]."
    ],
    "sqlState" : "42000"
  },
  "UNPIVOT_REQUIRES_VALUE_COLUMNS" : {
    "message" : [
      "At least one value column needs to be specified for UNPIVOT, all columns specified as ids"
    ],
    "sqlState" : "42000"
  },
  "UNPIVOT_VALUE_DATA_TYPE_MISMATCH" : {
    "message" : [
      "Unpivot value columns must share a least common type, some types do not: [<types>]"
    ],
    "sqlState" : "42000"
  },
  "UNPIVOT_VALUE_SIZE_MISMATCH" : {
    "message" : [
      "All unpivot value columns must have the same size as there are value column names (<names>)"
    ],
    "sqlState" : "42000"
  },
  "UNRECOGNIZED_SQL_TYPE" : {
    "message" : [
      "Unrecognized SQL type <typeName>"
    ],
    "sqlState" : "42000"
  },
  "UNRESOLVED_COLUMN" : {
    "message" : [
      "A column or function parameter with name <objectName> cannot be resolved."
    ],
    "subClass" : {
      "WITHOUT_SUGGESTION" : {
        "message" : [
          ""
        ]
      },
      "WITH_SUGGESTION" : {
        "message" : [
          "Did you mean one of the following? [<proposal>]"
        ]
      }
    },
    "sqlState" : "42000"
  },
  "UNRESOLVED_FIELD" : {
    "message" : [
      "A field with name <fieldName> cannot be resolved with the struct-type column <columnPath>."
    ],
    "subClass" : {
      "WITHOUT_SUGGESTION" : {
        "message" : [
          ""
        ]
      },
      "WITH_SUGGESTION" : {
        "message" : [
          "Did you mean one of the following? [<proposal>]"
        ]
      }
    },
    "sqlState" : "42000"
  },
  "UNRESOLVED_MAP_KEY" : {
    "message" : [
      "Cannot resolve column <objectName> as a map key. If the key is a string literal, please add single quotes around it."
    ],
    "subClass" : {
      "WITHOUT_SUGGESTION" : {
        "message" : [
          ""
        ]
      },
      "WITH_SUGGESTION" : {
        "message" : [
          "Otherwise did you mean one of the following column(s)? [<proposal>]"
        ]
      }
    },
    "sqlState" : "42000"
  },
  "UNSCALED_VALUE_TOO_LARGE_FOR_PRECISION" : {
    "message" : [
      "Unscaled value too large for precision. If necessary set <ansiConfig> to false to bypass this error."
    ]
  },
  "UNSUPPORTED_DATATYPE" : {
    "message" : [
      "Unsupported data type <typeName>"
    ],
    "sqlState" : "0A000"
  },
  "UNSUPPORTED_DESERIALIZER" : {
    "message" : [
      "The deserializer is not supported:"
    ],
    "subClass" : {
      "DATA_TYPE_MISMATCH" : {
        "message" : [
          "need a(n) <desiredType> field but got <dataType>."
        ]
      },
      "FIELD_NUMBER_MISMATCH" : {
        "message" : [
          "try to map <schema> to Tuple<ordinal>, but failed as the number of fields does not line up."
        ]
      }
    }
  },
  "UNSUPPORTED_EMPTY_LOCATION" : {
    "message" : [
      "Unsupported empty location."
    ]
  },
  "UNSUPPORTED_FEATURE" : {
    "message" : [
      "The feature is not supported:"
    ],
    "subClass" : {
      "AES_MODE" : {
        "message" : [
          "AES-<mode> with the padding <padding> by the <functionName> function."
        ]
      },
      "CATALOG_OPERATION" : {
        "message" : [
          "Catalog <catalogName> does not support <operation>."
        ]
      },
      "DESC_TABLE_COLUMN_PARTITION" : {
        "message" : [
          "DESC TABLE COLUMN for a specific partition."
        ]
      },
      "DISTRIBUTE_BY" : {
        "message" : [
          "DISTRIBUTE BY clause."
        ]
      },
      "INSERT_PARTITION_SPEC_IF_NOT_EXISTS" : {
        "message" : [
          "INSERT INTO <tableName> IF NOT EXISTS in the PARTITION spec."
        ]
      },
      "JDBC_TRANSACTION" : {
        "message" : [
          "The target JDBC server does not support transactions and can only support ALTER TABLE with a single action."
        ]
      },
      "LATERAL_JOIN_OF_TYPE" : {
        "message" : [
          "<joinType> JOIN with LATERAL correlation."
        ]
      },
      "LATERAL_JOIN_USING" : {
        "message" : [
          "JOIN USING with LATERAL correlation."
        ]
      },
      "LATERAL_NATURAL_JOIN" : {
        "message" : [
          "NATURAL join with LATERAL correlation."
        ]
      },
      "LITERAL_TYPE" : {
        "message" : [
          "Literal for '<value>' of <type>."
        ]
      },
      "MULTIPLE_BUCKET_TRANSFORMS" : {
        "message" : [
          "Multiple bucket TRANSFORMs."
        ]
      },
      "NATURAL_CROSS_JOIN" : {
        "message" : [
          "NATURAL CROSS JOIN."
        ]
      },
      "ORC_TYPE_CAST" : {
        "message" : [
          "Unable to convert <orcType> of Orc to data type <toType>."
        ]
      },
      "PANDAS_UDAF_IN_PIVOT" : {
        "message" : [
          "Pandas user defined aggregate function in the PIVOT clause."
        ]
      },
      "PIVOT_AFTER_GROUP_BY" : {
        "message" : [
          "PIVOT clause following a GROUP BY clause."
        ]
      },
      "PIVOT_TYPE" : {
        "message" : [
          "Pivoting by the value '<value>' of the column data type <type>."
        ]
      },
      "PYTHON_UDF_IN_ON_CLAUSE" : {
        "message" : [
          "Python UDF in the ON clause of a <joinType> JOIN."
        ]
      },
      "REPEATED_PIVOT" : {
        "message" : [
          "Repeated PIVOT operation."
        ]
      },
      "SET_NAMESPACE_PROPERTY" : {
        "message" : [
          "<property> is a reserved namespace property, <msg>."
        ]
      },
      "SET_PROPERTIES_AND_DBPROPERTIES" : {
        "message" : [
          "set PROPERTIES and DBPROPERTIES at the same time."
        ]
      },
      "SET_TABLE_PROPERTY" : {
        "message" : [
          "<property> is a reserved table property, <msg>."
        ]
      },
      "TABLE_OPERATION" : {
        "message" : [
          "Table <tableName> does not support <operation>. Please check the current catalog and namespace to make sure the qualified table name is expected, and also check the catalog implementation which is configured by \"spark.sql.catalog\"."
        ]
      },
      "TOO_MANY_TYPE_ARGUMENTS_FOR_UDF_CLASS" : {
        "message" : [
          "UDF class with <num> type arguments."
        ]
      },
      "TRANSFORM_DISTINCT_ALL" : {
        "message" : [
          "TRANSFORM with the DISTINCT/ALL clause."
        ]
      },
      "TRANSFORM_NON_HIVE" : {
        "message" : [
          "TRANSFORM with SERDE is only supported in hive mode."
        ]
      }
    },
    "sqlState" : "0A000"
  },
  "UNSUPPORTED_GENERATOR" : {
    "message" : [
      "The generator is not supported:"
    ],
    "subClass" : {
      "MULTI_GENERATOR" : {
        "message" : [
          "only one generator allowed per <clause> clause but found <num>: <generators>"
        ]
      },
      "NESTED_IN_EXPRESSIONS" : {
        "message" : [
          "nested in expressions <expression>"
        ]
      },
      "NOT_GENERATOR" : {
        "message" : [
          "<functionName> is expected to be a generator. However, its class is <classCanonicalName>, which is not a generator."
        ]
      },
      "OUTSIDE_SELECT" : {
        "message" : [
          "outside the SELECT clause, found: <plan>"
        ]
      }
    }
  },
  "UNSUPPORTED_GROUPING_EXPRESSION" : {
    "message" : [
      "grouping()/grouping_id() can only be used with GroupingSets/Cube/Rollup"
    ]
  },
  "UNSUPPORTED_SAVE_MODE" : {
    "message" : [
      "The save mode <saveMode> is not supported for:"
    ],
    "subClass" : {
      "EXISTENT_PATH" : {
        "message" : [
          "an existent path."
        ]
      },
      "NON_EXISTENT_PATH" : {
        "message" : [
          "a non-existent path."
        ]
      }
    }
  },
  "UNSUPPORTED_SUBQUERY_EXPRESSION_CATEGORY" : {
    "message" : [
      "Unsupported subquery expression:"
    ],
    "subClass" : {
      "ACCESSING_OUTER_QUERY_COLUMN_IS_NOT_ALLOWED" : {
        "message" : [
          "Accessing outer query column is not allowed in this location<treeNode>"
        ]
      },
      "AGGREGATE_FUNCTION_MIXED_OUTER_LOCAL_REFERENCES" : {
        "message" : [
          "Found an aggregate function in a correlated predicate that has both outer and local references, which is not supported: <function>"
        ]
      },
      "CORRELATED_COLUMN_IS_NOT_ALLOWED_IN_PREDICATE" : {
        "message" : [
          "Correlated column is not allowed in predicate: <treeNode>"
        ]
      },
      "CORRELATED_COLUMN_NOT_FOUND" : {
        "message" : [
          "A correlated outer name reference within a subquery expression body was not found in the enclosing query: <value>"
        ]
      },
      "LATERAL_JOIN_CONDITION_NON_DETERMINISTIC" : {
        "message" : [
          "Lateral join condition cannot be non-deterministic: <condition>"
        ]
      },
      "MUST_AGGREGATE_CORRELATED_SCALAR_SUBQUERY" : {
        "message" : [
          "Correlated scalar subqueries in the GROUP BY clause must also be in the aggregate expressions<treeNode>"
        ]
      },
      "MUST_AGGREGATE_CORRELATED_SCALAR_SUBQUERY_OUTPUT" : {
        "message" : [
          "The output of a correlated scalar subquery must be aggregated"
        ]
      },
      "NON_CORRELATED_COLUMNS_IN_GROUP_BY" : {
        "message" : [
          "A GROUP BY clause in a scalar correlated subquery cannot contain non-correlated columns: <value>"
        ]
      },
      "NON_DETERMINISTIC_LATERAL_SUBQUERIES" : {
        "message" : [
          "Non-deterministic lateral subqueries are not supported when joining with outer relations that produce more than one row<treeNode>"
        ]
      },
      "UNSUPPORTED_CORRELATED_REFERENCE" : {
        "message" : [
          "Expressions referencing the outer query are not supported outside of WHERE/HAVING clauses<treeNode>"
        ]
      },
      "UNSUPPORTED_CORRELATED_REFERENCE_DATA_TYPE" : {
        "message" : [
          "Correlated column reference '<expr>' cannot be <dataType> type"
        ]
      },
      "UNSUPPORTED_CORRELATED_SCALAR_SUBQUERY" : {
        "message" : [
          "Correlated scalar subqueries can only be used in filters, aggregations, projections, and UPDATE/MERGE/DELETE commands<treeNode>"
        ]
      },
      "UNSUPPORTED_IN_EXISTS_SUBQUERY" : {
        "message" : [
          "IN/EXISTS predicate subqueries can only be used in filters, joins, aggregations, window functions, projections, and UPDATE/MERGE/DELETE commands<treeNode>"
        ]
      }
    }
  },
  "UNSUPPORTED_TYPED_LITERAL" : {
    "message" : [
      "Literals of the type <unsupportedType> are not supported. Supported types are <supportedTypes>."
    ]
  },
  "UNTYPED_SCALA_UDF" : {
    "message" : [
      "You're using untyped Scala UDF, which does not have the input type information. Spark may blindly pass null to the Scala closure with primitive-type argument, and the closure will see the default value of the Java type for the null argument, e.g. `udf((x: Int) => x, IntegerType)`, the result is 0 for null input. To get rid of this error, you could:",
      "1. use typed Scala UDF APIs(without return type parameter), e.g. `udf((x: Int) => x)`",
      "2. use Java UDF APIs, e.g. `udf(new UDF1[String, Integer] { override def call(s: String): Integer = s.length() }, IntegerType)`, if input types are all non primitive",
      "3. set \"spark.sql.legacy.allowUntypedScalaUDF\" to \"true\" and use this API with caution"
    ]
  },
  "_LEGACY_ERROR_TEMP_0001" : {
    "message" : [
      "Invalid InsertIntoContext"
    ]
  },
  "_LEGACY_ERROR_TEMP_0002" : {
    "message" : [
      "INSERT OVERWRITE DIRECTORY is not supported"
    ]
  },
  "_LEGACY_ERROR_TEMP_0003" : {
    "message" : [
      "Columns aliases are not allowed in <op>."
    ]
  },
  "_LEGACY_ERROR_TEMP_0004" : {
    "message" : [
      "Empty source for merge: you should specify a source table/subquery in merge."
    ]
  },
  "_LEGACY_ERROR_TEMP_0006" : {
    "message" : [
      "The number of inserted values cannot match the fields."
    ]
  },
  "_LEGACY_ERROR_TEMP_0008" : {
    "message" : [
      "There must be at least one WHEN clause in a MERGE statement."
    ]
  },
  "_LEGACY_ERROR_TEMP_0011" : {
    "message" : [
      "Combination of ORDER BY/SORT BY/DISTRIBUTE BY/CLUSTER BY is not supported."
    ]
  },
  "_LEGACY_ERROR_TEMP_0012" : {
    "message" : [
      "DISTRIBUTE BY is not supported."
    ]
  },
  "_LEGACY_ERROR_TEMP_0013" : {
    "message" : [
      "LATERAL cannot be used together with PIVOT in FROM clause."
    ]
  },
  "_LEGACY_ERROR_TEMP_0014" : {
    "message" : [
      "TABLESAMPLE does not accept empty inputs."
    ]
  },
  "_LEGACY_ERROR_TEMP_0015" : {
    "message" : [
      "TABLESAMPLE(<msg>) is not supported."
    ]
  },
  "_LEGACY_ERROR_TEMP_0016" : {
    "message" : [
      "<bytesStr> is not a valid byte length literal, expected syntax: DIGIT+ ('B' | 'K' | 'M' | 'G')."
    ]
  },
  "_LEGACY_ERROR_TEMP_0017" : {
    "message" : [
      "Invalid escape string. Escape string must contain only one character."
    ]
  },
  "_LEGACY_ERROR_TEMP_0018" : {
    "message" : [
      "Function trim doesn't support with type <trimOption>. Please use BOTH, LEADING or TRAILING as trim type."
    ]
  },
  "_LEGACY_ERROR_TEMP_0019" : {
    "message" : [
      "Cannot parse the <valueType> value: <value>."
    ]
  },
  "_LEGACY_ERROR_TEMP_0020" : {
    "message" : [
      "Cannot parse the INTERVAL value: <value>."
    ]
  },
  "_LEGACY_ERROR_TEMP_0022" : {
    "message" : [
      "<msg>."
    ]
  },
  "_LEGACY_ERROR_TEMP_0023" : {
    "message" : [
      "Numeric literal <rawStrippedQualifier> does not fit in range [<minValue>, <maxValue>] for type <typeName>."
    ]
  },
  "_LEGACY_ERROR_TEMP_0024" : {
    "message" : [
      "Can only have a single from-to unit in the interval literal syntax."
    ]
  },
  "_LEGACY_ERROR_TEMP_0025" : {
    "message" : [
      "At least one time unit should be given for interval literal."
    ]
  },
  "_LEGACY_ERROR_TEMP_0026" : {
    "message" : [
      "Can only use numbers in the interval value part for multiple unit value pairs interval form, but got invalid value: <value>."
    ]
  },
  "_LEGACY_ERROR_TEMP_0027" : {
    "message" : [
      "The value of from-to unit must be a string."
    ]
  },
  "_LEGACY_ERROR_TEMP_0028" : {
    "message" : [
      "Intervals FROM <from> TO <to> are not supported."
    ]
  },
  "_LEGACY_ERROR_TEMP_0029" : {
    "message" : [
      "Cannot mix year-month and day-time fields: <literal>."
    ]
  },
  "_LEGACY_ERROR_TEMP_0030" : {
    "message" : [
      "DataType <dataType> is not supported."
    ]
  },
  "_LEGACY_ERROR_TEMP_0031" : {
    "message" : [
      "Invalid number of buckets: <describe>."
    ]
  },
  "_LEGACY_ERROR_TEMP_0032" : {
    "message" : [
      "Duplicated table paths found: '<pathOne>' and '<pathTwo>'. LOCATION and the case insensitive key 'path' in OPTIONS are all used to indicate the custom table path, you can only specify one of them."
    ]
  },
  "_LEGACY_ERROR_TEMP_0033" : {
    "message" : [
      "Expected either STORED AS or STORED BY, not both."
    ]
  },
  "_LEGACY_ERROR_TEMP_0034" : {
    "message" : [
      "<operation> is not supported in Hive-style <command><msg>."
    ]
  },
  "_LEGACY_ERROR_TEMP_0035" : {
    "message" : [
      "Operation not allowed: <message>."
    ]
  },
  "_LEGACY_ERROR_TEMP_0036" : {
    "message" : [
      "Expected `NOSCAN` instead of `<ctx>`."
    ]
  },
  "_LEGACY_ERROR_TEMP_0037" : {
    "message" : [
      "It is not allowed to add catalog/namespace prefix <quoted> to the table name in CACHE TABLE AS SELECT."
    ]
  },
  "_LEGACY_ERROR_TEMP_0038" : {
    "message" : [
      "CTE definition can't have duplicate names: <duplicateNames>."
    ]
  },
  "_LEGACY_ERROR_TEMP_0039" : {
    "message" : [
      "Unsupported SQL statement."
    ]
  },
  "_LEGACY_ERROR_TEMP_0041" : {
    "message" : [
      "Found duplicate clauses: <clauseName>."
    ]
  },
  "_LEGACY_ERROR_TEMP_0042" : {
    "message" : [
      "Expected format is 'SET', 'SET key', or 'SET key=value'. If you want to include special characters in key, or include semicolon in value, please use quotes, e.g., SET `key`=`value`."
    ]
  },
  "_LEGACY_ERROR_TEMP_0043" : {
    "message" : [
      "Expected format is 'RESET' or 'RESET key'. If you want to include special characters in key, please use quotes, e.g., RESET `key`."
    ]
  },
  "_LEGACY_ERROR_TEMP_0044" : {
    "message" : [
      "The interval value must be in the range of [-18, +18] hours with second precision."
    ]
  },
  "_LEGACY_ERROR_TEMP_0045" : {
    "message" : [
      "Invalid time zone displacement value."
    ]
  },
  "_LEGACY_ERROR_TEMP_0046" : {
    "message" : [
      "CREATE TEMPORARY TABLE without a provider is not allowed."
    ]
  },
  "_LEGACY_ERROR_TEMP_0047" : {
    "message" : [
      "'ROW FORMAT' must be used with 'STORED AS'."
    ]
  },
  "_LEGACY_ERROR_TEMP_0048" : {
    "message" : [
      "Unsupported operation: Used defined record reader/writer classes."
    ]
  },
  "_LEGACY_ERROR_TEMP_0049" : {
    "message" : [
      "Directory path and 'path' in OPTIONS should be specified one, but not both."
    ]
  },
  "_LEGACY_ERROR_TEMP_0050" : {
    "message" : [
      "LOCAL is supported only with file: scheme."
    ]
  },
  "_LEGACY_ERROR_TEMP_0051" : {
    "message" : [
      "Empty set in <element> grouping sets is not supported."
    ]
  },
  "_LEGACY_ERROR_TEMP_0052" : {
    "message" : [
      "CREATE VIEW with both IF NOT EXISTS and REPLACE is not allowed."
    ]
  },
  "_LEGACY_ERROR_TEMP_0053" : {
    "message" : [
      "It is not allowed to define a TEMPORARY view with IF NOT EXISTS."
    ]
  },
  "_LEGACY_ERROR_TEMP_0054" : {
    "message" : [
      "It is not allowed to add database prefix `<database>` for the TEMPORARY view name."
    ]
  },
  "_LEGACY_ERROR_TEMP_0056" : {
    "message" : [
      "Invalid time travel spec: <reason>."
    ]
  },
  "_LEGACY_ERROR_TEMP_0057" : {
    "message" : [
      "Support for DEFAULT column values is not implemented yet."
    ]
  },
  "_LEGACY_ERROR_TEMP_0058" : {
    "message" : [
      "Support for DEFAULT column values is not allowed."
    ]
  },
  "_LEGACY_ERROR_TEMP_0059" : {
    "message" : [
      "References to DEFAULT column values are not allowed within the PARTITION clause."
    ]
  },
  "_LEGACY_ERROR_TEMP_0060" : {
    "message" : [
      "<msg>."
    ]
  },
  "_LEGACY_ERROR_TEMP_0061" : {
    "message" : [
      "<msg>."
    ]
  },
  "_LEGACY_ERROR_TEMP_0062" : {
    "message" : [
      "<msg>."
    ]
  },
  "_LEGACY_ERROR_TEMP_0063" : {
    "message" : [
      "<msg>."
    ]
  },
  "_LEGACY_ERROR_TEMP_0064" : {
    "message" : [
      "<msg>."
    ]
  },
  "_LEGACY_ERROR_TEMP_1000" : {
    "message" : [
      "LEGACY store assignment policy is disallowed in Spark data source V2. Please set the configuration <configKey> to other values."
    ]
  },
  "_LEGACY_ERROR_TEMP_1001" : {
    "message" : [
      "USING column `<colName>` cannot be resolved on the <side> side of the join. The <side>-side columns: [<plan>]."
    ]
  },
  "_LEGACY_ERROR_TEMP_1002" : {
    "message" : [
      "Unable to generate an encoder for inner class `<className>` without access to the scope that this class was defined in.",
      "Try moving this class out of its parent class."
    ]
  },
  "_LEGACY_ERROR_TEMP_1003" : {
    "message" : [
      "Couldn't find the reference column for <after> at <parentName>."
    ]
  },
  "_LEGACY_ERROR_TEMP_1004" : {
    "message" : [
      "Window specification <windowName> is not defined in the WINDOW clause."
    ]
  },
  "_LEGACY_ERROR_TEMP_1005" : {
    "message" : [
      "<expr> doesn't show up in the GROUP BY list <groupByAliases>."
    ]
  },
  "_LEGACY_ERROR_TEMP_1006" : {
    "message" : [
      "Aggregate expression required for pivot, but '<sql>' did not appear in any aggregate function."
    ]
  },
  "_LEGACY_ERROR_TEMP_1007" : {
    "message" : [
      "Cannot write into temp view <quoted> as it's not a data source v2 relation."
    ]
  },
  "_LEGACY_ERROR_TEMP_1008" : {
    "message" : [
      "<quoted> is not a temp view of streaming logical plan, please use batch API such as `DataFrameReader.table` to read it."
    ]
  },
  "_LEGACY_ERROR_TEMP_1009" : {
    "message" : [
      "The depth of view <identifier> exceeds the maximum view resolution depth (<maxNestedViewDepth>). Analysis is aborted to avoid errors. Increase the value of <config> to work around this."
    ]
  },
  "_LEGACY_ERROR_TEMP_1010" : {
    "message" : [
      "Inserting into a view is not allowed. View: <identifier>."
    ]
  },
  "_LEGACY_ERROR_TEMP_1011" : {
    "message" : [
      "Writing into a view is not allowed. View: <identifier>."
    ]
  },
  "_LEGACY_ERROR_TEMP_1012" : {
    "message" : [
      "Cannot write into v1 table: <identifier>."
    ]
  },
  "_LEGACY_ERROR_TEMP_1013" : {
    "message" : [
      "<nameParts> is a <viewStr>. '<cmd>' expects a table.<hintStr>"
    ]
  },
  "_LEGACY_ERROR_TEMP_1014" : {
    "message" : [
      "<nameParts> is a temp view. '<cmd>' expects a permanent view."
    ]
  },
  "_LEGACY_ERROR_TEMP_1015" : {
    "message" : [
      "<identifier> is a table. '<cmd>' expects a view.<hintStr>"
    ]
  },
  "_LEGACY_ERROR_TEMP_1016" : {
    "message" : [
      "<nameParts> is a temp view. '<cmd>' expects a table or permanent view."
    ]
  },
  "_LEGACY_ERROR_TEMP_1017" : {
    "message" : [
      "<name> is a built-in/temporary function. '<cmd>' expects a persistent function.<hintStr>"
    ]
  },
  "_LEGACY_ERROR_TEMP_1018" : {
    "message" : [
      "<quoted> is a permanent view, which is not supported by streaming reading API such as `DataStreamReader.table` yet."
    ]
  },
  "_LEGACY_ERROR_TEMP_1020" : {
    "message" : [
      "Invalid usage of <elem> in <prettyName>."
    ]
  },
  "_LEGACY_ERROR_TEMP_1021" : {
    "message" : [
      "count(<targetString>.*) is not allowed. Please use count(*) or expand the columns manually, e.g. count(col1, col2)."
    ]
  },
  "_LEGACY_ERROR_TEMP_1023" : {
    "message" : [
      "Function <prettyName> does not support <syntax>."
    ]
  },
  "_LEGACY_ERROR_TEMP_1024" : {
    "message" : [
      "FILTER expression is non-deterministic, it cannot be used in aggregate functions."
    ]
  },
  "_LEGACY_ERROR_TEMP_1025" : {
    "message" : [
      "FILTER expression is not of type boolean. It cannot be used in an aggregate function."
    ]
  },
  "_LEGACY_ERROR_TEMP_1026" : {
    "message" : [
      "FILTER expression contains aggregate. It cannot be used in an aggregate function."
    ]
  },
  "_LEGACY_ERROR_TEMP_1027" : {
    "message" : [
      "FILTER expression contains window function. It cannot be used in an aggregate function."
    ]
  },
  "_LEGACY_ERROR_TEMP_1028" : {
    "message" : [
      "Number of column aliases does not match number of columns. Number of column aliases: <columnSize>; number of columns: <outputSize>."
    ]
  },
  "_LEGACY_ERROR_TEMP_1029" : {
    "message" : [
      "The number of aliases supplied in the AS clause does not match the number of columns output by the UDTF expected <aliasesSize> aliases but got <aliasesNames>."
    ]
  },
  "_LEGACY_ERROR_TEMP_1030" : {
    "message" : [
      "Window aggregate function with filter predicate is not supported yet."
    ]
  },
  "_LEGACY_ERROR_TEMP_1031" : {
    "message" : [
      "It is not allowed to use a window function inside an aggregate function. Please use the inner window function in a sub-query."
    ]
  },
  "_LEGACY_ERROR_TEMP_1032" : {
    "message" : [
      "<expr> does not have any WindowExpression."
    ]
  },
  "_LEGACY_ERROR_TEMP_1033" : {
    "message" : [
      "<expr> has multiple Window Specifications (<distinctWindowSpec>).",
      "Please file a bug report with this error message, stack trace, and the query."
    ]
  },
  "_LEGACY_ERROR_TEMP_1034" : {
    "message" : [
      "It is not allowed to use window functions inside <clauseName> clause."
    ]
  },
  "_LEGACY_ERROR_TEMP_1035" : {
    "message" : [
      "Cannot specify window frame for <prettyName> function."
    ]
  },
  "_LEGACY_ERROR_TEMP_1036" : {
    "message" : [
      "Window Frame <wf> must match the required frame <required>."
    ]
  },
  "_LEGACY_ERROR_TEMP_1037" : {
    "message" : [
      "Window function <wf> requires window to be ordered, please add ORDER BY clause. For example SELECT <wf>(value_expr) OVER (PARTITION BY window_partition ORDER BY window_ordering) from table."
    ]
  },
  "_LEGACY_ERROR_TEMP_1038" : {
    "message" : [
      "Cannot write to table due to mismatched user specified column size(<columnSize>) and data column size(<outputSize>)."
    ]
  },
  "_LEGACY_ERROR_TEMP_1039" : {
    "message" : [
      "Multiple time/session window expressions would result in a cartesian product of rows, therefore they are currently not supported."
    ]
  },
  "_LEGACY_ERROR_TEMP_1040" : {
    "message" : [
      "Gap duration expression used in session window must be CalendarIntervalType, but got <dt>."
    ]
  },
  "_LEGACY_ERROR_TEMP_1041" : {
    "message" : [
      "Undefined function <name>."
    ]
  },
  "_LEGACY_ERROR_TEMP_1042" : {
    "message" : [
      "Invalid number of arguments for function <name>. Expected: <expectedInfo>; Found: <actualNumber>."
    ]
  },
  "_LEGACY_ERROR_TEMP_1043" : {
    "message" : [
      "Invalid arguments for function <name>."
    ]
  },
  "_LEGACY_ERROR_TEMP_1044" : {
    "message" : [
      "Function <name> accepts only one argument."
    ]
  },
  "_LEGACY_ERROR_TEMP_1045" : {
    "message" : [
      "ALTER TABLE SET LOCATION does not support partition for v2 tables."
    ]
  },
  "_LEGACY_ERROR_TEMP_1046" : {
    "message" : [
      "Join strategy hint parameter should be an identifier or string but was <unsupported> (<class>)."
    ]
  },
  "_LEGACY_ERROR_TEMP_1047" : {
    "message" : [
      "<hintName> Hint parameter should include columns, but <invalidParams> found."
    ]
  },
  "_LEGACY_ERROR_TEMP_1048" : {
    "message" : [
      "<hintName> Hint expects a partition number as a parameter."
    ]
  },
  "_LEGACY_ERROR_TEMP_1049" : {
    "message" : [
      "Syntax error in attribute name: <name>."
    ]
  },
  "_LEGACY_ERROR_TEMP_1050" : {
    "message" : [
      "Can only star expand struct data types. Attribute: `<attributes>`."
    ]
  },
  "_LEGACY_ERROR_TEMP_1051" : {
    "message" : [
      "Cannot resolve '<targetString>.*' given input columns '<columns>'."
    ]
  },
  "_LEGACY_ERROR_TEMP_1052" : {
    "message" : [
      "ADD COLUMN with v1 tables cannot specify NOT NULL."
    ]
  },
  "_LEGACY_ERROR_TEMP_1053" : {
    "message" : [
      "ALTER COLUMN with v1 tables cannot specify NOT NULL."
    ]
  },
  "_LEGACY_ERROR_TEMP_1054" : {
    "message" : [
      "ALTER COLUMN cannot find column <colName> in v1 table. Available: <fieldNames>."
    ]
  },
  "_LEGACY_ERROR_TEMP_1055" : {
    "message" : [
      "The database name is not valid: <quoted>."
    ]
  },
  "_LEGACY_ERROR_TEMP_1056" : {
    "message" : [
      "Cannot drop a view with DROP TABLE. Please use DROP VIEW instead."
    ]
  },
  "_LEGACY_ERROR_TEMP_1057" : {
    "message" : [
      "SHOW COLUMNS with conflicting databases: '<dbA>' != '<dbB>'."
    ]
  },
  "_LEGACY_ERROR_TEMP_1058" : {
    "message" : [
      "Cannot create table with both USING <provider> and <serDeInfo>."
    ]
  },
  "_LEGACY_ERROR_TEMP_1059" : {
    "message" : [
      "STORED AS with file format '<serdeInfo>' is invalid."
    ]
  },
  "_LEGACY_ERROR_TEMP_1060" : {
    "message" : [
      "<command> does not support nested column: <column>."
    ]
  },
  "_LEGACY_ERROR_TEMP_1061" : {
    "message" : [
      "Column <colName> does not exist."
    ]
  },
  "_LEGACY_ERROR_TEMP_1065" : {
    "message" : [
      "`<name>` is not a valid name for tables/databases. Valid names only contain alphabet characters, numbers and _."
    ]
  },
  "_LEGACY_ERROR_TEMP_1066" : {
    "message" : [
      "<database> is a system preserved database, you cannot create a database with this name."
    ]
  },
  "_LEGACY_ERROR_TEMP_1067" : {
    "message" : [
      "Can not drop default database."
    ]
  },
  "_LEGACY_ERROR_TEMP_1068" : {
    "message" : [
      "<database> is a system preserved database, you cannot use it as current database. To access global temporary views, you should use qualified name with the GLOBAL_TEMP_DATABASE, e.g. SELECT * FROM <database>.viewName."
    ]
  },
  "_LEGACY_ERROR_TEMP_1069" : {
    "message" : [
      "CREATE EXTERNAL TABLE must be accompanied by LOCATION."
    ]
  },
  "_LEGACY_ERROR_TEMP_1071" : {
    "message" : [
      "Some existing schema fields (<nonExistentColumnNames>) are not present in the new schema. We don't support dropping columns yet."
    ]
  },
  "_LEGACY_ERROR_TEMP_1072" : {
    "message" : [
      "Only the tables/views belong to the same database can be retrieved. Querying tables/views are <qualifiedTableNames>."
    ]
  },
  "_LEGACY_ERROR_TEMP_1073" : {
    "message" : [
      "RENAME TABLE source and destination databases do not match: '<db>' != '<newDb>'."
    ]
  },
  "_LEGACY_ERROR_TEMP_1074" : {
    "message" : [
      "RENAME TEMPORARY VIEW from '<oldName>' to '<newName>': cannot specify database name '<db>' in the destination table."
    ]
  },
  "_LEGACY_ERROR_TEMP_1076" : {
    "message" : [
      "Partition spec is invalid. <details>."
    ]
  },
  "_LEGACY_ERROR_TEMP_1078" : {
    "message" : [
      "Can not load class '<className>' when registering the function '<func>', please make sure it is on the classpath."
    ]
  },
  "_LEGACY_ERROR_TEMP_1079" : {
    "message" : [
      "Resource Type '<resourceType>' is not supported."
    ]
  },
  "_LEGACY_ERROR_TEMP_1080" : {
    "message" : [
      "Table <identifier> did not specify database."
    ]
  },
  "_LEGACY_ERROR_TEMP_1081" : {
    "message" : [
      "Table <identifier> did not specify locationUri."
    ]
  },
  "_LEGACY_ERROR_TEMP_1082" : {
    "message" : [
      "Partition [<specString>] did not specify locationUri."
    ]
  },
  "_LEGACY_ERROR_TEMP_1083" : {
    "message" : [
      "Number of buckets should be greater than 0 but less than or equal to bucketing.maxBuckets (`<bucketingMaxBuckets>`). Got `<numBuckets>`."
    ]
  },
  "_LEGACY_ERROR_TEMP_1084" : {
    "message" : [
      "Corrupted table name context in catalog: <numParts> parts expected, but part <index> is missing."
    ]
  },
  "_LEGACY_ERROR_TEMP_1085" : {
    "message" : [
      "Corrupted view SQL configs in catalog."
    ]
  },
  "_LEGACY_ERROR_TEMP_1086" : {
    "message" : [
      "Corrupted view query output column names in catalog: <numCols> parts expected, but part <index> is missing."
    ]
  },
  "_LEGACY_ERROR_TEMP_1087" : {
    "message" : [
      "Corrupted view referred temp view names in catalog."
    ]
  },
  "_LEGACY_ERROR_TEMP_1088" : {
    "message" : [
      "Corrupted view referred temp functions names in catalog."
    ]
  },
  "_LEGACY_ERROR_TEMP_1089" : {
    "message" : [
      "Column statistics deserialization is not supported for column <name> of data type: <dataType>."
    ]
  },
  "_LEGACY_ERROR_TEMP_1090" : {
    "message" : [
      "Column statistics serialization is not supported for column <colName> of data type: <dataType>."
    ]
  },
  "_LEGACY_ERROR_TEMP_1091" : {
    "message" : [
      "Cannot read table property '<key>' as it's corrupted.<details>."
    ]
  },
  "_LEGACY_ERROR_TEMP_1092" : {
    "message" : [
      "The expression '<expr>' is not a valid schema string."
    ]
  },
  "_LEGACY_ERROR_TEMP_1093" : {
    "message" : [
      "Schema should be specified in DDL format as a string literal or output of the schema_of_json/schema_of_csv functions instead of <expr>."
    ]
  },
  "_LEGACY_ERROR_TEMP_1094" : {
    "message" : [
      "Schema should be struct type but got <dataType>."
    ]
  },
  "_LEGACY_ERROR_TEMP_1095" : {
    "message" : [
      "A type of keys and values in map() must be string, but got <map>."
    ]
  },
  "_LEGACY_ERROR_TEMP_1096" : {
    "message" : [
      "Must use a map() function for options."
    ]
  },
  "_LEGACY_ERROR_TEMP_1097" : {
    "message" : [
      "The field for corrupt records must be string type and nullable."
    ]
  },
  "_LEGACY_ERROR_TEMP_1098" : {
    "message" : [
      "DataType '<x>' is not supported by <className>."
    ]
  },
  "_LEGACY_ERROR_TEMP_1099" : {
    "message" : [
      "<funcName>() doesn't support the <mode> mode. Acceptable modes are <permissiveMode> and <failFastMode>."
    ]
  },
  "_LEGACY_ERROR_TEMP_1100" : {
    "message" : [
      "The '<argName>' parameter of function '<funcName>' needs to be a <requiredType> literal."
    ]
  },
  "_LEGACY_ERROR_TEMP_1101" : {
    "message" : [
      "Invalid value for the '<argName>' parameter of function '<funcName>': <invalidValue>.<endingMsg>."
    ]
  },
  "_LEGACY_ERROR_TEMP_1102" : {
    "message" : [
      "Literals of type '<field>' are currently not supported for the <srcDataType> type."
    ]
  },
  "_LEGACY_ERROR_TEMP_1103" : {
    "message" : [
      "Unsupported component type <clz> in arrays."
    ]
  },
  "_LEGACY_ERROR_TEMP_1104" : {
    "message" : [
      "The second argument should be a double literal."
    ]
  },
  "_LEGACY_ERROR_TEMP_1105" : {
    "message" : [
      "Field name should be String Literal, but it's <extraction>."
    ]
  },
  "_LEGACY_ERROR_TEMP_1106" : {
    "message" : [
      "Can't extract value from <child>: need struct type but got <other>."
    ]
  },
  "_LEGACY_ERROR_TEMP_1107" : {
    "message" : [
      "Table <table> declares <batchWrite> capability but <v2WriteClassName> is not an instance of <v1WriteClassName>."
    ]
  },
  "_LEGACY_ERROR_TEMP_1108" : {
    "message" : [
      "Delete by condition with subquery is not supported: <condition>."
    ]
  },
  "_LEGACY_ERROR_TEMP_1109" : {
    "message" : [
      "Exec update failed: cannot translate expression to source filter: <f>."
    ]
  },
  "_LEGACY_ERROR_TEMP_1110" : {
    "message" : [
      "Cannot delete from table <table> where <filters>."
    ]
  },
  "_LEGACY_ERROR_TEMP_1111" : {
    "message" : [
      "DESCRIBE does not support partition for v2 tables."
    ]
  },
  "_LEGACY_ERROR_TEMP_1113" : {
    "message" : [
      "Table <table> does not support <cmd>."
    ]
  },
  "_LEGACY_ERROR_TEMP_1114" : {
    "message" : [
      "The streaming sources in a query do not have a common supported execution mode.",
      "Sources support micro-batch: <microBatchSources>",
      "Sources support continuous: <continuousSources>"
    ]
  },
  "_LEGACY_ERROR_TEMP_1117" : {
    "message" : [
      "<sessionCatalog> requires a single-part namespace, but got <ns>."
    ]
  },
  "_LEGACY_ERROR_TEMP_1119" : {
    "message" : [
      "<cmd> is not supported in JDBC catalog."
    ]
  },
  "_LEGACY_ERROR_TEMP_1120" : {
    "message" : [
      "Unsupported NamespaceChange <changes> in JDBC catalog."
    ]
  },
  "_LEGACY_ERROR_TEMP_1121" : {
    "message" : [
      "Table does not support <cmd>: <table>."
    ]
  },
  "_LEGACY_ERROR_TEMP_1122" : {
    "message" : [
      "Table <table> is not a row-level operation table."
    ]
  },
  "_LEGACY_ERROR_TEMP_1123" : {
    "message" : [
      "Cannot rename a table with ALTER VIEW. Please use ALTER TABLE instead."
    ]
  },
  "_LEGACY_ERROR_TEMP_1124" : {
    "message" : [
      "<cmd> is not supported for v2 tables."
    ]
  },
  "_LEGACY_ERROR_TEMP_1125" : {
    "message" : [
      "Database from v1 session catalog is not specified."
    ]
  },
  "_LEGACY_ERROR_TEMP_1126" : {
    "message" : [
      "Nested databases are not supported by v1 session catalog: <catalog>."
    ]
  },
  "_LEGACY_ERROR_TEMP_1127" : {
    "message" : [
      "Invalid partitionExprs specified: <sortOrders> For range partitioning use REPARTITION_BY_RANGE instead."
    ]
  },
  "_LEGACY_ERROR_TEMP_1128" : {
    "message" : [
      "Failed to resolve the schema for <format> for the partition column: <partitionColumn>. It must be specified manually."
    ]
  },
  "_LEGACY_ERROR_TEMP_1129" : {
    "message" : [
      "Unable to infer schema for <format>. It must be specified manually."
    ]
  },
  "_LEGACY_ERROR_TEMP_1130" : {
    "message" : [
      "Path does not exist: <path>."
    ]
  },
  "_LEGACY_ERROR_TEMP_1131" : {
    "message" : [
      "Data source <className> does not support <outputMode> output mode."
    ]
  },
  "_LEGACY_ERROR_TEMP_1132" : {
    "message" : [
      "A schema needs to be specified when using <className>."
    ]
  },
  "_LEGACY_ERROR_TEMP_1133" : {
    "message" : [
      "The user-specified schema doesn't match the actual schema:",
      "user-specified: <schema>, actual: <actualSchema>. If you're using",
      "DataFrameReader.schema API or creating a table, please do not specify the schema.",
      "Or if you're scanning an existed table, please drop it and re-create it."
    ]
  },
  "_LEGACY_ERROR_TEMP_1134" : {
    "message" : [
      "Unable to infer schema for <format> at <fileCatalog>. It must be specified manually."
    ]
  },
  "_LEGACY_ERROR_TEMP_1135" : {
    "message" : [
      "<className> is not a valid Spark SQL Data Source."
    ]
  },
  "_LEGACY_ERROR_TEMP_1136" : {
    "message" : [
      "Cannot save interval data type into external storage."
    ]
  },
  "_LEGACY_ERROR_TEMP_1137" : {
    "message" : [
      "Unable to resolve <name> given [<outputStr>]."
    ]
  },
  "_LEGACY_ERROR_TEMP_1138" : {
    "message" : [
      "Hive built-in ORC data source must be used with Hive support enabled. Please use the native ORC data source by setting 'spark.sql.orc.impl' to 'native'."
    ]
  },
  "_LEGACY_ERROR_TEMP_1139" : {
    "message" : [
      "Failed to find data source: <provider>. Avro is built-in but external data source module since Spark 2.4. Please deploy the application as per the deployment section of Apache Avro Data Source Guide."
    ]
  },
  "_LEGACY_ERROR_TEMP_1140" : {
    "message" : [
      "Failed to find data source: <provider>. Please deploy the application as per the deployment section of Structured Streaming + Kafka Integration Guide."
    ]
  },
  "_LEGACY_ERROR_TEMP_1141" : {
    "message" : [
      "Multiple sources found for <provider> (<sourceNames>), please specify the fully qualified class name."
    ]
  },
  "_LEGACY_ERROR_TEMP_1142" : {
    "message" : [
      "Datasource does not support writing empty or nested empty schemas. Please make sure the data schema has at least one or more column(s)."
    ]
  },
  "_LEGACY_ERROR_TEMP_1143" : {
    "message" : [
      "The data to be inserted needs to have the same number of columns as the target table: target table has <targetSize> column(s) but the inserted data has <actualSize> column(s), which contain <staticPartitionsSize> partition column(s) having assigned constant values."
    ]
  },
  "_LEGACY_ERROR_TEMP_1144" : {
    "message" : [
      "The data to be inserted needs to have the same number of partition columns as the target table: target table has <targetSize> partition column(s) but the inserted data has <providedPartitionsSize> partition columns specified."
    ]
  },
  "_LEGACY_ERROR_TEMP_1145" : {
    "message" : [
      "<partKey> is not a partition column. Partition columns are <partitionColumns>."
    ]
  },
  "_LEGACY_ERROR_TEMP_1146" : {
    "message" : [
      "Partition column <partColumn> have multiple values specified, <values>. Please only specify a single value."
    ]
  },
  "_LEGACY_ERROR_TEMP_1147" : {
    "message" : [
      "The ordering of partition columns is <partColumns>. All partition columns having constant values need to appear before other partition columns that do not have an assigned constant value."
    ]
  },
  "_LEGACY_ERROR_TEMP_1148" : {
    "message" : [
      "Can only write data to relations with a single path."
    ]
  },
  "_LEGACY_ERROR_TEMP_1149" : {
    "message" : [
      "Fail to rebuild expression: missing key <filter> in `translatedFilterToExpr`."
    ]
  },
  "_LEGACY_ERROR_TEMP_1150" : {
    "message" : [
      "Column `<field>` has a data type of <fieldType>, which is not supported by <format>."
    ]
  },
  "_LEGACY_ERROR_TEMP_1151" : {
    "message" : [
      "Fail to resolve data source for the table <table> since the table serde property has the duplicated key <key> with extra options specified for this scan operation. To fix this, you can rollback to the legacy behavior of ignoring the extra options by setting the config <config> to `false`, or address the conflicts of the same config."
    ]
  },
  "_LEGACY_ERROR_TEMP_1152" : {
    "message" : [
      "Path <outputPath> already exists."
    ]
  },
  "_LEGACY_ERROR_TEMP_1153" : {
    "message" : [
      "Cannot use <field> for partition column."
    ]
  },
  "_LEGACY_ERROR_TEMP_1154" : {
    "message" : [
      "Cannot use all columns for partition columns."
    ]
  },
  "_LEGACY_ERROR_TEMP_1155" : {
    "message" : [
      "Partition column `<col>` not found in schema <schemaCatalog>."
    ]
  },
  "_LEGACY_ERROR_TEMP_1156" : {
    "message" : [
      "Column <colName> not found in schema <tableSchema>."
    ]
  },
  "_LEGACY_ERROR_TEMP_1157" : {
    "message" : [
      "Unsupported data source type for direct query on files: <className>."
    ]
  },
  "_LEGACY_ERROR_TEMP_1158" : {
    "message" : [
      "Saving data into a view is not allowed."
    ]
  },
  "_LEGACY_ERROR_TEMP_1159" : {
    "message" : [
      "The format of the existing table <tableName> is `<existingProvider>`. It doesn't match the specified format `<specifiedProvider>`."
    ]
  },
  "_LEGACY_ERROR_TEMP_1160" : {
    "message" : [
      "The location of the existing table <identifier> is `<existingTableLoc>`. It doesn't match the specified location `<tableDescLoc>`."
    ]
  },
  "_LEGACY_ERROR_TEMP_1161" : {
    "message" : [
      "The column number of the existing table <tableName> (<existingTableSchema>) doesn't match the data schema (<querySchema>)."
    ]
  },
  "_LEGACY_ERROR_TEMP_1162" : {
    "message" : [
      "Cannot resolve '<col>' given input columns: [<inputColumns>]."
    ]
  },
  "_LEGACY_ERROR_TEMP_1163" : {
    "message" : [
      "Specified partitioning does not match that of the existing table <tableName>.",
      "Specified partition columns: [<specifiedPartCols>]",
      "Existing partition columns: [<existingPartCols>]"
    ]
  },
  "_LEGACY_ERROR_TEMP_1164" : {
    "message" : [
      "Specified bucketing does not match that of the existing table <tableName>.",
      "Specified bucketing: <specifiedBucketString>",
      "Existing bucketing: <existingBucketString>"
    ]
  },
  "_LEGACY_ERROR_TEMP_1165" : {
    "message" : [
      "It is not allowed to specify partitioning when the table schema is not defined."
    ]
  },
  "_LEGACY_ERROR_TEMP_1166" : {
    "message" : [
      "Bucketing column '<bucketCol>' should not be part of partition columns '<normalizedPartCols>'."
    ]
  },
  "_LEGACY_ERROR_TEMP_1167" : {
    "message" : [
      "Bucket sorting column '<sortCol>' should not be part of partition columns '<normalizedPartCols>'."
    ]
  },
  "_LEGACY_ERROR_TEMP_1168" : {
    "message" : [
      "<tableName> requires that the data to be inserted have the same number of columns as the target table: target table has <targetColumns> column(s) but the inserted data has <insertedColumns> column(s), including <staticPartCols> partition column(s) having constant value(s)."
    ]
  },
  "_LEGACY_ERROR_TEMP_1169" : {
    "message" : [
      "Requested partitioning does not match the table <tableName>:",
      "Requested partitions: <normalizedPartSpec>",
      "Table partitions: <partColNames>"
    ]
  },
  "_LEGACY_ERROR_TEMP_1170" : {
    "message" : [
      "Hive support is required to <detail>."
    ]
  },
  "_LEGACY_ERROR_TEMP_1171" : {
    "message" : [
      "createTableColumnTypes option column <col> not found in schema <schema>."
    ]
  },
  "_LEGACY_ERROR_TEMP_1172" : {
    "message" : [
      "Parquet type not yet supported: <parquetType>."
    ]
  },
  "_LEGACY_ERROR_TEMP_1173" : {
    "message" : [
      "Illegal Parquet type: <parquetType>."
    ]
  },
  "_LEGACY_ERROR_TEMP_1174" : {
    "message" : [
      "Unrecognized Parquet type: <field>."
    ]
  },
  "_LEGACY_ERROR_TEMP_1175" : {
    "message" : [
      "Unsupported data type <dataType>."
    ]
  },
  "_LEGACY_ERROR_TEMP_1176" : {
    "message" : [
      "The SQL query of view <viewName> has an incompatible schema change and column <colName> cannot be resolved. Expected <expectedNum> columns named <colName> but got <actualCols>.",
      "Please try to re-create the view by running: <viewDDL>"
    ]
  },
  "_LEGACY_ERROR_TEMP_1177" : {
    "message" : [
      "The SQL query of view <viewName> has an incompatible schema change and column <colName> cannot be resolved. Expected <expectedNum> columns named <colName> but got <actualCols>."
    ]
  },
  "_LEGACY_ERROR_TEMP_1178" : {
    "message" : [
      "The number of partitions can't be specified with unspecified distribution. Invalid writer requirements detected."
    ]
  },
  "_LEGACY_ERROR_TEMP_1179" : {
    "message" : [
      "Table-valued function <name> with alternatives: <usage>",
      "cannot be applied to (<arguments>): <details>."
    ]
  },
  "_LEGACY_ERROR_TEMP_1180" : {
    "message" : [
      "Incompatible input data type.",
      "Expected: <expectedDataType>; Found: <foundDataType>."
    ]
  },
  "_LEGACY_ERROR_TEMP_1181" : {
    "message" : [
      "Stream-stream join without equality predicate is not supported."
    ]
  },
  "_LEGACY_ERROR_TEMP_1182" : {
    "message" : [
      "Column <ambiguousAttrs> are ambiguous. It's probably because you joined several Datasets together, and some of these Datasets are the same. This column points to one of the Datasets but Spark is unable to figure out which one. Please alias the Datasets with different names via `Dataset.as` before joining them, and specify the column using qualified name, e.g. `df.as(\"a\").join(df.as(\"b\"), $\"a.id\" > $\"b.id\")`. You can also set <config> to false to disable this check."
    ]
  },
  "_LEGACY_ERROR_TEMP_1183" : {
    "message" : [
      "Cannot use interval type in the table schema."
    ]
  },
  "_LEGACY_ERROR_TEMP_1184" : {
    "message" : [
      "Catalog <plugin> does not support <ability>."
    ]
  },
  "_LEGACY_ERROR_TEMP_1185" : {
    "message" : [
      "<quoted> is not a valid <identifier> as it has more than 2 name parts."
    ]
  },
  "_LEGACY_ERROR_TEMP_1186" : {
    "message" : [
      "Multi-part identifier cannot be empty."
    ]
  },
  "_LEGACY_ERROR_TEMP_1187" : {
    "message" : [
      "Hive data source can only be used with tables, you can not <operation> files of Hive data source directly."
    ]
  },
  "_LEGACY_ERROR_TEMP_1188" : {
    "message" : [
      "There is a 'path' option set and <method>() is called with a path parameter. Either remove the path option, or call <method>() without the parameter. To ignore this check, set '<config>' to 'true'."
    ]
  },
  "_LEGACY_ERROR_TEMP_1189" : {
    "message" : [
      "User specified schema not supported with `<operation>`."
    ]
  },
  "_LEGACY_ERROR_TEMP_1190" : {
    "message" : [
      "Temporary view <viewName> doesn't support streaming write."
    ]
  },
  "_LEGACY_ERROR_TEMP_1191" : {
    "message" : [
      "Streaming into views <viewName> is not supported."
    ]
  },
  "_LEGACY_ERROR_TEMP_1192" : {
    "message" : [
      "The input source(<source>) is different from the table <tableName>'s data source provider(<provider>)."
    ]
  },
  "_LEGACY_ERROR_TEMP_1193" : {
    "message" : [
      "Table <tableName> doesn't support streaming write - <t>."
    ]
  },
  "_LEGACY_ERROR_TEMP_1194" : {
    "message" : [
      "queryName must be specified for memory sink."
    ]
  },
  "_LEGACY_ERROR_TEMP_1195" : {
    "message" : [
      "'<source>' is not supported with continuous trigger."
    ]
  },
  "_LEGACY_ERROR_TEMP_1196" : {
    "message" : [
      "<columnType> column <columnName> not found in existing columns (<validColumnNames>)."
    ]
  },
  "_LEGACY_ERROR_TEMP_1197" : {
    "message" : [
      "'<operation>' does not support partitioning."
    ]
  },
  "_LEGACY_ERROR_TEMP_1198" : {
    "message" : [
      "Function '<unbound>' cannot process input: (<arguments>): <unsupported>"
    ]
  },
  "_LEGACY_ERROR_TEMP_1199" : {
    "message" : [
      "Invalid bound function '<bound>: there are <argsLen> arguments but <inputTypesLen> parameters returned from 'inputTypes()'."
    ]
  },
  "_LEGACY_ERROR_TEMP_1200" : {
    "message" : [
      "<name> is not supported for v2 tables."
    ]
  },
  "_LEGACY_ERROR_TEMP_1201" : {
    "message" : [
      "Cannot resolve column name \"<colName>\" among (<fieldNames>)."
    ]
  },
  "_LEGACY_ERROR_TEMP_1202" : {
    "message" : [
      "Cannot write to '<tableName>', too many data columns:",
      "Table columns: <tableColumns>",
      "Data columns: <dataColumns>"
    ]
  },
  "_LEGACY_ERROR_TEMP_1203" : {
    "message" : [
      "Cannot write to '<tableName>', not enough data columns:",
      "Table columns: <tableColumns>",
      "Data columns: <dataColumns>"
    ]
  },
  "_LEGACY_ERROR_TEMP_1204" : {
    "message" : [
      "Cannot write incompatible data to table '<tableName>':",
      "- <errors>"
    ]
  },
  "_LEGACY_ERROR_TEMP_1205" : {
    "message" : [
      "Expected only partition pruning predicates: <nonPartitionPruningPredicates>."
    ]
  },
  "_LEGACY_ERROR_TEMP_1206" : {
    "message" : [
      "<colType> column <colName> is not defined in table <tableName>, defined table columns are: <tableCols>."
    ]
  },
  "_LEGACY_ERROR_TEMP_1207" : {
    "message" : [
      "The duration and time inputs to window must be an integer, long or string literal."
    ]
  },
  "_LEGACY_ERROR_TEMP_1209" : {
    "message" : [
      "Ambiguous reference to fields <fields>."
    ]
  },
  "_LEGACY_ERROR_TEMP_1210" : {
    "message" : [
      "The second argument in <funcName> should be a boolean literal."
    ]
  },
  "_LEGACY_ERROR_TEMP_1211" : {
    "message" : [
      "Detected implicit cartesian product for <joinType> join between logical plans",
      "<leftPlan>",
      "and",
      "rightPlan",
      "Join condition is missing or trivial.",
      "Either: use the CROSS JOIN syntax to allow cartesian products between these relations, or: enable implicit cartesian products by setting the configuration variable spark.sql.crossJoin.enabled=true."
    ]
  },
  "_LEGACY_ERROR_TEMP_1212" : {
    "message" : [
      "Found conflicting attributes <conflictingAttrs> in the condition joining outer plan:",
      "<outerPlan>",
      "and subplan:",
      "<subplan>"
    ]
  },
  "_LEGACY_ERROR_TEMP_1213" : {
    "message" : [
      "Window expression is empty in <expr>."
    ]
  },
  "_LEGACY_ERROR_TEMP_1214" : {
    "message" : [
      "Found different window function type in <windowExpressions>."
    ]
  },
  "_LEGACY_ERROR_TEMP_1215" : {
    "message" : [
      "char/varchar type can only be used in the table schema. You can set <config> to true, so that Spark treat them as string type as same as Spark 3.0 and earlier."
    ]
  },
  "_LEGACY_ERROR_TEMP_1216" : {
    "message" : [
      "The pattern '<pattern>' is invalid, <message>."
    ]
  },
  "_LEGACY_ERROR_TEMP_1218" : {
    "message" : [
      "<tableIdentifier> should be converted to HadoopFsRelation."
    ]
  },
  "_LEGACY_ERROR_TEMP_1219" : {
    "message" : [
      "Hive metastore does not support altering database location"
    ]
  },
  "_LEGACY_ERROR_TEMP_1220" : {
    "message" : [
      "Hive <tableType> is not supported."
    ]
  },
  "_LEGACY_ERROR_TEMP_1221" : {
    "message" : [
      "Hive 0.12 doesn't support creating permanent functions. Please use Hive 0.13 or higher."
    ]
  },
  "_LEGACY_ERROR_TEMP_1222" : {
    "message" : [
      "Unknown resource type: <resourceType>."
    ]
  },
  "_LEGACY_ERROR_TEMP_1223" : {
    "message" : [
      "Invalid field id '<field>' in day-time interval. Supported interval fields: <supportedIds>."
    ]
  },
  "_LEGACY_ERROR_TEMP_1224" : {
    "message" : [
      "'interval <startFieldName> to <endFieldName>' is invalid."
    ]
  },
  "_LEGACY_ERROR_TEMP_1225" : {
    "message" : [
      "Invalid field id '<field>' in year-month interval. Supported interval fields: <supportedIds>."
    ]
  },
  "_LEGACY_ERROR_TEMP_1226" : {
    "message" : [
      "The SQL config '<configName>' was removed in the version <version>. <comment>"
    ]
  },
  "_LEGACY_ERROR_TEMP_1227" : {
    "message" : [
      "<msg><e1>",
      "Failed fallback parsing: <e2>"
    ]
  },
  "_LEGACY_ERROR_TEMP_1228" : {
    "message" : [
      "Decimal scale (<scale>) cannot be greater than precision (<precision>)."
    ]
  },
  "_LEGACY_ERROR_TEMP_1229" : {
    "message" : [
      "<decimalType> can only support precision up to <precision>."
    ]
  },
  "_LEGACY_ERROR_TEMP_1230" : {
    "message" : [
      "Negative scale is not allowed: <scale>. You can use <config>=true to enable legacy mode to allow it."
    ]
  },
  "_LEGACY_ERROR_TEMP_1231" : {
    "message" : [
      "<key> is not a valid partition column in table <tblName>."
    ]
  },
  "_LEGACY_ERROR_TEMP_1232" : {
    "message" : [
      "Partition spec is invalid. The spec (<specKeys>) must match the partition spec (<partitionColumnNames>) defined in table '<tableName>'."
    ]
  },
  "_LEGACY_ERROR_TEMP_1233" : {
    "message" : [
      "Found duplicate column(s) <colType>: <duplicateCol>."
    ]
  },
  "_LEGACY_ERROR_TEMP_1234" : {
    "message" : [
      "Temporary view <tableIdent> is not cached for analyzing columns."
    ]
  },
  "_LEGACY_ERROR_TEMP_1235" : {
    "message" : [
      "Column <name> in table <tableIdent> is of type <dataType>, and Spark does not support statistics collection on this column type."
    ]
  },
  "_LEGACY_ERROR_TEMP_1236" : {
    "message" : [
      "ANALYZE TABLE is not supported on views."
    ]
  },
  "_LEGACY_ERROR_TEMP_1237" : {
    "message" : [
      "The list of partition columns with values in partition specification for table '<table>' in database '<database>' is not a prefix of the list of partition columns defined in the table schema. Expected a prefix of [<schemaColumns>], but got [<specColumns>]."
    ]
  },
  "_LEGACY_ERROR_TEMP_1239" : {
    "message" : [
      "Analyzing column statistics is not supported for column <name> of data type: <dataType>."
    ]
  },
  "_LEGACY_ERROR_TEMP_1241" : {
    "message" : [
      "CREATE-TABLE-AS-SELECT cannot create table with location to a non-empty directory <tablePath>. To allow overwriting the existing non-empty directory, set '<config>' to true."
    ]
  },
  "_LEGACY_ERROR_TEMP_1242" : {
    "message" : [
      "Undefined function: <rawName>. This function is neither a built-in/temporary function, nor a persistent function that is qualified as <fullName>."
    ]
  },
  "_LEGACY_ERROR_TEMP_1243" : {
    "message" : [
      "Undefined function: <rawName>"
    ]
  },
  "_LEGACY_ERROR_TEMP_1244" : {
    "message" : [
      "Attempted to unset non-existent property '<property>' in table '<table>'."
    ]
  },
  "_LEGACY_ERROR_TEMP_1245" : {
    "message" : [
      "ALTER TABLE CHANGE COLUMN is not supported for changing column '<originName>' with type '<originType>' to '<newName>' with type '<newType>'."
    ]
  },
  "_LEGACY_ERROR_TEMP_1246" : {
    "message" : [
      "Can't find column `<name>` given table data columns <fieldNames>."
    ]
  },
  "_LEGACY_ERROR_TEMP_1247" : {
    "message" : [
      "Operation not allowed: ALTER TABLE SET [SERDE | SERDEPROPERTIES] for a specific partition is not supported for tables created with the datasource API."
    ]
  },
  "_LEGACY_ERROR_TEMP_1248" : {
    "message" : [
      "Operation not allowed: ALTER TABLE SET SERDE is not supported for tables created with the datasource API."
    ]
  },
  "_LEGACY_ERROR_TEMP_1249" : {
    "message" : [
      "Operation not allowed: <cmd> only works on partitioned tables: <tableIdentWithDB>."
    ]
  },
  "_LEGACY_ERROR_TEMP_1250" : {
    "message" : [
      "<action> is not allowed on <tableName> since filesource partition management is disabled (spark.sql.hive.manageFilesourcePartitions = false)."
    ]
  },
  "_LEGACY_ERROR_TEMP_1251" : {
    "message" : [
      "<action> is not allowed on <tableName> since its partition metadata is not stored in the Hive metastore. To import this information into the metastore, run `msck repair table <tableName>`."
    ]
  },
  "_LEGACY_ERROR_TEMP_1252" : {
    "message" : [
      "Cannot alter a view with ALTER TABLE. Please use ALTER VIEW instead."
    ]
  },
  "_LEGACY_ERROR_TEMP_1253" : {
    "message" : [
      "Cannot alter a table with ALTER VIEW. Please use ALTER TABLE instead."
    ]
  },
  "_LEGACY_ERROR_TEMP_1254" : {
    "message" : [
      "Cannot overwrite a path that is also being read from."
    ]
  },
  "_LEGACY_ERROR_TEMP_1255" : {
    "message" : [
      "Cannot drop built-in function '<functionName>'."
    ]
  },
  "_LEGACY_ERROR_TEMP_1256" : {
    "message" : [
      "Cannot refresh built-in function <functionName>."
    ]
  },
  "_LEGACY_ERROR_TEMP_1257" : {
    "message" : [
      "Cannot refresh temporary function <functionName>."
    ]
  },
  "_LEGACY_ERROR_TEMP_1259" : {
    "message" : [
      "ALTER ADD COLUMNS does not support views. You must drop and re-create the views for adding the new columns. Views: <table>."
    ]
  },
  "_LEGACY_ERROR_TEMP_1260" : {
    "message" : [
      "ALTER ADD COLUMNS does not support datasource table with type <tableType>. You must drop and re-create the table for adding the new columns. Tables: <table>."
    ]
  },
  "_LEGACY_ERROR_TEMP_1261" : {
    "message" : [
      "LOAD DATA is not supported for datasource tables: <tableIdentWithDB>."
    ]
  },
  "_LEGACY_ERROR_TEMP_1262" : {
    "message" : [
      "LOAD DATA target table <tableIdentWithDB> is partitioned, but no partition spec is provided."
    ]
  },
  "_LEGACY_ERROR_TEMP_1263" : {
    "message" : [
      "LOAD DATA target table <tableIdentWithDB> is partitioned, but number of columns in provided partition spec (<partitionSize>) do not match number of partitioned columns in table (<targetTableSize>)."
    ]
  },
  "_LEGACY_ERROR_TEMP_1264" : {
    "message" : [
      "LOAD DATA target table <tableIdentWithDB> is not partitioned, but a partition spec was provided."
    ]
  },
  "_LEGACY_ERROR_TEMP_1265" : {
    "message" : [
      "LOAD DATA input path does not exist: <path>."
    ]
  },
  "_LEGACY_ERROR_TEMP_1266" : {
    "message" : [
      "Operation not allowed: TRUNCATE TABLE on external tables: <tableIdentWithDB>."
    ]
  },
  "_LEGACY_ERROR_TEMP_1267" : {
    "message" : [
      "Operation not allowed: TRUNCATE TABLE ... PARTITION is not supported for tables that are not partitioned: <tableIdentWithDB>."
    ]
  },
  "_LEGACY_ERROR_TEMP_1268" : {
    "message" : [
      "Failed to truncate table <tableIdentWithDB> when removing data of the path: <path>."
    ]
  },
  "_LEGACY_ERROR_TEMP_1269" : {
    "message" : [
      "SHOW PARTITIONS is not allowed on a table that is not partitioned: <tableIdentWithDB>."
    ]
  },
  "_LEGACY_ERROR_TEMP_1270" : {
    "message" : [
      "SHOW CREATE TABLE is not supported on a temporary view: <table>"
    ]
  },
  "_LEGACY_ERROR_TEMP_1271" : {
    "message" : [
      "Failed to execute SHOW CREATE TABLE against table <table>, which is created by Hive and uses the following unsupported feature(s)",
      "<unsupportedFeatures>",
      "Please use `SHOW CREATE TABLE <table> AS SERDE` to show Hive DDL instead."
    ]
  },
  "_LEGACY_ERROR_TEMP_1272" : {
    "message" : [
      "SHOW CREATE TABLE doesn't support transactional Hive table. Please use `SHOW CREATE TABLE <table> AS SERDE` to show Hive DDL instead."
    ]
  },
  "_LEGACY_ERROR_TEMP_1273" : {
    "message" : [
      "Failed to execute SHOW CREATE TABLE against table <table>, which is created by Hive and uses the following unsupported serde configuration",
      "<configs>",
      "Please use `SHOW CREATE TABLE <table> AS SERDE` to show Hive DDL instead."
    ]
  },
  "_LEGACY_ERROR_TEMP_1274" : {
    "message" : [
      "<table> is a Spark data source table. Use `SHOW CREATE TABLE` without `AS SERDE` instead."
    ]
  },
  "_LEGACY_ERROR_TEMP_1275" : {
    "message" : [
      "Failed to execute SHOW CREATE TABLE against table/view <table>, which is created by Hive and uses the following unsupported feature(s)",
      "<features>"
    ]
  },
  "_LEGACY_ERROR_TEMP_1276" : {
    "message" : [
      "The logical plan that represents the view is not analyzed."
    ]
  },
  "_LEGACY_ERROR_TEMP_1277" : {
    "message" : [
      "The number of columns produced by the SELECT clause (num: `<analyzedPlanLength>`) does not match the number of column names specified by CREATE VIEW (num: `<userSpecifiedColumnsLength>`)."
    ]
  },
  "_LEGACY_ERROR_TEMP_1278" : {
    "message" : [
      "<name> is not a view."
    ]
  },
  "_LEGACY_ERROR_TEMP_1280" : {
    "message" : [
      "It is not allowed to create a persisted view from the Dataset API."
    ]
  },
  "_LEGACY_ERROR_TEMP_1281" : {
    "message" : [
      "Recursive view <viewIdent> detected (cycle: <newPath>)."
    ]
  },
  "_LEGACY_ERROR_TEMP_1282" : {
    "message" : [
      "Not allowed to create a permanent view <name> without explicitly assigning an alias for expression <attrName>."
    ]
  },
  "_LEGACY_ERROR_TEMP_1283" : {
    "message" : [
      "Not allowed to create a permanent view <name> by referencing a temporary view <nameParts>. Please create a temp view instead by CREATE TEMP VIEW."
    ]
  },
  "_LEGACY_ERROR_TEMP_1284" : {
    "message" : [
      "Not allowed to create a permanent view <name> by referencing a temporary function `<funcName>`."
    ]
  },
  "_LEGACY_ERROR_TEMP_1285" : {
    "message" : [
      "Since Spark 2.3, the queries from raw JSON/CSV files are disallowed when the",
      "referenced columns only include the internal corrupt record column",
      "(named _corrupt_record by default). For example:",
      "spark.read.schema(schema).csv(file).filter($\"_corrupt_record\".isNotNull).count()",
      "and spark.read.schema(schema).csv(file).select(\"_corrupt_record\").show().",
      "Instead, you can cache or save the parsed results and then send the same query.",
      "For example, val df = spark.read.schema(schema).csv(file).cache() and then",
      "df.filter($\"_corrupt_record\".isNotNull).count()."
    ]
  },
  "_LEGACY_ERROR_TEMP_1286" : {
    "message" : [
      "User-defined partition column <columnName> not found in the JDBC relation: <schema>."
    ]
  },
  "_LEGACY_ERROR_TEMP_1287" : {
    "message" : [
      "Partition column type should be <numericType>, <dateType>, or <timestampType>, but <dataType> found."
    ]
  },
  "_LEGACY_ERROR_TEMP_1288" : {
    "message" : [
      "Table or view '<name>' already exists. SaveMode: ErrorIfExists."
    ]
  },
  "_LEGACY_ERROR_TEMP_1289" : {
    "message" : [
      "Column name \"<name>\" contains invalid character(s). Please use alias to rename it."
    ]
  },
  "_LEGACY_ERROR_TEMP_1290" : {
    "message" : [
      "Text data source supports only a single column, and you have <schemaSize> columns."
    ]
  },
  "_LEGACY_ERROR_TEMP_1291" : {
    "message" : [
      "Can't find required partition column <readField> in partition schema <partitionSchema>."
    ]
  },
  "_LEGACY_ERROR_TEMP_1292" : {
    "message" : [
      "Temporary view '<tableIdent>' should not have specified a database."
    ]
  },
  "_LEGACY_ERROR_TEMP_1293" : {
    "message" : [
      "Hive data source can only be used with tables, you can't use it with CREATE TEMP VIEW USING."
    ]
  },
  "_LEGACY_ERROR_TEMP_1294" : {
    "message" : [
      "The timestamp provided for the '<strategy>' option is invalid. The expected format is 'YYYY-MM-DDTHH:mm:ss', but the provided timestamp: <timeString>."
    ]
  },
  "_LEGACY_ERROR_TEMP_1295" : {
    "message" : [
      "Set a host to read from with option(\"host\", ...)."
    ]
  },
  "_LEGACY_ERROR_TEMP_1296" : {
    "message" : [
      "Set a port to read from with option(\"port\", ...)."
    ]
  },
  "_LEGACY_ERROR_TEMP_1297" : {
    "message" : [
      "IncludeTimestamp must be set to either \"true\" or \"false\"."
    ]
  },
  "_LEGACY_ERROR_TEMP_1298" : {
    "message" : [
      "checkpointLocation must be specified either through option(\"checkpointLocation\", ...) or SparkSession.conf.set(\"<config>\", ...)."
    ]
  },
  "_LEGACY_ERROR_TEMP_1299" : {
    "message" : [
      "This query does not support recovering from checkpoint location. Delete <checkpointPath> to start over."
    ]
  },
  "_LEGACY_ERROR_TEMP_1300" : {
    "message" : [
      "Unable to find the column `<colName>` given [<actualColumns>]."
    ]
  },
  "_LEGACY_ERROR_TEMP_1301" : {
    "message" : [
      "Boundary start is not a valid integer: <start>."
    ]
  },
  "_LEGACY_ERROR_TEMP_1302" : {
    "message" : [
      "Boundary end is not a valid integer: <end>."
    ]
  },
  "_LEGACY_ERROR_TEMP_1304" : {
    "message" : [
      "Unexpected type <className> of the relation <tableName>."
    ]
  },
  "_LEGACY_ERROR_TEMP_1305" : {
    "message" : [
      "Unsupported TableChange <change> in JDBC catalog."
    ]
  },
  "_LEGACY_ERROR_TEMP_1306" : {
    "message" : [
      "There is a 'path' or 'paths' option set and load() is called with path parameters. Either remove the path option if it's the same as the path parameter, or add it to the load() parameter if you do want to read multiple paths. To ignore this check, set '<config>' to 'true'."
    ]
  },
  "_LEGACY_ERROR_TEMP_1307" : {
    "message" : [
      "There is a 'path' option set and save() is called with a path parameter. Either remove the path option, or call save() without the parameter. To ignore this check, set '<config>' to 'true'."
    ]
  },
  "_LEGACY_ERROR_TEMP_1308" : {
    "message" : [
      "TableProvider implementation <source> cannot be written with <createMode> mode, please use Append or Overwrite modes instead."
    ]
  },
  "_LEGACY_ERROR_TEMP_1309" : {
    "message" : [
      "insertInto() can't be used together with partitionBy(). Partition columns have already been defined for the table. It is not necessary to use partitionBy()."
    ]
  },
  "_LEGACY_ERROR_TEMP_1310" : {
    "message" : [
      "Couldn't find a catalog to handle the identifier <quote>."
    ]
  },
  "_LEGACY_ERROR_TEMP_1311" : {
    "message" : [
      "sortBy must be used together with bucketBy."
    ]
  },
  "_LEGACY_ERROR_TEMP_1312" : {
    "message" : [
      "'<operation>' does not support bucketBy right now."
    ]
  },
  "_LEGACY_ERROR_TEMP_1313" : {
    "message" : [
      "'<operation>' does not support bucketBy and sortBy right now."
    ]
  },
  "_LEGACY_ERROR_TEMP_1315" : {
    "message" : [
      "Cannot overwrite table <tableName> that is also being read from."
    ]
  },
  "_LEGACY_ERROR_TEMP_1316" : {
    "message" : [
      "Invalid partition transformation: <expr>."
    ]
  },
  "_LEGACY_ERROR_TEMP_1317" : {
    "message" : [
      "Cannot resolve column name \"<colName>\" among (<fieldsStr>)<extraMsg>"
    ]
  },
  "_LEGACY_ERROR_TEMP_1318" : {
    "message" : [
      "Unable to parse '<delayThreshold>'."
    ]
  },
  "_LEGACY_ERROR_TEMP_1319" : {
    "message" : [
      "Invalid join type in joinWith: <joinType>."
    ]
  },
  "_LEGACY_ERROR_TEMP_1320" : {
    "message" : [
      "Typed column <typedCol> that needs input type and schema cannot be passed in untyped `select` API. Use the typed `Dataset.select` API instead."
    ]
  },
  "_LEGACY_ERROR_TEMP_1321" : {
    "message" : [
      "Invalid view name: <viewName>."
    ]
  },
  "_LEGACY_ERROR_TEMP_1322" : {
    "message" : [
      "Invalid number of buckets: bucket(<numBuckets>, <e>)."
    ]
  },
  "_LEGACY_ERROR_TEMP_1323" : {
    "message" : [
      "\"<colName>\" is not a numeric column. Aggregation function can only be applied on a numeric column."
    ]
  },
  "_LEGACY_ERROR_TEMP_1324" : {
    "message" : [
      "The pivot column <pivotColumn> has more than <maxValues> distinct values, this could indicate an error. If this was intended, set <config> to at least the number of distinct values of the pivot column."
    ]
  },
  "_LEGACY_ERROR_TEMP_1325" : {
    "message" : [
      "Cannot modify the value of a static config: <key>."
    ]
  },
  "_LEGACY_ERROR_TEMP_1326" : {
    "message" : [
      "Cannot modify the value of a Spark config: <key>.",
      "See also 'https://spark.apache.org/docs/latest/sql-migration-guide.html#ddl-statements'"
    ]
  },
  "_LEGACY_ERROR_TEMP_1327" : {
    "message" : [
      "Command execution is not supported in runner <runner>."
    ]
  },
  "_LEGACY_ERROR_TEMP_1328" : {
    "message" : [
      "Can not instantiate class <className>, please make sure it has public non argument constructor."
    ]
  },
  "_LEGACY_ERROR_TEMP_1329" : {
    "message" : [
      "Can not load class <className>, please make sure it is on the classpath."
    ]
  },
  "_LEGACY_ERROR_TEMP_1330" : {
    "message" : [
      "Class <className> doesn't implement interface UserDefinedAggregateFunction."
    ]
  },
  "_LEGACY_ERROR_TEMP_1331" : {
    "message" : [
      "Missing field <fieldName> in table <table> with schema:",
      "<schema>"
    ]
  },
  "_LEGACY_ERROR_TEMP_1332" : {
    "message" : [
      "<errorMessage>"
    ]
  },
  "_LEGACY_ERROR_TEMP_1333" : {
    "message" : [
      "Invalid view text: <viewText>. The view <tableName> may have been tampered with."
    ]
  },
  "_LEGACY_ERROR_TEMP_1334" : {
    "message" : [
      "Cannot specify both version and timestamp when time travelling the table."
    ]
  },
  "_LEGACY_ERROR_TEMP_1335" : {
    "message" : [
      "<expr> is not a valid timestamp expression for time travel."
    ]
  },
  "_LEGACY_ERROR_TEMP_1336" : {
    "message" : [
      "Cannot time travel <target>."
    ]
  },
  "_LEGACY_ERROR_TEMP_1337" : {
    "message" : [
      "Table <tableName> does not support time travel."
    ]
  },
  "_LEGACY_ERROR_TEMP_1338" : {
    "message" : [
      "Sinks cannot request distribution and ordering in continuous execution mode"
    ]
  },
  "_LEGACY_ERROR_TEMP_1339" : {
    "message" : [
      "Failed to execute INSERT INTO command because the VALUES list contains a DEFAULT column reference as part of another expression; this is not allowed"
    ]
  },
  "_LEGACY_ERROR_TEMP_1340" : {
    "message" : [
      "Failed to execute UPDATE command because the SET list contains a DEFAULT column reference as part of another expression; this is not allowed."
    ]
  },
  "_LEGACY_ERROR_TEMP_1341" : {
    "message" : [
      "Failed to execute UPDATE command because the WHERE clause contains a DEFAULT column reference; this is not allowed."
    ]
  },
  "_LEGACY_ERROR_TEMP_1342" : {
    "message" : [
      "Failed to execute MERGE command because the WHERE clause contains a DEFAULT column reference; this is not allowed."
    ]
  },
  "_LEGACY_ERROR_TEMP_1343" : {
    "message" : [
      "Failed to execute MERGE INTO command because one of its INSERT or UPDATE assignments contains a DEFAULT column reference as part of another expression; this is not allowed."
    ]
  },
  "_LEGACY_ERROR_TEMP_1344" : {
    "message" : [
      "Invalid DEFAULT value for column <fieldName>: <defaultValue> fails to parse as a valid literal value."
    ]
  },
  "_LEGACY_ERROR_TEMP_1345" : {
    "message" : [
      "Failed to execute <statementType> command because DEFAULT values are not supported for target data source with table provider: \"<dataSource>\"."
    ]
  },
  "_LEGACY_ERROR_TEMP_1346" : {
    "message" : [
      "Failed to execute <statementType> command because DEFAULT values are not supported when adding new columns to previously existing target data source with table provider: \"<dataSource>\"."
    ]
  },
  "_LEGACY_ERROR_TEMP_1347" : {
    "message" : [
      "Failed to execute command because subquery expressions are not allowed in DEFAULT values."
    ]
  },
  "_LEGACY_ERROR_TEMP_2000" : {
    "message" : [
      "<message>. If necessary set <ansiConfig> to false to bypass this error."
    ]
  },
  "_LEGACY_ERROR_TEMP_2003" : {
    "message" : [
      "Unsuccessful try to zip maps with <size> unique keys due to exceeding the array size limit <maxRoundedArrayLength>"
    ]
  },
  "_LEGACY_ERROR_TEMP_2004" : {
    "message" : [
      "no default for type <dataType>"
    ]
  },
  "_LEGACY_ERROR_TEMP_2005" : {
    "message" : [
      "Type <dataType> does not support ordered operations"
    ]
  },
  "_LEGACY_ERROR_TEMP_2006" : {
    "message" : [
      "The specified group index cannot be less than zero"
    ]
  },
  "_LEGACY_ERROR_TEMP_2007" : {
    "message" : [
      "Regex group count is <groupCount>, but the specified group index is <groupIndex>"
    ]
  },
  "_LEGACY_ERROR_TEMP_2008" : {
    "message" : [
      "Find an invalid url string <url>. If necessary set <ansiConfig> to false to bypass this error."
    ]
  },
  "_LEGACY_ERROR_TEMP_2009" : {
    "message" : [
      "dataType"
    ]
  },
  "_LEGACY_ERROR_TEMP_2010" : {
    "message" : [
      "Window Functions do not support merging."
    ]
  },
  "_LEGACY_ERROR_TEMP_2011" : {
    "message" : [
      "Unexpected data type <dataType>"
    ]
  },
  "_LEGACY_ERROR_TEMP_2013" : {
    "message" : [
      "Negative values found in <frequencyExpression>"
    ]
  },
  "_LEGACY_ERROR_TEMP_2014" : {
    "message" : [
      "<funcName> is not matched at addNewFunction"
    ]
  },
  "_LEGACY_ERROR_TEMP_2015" : {
    "message" : [
      "Cannot generate <codeType> code for incomparable type: <dataType>"
    ]
  },
  "_LEGACY_ERROR_TEMP_2016" : {
    "message" : [
      "Can not interpolate <arg> into code block."
    ]
  },
  "_LEGACY_ERROR_TEMP_2017" : {
    "message" : [
      "not resolved"
    ]
  },
  "_LEGACY_ERROR_TEMP_2018" : {
    "message" : [
      "class `<cls>` is not supported by `MapObjects` as resulting collection."
    ]
  },
  "_LEGACY_ERROR_TEMP_2019" : {
    "message" : [
      "Cannot use null as map key!"
    ]
  },
  "_LEGACY_ERROR_TEMP_2020" : {
    "message" : [
      "Couldn't find a valid constructor on <cls>"
    ]
  },
  "_LEGACY_ERROR_TEMP_2021" : {
    "message" : [
      "Couldn't find a primary constructor on <cls>"
    ]
  },
  "_LEGACY_ERROR_TEMP_2022" : {
    "message" : [
      "Unsupported natural join type <joinType>"
    ]
  },
  "_LEGACY_ERROR_TEMP_2023" : {
    "message" : [
      "Unresolved encoder expected, but <attr> was found."
    ]
  },
  "_LEGACY_ERROR_TEMP_2024" : {
    "message" : [
      "Only expression encoders are supported for now."
    ]
  },
  "_LEGACY_ERROR_TEMP_2025" : {
    "message" : [
      "<className> must override either <m1> or <m2>"
    ]
  },
  "_LEGACY_ERROR_TEMP_2026" : {
    "message" : [
      "Failed to convert value <value> (class of <cls>) with the type of <dataType> to JSON."
    ]
  },
  "_LEGACY_ERROR_TEMP_2027" : {
    "message" : [
      "Unexpected operator <op> in correlated subquery<pos>"
    ]
  },
  "_LEGACY_ERROR_TEMP_2028" : {
    "message" : [
      "This line should be unreachable<err>"
    ]
  },
  "_LEGACY_ERROR_TEMP_2029" : {
    "message" : [
      "Not supported rounding mode: <roundMode>"
    ]
  },
  "_LEGACY_ERROR_TEMP_2030" : {
    "message" : [
      "Can not handle nested schema yet...  plan <plan>"
    ]
  },
  "_LEGACY_ERROR_TEMP_2031" : {
    "message" : [
      "The input external row cannot be null."
    ]
  },
  "_LEGACY_ERROR_TEMP_2032" : {
    "message" : [
      "<fieldCannotBeNullMsg>"
    ]
  },
  "_LEGACY_ERROR_TEMP_2033" : {
    "message" : [
      "Unable to create database <name> as failed to create its directory <locationUri>"
    ]
  },
  "_LEGACY_ERROR_TEMP_2034" : {
    "message" : [
      "Unable to drop database <name> as failed to delete its directory <locationUri>"
    ]
  },
  "_LEGACY_ERROR_TEMP_2035" : {
    "message" : [
      "Unable to create table <table> as failed to create its directory <defaultTableLocation>"
    ]
  },
  "_LEGACY_ERROR_TEMP_2036" : {
    "message" : [
      "Unable to delete partition path <partitionPath>"
    ]
  },
  "_LEGACY_ERROR_TEMP_2037" : {
    "message" : [
      "Unable to drop table <table> as failed to delete its directory <dir>"
    ]
  },
  "_LEGACY_ERROR_TEMP_2038" : {
    "message" : [
      "Unable to rename table <oldName> to <newName> as failed to rename its directory <oldDir>"
    ]
  },
  "_LEGACY_ERROR_TEMP_2039" : {
    "message" : [
      "Unable to create partition path <partitionPath>"
    ]
  },
  "_LEGACY_ERROR_TEMP_2040" : {
    "message" : [
      "Unable to rename partition path <oldPartPath>"
    ]
  },
  "_LEGACY_ERROR_TEMP_2041" : {
    "message" : [
      "<methodName> is not implemented"
    ]
  },
  "_LEGACY_ERROR_TEMP_2042" : {
    "message" : [
      "<message>. If necessary set <ansiConfig> to false to bypass this error."
    ]
  },
  "_LEGACY_ERROR_TEMP_2043" : {
    "message" : [
      "- <sqlValue> caused overflow"
    ]
  },
  "_LEGACY_ERROR_TEMP_2044" : {
    "message" : [
      "<sqlValue1> <symbol> <sqlValue2> caused overflow"
    ]
  },
  "_LEGACY_ERROR_TEMP_2045" : {
    "message" : [
      "Unsupported table change: <message>"
    ]
  },
  "_LEGACY_ERROR_TEMP_2046" : {
    "message" : [
      "[BUG] Not a DataSourceRDDPartition: <split>"
    ]
  },
  "_LEGACY_ERROR_TEMP_2047" : {
    "message" : [
      "'path' is not specified"
    ]
  },
  "_LEGACY_ERROR_TEMP_2048" : {
    "message" : [
      "Schema must be specified when creating a streaming source DataFrame. If some files already exist in the directory, then depending on the file format you may be able to create a static DataFrame on that directory with 'spark.read.load(directory)' and infer schema from it."
    ]
  },
  "_LEGACY_ERROR_TEMP_2049" : {
    "message" : [
      "Data source <className> does not support streamed <operator>"
    ]
  },
  "_LEGACY_ERROR_TEMP_2050" : {
    "message" : [
      "Expected exactly one path to be specified, but got: <paths>"
    ]
  },
  "_LEGACY_ERROR_TEMP_2051" : {
    "message" : [
      "Failed to find data source: <provider>. Please find packages at https://spark.apache.org/third-party-projects.html"
    ]
  },
  "_LEGACY_ERROR_TEMP_2052" : {
    "message" : [
      "<className> was removed in Spark 2.0. Please check if your library is compatible with Spark 2.0"
    ]
  },
  "_LEGACY_ERROR_TEMP_2053" : {
    "message" : [
      "buildReader is not supported for <format>"
    ]
  },
  "_LEGACY_ERROR_TEMP_2054" : {
    "message" : [
      "Task failed while writing rows."
    ]
  },
  "_LEGACY_ERROR_TEMP_2055" : {
    "message" : [
      "<message>",
      "It is possible the underlying files have been updated. You can explicitly invalidate the cache in Spark by running 'REFRESH TABLE tableName' command in SQL or by recreating the Dataset/DataFrame involved."
    ]
  },
  "_LEGACY_ERROR_TEMP_2056" : {
    "message" : [
      "Unable to clear output directory <staticPrefixPath> prior to writing to it"
    ]
  },
  "_LEGACY_ERROR_TEMP_2057" : {
    "message" : [
      "Unable to clear partition directory <path> prior to writing to it"
    ]
  },
  "_LEGACY_ERROR_TEMP_2058" : {
    "message" : [
      "Failed to cast value `<value>` to `<dataType>` for partition column `<columnName>`"
    ]
  },
  "_LEGACY_ERROR_TEMP_2059" : {
    "message" : [
      "End of stream"
    ]
  },
  "_LEGACY_ERROR_TEMP_2060" : {
    "message" : [
      "The fallback v1 relation reports inconsistent schema:",
      "Schema of v2 scan: <v2Schema>",
      "Schema of v1 relation: <v1Schema>"
    ]
  },
  "_LEGACY_ERROR_TEMP_2061" : {
    "message" : [
      "No records should be returned from EmptyDataReader"
    ]
  },
  "_LEGACY_ERROR_TEMP_2062" : {
    "message" : [
      "<message>",
      "It is possible the underlying files have been updated. You can explicitly invalidate the cache in Spark by recreating the Dataset/DataFrame involved."
    ]
  },
  "_LEGACY_ERROR_TEMP_2063" : {
    "message" : [
      "Parquet column cannot be converted in file <filePath>. Column: <column>, Expected: <logicalType>, Found: <physicalType>"
    ]
  },
  "_LEGACY_ERROR_TEMP_2064" : {
    "message" : [
      "Encountered error while reading file <path>. Details:"
    ]
  },
  "_LEGACY_ERROR_TEMP_2065" : {
    "message" : [
      "Cannot create columnar reader."
    ]
  },
  "_LEGACY_ERROR_TEMP_2066" : {
    "message" : [
      "Invalid namespace name: <namespace>"
    ]
  },
  "_LEGACY_ERROR_TEMP_2067" : {
    "message" : [
      "Unsupported partition transform: <transform>"
    ]
  },
  "_LEGACY_ERROR_TEMP_2068" : {
    "message" : [
      "Missing database location"
    ]
  },
  "_LEGACY_ERROR_TEMP_2069" : {
    "message" : [
      "Cannot remove reserved property: <property>"
    ]
  },
  "_LEGACY_ERROR_TEMP_2070" : {
    "message" : [
      "Writing job failed."
    ]
  },
  "_LEGACY_ERROR_TEMP_2071" : {
    "message" : [
      "Commit denied for partition <partId> (task <taskId>, attempt <attemptId>, stage <stageId>.<stageAttempt>)"
    ]
  },
  "_LEGACY_ERROR_TEMP_2072" : {
    "message" : [
      "Table implementation does not support writes: <ident>"
    ]
  },
  "_LEGACY_ERROR_TEMP_2073" : {
    "message" : [
      "Cannot create JDBC table with partition"
    ]
  },
  "_LEGACY_ERROR_TEMP_2074" : {
    "message" : [
      "user-specified schema"
    ]
  },
  "_LEGACY_ERROR_TEMP_2075" : {
    "message" : [
      "Write is not supported for binary file data source"
    ]
  },
  "_LEGACY_ERROR_TEMP_2076" : {
    "message" : [
      "The length of <path> is <len>, which exceeds the max length allowed: <maxLength>."
    ]
  },
  "_LEGACY_ERROR_TEMP_2077" : {
    "message" : [
      "Unsupported field name: <fieldName>"
    ]
  },
  "_LEGACY_ERROR_TEMP_2078" : {
    "message" : [
      "Both '<jdbcTableName>' and '<jdbcQueryString>' can not be specified at the same time."
    ]
  },
  "_LEGACY_ERROR_TEMP_2079" : {
    "message" : [
      "Option '<jdbcTableName>' or '<jdbcQueryString>' is required."
    ]
  },
  "_LEGACY_ERROR_TEMP_2080" : {
    "message" : [
      "Option `<optionName>` can not be empty."
    ]
  },
  "_LEGACY_ERROR_TEMP_2081" : {
    "message" : [
      "Invalid value `<value>` for parameter `<jdbcTxnIsolationLevel>`. This can be `NONE`, `READ_UNCOMMITTED`, `READ_COMMITTED`, `REPEATABLE_READ` or `SERIALIZABLE`."
    ]
  },
  "_LEGACY_ERROR_TEMP_2082" : {
    "message" : [
      "Can't get JDBC type for <catalogString>"
    ]
  },
  "_LEGACY_ERROR_TEMP_2083" : {
    "message" : [
      "Unsupported type <content>"
    ]
  },
  "_LEGACY_ERROR_TEMP_2084" : {
    "message" : [
      "Unsupported array element type <catalogString> based on binary"
    ]
  },
  "_LEGACY_ERROR_TEMP_2085" : {
    "message" : [
      "Nested arrays unsupported"
    ]
  },
  "_LEGACY_ERROR_TEMP_2086" : {
    "message" : [
      "Can't translate non-null value for field <pos>"
    ]
  },
  "_LEGACY_ERROR_TEMP_2087" : {
    "message" : [
      "Invalid value `<n>` for parameter `<jdbcNumPartitions>` in table writing via JDBC. The minimum value is 1."
    ]
  },
  "_LEGACY_ERROR_TEMP_2088" : {
    "message" : [
      "<dataType> is not supported yet."
    ]
  },
  "_LEGACY_ERROR_TEMP_2089" : {
    "message" : [
      "DataType: <catalogString>"
    ]
  },
  "_LEGACY_ERROR_TEMP_2090" : {
    "message" : [
      "The input filter of <owner> should be fully convertible."
    ]
  },
  "_LEGACY_ERROR_TEMP_2091" : {
    "message" : [
      "Could not read footer for file: <file>"
    ]
  },
  "_LEGACY_ERROR_TEMP_2092" : {
    "message" : [
      "Could not read footer for file: <file>"
    ]
  },
  "_LEGACY_ERROR_TEMP_2093" : {
    "message" : [
      "Found duplicate field(s) \"<requiredFieldName>\": <matchedOrcFields> in case-insensitive mode"
    ]
  },
  "_LEGACY_ERROR_TEMP_2094" : {
    "message" : [
      "Found duplicate field(s) \"<requiredId>\": <matchedFields> in id mapping mode"
    ]
  },
  "_LEGACY_ERROR_TEMP_2095" : {
    "message" : [
      "Failed to merge incompatible schemas <left> and <right>"
    ]
  },
  "_LEGACY_ERROR_TEMP_2096" : {
    "message" : [
      "<ddl> is not supported temporarily."
    ]
  },
  "_LEGACY_ERROR_TEMP_2097" : {
    "message" : [
      "Could not execute broadcast in <timeout> secs. You can increase the timeout for broadcasts via <broadcastTimeout> or disable broadcast join by setting <autoBroadcastJoinThreshold> to -1"
    ]
  },
  "_LEGACY_ERROR_TEMP_2098" : {
    "message" : [
      "Could not compare cost with <cost>"
    ]
  },
  "_LEGACY_ERROR_TEMP_2099" : {
    "message" : [
      "Unsupported data type: <dt>"
    ]
  },
  "_LEGACY_ERROR_TEMP_2100" : {
    "message" : [
      "not support type: <dataType>"
    ]
  },
  "_LEGACY_ERROR_TEMP_2101" : {
    "message" : [
      "Not support non-primitive type now"
    ]
  },
  "_LEGACY_ERROR_TEMP_2102" : {
    "message" : [
      "Unsupported type: <catalogString>"
    ]
  },
  "_LEGACY_ERROR_TEMP_2103" : {
    "message" : [
      "Dictionary encoding should not be used because of dictionary overflow."
    ]
  },
  "_LEGACY_ERROR_TEMP_2104" : {
    "message" : [
      "End of the iterator"
    ]
  },
  "_LEGACY_ERROR_TEMP_2105" : {
    "message" : [
      "Could not allocate memory to grow BytesToBytesMap"
    ]
  },
  "_LEGACY_ERROR_TEMP_2106" : {
    "message" : [
      "Can't acquire <size> bytes memory to build hash relation, got <got> bytes"
    ]
  },
  "_LEGACY_ERROR_TEMP_2107" : {
    "message" : [
      "There is not enough memory to build hash map"
    ]
  },
  "_LEGACY_ERROR_TEMP_2108" : {
    "message" : [
      "Does not support row that is larger than 256M"
    ]
  },
  "_LEGACY_ERROR_TEMP_2109" : {
    "message" : [
      "Cannot build HashedRelation with more than 1/3 billions unique keys"
    ]
  },
  "_LEGACY_ERROR_TEMP_2110" : {
    "message" : [
      "Can not build a HashedRelation that is larger than 8G"
    ]
  },
  "_LEGACY_ERROR_TEMP_2111" : {
    "message" : [
      "failed to push a row into <rowQueue>"
    ]
  },
  "_LEGACY_ERROR_TEMP_2112" : {
    "message" : [
      "Unexpected window function frame <frame>."
    ]
  },
  "_LEGACY_ERROR_TEMP_2113" : {
    "message" : [
      "Unable to parse <stats> as a percentile"
    ]
  },
  "_LEGACY_ERROR_TEMP_2114" : {
    "message" : [
      "<stats> is not a recognised statistic"
    ]
  },
  "_LEGACY_ERROR_TEMP_2115" : {
    "message" : [
      "Unknown column: <unknownColumn>"
    ]
  },
  "_LEGACY_ERROR_TEMP_2116" : {
    "message" : [
      "Unexpected: <o>"
    ]
  },
  "_LEGACY_ERROR_TEMP_2120" : {
    "message" : [
      "Do not support array of type <clazz>."
    ]
  },
  "_LEGACY_ERROR_TEMP_2121" : {
    "message" : [
      "Do not support type <clazz>."
    ]
  },
  "_LEGACY_ERROR_TEMP_2122" : {
    "message" : [
      "Failed parsing <simpleString>: <raw>"
    ]
  },
  "_LEGACY_ERROR_TEMP_2123" : {
    "message" : [
      "Failed to merge fields '<leftName>' and '<rightName>'. <message>"
    ]
  },
  "_LEGACY_ERROR_TEMP_2124" : {
    "message" : [
      "Failed to merge decimal types with incompatible scale <leftScale> and <rightScale>"
    ]
  },
  "_LEGACY_ERROR_TEMP_2125" : {
    "message" : [
      "Failed to merge incompatible data types <leftCatalogString> and <rightCatalogString>"
    ]
  },
  "_LEGACY_ERROR_TEMP_2126" : {
    "message" : [
      "Unsuccessful attempt to build maps with <size> elements due to exceeding the map size limit <maxRoundedArrayLength>."
    ]
  },
  "_LEGACY_ERROR_TEMP_2127" : {
    "message" : [
      "Duplicate map key <key> was found, please check the input data. If you want to remove the duplicated keys, you can set <mapKeyDedupPolicy> to <lastWin> so that the key inserted at last takes precedence."
    ]
  },
  "_LEGACY_ERROR_TEMP_2128" : {
    "message" : [
      "The key array and value array of MapData must have the same length."
    ]
  },
  "_LEGACY_ERROR_TEMP_2129" : {
    "message" : [
      "Conflict found: Field <field> <actual> differs from <field> <expected> derived from <candidate>"
    ]
  },
  "_LEGACY_ERROR_TEMP_2130" : {
    "message" : [
      "Fail to recognize '<pattern>' pattern in the DateTimeFormatter. You can form a valid datetime pattern with the guide from https://spark.apache.org/docs/latest/sql-ref-datetime-pattern.html"
    ]
  },
  "_LEGACY_ERROR_TEMP_2131" : {
    "message" : [
      "Exception when registering StreamingQueryListener"
    ]
  },
  "_LEGACY_ERROR_TEMP_2132" : {
    "message" : [
      "Parsing JSON arrays as structs is forbidden."
    ]
  },
  "_LEGACY_ERROR_TEMP_2133" : {
    "message" : [
      "Cannot parse field name <fieldName>, field value <fieldValue>, [<token>] as target spark data type [<dataType>]."
    ]
  },
  "_LEGACY_ERROR_TEMP_2134" : {
    "message" : [
      "Cannot parse field value <value> for pattern <pattern> as target spark data type [<dataType>]."
    ]
  },
  "_LEGACY_ERROR_TEMP_2135" : {
    "message" : [
      "Failed to parse an empty string for data type <dataType>"
    ]
  },
  "_LEGACY_ERROR_TEMP_2136" : {
    "message" : [
      "Failed to parse field name <fieldName>, field value <fieldValue>, [<token>] to target spark data type [<dataType>]."
    ]
  },
  "_LEGACY_ERROR_TEMP_2137" : {
    "message" : [
      "Root converter returned null"
    ]
  },
  "_LEGACY_ERROR_TEMP_2138" : {
    "message" : [
      "Cannot have circular references in bean class, but got the circular reference of class <clazz>"
    ]
  },
  "_LEGACY_ERROR_TEMP_2139" : {
    "message" : [
      "cannot have circular references in class, but got the circular reference of class <t>"
    ]
  },
  "_LEGACY_ERROR_TEMP_2140" : {
    "message" : [
      "`<fieldName>` is not a valid identifier of Java and cannot be used as field name",
      "<walkedTypePath>"
    ]
  },
  "_LEGACY_ERROR_TEMP_2141" : {
    "message" : [
      "No Encoder found for <tpe>",
      "<walkedTypePath>"
    ]
  },
  "_LEGACY_ERROR_TEMP_2142" : {
    "message" : [
      "Attributes for type <schema> is not supported"
    ]
  },
  "_LEGACY_ERROR_TEMP_2143" : {
    "message" : [
      "Schema for type <tpe> is not supported"
    ]
  },
  "_LEGACY_ERROR_TEMP_2144" : {
    "message" : [
      "Unable to find constructor for <tpe>. This could happen if <tpe> is an interface, or a trait without companion object constructor."
    ]
  },
  "_LEGACY_ERROR_TEMP_2145" : {
    "message" : [
      "<paramName> cannot be more than one character"
    ]
  },
  "_LEGACY_ERROR_TEMP_2146" : {
    "message" : [
      "<paramName> should be an integer. Found <value>"
    ]
  },
  "_LEGACY_ERROR_TEMP_2147" : {
    "message" : [
      "<paramName> flag can be true or false"
    ]
  },
  "_LEGACY_ERROR_TEMP_2148" : {
    "message" : [
      "null value found but field <name> is not nullable."
    ]
  },
  "_LEGACY_ERROR_TEMP_2149" : {
    "message" : [
      "Malformed CSV record"
    ]
  },
  "_LEGACY_ERROR_TEMP_2150" : {
    "message" : [
      "Due to Scala's limited support of tuple, tuple with more than 22 elements are not supported."
    ]
  },
  "_LEGACY_ERROR_TEMP_2151" : {
    "message" : [
      "Error while decoding: <e>",
      "<expressions>"
    ]
  },
  "_LEGACY_ERROR_TEMP_2152" : {
    "message" : [
      "Error while encoding: <e>",
      "<expressions>"
    ]
  },
  "_LEGACY_ERROR_TEMP_2153" : {
    "message" : [
      "class <clsName> has unexpected serializer: <objSerializer>"
    ]
  },
  "_LEGACY_ERROR_TEMP_2154" : {
    "message" : [
      "Failed to get outer pointer for <innerCls>"
    ]
  },
  "_LEGACY_ERROR_TEMP_2155" : {
    "message" : [
      "<userClass> is not annotated with SQLUserDefinedType nor registered with UDTRegistration.}"
    ]
  },
  "_LEGACY_ERROR_TEMP_2156" : {
    "message" : [
      "The size function doesn't support the operand type <dataType>"
    ]
  },
  "_LEGACY_ERROR_TEMP_2157" : {
    "message" : [
      "Unexpected value for start in function <prettyName>: SQL array indices start at 1."
    ]
  },
  "_LEGACY_ERROR_TEMP_2158" : {
    "message" : [
      "Unexpected value for length in function <prettyName>: length must be greater than or equal to 0."
    ]
  },
  "_LEGACY_ERROR_TEMP_2159" : {
    "message" : [
      "Unsuccessful try to concat arrays with <numberOfElements> elements due to exceeding the array size limit <maxRoundedArrayLength>."
    ]
  },
  "_LEGACY_ERROR_TEMP_2160" : {
    "message" : [
      "Unsuccessful try to flatten an array of arrays with <numberOfElements> elements due to exceeding the array size limit <maxRoundedArrayLength>."
    ]
  },
  "_LEGACY_ERROR_TEMP_2161" : {
    "message" : [
      "Unsuccessful try to create array with <count> elements due to exceeding the array size limit <maxRoundedArrayLength>."
    ]
  },
  "_LEGACY_ERROR_TEMP_2162" : {
    "message" : [
      "Unsuccessful try to union arrays with <length> elements due to exceeding the array size limit <maxRoundedArrayLength>."
    ]
  },
  "_LEGACY_ERROR_TEMP_2163" : {
    "message" : [
      "Initial type <dataType> must be a <target>"
    ]
  },
  "_LEGACY_ERROR_TEMP_2164" : {
    "message" : [
      "Initial type <dataType> must be an <arrayType>, a <structType> or a <mapType>"
    ]
  },
  "_LEGACY_ERROR_TEMP_2165" : {
    "message" : [
      "Malformed records are detected in schema inference. Parse Mode: <failFastMode>."
    ]
  },
  "_LEGACY_ERROR_TEMP_2166" : {
    "message" : [
      "Malformed JSON"
    ]
  },
  "_LEGACY_ERROR_TEMP_2167" : {
    "message" : [
      "Malformed records are detected in schema inference. Parse Mode: <failFastMode>. Reasons: Failed to infer a common schema. Struct types are expected, but `<dataType>` was found."
    ]
  },
  "_LEGACY_ERROR_TEMP_2168" : {
    "message" : [
      "Decorrelate inner query through <plan> is not supported."
    ]
  },
  "_LEGACY_ERROR_TEMP_2169" : {
    "message" : [
      "This method should not be called in the analyzer"
    ]
  },
  "_LEGACY_ERROR_TEMP_2170" : {
    "message" : [
      "Cannot safely merge SERDEPROPERTIES:",
      "<props1>",
      "<props2>",
      "The conflict keys: <conflictKeys>"
    ]
  },
  "_LEGACY_ERROR_TEMP_2171" : {
    "message" : [
      "Not supported pair: <r1>, <r2> at <function>()"
    ]
  },
  "_LEGACY_ERROR_TEMP_2172" : {
    "message" : [
      "Once strategy's idempotence is broken for batch <batchName>",
      "<plan>"
    ]
  },
  "_LEGACY_ERROR_TEMP_2173" : {
    "message" : [
      "The structural integrity of the input plan is broken in <className>."
    ]
  },
  "_LEGACY_ERROR_TEMP_2174" : {
    "message" : [
      "After applying rule <ruleName> in batch <batchName>, the structural integrity of the plan is broken."
    ]
  },
  "_LEGACY_ERROR_TEMP_2175" : {
    "message" : [
      "Rule id not found for <ruleName>"
    ]
  },
  "_LEGACY_ERROR_TEMP_2176" : {
    "message" : [
      "Cannot create array with <numElements> elements of data due to exceeding the limit <maxRoundedArrayLength> elements for ArrayData. <additionalErrorMessage>"
    ]
  },
  "_LEGACY_ERROR_TEMP_2177" : {
    "message" : [
      "Malformed records are detected in record parsing. Parse Mode: <failFastMode>. To process malformed records as null result, try setting the option 'mode' as 'PERMISSIVE'."
    ]
  },
  "_LEGACY_ERROR_TEMP_2178" : {
    "message" : [
      "Remote operations not supported"
    ]
  },
  "_LEGACY_ERROR_TEMP_2179" : {
    "message" : [
      "HiveServer2 Kerberos principal or keytab is not correctly configured"
    ]
  },
  "_LEGACY_ERROR_TEMP_2180" : {
    "message" : [
      "Parent SparkUI to attach this tab to not found!"
    ]
  },
  "_LEGACY_ERROR_TEMP_2181" : {
    "message" : [
      "inferSchema is not supported for hive data source."
    ]
  },
  "_LEGACY_ERROR_TEMP_2182" : {
    "message" : [
      "Requested partitioning does not match the <tableIdentifier> table:",
      "Requested partitions: <partitionKeys>",
      "Table partitions: <partitionColumnNames>"
    ]
  },
  "_LEGACY_ERROR_TEMP_2183" : {
    "message" : [
      "Dynamic partition key <key> is not among written partition paths."
    ]
  },
  "_LEGACY_ERROR_TEMP_2184" : {
    "message" : [
      "Cannot remove partition directory '<partitionPath>'"
    ]
  },
  "_LEGACY_ERROR_TEMP_2185" : {
    "message" : [
      "Cannot create staging directory: <message>"
    ]
  },
  "_LEGACY_ERROR_TEMP_2186" : {
    "message" : [
      "The SerDe interface removed since Hive 2.3(HIVE-15167). Please migrate your custom SerDes to Hive 2.3. See HIVE-15167 for more details."
    ]
  },
  "_LEGACY_ERROR_TEMP_2187" : {
    "message" : [
      "<message>, db: <dbName>, table: <tableName>"
    ]
  },
  "_LEGACY_ERROR_TEMP_2188" : {
    "message" : [
      "Cannot recognize hive type string: <fieldType>, column: <fieldName>"
    ]
  },
  "_LEGACY_ERROR_TEMP_2189" : {
    "message" : [
      "Hive 2.2 and lower versions don't support getTablesByType. Please use Hive 2.3 or higher version."
    ]
  },
  "_LEGACY_ERROR_TEMP_2190" : {
    "message" : [
      "DROP TABLE ... PURGE"
    ]
  },
  "_LEGACY_ERROR_TEMP_2191" : {
    "message" : [
      "ALTER TABLE ... DROP PARTITION ... PURGE"
    ]
  },
  "_LEGACY_ERROR_TEMP_2192" : {
    "message" : [
      "Partition filter cannot have both `\"` and `'` characters"
    ]
  },
  "_LEGACY_ERROR_TEMP_2193" : {
    "message" : [
      "Caught Hive MetaException attempting to get partition metadata by filter from Hive. You can set the Spark configuration setting <hiveMetastorePartitionPruningFallbackOnException> to true to work around this problem, however this will result in degraded performance. Please report a bug: https://issues.apache.org/jira/browse/SPARK"
    ]
  },
  "_LEGACY_ERROR_TEMP_2194" : {
    "message" : [
      "Unsupported Hive Metastore version <version>. Please set <key> with a valid version."
    ]
  },
  "_LEGACY_ERROR_TEMP_2195" : {
    "message" : [
      "<cnf> when creating Hive client using classpath: <execJars> Please make sure that jars for your version of hive and hadoop are included in the paths passed to <key>."
    ]
  },
  "_LEGACY_ERROR_TEMP_2196" : {
    "message" : [
      "Unable to fetch tables of db <dbName>"
    ]
  },
  "_LEGACY_ERROR_TEMP_2197" : {
    "message" : [
      "LOCATION clause illegal for view partition"
    ]
  },
  "_LEGACY_ERROR_TEMP_2198" : {
    "message" : [
      "Failed to rename as <dstPath> already exists"
    ]
  },
  "_LEGACY_ERROR_TEMP_2199" : {
    "message" : [
      "Failed to rename temp file <srcPath> to <dstPath> as rename returned false"
    ]
  },
  "_LEGACY_ERROR_TEMP_2200" : {
    "message" : [
      "Error: we detected a possible problem with the location of your \"_spark_metadata\"",
      "directory and you likely need to move it before restarting this query.",
      "",
      "Earlier version of Spark incorrectly escaped paths when writing out the",
      "\"_spark_metadata\" directory for structured streaming. While this was corrected in",
      "Spark 3.0, it appears that your query was started using an earlier version that",
      "",
      "Correct \"_spark_metadata\" Directory: <metadataPath>",
      "Incorrect \"_spark_metadata\" Directory: <legacyMetadataPath>",
      "",
      "Please move the data from the incorrect directory to the correct one, delete the",
      "incorrect directory, and then restart this query. If you believe you are receiving",
      "this message in error, you can disable it with the SQL conf",
      "<StreamingCheckpointEscaptedPathCheckEnabled>."
    ]
  },
  "_LEGACY_ERROR_TEMP_2201" : {
    "message" : [
      "Partition column <col> not found in schema <schema>"
    ]
  },
  "_LEGACY_ERROR_TEMP_2203" : {
    "message" : [
      "Cannot set timeout duration without enabling processing time timeout in [map|flatMap]GroupsWithState"
    ]
  },
  "_LEGACY_ERROR_TEMP_2204" : {
    "message" : [
      "Cannot get event time watermark timestamp without setting watermark before [map|flatMap]GroupsWithState"
    ]
  },
  "_LEGACY_ERROR_TEMP_2205" : {
    "message" : [
      "Cannot set timeout timestamp without enabling event time timeout in [map|flatMapGroupsWithState"
    ]
  },
  "_LEGACY_ERROR_TEMP_2206" : {
    "message" : [
      "Unable to find batch <batchMetadataFile>"
    ]
  },
  "_LEGACY_ERROR_TEMP_2207" : {
    "message" : [
      "Multiple streaming queries are concurrently using <path>"
    ]
  },
  "_LEGACY_ERROR_TEMP_2208" : {
    "message" : [
      "<commitProtocol> does not support adding files with an absolute path"
    ]
  },
  "_LEGACY_ERROR_TEMP_2209" : {
    "message" : [
      "Data source <srcName> does not support microbatch processing.",
      "",
      "Either the data source is disabled at",
      "SQLConf.get.DISABLED_V2_STREAMING_MICROBATCH_READERS.key (The disabled sources",
      "are [<disabledSources>]) or the table <table> does not have MICRO_BATCH_READ",
      "capability. Meanwhile, the fallback, data source v1, is not available.\""
    ]
  },
  "_LEGACY_ERROR_TEMP_2210" : {
    "message" : [
      "StreamingRelationExec cannot be executed"
    ]
  },
  "_LEGACY_ERROR_TEMP_2211" : {
    "message" : [
      "Invalid output mode: <outputMode>"
    ]
  },
  "_LEGACY_ERROR_TEMP_2212" : {
    "message" : [
      "Invalid catalog name: <name>"
    ]
  },
  "_LEGACY_ERROR_TEMP_2214" : {
    "message" : [
      "Plugin class for catalog '<name>' does not implement CatalogPlugin: <pluginClassName>"
    ]
  },
  "_LEGACY_ERROR_TEMP_2215" : {
    "message" : [
      "Cannot find catalog plugin class for catalog '<name>': <pluginClassName>"
    ]
  },
  "_LEGACY_ERROR_TEMP_2216" : {
    "message" : [
      "Failed to find public no-arg constructor for catalog '<name>': <pluginClassName>)"
    ]
  },
  "_LEGACY_ERROR_TEMP_2217" : {
    "message" : [
      "Failed to call public no-arg constructor for catalog '<name>': <pluginClassName>)"
    ]
  },
  "_LEGACY_ERROR_TEMP_2218" : {
    "message" : [
      "Cannot instantiate abstract catalog plugin class for catalog '<name>': <pluginClassName>"
    ]
  },
  "_LEGACY_ERROR_TEMP_2219" : {
    "message" : [
      "Failed during instantiating constructor for catalog '<name>': <pluginClassName>"
    ]
  },
  "_LEGACY_ERROR_TEMP_2220" : {
    "message" : [
      ""
    ]
  },
  "_LEGACY_ERROR_TEMP_2222" : {
    "message" : [
      "Cannot mutate ReadOnlySQLConf."
    ]
  },
  "_LEGACY_ERROR_TEMP_2223" : {
    "message" : [
      "Cannot clone/copy ReadOnlySQLConf."
    ]
  },
  "_LEGACY_ERROR_TEMP_2224" : {
    "message" : [
      "Cannot get SQLConf inside scheduler event loop thread."
    ]
  },
  "_LEGACY_ERROR_TEMP_2225" : {
    "message" : [
      ""
    ]
  },
  "_LEGACY_ERROR_TEMP_2226" : {
    "message" : [
      "null literals can't be casted to <name>"
    ]
  },
  "_LEGACY_ERROR_TEMP_2227" : {
    "message" : [
      "<name> is not an UserDefinedType. Please make sure registering an UserDefinedType for <userClass>"
    ]
  },
  "_LEGACY_ERROR_TEMP_2228" : {
    "message" : [
      "Can not load in UserDefinedType <name> for user class <userClass>."
    ]
  },
  "_LEGACY_ERROR_TEMP_2229" : {
    "message" : [
      "<name> is not a public class. Only public classes are supported."
    ]
  },
  "_LEGACY_ERROR_TEMP_2230" : {
    "message" : [
      "Primitive types are not supported."
    ]
  },
  "_LEGACY_ERROR_TEMP_2231" : {
    "message" : [
      "fieldIndex on a Row without schema is undefined."
    ]
  },
  "_LEGACY_ERROR_TEMP_2232" : {
    "message" : [
      "Value at index <index> is null"
    ]
  },
  "_LEGACY_ERROR_TEMP_2233" : {
    "message" : [
      "Only Data Sources providing FileFormat are supported: <providingClass>"
    ]
  },
  "_LEGACY_ERROR_TEMP_2234" : {
    "message" : [
      "Failed to set original ACL <aclEntries> back to the created path: <path>. Exception: <message>"
    ]
  },
  "_LEGACY_ERROR_TEMP_2235" : {
    "message" : [
      "Multiple failures in stage materialization."
    ]
  },
  "_LEGACY_ERROR_TEMP_2236" : {
    "message" : [
      "Unrecognized compression scheme type ID: <typeId>"
    ]
  },
  "_LEGACY_ERROR_TEMP_2237" : {
    "message" : [
      "<className>.getParentLogger is not yet implemented."
    ]
  },
  "_LEGACY_ERROR_TEMP_2238" : {
    "message" : [
      "Unable to create Parquet converter for <typeName> whose Parquet type is <parquetType> without decimal metadata. Please read this column/field as Spark BINARY type."
    ]
  },
  "_LEGACY_ERROR_TEMP_2239" : {
    "message" : [
      "Unable to create Parquet converter for decimal type <t> whose Parquet type is <parquetType>.  Parquet DECIMAL type can only be backed by INT32, INT64, FIXED_LEN_BYTE_ARRAY, or BINARY."
    ]
  },
  "_LEGACY_ERROR_TEMP_2240" : {
    "message" : [
      "Unable to create Parquet converter for data type <t> whose Parquet type is <parquetType>"
    ]
  },
  "_LEGACY_ERROR_TEMP_2241" : {
    "message" : [
      "Nonatomic partition table <tableName> can not add multiple partitions."
    ]
  },
  "_LEGACY_ERROR_TEMP_2242" : {
    "message" : [
      "<provider> source does not support user-specified schema."
    ]
  },
  "_LEGACY_ERROR_TEMP_2243" : {
    "message" : [
      "Nonatomic partition table <tableName> can not drop multiple partitions."
    ]
  },
  "_LEGACY_ERROR_TEMP_2244" : {
    "message" : [
      "The table <tableName> does not support truncation of multiple partition."
    ]
  },
  "_LEGACY_ERROR_TEMP_2245" : {
    "message" : [
      "Table does not support overwrite by expression: <table>"
    ]
  },
  "_LEGACY_ERROR_TEMP_2246" : {
    "message" : [
      "Table does not support dynamic partition overwrite: <table>"
    ]
  },
  "_LEGACY_ERROR_TEMP_2247" : {
    "message" : [
      "Failed merging schema:",
      "<schema>"
    ]
  },
  "_LEGACY_ERROR_TEMP_2248" : {
    "message" : [
      "Cannot broadcast the table over <maxBroadcastTableRows> rows: <numRows> rows"
    ]
  },
  "_LEGACY_ERROR_TEMP_2249" : {
    "message" : [
      "Cannot broadcast the table that is larger than <maxBroadcastTableBytes>GB: <dataSize> GB"
    ]
  },
  "_LEGACY_ERROR_TEMP_2250" : {
    "message" : [
      "Not enough memory to build and broadcast the table to all worker nodes. As a workaround, you can either disable broadcast by setting <autoBroadcastjoinThreshold> to -1 or increase the spark driver memory by setting <driverMemory> to a higher value<analyzeTblMsg>"
    ]
  },
  "_LEGACY_ERROR_TEMP_2251" : {
    "message" : [
      "<execName> does not support the execute() code path."
    ]
  },
  "_LEGACY_ERROR_TEMP_2252" : {
    "message" : [
      "Cannot merge <className> with <otherClass>"
    ]
  },
  "_LEGACY_ERROR_TEMP_2253" : {
    "message" : [
      "Data source <sourceName> does not support continuous processing."
    ]
  },
  "_LEGACY_ERROR_TEMP_2254" : {
    "message" : [
      "Data read failed"
    ]
  },
  "_LEGACY_ERROR_TEMP_2255" : {
    "message" : [
      "Epoch marker generation failed"
    ]
  },
  "_LEGACY_ERROR_TEMP_2256" : {
    "message" : [
      "Foreach writer has been aborted due to a task failure"
    ]
  },
  "_LEGACY_ERROR_TEMP_2258" : {
    "message" : [
      "Error reading delta file <fileToRead> of <clazz>: key size cannot be <keySize>"
    ]
  },
  "_LEGACY_ERROR_TEMP_2259" : {
    "message" : [
      "Error reading snapshot file <fileToRead> of <clazz>: <message>"
    ]
  },
  "_LEGACY_ERROR_TEMP_2260" : {
    "message" : [
      "Cannot purge as it might break internal state."
    ]
  },
  "_LEGACY_ERROR_TEMP_2261" : {
    "message" : [
      "Clean up source files is not supported when reading from the output directory of FileStreamSink."
    ]
  },
  "_LEGACY_ERROR_TEMP_2262" : {
    "message" : [
      "latestOffset(Offset, ReadLimit) should be called instead of this method"
    ]
  },
  "_LEGACY_ERROR_TEMP_2263" : {
    "message" : [
      "Error: we detected a possible problem with the location of your checkpoint and you",
      "likely need to move it before restarting this query.",
      "",
      "Earlier version of Spark incorrectly escaped paths when writing out checkpoints for",
      "structured streaming. While this was corrected in Spark 3.0, it appears that your",
      "query was started using an earlier version that incorrectly handled the checkpoint",
      "path.",
      "",
      "Correct Checkpoint Directory: <checkpointPath>",
      "Incorrect Checkpoint Directory: <legacyCheckpointDir>",
      "",
      "Please move the data from the incorrect directory to the correct one, delete the",
      "incorrect directory, and then restart this query. If you believe you are receiving",
      "this message in error, you can disable it with the SQL conf",
      "<StreamingCheckpointEscapedPathCheckEnabled>."
    ]
  },
  "_LEGACY_ERROR_TEMP_2264" : {
    "message" : [
      "Subprocess exited with status <exitCode>. Error: <stderrBuffer>"
    ]
  },
  "_LEGACY_ERROR_TEMP_2265" : {
    "message" : [
      "<nodeName> without serde does not support <dt> as output data type"
    ]
  },
  "_LEGACY_ERROR_TEMP_2266" : {
    "message" : [
      "Invalid `startIndex` provided for generating iterator over the array. Total elements: <numRows>, requested `startIndex`: <startIndex>"
    ]
  },
  "_LEGACY_ERROR_TEMP_2267" : {
    "message" : [
      "The backing <className> has been modified since the creation of this Iterator"
    ]
  },
  "_LEGACY_ERROR_TEMP_2268" : {
    "message" : [
      "<nodeName> does not implement doExecuteBroadcast"
    ]
  },
  "_LEGACY_ERROR_TEMP_2269" : {
    "message" : [
      "<globalTempDB> is a system preserved database, please rename your existing database to resolve the name conflict, or set a different value for <globalTempDatabase>, and launch your Spark application again."
    ]
  },
  "_LEGACY_ERROR_TEMP_2270" : {
    "message" : [
      "comment on table is not supported"
    ]
  },
  "_LEGACY_ERROR_TEMP_2271" : {
    "message" : [
      "UpdateColumnNullability is not supported"
    ]
  },
  "_LEGACY_ERROR_TEMP_2272" : {
    "message" : [
      "Rename column is only supported for MySQL version 8.0 and above."
    ]
  },
  "_LEGACY_ERROR_TEMP_2273" : {
    "message" : [
      "<message>"
    ]
  },
  "_LEGACY_ERROR_TEMP_2274" : {
    "message" : [
      "Nested field <colName> is not supported."
    ]
  },
  "_LEGACY_ERROR_TEMP_2275" : {
    "message" : [
      "Dataset transformations and actions can only be invoked by the driver, not inside of other Dataset transformations; for example, dataset1.map(x => dataset2.values.count() * x) is invalid because the values transformation and count action cannot be performed inside of the dataset1.map transformation. For more information, see SPARK-28702."
    ]
  },
  "_LEGACY_ERROR_TEMP_2276" : {
    "message" : [
      "Hive table <tableName> with ANSI intervals is not supported"
    ]
  },
  "_LEGACY_ERROR_TEMP_2277" : {
    "message" : [
      "Number of dynamic partitions created is <numWrittenParts>, which is more than <maxDynamicPartitions>. To solve this try to set <maxDynamicPartitionsKey> to at least <numWrittenParts>."
    ]
  },
  "_LEGACY_ERROR_TEMP_2278" : {
    "message" : [
      "The input <valueType> '<input>' does not match the given number format: '<format>'"
    ]
  },
  "_LEGACY_ERROR_TEMP_2279" : {
    "message" : [
      "Multiple bucket transforms are not supported."
    ]
  },
  "_LEGACY_ERROR_TEMP_2280" : {
    "message" : [
      "Create namespace comment is not supported"
    ]
  },
  "_LEGACY_ERROR_TEMP_2281" : {
    "message" : [
      "Remove namespace comment is not supported"
    ]
  },
  "_LEGACY_ERROR_TEMP_2282" : {
    "message" : [
      "Drop namespace restrict is not supported"
    ]
  },
  "_LEGACY_ERROR_TEMP_2300" : {
    "message" : [
      "The number of lambda function arguments '<namesSize>' does not match the number of arguments expected by the higher order function '<argInfoSize>'."
    ]
  },
  "_LEGACY_ERROR_TEMP_2301" : {
    "message" : [
      "Lambda function arguments should not have names that are semantically the same."
    ]
  },
  "_LEGACY_ERROR_TEMP_2302" : {
    "message" : [
      "'<name>' does not support more than one sources"
    ]
  },
  "_LEGACY_ERROR_TEMP_2303" : {
    "message" : [
      "incompatible types found in column <name> for inline table"
    ]
  },
  "_LEGACY_ERROR_TEMP_2304" : {
    "message" : [
      "cannot evaluate expression <sqlExpr> in inline table definition"
    ]
  },
  "_LEGACY_ERROR_TEMP_2305" : {
    "message" : [
      "expected <numCols> columns but found <rowSize> columns in row <ri>"
    ]
  },
  "_LEGACY_ERROR_TEMP_2306" : {
    "message" : [
      "A lambda function should only be used in a higher order function. However, its class is <class>, which is not a higher order function."
    ]
  },
  "_LEGACY_ERROR_TEMP_2307" : {
    "message" : [
      "Number of given aliases does not match number of output columns. Function name: <funcName>; number of aliases: <aliasesNum>; number of output columns: <outColsNum>."
    ]
  },
  "_LEGACY_ERROR_TEMP_2308" : {
    "message" : [
      "could not resolve `<name>` to a table-valued function"
    ]
  },
  "_LEGACY_ERROR_TEMP_2309" : {
    "message" : [
      "cannot resolve <sqlExpr> in MERGE command given columns [<cols>]"
    ]
  },
  "_LEGACY_ERROR_TEMP_2310" : {
    "message" : [
      "'writeStream' can be called only on streaming Dataset/DataFrame"
    ]
  },
  "_LEGACY_ERROR_TEMP_2311" : {
    "message" : [
      "'writeTo' can not be called on streaming Dataset/DataFrame"
    ]
  },
  "_LEGACY_ERROR_TEMP_2312" : {
    "message" : [
      "'write' can not be called on streaming Dataset/DataFrame"
    ]
  },
  "_LEGACY_ERROR_TEMP_2313" : {
    "message" : [
      "Hint not found: <name>"
    ]
  },
  "_LEGACY_ERROR_TEMP_2314" : {
    "message" : [
      "cannot resolve '<sqlExpr>' due to argument data type mismatch: <msg>"
    ]
  },
  "_LEGACY_ERROR_TEMP_2315" : {
    "message" : [
      "cannot resolve '<sqlExpr>' due to data type mismatch: <msg><hint>"
    ]
  },
  "_LEGACY_ERROR_TEMP_2316" : {
    "message" : [
      "observed metrics should be named: <operator>"
    ]
  },
  "_LEGACY_ERROR_TEMP_2317" : {
    "message" : [
      "window expressions are not allowed in observed metrics, but found: <sqlExpr>"
    ]
  },
  "_LEGACY_ERROR_TEMP_2318" : {
    "message" : [
      "non-deterministic expression <sqlExpr> can only be used as an argument to an aggregate function."
    ]
  },
  "_LEGACY_ERROR_TEMP_2319" : {
    "message" : [
      "nested aggregates are not allowed in observed metrics, but found: <sqlExpr>"
    ]
  },
  "_LEGACY_ERROR_TEMP_2320" : {
    "message" : [
      "distinct aggregates are not allowed in observed metrics, but found: <sqlExpr>"
    ]
  },
  "_LEGACY_ERROR_TEMP_2321" : {
    "message" : [
      "aggregates with filter predicate are not allowed in observed metrics, but found: <sqlExpr>"
    ]
  },
  "_LEGACY_ERROR_TEMP_2322" : {
    "message" : [
      "attribute <sqlExpr> can only be used as an argument to an aggregate function."
    ]
  },
  "_LEGACY_ERROR_TEMP_2323" : {
    "message" : [
      "Cannot <op> column, because <fieldNames> already exists in <struct>"
    ]
  },
  "_LEGACY_ERROR_TEMP_2324" : {
    "message" : [
      "Cannot update <table> field <fieldName> type: update a struct by updating its fields"
    ]
  },
  "_LEGACY_ERROR_TEMP_2325" : {
    "message" : [
      "Cannot update <table> field <fieldName> type: update a map by updating <fieldName>.key or <fieldName>.value"
    ]
  },
  "_LEGACY_ERROR_TEMP_2326" : {
    "message" : [
      "Cannot update <table> field <fieldName> type: update the element by updating <fieldName>.element"
    ]
  },
  "_LEGACY_ERROR_TEMP_2327" : {
    "message" : [
      "Cannot update <table> field <fieldName> type: update a UserDefinedType[<udtSql>] by updating its fields"
    ]
  },
  "_LEGACY_ERROR_TEMP_2328" : {
    "message" : [
      "Cannot update <table> field <fieldName> to interval type"
    ]
  },
  "_LEGACY_ERROR_TEMP_2329" : {
    "message" : [
      "Cannot update <table> field <fieldName>: <oldType> cannot be cast to <newType>"
    ]
  },
  "_LEGACY_ERROR_TEMP_2330" : {
    "message" : [
      "Cannot change nullable column to non-nullable: <fieldName>"
    ]
  },
  "_LEGACY_ERROR_TEMP_2331" : {
    "message" : [
      "failed to evaluate expression <sqlExpr>: <msg>"
    ]
  },
  "_LEGACY_ERROR_TEMP_2332" : {
    "message" : [
      "<msg>"
    ]
  },
  "_LEGACY_ERROR_TEMP_2400" : {
    "message" : [
      "The <name> expression must evaluate to a constant value, but got <limitExpr>."
    ]
  },
  "_LEGACY_ERROR_TEMP_2401" : {
    "message" : [
      "The <name> expression must be integer type, but got <dataType>."
    ]
  },
  "_LEGACY_ERROR_TEMP_2402" : {
    "message" : [
      "The evaluated <name> expression must not be null, but got <limitExpr>."
    ]
  },
  "_LEGACY_ERROR_TEMP_2403" : {
    "message" : [
      "The <name> expression must be equal to or greater than 0, but got <v>."
    ]
  },
  "_LEGACY_ERROR_TEMP_2404" : {
    "message" : [
      "Table <name> is not partitioned."
    ]
  },
  "_LEGACY_ERROR_TEMP_2405" : {
    "message" : [
      "Table <name> does not support partition management."
    ]
  },
  "_LEGACY_ERROR_TEMP_2406" : {
    "message" : [
      "invalid cast from <srcType> to <targetType>."
    ]
  },
  "_LEGACY_ERROR_TEMP_2407" : {
    "message" : [
      "grouping_id() can only be used with GroupingSets/Cube/Rollup"
    ]
  },
  "_LEGACY_ERROR_TEMP_2408" : {
    "message" : [
      "Window function <w> requires an OVER clause."
    ]
  },
  "_LEGACY_ERROR_TEMP_2409" : {
    "message" : [
      "Distinct window functions are not supported: <w>"
    ]
  },
  "_LEGACY_ERROR_TEMP_2410" : {
    "message" : [
      "<wf> function can only be evaluated in an ordered row-based window frame with a single offset: <w>"
    ]
  },
  "_LEGACY_ERROR_TEMP_2411" : {
    "message" : [
      "Cannot specify order by or frame for '<aggFunc>'."
    ]
  },
  "_LEGACY_ERROR_TEMP_2412" : {
    "message" : [
      "Expression '<sqlExpr>' not supported within a window function."
    ]
  },
  "_LEGACY_ERROR_TEMP_2413" : {
    "message" : [
      "Input argument to <argName> must be a constant."
    ]
  },
  "_LEGACY_ERROR_TEMP_2414" : {
    "message" : [
      "Event time must be defined on a window or a timestamp, but <evName> is of type <evType>."
    ]
  },
  "_LEGACY_ERROR_TEMP_2415" : {
    "message" : [
      "filter expression '<filter>' of type <type> is not a boolean."
    ]
  },
  "_LEGACY_ERROR_TEMP_2416" : {
    "message" : [
      "join condition '<join>' of type <type> is not a boolean."
    ]
  },
  "_LEGACY_ERROR_TEMP_2417" : {
    "message" : [
      "join condition '<condition>' of type <dataType> is not a boolean."
    ]
  },
  "_LEGACY_ERROR_TEMP_2418" : {
    "message" : [
      "Input argument tolerance must be a constant."
    ]
  },
  "_LEGACY_ERROR_TEMP_2419" : {
    "message" : [
      "Input argument tolerance must be non-negative."
    ]
  },
  "_LEGACY_ERROR_TEMP_2421" : {
    "message" : [
      "nondeterministic expression <sqlExpr> should not appear in the arguments of an aggregate function."
    ]
  },
  "_LEGACY_ERROR_TEMP_2422" : {
    "message" : [
      "grouping expressions sequence is empty, and '<sqlExpr>' is not an aggregate function. Wrap '<aggExprs>' in windowing function(s) or wrap '<sqlExpr>' in first() (or first_value) if you don't care which value you get."
    ]
  },
  "_LEGACY_ERROR_TEMP_2423" : {
    "message" : [
      "Correlated scalar subquery '<sqlExpr>' is neither present in the group by, nor in an aggregate function. Add it to group by using ordinal position or wrap it in first() (or first_value) if you don't care which value you get."
    ]
  },
  "_LEGACY_ERROR_TEMP_2424" : {
    "message" : [
      "aggregate functions are not allowed in GROUP BY, but found <sqlExpr>"
    ]
  },
  "_LEGACY_ERROR_TEMP_2425" : {
    "message" : [
      "expression <sqlExpr> cannot be used as a grouping expression because its data type <dataType> is not an orderable data type."
    ]
  },
  "_LEGACY_ERROR_TEMP_2426" : {
    "message" : [
      "nondeterministic expression <sqlExpr> should not appear in grouping expression."
    ]
  },
  "_LEGACY_ERROR_TEMP_2427" : {
    "message" : [
      "sorting is not supported for columns of type <type>"
    ]
  },
  "_LEGACY_ERROR_TEMP_2428" : {
    "message" : [
      "The sum of the LIMIT clause and the OFFSET clause must not be greater than the maximum 32-bit integer value (2,147,483,647) but found limit = <limit>, offset = <offset>."
    ]
  },
  "_LEGACY_ERROR_TEMP_2430" : {
    "message" : [
      "<operator> can only be performed on tables with compatible column types. The <ci> column of the <ti> table is <dt1> type which is not compatible with <dt2> at the same column of the first table.<hint>"
    ]
  },
  "_LEGACY_ERROR_TEMP_2431" : {
    "message" : [
      "Invalid partitioning: <cols> is missing or is in a map or array"
    ]
  },
  "_LEGACY_ERROR_TEMP_2432" : {
    "message" : [
      "<msg>"
    ]
  },
  "_LEGACY_ERROR_TEMP_2433" : {
    "message" : [
      "Only a single table generating function is allowed in a SELECT clause, found:",
      "<sqlExprs>"
    ]
  },
  "_LEGACY_ERROR_TEMP_2434" : {
    "message" : [
      "Failure when resolving conflicting references in Join:",
      "<plan>",
      "Conflicting attributes: <conflictingAttributes>"
    ]
  },
  "_LEGACY_ERROR_TEMP_2435" : {
    "message" : [
      "Failure when resolving conflicting references in Intersect:",
      "<plan>",
      "Conflicting attributes: <conflictingAttributes>"
    ]
  },
  "_LEGACY_ERROR_TEMP_2436" : {
    "message" : [
      "Failure when resolving conflicting references in Except:",
      "<plan>",
      "Conflicting attributes: <conflictingAttributes>"
    ]
  },
  "_LEGACY_ERROR_TEMP_2437" : {
    "message" : [
      "Failure when resolving conflicting references in AsOfJoin:",
      "<plan>",
      "Conflicting attributes: <conflictingAttributes>"
    ]
  },
  "_LEGACY_ERROR_TEMP_2438" : {
    "message" : [
      "Cannot have map type columns in DataFrame which calls set operations(intersect, except, etc.), but the type of column <colName> is <dataType>."
    ]
  },
  "_LEGACY_ERROR_TEMP_2439" : {
    "message" : [
      "nondeterministic expressions are only allowed in Project, Filter, Aggregate or Window, found:",
      "<sqlExprs>",
      "in operator <operator>"
    ]
  },
  "_LEGACY_ERROR_TEMP_2440" : {
    "message" : [
      "Aggregate/Window/Generate expressions are not valid in where clause of the query.",
      "Expression in where clause: [<condition>]",
      "Invalid expressions: [<invalidExprSqls>]"
    ]
  },
  "_LEGACY_ERROR_TEMP_2441" : {
    "message" : [
      "The query operator `<operator>` contains one or more unsupported expression types Aggregate, Window or Generate.",
      "Invalid expressions: [<invalidExprSqls>]"
    ]
  },
  "_LEGACY_ERROR_TEMP_2442" : {
    "message" : [
      "unresolved operator <operator>"
    ]
  },
  "_LEGACY_ERROR_TEMP_2443" : {
    "message" : [
      "Multiple definitions of observed metrics named '<name>': <plan>"
    ]
  },
  "_LEGACY_ERROR_TEMP_2444" : {
    "message" : [
      "Function '<funcName>' does not implement ScalarFunction or AggregateFunction"
    ]
  },
  "_LEGACY_ERROR_TEMP_2445" : {
    "message" : [
      "grouping() can only be used with GroupingSets/Cube/Rollup"
    ]
  }
}<|MERGE_RESOLUTION|>--- conflicted
+++ resolved
@@ -690,7 +690,6 @@
       "Not allowed to implement multiple UDF interfaces, UDF class <className>"
     ]
   },
-<<<<<<< HEAD
   "MULTI_VALUE_SUBQUERY_ERROR" : {
     "message" : [
       "More than one row returned by a subquery used as an expression."
@@ -701,8 +700,6 @@
       "It is not allowed to use an aggregate function in the argument of another aggregate function. Please use the inner aggregate function in a sub-query."
     ]
   },
-=======
->>>>>>> 865a3ded
   "NON_LAST_MATCHED_CLAUSE_OMIT_CONDITION" : {
     "message" : [
       "When there are more than one MATCHED clauses in a MERGE statement, only the last MATCHED clause can omit the condition."
