{
  "AMBIGUOUS_COLUMN_OR_FIELD" : {
    "message" : [
      "Column or field <name> is ambiguous and has <n> matches."
    ],
    "sqlState" : "42702"
  },
  "AMBIGUOUS_LATERAL_COLUMN_ALIAS" : {
    "message" : [
      "Lateral column alias <name> is ambiguous and has <n> matches."
    ],
    "sqlState" : "42702"
  },
  "AMBIGUOUS_REFERENCE" : {
    "message" : [
      "Reference <name> is ambiguous, could be: <referenceNames>."
    ],
    "sqlState" : "42704"
  },
  "ARITHMETIC_OVERFLOW" : {
    "message" : [
      "<message>.<alternative> If necessary set <config> to \"false\" to bypass this error."
    ],
    "sqlState" : "22003"
  },
  "CANNOT_CAST_DATATYPE" : {
    "message" : [
      "Cannot cast <sourceType> to <targetType>."
    ],
    "sqlState" : "42846"
  },
  "CANNOT_CONSTRUCT_PROTOBUF_DESCRIPTOR" : {
    "message" : [
      "Error constructing FileDescriptor for <descFilePath>"
    ]
  },
  "CANNOT_CONVERT_PROTOBUF_FIELD_TYPE_TO_SQL_TYPE" : {
    "message" : [
      "Cannot convert Protobuf <protobufColumn> to SQL <sqlColumn> because schema is incompatible (protobufType = <protobufType>, sqlType = <sqlType>)."
    ]
  },
  "CANNOT_CONVERT_PROTOBUF_MESSAGE_TYPE_TO_SQL_TYPE" : {
    "message" : [
      "Unable to convert <protobufType> of Protobuf to SQL type <toType>."
    ]
  },
  "CANNOT_CONVERT_SQL_TYPE_TO_PROTOBUF_ENUM_TYPE" : {
    "message" : [
      "Cannot convert SQL <sqlColumn> to Protobuf <protobufColumn> because <data> cannot be written since it's not defined in ENUM <enumString>"
    ]
  },
  "CANNOT_CONVERT_SQL_TYPE_TO_PROTOBUF_FIELD_TYPE" : {
    "message" : [
      "Cannot convert SQL <sqlColumn> to Protobuf <protobufColumn> because schema is incompatible (protobufType = <protobufType>, sqlType = <sqlType>)."
    ]
  },
  "CANNOT_DECODE_URL" : {
    "message" : [
      "Cannot decode url : <url>."
    ],
    "sqlState" : "22546"
  },
  "CANNOT_LOAD_FUNCTION_CLASS" : {
    "message" : [
      "Cannot load class <className> when registering the function <functionName>, please make sure it is on the classpath."
    ]
  },
  "CANNOT_LOAD_PROTOBUF_CLASS" : {
    "message" : [
      "Could not load Protobuf class with name <protobufClassName>. <explanation>."
    ]
  },
  "CANNOT_PARSE_DECIMAL" : {
    "message" : [
      "Cannot parse decimal"
    ],
    "sqlState" : "22018"
  },
  "CANNOT_PARSE_JSON_FIELD" : {
    "message" : [
      "Cannot parse the field name <fieldName> and the value <fieldValue> of the JSON token type <jsonType> to target Spark data type <dataType>."
    ],
    "sqlState" : "2203G"
  },
  "CANNOT_PARSE_PROTOBUF_DESCRIPTOR" : {
    "message" : [
      "Error parsing file <descFilePath> descriptor byte[] into Descriptor object"
    ]
  },
  "CANNOT_PARSE_TIMESTAMP" : {
    "message" : [
      "<message>. If necessary set <ansiConfig> to \"false\" to bypass this error."
    ],
    "sqlState" : "22007"
  },
  "CANNOT_UP_CAST_DATATYPE" : {
    "message" : [
      "Cannot up cast <expression> from <sourceType> to <targetType>.",
      "<details>"
    ]
  },
  "CAST_INVALID_INPUT" : {
    "message" : [
      "The value <expression> of the type <sourceType> cannot be cast to <targetType> because it is malformed. Correct the value as per the syntax, or change its target type. Use `try_cast` to tolerate malformed input and return NULL instead. If necessary set <ansiConfig> to \"false\" to bypass this error."
    ],
    "sqlState" : "22018"
  },
  "CAST_OVERFLOW" : {
    "message" : [
      "The value <value> of the type <sourceType> cannot be cast to <targetType> due to an overflow. Use `try_cast` to tolerate overflow and return NULL instead. If necessary set <ansiConfig> to \"false\" to bypass this error."
    ],
    "sqlState" : "22003"
  },
  "CAST_OVERFLOW_IN_TABLE_INSERT" : {
    "message" : [
      "Fail to insert a value of <sourceType> type into the <targetType> type column <columnName> due to an overflow. Use `try_cast` on the input value to tolerate overflow and return NULL instead."
    ],
    "sqlState" : "22003"
  },
  "COLUMN_ALREADY_EXISTS" : {
    "message" : [
      "The column <columnName> already exists. Consider to choose another name or rename the existing column."
    ],
    "sqlState" : "42711"
  },
  "COLUMN_NOT_FOUND" : {
    "message" : [
      "The column <colName> cannot be found. Verify the spelling and correctness of the column name according to the SQL config <caseSensitiveConfig>."
    ],
    "sqlState" : "42703"
  },
  "COMPARATOR_RETURNS_NULL" : {
    "message" : [
      "The comparator has returned a NULL for a comparison between <firstValue> and <secondValue>. It should return a positive integer for \"greater than\", 0 for \"equal\" and a negative integer for \"less than\". To revert to deprecated behavior where NULL is treated as 0 (equal), you must set \"spark.sql.legacy.allowNullComparisonResultInArraySort\" to \"true\"."
    ]
  },
  "CONCURRENT_QUERY" : {
    "message" : [
      "Another instance of this query was just started by a concurrent session."
    ]
  },
  "CONNECT" : {
    "message" : [
      "Generic Spark Connect error."
    ],
    "subClass" : {
      "INTERCEPTOR_CTOR_MISSING" : {
        "message" : [
          "Cannot instantiate GRPC interceptor because <cls> is missing a default constructor without arguments."
        ]
      },
      "INTERCEPTOR_RUNTIME_ERROR" : {
        "message" : [
          "Error instantiating GRPC interceptor: <msg>"
        ]
      },
      "PLUGIN_CTOR_MISSING" : {
        "message" : [
          "Cannot instantiate Spark Connect plugin because <cls> is missing a default constructor without arguments."
        ]
      },
      "PLUGIN_RUNTIME_ERROR" : {
        "message" : [
          "Error instantiating Spark Connect plugin: <msg>"
        ]
      }
    }
  },
  "CONVERSION_INVALID_INPUT" : {
    "message" : [
      "The value <str> (<fmt>) cannot be converted to <targetType> because it is malformed. Correct the value as per the syntax, or change its format. Use <suggestion> to tolerate malformed input and return NULL instead."
    ],
    "sqlState" : "22018"
  },
  "CREATE_TABLE_COLUMN_OPTION_DUPLICATE" : {
    "message" : [
      "CREATE TABLE column <columnName> specifies option \"<optionName>\" more than once, which is invalid"
    ],
    "sqlState" : "42710"
  },
  "DATATYPE_MISMATCH" : {
    "message" : [
      "Cannot resolve <sqlExpr> due to data type mismatch:"
    ],
    "subClass" : {
      "ARRAY_FUNCTION_DIFF_TYPES" : {
        "message" : [
          "Input to <functionName> should have been <dataType> followed by a value with same element type, but it's [<leftType>, <rightType>]."
        ]
      },
      "BINARY_ARRAY_DIFF_TYPES" : {
        "message" : [
          "Input to function <functionName> should have been two <arrayType> with same element type, but it's [<leftType>, <rightType>]."
        ]
      },
      "BINARY_OP_DIFF_TYPES" : {
        "message" : [
          "the left and right operands of the binary operator have incompatible types (<left> and <right>)."
        ]
      },
      "BINARY_OP_WRONG_TYPE" : {
        "message" : [
          "the binary operator requires the input type <inputType>, not <actualDataType>."
        ]
      },
      "BLOOM_FILTER_BINARY_OP_WRONG_TYPE" : {
        "message" : [
          "The Bloom filter binary input to <functionName> should be either a constant value or a scalar subquery expression, but it's <actual>."
        ]
      },
      "BLOOM_FILTER_WRONG_TYPE" : {
        "message" : [
          "Input to function <functionName> should have been <expectedLeft> followed by value with <expectedRight>, but it's [<actual>]."
        ]
      },
      "CANNOT_CONVERT_TO_JSON" : {
        "message" : [
          "Unable to convert column <name> of type <type> to JSON."
        ]
      },
      "CANNOT_DROP_ALL_FIELDS" : {
        "message" : [
          "Cannot drop all fields in struct."
        ]
      },
      "CAST_WITHOUT_SUGGESTION" : {
        "message" : [
          "cannot cast <srcType> to <targetType>."
        ]
      },
      "CAST_WITH_CONF_SUGGESTION" : {
        "message" : [
          "cannot cast <srcType> to <targetType> with ANSI mode on.",
          "If you have to cast <srcType> to <targetType>, you can set <config> as <configVal>."
        ]
      },
      "CAST_WITH_FUNC_SUGGESTION" : {
        "message" : [
          "cannot cast <srcType> to <targetType>.",
          "To convert values from <srcType> to <targetType>, you can use the functions <functionNames> instead."
        ]
      },
      "CREATE_MAP_KEY_DIFF_TYPES" : {
        "message" : [
          "The given keys of function <functionName> should all be the same type, but they are <dataType>."
        ]
      },
      "CREATE_MAP_VALUE_DIFF_TYPES" : {
        "message" : [
          "The given values of function <functionName> should all be the same type, but they are <dataType>."
        ]
      },
      "CREATE_NAMED_STRUCT_WITHOUT_FOLDABLE_STRING" : {
        "message" : [
          "Only foldable `STRING` expressions are allowed to appear at odd position, but they are <inputExprs>."
        ]
      },
      "DATA_DIFF_TYPES" : {
        "message" : [
          "Input to <functionName> should all be the same type, but it's <dataType>."
        ]
      },
      "HASH_MAP_TYPE" : {
        "message" : [
          "Input to the function <functionName> cannot contain elements of the \"MAP\" type. In Spark, same maps may have different hashcode, thus hash expressions are prohibited on \"MAP\" elements. To restore previous behavior set \"spark.sql.legacy.allowHashOnMapType\" to \"true\"."
        ]
      },
      "INPUT_SIZE_NOT_ONE" : {
        "message" : [
          "Length of <exprName> should be 1"
        ]
      },
      "INVALID_ARG_VALUE" : {
        "message" : [
          "The <inputName> value must to be a <requireType> literal of <validValues>, but got <inputValue>."
        ]
      },
      "INVALID_JSON_MAP_KEY_TYPE" : {
        "message" : [
          "Input schema <schema> can only contain STRING as a key type for a MAP."
        ]
      },
      "INVALID_JSON_SCHEMA" : {
        "message" : [
          "Input schema <schema> must be a struct, an array or a map."
        ]
      },
      "INVALID_MAP_KEY_TYPE" : {
        "message" : [
          "The key of map cannot be/contain <keyType>."
        ]
      },
      "INVALID_ORDERING_TYPE" : {
        "message" : [
          "The <functionName> does not support ordering on type <dataType>."
        ]
      },
      "IN_SUBQUERY_DATA_TYPE_MISMATCH" : {
        "message" : [
          "The data type of one or more elements in the left hand side of an IN subquery is not compatible with the data type of the output of the subquery. Mismatched columns: [<mismatchedColumns>], left side: [<leftType>], right side: [<rightType>]."
        ]
      },
      "IN_SUBQUERY_LENGTH_MISMATCH" : {
        "message" : [
          "The number of columns in the left hand side of an IN subquery does not match the number of columns in the output of subquery. Left hand side columns(length: <leftLength>): [<leftColumns>], right hand side columns(length: <rightLength>): [<rightColumns>]."
        ]
      },
      "MAP_CONCAT_DIFF_TYPES" : {
        "message" : [
          "The <functionName> should all be of type map, but it's <dataType>."
        ]
      },
      "MAP_FUNCTION_DIFF_TYPES" : {
        "message" : [
          "Input to <functionName> should have been <dataType> followed by a value with same key type, but it's [<leftType>, <rightType>]."
        ]
      },
      "MAP_ZIP_WITH_DIFF_TYPES" : {
        "message" : [
          "Input to the <functionName> should have been two maps with compatible key types, but it's [<leftType>, <rightType>]."
        ]
      },
      "NON_FOLDABLE_INPUT" : {
        "message" : [
          "the input <inputName> should be a foldable <inputType> expression; however, got <inputExpr>."
        ]
      },
      "NON_STRING_TYPE" : {
        "message" : [
          "all arguments must be strings."
        ]
      },
      "NULL_TYPE" : {
        "message" : [
          "Null typed values cannot be used as arguments of <functionName>."
        ]
      },
      "PARAMETER_CONSTRAINT_VIOLATION" : {
        "message" : [
          "The <leftExprName>(<leftExprValue>) must be <constraint> the <rightExprName>(<rightExprValue>)"
        ]
      },
      "RANGE_FRAME_INVALID_TYPE" : {
        "message" : [
          "The data type <orderSpecType> used in the order specification does not match the data type <valueBoundaryType> which is used in the range frame."
        ]
      },
      "RANGE_FRAME_MULTI_ORDER" : {
        "message" : [
          "A range window frame with value boundaries cannot be used in a window specification with multiple order by expressions: <orderSpec>."
        ]
      },
      "RANGE_FRAME_WITHOUT_ORDER" : {
        "message" : [
          "A range window frame cannot be used in an unordered window specification."
        ]
      },
      "SEQUENCE_WRONG_INPUT_TYPES" : {
        "message" : [
          "<functionName> uses the wrong parameter type. The parameter type must conform to:",
          "1. The start and stop expressions must resolve to the same type.",
          "2. If start and stop expressions resolve to the <startType> type, then the step expression must resolve to the <stepType> type",
          "3. Otherwise, if start and stop expressions resolve to the <otherStartType> type, then the step expression must resolve to the same type."
        ]
      },
      "SPECIFIED_WINDOW_FRAME_DIFF_TYPES" : {
        "message" : [
          "Window frame bounds <lower> and <upper> do not have the same type: <lowerType> <> <upperType>."
        ]
      },
      "SPECIFIED_WINDOW_FRAME_INVALID_BOUND" : {
        "message" : [
          "Window frame upper bound <upper> does not follow the lower bound <lower>."
        ]
      },
      "SPECIFIED_WINDOW_FRAME_UNACCEPTED_TYPE" : {
        "message" : [
          "The data type of the <location> bound <exprType> does not match the expected data type <expectedType>."
        ]
      },
      "SPECIFIED_WINDOW_FRAME_WITHOUT_FOLDABLE" : {
        "message" : [
          "Window frame <location> bound <expression> is not a literal."
        ]
      },
      "SPECIFIED_WINDOW_FRAME_WRONG_COMPARISON" : {
        "message" : [
          "The lower bound of a window frame must be <comparison> to the upper bound."
        ]
      },
      "STACK_COLUMN_DIFF_TYPES" : {
        "message" : [
          "The data type of the column (<columnIndex>) do not have the same type: <leftType> (<leftParamIndex>) <> <rightType> (<rightParamIndex>)."
        ]
      },
      "UNEXPECTED_CLASS_TYPE" : {
        "message" : [
          "class <className> not found"
        ]
      },
      "UNEXPECTED_INPUT_TYPE" : {
        "message" : [
          "Parameter <paramIndex> requires the <requiredType> type, however <inputSql> has the type <inputType>."
        ]
      },
      "UNEXPECTED_NULL" : {
        "message" : [
          "The <exprName> must not be null"
        ]
      },
      "UNEXPECTED_RETURN_TYPE" : {
        "message" : [
          "The <functionName> requires return <expectedType> type, but the actual is <actualType> type."
        ]
      },
      "UNEXPECTED_STATIC_METHOD" : {
        "message" : [
          "cannot find a static method <methodName> that matches the argument types in <className>"
        ]
      },
      "UNSUPPORTED_INPUT_TYPE" : {
        "message" : [
          "The input of <functionName> can't be <dataType> type data."
        ]
      },
      "VALUE_OUT_OF_RANGE" : {
        "message" : [
          "The <exprName> must be between <valueRange> (current value = <currentValue>)"
        ]
      },
      "WRONG_NUM_ARGS" : {
        "message" : [
          "The <functionName> requires <expectedNum> parameters but the actual number is <actualNum>."
        ]
      },
      "WRONG_NUM_ARGS_WITH_SUGGESTION" : {
        "message" : [
          "The <functionName> requires <expectedNum> parameters but the actual number is <actualNum>.",
          "If you have to call this function with <legacyNum> parameters, set the legacy configuration <legacyConfKey> to <legacyConfValue>."
        ]
      },
      "WRONG_NUM_ENDPOINTS" : {
        "message" : [
          "The number of endpoints must be >= 2 to construct intervals but the actual number is <actualNumber>."
        ]
      }
    },
    "sqlState" : "42K09"
  },
  "DATATYPE_MISSING_SIZE" : {
    "message" : [
      "DataType <type> requires a length parameter, for example <type>(10). Please specify the length."
    ],
    "sqlState" : "42K01"
  },
  "DATA_SOURCE_NOT_FOUND" : {
    "message" : [
      "Failed to find the data source: <provider>. Please find packages at `https://spark.apache.org/third-party-projects.html`."
    ],
    "sqlState" : "42K02"
  },
  "DATETIME_OVERFLOW" : {
    "message" : [
      "Datetime operation overflow: <operation>."
    ],
    "sqlState" : "22008"
  },
  "DECIMAL_PRECISION_EXCEEDS_MAX_PRECISION" : {
    "message" : [
      "Decimal precision <precision> exceeds max precision <maxPrecision>."
    ],
    "sqlState" : "22003"
  },
  "DEFAULT_DATABASE_NOT_EXISTS" : {
    "message" : [
      "Default database <defaultDatabase> does not exist, please create it first or change default database to `<defaultDatabase>`."
    ],
    "sqlState" : "42704"
  },
  "DIVIDE_BY_ZERO" : {
    "message" : [
      "Division by zero. Use `try_divide` to tolerate divisor being 0 and return NULL instead. If necessary set <config> to \"false\" to bypass this error."
    ],
    "sqlState" : "22012"
  },
  "DUPLICATE_KEY" : {
    "message" : [
      "Found duplicate keys <keyColumn>"
    ],
    "sqlState" : "23505"
  },
  "ELEMENT_AT_BY_INDEX_ZERO" : {
    "message" : [
      "The index 0 is invalid. An index shall be either < 0 or > 0 (the first element has index 1)."
    ],
    "sqlState" : "22003"
  },
  "ENCODER_NOT_FOUND" : {
    "message" : [
      "Not found an encoder of the type <typeName> to Spark SQL internal representation. Consider to change the input type to one of supported at https://spark.apache.org/docs/latest/sql-ref-datatypes.html."
    ]
  },
  "FAILED_EXECUTE_UDF" : {
    "message" : [
      "Failed to execute user defined function (<functionName>: (<signature>) => <result>)"
    ],
    "sqlState" : "39000"
  },
  "FAILED_FUNCTION_CALL" : {
    "message" : [
      "Failed preparing of the function <funcName> for call. Please, double check function's arguments."
    ],
    "sqlState" : "38000"
  },
  "FAILED_RENAME_PATH" : {
    "message" : [
      "Failed to rename <sourcePath> to <targetPath> as destination already exists"
    ],
    "sqlState" : "42K04"
  },
  "FIELD_NOT_FOUND" : {
    "message" : [
      "No such struct field <fieldName> in <fields>."
    ],
    "sqlState" : "42704"
  },
  "FORBIDDEN_OPERATION" : {
    "message" : [
      "The operation <statement> is not allowed on the <objectType>: <objectName>."
    ],
    "sqlState" : "42809"
  },
  "GRAPHITE_SINK_INVALID_PROTOCOL" : {
    "message" : [
      "Invalid Graphite protocol: <protocol>"
    ]
  },
  "GRAPHITE_SINK_PROPERTY_MISSING" : {
    "message" : [
      "Graphite sink requires '<property>' property."
    ]
  },
  "GROUPING_COLUMN_MISMATCH" : {
    "message" : [
      "Column of grouping (<grouping>) can't be found in grouping columns <groupingColumns>"
    ],
    "sqlState" : "42803"
  },
  "GROUPING_ID_COLUMN_MISMATCH" : {
    "message" : [
      "Columns of grouping_id (<groupingIdColumn>) does not match grouping columns (<groupByColumns>)"
    ],
    "sqlState" : "42803"
  },
  "GROUPING_SIZE_LIMIT_EXCEEDED" : {
    "message" : [
      "Grouping sets size cannot be greater than <maxSize>"
    ],
    "sqlState" : "54000"
  },
  "GROUP_BY_AGGREGATE" : {
    "message" : [
      "Aggregate functions are not allowed in GROUP BY, but found <sqlExpr>."
    ],
    "sqlState" : "42903"
  },
  "GROUP_BY_POS_AGGREGATE" : {
    "message" : [
      "GROUP BY <index> refers to an expression <aggExpr> that contains an aggregate function. Aggregate functions are not allowed in GROUP BY."
    ],
    "sqlState" : "42903"
  },
  "GROUP_BY_POS_OUT_OF_RANGE" : {
    "message" : [
      "GROUP BY position <index> is not in select list (valid range is [1, <size>])."
    ],
    "sqlState" : "42805"
  },
  "INCOMPARABLE_PIVOT_COLUMN" : {
    "message" : [
      "Invalid pivot column <columnName>. Pivot columns must be comparable."
    ],
    "sqlState" : "42818"
  },
  "INCOMPATIBLE_DATASOURCE_REGISTER" : {
    "message" : [
      "Detected an incompatible DataSourceRegister. Please remove the incompatible library from classpath or upgrade it. Error: <message>"
    ]
  },
  "INCONSISTENT_BEHAVIOR_CROSS_VERSION" : {
    "message" : [
      "You may get a different result due to the upgrading to"
    ],
    "subClass" : {
      "DATETIME_PATTERN_RECOGNITION" : {
        "message" : [
          "Spark >= 3.0:",
          "Fail to recognize <pattern> pattern in the DateTimeFormatter. 1) You can set <config> to \"LEGACY\" to restore the behavior before Spark 3.0. 2) You can form a valid datetime pattern with the guide from https://spark.apache.org/docs/latest/sql-ref-datetime-pattern.html"
        ]
      },
      "PARSE_DATETIME_BY_NEW_PARSER" : {
        "message" : [
          "Spark >= 3.0:",
          "Fail to parse <datetime> in the new parser. You can set <config> to \"LEGACY\" to restore the behavior before Spark 3.0, or set to \"CORRECTED\" and treat it as an invalid datetime string."
        ]
      },
      "READ_ANCIENT_DATETIME" : {
        "message" : [
          "Spark >= 3.0:",
          "reading dates before 1582-10-15 or timestamps before 1900-01-01T00:00:00Z",
          "from <format> files can be ambiguous, as the files may be written by",
          "Spark 2.x or legacy versions of Hive, which uses a legacy hybrid calendar",
          "that is different from Spark 3.0+'s Proleptic Gregorian calendar.",
          "See more details in SPARK-31404. You can set the SQL config <config> or",
          "the datasource option <option> to \"LEGACY\" to rebase the datetime values",
          "w.r.t. the calendar difference during reading. To read the datetime values",
          "as it is, set the SQL config or the datasource option to \"CORRECTED\"."
        ]
      },
      "WRITE_ANCIENT_DATETIME" : {
        "message" : [
          "Spark >= 3.0:",
          "writing dates before 1582-10-15 or timestamps before 1900-01-01T00:00:00Z",
          "into <format> files can be dangerous, as the files may be read by Spark 2.x",
          "or legacy versions of Hive later, which uses a legacy hybrid calendar that",
          "is different from Spark 3.0+'s Proleptic Gregorian calendar. See more",
          "details in SPARK-31404. You can set <config> to \"LEGACY\" to rebase the",
          "datetime values w.r.t. the calendar difference during writing, to get maximum",
          "interoperability. Or set the config to \"CORRECTED\" to write the datetime",
          "values as it is, if you are sure that the written files will only be read by",
          "Spark 3.0+ or other systems that use Proleptic Gregorian calendar."
        ]
      }
    },
    "sqlState" : "42K0B"
  },
  "INCORRECT_END_OFFSET" : {
    "message" : [
      "Max offset with <rowsPerSecond> rowsPerSecond is <maxSeconds>, but it's <endSeconds> now."
    ],
    "sqlState" : "22003"
  },
  "INCORRECT_RAMP_UP_RATE" : {
    "message" : [
      "Max offset with <rowsPerSecond> rowsPerSecond is <maxSeconds>, but 'rampUpTimeSeconds' is <rampUpTimeSeconds>."
    ],
    "sqlState" : "22003"
  },
  "INDEX_ALREADY_EXISTS" : {
    "message" : [
      "Cannot create the index because it already exists. <message>."
    ],
    "sqlState" : "42710"
  },
  "INDEX_NOT_FOUND" : {
    "message" : [
      "Cannot find the index. <message>."
    ],
    "sqlState" : "42704"
  },
  "INTERNAL_ERROR" : {
    "message" : [
      "<message>"
    ],
    "sqlState" : "XX000"
  },
  "INTERVAL_ARITHMETIC_OVERFLOW" : {
    "message" : [
      "<message>.<alternative>"
    ],
    "sqlState" : "22015"
  },
  "INTERVAL_DIVIDED_BY_ZERO" : {
    "message" : [
      "Division by zero. Use `try_divide` to tolerate divisor being 0 and return NULL instead."
    ],
    "sqlState" : "22012"
  },
  "INVALID_ARRAY_INDEX" : {
    "message" : [
      "The index <indexValue> is out of bounds. The array has <arraySize> elements. Use the SQL function `get()` to tolerate accessing element at invalid index and return NULL instead. If necessary set <ansiConfig> to \"false\" to bypass this error."
    ],
    "sqlState" : "22003"
  },
  "INVALID_ARRAY_INDEX_IN_ELEMENT_AT" : {
    "message" : [
      "The index <indexValue> is out of bounds. The array has <arraySize> elements. Use `try_element_at` to tolerate accessing element at invalid index and return NULL instead. If necessary set <ansiConfig> to \"false\" to bypass this error."
    ],
    "sqlState" : "22003"
  },
  "INVALID_BUCKET_FILE" : {
    "message" : [
      "Invalid bucket file: <path>"
    ]
  },
  "INVALID_BYTE_STRING" : {
    "message" : [
      "The expected format is ByteString, but was <unsupported> (<class>)."
    ]
  },
  "INVALID_COLUMN_OR_FIELD_DATA_TYPE" : {
    "message" : [
      "Column or field <name> is of type <type> while it's required to be <expectedType>."
    ],
    "sqlState" : "42000"
  },
  "INVALID_EMPTY_LOCATION" : {
    "message" : [
      "The location name cannot be empty string, but `<location>` was given."
    ],
    "sqlState" : "42K05"
  },
  "INVALID_EXTRACT_FIELD" : {
    "message" : [
      "Cannot extract <field> from <expr>."
    ],
    "sqlState" : "42601"
  },
  "INVALID_FIELD_NAME" : {
    "message" : [
      "Field name <fieldName> is invalid: <path> is not a struct."
    ],
    "sqlState" : "42000"
  },
  "INVALID_FORMAT" : {
    "message" : [
      "The format is invalid: <format>."
    ],
    "subClass" : {
      "CONT_THOUSANDS_SEPS" : {
        "message" : [
          "Thousands separators (, or G) must have digits in between them in the number format."
        ]
      },
      "CUR_MUST_BEFORE_DEC" : {
        "message" : [
          "Currency characters must appear before any decimal point in the number format."
        ]
      },
      "CUR_MUST_BEFORE_DIGIT" : {
        "message" : [
          "Currency characters must appear before digits in the number format."
        ]
      },
      "EMPTY" : {
        "message" : [
          "The number format string cannot be empty."
        ]
      },
      "ESC_AT_THE_END" : {
        "message" : [
          "The escape character is not allowed to end with."
        ]
      },
      "ESC_IN_THE_MIDDLE" : {
        "message" : [
          "The escape character is not allowed to precede <char>."
        ]
      },
      "THOUSANDS_SEPS_MUST_BEFORE_DEC" : {
        "message" : [
          "Thousands separators (, or G) may not appear after the decimal point in the number format."
        ]
      },
      "UNEXPECTED_TOKEN" : {
        "message" : [
          "Found the unexpected <token> in the format string; the structure of the format string must match: [MI|S] [$] [0|9|G|,]* [.|D] [0|9]* [$] [PR|MI|S]."
        ]
      },
      "WRONG_NUM_DIGIT" : {
        "message" : [
          "The format string requires at least one number digit."
        ]
      },
      "WRONG_NUM_TOKEN" : {
        "message" : [
          "At most one <token> is allowed in the number format."
        ]
      }
    },
    "sqlState" : "42601"
  },
  "INVALID_FRACTION_OF_SECOND" : {
    "message" : [
      "The fraction of sec must be zero. Valid range is [0, 60]. If necessary set <ansiConfig> to \"false\" to bypass this error."
    ],
    "sqlState" : "22023"
  },
  "INVALID_IDENTIFIER" : {
    "message" : [
      "The identifier <ident> is invalid. Please, consider quoting it with back-quotes as `<ident>`."
    ],
    "sqlState" : "42602"
  },
  "INVALID_JSON_ROOT_FIELD" : {
    "message" : [
      "Cannot convert JSON root field to target Spark type."
    ],
    "sqlState" : "22032"
  },
  "INVALID_JSON_SCHEMA_MAP_TYPE" : {
    "message" : [
      "Input schema <jsonSchema> can only contain STRING as a key type for a MAP."
    ],
    "sqlState" : "22032"
  },
  "INVALID_LATERAL_JOIN_TYPE" : {
    "message" : [
      "The <joinType> JOIN with LATERAL correlation is not allowed because an OUTER subquery cannot correlate to its join partner. Remove the LATERAL correlation or use an INNER JOIN, or LEFT OUTER JOIN instead."
    ],
    "sqlState" : "42613"
  },
  "INVALID_OPTIONS" : {
    "message" : [
      "Invalid options:"
    ],
    "subClass" : {
      "NON_MAP_FUNCTION" : {
        "message" : [
          "Must use the `map()` function for options."
        ]
      },
      "NON_STRING_TYPE" : {
        "message" : [
          "A type of keys and values in `map()` must be string, but got <mapType>."
        ]
      }
    },
    "sqlState" : "42K06"
  },
  "INVALID_PANDAS_UDF_PLACEMENT" : {
    "message" : [
      "The group aggregate pandas UDF <functionList> cannot be invoked together with as other, non-pandas aggregate functions."
    ],
    "sqlState" : "0A000"
  },
  "INVALID_PARAMETER_VALUE" : {
    "message" : [
      "The value of parameter(s) <parameter> in <functionName> is invalid:"
    ],
    "subClass" : {
      "AES_KEY" : {
        "message" : [
          "detail message: <detailMessage>"
        ]
      },
      "AES_KEY_LENGTH" : {
        "message" : [
          "expects a binary value with 16, 24 or 32 bytes, but got <actualLength> bytes."
        ]
      },
      "PATTERN" : {
        "message" : [
          "<value>"
        ]
      },
      "ZERO_INDEX" : {
        "message" : [
          "expects %1$, %2$ and so on, but got %0$."
        ]
      }
    },
    "sqlState" : "22023"
  },
  "INVALID_PROPERTY_KEY" : {
    "message" : [
      "<key> is an invalid property key, please use quotes, e.g. SET <key>=<value>"
    ],
    "sqlState" : "42602"
  },
  "INVALID_PROPERTY_VALUE" : {
    "message" : [
      "<value> is an invalid property value, please use quotes, e.g. SET <key>=<value>"
    ],
    "sqlState" : "42602"
  },
  "INVALID_SCHEMA" : {
    "message" : [
      "The input schema <inputSchema> is not a valid schema string."
    ],
    "subClass" : {
      "NON_STRING_LITERAL" : {
        "message" : [
          "The input expression must be string literal and not null."
        ]
      },
      "NON_STRUCT_TYPE" : {
        "message" : [
          "The input expression should be evaluated to struct type, but got <dataType>."
        ]
      },
      "PARSE_ERROR" : {
        "message" : [
          "Cannot parse the schema:",
          "<reason>"
        ]
      }
    },
    "sqlState" : "42K07"
  },
  "INVALID_SQL_ARG" : {
    "message" : [
      "The argument <name> of `sql()` is invalid. Consider to replace it by a SQL literal."
    ]
  },
  "INVALID_SQL_SYNTAX" : {
    "message" : [
      "Invalid SQL syntax: <inputString>"
    ],
    "sqlState" : "42000"
  },
  "INVALID_SUBQUERY_EXPRESSION" : {
    "message" : [
      "Invalid subquery:"
    ],
    "subClass" : {
      "SCALAR_SUBQUERY_RETURN_MORE_THAN_ONE_OUTPUT_COLUMN" : {
        "message" : [
          "Scalar subquery must return only one column, but got <number>"
        ]
      }
    },
    "sqlState" : "42823"
  },
  "INVALID_TYPED_LITERAL" : {
    "message" : [
      "The value of the typed literal <valueType> is invalid: <value>."
    ],
    "sqlState" : "42604"
  },
  "INVALID_WHERE_CONDITION" : {
    "message" : [
      "The WHERE condition <condition> contains invalid expressions: <expressionList>.",
      "Rewrite the query to avoid window functions, aggregate functions, and generator functions in the WHERE clause."
    ],
    "sqlState" : "42903"
  },
  "LOCATION_ALREADY_EXISTS" : {
    "message" : [
      "Cannot name the managed table as <identifier>, as its associated location <location> already exists. Please pick a different table name, or remove the existing location first."
    ],
    "sqlState" : "42710"
  },
  "MALFORMED_PROTOBUF_MESSAGE" : {
    "message" : [
      "Malformed Protobuf messages are detected in message deserialization. Parse Mode: <failFastMode>. To process malformed protobuf message as null result, try setting the option 'mode' as 'PERMISSIVE'."
    ]
  },
  "MISSING_AGGREGATION" : {
    "message" : [
      "The non-aggregating expression <expression> is based on columns which are not participating in the GROUP BY clause.",
      "Add the columns or the expression to the GROUP BY, aggregate the expression, or use <expressionAnyValue> if you do not care which of the values within a group is returned."
    ],
    "sqlState" : "42803"
  },
  "MISSING_GROUP_BY" : {
    "message" : [
      "The query does not include a GROUP BY clause. Add GROUP BY or turn it into the window functions using OVER clauses."
    ],
    "sqlState" : "42803"
  },
  "MISSING_STATIC_PARTITION_COLUMN" : {
    "message" : [
      "Unknown static partition column: <columnName>"
    ],
    "sqlState" : "42000"
  },
  "MULTI_UDF_INTERFACE_ERROR" : {
    "message" : [
      "Not allowed to implement multiple UDF interfaces, UDF class <className>"
    ]
  },
  "NESTED_AGGREGATE_FUNCTION" : {
    "message" : [
      "It is not allowed to use an aggregate function in the argument of another aggregate function. Please use the inner aggregate function in a sub-query."
    ],
    "sqlState" : "42607"
  },
  "NON_LAST_MATCHED_CLAUSE_OMIT_CONDITION" : {
    "message" : [
      "When there are more than one MATCHED clauses in a MERGE statement, only the last MATCHED clause can omit the condition."
    ],
    "sqlState" : "42613"
  },
  "NON_LAST_NOT_MATCHED_BY_SOURCE_CLAUSE_OMIT_CONDITION" : {
    "message" : [
      "When there are more than one NOT MATCHED BY SOURCE clauses in a MERGE statement, only the last NOT MATCHED BY SOURCE clause can omit the condition."
    ],
    "sqlState" : "42613"
  },
  "NON_LAST_NOT_MATCHED_BY_TARGET_CLAUSE_OMIT_CONDITION" : {
    "message" : [
      "When there are more than one NOT MATCHED [BY TARGET] clauses in a MERGE statement, only the last NOT MATCHED [BY TARGET] clause can omit the condition."
    ],
    "sqlState" : "42613"
  },
  "NON_LITERAL_PIVOT_VALUES" : {
    "message" : [
      "Literal expressions required for pivot values, found <expression>."
    ],
    "sqlState" : "42K08"
  },
  "NON_PARTITION_COLUMN" : {
    "message" : [
      "PARTITION clause cannot contain the non-partition column: <columnName>."
    ],
    "sqlState" : "42000"
  },
  "NO_HANDLER_FOR_UDAF" : {
    "message" : [
      "No handler for UDAF '<functionName>'. Use sparkSession.udf.register(...) instead."
    ]
  },
  "NO_SQL_TYPE_IN_PROTOBUF_SCHEMA" : {
    "message" : [
      "Cannot find <catalystFieldPath> in Protobuf schema"
    ]
  },
  "NO_UDF_INTERFACE" : {
    "message" : [
      "UDF class <className> doesn't implement any UDF interface"
    ]
  },
  "NULLABLE_ARRAY_OR_MAP_ELEMENT" : {
    "message" : [
      "Array or map at <columnPath> contains nullable element while it's required to be non-nullable."
    ],
    "sqlState" : "42000"
  },
  "NULLABLE_COLUMN_OR_FIELD" : {
    "message" : [
      "Column or field <name> is nullable while it's required to be non-nullable."
    ],
    "sqlState" : "42000"
  },
<<<<<<< HEAD
=======
  "NULL_COMPARISON_RESULT" : {
    "message" : [
      "The comparison result is null. If you want to handle null as 0 (equal), you can set \"spark.sql.legacy.allowNullComparisonResultInArraySort\" to \"true\"."
    ],
    "sqlState" : "560A9"
  },
>>>>>>> bf80aa47
  "NULL_MAP_KEY" : {
    "message" : [
      "Cannot use null as map key."
    ],
    "sqlState" : "2200E"
  },
  "NUMERIC_OUT_OF_SUPPORTED_RANGE" : {
    "message" : [
      "The value <value> cannot be interpreted as a numeric since it has more than 38 digits."
    ],
    "sqlState" : "22003"
  },
  "NUMERIC_VALUE_OUT_OF_RANGE" : {
    "message" : [
      "<value> cannot be represented as Decimal(<precision>, <scale>). If necessary set <config> to \"false\" to bypass this error, and return NULL instead."
    ],
    "sqlState" : "22003"
  },
  "NUM_COLUMNS_MISMATCH" : {
    "message" : [
      "<operator> can only be performed on inputs with the same number of columns, but the first input has <firstNumColumns> columns and the <invalidOrdinalNum> input has <invalidNumColumns> columns."
    ],
    "sqlState" : "42826"
  },
  "ORDER_BY_POS_OUT_OF_RANGE" : {
    "message" : [
      "ORDER BY position <index> is not in select list (valid range is [1, <size>])."
    ],
    "sqlState" : "42805"
  },
  "PARSE_EMPTY_STATEMENT" : {
    "message" : [
      "Syntax error, unexpected empty statement"
    ],
    "sqlState" : "42617"
  },
  "PARSE_SYNTAX_ERROR" : {
    "message" : [
      "Syntax error at or near <error><hint>"
    ],
    "sqlState" : "42601"
  },
  "PARTITIONS_ALREADY_EXIST" : {
    "message" : [
      "Cannot ADD or RENAME TO partition(s) <partitionList> in table <tableName> because they already exist.",
      "Choose a different name, drop the existing partition, or add the IF NOT EXISTS clause to tolerate a pre-existing partition."
    ],
    "sqlState" : "428FT"
  },
  "PARTITIONS_NOT_FOUND" : {
    "message" : [
      "The partition(s) <partitionList> cannot be found in table <tableName>.",
      "Verify the partition specification and table name.",
      "To tolerate the error on drop use ALTER TABLE … DROP IF EXISTS PARTITION."
    ],
    "sqlState" : "428FT"
  },
  "PATH_NOT_FOUND" : {
    "message" : [
      "Path does not exist: <path>."
    ],
    "sqlState" : "42K03"
  },
  "PIVOT_VALUE_DATA_TYPE_MISMATCH" : {
    "message" : [
      "Invalid pivot value '<value>': value data type <valueType> does not match pivot column data type <pivotType>"
    ],
    "sqlState" : "42K09"
  },
  "PROTOBUF_DEPENDENCY_NOT_FOUND" : {
    "message" : [
      "Could not find dependency: <dependencyName>"
    ]
  },
  "PROTOBUF_DESCRIPTOR_FILE_NOT_FOUND" : {
    "message" : [
      "Error reading Protobuf descriptor file at path: <filePath>"
    ]
  },
  "PROTOBUF_FIELD_MISSING" : {
    "message" : [
      "Searching for <field> in Protobuf schema at <protobufSchema> gave <matchSize> matches. Candidates: <matches>"
    ]
  },
  "PROTOBUF_FIELD_MISSING_IN_SQL_SCHEMA" : {
    "message" : [
      "Found <field> in Protobuf schema but there is no match in the SQL schema"
    ]
  },
  "PROTOBUF_FIELD_TYPE_MISMATCH" : {
    "message" : [
      "Type mismatch encountered for field: <field>"
    ]
  },
  "PROTOBUF_MESSAGE_NOT_FOUND" : {
    "message" : [
      "Unable to locate Message <messageName> in Descriptor"
    ]
  },
  "PROTOBUF_TYPE_NOT_SUPPORT" : {
    "message" : [
      "Protobuf type not yet supported: <protobufType>."
    ]
  },
  "RECURSIVE_PROTOBUF_SCHEMA" : {
    "message" : [
      "Found recursive reference in Protobuf schema, which can not be processed by Spark by default: <fieldDescriptor>. try setting the option `recursive.fields.max.depth` 0 to 10. Going beyond 10 levels of recursion is not allowed."
    ]
  },
  "RENAME_SRC_PATH_NOT_FOUND" : {
    "message" : [
      "Failed to rename as <sourcePath> was not found"
    ],
    "sqlState" : "42K03"
  },
  "RESET_PERMISSION_TO_ORIGINAL" : {
    "message" : [
      "Failed to set original permission <permission> back to the created path: <path>. Exception: <message>"
    ]
  },
  "ROUTINE_ALREADY_EXISTS" : {
    "message" : [
      "Cannot create the function <routineName> because it already exists.",
      "Choose a different name, drop or replace the existing function, or add the IF NOT EXISTS clause to tolerate a pre-existing function."
    ],
    "sqlState" : "42723"
  },
  "ROUTINE_NOT_FOUND" : {
    "message" : [
      "The function <routineName> cannot be found. Verify the spelling and correctness of the schema and catalog.",
      "If you did not qualify the name with a schema and catalog, verify the current_schema() output, or qualify the name with the correct schema and catalog.",
      "To tolerate the error on drop use DROP FUNCTION IF EXISTS."
    ],
    "sqlState" : "42883"
  },
  "SCALAR_SUBQUERY_TOO_MANY_ROWS" : {
    "message" : [
      "More than one row returned by a subquery used as an expression."
    ],
    "sqlState" : "21000"
  },
  "SCHEMA_ALREADY_EXISTS" : {
    "message" : [
      "Cannot create schema <schemaName> because it already exists.",
      "Choose a different name, drop the existing schema, or add the IF NOT EXISTS clause to tolerate pre-existing schema."
    ],
    "sqlState" : "42P06"
  },
  "SCHEMA_NOT_EMPTY" : {
    "message" : [
      "Cannot drop a schema <schemaName> because it contains objects.",
      "Use DROP SCHEMA ... CASCADE to drop the schema and all its objects."
    ],
    "sqlState" : "2BP01"
  },
  "SCHEMA_NOT_FOUND" : {
    "message" : [
      "The schema <schemaName> cannot be found. Verify the spelling and correctness of the schema and catalog.",
      "If you did not qualify the name with a catalog, verify the current_schema() output, or qualify the name with the correct catalog.",
      "To tolerate the error on drop use DROP SCHEMA IF EXISTS."
    ],
    "sqlState" : "42704"
  },
  "SECOND_FUNCTION_ARGUMENT_NOT_INTEGER" : {
    "message" : [
      "The second argument of <functionName> function needs to be an integer."
    ],
    "sqlState" : "22023"
  },
  "STAR_GROUP_BY_POS" : {
    "message" : [
      "Star (*) is not allowed in a select list when GROUP BY an ordinal position is used."
    ],
    "sqlState" : "0A000"
  },
  "STATIC_PARTITION_COLUMN_IN_INSERT_COLUMN_LIST" : {
    "message" : [
      "Static partition column <staticName> is also specified in the column list."
    ]
  },
  "STREAM_FAILED" : {
    "message" : [
      "Query [id = <id>, runId = <runId>] terminated with exception: <message>"
    ]
  },
  "TABLE_OR_VIEW_ALREADY_EXISTS" : {
    "message" : [
      "Cannot create table or view <relationName> because it already exists.",
      "Choose a different name, drop or replace the existing object, or add the IF NOT EXISTS clause to tolerate pre-existing objects."
    ],
    "sqlState" : "42P07"
  },
  "TABLE_OR_VIEW_NOT_FOUND" : {
    "message" : [
      "The table or view <relationName> cannot be found. Verify the spelling and correctness of the schema and catalog.",
      "If you did not qualify the name with a schema, verify the current_schema() output, or qualify the name with the correct schema and catalog.",
      "To tolerate the error on drop use DROP VIEW IF EXISTS or DROP TABLE IF EXISTS."
    ],
    "sqlState" : "42P01"
  },
  "TASK_WRITE_FAILED" : {
    "message" : [
      "Task failed while writing rows to <path>."
    ]
  },
  "TEMP_TABLE_OR_VIEW_ALREADY_EXISTS" : {
    "message" : [
      "Cannot create the temporary view <relationName> because it already exists.",
      "Choose a different name, drop or replace the existing view,  or add the IF NOT EXISTS clause to tolerate pre-existing views."
    ],
    "sqlState" : "42P07"
  },
  "TEMP_VIEW_NAME_TOO_MANY_NAME_PARTS" : {
    "message" : [
      "CREATE TEMPORARY VIEW or the corresponding Dataset APIs only accept single-part view names, but got: <actualName>"
    ],
    "sqlState" : "428EK"
  },
  "TOO_MANY_ARRAY_ELEMENTS" : {
    "message" : [
      "Cannot initialize array with <numElements> elements of size <size>"
    ],
    "sqlState" : "54000"
  },
  "UNABLE_TO_ACQUIRE_MEMORY" : {
    "message" : [
      "Unable to acquire <requestedBytes> bytes of memory, got <receivedBytes>"
    ],
    "sqlState" : "53200"
  },
  "UNABLE_TO_CONVERT_TO_PROTOBUF_MESSAGE_TYPE" : {
    "message" : [
      "Unable to convert SQL type <toType> to Protobuf type <protobufType>."
    ]
  },
  "UNBOUND_SQL_PARAMETER" : {
    "message" : [
      "Found the unbound parameter: <name>. Please, fix `args` and provide a mapping of the parameter to a SQL literal."
    ],
    "sqlState" : "42P02"
  },
  "UNCLOSED_BRACKETED_COMMENT" : {
    "message" : [
      "Found an unclosed bracketed comment. Please, append */ at the end of the comment."
    ],
    "sqlState" : "42601"
  },
  "UNEXPECTED_INPUT_TYPE" : {
    "message" : [
      "Parameter <paramIndex> of function <functionName> requires the <requiredType> type, however <inputSql> has the type <inputType>."
    ],
    "sqlState" : "42K09"
  },
  "UNKNOWN_PROTOBUF_MESSAGE_TYPE" : {
    "message" : [
      "Attempting to treat <descriptorName> as a Message, but it was <containingType>"
    ]
  },
  "UNPIVOT_REQUIRES_ATTRIBUTES" : {
    "message" : [
      "UNPIVOT requires all given <given> expressions to be columns when no <empty> expressions are given. These are not columns: [<expressions>]."
    ],
    "sqlState" : "42K0A"
  },
  "UNPIVOT_REQUIRES_VALUE_COLUMNS" : {
    "message" : [
      "At least one value column needs to be specified for UNPIVOT, all columns specified as ids"
    ],
    "sqlState" : "42K0A"
  },
  "UNPIVOT_VALUE_DATA_TYPE_MISMATCH" : {
    "message" : [
      "Unpivot value columns must share a least common type, some types do not: [<types>]"
    ],
    "sqlState" : "42K09"
  },
  "UNPIVOT_VALUE_SIZE_MISMATCH" : {
    "message" : [
      "All unpivot value columns must have the same size as there are value column names (<names>)"
    ],
    "sqlState" : "428C4"
  },
  "UNRECOGNIZED_SQL_TYPE" : {
    "message" : [
      "Unrecognized SQL type <typeName>"
    ],
    "sqlState" : "42704"
  },
  "UNRESOLVED_ALL_IN_GROUP_BY" : {
    "message" : [
      "Cannot infer grouping columns for GROUP BY ALL based on the select clause. Please explicitly specify the grouping columns."
    ],
    "sqlState" : "42803"
  },
  "UNRESOLVED_COLUMN" : {
    "message" : [
      "A column or function parameter with name <objectName> cannot be resolved."
    ],
    "subClass" : {
      "WITHOUT_SUGGESTION" : {
        "message" : [
          ""
        ]
      },
      "WITH_SUGGESTION" : {
        "message" : [
          "Did you mean one of the following? [<proposal>]"
        ]
      }
    },
    "sqlState" : "42703"
  },
  "UNRESOLVED_FIELD" : {
    "message" : [
      "A field with name <fieldName> cannot be resolved with the struct-type column <columnPath>."
    ],
    "subClass" : {
      "WITHOUT_SUGGESTION" : {
        "message" : [
          ""
        ]
      },
      "WITH_SUGGESTION" : {
        "message" : [
          "Did you mean one of the following? [<proposal>]"
        ]
      }
    },
    "sqlState" : "42703"
  },
  "UNRESOLVED_MAP_KEY" : {
    "message" : [
      "Cannot resolve column <objectName> as a map key. If the key is a string literal, add the single quotes '' around it."
    ],
    "subClass" : {
      "WITHOUT_SUGGESTION" : {
        "message" : [
          ""
        ]
      },
      "WITH_SUGGESTION" : {
        "message" : [
          "Otherwise did you mean one of the following column(s)? [<proposal>]"
        ]
      }
    },
    "sqlState" : "42703"
  },
  "UNRESOLVED_ROUTINE" : {
    "message" : [
      "Cannot resolve function <routineName> on search path <searchPath>."
    ],
    "sqlState" : "42883"
  },
  "UNSUPPORTED_DATATYPE" : {
    "message" : [
      "Unsupported data type <typeName>"
    ],
    "sqlState" : "0A000"
  },
  "UNSUPPORTED_DESERIALIZER" : {
    "message" : [
      "The deserializer is not supported:"
    ],
    "subClass" : {
      "DATA_TYPE_MISMATCH" : {
        "message" : [
          "need a(n) <desiredType> field but got <dataType>."
        ]
      },
      "FIELD_NUMBER_MISMATCH" : {
        "message" : [
          "try to map <schema> to Tuple<ordinal>, but failed as the number of fields does not line up."
        ]
      }
    },
    "sqlState" : "0A000"
  },
  "UNSUPPORTED_FEATURE" : {
    "message" : [
      "The feature is not supported:"
    ],
    "subClass" : {
      "AES_MODE" : {
        "message" : [
          "AES-<mode> with the padding <padding> by the <functionName> function."
        ]
      },
      "ANALYZE_UNCACHED_TEMP_VIEW" : {
        "message" : [
          "The ANALYZE TABLE FOR COLUMNS command can operate on temporary views that have been cached already. Consider to cache the view <viewName>."
        ]
      },
      "ANALYZE_UNSUPPORTED_COLUMN_TYPE" : {
        "message" : [
          "The ANALYZE TABLE FOR COLUMNS command does not support the type <columnType> of the column <columnName> in the table <tableName>."
        ]
      },
      "ANALYZE_VIEW" : {
        "message" : [
          "The ANALYZE TABLE command does not support views."
        ]
      },
      "CATALOG_OPERATION" : {
        "message" : [
          "Catalog <catalogName> does not support <operation>."
        ]
      },
      "COMBINATION_QUERY_RESULT_CLAUSES" : {
        "message" : [
          "Combination of ORDER BY/SORT BY/DISTRIBUTE BY/CLUSTER BY."
        ]
      },
      "DESC_TABLE_COLUMN_PARTITION" : {
        "message" : [
          "DESC TABLE COLUMN for a specific partition."
        ]
      },
      "INSERT_PARTITION_SPEC_IF_NOT_EXISTS" : {
        "message" : [
          "INSERT INTO <tableName> IF NOT EXISTS in the PARTITION spec."
        ]
      },
      "JDBC_TRANSACTION" : {
        "message" : [
          "The target JDBC server does not support transactions and can only support ALTER TABLE with a single action."
        ]
      },
      "LATERAL_COLUMN_ALIAS_IN_AGGREGATE_FUNC" : {
        "message" : [
          "Referencing a lateral column alias <lca> in the aggregate function <aggFunc>."
        ]
      },
      "LATERAL_JOIN_USING" : {
        "message" : [
          "JOIN USING with LATERAL correlation."
        ]
      },
      "LATERAL_NATURAL_JOIN" : {
        "message" : [
          "NATURAL join with LATERAL correlation."
        ]
      },
      "LITERAL_TYPE" : {
        "message" : [
          "Literal for '<value>' of <type>."
        ]
      },
      "MULTIPLE_BUCKET_TRANSFORMS" : {
        "message" : [
          "Multiple bucket TRANSFORMs."
        ]
      },
      "NATURAL_CROSS_JOIN" : {
        "message" : [
          "NATURAL CROSS JOIN."
        ]
      },
      "ORC_TYPE_CAST" : {
        "message" : [
          "Unable to convert <orcType> of Orc to data type <toType>."
        ]
      },
      "PANDAS_UDAF_IN_PIVOT" : {
        "message" : [
          "Pandas user defined aggregate function in the PIVOT clause."
        ]
      },
      "PIVOT_AFTER_GROUP_BY" : {
        "message" : [
          "PIVOT clause following a GROUP BY clause."
        ]
      },
      "PIVOT_TYPE" : {
        "message" : [
          "Pivoting by the value '<value>' of the column data type <type>."
        ]
      },
      "PYTHON_UDF_IN_ON_CLAUSE" : {
        "message" : [
          "Python UDF in the ON clause of a <joinType> JOIN. In case of an INNNER JOIN consider rewriting to a CROSS JOIN with a WHERE clause."
        ]
      },
      "REPEATED_PIVOT" : {
        "message" : [
          "Repeated PIVOT operation."
        ]
      },
      "SET_NAMESPACE_PROPERTY" : {
        "message" : [
          "<property> is a reserved namespace property, <msg>."
        ]
      },
      "SET_PROPERTIES_AND_DBPROPERTIES" : {
        "message" : [
          "set PROPERTIES and DBPROPERTIES at the same time."
        ]
      },
      "SET_TABLE_PROPERTY" : {
        "message" : [
          "<property> is a reserved table property, <msg>."
        ]
      },
      "TABLE_OPERATION" : {
        "message" : [
          "Table <tableName> does not support <operation>. Please check the current catalog and namespace to make sure the qualified table name is expected, and also check the catalog implementation which is configured by \"spark.sql.catalog\"."
        ]
      },
      "TOO_MANY_TYPE_ARGUMENTS_FOR_UDF_CLASS" : {
        "message" : [
          "UDF class with <num> type arguments."
        ]
      },
      "TRANSFORM_DISTINCT_ALL" : {
        "message" : [
          "TRANSFORM with the DISTINCT/ALL clause."
        ]
      },
      "TRANSFORM_NON_HIVE" : {
        "message" : [
          "TRANSFORM with SERDE is only supported in hive mode."
        ]
      }
    },
    "sqlState" : "0A000"
  },
  "UNSUPPORTED_GENERATOR" : {
    "message" : [
      "The generator is not supported:"
    ],
    "subClass" : {
      "MULTI_GENERATOR" : {
        "message" : [
          "only one generator allowed per <clause> clause but found <num>: <generators>"
        ]
      },
      "NESTED_IN_EXPRESSIONS" : {
        "message" : [
          "nested in expressions <expression>"
        ]
      },
      "NOT_GENERATOR" : {
        "message" : [
          "<functionName> is expected to be a generator. However, its class is <classCanonicalName>, which is not a generator."
        ]
      },
      "OUTSIDE_SELECT" : {
        "message" : [
          "outside the SELECT clause, found: <plan>"
        ]
      }
    },
    "sqlState" : "0A000"
  },
  "UNSUPPORTED_GROUPING_EXPRESSION" : {
    "message" : [
      "grouping()/grouping_id() can only be used with GroupingSets/Cube/Rollup"
    ]
  },
  "UNSUPPORTED_SAVE_MODE" : {
    "message" : [
      "The save mode <saveMode> is not supported for:"
    ],
    "subClass" : {
      "EXISTENT_PATH" : {
        "message" : [
          "an existent path."
        ]
      },
      "NON_EXISTENT_PATH" : {
        "message" : [
          "a non-existent path."
        ]
      }
    }
  },
  "UNSUPPORTED_SUBQUERY_EXPRESSION_CATEGORY" : {
    "message" : [
      "Unsupported subquery expression:"
    ],
    "subClass" : {
      "ACCESSING_OUTER_QUERY_COLUMN_IS_NOT_ALLOWED" : {
        "message" : [
          "Accessing outer query column is not allowed in this location<treeNode>"
        ]
      },
      "AGGREGATE_FUNCTION_MIXED_OUTER_LOCAL_REFERENCES" : {
        "message" : [
          "Found an aggregate function in a correlated predicate that has both outer and local references, which is not supported: <function>"
        ]
      },
      "CORRELATED_COLUMN_IS_NOT_ALLOWED_IN_PREDICATE" : {
        "message" : [
          "Correlated column is not allowed in predicate: <treeNode>"
        ]
      },
      "CORRELATED_COLUMN_NOT_FOUND" : {
        "message" : [
          "A correlated outer name reference within a subquery expression body was not found in the enclosing query: <value>"
        ]
      },
      "CORRELATED_REFERENCE" : {
        "message" : [
          "Expressions referencing the outer query are not supported outside of WHERE/HAVING clauses: <sqlExprs>"
        ]
      },
      "LATERAL_JOIN_CONDITION_NON_DETERMINISTIC" : {
        "message" : [
          "Lateral join condition cannot be non-deterministic: <condition>"
        ]
      },
      "MUST_AGGREGATE_CORRELATED_SCALAR_SUBQUERY" : {
        "message" : [
          "Correlated scalar subqueries in the GROUP BY clause must also be in the aggregate expressions<treeNode>"
        ]
      },
      "MUST_AGGREGATE_CORRELATED_SCALAR_SUBQUERY_OUTPUT" : {
        "message" : [
          "The output of a correlated scalar subquery must be aggregated"
        ]
      },
      "NON_CORRELATED_COLUMNS_IN_GROUP_BY" : {
        "message" : [
          "A GROUP BY clause in a scalar correlated subquery cannot contain non-correlated columns: <value>"
        ]
      },
      "NON_DETERMINISTIC_LATERAL_SUBQUERIES" : {
        "message" : [
          "Non-deterministic lateral subqueries are not supported when joining with outer relations that produce more than one row<treeNode>"
        ]
      },
      "UNSUPPORTED_CORRELATED_REFERENCE_DATA_TYPE" : {
        "message" : [
          "Correlated column reference '<expr>' cannot be <dataType> type"
        ]
      },
      "UNSUPPORTED_CORRELATED_SCALAR_SUBQUERY" : {
        "message" : [
          "Correlated scalar subqueries can only be used in filters, aggregations, projections, and UPDATE/MERGE/DELETE commands<treeNode>"
        ]
      },
      "UNSUPPORTED_IN_EXISTS_SUBQUERY" : {
        "message" : [
          "IN/EXISTS predicate subqueries can only be used in filters, joins, aggregations, window functions, projections, and UPDATE/MERGE/DELETE commands<treeNode>"
        ]
      }
    },
    "sqlState" : "0A000"
  },
  "UNSUPPORTED_TYPED_LITERAL" : {
    "message" : [
      "Literals of the type <unsupportedType> are not supported. Supported types are <supportedTypes>."
    ],
    "sqlState" : "0A000"
  },
  "UNTYPED_SCALA_UDF" : {
    "message" : [
      "You're using untyped Scala UDF, which does not have the input type information. Spark may blindly pass null to the Scala closure with primitive-type argument, and the closure will see the default value of the Java type for the null argument, e.g. `udf((x: Int) => x, IntegerType)`, the result is 0 for null input. To get rid of this error, you could:",
      "1. use typed Scala UDF APIs(without return type parameter), e.g. `udf((x: Int) => x)`",
      "2. use Java UDF APIs, e.g. `udf(new UDF1[String, Integer] { override def call(s: String): Integer = s.length() }, IntegerType)`, if input types are all non primitive",
      "3. set \"spark.sql.legacy.allowUntypedScalaUDF\" to \"true\" and use this API with caution"
    ]
  },
  "VIEW_ALREADY_EXISTS" : {
    "message" : [
      "Cannot create view <relationName> because it already exists.",
      "Choose a different name, drop or replace the existing object, or add the IF NOT EXISTS clause to tolerate pre-existing objects."
    ],
    "sqlState" : "42P07"
  },
  "VIEW_NOT_FOUND" : {
    "message" : [
      "The view <relationName> cannot be found. Verify the spelling and correctness of the schema and catalog.",
      "If you did not qualify the name with a schema, verify the current_schema() output, or qualify the name with the correct schema and catalog.",
      "To tolerate the error on drop use DROP VIEW IF EXISTS."
    ],
    "sqlState" : "42P01"
  },
  "WRITE_STREAM_NOT_ALLOWED" : {
    "message" : [
      "`writeStream` can be called only on streaming Dataset/DataFrame."
    ]
  },
  "WRONG_NUM_ARGS" : {
    "message" : [
      "Invalid number of arguments for the function <functionName>."
    ],
    "subClass" : {
      "WITHOUT_SUGGESTION" : {
        "message" : [
          "Please, refer to 'https://spark.apache.org/docs/latest/sql-ref-functions.html' for a fix."
        ]
      },
      "WITH_SUGGESTION" : {
        "message" : [
          "Consider to change the number of arguments because the function requires <expectedNum> parameters but the actual number is <actualNum>."
        ]
      }
    },
    "sqlState" : "42605"
  },
  "_LEGACY_ERROR_TEMP_0001" : {
    "message" : [
      "Invalid InsertIntoContext"
    ]
  },
  "_LEGACY_ERROR_TEMP_0002" : {
    "message" : [
      "INSERT OVERWRITE DIRECTORY is not supported"
    ]
  },
  "_LEGACY_ERROR_TEMP_0003" : {
    "message" : [
      "Columns aliases are not allowed in <op>."
    ]
  },
  "_LEGACY_ERROR_TEMP_0004" : {
    "message" : [
      "Empty source for merge: you should specify a source table/subquery in merge."
    ]
  },
  "_LEGACY_ERROR_TEMP_0006" : {
    "message" : [
      "The number of inserted values cannot match the fields."
    ]
  },
  "_LEGACY_ERROR_TEMP_0008" : {
    "message" : [
      "There must be at least one WHEN clause in a MERGE statement."
    ]
  },
  "_LEGACY_ERROR_TEMP_0012" : {
    "message" : [
      "DISTRIBUTE BY is not supported."
    ]
  },
  "_LEGACY_ERROR_TEMP_0013" : {
    "message" : [
      "LATERAL cannot be used together with PIVOT in FROM clause."
    ]
  },
  "_LEGACY_ERROR_TEMP_0014" : {
    "message" : [
      "TABLESAMPLE does not accept empty inputs."
    ]
  },
  "_LEGACY_ERROR_TEMP_0015" : {
    "message" : [
      "TABLESAMPLE(<msg>) is not supported."
    ]
  },
  "_LEGACY_ERROR_TEMP_0016" : {
    "message" : [
      "<bytesStr> is not a valid byte length literal, expected syntax: DIGIT+ ('B' | 'K' | 'M' | 'G')."
    ]
  },
  "_LEGACY_ERROR_TEMP_0017" : {
    "message" : [
      "Invalid escape string. Escape string must contain only one character."
    ]
  },
  "_LEGACY_ERROR_TEMP_0018" : {
    "message" : [
      "Function trim doesn't support with type <trimOption>. Please use BOTH, LEADING or TRAILING as trim type."
    ]
  },
  "_LEGACY_ERROR_TEMP_0023" : {
    "message" : [
      "Numeric literal <rawStrippedQualifier> does not fit in range [<minValue>, <maxValue>] for type <typeName>."
    ]
  },
  "_LEGACY_ERROR_TEMP_0024" : {
    "message" : [
      "Can only have a single from-to unit in the interval literal syntax."
    ]
  },
  "_LEGACY_ERROR_TEMP_0025" : {
    "message" : [
      "At least one time unit should be given for interval literal."
    ]
  },
  "_LEGACY_ERROR_TEMP_0026" : {
    "message" : [
      "Can only use numbers in the interval value part for multiple unit value pairs interval form, but got invalid value: <value>."
    ]
  },
  "_LEGACY_ERROR_TEMP_0027" : {
    "message" : [
      "The value of from-to unit must be a string."
    ]
  },
  "_LEGACY_ERROR_TEMP_0028" : {
    "message" : [
      "Intervals FROM <from> TO <to> are not supported."
    ]
  },
  "_LEGACY_ERROR_TEMP_0029" : {
    "message" : [
      "Cannot mix year-month and day-time fields: <literal>."
    ]
  },
  "_LEGACY_ERROR_TEMP_0031" : {
    "message" : [
      "Invalid number of buckets: <describe>."
    ]
  },
  "_LEGACY_ERROR_TEMP_0032" : {
    "message" : [
      "Duplicated table paths found: '<pathOne>' and '<pathTwo>'. LOCATION and the case insensitive key 'path' in OPTIONS are all used to indicate the custom table path, you can only specify one of them."
    ]
  },
  "_LEGACY_ERROR_TEMP_0033" : {
    "message" : [
      "Expected either STORED AS or STORED BY, not both."
    ]
  },
  "_LEGACY_ERROR_TEMP_0034" : {
    "message" : [
      "<operation> is not supported in Hive-style <command><msg>."
    ]
  },
  "_LEGACY_ERROR_TEMP_0035" : {
    "message" : [
      "Operation not allowed: <message>."
    ]
  },
  "_LEGACY_ERROR_TEMP_0036" : {
    "message" : [
      "Expected `NOSCAN` instead of `<ctx>`."
    ]
  },
  "_LEGACY_ERROR_TEMP_0037" : {
    "message" : [
      "It is not allowed to add catalog/namespace prefix <quoted> to the table name in CACHE TABLE AS SELECT."
    ]
  },
  "_LEGACY_ERROR_TEMP_0038" : {
    "message" : [
      "CTE definition can't have duplicate names: <duplicateNames>."
    ]
  },
  "_LEGACY_ERROR_TEMP_0039" : {
    "message" : [
      "Unsupported SQL statement."
    ]
  },
  "_LEGACY_ERROR_TEMP_0041" : {
    "message" : [
      "Found duplicate clauses: <clauseName>."
    ]
  },
  "_LEGACY_ERROR_TEMP_0042" : {
    "message" : [
      "Expected format is 'SET', 'SET key', or 'SET key=value'. If you want to include special characters in key, or include semicolon in value, please use quotes, e.g., SET `key`=`value`."
    ]
  },
  "_LEGACY_ERROR_TEMP_0043" : {
    "message" : [
      "Expected format is 'RESET' or 'RESET key'. If you want to include special characters in key, please use quotes, e.g., RESET `key`."
    ]
  },
  "_LEGACY_ERROR_TEMP_0044" : {
    "message" : [
      "The interval value must be in the range of [-18, +18] hours with second precision."
    ]
  },
  "_LEGACY_ERROR_TEMP_0045" : {
    "message" : [
      "Invalid time zone displacement value."
    ]
  },
  "_LEGACY_ERROR_TEMP_0046" : {
    "message" : [
      "CREATE TEMPORARY TABLE without a provider is not allowed."
    ]
  },
  "_LEGACY_ERROR_TEMP_0047" : {
    "message" : [
      "'ROW FORMAT' must be used with 'STORED AS'."
    ]
  },
  "_LEGACY_ERROR_TEMP_0048" : {
    "message" : [
      "Unsupported operation: Used defined record reader/writer classes."
    ]
  },
  "_LEGACY_ERROR_TEMP_0049" : {
    "message" : [
      "Directory path and 'path' in OPTIONS should be specified one, but not both."
    ]
  },
  "_LEGACY_ERROR_TEMP_0050" : {
    "message" : [
      "LOCAL is supported only with file: scheme."
    ]
  },
  "_LEGACY_ERROR_TEMP_0051" : {
    "message" : [
      "Empty set in <element> grouping sets is not supported."
    ]
  },
  "_LEGACY_ERROR_TEMP_0052" : {
    "message" : [
      "CREATE VIEW with both IF NOT EXISTS and REPLACE is not allowed."
    ]
  },
  "_LEGACY_ERROR_TEMP_0053" : {
    "message" : [
      "It is not allowed to define a TEMPORARY view with IF NOT EXISTS."
    ]
  },
  "_LEGACY_ERROR_TEMP_0056" : {
    "message" : [
      "Invalid time travel spec: <reason>."
    ]
  },
  "_LEGACY_ERROR_TEMP_0057" : {
    "message" : [
      "Support for DEFAULT column values is not implemented yet."
    ]
  },
  "_LEGACY_ERROR_TEMP_0058" : {
    "message" : [
      "Support for DEFAULT column values is not allowed."
    ]
  },
  "_LEGACY_ERROR_TEMP_0059" : {
    "message" : [
      "References to DEFAULT column values are not allowed within the PARTITION clause."
    ]
  },
  "_LEGACY_ERROR_TEMP_0060" : {
    "message" : [
      "<msg>."
    ]
  },
  "_LEGACY_ERROR_TEMP_0061" : {
    "message" : [
      "<msg>."
    ]
  },
  "_LEGACY_ERROR_TEMP_0062" : {
    "message" : [
      "<msg>."
    ]
  },
  "_LEGACY_ERROR_TEMP_0063" : {
    "message" : [
      "<msg>."
    ]
  },
  "_LEGACY_ERROR_TEMP_0064" : {
    "message" : [
      "<msg>."
    ]
  },
  "_LEGACY_ERROR_TEMP_1000" : {
    "message" : [
      "LEGACY store assignment policy is disallowed in Spark data source V2. Please set the configuration <configKey> to other values."
    ]
  },
  "_LEGACY_ERROR_TEMP_1001" : {
    "message" : [
      "USING column `<colName>` cannot be resolved on the <side> side of the join. The <side>-side columns: [<plan>]."
    ]
  },
  "_LEGACY_ERROR_TEMP_1002" : {
    "message" : [
      "Unable to generate an encoder for inner class `<className>` without access to the scope that this class was defined in.",
      "Try moving this class out of its parent class."
    ]
  },
  "_LEGACY_ERROR_TEMP_1003" : {
    "message" : [
      "Couldn't find the reference column for <after> at <parentName>."
    ]
  },
  "_LEGACY_ERROR_TEMP_1004" : {
    "message" : [
      "Window specification <windowName> is not defined in the WINDOW clause."
    ]
  },
  "_LEGACY_ERROR_TEMP_1005" : {
    "message" : [
      "<expr> doesn't show up in the GROUP BY list <groupByAliases>."
    ]
  },
  "_LEGACY_ERROR_TEMP_1006" : {
    "message" : [
      "Aggregate expression required for pivot, but '<sql>' did not appear in any aggregate function."
    ]
  },
  "_LEGACY_ERROR_TEMP_1007" : {
    "message" : [
      "Cannot write into temp view <quoted> as it's not a data source v2 relation."
    ]
  },
  "_LEGACY_ERROR_TEMP_1008" : {
    "message" : [
      "<quoted> is not a temp view of streaming logical plan, please use batch API such as `DataFrameReader.table` to read it."
    ]
  },
  "_LEGACY_ERROR_TEMP_1009" : {
    "message" : [
      "The depth of view <identifier> exceeds the maximum view resolution depth (<maxNestedViewDepth>). Analysis is aborted to avoid errors. Increase the value of <config> to work around this."
    ]
  },
  "_LEGACY_ERROR_TEMP_1010" : {
    "message" : [
      "Inserting into a view is not allowed. View: <identifier>."
    ]
  },
  "_LEGACY_ERROR_TEMP_1011" : {
    "message" : [
      "Writing into a view is not allowed. View: <identifier>."
    ]
  },
  "_LEGACY_ERROR_TEMP_1012" : {
    "message" : [
      "Cannot write into v1 table: <identifier>."
    ]
  },
  "_LEGACY_ERROR_TEMP_1013" : {
    "message" : [
      "<nameParts> is a <viewStr>. '<cmd>' expects a table.<hintStr>"
    ]
  },
  "_LEGACY_ERROR_TEMP_1014" : {
    "message" : [
      "<nameParts> is a temp view. '<cmd>' expects a permanent view."
    ]
  },
  "_LEGACY_ERROR_TEMP_1015" : {
    "message" : [
      "<identifier> is a table. '<cmd>' expects a view.<hintStr>"
    ]
  },
  "_LEGACY_ERROR_TEMP_1016" : {
    "message" : [
      "<nameParts> is a temp view. '<cmd>' expects a table or permanent view."
    ]
  },
  "_LEGACY_ERROR_TEMP_1017" : {
    "message" : [
      "<name> is a built-in/temporary function. '<cmd>' expects a persistent function.<hintStr>"
    ]
  },
  "_LEGACY_ERROR_TEMP_1018" : {
    "message" : [
      "<quoted> is a permanent view, which is not supported by streaming reading API such as `DataStreamReader.table` yet."
    ]
  },
  "_LEGACY_ERROR_TEMP_1020" : {
    "message" : [
      "Invalid usage of <elem> in <prettyName>."
    ]
  },
  "_LEGACY_ERROR_TEMP_1021" : {
    "message" : [
      "count(<targetString>.*) is not allowed. Please use count(*) or expand the columns manually, e.g. count(col1, col2)."
    ]
  },
  "_LEGACY_ERROR_TEMP_1023" : {
    "message" : [
      "Function <prettyName> does not support <syntax>."
    ]
  },
  "_LEGACY_ERROR_TEMP_1024" : {
    "message" : [
      "FILTER expression is non-deterministic, it cannot be used in aggregate functions."
    ]
  },
  "_LEGACY_ERROR_TEMP_1025" : {
    "message" : [
      "FILTER expression is not of type boolean. It cannot be used in an aggregate function."
    ]
  },
  "_LEGACY_ERROR_TEMP_1026" : {
    "message" : [
      "FILTER expression contains aggregate. It cannot be used in an aggregate function."
    ]
  },
  "_LEGACY_ERROR_TEMP_1027" : {
    "message" : [
      "FILTER expression contains window function. It cannot be used in an aggregate function."
    ]
  },
  "_LEGACY_ERROR_TEMP_1028" : {
    "message" : [
      "Number of column aliases does not match number of columns. Number of column aliases: <columnSize>; number of columns: <outputSize>."
    ]
  },
  "_LEGACY_ERROR_TEMP_1029" : {
    "message" : [
      "The number of aliases supplied in the AS clause does not match the number of columns output by the UDTF expected <aliasesSize> aliases but got <aliasesNames>."
    ]
  },
  "_LEGACY_ERROR_TEMP_1030" : {
    "message" : [
      "Window aggregate function with filter predicate is not supported yet."
    ]
  },
  "_LEGACY_ERROR_TEMP_1031" : {
    "message" : [
      "It is not allowed to use a window function inside an aggregate function. Please use the inner window function in a sub-query."
    ]
  },
  "_LEGACY_ERROR_TEMP_1032" : {
    "message" : [
      "<expr> does not have any WindowExpression."
    ]
  },
  "_LEGACY_ERROR_TEMP_1033" : {
    "message" : [
      "<expr> has multiple Window Specifications (<distinctWindowSpec>).",
      "Please file a bug report with this error message, stack trace, and the query."
    ]
  },
  "_LEGACY_ERROR_TEMP_1034" : {
    "message" : [
      "It is not allowed to use window functions inside <clauseName> clause."
    ]
  },
  "_LEGACY_ERROR_TEMP_1035" : {
    "message" : [
      "Cannot specify window frame for <prettyName> function."
    ]
  },
  "_LEGACY_ERROR_TEMP_1036" : {
    "message" : [
      "Window Frame <wf> must match the required frame <required>."
    ]
  },
  "_LEGACY_ERROR_TEMP_1037" : {
    "message" : [
      "Window function <wf> requires window to be ordered, please add ORDER BY clause. For example SELECT <wf>(value_expr) OVER (PARTITION BY window_partition ORDER BY window_ordering) from table."
    ]
  },
  "_LEGACY_ERROR_TEMP_1038" : {
    "message" : [
      "Cannot write to table due to mismatched user specified column size(<columnSize>) and data column size(<outputSize>)."
    ]
  },
  "_LEGACY_ERROR_TEMP_1039" : {
    "message" : [
      "Multiple time/session window expressions would result in a cartesian product of rows, therefore they are currently not supported."
    ]
  },
  "_LEGACY_ERROR_TEMP_1040" : {
    "message" : [
      "Gap duration expression used in session window must be CalendarIntervalType, but got <dt>."
    ]
  },
  "_LEGACY_ERROR_TEMP_1045" : {
    "message" : [
      "ALTER TABLE SET LOCATION does not support partition for v2 tables."
    ]
  },
  "_LEGACY_ERROR_TEMP_1046" : {
    "message" : [
      "Join strategy hint parameter should be an identifier or string but was <unsupported> (<class>)."
    ]
  },
  "_LEGACY_ERROR_TEMP_1047" : {
    "message" : [
      "<hintName> Hint parameter should include columns, but <invalidParams> found."
    ]
  },
  "_LEGACY_ERROR_TEMP_1048" : {
    "message" : [
      "<hintName> Hint expects a partition number as a parameter."
    ]
  },
  "_LEGACY_ERROR_TEMP_1049" : {
    "message" : [
      "Syntax error in attribute name: <name>."
    ]
  },
  "_LEGACY_ERROR_TEMP_1050" : {
    "message" : [
      "Can only star expand struct data types. Attribute: `<attributes>`."
    ]
  },
  "_LEGACY_ERROR_TEMP_1051" : {
    "message" : [
      "Cannot resolve '<targetString>.*' given input columns '<columns>'."
    ]
  },
  "_LEGACY_ERROR_TEMP_1052" : {
    "message" : [
      "ADD COLUMN with v1 tables cannot specify NOT NULL."
    ]
  },
  "_LEGACY_ERROR_TEMP_1053" : {
    "message" : [
      "ALTER COLUMN with v1 tables cannot specify NOT NULL."
    ]
  },
  "_LEGACY_ERROR_TEMP_1054" : {
    "message" : [
      "ALTER COLUMN cannot find column <colName> in v1 table. Available: <fieldNames>."
    ]
  },
  "_LEGACY_ERROR_TEMP_1055" : {
    "message" : [
      "The database name is not valid: <quoted>."
    ]
  },
  "_LEGACY_ERROR_TEMP_1056" : {
    "message" : [
      "Cannot drop a view with DROP TABLE. Please use DROP VIEW instead."
    ]
  },
  "_LEGACY_ERROR_TEMP_1057" : {
    "message" : [
      "SHOW COLUMNS with conflicting databases: '<dbA>' != '<dbB>'."
    ]
  },
  "_LEGACY_ERROR_TEMP_1058" : {
    "message" : [
      "Cannot create table with both USING <provider> and <serDeInfo>."
    ]
  },
  "_LEGACY_ERROR_TEMP_1059" : {
    "message" : [
      "STORED AS with file format '<serdeInfo>' is invalid."
    ]
  },
  "_LEGACY_ERROR_TEMP_1060" : {
    "message" : [
      "<command> does not support nested column: <column>."
    ]
  },
  "_LEGACY_ERROR_TEMP_1065" : {
    "message" : [
      "`<name>` is not a valid name for tables/databases. Valid names only contain alphabet characters, numbers and _."
    ]
  },
  "_LEGACY_ERROR_TEMP_1066" : {
    "message" : [
      "<database> is a system preserved database, you cannot create a database with this name."
    ]
  },
  "_LEGACY_ERROR_TEMP_1067" : {
    "message" : [
      "Can not drop default database."
    ]
  },
  "_LEGACY_ERROR_TEMP_1068" : {
    "message" : [
      "<database> is a system preserved database, you cannot use it as current database. To access global temporary views, you should use qualified name with the GLOBAL_TEMP_DATABASE, e.g. SELECT * FROM <database>.viewName."
    ]
  },
  "_LEGACY_ERROR_TEMP_1069" : {
    "message" : [
      "CREATE EXTERNAL TABLE must be accompanied by LOCATION."
    ]
  },
  "_LEGACY_ERROR_TEMP_1071" : {
    "message" : [
      "Some existing schema fields (<nonExistentColumnNames>) are not present in the new schema. We don't support dropping columns yet."
    ]
  },
  "_LEGACY_ERROR_TEMP_1072" : {
    "message" : [
      "Only the tables/views belong to the same database can be retrieved. Querying tables/views are <qualifiedTableNames>."
    ]
  },
  "_LEGACY_ERROR_TEMP_1073" : {
    "message" : [
      "RENAME TABLE source and destination databases do not match: '<db>' != '<newDb>'."
    ]
  },
  "_LEGACY_ERROR_TEMP_1074" : {
    "message" : [
      "RENAME TEMPORARY VIEW from '<oldName>' to '<newName>': cannot specify database name '<db>' in the destination table."
    ]
  },
  "_LEGACY_ERROR_TEMP_1076" : {
    "message" : [
      "Partition spec is invalid. <details>."
    ]
  },
  "_LEGACY_ERROR_TEMP_1079" : {
    "message" : [
      "Resource Type '<resourceType>' is not supported."
    ]
  },
  "_LEGACY_ERROR_TEMP_1080" : {
    "message" : [
      "Table <identifier> did not specify database."
    ]
  },
  "_LEGACY_ERROR_TEMP_1081" : {
    "message" : [
      "Table <identifier> did not specify locationUri."
    ]
  },
  "_LEGACY_ERROR_TEMP_1082" : {
    "message" : [
      "Partition [<specString>] did not specify locationUri."
    ]
  },
  "_LEGACY_ERROR_TEMP_1083" : {
    "message" : [
      "Number of buckets should be greater than 0 but less than or equal to bucketing.maxBuckets (`<bucketingMaxBuckets>`). Got `<numBuckets>`."
    ]
  },
  "_LEGACY_ERROR_TEMP_1084" : {
    "message" : [
      "Corrupted table name context in catalog: <numParts> parts expected, but part <index> is missing."
    ]
  },
  "_LEGACY_ERROR_TEMP_1085" : {
    "message" : [
      "Corrupted view SQL configs in catalog."
    ]
  },
  "_LEGACY_ERROR_TEMP_1086" : {
    "message" : [
      "Corrupted view query output column names in catalog: <numCols> parts expected, but part <index> is missing."
    ]
  },
  "_LEGACY_ERROR_TEMP_1087" : {
    "message" : [
      "Corrupted view referred temp view names in catalog."
    ]
  },
  "_LEGACY_ERROR_TEMP_1088" : {
    "message" : [
      "Corrupted view referred temp functions names in catalog."
    ]
  },
  "_LEGACY_ERROR_TEMP_1089" : {
    "message" : [
      "Column statistics deserialization is not supported for column <name> of data type: <dataType>."
    ]
  },
  "_LEGACY_ERROR_TEMP_1090" : {
    "message" : [
      "Column statistics serialization is not supported for column <colName> of data type: <dataType>."
    ]
  },
  "_LEGACY_ERROR_TEMP_1091" : {
    "message" : [
      "Cannot read table property '<key>' as it's corrupted.<details>."
    ]
  },
  "_LEGACY_ERROR_TEMP_1097" : {
    "message" : [
      "The field for corrupt records must be string type and nullable."
    ]
  },
  "_LEGACY_ERROR_TEMP_1098" : {
    "message" : [
      "DataType '<x>' is not supported by <className>."
    ]
  },
  "_LEGACY_ERROR_TEMP_1099" : {
    "message" : [
      "<funcName>() doesn't support the <mode> mode. Acceptable modes are <permissiveMode> and <failFastMode>."
    ]
  },
  "_LEGACY_ERROR_TEMP_1100" : {
    "message" : [
      "The '<argName>' parameter of function '<funcName>' needs to be a <requiredType> literal."
    ]
  },
  "_LEGACY_ERROR_TEMP_1103" : {
    "message" : [
      "Unsupported component type <clz> in arrays."
    ]
  },
  "_LEGACY_ERROR_TEMP_1104" : {
    "message" : [
      "The second argument should be a double literal."
    ]
  },
  "_LEGACY_ERROR_TEMP_1105" : {
    "message" : [
      "Field name should be String Literal, but it's <extraction>."
    ]
  },
  "_LEGACY_ERROR_TEMP_1106" : {
    "message" : [
      "Can't extract value from <child>: need struct type but got <other>."
    ]
  },
  "_LEGACY_ERROR_TEMP_1107" : {
    "message" : [
      "Table <table> declares <batchWrite> capability but <v2WriteClassName> is not an instance of <v1WriteClassName>."
    ]
  },
  "_LEGACY_ERROR_TEMP_1108" : {
    "message" : [
      "Delete by condition with subquery is not supported: <condition>."
    ]
  },
  "_LEGACY_ERROR_TEMP_1109" : {
    "message" : [
      "Exec update failed: cannot translate expression to source filter: <f>."
    ]
  },
  "_LEGACY_ERROR_TEMP_1110" : {
    "message" : [
      "Cannot delete from table <table> where <filters>."
    ]
  },
  "_LEGACY_ERROR_TEMP_1111" : {
    "message" : [
      "DESCRIBE does not support partition for v2 tables."
    ]
  },
  "_LEGACY_ERROR_TEMP_1113" : {
    "message" : [
      "Table <table> does not support <cmd>."
    ]
  },
  "_LEGACY_ERROR_TEMP_1114" : {
    "message" : [
      "The streaming sources in a query do not have a common supported execution mode.",
      "Sources support micro-batch: <microBatchSources>",
      "Sources support continuous: <continuousSources>"
    ]
  },
  "_LEGACY_ERROR_TEMP_1117" : {
    "message" : [
      "<sessionCatalog> requires a single-part namespace, but got <ns>."
    ]
  },
  "_LEGACY_ERROR_TEMP_1119" : {
    "message" : [
      "<cmd> is not supported in JDBC catalog."
    ]
  },
  "_LEGACY_ERROR_TEMP_1120" : {
    "message" : [
      "Unsupported NamespaceChange <changes> in JDBC catalog."
    ]
  },
  "_LEGACY_ERROR_TEMP_1121" : {
    "message" : [
      "Table does not support <cmd>: <table>."
    ]
  },
  "_LEGACY_ERROR_TEMP_1122" : {
    "message" : [
      "Table <table> is not a row-level operation table."
    ]
  },
  "_LEGACY_ERROR_TEMP_1123" : {
    "message" : [
      "Cannot rename a table with ALTER VIEW. Please use ALTER TABLE instead."
    ]
  },
  "_LEGACY_ERROR_TEMP_1124" : {
    "message" : [
      "<cmd> is not supported for v2 tables."
    ]
  },
  "_LEGACY_ERROR_TEMP_1125" : {
    "message" : [
      "Database from v1 session catalog is not specified."
    ]
  },
  "_LEGACY_ERROR_TEMP_1126" : {
    "message" : [
      "Nested databases are not supported by v1 session catalog: <catalog>."
    ]
  },
  "_LEGACY_ERROR_TEMP_1127" : {
    "message" : [
      "Invalid partitionExprs specified: <sortOrders> For range partitioning use REPARTITION_BY_RANGE instead."
    ]
  },
  "_LEGACY_ERROR_TEMP_1128" : {
    "message" : [
      "Failed to resolve the schema for <format> for the partition column: <partitionColumn>. It must be specified manually."
    ]
  },
  "_LEGACY_ERROR_TEMP_1129" : {
    "message" : [
      "Unable to infer schema for <format>. It must be specified manually."
    ]
  },
  "_LEGACY_ERROR_TEMP_1131" : {
    "message" : [
      "Data source <className> does not support <outputMode> output mode."
    ]
  },
  "_LEGACY_ERROR_TEMP_1132" : {
    "message" : [
      "A schema needs to be specified when using <className>."
    ]
  },
  "_LEGACY_ERROR_TEMP_1133" : {
    "message" : [
      "The user-specified schema doesn't match the actual schema:",
      "user-specified: <schema>, actual: <actualSchema>. If you're using",
      "DataFrameReader.schema API or creating a table, please do not specify the schema.",
      "Or if you're scanning an existed table, please drop it and re-create it."
    ]
  },
  "_LEGACY_ERROR_TEMP_1134" : {
    "message" : [
      "Unable to infer schema for <format> at <fileCatalog>. It must be specified manually."
    ]
  },
  "_LEGACY_ERROR_TEMP_1135" : {
    "message" : [
      "<className> is not a valid Spark SQL Data Source."
    ]
  },
  "_LEGACY_ERROR_TEMP_1136" : {
    "message" : [
      "Cannot save interval data type into external storage."
    ]
  },
  "_LEGACY_ERROR_TEMP_1137" : {
    "message" : [
      "Unable to resolve <name> given [<outputStr>]."
    ]
  },
  "_LEGACY_ERROR_TEMP_1138" : {
    "message" : [
      "Hive built-in ORC data source must be used with Hive support enabled. Please use the native ORC data source by setting 'spark.sql.orc.impl' to 'native'."
    ]
  },
  "_LEGACY_ERROR_TEMP_1139" : {
    "message" : [
      "Failed to find data source: <provider>. Avro is built-in but external data source module since Spark 2.4. Please deploy the application as per the deployment section of Apache Avro Data Source Guide."
    ]
  },
  "_LEGACY_ERROR_TEMP_1140" : {
    "message" : [
      "Failed to find data source: <provider>. Please deploy the application as per the deployment section of Structured Streaming + Kafka Integration Guide."
    ]
  },
  "_LEGACY_ERROR_TEMP_1141" : {
    "message" : [
      "Multiple sources found for <provider> (<sourceNames>), please specify the fully qualified class name."
    ]
  },
  "_LEGACY_ERROR_TEMP_1142" : {
    "message" : [
      "Datasource does not support writing empty or nested empty schemas. Please make sure the data schema has at least one or more column(s)."
    ]
  },
  "_LEGACY_ERROR_TEMP_1143" : {
    "message" : [
      "The data to be inserted needs to have the same number of columns as the target table: target table has <targetSize> column(s) but the inserted data has <actualSize> column(s), which contain <staticPartitionsSize> partition column(s) having assigned constant values."
    ]
  },
  "_LEGACY_ERROR_TEMP_1144" : {
    "message" : [
      "The data to be inserted needs to have the same number of partition columns as the target table: target table has <targetSize> partition column(s) but the inserted data has <providedPartitionsSize> partition columns specified."
    ]
  },
  "_LEGACY_ERROR_TEMP_1145" : {
    "message" : [
      "<partKey> is not a partition column. Partition columns are <partitionColumns>."
    ]
  },
  "_LEGACY_ERROR_TEMP_1146" : {
    "message" : [
      "Partition column <partColumn> have multiple values specified, <values>. Please only specify a single value."
    ]
  },
  "_LEGACY_ERROR_TEMP_1147" : {
    "message" : [
      "The ordering of partition columns is <partColumns>. All partition columns having constant values need to appear before other partition columns that do not have an assigned constant value."
    ]
  },
  "_LEGACY_ERROR_TEMP_1148" : {
    "message" : [
      "Can only write data to relations with a single path."
    ]
  },
  "_LEGACY_ERROR_TEMP_1149" : {
    "message" : [
      "Fail to rebuild expression: missing key <filter> in `translatedFilterToExpr`."
    ]
  },
  "_LEGACY_ERROR_TEMP_1150" : {
    "message" : [
      "Column `<field>` has a data type of <fieldType>, which is not supported by <format>."
    ]
  },
  "_LEGACY_ERROR_TEMP_1151" : {
    "message" : [
      "Fail to resolve data source for the table <table> since the table serde property has the duplicated key <key> with extra options specified for this scan operation. To fix this, you can rollback to the legacy behavior of ignoring the extra options by setting the config <config> to `false`, or address the conflicts of the same config."
    ]
  },
  "_LEGACY_ERROR_TEMP_1152" : {
    "message" : [
      "Path <outputPath> already exists."
    ]
  },
  "_LEGACY_ERROR_TEMP_1153" : {
    "message" : [
      "Cannot use <field> for partition column."
    ]
  },
  "_LEGACY_ERROR_TEMP_1154" : {
    "message" : [
      "Cannot use all columns for partition columns."
    ]
  },
  "_LEGACY_ERROR_TEMP_1155" : {
    "message" : [
      "Partition column `<col>` not found in schema <schemaCatalog>."
    ]
  },
  "_LEGACY_ERROR_TEMP_1156" : {
    "message" : [
      "Column <colName> not found in schema <tableSchema>."
    ]
  },
  "_LEGACY_ERROR_TEMP_1157" : {
    "message" : [
      "Unsupported data source type for direct query on files: <className>."
    ]
  },
  "_LEGACY_ERROR_TEMP_1158" : {
    "message" : [
      "Saving data into a view is not allowed."
    ]
  },
  "_LEGACY_ERROR_TEMP_1159" : {
    "message" : [
      "The format of the existing table <tableName> is `<existingProvider>`. It doesn't match the specified format `<specifiedProvider>`."
    ]
  },
  "_LEGACY_ERROR_TEMP_1160" : {
    "message" : [
      "The location of the existing table <identifier> is `<existingTableLoc>`. It doesn't match the specified location `<tableDescLoc>`."
    ]
  },
  "_LEGACY_ERROR_TEMP_1161" : {
    "message" : [
      "The column number of the existing table <tableName> (<existingTableSchema>) doesn't match the data schema (<querySchema>)."
    ]
  },
  "_LEGACY_ERROR_TEMP_1162" : {
    "message" : [
      "Cannot resolve '<col>' given input columns: [<inputColumns>]."
    ]
  },
  "_LEGACY_ERROR_TEMP_1163" : {
    "message" : [
      "Specified partitioning does not match that of the existing table <tableName>.",
      "Specified partition columns: [<specifiedPartCols>]",
      "Existing partition columns: [<existingPartCols>]"
    ]
  },
  "_LEGACY_ERROR_TEMP_1164" : {
    "message" : [
      "Specified bucketing does not match that of the existing table <tableName>.",
      "Specified bucketing: <specifiedBucketString>",
      "Existing bucketing: <existingBucketString>"
    ]
  },
  "_LEGACY_ERROR_TEMP_1165" : {
    "message" : [
      "It is not allowed to specify partitioning when the table schema is not defined."
    ]
  },
  "_LEGACY_ERROR_TEMP_1166" : {
    "message" : [
      "Bucketing column '<bucketCol>' should not be part of partition columns '<normalizedPartCols>'."
    ]
  },
  "_LEGACY_ERROR_TEMP_1167" : {
    "message" : [
      "Bucket sorting column '<sortCol>' should not be part of partition columns '<normalizedPartCols>'."
    ]
  },
  "_LEGACY_ERROR_TEMP_1168" : {
    "message" : [
      "<tableName> requires that the data to be inserted have the same number of columns as the target table: target table has <targetColumns> column(s) but the inserted data has <insertedColumns> column(s), including <staticPartCols> partition column(s) having constant value(s)."
    ]
  },
  "_LEGACY_ERROR_TEMP_1169" : {
    "message" : [
      "Requested partitioning does not match the table <tableName>:",
      "Requested partitions: <normalizedPartSpec>",
      "Table partitions: <partColNames>"
    ]
  },
  "_LEGACY_ERROR_TEMP_1170" : {
    "message" : [
      "Hive support is required to <detail>."
    ]
  },
  "_LEGACY_ERROR_TEMP_1171" : {
    "message" : [
      "createTableColumnTypes option column <col> not found in schema <schema>."
    ]
  },
  "_LEGACY_ERROR_TEMP_1172" : {
    "message" : [
      "Parquet type not yet supported: <parquetType>."
    ]
  },
  "_LEGACY_ERROR_TEMP_1173" : {
    "message" : [
      "Illegal Parquet type: <parquetType>."
    ]
  },
  "_LEGACY_ERROR_TEMP_1174" : {
    "message" : [
      "Unrecognized Parquet type: <field>."
    ]
  },
  "_LEGACY_ERROR_TEMP_1175" : {
    "message" : [
      "Unsupported data type <dataType>."
    ]
  },
  "_LEGACY_ERROR_TEMP_1176" : {
    "message" : [
      "The SQL query of view <viewName> has an incompatible schema change and column <colName> cannot be resolved. Expected <expectedNum> columns named <colName> but got <actualCols>.",
      "Please try to re-create the view by running: <viewDDL>"
    ]
  },
  "_LEGACY_ERROR_TEMP_1177" : {
    "message" : [
      "The SQL query of view <viewName> has an incompatible schema change and column <colName> cannot be resolved. Expected <expectedNum> columns named <colName> but got <actualCols>."
    ]
  },
  "_LEGACY_ERROR_TEMP_1178" : {
    "message" : [
      "The number of partitions can't be specified with unspecified distribution. Invalid writer requirements detected."
    ]
  },
  "_LEGACY_ERROR_TEMP_1181" : {
    "message" : [
      "Stream-stream join without equality predicate is not supported."
    ]
  },
  "_LEGACY_ERROR_TEMP_1182" : {
    "message" : [
      "Column <ambiguousAttrs> are ambiguous. It's probably because you joined several Datasets together, and some of these Datasets are the same. This column points to one of the Datasets but Spark is unable to figure out which one. Please alias the Datasets with different names via `Dataset.as` before joining them, and specify the column using qualified name, e.g. `df.as(\"a\").join(df.as(\"b\"), $\"a.id\" > $\"b.id\")`. You can also set <config> to false to disable this check."
    ]
  },
  "_LEGACY_ERROR_TEMP_1183" : {
    "message" : [
      "Cannot use interval type in the table schema."
    ]
  },
  "_LEGACY_ERROR_TEMP_1184" : {
    "message" : [
      "Catalog <plugin> does not support <ability>."
    ]
  },
  "_LEGACY_ERROR_TEMP_1185" : {
    "message" : [
      "<quoted> is not a valid <identifier> as it has more than 2 name parts."
    ]
  },
  "_LEGACY_ERROR_TEMP_1186" : {
    "message" : [
      "Multi-part identifier cannot be empty."
    ]
  },
  "_LEGACY_ERROR_TEMP_1187" : {
    "message" : [
      "Hive data source can only be used with tables, you can not <operation> files of Hive data source directly."
    ]
  },
  "_LEGACY_ERROR_TEMP_1188" : {
    "message" : [
      "There is a 'path' option set and <method>() is called with a path parameter. Either remove the path option, or call <method>() without the parameter. To ignore this check, set '<config>' to 'true'."
    ]
  },
  "_LEGACY_ERROR_TEMP_1189" : {
    "message" : [
      "User specified schema not supported with `<operation>`."
    ]
  },
  "_LEGACY_ERROR_TEMP_1190" : {
    "message" : [
      "Temporary view <viewName> doesn't support streaming write."
    ]
  },
  "_LEGACY_ERROR_TEMP_1191" : {
    "message" : [
      "Streaming into views <viewName> is not supported."
    ]
  },
  "_LEGACY_ERROR_TEMP_1192" : {
    "message" : [
      "The input source(<source>) is different from the table <tableName>'s data source provider(<provider>)."
    ]
  },
  "_LEGACY_ERROR_TEMP_1193" : {
    "message" : [
      "Table <tableName> doesn't support streaming write - <t>."
    ]
  },
  "_LEGACY_ERROR_TEMP_1194" : {
    "message" : [
      "queryName must be specified for memory sink."
    ]
  },
  "_LEGACY_ERROR_TEMP_1195" : {
    "message" : [
      "'<source>' is not supported with continuous trigger."
    ]
  },
  "_LEGACY_ERROR_TEMP_1196" : {
    "message" : [
      "<columnType> column <columnName> not found in existing columns (<validColumnNames>)."
    ]
  },
  "_LEGACY_ERROR_TEMP_1197" : {
    "message" : [
      "'<operation>' does not support partitioning."
    ]
  },
  "_LEGACY_ERROR_TEMP_1198" : {
    "message" : [
      "Function '<unbound>' cannot process input: (<arguments>): <unsupported>"
    ]
  },
  "_LEGACY_ERROR_TEMP_1199" : {
    "message" : [
      "Invalid bound function '<bound>: there are <argsLen> arguments but <inputTypesLen> parameters returned from 'inputTypes()'."
    ]
  },
  "_LEGACY_ERROR_TEMP_1200" : {
    "message" : [
      "<name> is not supported for v2 tables."
    ]
  },
  "_LEGACY_ERROR_TEMP_1201" : {
    "message" : [
      "Cannot resolve column name \"<colName>\" among (<fieldNames>)."
    ]
  },
  "_LEGACY_ERROR_TEMP_1202" : {
    "message" : [
      "Cannot write to '<tableName>', too many data columns:",
      "Table columns: <tableColumns>",
      "Data columns: <dataColumns>"
    ]
  },
  "_LEGACY_ERROR_TEMP_1203" : {
    "message" : [
      "Cannot write to '<tableName>', not enough data columns:",
      "Table columns: <tableColumns>",
      "Data columns: <dataColumns>"
    ]
  },
  "_LEGACY_ERROR_TEMP_1204" : {
    "message" : [
      "Cannot write incompatible data to table '<tableName>':",
      "- <errors>"
    ]
  },
  "_LEGACY_ERROR_TEMP_1205" : {
    "message" : [
      "Expected only partition pruning predicates: <nonPartitionPruningPredicates>."
    ]
  },
  "_LEGACY_ERROR_TEMP_1206" : {
    "message" : [
      "<colType> column <colName> is not defined in table <tableName>, defined table columns are: <tableCols>."
    ]
  },
  "_LEGACY_ERROR_TEMP_1207" : {
    "message" : [
      "The duration and time inputs to window must be an integer, long or string literal."
    ]
  },
  "_LEGACY_ERROR_TEMP_1209" : {
    "message" : [
      "Ambiguous reference to fields <fields>."
    ]
  },
  "_LEGACY_ERROR_TEMP_1210" : {
    "message" : [
      "The second argument in <funcName> should be a boolean literal."
    ]
  },
  "_LEGACY_ERROR_TEMP_1211" : {
    "message" : [
      "Detected implicit cartesian product for <joinType> join between logical plans",
      "<leftPlan>",
      "and",
      "rightPlan",
      "Join condition is missing or trivial.",
      "Either: use the CROSS JOIN syntax to allow cartesian products between these relations, or: enable implicit cartesian products by setting the configuration variable spark.sql.crossJoin.enabled=true."
    ]
  },
  "_LEGACY_ERROR_TEMP_1212" : {
    "message" : [
      "Found conflicting attributes <conflictingAttrs> in the condition joining outer plan:",
      "<outerPlan>",
      "and subplan:",
      "<subplan>"
    ]
  },
  "_LEGACY_ERROR_TEMP_1213" : {
    "message" : [
      "Window expression is empty in <expr>."
    ]
  },
  "_LEGACY_ERROR_TEMP_1214" : {
    "message" : [
      "Found different window function type in <windowExpressions>."
    ]
  },
  "_LEGACY_ERROR_TEMP_1215" : {
    "message" : [
      "char/varchar type can only be used in the table schema. You can set <config> to true, so that Spark treat them as string type as same as Spark 3.0 and earlier."
    ]
  },
  "_LEGACY_ERROR_TEMP_1218" : {
    "message" : [
      "<tableIdentifier> should be converted to HadoopFsRelation."
    ]
  },
  "_LEGACY_ERROR_TEMP_1219" : {
    "message" : [
      "Hive metastore does not support altering database location"
    ]
  },
  "_LEGACY_ERROR_TEMP_1220" : {
    "message" : [
      "Hive <tableType> is not supported."
    ]
  },
  "_LEGACY_ERROR_TEMP_1221" : {
    "message" : [
      "Hive 0.12 doesn't support creating permanent functions. Please use Hive 0.13 or higher."
    ]
  },
  "_LEGACY_ERROR_TEMP_1222" : {
    "message" : [
      "Unknown resource type: <resourceType>."
    ]
  },
  "_LEGACY_ERROR_TEMP_1223" : {
    "message" : [
      "Invalid field id '<field>' in day-time interval. Supported interval fields: <supportedIds>."
    ]
  },
  "_LEGACY_ERROR_TEMP_1224" : {
    "message" : [
      "'interval <startFieldName> to <endFieldName>' is invalid."
    ]
  },
  "_LEGACY_ERROR_TEMP_1225" : {
    "message" : [
      "Invalid field id '<field>' in year-month interval. Supported interval fields: <supportedIds>."
    ]
  },
  "_LEGACY_ERROR_TEMP_1226" : {
    "message" : [
      "The SQL config '<configName>' was removed in the version <version>. <comment>"
    ]
  },
  "_LEGACY_ERROR_TEMP_1228" : {
    "message" : [
      "Decimal scale (<scale>) cannot be greater than precision (<precision>)."
    ]
  },
  "_LEGACY_ERROR_TEMP_1229" : {
    "message" : [
      "<decimalType> can only support precision up to <precision>."
    ]
  },
  "_LEGACY_ERROR_TEMP_1231" : {
    "message" : [
      "<key> is not a valid partition column in table <tblName>."
    ]
  },
  "_LEGACY_ERROR_TEMP_1232" : {
    "message" : [
      "Partition spec is invalid. The spec (<specKeys>) must match the partition spec (<partitionColumnNames>) defined in table '<tableName>'."
    ]
  },
  "_LEGACY_ERROR_TEMP_1237" : {
    "message" : [
      "The list of partition columns with values in partition specification for table '<table>' in database '<database>' is not a prefix of the list of partition columns defined in the table schema. Expected a prefix of [<schemaColumns>], but got [<specColumns>]."
    ]
  },
  "_LEGACY_ERROR_TEMP_1239" : {
    "message" : [
      "Analyzing column statistics is not supported for column <name> of data type: <dataType>."
    ]
  },
  "_LEGACY_ERROR_TEMP_1241" : {
    "message" : [
      "CREATE-TABLE-AS-SELECT cannot create table with location to a non-empty directory <tablePath>. To allow overwriting the existing non-empty directory, set '<config>' to true."
    ]
  },
  "_LEGACY_ERROR_TEMP_1244" : {
    "message" : [
      "Attempted to unset non-existent property '<property>' in table '<table>'."
    ]
  },
  "_LEGACY_ERROR_TEMP_1245" : {
    "message" : [
      "ALTER TABLE CHANGE COLUMN is not supported for changing column '<originName>' with type '<originType>' to '<newName>' with type '<newType>'."
    ]
  },
  "_LEGACY_ERROR_TEMP_1246" : {
    "message" : [
      "Can't find column `<name>` given table data columns <fieldNames>."
    ]
  },
  "_LEGACY_ERROR_TEMP_1247" : {
    "message" : [
      "Operation not allowed: ALTER TABLE SET [SERDE | SERDEPROPERTIES] for a specific partition is not supported for tables created with the datasource API."
    ]
  },
  "_LEGACY_ERROR_TEMP_1248" : {
    "message" : [
      "Operation not allowed: ALTER TABLE SET SERDE is not supported for tables created with the datasource API."
    ]
  },
  "_LEGACY_ERROR_TEMP_1249" : {
    "message" : [
      "Operation not allowed: <cmd> only works on partitioned tables: <tableIdentWithDB>."
    ]
  },
  "_LEGACY_ERROR_TEMP_1250" : {
    "message" : [
      "<action> is not allowed on <tableName> since filesource partition management is disabled (spark.sql.hive.manageFilesourcePartitions = false)."
    ]
  },
  "_LEGACY_ERROR_TEMP_1251" : {
    "message" : [
      "<action> is not allowed on <tableName> since its partition metadata is not stored in the Hive metastore. To import this information into the metastore, run `msck repair table <tableName>`."
    ]
  },
  "_LEGACY_ERROR_TEMP_1252" : {
    "message" : [
      "Cannot alter a view with ALTER TABLE. Please use ALTER VIEW instead."
    ]
  },
  "_LEGACY_ERROR_TEMP_1253" : {
    "message" : [
      "Cannot alter a table with ALTER VIEW. Please use ALTER TABLE instead."
    ]
  },
  "_LEGACY_ERROR_TEMP_1254" : {
    "message" : [
      "Cannot overwrite a path that is also being read from."
    ]
  },
  "_LEGACY_ERROR_TEMP_1255" : {
    "message" : [
      "Cannot drop built-in function '<functionName>'."
    ]
  },
  "_LEGACY_ERROR_TEMP_1256" : {
    "message" : [
      "Cannot refresh built-in function <functionName>."
    ]
  },
  "_LEGACY_ERROR_TEMP_1257" : {
    "message" : [
      "Cannot refresh temporary function <functionName>."
    ]
  },
  "_LEGACY_ERROR_TEMP_1259" : {
    "message" : [
      "ALTER ADD COLUMNS does not support views. You must drop and re-create the views for adding the new columns. Views: <table>."
    ]
  },
  "_LEGACY_ERROR_TEMP_1260" : {
    "message" : [
      "ALTER ADD COLUMNS does not support datasource table with type <tableType>. You must drop and re-create the table for adding the new columns. Tables: <table>."
    ]
  },
  "_LEGACY_ERROR_TEMP_1261" : {
    "message" : [
      "LOAD DATA is not supported for datasource tables: <tableIdentWithDB>."
    ]
  },
  "_LEGACY_ERROR_TEMP_1262" : {
    "message" : [
      "LOAD DATA target table <tableIdentWithDB> is partitioned, but no partition spec is provided."
    ]
  },
  "_LEGACY_ERROR_TEMP_1263" : {
    "message" : [
      "LOAD DATA target table <tableIdentWithDB> is partitioned, but number of columns in provided partition spec (<partitionSize>) do not match number of partitioned columns in table (<targetTableSize>)."
    ]
  },
  "_LEGACY_ERROR_TEMP_1264" : {
    "message" : [
      "LOAD DATA target table <tableIdentWithDB> is not partitioned, but a partition spec was provided."
    ]
  },
  "_LEGACY_ERROR_TEMP_1265" : {
    "message" : [
      "LOAD DATA input path does not exist: <path>."
    ]
  },
  "_LEGACY_ERROR_TEMP_1266" : {
    "message" : [
      "Operation not allowed: TRUNCATE TABLE on external tables: <tableIdentWithDB>."
    ]
  },
  "_LEGACY_ERROR_TEMP_1267" : {
    "message" : [
      "Operation not allowed: TRUNCATE TABLE ... PARTITION is not supported for tables that are not partitioned: <tableIdentWithDB>."
    ]
  },
  "_LEGACY_ERROR_TEMP_1268" : {
    "message" : [
      "Failed to truncate table <tableIdentWithDB> when removing data of the path: <path>."
    ]
  },
  "_LEGACY_ERROR_TEMP_1269" : {
    "message" : [
      "SHOW PARTITIONS is not allowed on a table that is not partitioned: <tableIdentWithDB>."
    ]
  },
  "_LEGACY_ERROR_TEMP_1270" : {
    "message" : [
      "SHOW CREATE TABLE is not supported on a temporary view: <table>"
    ]
  },
  "_LEGACY_ERROR_TEMP_1271" : {
    "message" : [
      "Failed to execute SHOW CREATE TABLE against table <table>, which is created by Hive and uses the following unsupported feature(s)",
      "<unsupportedFeatures>",
      "Please use `SHOW CREATE TABLE <table> AS SERDE` to show Hive DDL instead."
    ]
  },
  "_LEGACY_ERROR_TEMP_1272" : {
    "message" : [
      "SHOW CREATE TABLE doesn't support transactional Hive table. Please use `SHOW CREATE TABLE <table> AS SERDE` to show Hive DDL instead."
    ]
  },
  "_LEGACY_ERROR_TEMP_1273" : {
    "message" : [
      "Failed to execute SHOW CREATE TABLE against table <table>, which is created by Hive and uses the following unsupported serde configuration",
      "<configs>",
      "Please use `SHOW CREATE TABLE <table> AS SERDE` to show Hive DDL instead."
    ]
  },
  "_LEGACY_ERROR_TEMP_1274" : {
    "message" : [
      "<table> is a Spark data source table. Use `SHOW CREATE TABLE` without `AS SERDE` instead."
    ]
  },
  "_LEGACY_ERROR_TEMP_1275" : {
    "message" : [
      "Failed to execute SHOW CREATE TABLE against table/view <table>, which is created by Hive and uses the following unsupported feature(s)",
      "<features>"
    ]
  },
  "_LEGACY_ERROR_TEMP_1276" : {
    "message" : [
      "The logical plan that represents the view is not analyzed."
    ]
  },
  "_LEGACY_ERROR_TEMP_1277" : {
    "message" : [
      "The number of columns produced by the SELECT clause (num: `<analyzedPlanLength>`) does not match the number of column names specified by CREATE VIEW (num: `<userSpecifiedColumnsLength>`)."
    ]
  },
  "_LEGACY_ERROR_TEMP_1278" : {
    "message" : [
      "<name> is not a view."
    ]
  },
  "_LEGACY_ERROR_TEMP_1280" : {
    "message" : [
      "It is not allowed to create a persisted view from the Dataset API."
    ]
  },
  "_LEGACY_ERROR_TEMP_1281" : {
    "message" : [
      "Recursive view <viewIdent> detected (cycle: <newPath>)."
    ]
  },
  "_LEGACY_ERROR_TEMP_1282" : {
    "message" : [
      "Not allowed to create a permanent view <name> without explicitly assigning an alias for expression <attrName>."
    ]
  },
  "_LEGACY_ERROR_TEMP_1283" : {
    "message" : [
      "Not allowed to create a permanent view <name> by referencing a temporary view <nameParts>. Please create a temp view instead by CREATE TEMP VIEW."
    ]
  },
  "_LEGACY_ERROR_TEMP_1284" : {
    "message" : [
      "Not allowed to create a permanent view <name> by referencing a temporary function `<funcName>`."
    ]
  },
  "_LEGACY_ERROR_TEMP_1285" : {
    "message" : [
      "Since Spark 2.3, the queries from raw JSON/CSV files are disallowed when the",
      "referenced columns only include the internal corrupt record column",
      "(named _corrupt_record by default). For example:",
      "spark.read.schema(schema).csv(file).filter($\"_corrupt_record\".isNotNull).count()",
      "and spark.read.schema(schema).csv(file).select(\"_corrupt_record\").show().",
      "Instead, you can cache or save the parsed results and then send the same query.",
      "For example, val df = spark.read.schema(schema).csv(file).cache() and then",
      "df.filter($\"_corrupt_record\".isNotNull).count()."
    ]
  },
  "_LEGACY_ERROR_TEMP_1286" : {
    "message" : [
      "User-defined partition column <columnName> not found in the JDBC relation: <schema>."
    ]
  },
  "_LEGACY_ERROR_TEMP_1287" : {
    "message" : [
      "Partition column type should be <numericType>, <dateType>, or <timestampType>, but <dataType> found."
    ]
  },
  "_LEGACY_ERROR_TEMP_1288" : {
    "message" : [
      "Table or view '<name>' already exists. SaveMode: ErrorIfExists."
    ]
  },
  "_LEGACY_ERROR_TEMP_1289" : {
    "message" : [
      "Column name \"<name>\" contains invalid character(s). Please use alias to rename it."
    ]
  },
  "_LEGACY_ERROR_TEMP_1290" : {
    "message" : [
      "Text data source supports only a single column, and you have <schemaSize> columns."
    ]
  },
  "_LEGACY_ERROR_TEMP_1291" : {
    "message" : [
      "Can't find required partition column <readField> in partition schema <partitionSchema>."
    ]
  },
  "_LEGACY_ERROR_TEMP_1292" : {
    "message" : [
      "Temporary view '<tableIdent>' should not have specified a database."
    ]
  },
  "_LEGACY_ERROR_TEMP_1293" : {
    "message" : [
      "Hive data source can only be used with tables, you can't use it with CREATE TEMP VIEW USING."
    ]
  },
  "_LEGACY_ERROR_TEMP_1294" : {
    "message" : [
      "The timestamp provided for the '<strategy>' option is invalid. The expected format is 'YYYY-MM-DDTHH:mm:ss', but the provided timestamp: <timeString>."
    ]
  },
  "_LEGACY_ERROR_TEMP_1295" : {
    "message" : [
      "Set a host to read from with option(\"host\", ...)."
    ]
  },
  "_LEGACY_ERROR_TEMP_1296" : {
    "message" : [
      "Set a port to read from with option(\"port\", ...)."
    ]
  },
  "_LEGACY_ERROR_TEMP_1297" : {
    "message" : [
      "IncludeTimestamp must be set to either \"true\" or \"false\"."
    ]
  },
  "_LEGACY_ERROR_TEMP_1298" : {
    "message" : [
      "checkpointLocation must be specified either through option(\"checkpointLocation\", ...) or SparkSession.conf.set(\"<config>\", ...)."
    ]
  },
  "_LEGACY_ERROR_TEMP_1299" : {
    "message" : [
      "This query does not support recovering from checkpoint location. Delete <checkpointPath> to start over."
    ]
  },
  "_LEGACY_ERROR_TEMP_1300" : {
    "message" : [
      "Unable to find the column `<colName>` given [<actualColumns>]."
    ]
  },
  "_LEGACY_ERROR_TEMP_1301" : {
    "message" : [
      "Boundary start is not a valid integer: <start>."
    ]
  },
  "_LEGACY_ERROR_TEMP_1302" : {
    "message" : [
      "Boundary end is not a valid integer: <end>."
    ]
  },
  "_LEGACY_ERROR_TEMP_1304" : {
    "message" : [
      "Unexpected type <className> of the relation <tableName>."
    ]
  },
  "_LEGACY_ERROR_TEMP_1305" : {
    "message" : [
      "Unsupported TableChange <change> in JDBC catalog."
    ]
  },
  "_LEGACY_ERROR_TEMP_1306" : {
    "message" : [
      "There is a 'path' or 'paths' option set and load() is called with path parameters. Either remove the path option if it's the same as the path parameter, or add it to the load() parameter if you do want to read multiple paths. To ignore this check, set '<config>' to 'true'."
    ]
  },
  "_LEGACY_ERROR_TEMP_1307" : {
    "message" : [
      "There is a 'path' option set and save() is called with a path parameter. Either remove the path option, or call save() without the parameter. To ignore this check, set '<config>' to 'true'."
    ]
  },
  "_LEGACY_ERROR_TEMP_1308" : {
    "message" : [
      "TableProvider implementation <source> cannot be written with <createMode> mode, please use Append or Overwrite modes instead."
    ]
  },
  "_LEGACY_ERROR_TEMP_1309" : {
    "message" : [
      "insertInto() can't be used together with partitionBy(). Partition columns have already been defined for the table. It is not necessary to use partitionBy()."
    ]
  },
  "_LEGACY_ERROR_TEMP_1310" : {
    "message" : [
      "Couldn't find a catalog to handle the identifier <quote>."
    ]
  },
  "_LEGACY_ERROR_TEMP_1311" : {
    "message" : [
      "sortBy must be used together with bucketBy."
    ]
  },
  "_LEGACY_ERROR_TEMP_1312" : {
    "message" : [
      "'<operation>' does not support bucketBy right now."
    ]
  },
  "_LEGACY_ERROR_TEMP_1313" : {
    "message" : [
      "'<operation>' does not support bucketBy and sortBy right now."
    ]
  },
  "_LEGACY_ERROR_TEMP_1315" : {
    "message" : [
      "Cannot overwrite table <tableName> that is also being read from."
    ]
  },
  "_LEGACY_ERROR_TEMP_1316" : {
    "message" : [
      "Invalid partition transformation: <expr>."
    ]
  },
  "_LEGACY_ERROR_TEMP_1317" : {
    "message" : [
      "Cannot resolve column name \"<colName>\" among (<fieldsStr>)<extraMsg>"
    ]
  },
  "_LEGACY_ERROR_TEMP_1318" : {
    "message" : [
      "Unable to parse '<delayThreshold>'."
    ]
  },
  "_LEGACY_ERROR_TEMP_1319" : {
    "message" : [
      "Invalid join type in joinWith: <joinType>."
    ]
  },
  "_LEGACY_ERROR_TEMP_1320" : {
    "message" : [
      "Typed column <typedCol> that needs input type and schema cannot be passed in untyped `select` API. Use the typed `Dataset.select` API instead."
    ]
  },
  "_LEGACY_ERROR_TEMP_1321" : {
    "message" : [
      "Invalid view name: <viewName>."
    ]
  },
  "_LEGACY_ERROR_TEMP_1322" : {
    "message" : [
      "Invalid number of buckets: bucket(<numBuckets>, <e>)."
    ]
  },
  "_LEGACY_ERROR_TEMP_1323" : {
    "message" : [
      "\"<colName>\" is not a numeric column. Aggregation function can only be applied on a numeric column."
    ]
  },
  "_LEGACY_ERROR_TEMP_1324" : {
    "message" : [
      "The pivot column <pivotColumn> has more than <maxValues> distinct values, this could indicate an error. If this was intended, set <config> to at least the number of distinct values of the pivot column."
    ]
  },
  "_LEGACY_ERROR_TEMP_1325" : {
    "message" : [
      "Cannot modify the value of a static config: <key>."
    ]
  },
  "_LEGACY_ERROR_TEMP_1326" : {
    "message" : [
      "Cannot modify the value of a Spark config: <key>.",
      "See also 'https://spark.apache.org/docs/latest/sql-migration-guide.html#ddl-statements'"
    ]
  },
  "_LEGACY_ERROR_TEMP_1327" : {
    "message" : [
      "Command execution is not supported in runner <runner>."
    ]
  },
  "_LEGACY_ERROR_TEMP_1328" : {
    "message" : [
      "Can not instantiate class <className>, please make sure it has public non argument constructor."
    ]
  },
  "_LEGACY_ERROR_TEMP_1329" : {
    "message" : [
      "Can not load class <className>, please make sure it is on the classpath."
    ]
  },
  "_LEGACY_ERROR_TEMP_1330" : {
    "message" : [
      "Class <className> doesn't implement interface UserDefinedAggregateFunction."
    ]
  },
  "_LEGACY_ERROR_TEMP_1331" : {
    "message" : [
      "Missing field <fieldName> in table <table> with schema:",
      "<schema>"
    ]
  },
  "_LEGACY_ERROR_TEMP_1332" : {
    "message" : [
      "<errorMessage>"
    ]
  },
  "_LEGACY_ERROR_TEMP_1333" : {
    "message" : [
      "Invalid view text: <viewText>. The view <tableName> may have been tampered with."
    ]
  },
  "_LEGACY_ERROR_TEMP_1334" : {
    "message" : [
      "Cannot specify both version and timestamp when time travelling the table."
    ]
  },
  "_LEGACY_ERROR_TEMP_1335" : {
    "message" : [
      "<expr> is not a valid timestamp expression for time travel."
    ]
  },
  "_LEGACY_ERROR_TEMP_1336" : {
    "message" : [
      "Cannot time travel <target>."
    ]
  },
  "_LEGACY_ERROR_TEMP_1337" : {
    "message" : [
      "Table <tableName> does not support time travel."
    ]
  },
  "_LEGACY_ERROR_TEMP_1338" : {
    "message" : [
      "Sinks cannot request distribution and ordering in continuous execution mode"
    ]
  },
  "_LEGACY_ERROR_TEMP_1339" : {
    "message" : [
      "Failed to execute INSERT INTO command because the VALUES list contains a DEFAULT column reference as part of another expression; this is not allowed"
    ]
  },
  "_LEGACY_ERROR_TEMP_1340" : {
    "message" : [
      "Failed to execute UPDATE command because the SET list contains a DEFAULT column reference as part of another expression; this is not allowed."
    ]
  },
  "_LEGACY_ERROR_TEMP_1341" : {
    "message" : [
      "Failed to execute UPDATE command because the WHERE clause contains a DEFAULT column reference; this is not allowed."
    ]
  },
  "_LEGACY_ERROR_TEMP_1342" : {
    "message" : [
      "Failed to execute MERGE command because the WHERE clause contains a DEFAULT column reference; this is not allowed."
    ]
  },
  "_LEGACY_ERROR_TEMP_1343" : {
    "message" : [
      "Failed to execute MERGE INTO command because one of its INSERT or UPDATE assignments contains a DEFAULT column reference as part of another expression; this is not allowed."
    ]
  },
  "_LEGACY_ERROR_TEMP_1344" : {
    "message" : [
      "Invalid DEFAULT value for column <fieldName>: <defaultValue> fails to parse as a valid literal value."
    ]
  },
  "_LEGACY_ERROR_TEMP_1345" : {
    "message" : [
      "Failed to execute <statementType> command because DEFAULT values are not supported for target data source with table provider: \"<dataSource>\"."
    ]
  },
  "_LEGACY_ERROR_TEMP_1346" : {
    "message" : [
      "Failed to execute <statementType> command because DEFAULT values are not supported when adding new columns to previously existing target data source with table provider: \"<dataSource>\"."
    ]
  },
  "_LEGACY_ERROR_TEMP_1347" : {
    "message" : [
      "Failed to execute command because subquery expressions are not allowed in DEFAULT values."
    ]
  },
  "_LEGACY_ERROR_TEMP_2000" : {
    "message" : [
      "<message>. If necessary set <ansiConfig> to false to bypass this error."
    ]
  },
  "_LEGACY_ERROR_TEMP_2003" : {
    "message" : [
      "Unsuccessful try to zip maps with <size> unique keys due to exceeding the array size limit <maxRoundedArrayLength>"
    ]
  },
  "_LEGACY_ERROR_TEMP_2004" : {
    "message" : [
      "no default for type <dataType>"
    ]
  },
  "_LEGACY_ERROR_TEMP_2005" : {
    "message" : [
      "Type <dataType> does not support ordered operations"
    ]
  },
  "_LEGACY_ERROR_TEMP_2006" : {
    "message" : [
      "The specified group index cannot be less than zero"
    ]
  },
  "_LEGACY_ERROR_TEMP_2007" : {
    "message" : [
      "Regex group count is <groupCount>, but the specified group index is <groupIndex>"
    ]
  },
  "_LEGACY_ERROR_TEMP_2008" : {
    "message" : [
      "Find an invalid url string <url>. If necessary set <ansiConfig> to false to bypass this error."
    ]
  },
  "_LEGACY_ERROR_TEMP_2009" : {
    "message" : [
      "dataType"
    ]
  },
  "_LEGACY_ERROR_TEMP_2010" : {
    "message" : [
      "Window Functions do not support merging."
    ]
  },
  "_LEGACY_ERROR_TEMP_2011" : {
    "message" : [
      "Unexpected data type <dataType>"
    ]
  },
  "_LEGACY_ERROR_TEMP_2013" : {
    "message" : [
      "Negative values found in <frequencyExpression>"
    ]
  },
  "_LEGACY_ERROR_TEMP_2014" : {
    "message" : [
      "<funcName> is not matched at addNewFunction"
    ]
  },
  "_LEGACY_ERROR_TEMP_2015" : {
    "message" : [
      "Cannot generate <codeType> code for incomparable type: <dataType>"
    ]
  },
  "_LEGACY_ERROR_TEMP_2016" : {
    "message" : [
      "Can not interpolate <arg> into code block."
    ]
  },
  "_LEGACY_ERROR_TEMP_2017" : {
    "message" : [
      "not resolved"
    ]
  },
  "_LEGACY_ERROR_TEMP_2018" : {
    "message" : [
      "class `<cls>` is not supported by `MapObjects` as resulting collection."
    ]
  },
  "_LEGACY_ERROR_TEMP_2020" : {
    "message" : [
      "Couldn't find a valid constructor on <cls>"
    ]
  },
  "_LEGACY_ERROR_TEMP_2021" : {
    "message" : [
      "Couldn't find a primary constructor on <cls>"
    ]
  },
  "_LEGACY_ERROR_TEMP_2022" : {
    "message" : [
      "Unsupported natural join type <joinType>"
    ]
  },
  "_LEGACY_ERROR_TEMP_2023" : {
    "message" : [
      "Unresolved encoder expected, but <attr> was found."
    ]
  },
  "_LEGACY_ERROR_TEMP_2024" : {
    "message" : [
      "Only expression encoders are supported for now."
    ]
  },
  "_LEGACY_ERROR_TEMP_2025" : {
    "message" : [
      "<className> must override either <m1> or <m2>"
    ]
  },
  "_LEGACY_ERROR_TEMP_2026" : {
    "message" : [
      "Failed to convert value <value> (class of <cls>) with the type of <dataType> to JSON."
    ]
  },
  "_LEGACY_ERROR_TEMP_2027" : {
    "message" : [
      "Unexpected operator <op> in correlated subquery<pos>"
    ]
  },
  "_LEGACY_ERROR_TEMP_2028" : {
    "message" : [
      "This line should be unreachable<err>"
    ]
  },
  "_LEGACY_ERROR_TEMP_2029" : {
    "message" : [
      "Not supported rounding mode: <roundMode>"
    ]
  },
  "_LEGACY_ERROR_TEMP_2030" : {
    "message" : [
      "Can not handle nested schema yet...  plan <plan>"
    ]
  },
  "_LEGACY_ERROR_TEMP_2031" : {
    "message" : [
      "The input external row cannot be null."
    ]
  },
  "_LEGACY_ERROR_TEMP_2032" : {
    "message" : [
      "<fieldCannotBeNullMsg>"
    ]
  },
  "_LEGACY_ERROR_TEMP_2033" : {
    "message" : [
      "Unable to create database <name> as failed to create its directory <locationUri>"
    ]
  },
  "_LEGACY_ERROR_TEMP_2034" : {
    "message" : [
      "Unable to drop database <name> as failed to delete its directory <locationUri>"
    ]
  },
  "_LEGACY_ERROR_TEMP_2035" : {
    "message" : [
      "Unable to create table <table> as failed to create its directory <defaultTableLocation>"
    ]
  },
  "_LEGACY_ERROR_TEMP_2036" : {
    "message" : [
      "Unable to delete partition path <partitionPath>"
    ]
  },
  "_LEGACY_ERROR_TEMP_2037" : {
    "message" : [
      "Unable to drop table <table> as failed to delete its directory <dir>"
    ]
  },
  "_LEGACY_ERROR_TEMP_2038" : {
    "message" : [
      "Unable to rename table <oldName> to <newName> as failed to rename its directory <oldDir>"
    ]
  },
  "_LEGACY_ERROR_TEMP_2039" : {
    "message" : [
      "Unable to create partition path <partitionPath>"
    ]
  },
  "_LEGACY_ERROR_TEMP_2040" : {
    "message" : [
      "Unable to rename partition path <oldPartPath>"
    ]
  },
  "_LEGACY_ERROR_TEMP_2041" : {
    "message" : [
      "<methodName> is not implemented"
    ]
  },
  "_LEGACY_ERROR_TEMP_2042" : {
    "message" : [
      "<message>. If necessary set <ansiConfig> to false to bypass this error."
    ]
  },
  "_LEGACY_ERROR_TEMP_2043" : {
    "message" : [
      "- <sqlValue> caused overflow"
    ]
  },
  "_LEGACY_ERROR_TEMP_2044" : {
    "message" : [
      "<sqlValue1> <symbol> <sqlValue2> caused overflow"
    ]
  },
  "_LEGACY_ERROR_TEMP_2045" : {
    "message" : [
      "Unsupported table change: <message>"
    ]
  },
  "_LEGACY_ERROR_TEMP_2046" : {
    "message" : [
      "[BUG] Not a DataSourceRDDPartition: <split>"
    ]
  },
  "_LEGACY_ERROR_TEMP_2047" : {
    "message" : [
      "'path' is not specified"
    ]
  },
  "_LEGACY_ERROR_TEMP_2048" : {
    "message" : [
      "Schema must be specified when creating a streaming source DataFrame. If some files already exist in the directory, then depending on the file format you may be able to create a static DataFrame on that directory with 'spark.read.load(directory)' and infer schema from it."
    ]
  },
  "_LEGACY_ERROR_TEMP_2049" : {
    "message" : [
      "Data source <className> does not support streamed <operator>"
    ]
  },
  "_LEGACY_ERROR_TEMP_2050" : {
    "message" : [
      "Expected exactly one path to be specified, but got: <paths>"
    ]
  },
  "_LEGACY_ERROR_TEMP_2052" : {
    "message" : [
      "<className> was removed in Spark 2.0. Please check if your library is compatible with Spark 2.0"
    ]
  },
  "_LEGACY_ERROR_TEMP_2053" : {
    "message" : [
      "buildReader is not supported for <format>"
    ]
  },
  "_LEGACY_ERROR_TEMP_2055" : {
    "message" : [
      "<message>",
      "It is possible the underlying files have been updated. You can explicitly invalidate the cache in Spark by running 'REFRESH TABLE tableName' command in SQL or by recreating the Dataset/DataFrame involved."
    ]
  },
  "_LEGACY_ERROR_TEMP_2056" : {
    "message" : [
      "Unable to clear output directory <staticPrefixPath> prior to writing to it"
    ]
  },
  "_LEGACY_ERROR_TEMP_2057" : {
    "message" : [
      "Unable to clear partition directory <path> prior to writing to it"
    ]
  },
  "_LEGACY_ERROR_TEMP_2058" : {
    "message" : [
      "Failed to cast value `<value>` to `<dataType>` for partition column `<columnName>`"
    ]
  },
  "_LEGACY_ERROR_TEMP_2059" : {
    "message" : [
      "End of stream"
    ]
  },
  "_LEGACY_ERROR_TEMP_2060" : {
    "message" : [
      "The fallback v1 relation reports inconsistent schema:",
      "Schema of v2 scan: <v2Schema>",
      "Schema of v1 relation: <v1Schema>"
    ]
  },
  "_LEGACY_ERROR_TEMP_2061" : {
    "message" : [
      "No records should be returned from EmptyDataReader"
    ]
  },
  "_LEGACY_ERROR_TEMP_2062" : {
    "message" : [
      "<message>",
      "It is possible the underlying files have been updated. You can explicitly invalidate the cache in Spark by recreating the Dataset/DataFrame involved."
    ]
  },
  "_LEGACY_ERROR_TEMP_2063" : {
    "message" : [
      "Parquet column cannot be converted in file <filePath>. Column: <column>, Expected: <logicalType>, Found: <physicalType>"
    ]
  },
  "_LEGACY_ERROR_TEMP_2064" : {
    "message" : [
      "Encountered error while reading file <path>. Details:"
    ]
  },
  "_LEGACY_ERROR_TEMP_2065" : {
    "message" : [
      "Cannot create columnar reader."
    ]
  },
  "_LEGACY_ERROR_TEMP_2066" : {
    "message" : [
      "Invalid namespace name: <namespace>"
    ]
  },
  "_LEGACY_ERROR_TEMP_2067" : {
    "message" : [
      "Unsupported partition transform: <transform>"
    ]
  },
  "_LEGACY_ERROR_TEMP_2068" : {
    "message" : [
      "Missing database location"
    ]
  },
  "_LEGACY_ERROR_TEMP_2069" : {
    "message" : [
      "Cannot remove reserved property: <property>"
    ]
  },
  "_LEGACY_ERROR_TEMP_2070" : {
    "message" : [
      "Writing job failed."
    ]
  },
  "_LEGACY_ERROR_TEMP_2071" : {
    "message" : [
      "Commit denied for partition <partId> (task <taskId>, attempt <attemptId>, stage <stageId>.<stageAttempt>)"
    ]
  },
  "_LEGACY_ERROR_TEMP_2072" : {
    "message" : [
      "Table implementation does not support writes: <ident>"
    ]
  },
  "_LEGACY_ERROR_TEMP_2073" : {
    "message" : [
      "Cannot create JDBC table with partition"
    ]
  },
  "_LEGACY_ERROR_TEMP_2074" : {
    "message" : [
      "user-specified schema"
    ]
  },
  "_LEGACY_ERROR_TEMP_2075" : {
    "message" : [
      "Write is not supported for binary file data source"
    ]
  },
  "_LEGACY_ERROR_TEMP_2076" : {
    "message" : [
      "The length of <path> is <len>, which exceeds the max length allowed: <maxLength>."
    ]
  },
  "_LEGACY_ERROR_TEMP_2077" : {
    "message" : [
      "Unsupported field name: <fieldName>"
    ]
  },
  "_LEGACY_ERROR_TEMP_2078" : {
    "message" : [
      "Both '<jdbcTableName>' and '<jdbcQueryString>' can not be specified at the same time."
    ]
  },
  "_LEGACY_ERROR_TEMP_2079" : {
    "message" : [
      "Option '<jdbcTableName>' or '<jdbcQueryString>' is required."
    ]
  },
  "_LEGACY_ERROR_TEMP_2080" : {
    "message" : [
      "Option `<optionName>` can not be empty."
    ]
  },
  "_LEGACY_ERROR_TEMP_2081" : {
    "message" : [
      "Invalid value `<value>` for parameter `<jdbcTxnIsolationLevel>`. This can be `NONE`, `READ_UNCOMMITTED`, `READ_COMMITTED`, `REPEATABLE_READ` or `SERIALIZABLE`."
    ]
  },
  "_LEGACY_ERROR_TEMP_2082" : {
    "message" : [
      "Can't get JDBC type for <catalogString>"
    ]
  },
  "_LEGACY_ERROR_TEMP_2083" : {
    "message" : [
      "Unsupported type <content>"
    ]
  },
  "_LEGACY_ERROR_TEMP_2084" : {
    "message" : [
      "Unsupported array element type <catalogString> based on binary"
    ]
  },
  "_LEGACY_ERROR_TEMP_2085" : {
    "message" : [
      "Nested arrays unsupported"
    ]
  },
  "_LEGACY_ERROR_TEMP_2086" : {
    "message" : [
      "Can't translate non-null value for field <pos>"
    ]
  },
  "_LEGACY_ERROR_TEMP_2087" : {
    "message" : [
      "Invalid value `<n>` for parameter `<jdbcNumPartitions>` in table writing via JDBC. The minimum value is 1."
    ]
  },
  "_LEGACY_ERROR_TEMP_2088" : {
    "message" : [
      "<dataType> is not supported yet."
    ]
  },
  "_LEGACY_ERROR_TEMP_2089" : {
    "message" : [
      "DataType: <catalogString>"
    ]
  },
  "_LEGACY_ERROR_TEMP_2090" : {
    "message" : [
      "The input filter of <owner> should be fully convertible."
    ]
  },
  "_LEGACY_ERROR_TEMP_2091" : {
    "message" : [
      "Could not read footer for file: <file>"
    ]
  },
  "_LEGACY_ERROR_TEMP_2092" : {
    "message" : [
      "Could not read footer for file: <file>"
    ]
  },
  "_LEGACY_ERROR_TEMP_2093" : {
    "message" : [
      "Found duplicate field(s) \"<requiredFieldName>\": <matchedOrcFields> in case-insensitive mode"
    ]
  },
  "_LEGACY_ERROR_TEMP_2094" : {
    "message" : [
      "Found duplicate field(s) \"<requiredId>\": <matchedFields> in id mapping mode"
    ]
  },
  "_LEGACY_ERROR_TEMP_2095" : {
    "message" : [
      "Failed to merge incompatible schemas <left> and <right>"
    ]
  },
  "_LEGACY_ERROR_TEMP_2096" : {
    "message" : [
      "<ddl> is not supported temporarily."
    ]
  },
  "_LEGACY_ERROR_TEMP_2097" : {
    "message" : [
      "Could not execute broadcast in <timeout> secs. You can increase the timeout for broadcasts via <broadcastTimeout> or disable broadcast join by setting <autoBroadcastJoinThreshold> to -1"
    ]
  },
  "_LEGACY_ERROR_TEMP_2098" : {
    "message" : [
      "Could not compare cost with <cost>"
    ]
  },
  "_LEGACY_ERROR_TEMP_2099" : {
    "message" : [
      "Unsupported data type: <dt>"
    ]
  },
  "_LEGACY_ERROR_TEMP_2100" : {
    "message" : [
      "not support type: <dataType>"
    ]
  },
  "_LEGACY_ERROR_TEMP_2101" : {
    "message" : [
      "Not support non-primitive type now"
    ]
  },
  "_LEGACY_ERROR_TEMP_2102" : {
    "message" : [
      "Unsupported type: <catalogString>"
    ]
  },
  "_LEGACY_ERROR_TEMP_2103" : {
    "message" : [
      "Dictionary encoding should not be used because of dictionary overflow."
    ]
  },
  "_LEGACY_ERROR_TEMP_2104" : {
    "message" : [
      "End of the iterator"
    ]
  },
  "_LEGACY_ERROR_TEMP_2105" : {
    "message" : [
      "Could not allocate memory to grow BytesToBytesMap"
    ]
  },
  "_LEGACY_ERROR_TEMP_2106" : {
    "message" : [
      "Can't acquire <size> bytes memory to build hash relation, got <got> bytes"
    ]
  },
  "_LEGACY_ERROR_TEMP_2107" : {
    "message" : [
      "There is not enough memory to build hash map"
    ]
  },
  "_LEGACY_ERROR_TEMP_2108" : {
    "message" : [
      "Does not support row that is larger than 256M"
    ]
  },
  "_LEGACY_ERROR_TEMP_2109" : {
    "message" : [
      "Cannot build HashedRelation with more than 1/3 billions unique keys"
    ]
  },
  "_LEGACY_ERROR_TEMP_2110" : {
    "message" : [
      "Can not build a HashedRelation that is larger than 8G"
    ]
  },
  "_LEGACY_ERROR_TEMP_2111" : {
    "message" : [
      "failed to push a row into <rowQueue>"
    ]
  },
  "_LEGACY_ERROR_TEMP_2112" : {
    "message" : [
      "Unexpected window function frame <frame>."
    ]
  },
  "_LEGACY_ERROR_TEMP_2113" : {
    "message" : [
      "Unable to parse <stats> as a percentile"
    ]
  },
  "_LEGACY_ERROR_TEMP_2114" : {
    "message" : [
      "<stats> is not a recognised statistic"
    ]
  },
  "_LEGACY_ERROR_TEMP_2115" : {
    "message" : [
      "Unknown column: <unknownColumn>"
    ]
  },
  "_LEGACY_ERROR_TEMP_2116" : {
    "message" : [
      "Unexpected: <o>"
    ]
  },
  "_LEGACY_ERROR_TEMP_2120" : {
    "message" : [
      "Do not support array of type <clazz>."
    ]
  },
  "_LEGACY_ERROR_TEMP_2121" : {
    "message" : [
      "Do not support type <clazz>."
    ]
  },
  "_LEGACY_ERROR_TEMP_2122" : {
    "message" : [
      "Failed parsing <simpleString>: <raw>"
    ]
  },
  "_LEGACY_ERROR_TEMP_2123" : {
    "message" : [
      "Failed to merge fields '<leftName>' and '<rightName>'. <message>"
    ]
  },
  "_LEGACY_ERROR_TEMP_2124" : {
    "message" : [
      "Failed to merge decimal types with incompatible scale <leftScale> and <rightScale>"
    ]
  },
  "_LEGACY_ERROR_TEMP_2125" : {
    "message" : [
      "Failed to merge incompatible data types <leftCatalogString> and <rightCatalogString>"
    ]
  },
  "_LEGACY_ERROR_TEMP_2126" : {
    "message" : [
      "Unsuccessful attempt to build maps with <size> elements due to exceeding the map size limit <maxRoundedArrayLength>."
    ]
  },
  "_LEGACY_ERROR_TEMP_2127" : {
    "message" : [
      "Duplicate map key <key> was found, please check the input data. If you want to remove the duplicated keys, you can set <mapKeyDedupPolicy> to <lastWin> so that the key inserted at last takes precedence."
    ]
  },
  "_LEGACY_ERROR_TEMP_2128" : {
    "message" : [
      "The key array and value array of MapData must have the same length."
    ]
  },
  "_LEGACY_ERROR_TEMP_2129" : {
    "message" : [
      "Conflict found: Field <field> <actual> differs from <field> <expected> derived from <candidate>"
    ]
  },
  "_LEGACY_ERROR_TEMP_2130" : {
    "message" : [
      "Fail to recognize '<pattern>' pattern in the DateTimeFormatter. You can form a valid datetime pattern with the guide from https://spark.apache.org/docs/latest/sql-ref-datetime-pattern.html"
    ]
  },
  "_LEGACY_ERROR_TEMP_2131" : {
    "message" : [
      "Exception when registering StreamingQueryListener"
    ]
  },
  "_LEGACY_ERROR_TEMP_2132" : {
    "message" : [
      "Parsing JSON arrays as structs is forbidden."
    ]
  },
  "_LEGACY_ERROR_TEMP_2133" : {
    "message" : [
      "Cannot parse field name <fieldName>, field value <fieldValue>, [<token>] as target spark data type [<dataType>]."
    ]
  },
  "_LEGACY_ERROR_TEMP_2134" : {
    "message" : [
      "Cannot parse field value <value> for pattern <pattern> as target spark data type [<dataType>]."
    ]
  },
  "_LEGACY_ERROR_TEMP_2135" : {
    "message" : [
      "Failed to parse an empty string for data type <dataType>"
    ]
  },
  "_LEGACY_ERROR_TEMP_2138" : {
    "message" : [
      "Cannot have circular references in bean class, but got the circular reference of class <clazz>"
    ]
  },
  "_LEGACY_ERROR_TEMP_2139" : {
    "message" : [
      "cannot have circular references in class, but got the circular reference of class <t>"
    ]
  },
  "_LEGACY_ERROR_TEMP_2140" : {
    "message" : [
      "`<fieldName>` is not a valid identifier of Java and cannot be used as field name",
      "<walkedTypePath>"
    ]
  },
  "_LEGACY_ERROR_TEMP_2142" : {
    "message" : [
      "Attributes for type <schema> is not supported"
    ]
  },
  "_LEGACY_ERROR_TEMP_2144" : {
    "message" : [
      "Unable to find constructor for <tpe>. This could happen if <tpe> is an interface, or a trait without companion object constructor."
    ]
  },
  "_LEGACY_ERROR_TEMP_2145" : {
    "message" : [
      "<paramName> cannot be more than one character"
    ]
  },
  "_LEGACY_ERROR_TEMP_2146" : {
    "message" : [
      "<paramName> should be an integer. Found <value>"
    ]
  },
  "_LEGACY_ERROR_TEMP_2147" : {
    "message" : [
      "<paramName> flag can be true or false"
    ]
  },
  "_LEGACY_ERROR_TEMP_2148" : {
    "message" : [
      "null value found but field <name> is not nullable."
    ]
  },
  "_LEGACY_ERROR_TEMP_2149" : {
    "message" : [
      "Malformed CSV record"
    ]
  },
  "_LEGACY_ERROR_TEMP_2150" : {
    "message" : [
      "Due to Scala's limited support of tuple, tuple with more than 22 elements are not supported."
    ]
  },
  "_LEGACY_ERROR_TEMP_2151" : {
    "message" : [
      "Error while decoding: <e>",
      "<expressions>"
    ]
  },
  "_LEGACY_ERROR_TEMP_2152" : {
    "message" : [
      "Error while encoding: <e>",
      "<expressions>"
    ]
  },
  "_LEGACY_ERROR_TEMP_2153" : {
    "message" : [
      "class <clsName> has unexpected serializer: <objSerializer>"
    ]
  },
  "_LEGACY_ERROR_TEMP_2154" : {
    "message" : [
      "Failed to get outer pointer for <innerCls>"
    ]
  },
  "_LEGACY_ERROR_TEMP_2155" : {
    "message" : [
      "<userClass> is not annotated with SQLUserDefinedType nor registered with UDTRegistration.}"
    ]
  },
  "_LEGACY_ERROR_TEMP_2156" : {
    "message" : [
      "The size function doesn't support the operand type <dataType>"
    ]
  },
  "_LEGACY_ERROR_TEMP_2157" : {
    "message" : [
      "Unexpected value for start in function <prettyName>: SQL array indices start at 1."
    ]
  },
  "_LEGACY_ERROR_TEMP_2158" : {
    "message" : [
      "Unexpected value for length in function <prettyName>: length must be greater than or equal to 0."
    ]
  },
  "_LEGACY_ERROR_TEMP_2159" : {
    "message" : [
      "Unsuccessful try to concat arrays with <numberOfElements> elements due to exceeding the array size limit <maxRoundedArrayLength>."
    ]
  },
  "_LEGACY_ERROR_TEMP_2160" : {
    "message" : [
      "Unsuccessful try to flatten an array of arrays with <numberOfElements> elements due to exceeding the array size limit <maxRoundedArrayLength>."
    ]
  },
  "_LEGACY_ERROR_TEMP_2161" : {
    "message" : [
      "Unsuccessful try to create array with <count> elements due to exceeding the array size limit <maxRoundedArrayLength>."
    ]
  },
  "_LEGACY_ERROR_TEMP_2162" : {
    "message" : [
      "Unsuccessful try to union arrays with <length> elements due to exceeding the array size limit <maxRoundedArrayLength>."
    ]
  },
  "_LEGACY_ERROR_TEMP_2163" : {
    "message" : [
      "Initial type <dataType> must be a <target>"
    ]
  },
  "_LEGACY_ERROR_TEMP_2164" : {
    "message" : [
      "Initial type <dataType> must be an <arrayType>, a <structType> or a <mapType>"
    ]
  },
  "_LEGACY_ERROR_TEMP_2165" : {
    "message" : [
      "Malformed records are detected in schema inference. Parse Mode: <failFastMode>."
    ]
  },
  "_LEGACY_ERROR_TEMP_2166" : {
    "message" : [
      "Malformed JSON"
    ]
  },
  "_LEGACY_ERROR_TEMP_2167" : {
    "message" : [
      "Malformed records are detected in schema inference. Parse Mode: <failFastMode>. Reasons: Failed to infer a common schema. Struct types are expected, but `<dataType>` was found."
    ]
  },
  "_LEGACY_ERROR_TEMP_2168" : {
    "message" : [
      "Decorrelate inner query through <plan> is not supported."
    ]
  },
  "_LEGACY_ERROR_TEMP_2169" : {
    "message" : [
      "This method should not be called in the analyzer"
    ]
  },
  "_LEGACY_ERROR_TEMP_2170" : {
    "message" : [
      "Cannot safely merge SERDEPROPERTIES:",
      "<props1>",
      "<props2>",
      "The conflict keys: <conflictKeys>"
    ]
  },
  "_LEGACY_ERROR_TEMP_2171" : {
    "message" : [
      "Not supported pair: <r1>, <r2> at <function>()"
    ]
  },
  "_LEGACY_ERROR_TEMP_2172" : {
    "message" : [
      "Once strategy's idempotence is broken for batch <batchName>",
      "<plan>"
    ]
  },
  "_LEGACY_ERROR_TEMP_2173" : {
    "message" : [
      "The structural integrity of the input plan is broken in <className>."
    ]
  },
  "_LEGACY_ERROR_TEMP_2174" : {
    "message" : [
      "After applying rule <ruleName> in batch <batchName>, the structural integrity of the plan is broken."
    ]
  },
  "_LEGACY_ERROR_TEMP_2175" : {
    "message" : [
      "Rule id not found for <ruleName>. Please modify RuleIdCollection.scala if you are adding a new rule."
    ]
  },
  "_LEGACY_ERROR_TEMP_2176" : {
    "message" : [
      "Cannot create array with <numElements> elements of data due to exceeding the limit <maxRoundedArrayLength> elements for ArrayData. <additionalErrorMessage>"
    ]
  },
  "_LEGACY_ERROR_TEMP_2177" : {
    "message" : [
      "Malformed records are detected in record parsing. Parse Mode: <failFastMode>. To process malformed records as null result, try setting the option 'mode' as 'PERMISSIVE'."
    ]
  },
  "_LEGACY_ERROR_TEMP_2178" : {
    "message" : [
      "Remote operations not supported"
    ]
  },
  "_LEGACY_ERROR_TEMP_2179" : {
    "message" : [
      "HiveServer2 Kerberos principal or keytab is not correctly configured"
    ]
  },
  "_LEGACY_ERROR_TEMP_2180" : {
    "message" : [
      "Parent SparkUI to attach this tab to not found!"
    ]
  },
  "_LEGACY_ERROR_TEMP_2181" : {
    "message" : [
      "inferSchema is not supported for hive data source."
    ]
  },
  "_LEGACY_ERROR_TEMP_2182" : {
    "message" : [
      "Requested partitioning does not match the <tableIdentifier> table:",
      "Requested partitions: <partitionKeys>",
      "Table partitions: <partitionColumnNames>"
    ]
  },
  "_LEGACY_ERROR_TEMP_2183" : {
    "message" : [
      "Dynamic partition key <key> is not among written partition paths."
    ]
  },
  "_LEGACY_ERROR_TEMP_2184" : {
    "message" : [
      "Cannot remove partition directory '<partitionPath>'"
    ]
  },
  "_LEGACY_ERROR_TEMP_2185" : {
    "message" : [
      "Cannot create staging directory: <message>"
    ]
  },
  "_LEGACY_ERROR_TEMP_2186" : {
    "message" : [
      "The SerDe interface removed since Hive 2.3(HIVE-15167). Please migrate your custom SerDes to Hive 2.3. See HIVE-15167 for more details."
    ]
  },
  "_LEGACY_ERROR_TEMP_2187" : {
    "message" : [
      "<message>, db: <dbName>, table: <tableName>"
    ]
  },
  "_LEGACY_ERROR_TEMP_2188" : {
    "message" : [
      "Cannot recognize hive type string: <fieldType>, column: <fieldName>"
    ]
  },
  "_LEGACY_ERROR_TEMP_2189" : {
    "message" : [
      "Hive 2.2 and lower versions don't support getTablesByType. Please use Hive 2.3 or higher version."
    ]
  },
  "_LEGACY_ERROR_TEMP_2190" : {
    "message" : [
      "DROP TABLE ... PURGE"
    ]
  },
  "_LEGACY_ERROR_TEMP_2191" : {
    "message" : [
      "ALTER TABLE ... DROP PARTITION ... PURGE"
    ]
  },
  "_LEGACY_ERROR_TEMP_2192" : {
    "message" : [
      "Partition filter cannot have both `\"` and `'` characters"
    ]
  },
  "_LEGACY_ERROR_TEMP_2193" : {
    "message" : [
      "Caught Hive MetaException attempting to get partition metadata by filter from Hive. You can set the Spark configuration setting <hiveMetastorePartitionPruningFallbackOnException> to true to work around this problem, however this will result in degraded performance. Please report a bug: https://issues.apache.org/jira/browse/SPARK"
    ]
  },
  "_LEGACY_ERROR_TEMP_2194" : {
    "message" : [
      "Unsupported Hive Metastore version <version>. Please set <key> with a valid version."
    ]
  },
  "_LEGACY_ERROR_TEMP_2195" : {
    "message" : [
      "<cnf> when creating Hive client using classpath: <execJars> Please make sure that jars for your version of hive and hadoop are included in the paths passed to <key>."
    ]
  },
  "_LEGACY_ERROR_TEMP_2196" : {
    "message" : [
      "Unable to fetch tables of db <dbName>"
    ]
  },
  "_LEGACY_ERROR_TEMP_2197" : {
    "message" : [
      "LOCATION clause illegal for view partition"
    ]
  },
  "_LEGACY_ERROR_TEMP_2198" : {
    "message" : [
      "Failed to rename as <dstPath> already exists"
    ]
  },
  "_LEGACY_ERROR_TEMP_2199" : {
    "message" : [
      "Failed to rename temp file <srcPath> to <dstPath> as rename returned false"
    ]
  },
  "_LEGACY_ERROR_TEMP_2200" : {
    "message" : [
      "Error: we detected a possible problem with the location of your \"_spark_metadata\"",
      "directory and you likely need to move it before restarting this query.",
      "",
      "Earlier version of Spark incorrectly escaped paths when writing out the",
      "\"_spark_metadata\" directory for structured streaming. While this was corrected in",
      "Spark 3.0, it appears that your query was started using an earlier version that",
      "",
      "Correct \"_spark_metadata\" Directory: <metadataPath>",
      "Incorrect \"_spark_metadata\" Directory: <legacyMetadataPath>",
      "",
      "Please move the data from the incorrect directory to the correct one, delete the",
      "incorrect directory, and then restart this query. If you believe you are receiving",
      "this message in error, you can disable it with the SQL conf",
      "<StreamingCheckpointEscaptedPathCheckEnabled>."
    ]
  },
  "_LEGACY_ERROR_TEMP_2201" : {
    "message" : [
      "Partition column <col> not found in schema <schema>"
    ]
  },
  "_LEGACY_ERROR_TEMP_2203" : {
    "message" : [
      "Cannot set timeout duration without enabling processing time timeout in [map|flatMap]GroupsWithState"
    ]
  },
  "_LEGACY_ERROR_TEMP_2204" : {
    "message" : [
      "Cannot get event time watermark timestamp without setting watermark before [map|flatMap]GroupsWithState"
    ]
  },
  "_LEGACY_ERROR_TEMP_2205" : {
    "message" : [
      "Cannot set timeout timestamp without enabling event time timeout in [map|flatMapGroupsWithState"
    ]
  },
  "_LEGACY_ERROR_TEMP_2206" : {
    "message" : [
      "Unable to find batch <batchMetadataFile>"
    ]
  },
  "_LEGACY_ERROR_TEMP_2207" : {
    "message" : [
      "Multiple streaming queries are concurrently using <path>"
    ]
  },
  "_LEGACY_ERROR_TEMP_2208" : {
    "message" : [
      "<commitProtocol> does not support adding files with an absolute path"
    ]
  },
  "_LEGACY_ERROR_TEMP_2209" : {
    "message" : [
      "Data source <srcName> does not support microbatch processing.",
      "",
      "Either the data source is disabled at",
      "SQLConf.get.DISABLED_V2_STREAMING_MICROBATCH_READERS.key (The disabled sources",
      "are [<disabledSources>]) or the table <table> does not have MICRO_BATCH_READ",
      "capability. Meanwhile, the fallback, data source v1, is not available.\""
    ]
  },
  "_LEGACY_ERROR_TEMP_2210" : {
    "message" : [
      "StreamingRelationExec cannot be executed"
    ]
  },
  "_LEGACY_ERROR_TEMP_2211" : {
    "message" : [
      "Invalid output mode: <outputMode>"
    ]
  },
  "_LEGACY_ERROR_TEMP_2212" : {
    "message" : [
      "Invalid catalog name: <name>"
    ]
  },
  "_LEGACY_ERROR_TEMP_2214" : {
    "message" : [
      "Plugin class for catalog '<name>' does not implement CatalogPlugin: <pluginClassName>"
    ]
  },
  "_LEGACY_ERROR_TEMP_2215" : {
    "message" : [
      "Cannot find catalog plugin class for catalog '<name>': <pluginClassName>"
    ]
  },
  "_LEGACY_ERROR_TEMP_2216" : {
    "message" : [
      "Failed to find public no-arg constructor for catalog '<name>': <pluginClassName>)"
    ]
  },
  "_LEGACY_ERROR_TEMP_2217" : {
    "message" : [
      "Failed to call public no-arg constructor for catalog '<name>': <pluginClassName>)"
    ]
  },
  "_LEGACY_ERROR_TEMP_2218" : {
    "message" : [
      "Cannot instantiate abstract catalog plugin class for catalog '<name>': <pluginClassName>"
    ]
  },
  "_LEGACY_ERROR_TEMP_2219" : {
    "message" : [
      "Failed during instantiating constructor for catalog '<name>': <pluginClassName>"
    ]
  },
  "_LEGACY_ERROR_TEMP_2220" : {
    "message" : [
      ""
    ]
  },
  "_LEGACY_ERROR_TEMP_2222" : {
    "message" : [
      "Cannot mutate ReadOnlySQLConf."
    ]
  },
  "_LEGACY_ERROR_TEMP_2223" : {
    "message" : [
      "Cannot clone/copy ReadOnlySQLConf."
    ]
  },
  "_LEGACY_ERROR_TEMP_2224" : {
    "message" : [
      "Cannot get SQLConf inside scheduler event loop thread."
    ]
  },
  "_LEGACY_ERROR_TEMP_2225" : {
    "message" : [
      ""
    ]
  },
  "_LEGACY_ERROR_TEMP_2226" : {
    "message" : [
      "null literals can't be casted to <name>"
    ]
  },
  "_LEGACY_ERROR_TEMP_2227" : {
    "message" : [
      "<name> is not an UserDefinedType. Please make sure registering an UserDefinedType for <userClass>"
    ]
  },
  "_LEGACY_ERROR_TEMP_2228" : {
    "message" : [
      "Can not load in UserDefinedType <name> for user class <userClass>."
    ]
  },
  "_LEGACY_ERROR_TEMP_2229" : {
    "message" : [
      "<name> is not a public class. Only public classes are supported."
    ]
  },
  "_LEGACY_ERROR_TEMP_2230" : {
    "message" : [
      "Primitive types are not supported."
    ]
  },
  "_LEGACY_ERROR_TEMP_2231" : {
    "message" : [
      "fieldIndex on a Row without schema is undefined."
    ]
  },
  "_LEGACY_ERROR_TEMP_2232" : {
    "message" : [
      "Value at index <index> is null"
    ]
  },
  "_LEGACY_ERROR_TEMP_2233" : {
    "message" : [
      "Only Data Sources providing FileFormat are supported: <providingClass>"
    ]
  },
  "_LEGACY_ERROR_TEMP_2234" : {
    "message" : [
      "Failed to set original ACL <aclEntries> back to the created path: <path>. Exception: <message>"
    ]
  },
  "_LEGACY_ERROR_TEMP_2235" : {
    "message" : [
      "Multiple failures in stage materialization."
    ]
  },
  "_LEGACY_ERROR_TEMP_2236" : {
    "message" : [
      "Unrecognized compression scheme type ID: <typeId>"
    ]
  },
  "_LEGACY_ERROR_TEMP_2237" : {
    "message" : [
      "<className>.getParentLogger is not yet implemented."
    ]
  },
  "_LEGACY_ERROR_TEMP_2238" : {
    "message" : [
      "Unable to create Parquet converter for <typeName> whose Parquet type is <parquetType> without decimal metadata. Please read this column/field as Spark BINARY type."
    ]
  },
  "_LEGACY_ERROR_TEMP_2239" : {
    "message" : [
      "Unable to create Parquet converter for decimal type <t> whose Parquet type is <parquetType>.  Parquet DECIMAL type can only be backed by INT32, INT64, FIXED_LEN_BYTE_ARRAY, or BINARY."
    ]
  },
  "_LEGACY_ERROR_TEMP_2240" : {
    "message" : [
      "Unable to create Parquet converter for data type <t> whose Parquet type is <parquetType>"
    ]
  },
  "_LEGACY_ERROR_TEMP_2241" : {
    "message" : [
      "Nonatomic partition table <tableName> can not add multiple partitions."
    ]
  },
  "_LEGACY_ERROR_TEMP_2242" : {
    "message" : [
      "<provider> source does not support user-specified schema."
    ]
  },
  "_LEGACY_ERROR_TEMP_2243" : {
    "message" : [
      "Nonatomic partition table <tableName> can not drop multiple partitions."
    ]
  },
  "_LEGACY_ERROR_TEMP_2244" : {
    "message" : [
      "The table <tableName> does not support truncation of multiple partition."
    ]
  },
  "_LEGACY_ERROR_TEMP_2245" : {
    "message" : [
      "Table does not support overwrite by expression: <table>"
    ]
  },
  "_LEGACY_ERROR_TEMP_2246" : {
    "message" : [
      "Table does not support dynamic partition overwrite: <table>"
    ]
  },
  "_LEGACY_ERROR_TEMP_2247" : {
    "message" : [
      "Failed merging schema:",
      "<schema>"
    ]
  },
  "_LEGACY_ERROR_TEMP_2248" : {
    "message" : [
      "Cannot broadcast the table over <maxBroadcastTableRows> rows: <numRows> rows"
    ]
  },
  "_LEGACY_ERROR_TEMP_2249" : {
    "message" : [
      "Cannot broadcast the table that is larger than <maxBroadcastTableBytes>GB: <dataSize> GB"
    ]
  },
  "_LEGACY_ERROR_TEMP_2250" : {
    "message" : [
      "Not enough memory to build and broadcast the table to all worker nodes. As a workaround, you can either disable broadcast by setting <autoBroadcastjoinThreshold> to -1 or increase the spark driver memory by setting <driverMemory> to a higher value<analyzeTblMsg>"
    ]
  },
  "_LEGACY_ERROR_TEMP_2251" : {
    "message" : [
      "<execName> does not support the execute() code path."
    ]
  },
  "_LEGACY_ERROR_TEMP_2252" : {
    "message" : [
      "Cannot merge <className> with <otherClass>"
    ]
  },
  "_LEGACY_ERROR_TEMP_2253" : {
    "message" : [
      "Data source <sourceName> does not support continuous processing."
    ]
  },
  "_LEGACY_ERROR_TEMP_2254" : {
    "message" : [
      "Data read failed"
    ]
  },
  "_LEGACY_ERROR_TEMP_2255" : {
    "message" : [
      "Epoch marker generation failed"
    ]
  },
  "_LEGACY_ERROR_TEMP_2256" : {
    "message" : [
      "Foreach writer has been aborted due to a task failure"
    ]
  },
  "_LEGACY_ERROR_TEMP_2258" : {
    "message" : [
      "Error reading delta file <fileToRead> of <clazz>: key size cannot be <keySize>"
    ]
  },
  "_LEGACY_ERROR_TEMP_2259" : {
    "message" : [
      "Error reading snapshot file <fileToRead> of <clazz>: <message>"
    ]
  },
  "_LEGACY_ERROR_TEMP_2260" : {
    "message" : [
      "Cannot purge as it might break internal state."
    ]
  },
  "_LEGACY_ERROR_TEMP_2261" : {
    "message" : [
      "Clean up source files is not supported when reading from the output directory of FileStreamSink."
    ]
  },
  "_LEGACY_ERROR_TEMP_2262" : {
    "message" : [
      "latestOffset(Offset, ReadLimit) should be called instead of this method"
    ]
  },
  "_LEGACY_ERROR_TEMP_2263" : {
    "message" : [
      "Error: we detected a possible problem with the location of your checkpoint and you",
      "likely need to move it before restarting this query.",
      "",
      "Earlier version of Spark incorrectly escaped paths when writing out checkpoints for",
      "structured streaming. While this was corrected in Spark 3.0, it appears that your",
      "query was started using an earlier version that incorrectly handled the checkpoint",
      "path.",
      "",
      "Correct Checkpoint Directory: <checkpointPath>",
      "Incorrect Checkpoint Directory: <legacyCheckpointDir>",
      "",
      "Please move the data from the incorrect directory to the correct one, delete the",
      "incorrect directory, and then restart this query. If you believe you are receiving",
      "this message in error, you can disable it with the SQL conf",
      "<StreamingCheckpointEscapedPathCheckEnabled>."
    ]
  },
  "_LEGACY_ERROR_TEMP_2264" : {
    "message" : [
      "Subprocess exited with status <exitCode>. Error: <stderrBuffer>"
    ]
  },
  "_LEGACY_ERROR_TEMP_2265" : {
    "message" : [
      "<nodeName> without serde does not support <dt> as output data type"
    ]
  },
  "_LEGACY_ERROR_TEMP_2266" : {
    "message" : [
      "Invalid `startIndex` provided for generating iterator over the array. Total elements: <numRows>, requested `startIndex`: <startIndex>"
    ]
  },
  "_LEGACY_ERROR_TEMP_2267" : {
    "message" : [
      "The backing <className> has been modified since the creation of this Iterator"
    ]
  },
  "_LEGACY_ERROR_TEMP_2268" : {
    "message" : [
      "<nodeName> does not implement doExecuteBroadcast"
    ]
  },
  "_LEGACY_ERROR_TEMP_2269" : {
    "message" : [
      "<globalTempDB> is a system preserved database, please rename your existing database to resolve the name conflict, or set a different value for <globalTempDatabase>, and launch your Spark application again."
    ]
  },
  "_LEGACY_ERROR_TEMP_2270" : {
    "message" : [
      "comment on table is not supported"
    ]
  },
  "_LEGACY_ERROR_TEMP_2271" : {
    "message" : [
      "UpdateColumnNullability is not supported"
    ]
  },
  "_LEGACY_ERROR_TEMP_2272" : {
    "message" : [
      "Rename column is only supported for MySQL version 8.0 and above."
    ]
  },
  "_LEGACY_ERROR_TEMP_2273" : {
    "message" : [
      "<message>"
    ]
  },
  "_LEGACY_ERROR_TEMP_2274" : {
    "message" : [
      "Nested field <colName> is not supported."
    ]
  },
  "_LEGACY_ERROR_TEMP_2275" : {
    "message" : [
      "Dataset transformations and actions can only be invoked by the driver, not inside of other Dataset transformations; for example, dataset1.map(x => dataset2.values.count() * x) is invalid because the values transformation and count action cannot be performed inside of the dataset1.map transformation. For more information, see SPARK-28702."
    ]
  },
  "_LEGACY_ERROR_TEMP_2276" : {
    "message" : [
      "Hive table <tableName> with ANSI intervals is not supported"
    ]
  },
  "_LEGACY_ERROR_TEMP_2277" : {
    "message" : [
      "Number of dynamic partitions created is <numWrittenParts>, which is more than <maxDynamicPartitions>. To solve this try to set <maxDynamicPartitionsKey> to at least <numWrittenParts>."
    ]
  },
  "_LEGACY_ERROR_TEMP_2278" : {
    "message" : [
      "The input <valueType> '<input>' does not match the given number format: '<format>'"
    ]
  },
  "_LEGACY_ERROR_TEMP_2279" : {
    "message" : [
      "Multiple bucket transforms are not supported."
    ]
  },
  "_LEGACY_ERROR_TEMP_2280" : {
    "message" : [
      "Create namespace comment is not supported"
    ]
  },
  "_LEGACY_ERROR_TEMP_2281" : {
    "message" : [
      "Remove namespace comment is not supported"
    ]
  },
  "_LEGACY_ERROR_TEMP_2282" : {
    "message" : [
      "Drop namespace restrict is not supported"
    ]
  },
  "_LEGACY_ERROR_TEMP_2300" : {
    "message" : [
      "The number of lambda function arguments '<namesSize>' does not match the number of arguments expected by the higher order function '<argInfoSize>'."
    ]
  },
  "_LEGACY_ERROR_TEMP_2301" : {
    "message" : [
      "Lambda function arguments should not have names that are semantically the same."
    ]
  },
  "_LEGACY_ERROR_TEMP_2302" : {
    "message" : [
      "'<name>' does not support more than one sources"
    ]
  },
  "_LEGACY_ERROR_TEMP_2303" : {
    "message" : [
      "incompatible types found in column <name> for inline table"
    ]
  },
  "_LEGACY_ERROR_TEMP_2304" : {
    "message" : [
      "cannot evaluate expression <sqlExpr> in inline table definition"
    ]
  },
  "_LEGACY_ERROR_TEMP_2305" : {
    "message" : [
      "expected <numCols> columns but found <rowSize> columns in row <ri>"
    ]
  },
  "_LEGACY_ERROR_TEMP_2306" : {
    "message" : [
      "A lambda function should only be used in a higher order function. However, its class is <class>, which is not a higher order function."
    ]
  },
  "_LEGACY_ERROR_TEMP_2307" : {
    "message" : [
      "Number of given aliases does not match number of output columns. Function name: <funcName>; number of aliases: <aliasesNum>; number of output columns: <outColsNum>."
    ]
  },
  "_LEGACY_ERROR_TEMP_2308" : {
    "message" : [
      "could not resolve `<name>` to a table-valued function"
    ]
  },
  "_LEGACY_ERROR_TEMP_2309" : {
    "message" : [
      "cannot resolve <sqlExpr> in MERGE command given columns [<cols>]"
    ]
  },
  "_LEGACY_ERROR_TEMP_2311" : {
    "message" : [
      "'writeTo' can not be called on streaming Dataset/DataFrame"
    ]
  },
  "_LEGACY_ERROR_TEMP_2312" : {
    "message" : [
      "'write' can not be called on streaming Dataset/DataFrame"
    ]
  },
  "_LEGACY_ERROR_TEMP_2313" : {
    "message" : [
      "Hint not found: <name>"
    ]
  },
  "_LEGACY_ERROR_TEMP_2314" : {
    "message" : [
      "cannot resolve '<sqlExpr>' due to argument data type mismatch: <msg>"
    ]
  },
  "_LEGACY_ERROR_TEMP_2315" : {
    "message" : [
      "cannot resolve '<sqlExpr>' due to data type mismatch: <msg><hint>"
    ]
  },
  "_LEGACY_ERROR_TEMP_2316" : {
    "message" : [
      "observed metrics should be named: <operator>"
    ]
  },
  "_LEGACY_ERROR_TEMP_2317" : {
    "message" : [
      "window expressions are not allowed in observed metrics, but found: <sqlExpr>"
    ]
  },
  "_LEGACY_ERROR_TEMP_2318" : {
    "message" : [
      "non-deterministic expression <sqlExpr> can only be used as an argument to an aggregate function."
    ]
  },
  "_LEGACY_ERROR_TEMP_2319" : {
    "message" : [
      "nested aggregates are not allowed in observed metrics, but found: <sqlExpr>"
    ]
  },
  "_LEGACY_ERROR_TEMP_2320" : {
    "message" : [
      "distinct aggregates are not allowed in observed metrics, but found: <sqlExpr>"
    ]
  },
  "_LEGACY_ERROR_TEMP_2321" : {
    "message" : [
      "aggregates with filter predicate are not allowed in observed metrics, but found: <sqlExpr>"
    ]
  },
  "_LEGACY_ERROR_TEMP_2322" : {
    "message" : [
      "attribute <sqlExpr> can only be used as an argument to an aggregate function."
    ]
  },
  "_LEGACY_ERROR_TEMP_2323" : {
    "message" : [
      "Cannot <op> column, because <fieldNames> already exists in <struct>"
    ]
  },
  "_LEGACY_ERROR_TEMP_2324" : {
    "message" : [
      "Cannot update <table> field <fieldName> type: update a struct by updating its fields"
    ]
  },
  "_LEGACY_ERROR_TEMP_2325" : {
    "message" : [
      "Cannot update <table> field <fieldName> type: update a map by updating <fieldName>.key or <fieldName>.value"
    ]
  },
  "_LEGACY_ERROR_TEMP_2326" : {
    "message" : [
      "Cannot update <table> field <fieldName> type: update the element by updating <fieldName>.element"
    ]
  },
  "_LEGACY_ERROR_TEMP_2327" : {
    "message" : [
      "Cannot update <table> field <fieldName> type: update a UserDefinedType[<udtSql>] by updating its fields"
    ]
  },
  "_LEGACY_ERROR_TEMP_2328" : {
    "message" : [
      "Cannot update <table> field <fieldName> to interval type"
    ]
  },
  "_LEGACY_ERROR_TEMP_2329" : {
    "message" : [
      "Cannot update <table> field <fieldName>: <oldType> cannot be cast to <newType>"
    ]
  },
  "_LEGACY_ERROR_TEMP_2330" : {
    "message" : [
      "Cannot change nullable column to non-nullable: <fieldName>"
    ]
  },
  "_LEGACY_ERROR_TEMP_2331" : {
    "message" : [
      "failed to evaluate expression <sqlExpr>: <msg>"
    ]
  },
  "_LEGACY_ERROR_TEMP_2332" : {
    "message" : [
      "<msg>"
    ]
  },
  "_LEGACY_ERROR_TEMP_2400" : {
    "message" : [
      "The <name> expression must evaluate to a constant value, but got <limitExpr>."
    ]
  },
  "_LEGACY_ERROR_TEMP_2401" : {
    "message" : [
      "The <name> expression must be integer type, but got <dataType>."
    ]
  },
  "_LEGACY_ERROR_TEMP_2402" : {
    "message" : [
      "The evaluated <name> expression must not be null, but got <limitExpr>."
    ]
  },
  "_LEGACY_ERROR_TEMP_2403" : {
    "message" : [
      "The <name> expression must be equal to or greater than 0, but got <v>."
    ]
  },
  "_LEGACY_ERROR_TEMP_2404" : {
    "message" : [
      "Table <name> is not partitioned."
    ]
  },
  "_LEGACY_ERROR_TEMP_2405" : {
    "message" : [
      "Table <name> does not support partition management."
    ]
  },
  "_LEGACY_ERROR_TEMP_2406" : {
    "message" : [
      "invalid cast from <srcType> to <targetType>."
    ]
  },
  "_LEGACY_ERROR_TEMP_2407" : {
    "message" : [
      "grouping_id() can only be used with GroupingSets/Cube/Rollup"
    ]
  },
  "_LEGACY_ERROR_TEMP_2408" : {
    "message" : [
      "Window function <w> requires an OVER clause."
    ]
  },
  "_LEGACY_ERROR_TEMP_2409" : {
    "message" : [
      "Distinct window functions are not supported: <w>"
    ]
  },
  "_LEGACY_ERROR_TEMP_2410" : {
    "message" : [
      "<wf> function can only be evaluated in an ordered row-based window frame with a single offset: <w>"
    ]
  },
  "_LEGACY_ERROR_TEMP_2411" : {
    "message" : [
      "Cannot specify order by or frame for '<aggFunc>'."
    ]
  },
  "_LEGACY_ERROR_TEMP_2412" : {
    "message" : [
      "Expression '<sqlExpr>' not supported within a window function."
    ]
  },
  "_LEGACY_ERROR_TEMP_2413" : {
    "message" : [
      "Input argument to <argName> must be a constant."
    ]
  },
  "_LEGACY_ERROR_TEMP_2414" : {
    "message" : [
      "Event time must be defined on a window or a timestamp, but <evName> is of type <evType>."
    ]
  },
  "_LEGACY_ERROR_TEMP_2415" : {
    "message" : [
      "filter expression '<filter>' of type <type> is not a boolean."
    ]
  },
  "_LEGACY_ERROR_TEMP_2416" : {
    "message" : [
      "join condition '<join>' of type <type> is not a boolean."
    ]
  },
  "_LEGACY_ERROR_TEMP_2417" : {
    "message" : [
      "join condition '<condition>' of type <dataType> is not a boolean."
    ]
  },
  "_LEGACY_ERROR_TEMP_2418" : {
    "message" : [
      "Input argument tolerance must be a constant."
    ]
  },
  "_LEGACY_ERROR_TEMP_2419" : {
    "message" : [
      "Input argument tolerance must be non-negative."
    ]
  },
  "_LEGACY_ERROR_TEMP_2421" : {
    "message" : [
      "nondeterministic expression <sqlExpr> should not appear in the arguments of an aggregate function."
    ]
  },
  "_LEGACY_ERROR_TEMP_2423" : {
    "message" : [
      "Correlated scalar subquery '<sqlExpr>' is neither present in the group by, nor in an aggregate function. Add it to group by using ordinal position or wrap it in first() (or first_value) if you don't care which value you get."
    ]
  },
  "_LEGACY_ERROR_TEMP_2425" : {
    "message" : [
      "expression <sqlExpr> cannot be used as a grouping expression because its data type <dataType> is not an orderable data type."
    ]
  },
  "_LEGACY_ERROR_TEMP_2426" : {
    "message" : [
      "nondeterministic expression <sqlExpr> should not appear in grouping expression."
    ]
  },
  "_LEGACY_ERROR_TEMP_2427" : {
    "message" : [
      "sorting is not supported for columns of type <type>"
    ]
  },
  "_LEGACY_ERROR_TEMP_2428" : {
    "message" : [
      "The sum of the LIMIT clause and the OFFSET clause must not be greater than the maximum 32-bit integer value (2,147,483,647) but found limit = <limit>, offset = <offset>."
    ]
  },
  "_LEGACY_ERROR_TEMP_2430" : {
    "message" : [
      "<operator> can only be performed on tables with compatible column types. The <ci> column of the <ti> table is <dt1> type which is not compatible with <dt2> at the same column of the first table.<hint>"
    ]
  },
  "_LEGACY_ERROR_TEMP_2431" : {
    "message" : [
      "Invalid partitioning: <cols> is missing or is in a map or array"
    ]
  },
  "_LEGACY_ERROR_TEMP_2432" : {
    "message" : [
      "<msg>"
    ]
  },
  "_LEGACY_ERROR_TEMP_2433" : {
    "message" : [
      "Only a single table generating function is allowed in a SELECT clause, found:",
      "<sqlExprs>"
    ]
  },
  "_LEGACY_ERROR_TEMP_2434" : {
    "message" : [
      "Failure when resolving conflicting references in Join:",
      "<plan>",
      "Conflicting attributes: <conflictingAttributes>"
    ]
  },
  "_LEGACY_ERROR_TEMP_2435" : {
    "message" : [
      "Failure when resolving conflicting references in Intersect:",
      "<plan>",
      "Conflicting attributes: <conflictingAttributes>"
    ]
  },
  "_LEGACY_ERROR_TEMP_2436" : {
    "message" : [
      "Failure when resolving conflicting references in Except:",
      "<plan>",
      "Conflicting attributes: <conflictingAttributes>"
    ]
  },
  "_LEGACY_ERROR_TEMP_2437" : {
    "message" : [
      "Failure when resolving conflicting references in AsOfJoin:",
      "<plan>",
      "Conflicting attributes: <conflictingAttributes>"
    ]
  },
  "_LEGACY_ERROR_TEMP_2438" : {
    "message" : [
      "Cannot have map type columns in DataFrame which calls set operations(intersect, except, etc.), but the type of column <colName> is <dataType>."
    ]
  },
  "_LEGACY_ERROR_TEMP_2439" : {
    "message" : [
      "nondeterministic expressions are only allowed in Project, Filter, Aggregate or Window, found:",
      "<sqlExprs>",
      "in operator <operator>"
    ]
  },
  "_LEGACY_ERROR_TEMP_2441" : {
    "message" : [
      "The query operator `<operator>` contains one or more unsupported expression types Aggregate, Window or Generate.",
      "Invalid expressions: [<invalidExprSqls>]"
    ]
  },
  "_LEGACY_ERROR_TEMP_2443" : {
    "message" : [
      "Multiple definitions of observed metrics named '<name>': <plan>"
    ]
  },
  "_LEGACY_ERROR_TEMP_2444" : {
    "message" : [
      "Function '<funcName>' does not implement ScalarFunction or AggregateFunction"
    ]
  },
  "_LEGACY_ERROR_TEMP_2445" : {
    "message" : [
      "grouping() can only be used with GroupingSets/Cube/Rollup"
    ]
  }
}<|MERGE_RESOLUTION|>--- conflicted
+++ resolved
@@ -1033,15 +1033,6 @@
     ],
     "sqlState" : "42000"
   },
-<<<<<<< HEAD
-=======
-  "NULL_COMPARISON_RESULT" : {
-    "message" : [
-      "The comparison result is null. If you want to handle null as 0 (equal), you can set \"spark.sql.legacy.allowNullComparisonResultInArraySort\" to \"true\"."
-    ],
-    "sqlState" : "560A9"
-  },
->>>>>>> bf80aa47
   "NULL_MAP_KEY" : {
     "message" : [
       "Cannot use null as map key."
