--- conflicted
+++ resolved
@@ -3,7 +3,34 @@
     "message" : [ "Field name %s is ambiguous and has %s matching fields in the struct." ],
     "sqlState" : "42000"
   },
-<<<<<<< HEAD
+  "CANNOT_CAST_DATATYPE" : {
+    "message" : [ "Cannot cast %s to %s." ],
+    "sqlState" : "22005"
+  },
+  "CANNOT_CHANGE_DECIMAL_PRECISION" : {
+    "message" : [ "%s cannot be represented as Decimal(%s, %s)." ],
+    "sqlState" : "22005"
+  },
+  "CANNOT_EVALUATE_EXPRESSION" : {
+    "message" : [ "Cannot evaluate expression: %s" ]
+  },
+  "CANNOT_GENERATE_CODE_FOR_EXPRESSION" : {
+    "message" : [ "Cannot generate code for expression: %s" ]
+  },
+  "CANNOT_PARSE_DECIMAL" : {
+    "message" : [ "Cannot parse decimal" ],
+    "sqlState" : "42000"
+  },
+  "CANNOT_TERMINATE_GENERATOR" : {
+    "message" : [ "Cannot terminate expression: %s" ]
+  },
+  "CAST_CAUSES_OVERFLOW" : {
+    "message" : [ "Casting %s to %s causes overflow" ],
+    "sqlState" : "22005"
+  },
+  "CONCURRENT_QUERY" : {
+    "message" : [ "Another instance of this query was just started by a concurrent session." ]
+  },
   "CANNOT_CONVERT_COLUMN_TO_JSON" : {
     "message" : [ "Unable to convert column %s of type %s to JSON." ]
   },
@@ -15,34 +42,6 @@
     "sqlState" : "2200W"
   },
   "CONCURRENT_QUERY_ERROR" : {
-=======
-  "CANNOT_CAST_DATATYPE" : {
-    "message" : [ "Cannot cast %s to %s." ],
-    "sqlState" : "22005"
-  },
-  "CANNOT_CHANGE_DECIMAL_PRECISION" : {
-    "message" : [ "%s cannot be represented as Decimal(%s, %s)." ],
-    "sqlState" : "22005"
-  },
-  "CANNOT_EVALUATE_EXPRESSION" : {
-    "message" : [ "Cannot evaluate expression: %s" ]
-  },
-  "CANNOT_GENERATE_CODE_FOR_EXPRESSION" : {
-    "message" : [ "Cannot generate code for expression: %s" ]
-  },
-  "CANNOT_PARSE_DECIMAL" : {
-    "message" : [ "Cannot parse decimal" ],
-    "sqlState" : "42000"
-  },
-  "CANNOT_TERMINATE_GENERATOR" : {
-    "message" : [ "Cannot terminate expression: %s" ]
-  },
-  "CAST_CAUSES_OVERFLOW" : {
-    "message" : [ "Casting %s to %s causes overflow" ],
-    "sqlState" : "22005"
-  },
-  "CONCURRENT_QUERY" : {
->>>>>>> 9d8ac7c8
     "message" : [ "Another instance of this query was just started by a concurrent session." ]
   },
   "DIVIDE_BY_ZERO" : {
@@ -53,16 +52,21 @@
     "message" : [ "Found duplicate keys '%s'" ],
     "sqlState" : "23000"
   },
-<<<<<<< HEAD
   "EXPRESSION_DECODING" : {
     "message" : [ "Error while decoding: %s" ]
   },
   "EXPRESSION_ENCODING" : {
     "message" : [ "Error while encoding: %s" ]
-=======
+  },
+  "FAILED_RENAME_PATH" : {
+    "message" : [ "Failed to rename %s to %s as destination already exists" ],
+    "sqlState" : "22023"
+  },
+  "FAILED_SET_ORIGINAL_PERMISSION_BACK" : {
+    "message" : [ "Failed to set original permission %s back to the created path: %s. Exception: %s" ]
+  },
   "FAILED_EXECUTE_UDF" : {
     "message" : [ "Failed to execute user defined function (%s: (%s) => %s)" ]
->>>>>>> 9d8ac7c8
   },
   "FAILED_RENAME_PATH" : {
     "message" : [ "Failed to rename %s to %s as destination already exists" ],
@@ -96,14 +100,23 @@
     "message" : [ "Index %s must be between 0 and the length of the ArrayData." ],
     "sqlState" : "22023"
   },
-<<<<<<< HEAD
   "INITIAL_TYPE_NOT_TARGET_DATA_TYPE" : {
     "message" : [ "Initial type %s must be %s" ],
     "sqlState" : "42000"
-=======
+  },
+  "INITIAL_TYPE_NOT_TARGET_DATA_TYPE" : {
+    "message" : [ "Initial type %s must be %s" ],
+    "sqlState" : "42000"
+  },
+  "INCOMPATIBLE_DATASOURCE_REGISTER" : {
+    "message" : [ "Detected an incompatible DataSourceRegister. Please remove the incompatible library from classpath or upgrade it. Error: %s" ]
+  },
+  "INDEX_OUT_OF_BOUNDS" : {
+    "message" : [ "Index %s must be between 0 and the length of the ArrayData." ],
+    "sqlState" : "22023"
+  },
   "INVALID_ARRAY_INDEX" : {
     "message" : [ "Invalid index: %s, numElements: %s" ]
->>>>>>> 9d8ac7c8
   },
   "INVALID_FIELD_NAME" : {
     "message" : [ "Field name %s is invalid: %s is not a struct." ],
@@ -113,26 +126,24 @@
     "message" : [ "The fraction of sec must be zero. Valid range is [0, 60]." ],
     "sqlState" : "22023"
   },
-<<<<<<< HEAD
+  "INVALID_INPUT_SYNTAX_FOR_NUMERIC_TYPE" : {
+    "message" : [ "invalid input syntax for type numeric: %s" ],
+    "sqlState" : "42000"
+  },
+  "INVALID_JSON_SCHEMA_MAPTYPE" : {
+    "message" : [ "Input schema %s can only contain StringType as a key type for a MapType." ]
+  },
+  "LOGICAL_HINT_OPERATOR_NOT_REMOVED_DURING_ANALYSIS" : {
+    "message" : [ "Internal error: logical hint operator should have been removed during analysis" ]
+  },
+  "MAP_KEY_DOES_NOT_EXIST" : {
+    "message" : [ "Key %s does not exist." ]
+  },
   "MALFORMED_JSON" : {
     "message" : [ "Malformed JSON" ]
   },
   "MALFORMED_JSON_RECORDS_IN_SCHEMA_INFERENCE" : {
     "message" : [ "Malformed records are detected in schema inference. Parse Mode: %s. Reasons: %s" ]
-=======
-  "INVALID_INPUT_SYNTAX_FOR_NUMERIC_TYPE" : {
-    "message" : [ "invalid input syntax for type numeric: %s" ],
-    "sqlState" : "42000"
-  },
-  "INVALID_JSON_SCHEMA_MAPTYPE" : {
-    "message" : [ "Input schema %s can only contain StringType as a key type for a MapType." ]
-  },
-  "LOGICAL_HINT_OPERATOR_NOT_REMOVED_DURING_ANALYSIS" : {
-    "message" : [ "Internal error: logical hint operator should have been removed during analysis" ]
-  },
-  "MAP_KEY_DOES_NOT_EXIST" : {
-    "message" : [ "Key %s does not exist." ]
->>>>>>> 9d8ac7c8
   },
   "MISSING_COLUMN" : {
     "message" : [ "cannot resolve '%s' given input columns: [%s]" ],
@@ -166,13 +177,10 @@
     "message" : [ "Failed to rename as %s was not found" ],
     "sqlState" : "22023"
   },
-<<<<<<< HEAD
-=======
   "ROW_FROM_CSV_PARSER_NOT_EXPECTED" : {
     "message" : [ "Expected one row from CSV parser." ],
     "sqlState" : "42000"
   },
->>>>>>> 9d8ac7c8
   "SECOND_FUNCTION_ARGUMENT_NOT_INTEGER" : {
     "message" : [ "The second argument of '%s' function needs to be an integer." ],
     "sqlState" : "22023"
@@ -184,8 +192,6 @@
     "message" : [ "Unrecognized SQL type %s" ],
     "sqlState" : "42000"
   },
-<<<<<<< HEAD
-=======
   "UNSUPPORTED_CHANGE_COLUMN" : {
     "message" : [ "Please add an implementation for a column change here" ],
     "sqlState" : "0A000"
@@ -194,17 +200,13 @@
     "message" : [ "Unsupported data type %s" ],
     "sqlState" : "0A000"
   },
->>>>>>> 9d8ac7c8
   "UNSUPPORTED_LITERAL_TYPE" : {
     "message" : [ "Unsupported literal type %s %s" ],
     "sqlState" : "0A000"
   },
-<<<<<<< HEAD
-=======
   "UNSUPPORTED_SIMPLE_STRING_WITH_NODE_ID" : {
     "message" : [ "%s does not implement simpleStringWithNodeId" ]
   },
->>>>>>> 9d8ac7c8
   "UNSUPPORTED_TRANSACTION_BY_JDBC_SERVER" : {
     "message" : [ "The target JDBC server does not support transaction and can only support ALTER TABLE with a single action." ],
     "sqlState" : "0A000"
