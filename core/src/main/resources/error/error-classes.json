{
  "AMBIGUOUS_COLUMN_OR_FIELD" : {
    "message" : [
      "Column or field <name> is ambiguous and has <n> matches."
    ],
    "sqlState" : "42702"
  },
  "AMBIGUOUS_LATERAL_COLUMN_ALIAS" : {
    "message" : [
      "Lateral column alias <name> is ambiguous and has <n> matches."
    ],
    "sqlState" : "42702"
  },
  "AMBIGUOUS_REFERENCE" : {
    "message" : [
      "Reference <name> is ambiguous, could be: <referenceNames>."
    ],
    "sqlState" : "42704"
  },
  "ARITHMETIC_OVERFLOW" : {
    "message" : [
      "<message>.<alternative> If necessary set <config> to \"false\" to bypass this error."
    ],
    "sqlState" : "22003"
  },
  "CANNOT_CAST_DATATYPE" : {
    "message" : [
      "Cannot cast <sourceType> to <targetType>."
    ],
    "sqlState" : "42846"
  },
  "CANNOT_CONSTRUCT_PROTOBUF_DESCRIPTOR" : {
    "message" : [
      "Error constructing FileDescriptor for <descFilePath>."
    ]
  },
  "CANNOT_CONVERT_PROTOBUF_FIELD_TYPE_TO_SQL_TYPE" : {
    "message" : [
      "Cannot convert Protobuf <protobufColumn> to SQL <sqlColumn> because schema is incompatible (protobufType = <protobufType>, sqlType = <sqlType>)."
    ]
  },
  "CANNOT_CONVERT_PROTOBUF_MESSAGE_TYPE_TO_SQL_TYPE" : {
    "message" : [
      "Unable to convert <protobufType> of Protobuf to SQL type <toType>."
    ]
  },
  "CANNOT_CONVERT_SQL_TYPE_TO_PROTOBUF_ENUM_TYPE" : {
    "message" : [
      "Cannot convert SQL <sqlColumn> to Protobuf <protobufColumn> because <data> cannot be written since it's not defined in ENUM <enumString>."
    ]
  },
  "CANNOT_CONVERT_SQL_TYPE_TO_PROTOBUF_FIELD_TYPE" : {
    "message" : [
      "Cannot convert SQL <sqlColumn> to Protobuf <protobufColumn> because schema is incompatible (protobufType = <protobufType>, sqlType = <sqlType>)."
    ]
  },
  "CANNOT_DECODE_URL" : {
    "message" : [
      "Cannot decode url : <url>."
    ],
    "sqlState" : "22546"
  },
  "CANNOT_LOAD_FUNCTION_CLASS" : {
    "message" : [
      "Cannot load class <className> when registering the function <functionName>, please make sure it is on the classpath."
    ]
  },
  "CANNOT_LOAD_PROTOBUF_CLASS" : {
    "message" : [
      "Could not load Protobuf class with name <protobufClassName>. <explanation>."
    ]
  },
  "CANNOT_PARSE_DECIMAL" : {
    "message" : [
      "Cannot parse decimal."
    ],
    "sqlState" : "22018"
  },
  "CANNOT_PARSE_JSON_FIELD" : {
    "message" : [
      "Cannot parse the field name <fieldName> and the value <fieldValue> of the JSON token type <jsonType> to target Spark data type <dataType>."
    ],
    "sqlState" : "2203G"
  },
  "CANNOT_PARSE_PROTOBUF_DESCRIPTOR" : {
    "message" : [
      "Error parsing file <descFilePath> descriptor byte[] into Descriptor object."
    ]
  },
  "CANNOT_PARSE_TIMESTAMP" : {
    "message" : [
      "<message>. If necessary set <ansiConfig> to \"false\" to bypass this error."
    ],
    "sqlState" : "22007"
  },
  "CANNOT_RESTORE_PERMISSIONS_FOR_PATH" : {
    "message" : [
      "Failed to set permissions on created path <path> back to <permission>."
    ]
  },
  "CANNOT_UP_CAST_DATATYPE" : {
    "message" : [
      "Cannot up cast <expression> from <sourceType> to <targetType>.",
      "<details>"
    ]
  },
  "CAST_INVALID_INPUT" : {
    "message" : [
      "The value <expression> of the type <sourceType> cannot be cast to <targetType> because it is malformed. Correct the value as per the syntax, or change its target type. Use `try_cast` to tolerate malformed input and return NULL instead. If necessary set <ansiConfig> to \"false\" to bypass this error."
    ],
    "sqlState" : "22018"
  },
  "CAST_OVERFLOW" : {
    "message" : [
      "The value <value> of the type <sourceType> cannot be cast to <targetType> due to an overflow. Use `try_cast` to tolerate overflow and return NULL instead. If necessary set <ansiConfig> to \"false\" to bypass this error."
    ],
    "sqlState" : "22003"
  },
  "CAST_OVERFLOW_IN_TABLE_INSERT" : {
    "message" : [
      "Fail to insert a value of <sourceType> type into the <targetType> type column <columnName> due to an overflow. Use `try_cast` on the input value to tolerate overflow and return NULL instead."
    ],
    "sqlState" : "22003"
  },
  "COLUMN_ALREADY_EXISTS" : {
    "message" : [
      "The column <columnName> already exists. Consider to choose another name or rename the existing column."
    ],
    "sqlState" : "42711"
  },
  "COLUMN_NOT_FOUND" : {
    "message" : [
      "The column <colName> cannot be found. Verify the spelling and correctness of the column name according to the SQL config <caseSensitiveConfig>."
    ],
    "sqlState" : "42703"
  },
  "COMPARATOR_RETURNS_NULL" : {
    "message" : [
      "The comparator has returned a NULL for a comparison between <firstValue> and <secondValue>. It should return a positive integer for \"greater than\", 0 for \"equal\" and a negative integer for \"less than\". To revert to deprecated behavior where NULL is treated as 0 (equal), you must set \"spark.sql.legacy.allowNullComparisonResultInArraySort\" to \"true\"."
    ]
  },
  "CONCURRENT_QUERY" : {
    "message" : [
      "Another instance of this query was just started by a concurrent session."
    ]
  },
  "CONNECT" : {
    "message" : [
      "Generic Spark Connect error."
    ],
    "subClass" : {
      "INTERCEPTOR_CTOR_MISSING" : {
        "message" : [
          "Cannot instantiate GRPC interceptor because <cls> is missing a default constructor without arguments."
        ]
      },
      "INTERCEPTOR_RUNTIME_ERROR" : {
        "message" : [
          "Error instantiating GRPC interceptor: <msg>"
        ]
      },
      "PLUGIN_CTOR_MISSING" : {
        "message" : [
          "Cannot instantiate Spark Connect plugin because <cls> is missing a default constructor without arguments."
        ]
      },
      "PLUGIN_RUNTIME_ERROR" : {
        "message" : [
          "Error instantiating Spark Connect plugin: <msg>"
        ]
      }
    }
  },
  "CONVERSION_INVALID_INPUT" : {
    "message" : [
      "The value <str> (<fmt>) cannot be converted to <targetType> because it is malformed. Correct the value as per the syntax, or change its format. Use <suggestion> to tolerate malformed input and return NULL instead."
    ],
    "sqlState" : "22018"
  },
  "CREATE_TABLE_COLUMN_OPTION_DUPLICATE" : {
    "message" : [
      "CREATE TABLE column <columnName> specifies option \"<optionName>\" more than once, which is invalid."
    ],
    "sqlState" : "42710"
  },
  "DATATYPE_MISMATCH" : {
    "message" : [
      "Cannot resolve <sqlExpr> due to data type mismatch:"
    ],
    "subClass" : {
      "ARRAY_FUNCTION_DIFF_TYPES" : {
        "message" : [
          "Input to <functionName> should have been <dataType> followed by a value with same element type, but it's [<leftType>, <rightType>]."
        ]
      },
      "BINARY_ARRAY_DIFF_TYPES" : {
        "message" : [
          "Input to function <functionName> should have been two <arrayType> with same element type, but it's [<leftType>, <rightType>]."
        ]
      },
      "BINARY_OP_DIFF_TYPES" : {
        "message" : [
          "the left and right operands of the binary operator have incompatible types (<left> and <right>)."
        ]
      },
      "BINARY_OP_WRONG_TYPE" : {
        "message" : [
          "the binary operator requires the input type <inputType>, not <actualDataType>."
        ]
      },
      "BLOOM_FILTER_BINARY_OP_WRONG_TYPE" : {
        "message" : [
          "The Bloom filter binary input to <functionName> should be either a constant value or a scalar subquery expression, but it's <actual>."
        ]
      },
      "BLOOM_FILTER_WRONG_TYPE" : {
        "message" : [
          "Input to function <functionName> should have been <expectedLeft> followed by value with <expectedRight>, but it's [<actual>]."
        ]
      },
      "CANNOT_CONVERT_TO_JSON" : {
        "message" : [
          "Unable to convert column <name> of type <type> to JSON."
        ]
      },
      "CANNOT_DROP_ALL_FIELDS" : {
        "message" : [
          "Cannot drop all fields in struct."
        ]
      },
      "CAST_WITHOUT_SUGGESTION" : {
        "message" : [
          "cannot cast <srcType> to <targetType>."
        ]
      },
      "CAST_WITH_CONF_SUGGESTION" : {
        "message" : [
          "cannot cast <srcType> to <targetType> with ANSI mode on.",
          "If you have to cast <srcType> to <targetType>, you can set <config> as <configVal>."
        ]
      },
      "CAST_WITH_FUNC_SUGGESTION" : {
        "message" : [
          "cannot cast <srcType> to <targetType>.",
          "To convert values from <srcType> to <targetType>, you can use the functions <functionNames> instead."
        ]
      },
      "CREATE_MAP_KEY_DIFF_TYPES" : {
        "message" : [
          "The given keys of function <functionName> should all be the same type, but they are <dataType>."
        ]
      },
      "CREATE_MAP_VALUE_DIFF_TYPES" : {
        "message" : [
          "The given values of function <functionName> should all be the same type, but they are <dataType>."
        ]
      },
      "CREATE_NAMED_STRUCT_WITHOUT_FOLDABLE_STRING" : {
        "message" : [
          "Only foldable `STRING` expressions are allowed to appear at odd position, but they are <inputExprs>."
        ]
      },
      "DATA_DIFF_TYPES" : {
        "message" : [
          "Input to <functionName> should all be the same type, but it's <dataType>."
        ]
      },
      "HASH_MAP_TYPE" : {
        "message" : [
          "Input to the function <functionName> cannot contain elements of the \"MAP\" type. In Spark, same maps may have different hashcode, thus hash expressions are prohibited on \"MAP\" elements. To restore previous behavior set \"spark.sql.legacy.allowHashOnMapType\" to \"true\"."
        ]
      },
      "INPUT_SIZE_NOT_ONE" : {
        "message" : [
          "Length of <exprName> should be 1."
        ]
      },
      "INVALID_ARG_VALUE" : {
        "message" : [
          "The <inputName> value must to be a <requireType> literal of <validValues>, but got <inputValue>."
        ]
      },
      "INVALID_JSON_MAP_KEY_TYPE" : {
        "message" : [
          "Input schema <schema> can only contain STRING as a key type for a MAP."
        ]
      },
      "INVALID_JSON_SCHEMA" : {
        "message" : [
          "Input schema <schema> must be a struct, an array or a map."
        ]
      },
      "INVALID_MAP_KEY_TYPE" : {
        "message" : [
          "The key of map cannot be/contain <keyType>."
        ]
      },
      "INVALID_ORDERING_TYPE" : {
        "message" : [
          "The <functionName> does not support ordering on type <dataType>."
        ]
      },
      "IN_SUBQUERY_DATA_TYPE_MISMATCH" : {
        "message" : [
          "The data type of one or more elements in the left hand side of an IN subquery is not compatible with the data type of the output of the subquery. Mismatched columns: [<mismatchedColumns>], left side: [<leftType>], right side: [<rightType>]."
        ]
      },
      "IN_SUBQUERY_LENGTH_MISMATCH" : {
        "message" : [
          "The number of columns in the left hand side of an IN subquery does not match the number of columns in the output of subquery. Left hand side columns(length: <leftLength>): [<leftColumns>], right hand side columns(length: <rightLength>): [<rightColumns>]."
        ]
      },
      "MAP_CONCAT_DIFF_TYPES" : {
        "message" : [
          "The <functionName> should all be of type map, but it's <dataType>."
        ]
      },
      "MAP_FUNCTION_DIFF_TYPES" : {
        "message" : [
          "Input to <functionName> should have been <dataType> followed by a value with same key type, but it's [<leftType>, <rightType>]."
        ]
      },
      "MAP_ZIP_WITH_DIFF_TYPES" : {
        "message" : [
          "Input to the <functionName> should have been two maps with compatible key types, but it's [<leftType>, <rightType>]."
        ]
      },
      "NON_FOLDABLE_INPUT" : {
        "message" : [
          "the input <inputName> should be a foldable <inputType> expression; however, got <inputExpr>."
        ]
      },
      "NON_STRING_TYPE" : {
        "message" : [
          "all arguments must be strings."
        ]
      },
      "NULL_TYPE" : {
        "message" : [
          "Null typed values cannot be used as arguments of <functionName>."
        ]
      },
      "PARAMETER_CONSTRAINT_VIOLATION" : {
        "message" : [
          "The <leftExprName>(<leftExprValue>) must be <constraint> the <rightExprName>(<rightExprValue>)."
        ]
      },
      "RANGE_FRAME_INVALID_TYPE" : {
        "message" : [
          "The data type <orderSpecType> used in the order specification does not match the data type <valueBoundaryType> which is used in the range frame."
        ]
      },
      "RANGE_FRAME_MULTI_ORDER" : {
        "message" : [
          "A range window frame with value boundaries cannot be used in a window specification with multiple order by expressions: <orderSpec>."
        ]
      },
      "RANGE_FRAME_WITHOUT_ORDER" : {
        "message" : [
          "A range window frame cannot be used in an unordered window specification."
        ]
      },
      "SEQUENCE_WRONG_INPUT_TYPES" : {
        "message" : [
          "<functionName> uses the wrong parameter type. The parameter type must conform to:",
          "1. The start and stop expressions must resolve to the same type.",
          "2. If start and stop expressions resolve to the <startType> type, then the step expression must resolve to the <stepType> type.",
          "3. Otherwise, if start and stop expressions resolve to the <otherStartType> type, then the step expression must resolve to the same type."
        ]
      },
      "SPECIFIED_WINDOW_FRAME_DIFF_TYPES" : {
        "message" : [
          "Window frame bounds <lower> and <upper> do not have the same type: <lowerType> <> <upperType>."
        ]
      },
      "SPECIFIED_WINDOW_FRAME_INVALID_BOUND" : {
        "message" : [
          "Window frame upper bound <upper> does not follow the lower bound <lower>."
        ]
      },
      "SPECIFIED_WINDOW_FRAME_UNACCEPTED_TYPE" : {
        "message" : [
          "The data type of the <location> bound <exprType> does not match the expected data type <expectedType>."
        ]
      },
      "SPECIFIED_WINDOW_FRAME_WITHOUT_FOLDABLE" : {
        "message" : [
          "Window frame <location> bound <expression> is not a literal."
        ]
      },
      "SPECIFIED_WINDOW_FRAME_WRONG_COMPARISON" : {
        "message" : [
          "The lower bound of a window frame must be <comparison> to the upper bound."
        ]
      },
      "STACK_COLUMN_DIFF_TYPES" : {
        "message" : [
          "The data type of the column (<columnIndex>) do not have the same type: <leftType> (<leftParamIndex>) <> <rightType> (<rightParamIndex>)."
        ]
      },
      "UNEXPECTED_CLASS_TYPE" : {
        "message" : [
          "class <className> not found."
        ]
      },
      "UNEXPECTED_INPUT_TYPE" : {
        "message" : [
          "Parameter <paramIndex> requires the <requiredType> type, however <inputSql> has the type <inputType>."
        ]
      },
      "UNEXPECTED_NULL" : {
        "message" : [
          "The <exprName> must not be null."
        ]
      },
      "UNEXPECTED_RETURN_TYPE" : {
        "message" : [
          "The <functionName> requires return <expectedType> type, but the actual is <actualType> type."
        ]
      },
      "UNEXPECTED_STATIC_METHOD" : {
        "message" : [
          "cannot find a static method <methodName> that matches the argument types in <className>."
        ]
      },
      "UNSUPPORTED_INPUT_TYPE" : {
        "message" : [
          "The input of <functionName> can't be <dataType> type data."
        ]
      },
      "VALUE_OUT_OF_RANGE" : {
        "message" : [
          "The <exprName> must be between <valueRange> (current value = <currentValue>)."
        ]
      },
      "WRONG_NUM_ARGS" : {
        "message" : [
          "The <functionName> requires <expectedNum> parameters but the actual number is <actualNum>."
        ]
      },
      "WRONG_NUM_ARGS_WITH_SUGGESTION" : {
        "message" : [
          "The <functionName> requires <expectedNum> parameters but the actual number is <actualNum>.",
          "If you have to call this function with <legacyNum> parameters, set the legacy configuration <legacyConfKey> to <legacyConfValue>."
        ]
      },
      "WRONG_NUM_ENDPOINTS" : {
        "message" : [
          "The number of endpoints must be >= 2 to construct intervals but the actual number is <actualNumber>."
        ]
      }
    },
    "sqlState" : "42K09"
  },
  "DATATYPE_MISSING_SIZE" : {
    "message" : [
      "DataType <type> requires a length parameter, for example <type>(10). Please specify the length."
    ],
    "sqlState" : "42K01"
  },
  "DATA_SOURCE_NOT_FOUND" : {
    "message" : [
      "Failed to find the data source: <provider>. Please find packages at `https://spark.apache.org/third-party-projects.html`."
    ],
    "sqlState" : "42K02"
  },
  "DATETIME_OVERFLOW" : {
    "message" : [
      "Datetime operation overflow: <operation>."
    ],
    "sqlState" : "22008"
  },
  "DECIMAL_PRECISION_EXCEEDS_MAX_PRECISION" : {
    "message" : [
      "Decimal precision <precision> exceeds max precision <maxPrecision>."
    ],
    "sqlState" : "22003"
  },
  "DEFAULT_DATABASE_NOT_EXISTS" : {
    "message" : [
      "Default database <defaultDatabase> does not exist, please create it first or change default database to `<defaultDatabase>`."
    ],
    "sqlState" : "42704"
  },
  "DIVIDE_BY_ZERO" : {
    "message" : [
      "Division by zero. Use `try_divide` to tolerate divisor being 0 and return NULL instead. If necessary set <config> to \"false\" to bypass this error."
    ],
    "sqlState" : "22012"
  },
  "DUPLICATE_KEY" : {
    "message" : [
      "Found duplicate keys <keyColumn>."
    ],
    "sqlState" : "23505"
  },
  "ELEMENT_AT_BY_INDEX_ZERO" : {
    "message" : [
      "The index 0 is invalid. An index shall be either < 0 or > 0 (the first element has index 1)."
    ],
    "sqlState" : "22003"
  },
  "ENCODER_NOT_FOUND" : {
    "message" : [
      "Not found an encoder of the type <typeName> to Spark SQL internal representation. Consider to change the input type to one of supported at https://spark.apache.org/docs/latest/sql-ref-datatypes.html."
    ]
  },
  "FAILED_EXECUTE_UDF" : {
    "message" : [
      "Failed to execute user defined function (<functionName>: (<signature>) => <result>)."
    ],
    "sqlState" : "39000"
  },
  "FAILED_FUNCTION_CALL" : {
    "message" : [
      "Failed preparing of the function <funcName> for call. Please, double check function's arguments."
    ],
    "sqlState" : "38000"
  },
  "FAILED_RENAME_PATH" : {
    "message" : [
      "Failed to rename <sourcePath> to <targetPath> as destination already exists."
    ],
    "sqlState" : "42K04"
  },
  "FIELD_NOT_FOUND" : {
    "message" : [
      "No such struct field <fieldName> in <fields>."
    ],
    "sqlState" : "42704"
  },
  "FORBIDDEN_OPERATION" : {
    "message" : [
      "The operation <statement> is not allowed on the <objectType>: <objectName>."
    ],
    "sqlState" : "42809"
  },
  "GRAPHITE_SINK_INVALID_PROTOCOL" : {
    "message" : [
      "Invalid Graphite protocol: <protocol>."
    ]
  },
  "GRAPHITE_SINK_PROPERTY_MISSING" : {
    "message" : [
      "Graphite sink requires '<property>' property."
    ]
  },
  "GROUPING_COLUMN_MISMATCH" : {
    "message" : [
      "Column of grouping (<grouping>) can't be found in grouping columns <groupingColumns>."
    ],
    "sqlState" : "42803"
  },
  "GROUPING_ID_COLUMN_MISMATCH" : {
    "message" : [
      "Columns of grouping_id (<groupingIdColumn>) does not match grouping columns (<groupByColumns>)."
    ],
    "sqlState" : "42803"
  },
  "GROUPING_SIZE_LIMIT_EXCEEDED" : {
    "message" : [
      "Grouping sets size cannot be greater than <maxSize>."
    ],
    "sqlState" : "54000"
  },
  "GROUP_BY_AGGREGATE" : {
    "message" : [
      "Aggregate functions are not allowed in GROUP BY, but found <sqlExpr>."
    ],
    "sqlState" : "42903"
  },
  "GROUP_BY_POS_AGGREGATE" : {
    "message" : [
      "GROUP BY <index> refers to an expression <aggExpr> that contains an aggregate function. Aggregate functions are not allowed in GROUP BY."
    ],
    "sqlState" : "42903"
  },
  "GROUP_BY_POS_OUT_OF_RANGE" : {
    "message" : [
      "GROUP BY position <index> is not in select list (valid range is [1, <size>])."
    ],
    "sqlState" : "42805"
  },
  "INCOMPARABLE_PIVOT_COLUMN" : {
    "message" : [
      "Invalid pivot column <columnName>. Pivot columns must be comparable."
    ],
    "sqlState" : "42818"
  },
  "INCOMPATIBLE_DATASOURCE_REGISTER" : {
    "message" : [
      "Detected an incompatible DataSourceRegister. Please remove the incompatible library from classpath or upgrade it. Error: <message>"
    ]
  },
  "INCONSISTENT_BEHAVIOR_CROSS_VERSION" : {
    "message" : [
      "You may get a different result due to the upgrading to"
    ],
    "subClass" : {
      "DATETIME_PATTERN_RECOGNITION" : {
        "message" : [
          "Spark >= 3.0:",
          "Fail to recognize <pattern> pattern in the DateTimeFormatter. 1) You can set <config> to \"LEGACY\" to restore the behavior before Spark 3.0. 2) You can form a valid datetime pattern with the guide from https://spark.apache.org/docs/latest/sql-ref-datetime-pattern.html."
        ]
      },
      "PARSE_DATETIME_BY_NEW_PARSER" : {
        "message" : [
          "Spark >= 3.0:",
          "Fail to parse <datetime> in the new parser. You can set <config> to \"LEGACY\" to restore the behavior before Spark 3.0, or set to \"CORRECTED\" and treat it as an invalid datetime string."
        ]
      },
      "READ_ANCIENT_DATETIME" : {
        "message" : [
          "Spark >= 3.0:",
          "reading dates before 1582-10-15 or timestamps before 1900-01-01T00:00:00Z",
          "from <format> files can be ambiguous, as the files may be written by",
          "Spark 2.x or legacy versions of Hive, which uses a legacy hybrid calendar",
          "that is different from Spark 3.0+'s Proleptic Gregorian calendar.",
          "See more details in SPARK-31404. You can set the SQL config <config> or",
          "the datasource option <option> to \"LEGACY\" to rebase the datetime values",
          "w.r.t. the calendar difference during reading. To read the datetime values",
          "as it is, set the SQL config or the datasource option to \"CORRECTED\"."
        ]
      },
      "WRITE_ANCIENT_DATETIME" : {
        "message" : [
          "Spark >= 3.0:",
          "writing dates before 1582-10-15 or timestamps before 1900-01-01T00:00:00Z",
          "into <format> files can be dangerous, as the files may be read by Spark 2.x",
          "or legacy versions of Hive later, which uses a legacy hybrid calendar that",
          "is different from Spark 3.0+'s Proleptic Gregorian calendar. See more",
          "details in SPARK-31404. You can set <config> to \"LEGACY\" to rebase the",
          "datetime values w.r.t. the calendar difference during writing, to get maximum",
          "interoperability. Or set the config to \"CORRECTED\" to write the datetime",
          "values as it is, if you are sure that the written files will only be read by",
          "Spark 3.0+ or other systems that use Proleptic Gregorian calendar."
        ]
      }
    },
    "sqlState" : "42K0B"
  },
  "INCORRECT_END_OFFSET" : {
    "message" : [
      "Max offset with <rowsPerSecond> rowsPerSecond is <maxSeconds>, but it's <endSeconds> now."
    ],
    "sqlState" : "22003"
  },
  "INCORRECT_RAMP_UP_RATE" : {
    "message" : [
      "Max offset with <rowsPerSecond> rowsPerSecond is <maxSeconds>, but 'rampUpTimeSeconds' is <rampUpTimeSeconds>."
    ],
    "sqlState" : "22003"
  },
  "INDEX_ALREADY_EXISTS" : {
    "message" : [
      "Cannot create the index <indexName> on table <tableName> because it already exists."
    ],
    "sqlState" : "42710"
  },
  "INDEX_NOT_FOUND" : {
    "message" : [
      "Cannot find the index <indexName> on table <tableName>."
    ],
    "sqlState" : "42704"
  },
  "INTERNAL_ERROR" : {
    "message" : [
      "<message>"
    ],
    "sqlState" : "XX000"
  },
  "INTERVAL_ARITHMETIC_OVERFLOW" : {
    "message" : [
      "<message>.<alternative>"
    ],
    "sqlState" : "22015"
  },
  "INTERVAL_DIVIDED_BY_ZERO" : {
    "message" : [
      "Division by zero. Use `try_divide` to tolerate divisor being 0 and return NULL instead."
    ],
    "sqlState" : "22012"
  },
  "INVALID_ARRAY_INDEX" : {
    "message" : [
      "The index <indexValue> is out of bounds. The array has <arraySize> elements. Use the SQL function `get()` to tolerate accessing element at invalid index and return NULL instead. If necessary set <ansiConfig> to \"false\" to bypass this error."
    ],
    "sqlState" : "22003"
  },
  "INVALID_ARRAY_INDEX_IN_ELEMENT_AT" : {
    "message" : [
      "The index <indexValue> is out of bounds. The array has <arraySize> elements. Use `try_element_at` to tolerate accessing element at invalid index and return NULL instead. If necessary set <ansiConfig> to \"false\" to bypass this error."
    ],
    "sqlState" : "22003"
  },
  "INVALID_BUCKET_FILE" : {
    "message" : [
      "Invalid bucket file: <path>."
    ]
  },
  "INVALID_BYTE_STRING" : {
    "message" : [
      "The expected format is ByteString, but was <unsupported> (<class>)."
    ]
  },
  "INVALID_COLUMN_OR_FIELD_DATA_TYPE" : {
    "message" : [
      "Column or field <name> is of type <type> while it's required to be <expectedType>."
    ],
    "sqlState" : "42000"
  },
  "INVALID_EMPTY_LOCATION" : {
    "message" : [
      "The location name cannot be empty string, but `<location>` was given."
    ],
    "sqlState" : "42K05"
  },
  "INVALID_EXTRACT_FIELD" : {
    "message" : [
      "Cannot extract <field> from <expr>."
    ],
    "sqlState" : "42601"
  },
  "INVALID_FIELD_NAME" : {
    "message" : [
      "Field name <fieldName> is invalid: <path> is not a struct."
    ],
    "sqlState" : "42000"
  },
  "INVALID_FORMAT" : {
    "message" : [
      "The format is invalid: <format>."
    ],
    "subClass" : {
      "CONT_THOUSANDS_SEPS" : {
        "message" : [
          "Thousands separators (, or G) must have digits in between them in the number format."
        ]
      },
      "CUR_MUST_BEFORE_DEC" : {
        "message" : [
          "Currency characters must appear before any decimal point in the number format."
        ]
      },
      "CUR_MUST_BEFORE_DIGIT" : {
        "message" : [
          "Currency characters must appear before digits in the number format."
        ]
      },
      "EMPTY" : {
        "message" : [
          "The number format string cannot be empty."
        ]
      },
      "ESC_AT_THE_END" : {
        "message" : [
          "The escape character is not allowed to end with."
        ]
      },
      "ESC_IN_THE_MIDDLE" : {
        "message" : [
          "The escape character is not allowed to precede <char>."
        ]
      },
      "THOUSANDS_SEPS_MUST_BEFORE_DEC" : {
        "message" : [
          "Thousands separators (, or G) may not appear after the decimal point in the number format."
        ]
      },
      "UNEXPECTED_TOKEN" : {
        "message" : [
          "Found the unexpected <token> in the format string; the structure of the format string must match: [MI|S] [$] [0|9|G|,]* [.|D] [0|9]* [$] [PR|MI|S]."
        ]
      },
      "WRONG_NUM_DIGIT" : {
        "message" : [
          "The format string requires at least one number digit."
        ]
      },
      "WRONG_NUM_TOKEN" : {
        "message" : [
          "At most one <token> is allowed in the number format."
        ]
      }
    },
    "sqlState" : "42601"
  },
  "INVALID_FRACTION_OF_SECOND" : {
    "message" : [
      "The fraction of sec must be zero. Valid range is [0, 60]. If necessary set <ansiConfig> to \"false\" to bypass this error."
    ],
    "sqlState" : "22023"
  },
  "INVALID_IDENTIFIER" : {
    "message" : [
      "The identifier <ident> is invalid. Please, consider quoting it with back-quotes as `<ident>`."
    ],
    "sqlState" : "42602"
  },
  "INVALID_JSON_ROOT_FIELD" : {
    "message" : [
      "Cannot convert JSON root field to target Spark type."
    ],
    "sqlState" : "22032"
  },
  "INVALID_JSON_SCHEMA_MAP_TYPE" : {
    "message" : [
      "Input schema <jsonSchema> can only contain STRING as a key type for a MAP."
    ],
    "sqlState" : "22032"
  },
  "INVALID_LATERAL_JOIN_TYPE" : {
    "message" : [
      "The <joinType> JOIN with LATERAL correlation is not allowed because an OUTER subquery cannot correlate to its join partner. Remove the LATERAL correlation or use an INNER JOIN, or LEFT OUTER JOIN instead."
    ],
    "sqlState" : "42613"
  },
  "INVALID_OPTIONS" : {
    "message" : [
      "Invalid options:"
    ],
    "subClass" : {
      "NON_MAP_FUNCTION" : {
        "message" : [
          "Must use the `map()` function for options."
        ]
      },
      "NON_STRING_TYPE" : {
        "message" : [
          "A type of keys and values in `map()` must be string, but got <mapType>."
        ]
      }
    },
    "sqlState" : "42K06"
  },
  "INVALID_PANDAS_UDF_PLACEMENT" : {
    "message" : [
      "The group aggregate pandas UDF <functionList> cannot be invoked together with as other, non-pandas aggregate functions."
    ],
    "sqlState" : "0A000"
  },
  "INVALID_PARAMETER_VALUE" : {
    "message" : [
      "The value of parameter(s) <parameter> in <functionName> is invalid:"
    ],
    "subClass" : {
      "AES_KEY" : {
        "message" : [
          "detail message: <detailMessage>"
        ]
      },
      "AES_KEY_LENGTH" : {
        "message" : [
          "expects a binary value with 16, 24 or 32 bytes, but got <actualLength> bytes."
        ]
      },
      "PATTERN" : {
        "message" : [
          "<value>."
        ]
      },
      "ZERO_INDEX" : {
        "message" : [
          "expects %1$, %2$ and so on, but got %0$."
        ]
      }
    },
    "sqlState" : "22023"
  },
  "INVALID_PROPERTY_KEY" : {
    "message" : [
      "<key> is an invalid property key, please use quotes, e.g. SET <key>=<value>."
    ],
    "sqlState" : "42602"
  },
  "INVALID_PROPERTY_VALUE" : {
    "message" : [
      "<value> is an invalid property value, please use quotes, e.g. SET <key>=<value>"
    ],
    "sqlState" : "42602"
  },
  "INVALID_SCHEMA" : {
    "message" : [
      "The input schema <inputSchema> is not a valid schema string."
    ],
    "subClass" : {
      "NON_STRING_LITERAL" : {
        "message" : [
          "The input expression must be string literal and not null."
        ]
      },
      "NON_STRUCT_TYPE" : {
        "message" : [
          "The input expression should be evaluated to struct type, but got <dataType>."
        ]
      },
      "PARSE_ERROR" : {
        "message" : [
          "Cannot parse the schema:",
          "<reason>"
        ]
      }
    },
    "sqlState" : "42K07"
  },
  "INVALID_SQL_ARG" : {
    "message" : [
      "The argument <name> of `sql()` is invalid. Consider to replace it by a SQL literal."
    ]
  },
  "INVALID_SQL_SYNTAX" : {
    "message" : [
      "Invalid SQL syntax: <inputString>."
    ],
    "sqlState" : "42000"
  },
  "INVALID_SUBQUERY_EXPRESSION" : {
    "message" : [
      "Invalid subquery:"
    ],
    "subClass" : {
      "SCALAR_SUBQUERY_RETURN_MORE_THAN_ONE_OUTPUT_COLUMN" : {
        "message" : [
          "Scalar subquery must return only one column, but got <number>."
        ]
      }
    },
    "sqlState" : "42823"
  },
  "INVALID_TYPED_LITERAL" : {
    "message" : [
      "The value of the typed literal <valueType> is invalid: <value>."
    ],
    "sqlState" : "42604"
  },
  "INVALID_WHERE_CONDITION" : {
    "message" : [
      "The WHERE condition <condition> contains invalid expressions: <expressionList>.",
      "Rewrite the query to avoid window functions, aggregate functions, and generator functions in the WHERE clause."
    ],
    "sqlState" : "42903"
  },
  "LOCATION_ALREADY_EXISTS" : {
    "message" : [
      "Cannot name the managed table as <identifier>, as its associated location <location> already exists. Please pick a different table name, or remove the existing location first."
    ],
    "sqlState" : "42710"
  },
  "MALFORMED_CSV_RECORD" : {
    "message" : [
      "Malformed CSV record: <badRecord>"
    ]
  },
  "MALFORMED_PROTOBUF_MESSAGE" : {
    "message" : [
      "Malformed Protobuf messages are detected in message deserialization. Parse Mode: <failFastMode>. To process malformed protobuf message as null result, try setting the option 'mode' as 'PERMISSIVE'."
    ]
  },
  "MISSING_AGGREGATION" : {
    "message" : [
      "The non-aggregating expression <expression> is based on columns which are not participating in the GROUP BY clause.",
      "Add the columns or the expression to the GROUP BY, aggregate the expression, or use <expressionAnyValue> if you do not care which of the values within a group is returned."
    ],
    "sqlState" : "42803"
  },
  "MISSING_GROUP_BY" : {
    "message" : [
      "The query does not include a GROUP BY clause. Add GROUP BY or turn it into the window functions using OVER clauses."
    ],
    "sqlState" : "42803"
  },
  "MISSING_STATIC_PARTITION_COLUMN" : {
    "message" : [
      "Unknown static partition column: <columnName>."
    ],
    "sqlState" : "42000"
  },
  "MULTI_UDF_INTERFACE_ERROR" : {
    "message" : [
      "Not allowed to implement multiple UDF interfaces, UDF class <className>."
    ]
  },
  "NESTED_AGGREGATE_FUNCTION" : {
    "message" : [
      "It is not allowed to use an aggregate function in the argument of another aggregate function. Please use the inner aggregate function in a sub-query."
    ],
    "sqlState" : "42607"
  },
  "NON_LAST_MATCHED_CLAUSE_OMIT_CONDITION" : {
    "message" : [
      "When there are more than one MATCHED clauses in a MERGE statement, only the last MATCHED clause can omit the condition."
    ],
    "sqlState" : "42613"
  },
  "NON_LAST_NOT_MATCHED_BY_SOURCE_CLAUSE_OMIT_CONDITION" : {
    "message" : [
      "When there are more than one NOT MATCHED BY SOURCE clauses in a MERGE statement, only the last NOT MATCHED BY SOURCE clause can omit the condition."
    ],
    "sqlState" : "42613"
  },
  "NON_LAST_NOT_MATCHED_BY_TARGET_CLAUSE_OMIT_CONDITION" : {
    "message" : [
      "When there are more than one NOT MATCHED [BY TARGET] clauses in a MERGE statement, only the last NOT MATCHED [BY TARGET] clause can omit the condition."
    ],
    "sqlState" : "42613"
  },
  "NON_LITERAL_PIVOT_VALUES" : {
    "message" : [
      "Literal expressions required for pivot values, found <expression>."
    ],
    "sqlState" : "42K08"
  },
  "NON_PARTITION_COLUMN" : {
    "message" : [
      "PARTITION clause cannot contain the non-partition column: <columnName>."
    ],
    "sqlState" : "42000"
  },
  "NOT_A_PARTITIONED_TABLE" : {
    "message" : [
      "Operation <operation> is not allowed for <tableIdentWithDB> because it is not a partitioned table."
    ]
  },
  "NO_HANDLER_FOR_UDAF" : {
    "message" : [
      "No handler for UDAF '<functionName>'. Use sparkSession.udf.register(...) instead."
    ]
  },
  "NO_SQL_TYPE_IN_PROTOBUF_SCHEMA" : {
    "message" : [
      "Cannot find <catalystFieldPath> in Protobuf schema."
    ]
  },
  "NO_UDF_INTERFACE" : {
    "message" : [
      "UDF class <className> doesn't implement any UDF interface."
    ]
  },
  "NULLABLE_ARRAY_OR_MAP_ELEMENT" : {
    "message" : [
      "Array or map at <columnPath> contains nullable element while it's required to be non-nullable."
    ],
    "sqlState" : "42000"
  },
  "NULLABLE_COLUMN_OR_FIELD" : {
    "message" : [
      "Column or field <name> is nullable while it's required to be non-nullable."
    ],
    "sqlState" : "42000"
  },
  "NULLABLE_ROW_ID_ATTRIBUTES" : {
    "message" : [
      "Row ID attributes cannot be nullable: <nullableRowIdAttrs>."
    ],
    "sqlState" : "42000"
  },
  "NULL_MAP_KEY" : {
    "message" : [
      "Cannot use null as map key."
    ],
    "sqlState" : "2200E"
  },
  "NUMERIC_OUT_OF_SUPPORTED_RANGE" : {
    "message" : [
      "The value <value> cannot be interpreted as a numeric since it has more than 38 digits."
    ],
    "sqlState" : "22003"
  },
  "NUMERIC_VALUE_OUT_OF_RANGE" : {
    "message" : [
      "<value> cannot be represented as Decimal(<precision>, <scale>). If necessary set <config> to \"false\" to bypass this error, and return NULL instead."
    ],
    "sqlState" : "22003"
  },
  "NUM_COLUMNS_MISMATCH" : {
    "message" : [
      "<operator> can only be performed on inputs with the same number of columns, but the first input has <firstNumColumns> columns and the <invalidOrdinalNum> input has <invalidNumColumns> columns."
    ],
    "sqlState" : "42826"
  },
  "ORDER_BY_POS_OUT_OF_RANGE" : {
    "message" : [
      "ORDER BY position <index> is not in select list (valid range is [1, <size>])."
    ],
    "sqlState" : "42805"
  },
  "PARSE_EMPTY_STATEMENT" : {
    "message" : [
      "Syntax error, unexpected empty statement."
    ],
    "sqlState" : "42617"
  },
  "PARSE_SYNTAX_ERROR" : {
    "message" : [
      "Syntax error at or near <error><hint>."
    ],
    "sqlState" : "42601"
  },
  "PARTITIONS_ALREADY_EXIST" : {
    "message" : [
      "Cannot ADD or RENAME TO partition(s) <partitionList> in table <tableName> because they already exist.",
      "Choose a different name, drop the existing partition, or add the IF NOT EXISTS clause to tolerate a pre-existing partition."
    ],
    "sqlState" : "428FT"
  },
  "PARTITIONS_NOT_FOUND" : {
    "message" : [
      "The partition(s) <partitionList> cannot be found in table <tableName>.",
      "Verify the partition specification and table name.",
      "To tolerate the error on drop use ALTER TABLE … DROP IF EXISTS PARTITION."
    ],
    "sqlState" : "428FT"
  },
  "PATH_NOT_FOUND" : {
    "message" : [
      "Path does not exist: <path>."
    ],
    "sqlState" : "42K03"
  },
  "PIVOT_VALUE_DATA_TYPE_MISMATCH" : {
    "message" : [
      "Invalid pivot value '<value>': value data type <valueType> does not match pivot column data type <pivotType>."
    ],
    "sqlState" : "42K09"
  },
  "PROTOBUF_DEPENDENCY_NOT_FOUND" : {
    "message" : [
      "Could not find dependency: <dependencyName>."
    ]
  },
  "PROTOBUF_DESCRIPTOR_FILE_NOT_FOUND" : {
    "message" : [
      "Error reading Protobuf descriptor file at path: <filePath>."
    ]
  },
  "PROTOBUF_FIELD_MISSING" : {
    "message" : [
      "Searching for <field> in Protobuf schema at <protobufSchema> gave <matchSize> matches. Candidates: <matches>."
    ]
  },
  "PROTOBUF_FIELD_MISSING_IN_SQL_SCHEMA" : {
    "message" : [
      "Found <field> in Protobuf schema but there is no match in the SQL schema."
    ]
  },
  "PROTOBUF_FIELD_TYPE_MISMATCH" : {
    "message" : [
      "Type mismatch encountered for field: <field>."
    ]
  },
  "PROTOBUF_MESSAGE_NOT_FOUND" : {
    "message" : [
      "Unable to locate Message <messageName> in Descriptor."
    ]
  },
  "PROTOBUF_TYPE_NOT_SUPPORT" : {
    "message" : [
      "Protobuf type not yet supported: <protobufType>."
    ]
  },
  "RECURSIVE_PROTOBUF_SCHEMA" : {
    "message" : [
      "Found recursive reference in Protobuf schema, which can not be processed by Spark by default: <fieldDescriptor>. try setting the option `recursive.fields.max.depth` 0 to 10. Going beyond 10 levels of recursion is not allowed."
    ]
  },
  "RENAME_SRC_PATH_NOT_FOUND" : {
    "message" : [
      "Failed to rename as <sourcePath> was not found."
    ],
    "sqlState" : "42K03"
  },
  "ROUTINE_ALREADY_EXISTS" : {
    "message" : [
      "Cannot create the function <routineName> because it already exists.",
      "Choose a different name, drop or replace the existing function, or add the IF NOT EXISTS clause to tolerate a pre-existing function."
    ],
    "sqlState" : "42723"
  },
  "ROUTINE_NOT_FOUND" : {
    "message" : [
      "The function <routineName> cannot be found. Verify the spelling and correctness of the schema and catalog.",
      "If you did not qualify the name with a schema and catalog, verify the current_schema() output, or qualify the name with the correct schema and catalog.",
      "To tolerate the error on drop use DROP FUNCTION IF EXISTS."
    ],
    "sqlState" : "42883"
  },
  "SCALAR_SUBQUERY_TOO_MANY_ROWS" : {
    "message" : [
      "More than one row returned by a subquery used as an expression."
    ],
    "sqlState" : "21000"
  },
  "SCHEMA_ALREADY_EXISTS" : {
    "message" : [
      "Cannot create schema <schemaName> because it already exists.",
      "Choose a different name, drop the existing schema, or add the IF NOT EXISTS clause to tolerate pre-existing schema."
    ],
    "sqlState" : "42P06"
  },
  "SCHEMA_NOT_EMPTY" : {
    "message" : [
      "Cannot drop a schema <schemaName> because it contains objects.",
      "Use DROP SCHEMA ... CASCADE to drop the schema and all its objects."
    ],
    "sqlState" : "2BP01"
  },
  "SCHEMA_NOT_FOUND" : {
    "message" : [
      "The schema <schemaName> cannot be found. Verify the spelling and correctness of the schema and catalog.",
      "If you did not qualify the name with a catalog, verify the current_schema() output, or qualify the name with the correct catalog.",
      "To tolerate the error on drop use DROP SCHEMA IF EXISTS."
    ],
    "sqlState" : "42704"
  },
  "SECOND_FUNCTION_ARGUMENT_NOT_INTEGER" : {
    "message" : [
      "The second argument of <functionName> function needs to be an integer."
    ],
    "sqlState" : "22023"
  },
  "SORT_BY_WITHOUT_BUCKETING" : {
    "message" : [
      "sortBy must be used together with bucketBy."
    ]
  },
  "STAR_GROUP_BY_POS" : {
    "message" : [
      "Star (*) is not allowed in a select list when GROUP BY an ordinal position is used."
    ],
    "sqlState" : "0A000"
  },
  "STATIC_PARTITION_COLUMN_IN_INSERT_COLUMN_LIST" : {
    "message" : [
      "Static partition column <staticName> is also specified in the column list."
    ]
  },
  "STREAM_FAILED" : {
    "message" : [
      "Query [id = <id>, runId = <runId>] terminated with exception: <message>"
    ]
  },
  "TABLE_OR_VIEW_ALREADY_EXISTS" : {
    "message" : [
      "Cannot create table or view <relationName> because it already exists.",
      "Choose a different name, drop or replace the existing object, or add the IF NOT EXISTS clause to tolerate pre-existing objects."
    ],
    "sqlState" : "42P07"
  },
  "TABLE_OR_VIEW_NOT_FOUND" : {
    "message" : [
      "The table or view <relationName> cannot be found. Verify the spelling and correctness of the schema and catalog.",
      "If you did not qualify the name with a schema, verify the current_schema() output, or qualify the name with the correct schema and catalog.",
      "To tolerate the error on drop use DROP VIEW IF EXISTS or DROP TABLE IF EXISTS."
    ],
    "sqlState" : "42P01"
  },
  "TASK_WRITE_FAILED" : {
    "message" : [
      "Task failed while writing rows to <path>."
    ]
  },
  "TEMP_TABLE_OR_VIEW_ALREADY_EXISTS" : {
    "message" : [
      "Cannot create the temporary view <relationName> because it already exists.",
      "Choose a different name, drop or replace the existing view,  or add the IF NOT EXISTS clause to tolerate pre-existing views."
    ],
    "sqlState" : "42P07"
  },
  "TEMP_VIEW_NAME_TOO_MANY_NAME_PARTS" : {
    "message" : [
      "CREATE TEMPORARY VIEW or the corresponding Dataset APIs only accept single-part view names, but got: <actualName>."
    ],
    "sqlState" : "428EK"
  },
  "TOO_MANY_ARRAY_ELEMENTS" : {
    "message" : [
      "Cannot initialize array with <numElements> elements of size <size>."
    ],
    "sqlState" : "54000"
  },
  "UNABLE_TO_ACQUIRE_MEMORY" : {
    "message" : [
      "Unable to acquire <requestedBytes> bytes of memory, got <receivedBytes>."
    ],
    "sqlState" : "53200"
  },
  "UNABLE_TO_CONVERT_TO_PROTOBUF_MESSAGE_TYPE" : {
    "message" : [
      "Unable to convert SQL type <toType> to Protobuf type <protobufType>."
    ]
  },
  "UNBOUND_SQL_PARAMETER" : {
    "message" : [
      "Found the unbound parameter: <name>. Please, fix `args` and provide a mapping of the parameter to a SQL literal."
    ],
    "sqlState" : "42P02"
  },
  "UNCLOSED_BRACKETED_COMMENT" : {
    "message" : [
      "Found an unclosed bracketed comment. Please, append */ at the end of the comment."
    ],
    "sqlState" : "42601"
  },
  "UNEXPECTED_INPUT_TYPE" : {
    "message" : [
      "Parameter <paramIndex> of function <functionName> requires the <requiredType> type, however <inputSql> has the type <inputType>."
    ],
    "sqlState" : "42K09"
  },
  "UNKNOWN_PROTOBUF_MESSAGE_TYPE" : {
    "message" : [
      "Attempting to treat <descriptorName> as a Message, but it was <containingType>."
    ]
  },
  "UNPIVOT_REQUIRES_ATTRIBUTES" : {
    "message" : [
      "UNPIVOT requires all given <given> expressions to be columns when no <empty> expressions are given. These are not columns: [<expressions>]."
    ],
    "sqlState" : "42K0A"
  },
  "UNPIVOT_REQUIRES_VALUE_COLUMNS" : {
    "message" : [
      "At least one value column needs to be specified for UNPIVOT, all columns specified as ids."
    ],
    "sqlState" : "42K0A"
  },
  "UNPIVOT_VALUE_DATA_TYPE_MISMATCH" : {
    "message" : [
      "Unpivot value columns must share a least common type, some types do not: [<types>]."
    ],
    "sqlState" : "42K09"
  },
  "UNPIVOT_VALUE_SIZE_MISMATCH" : {
    "message" : [
      "All unpivot value columns must have the same size as there are value column names (<names>)."
    ],
    "sqlState" : "428C4"
  },
  "UNRECOGNIZED_SQL_TYPE" : {
    "message" : [
      "Unrecognized SQL type <typeName>."
    ],
    "sqlState" : "42704"
  },
  "UNRESOLVED_ALL_IN_GROUP_BY" : {
    "message" : [
      "Cannot infer grouping columns for GROUP BY ALL based on the select clause. Please explicitly specify the grouping columns."
    ],
    "sqlState" : "42803"
  },
  "UNRESOLVED_COLUMN" : {
    "message" : [
      "A column or function parameter with name <objectName> cannot be resolved."
    ],
    "subClass" : {
      "WITHOUT_SUGGESTION" : {
        "message" : [
          ""
        ]
      },
      "WITH_SUGGESTION" : {
        "message" : [
          "Did you mean one of the following? [<proposal>]."
        ]
      }
    },
    "sqlState" : "42703"
  },
  "UNRESOLVED_FIELD" : {
    "message" : [
      "A field with name <fieldName> cannot be resolved with the struct-type column <columnPath>."
    ],
    "subClass" : {
      "WITHOUT_SUGGESTION" : {
        "message" : [
          ""
        ]
      },
      "WITH_SUGGESTION" : {
        "message" : [
          "Did you mean one of the following? [<proposal>]."
        ]
      }
    },
    "sqlState" : "42703"
  },
  "UNRESOLVED_MAP_KEY" : {
    "message" : [
      "Cannot resolve column <objectName> as a map key. If the key is a string literal, add the single quotes '' around it."
    ],
    "subClass" : {
      "WITHOUT_SUGGESTION" : {
        "message" : [
          ""
        ]
      },
      "WITH_SUGGESTION" : {
        "message" : [
          "Otherwise did you mean one of the following column(s)? [<proposal>]."
        ]
      }
    },
    "sqlState" : "42703"
  },
  "UNRESOLVED_ROUTINE" : {
    "message" : [
      "Cannot resolve function <routineName> on search path <searchPath>."
    ],
    "sqlState" : "42883"
  },
  "UNSUPPORTED_DATATYPE" : {
    "message" : [
      "Unsupported data type <typeName>."
    ],
    "sqlState" : "0A000"
  },
  "UNSUPPORTED_DESERIALIZER" : {
    "message" : [
      "The deserializer is not supported:"
    ],
    "subClass" : {
      "DATA_TYPE_MISMATCH" : {
        "message" : [
          "need a(n) <desiredType> field but got <dataType>."
        ]
      },
      "FIELD_NUMBER_MISMATCH" : {
        "message" : [
          "try to map <schema> to Tuple<ordinal>, but failed as the number of fields does not line up."
        ]
      }
    },
    "sqlState" : "0A000"
  },
  "UNSUPPORTED_EXPR_FOR_OPERATOR" : {
    "message" : [
      "The query operator `<operator>` contains one or more unsupported expression types Aggregate, Window or Generate.",
      "Invalid expressions: [<invalidExprSqls>]"
    ]
  },
  "UNSUPPORTED_FEATURE" : {
    "message" : [
      "The feature is not supported:"
    ],
    "subClass" : {
      "AES_MODE" : {
        "message" : [
          "AES-<mode> with the padding <padding> by the <functionName> function."
        ]
      },
      "ANALYZE_UNCACHED_TEMP_VIEW" : {
        "message" : [
          "The ANALYZE TABLE FOR COLUMNS command can operate on temporary views that have been cached already. Consider to cache the view <viewName>."
        ]
      },
      "ANALYZE_UNSUPPORTED_COLUMN_TYPE" : {
        "message" : [
          "The ANALYZE TABLE FOR COLUMNS command does not support the type <columnType> of the column <columnName> in the table <tableName>."
        ]
      },
      "ANALYZE_VIEW" : {
        "message" : [
          "The ANALYZE TABLE command does not support views."
        ]
      },
      "CATALOG_OPERATION" : {
        "message" : [
          "Catalog <catalogName> does not support <operation>."
        ]
      },
      "COMBINATION_QUERY_RESULT_CLAUSES" : {
        "message" : [
          "Combination of ORDER BY/SORT BY/DISTRIBUTE BY/CLUSTER BY."
        ]
      },
      "DESC_TABLE_COLUMN_PARTITION" : {
        "message" : [
          "DESC TABLE COLUMN for a specific partition."
        ]
      },
      "INSERT_PARTITION_SPEC_IF_NOT_EXISTS" : {
        "message" : [
          "INSERT INTO <tableName> with IF NOT EXISTS in the PARTITION spec."
        ]
      },
      "JDBC_TRANSACTION" : {
        "message" : [
          "The target JDBC server does not support transactions and can only support ALTER TABLE with a single action."
        ]
      },
      "LATERAL_COLUMN_ALIAS_IN_AGGREGATE_FUNC" : {
        "message" : [
          "Referencing a lateral column alias <lca> in the aggregate function <aggFunc>."
        ]
      },
      "LATERAL_JOIN_USING" : {
        "message" : [
          "JOIN USING with LATERAL correlation."
        ]
      },
      "LATERAL_NATURAL_JOIN" : {
        "message" : [
          "NATURAL join with LATERAL correlation."
        ]
      },
      "LITERAL_TYPE" : {
        "message" : [
          "Literal for '<value>' of <type>."
        ]
      },
      "MULTIPLE_BUCKET_TRANSFORMS" : {
        "message" : [
          "Multiple bucket TRANSFORMs."
        ]
      },
      "NATURAL_CROSS_JOIN" : {
        "message" : [
          "NATURAL CROSS JOIN."
        ]
      },
      "ORC_TYPE_CAST" : {
        "message" : [
          "Unable to convert <orcType> of Orc to data type <toType>."
        ]
      },
      "PANDAS_UDAF_IN_PIVOT" : {
        "message" : [
          "Pandas user defined aggregate function in the PIVOT clause."
        ]
      },
      "PIVOT_AFTER_GROUP_BY" : {
        "message" : [
          "PIVOT clause following a GROUP BY clause."
        ]
      },
      "PIVOT_TYPE" : {
        "message" : [
          "Pivoting by the value '<value>' of the column data type <type>."
        ]
      },
      "PYTHON_UDF_IN_ON_CLAUSE" : {
        "message" : [
          "Python UDF in the ON clause of a <joinType> JOIN. In case of an INNNER JOIN consider rewriting to a CROSS JOIN with a WHERE clause."
        ]
      },
      "REPEATED_PIVOT" : {
        "message" : [
          "Repeated PIVOT operation."
        ]
      },
      "SET_NAMESPACE_PROPERTY" : {
        "message" : [
          "<property> is a reserved namespace property, <msg>."
        ]
      },
      "SET_PROPERTIES_AND_DBPROPERTIES" : {
        "message" : [
          "set PROPERTIES and DBPROPERTIES at the same time."
        ]
      },
      "SET_TABLE_PROPERTY" : {
        "message" : [
          "<property> is a reserved table property, <msg>."
        ]
      },
      "TABLE_OPERATION" : {
        "message" : [
          "Table <tableName> does not support <operation>. Please check the current catalog and namespace to make sure the qualified table name is expected, and also check the catalog implementation which is configured by \"spark.sql.catalog\"."
        ]
      },
      "TOO_MANY_TYPE_ARGUMENTS_FOR_UDF_CLASS" : {
        "message" : [
          "UDF class with <num> type arguments."
        ]
      },
      "TRANSFORM_DISTINCT_ALL" : {
        "message" : [
          "TRANSFORM with the DISTINCT/ALL clause."
        ]
      },
      "TRANSFORM_NON_HIVE" : {
        "message" : [
          "TRANSFORM with SERDE is only supported in hive mode."
        ]
      }
    },
    "sqlState" : "0A000"
  },
  "UNSUPPORTED_GENERATOR" : {
    "message" : [
      "The generator is not supported:"
    ],
    "subClass" : {
      "MULTI_GENERATOR" : {
        "message" : [
          "only one generator allowed per <clause> clause but found <num>: <generators>."
        ]
      },
      "NESTED_IN_EXPRESSIONS" : {
        "message" : [
          "nested in expressions <expression>."
        ]
      },
      "NOT_GENERATOR" : {
        "message" : [
          "<functionName> is expected to be a generator. However, its class is <classCanonicalName>, which is not a generator."
        ]
      },
      "OUTSIDE_SELECT" : {
        "message" : [
          "outside the SELECT clause, found: <plan>."
        ]
      }
    },
    "sqlState" : "0A000"
  },
  "UNSUPPORTED_GROUPING_EXPRESSION" : {
    "message" : [
      "grouping()/grouping_id() can only be used with GroupingSets/Cube/Rollup."
    ]
  },
  "UNSUPPORTED_SAVE_MODE" : {
    "message" : [
      "The save mode <saveMode> is not supported for:"
    ],
    "subClass" : {
      "EXISTENT_PATH" : {
        "message" : [
          "an existent path."
        ]
      },
      "NON_EXISTENT_PATH" : {
        "message" : [
          "a non-existent path."
        ]
      }
    }
  },
  "UNSUPPORTED_SUBQUERY_EXPRESSION_CATEGORY" : {
    "message" : [
      "Unsupported subquery expression:"
    ],
    "subClass" : {
      "ACCESSING_OUTER_QUERY_COLUMN_IS_NOT_ALLOWED" : {
        "message" : [
          "Accessing outer query column is not allowed in this location<treeNode>."
        ]
      },
      "AGGREGATE_FUNCTION_MIXED_OUTER_LOCAL_REFERENCES" : {
        "message" : [
          "Found an aggregate function in a correlated predicate that has both outer and local references, which is not supported: <function>."
        ]
      },
      "CORRELATED_COLUMN_IS_NOT_ALLOWED_IN_PREDICATE" : {
        "message" : [
          "Correlated column is not allowed in predicate: <treeNode>."
        ]
      },
      "CORRELATED_COLUMN_NOT_FOUND" : {
        "message" : [
          "A correlated outer name reference within a subquery expression body was not found in the enclosing query: <value>."
        ]
      },
      "CORRELATED_REFERENCE" : {
        "message" : [
          "Expressions referencing the outer query are not supported outside of WHERE/HAVING clauses: <sqlExprs>."
        ]
      },
      "LATERAL_JOIN_CONDITION_NON_DETERMINISTIC" : {
        "message" : [
          "Lateral join condition cannot be non-deterministic: <condition>."
        ]
      },
      "MUST_AGGREGATE_CORRELATED_SCALAR_SUBQUERY" : {
        "message" : [
          "Correlated scalar subqueries in the GROUP BY clause must also be in the aggregate expressions<treeNode>."
        ]
      },
      "MUST_AGGREGATE_CORRELATED_SCALAR_SUBQUERY_OUTPUT" : {
        "message" : [
          "The output of a correlated scalar subquery must be aggregated."
        ]
      },
      "NON_CORRELATED_COLUMNS_IN_GROUP_BY" : {
        "message" : [
          "A GROUP BY clause in a scalar correlated subquery cannot contain non-correlated columns: <value>."
        ]
      },
      "NON_DETERMINISTIC_LATERAL_SUBQUERIES" : {
        "message" : [
          "Non-deterministic lateral subqueries are not supported when joining with outer relations that produce more than one row<treeNode>."
        ]
      },
      "UNSUPPORTED_CORRELATED_REFERENCE_DATA_TYPE" : {
        "message" : [
          "Correlated column reference '<expr>' cannot be <dataType> type."
        ]
      },
      "UNSUPPORTED_CORRELATED_SCALAR_SUBQUERY" : {
        "message" : [
          "Correlated scalar subqueries can only be used in filters, aggregations, projections, and UPDATE/MERGE/DELETE commands<treeNode>."
        ]
      },
      "UNSUPPORTED_IN_EXISTS_SUBQUERY" : {
        "message" : [
          "IN/EXISTS predicate subqueries can only be used in filters, joins, aggregations, window functions, projections, and UPDATE/MERGE/DELETE commands<treeNode>."
        ]
      }
    },
    "sqlState" : "0A000"
  },
  "UNSUPPORTED_TYPED_LITERAL" : {
    "message" : [
      "Literals of the type <unsupportedType> are not supported. Supported types are <supportedTypes>."
    ],
    "sqlState" : "0A000"
  },
  "UNTYPED_SCALA_UDF" : {
    "message" : [
      "You're using untyped Scala UDF, which does not have the input type information. Spark may blindly pass null to the Scala closure with primitive-type argument, and the closure will see the default value of the Java type for the null argument, e.g. `udf((x: Int) => x, IntegerType)`, the result is 0 for null input. To get rid of this error, you could:",
      "1. use typed Scala UDF APIs(without return type parameter), e.g. `udf((x: Int) => x)`.",
      "2. use Java UDF APIs, e.g. `udf(new UDF1[String, Integer] { override def call(s: String): Integer = s.length() }, IntegerType)`, if input types are all non primitive.",
      "3. set \"spark.sql.legacy.allowUntypedScalaUDF\" to \"true\" and use this API with caution."
    ]
  },
  "VIEW_ALREADY_EXISTS" : {
    "message" : [
      "Cannot create view <relationName> because it already exists.",
      "Choose a different name, drop or replace the existing object, or add the IF NOT EXISTS clause to tolerate pre-existing objects."
    ],
    "sqlState" : "42P07"
  },
  "VIEW_NOT_FOUND" : {
    "message" : [
      "The view <relationName> cannot be found. Verify the spelling and correctness of the schema and catalog.",
      "If you did not qualify the name with a schema, verify the current_schema() output, or qualify the name with the correct schema and catalog.",
      "To tolerate the error on drop use DROP VIEW IF EXISTS."
    ],
    "sqlState" : "42P01"
  },
  "WRITE_STREAM_NOT_ALLOWED" : {
    "message" : [
      "`writeStream` can be called only on streaming Dataset/DataFrame."
    ]
  },
  "WRONG_COMMAND_FOR_OBJECT_TYPE" : {
    "message" : [
      "The operation <operation> requires a <requiredType>. But <objectName> is a <foundType>. Use <alternative> instead."
    ]
  },
  "WRONG_NUM_ARGS" : {
    "message" : [
      "Invalid number of arguments for the function <functionName>."
    ],
    "subClass" : {
      "WITHOUT_SUGGESTION" : {
        "message" : [
          "Please, refer to 'https://spark.apache.org/docs/latest/sql-ref-functions.html' for a fix."
        ]
      },
      "WITH_SUGGESTION" : {
        "message" : [
          "Consider to change the number of arguments because the function requires <expectedNum> parameters but the actual number is <actualNum>."
        ]
      }
    },
    "sqlState" : "42605"
  },
  "_LEGACY_ERROR_TEMP_0001" : {
    "message" : [
      "Invalid InsertIntoContext."
    ]
  },
  "_LEGACY_ERROR_TEMP_0002" : {
    "message" : [
      "INSERT OVERWRITE DIRECTORY is not supported."
    ]
  },
  "_LEGACY_ERROR_TEMP_0003" : {
    "message" : [
      "Columns aliases are not allowed in <op>."
    ]
  },
  "_LEGACY_ERROR_TEMP_0004" : {
    "message" : [
      "Empty source for merge: you should specify a source table/subquery in merge."
    ]
  },
  "_LEGACY_ERROR_TEMP_0006" : {
    "message" : [
      "The number of inserted values cannot match the fields."
    ]
  },
  "_LEGACY_ERROR_TEMP_0008" : {
    "message" : [
      "There must be at least one WHEN clause in a MERGE statement."
    ]
  },
  "_LEGACY_ERROR_TEMP_0012" : {
    "message" : [
      "DISTRIBUTE BY is not supported."
    ]
  },
  "_LEGACY_ERROR_TEMP_0013" : {
    "message" : [
      "LATERAL cannot be used together with PIVOT in FROM clause."
    ]
  },
  "_LEGACY_ERROR_TEMP_0014" : {
    "message" : [
      "TABLESAMPLE does not accept empty inputs."
    ]
  },
  "_LEGACY_ERROR_TEMP_0015" : {
    "message" : [
      "TABLESAMPLE(<msg>) is not supported."
    ]
  },
  "_LEGACY_ERROR_TEMP_0016" : {
    "message" : [
      "<bytesStr> is not a valid byte length literal, expected syntax: DIGIT+ ('B' | 'K' | 'M' | 'G')."
    ]
  },
  "_LEGACY_ERROR_TEMP_0017" : {
    "message" : [
      "Invalid escape string. Escape string must contain only one character."
    ]
  },
  "_LEGACY_ERROR_TEMP_0018" : {
    "message" : [
      "Function trim doesn't support with type <trimOption>. Please use BOTH, LEADING or TRAILING as trim type."
    ]
  },
  "_LEGACY_ERROR_TEMP_0023" : {
    "message" : [
      "Numeric literal <rawStrippedQualifier> does not fit in range [<minValue>, <maxValue>] for type <typeName>."
    ]
  },
  "_LEGACY_ERROR_TEMP_0024" : {
    "message" : [
      "Can only have a single from-to unit in the interval literal syntax."
    ]
  },
  "_LEGACY_ERROR_TEMP_0025" : {
    "message" : [
      "At least one time unit should be given for interval literal."
    ]
  },
  "_LEGACY_ERROR_TEMP_0026" : {
    "message" : [
      "Can only use numbers in the interval value part for multiple unit value pairs interval form, but got invalid value: <value>."
    ]
  },
  "_LEGACY_ERROR_TEMP_0027" : {
    "message" : [
      "The value of from-to unit must be a string."
    ]
  },
  "_LEGACY_ERROR_TEMP_0028" : {
    "message" : [
      "Intervals FROM <from> TO <to> are not supported."
    ]
  },
  "_LEGACY_ERROR_TEMP_0029" : {
    "message" : [
      "Cannot mix year-month and day-time fields: <literal>."
    ]
  },
  "_LEGACY_ERROR_TEMP_0031" : {
    "message" : [
      "Invalid number of buckets: <describe>."
    ]
  },
  "_LEGACY_ERROR_TEMP_0032" : {
    "message" : [
      "Duplicated table paths found: '<pathOne>' and '<pathTwo>'. LOCATION and the case insensitive key 'path' in OPTIONS are all used to indicate the custom table path, you can only specify one of them."
    ]
  },
  "_LEGACY_ERROR_TEMP_0033" : {
    "message" : [
      "Expected either STORED AS or STORED BY, not both."
    ]
  },
  "_LEGACY_ERROR_TEMP_0034" : {
    "message" : [
      "<operation> is not supported in Hive-style <command><msg>."
    ]
  },
  "_LEGACY_ERROR_TEMP_0035" : {
    "message" : [
      "Operation not allowed: <message>."
    ]
  },
  "_LEGACY_ERROR_TEMP_0036" : {
    "message" : [
      "Expected `NOSCAN` instead of `<ctx>`."
    ]
  },
  "_LEGACY_ERROR_TEMP_0037" : {
    "message" : [
      "It is not allowed to add catalog/namespace prefix <quoted> to the table name in CACHE TABLE AS SELECT."
    ]
  },
  "_LEGACY_ERROR_TEMP_0038" : {
    "message" : [
      "CTE definition can't have duplicate names: <duplicateNames>."
    ]
  },
  "_LEGACY_ERROR_TEMP_0039" : {
    "message" : [
      "Unsupported SQL statement."
    ]
  },
  "_LEGACY_ERROR_TEMP_0041" : {
    "message" : [
      "Found duplicate clauses: <clauseName>."
    ]
  },
  "_LEGACY_ERROR_TEMP_0042" : {
    "message" : [
      "Expected format is 'SET', 'SET key', or 'SET key=value'. If you want to include special characters in key, or include semicolon in value, please use quotes, e.g., SET `key`=`value`."
    ]
  },
  "_LEGACY_ERROR_TEMP_0043" : {
    "message" : [
      "Expected format is 'RESET' or 'RESET key'. If you want to include special characters in key, please use quotes, e.g., RESET `key`."
    ]
  },
  "_LEGACY_ERROR_TEMP_0044" : {
    "message" : [
      "The interval value must be in the range of [-18, +18] hours with second precision."
    ]
  },
  "_LEGACY_ERROR_TEMP_0045" : {
    "message" : [
      "Invalid time zone displacement value."
    ]
  },
  "_LEGACY_ERROR_TEMP_0046" : {
    "message" : [
      "CREATE TEMPORARY TABLE without a provider is not allowed."
    ]
  },
  "_LEGACY_ERROR_TEMP_0047" : {
    "message" : [
      "'ROW FORMAT' must be used with 'STORED AS'."
    ]
  },
  "_LEGACY_ERROR_TEMP_0048" : {
    "message" : [
      "Unsupported operation: Used defined record reader/writer classes."
    ]
  },
  "_LEGACY_ERROR_TEMP_0049" : {
    "message" : [
      "Directory path and 'path' in OPTIONS should be specified one, but not both."
    ]
  },
  "_LEGACY_ERROR_TEMP_0050" : {
    "message" : [
      "LOCAL is supported only with file: scheme."
    ]
  },
  "_LEGACY_ERROR_TEMP_0051" : {
    "message" : [
      "Empty set in <element> grouping sets is not supported."
    ]
  },
  "_LEGACY_ERROR_TEMP_0052" : {
    "message" : [
      "CREATE VIEW with both IF NOT EXISTS and REPLACE is not allowed."
    ]
  },
  "_LEGACY_ERROR_TEMP_0053" : {
    "message" : [
      "It is not allowed to define a TEMPORARY view with IF NOT EXISTS."
    ]
  },
  "_LEGACY_ERROR_TEMP_0056" : {
    "message" : [
      "Invalid time travel spec: <reason>."
    ]
  },
  "_LEGACY_ERROR_TEMP_0057" : {
    "message" : [
      "Support for DEFAULT column values is not implemented yet."
    ]
  },
  "_LEGACY_ERROR_TEMP_0058" : {
    "message" : [
      "Support for DEFAULT column values is not allowed."
    ]
  },
  "_LEGACY_ERROR_TEMP_0059" : {
    "message" : [
      "References to DEFAULT column values are not allowed within the PARTITION clause."
    ]
  },
  "_LEGACY_ERROR_TEMP_0060" : {
    "message" : [
      "<msg>."
    ]
  },
  "_LEGACY_ERROR_TEMP_0061" : {
    "message" : [
      "<msg>."
    ]
  },
  "_LEGACY_ERROR_TEMP_0062" : {
    "message" : [
      "<msg>."
    ]
  },
  "_LEGACY_ERROR_TEMP_0063" : {
    "message" : [
      "<msg>."
    ]
  },
  "_LEGACY_ERROR_TEMP_0064" : {
    "message" : [
      "<msg>."
    ]
  },
  "_LEGACY_ERROR_TEMP_1000" : {
    "message" : [
      "LEGACY store assignment policy is disallowed in Spark data source V2. Please set the configuration <configKey> to other values."
    ]
  },
  "_LEGACY_ERROR_TEMP_1001" : {
    "message" : [
      "USING column `<colName>` cannot be resolved on the <side> side of the join. The <side>-side columns: [<plan>]."
    ]
  },
  "_LEGACY_ERROR_TEMP_1002" : {
    "message" : [
      "Unable to generate an encoder for inner class `<className>` without access to the scope that this class was defined in.",
      "Try moving this class out of its parent class."
    ]
  },
  "_LEGACY_ERROR_TEMP_1003" : {
    "message" : [
      "Couldn't find the reference column for <after> at <parentName>."
    ]
  },
  "_LEGACY_ERROR_TEMP_1004" : {
    "message" : [
      "Window specification <windowName> is not defined in the WINDOW clause."
    ]
  },
  "_LEGACY_ERROR_TEMP_1005" : {
    "message" : [
      "<expr> doesn't show up in the GROUP BY list <groupByAliases>."
    ]
  },
  "_LEGACY_ERROR_TEMP_1006" : {
    "message" : [
      "Aggregate expression required for pivot, but '<sql>' did not appear in any aggregate function."
    ]
  },
  "_LEGACY_ERROR_TEMP_1007" : {
    "message" : [
      "Cannot write into temp view <quoted> as it's not a data source v2 relation."
    ]
  },
  "_LEGACY_ERROR_TEMP_1008" : {
    "message" : [
      "<quoted> is not a temp view of streaming logical plan, please use batch API such as `DataFrameReader.table` to read it."
    ]
  },
  "_LEGACY_ERROR_TEMP_1009" : {
    "message" : [
      "The depth of view <identifier> exceeds the maximum view resolution depth (<maxNestedViewDepth>). Analysis is aborted to avoid errors. Increase the value of <config> to work around this."
    ]
  },
  "_LEGACY_ERROR_TEMP_1010" : {
    "message" : [
      "Inserting into a view is not allowed. View: <identifier>."
    ]
  },
  "_LEGACY_ERROR_TEMP_1011" : {
    "message" : [
      "Writing into a view is not allowed. View: <identifier>."
    ]
  },
  "_LEGACY_ERROR_TEMP_1012" : {
    "message" : [
      "Cannot write into v1 table: <identifier>."
    ]
  },
  "_LEGACY_ERROR_TEMP_1013" : {
    "message" : [
      "<nameParts> is a <viewStr>. '<cmd>' expects a table.<hintStr>."
    ]
  },
  "_LEGACY_ERROR_TEMP_1014" : {
    "message" : [
      "<nameParts> is a temp view. '<cmd>' expects a permanent view."
    ]
  },
  "_LEGACY_ERROR_TEMP_1015" : {
    "message" : [
      "<identifier> is a table. '<cmd>' expects a view.<hintStr>."
    ]
  },
  "_LEGACY_ERROR_TEMP_1016" : {
    "message" : [
      "<nameParts> is a temp view. '<cmd>' expects a table or permanent view."
    ]
  },
  "_LEGACY_ERROR_TEMP_1017" : {
    "message" : [
      "<name> is a built-in/temporary function. '<cmd>' expects a persistent function.<hintStr>."
    ]
  },
  "_LEGACY_ERROR_TEMP_1018" : {
    "message" : [
      "<quoted> is a permanent view, which is not supported by streaming reading API such as `DataStreamReader.table` yet."
    ]
  },
  "_LEGACY_ERROR_TEMP_1020" : {
    "message" : [
      "Invalid usage of <elem> in <prettyName>."
    ]
  },
  "_LEGACY_ERROR_TEMP_1021" : {
    "message" : [
      "count(<targetString>.*) is not allowed. Please use count(*) or expand the columns manually, e.g. count(col1, col2)."
    ]
  },
  "_LEGACY_ERROR_TEMP_1023" : {
    "message" : [
      "Function <prettyName> does not support <syntax>."
    ]
  },
  "_LEGACY_ERROR_TEMP_1024" : {
    "message" : [
      "FILTER expression is non-deterministic, it cannot be used in aggregate functions."
    ]
  },
  "_LEGACY_ERROR_TEMP_1025" : {
    "message" : [
      "FILTER expression is not of type boolean. It cannot be used in an aggregate function."
    ]
  },
  "_LEGACY_ERROR_TEMP_1026" : {
    "message" : [
      "FILTER expression contains aggregate. It cannot be used in an aggregate function."
    ]
  },
  "_LEGACY_ERROR_TEMP_1027" : {
    "message" : [
      "FILTER expression contains window function. It cannot be used in an aggregate function."
    ]
  },
  "_LEGACY_ERROR_TEMP_1028" : {
    "message" : [
      "Number of column aliases does not match number of columns. Number of column aliases: <columnSize>; number of columns: <outputSize>."
    ]
  },
  "_LEGACY_ERROR_TEMP_1029" : {
    "message" : [
      "The number of aliases supplied in the AS clause does not match the number of columns output by the UDTF expected <aliasesSize> aliases but got <aliasesNames>."
    ]
  },
  "_LEGACY_ERROR_TEMP_1030" : {
    "message" : [
      "Window aggregate function with filter predicate is not supported yet."
    ]
  },
  "_LEGACY_ERROR_TEMP_1031" : {
    "message" : [
      "It is not allowed to use a window function inside an aggregate function. Please use the inner window function in a sub-query."
    ]
  },
  "_LEGACY_ERROR_TEMP_1032" : {
    "message" : [
      "<expr> does not have any WindowExpression."
    ]
  },
  "_LEGACY_ERROR_TEMP_1033" : {
    "message" : [
      "<expr> has multiple Window Specifications (<distinctWindowSpec>).",
      "Please file a bug report with this error message, stack trace, and the query."
    ]
  },
  "_LEGACY_ERROR_TEMP_1034" : {
    "message" : [
      "It is not allowed to use window functions inside <clauseName> clause."
    ]
  },
  "_LEGACY_ERROR_TEMP_1035" : {
    "message" : [
      "Cannot specify window frame for <prettyName> function."
    ]
  },
  "_LEGACY_ERROR_TEMP_1036" : {
    "message" : [
      "Window Frame <wf> must match the required frame <required>."
    ]
  },
  "_LEGACY_ERROR_TEMP_1037" : {
    "message" : [
      "Window function <wf> requires window to be ordered, please add ORDER BY clause. For example SELECT <wf>(value_expr) OVER (PARTITION BY window_partition ORDER BY window_ordering) from table."
    ]
  },
  "_LEGACY_ERROR_TEMP_1038" : {
    "message" : [
      "Cannot write to table due to mismatched user specified column size(<columnSize>) and data column size(<outputSize>)."
    ]
  },
  "_LEGACY_ERROR_TEMP_1039" : {
    "message" : [
      "Multiple time/session window expressions would result in a cartesian product of rows, therefore they are currently not supported."
    ]
  },
  "_LEGACY_ERROR_TEMP_1040" : {
    "message" : [
      "Gap duration expression used in session window must be CalendarIntervalType, but got <dt>."
    ]
  },
  "_LEGACY_ERROR_TEMP_1045" : {
    "message" : [
      "ALTER TABLE SET LOCATION does not support partition for v2 tables."
    ]
  },
  "_LEGACY_ERROR_TEMP_1046" : {
    "message" : [
      "Join strategy hint parameter should be an identifier or string but was <unsupported> (<class>)."
    ]
  },
  "_LEGACY_ERROR_TEMP_1047" : {
    "message" : [
      "<hintName> Hint parameter should include columns, but <invalidParams> found."
    ]
  },
  "_LEGACY_ERROR_TEMP_1048" : {
    "message" : [
      "<hintName> Hint expects a partition number as a parameter."
    ]
  },
  "_LEGACY_ERROR_TEMP_1049" : {
    "message" : [
      "Syntax error in attribute name: <name>."
    ]
  },
  "_LEGACY_ERROR_TEMP_1050" : {
    "message" : [
      "Can only star expand struct data types. Attribute: `<attributes>`."
    ]
  },
  "_LEGACY_ERROR_TEMP_1051" : {
    "message" : [
      "Cannot resolve '<targetString>.*' given input columns '<columns>'."
    ]
  },
  "_LEGACY_ERROR_TEMP_1052" : {
    "message" : [
      "ADD COLUMN with v1 tables cannot specify NOT NULL."
    ]
  },
  "_LEGACY_ERROR_TEMP_1053" : {
    "message" : [
      "ALTER COLUMN with v1 tables cannot specify NOT NULL."
    ]
  },
  "_LEGACY_ERROR_TEMP_1054" : {
    "message" : [
      "ALTER COLUMN cannot find column <colName> in v1 table. Available: <fieldNames>."
    ]
  },
  "_LEGACY_ERROR_TEMP_1055" : {
    "message" : [
      "The database name is not valid: <quoted>."
    ]
  },
  "_LEGACY_ERROR_TEMP_1057" : {
    "message" : [
      "SHOW COLUMNS with conflicting databases: '<dbA>' != '<dbB>'."
    ]
  },
  "_LEGACY_ERROR_TEMP_1058" : {
    "message" : [
      "Cannot create table with both USING <provider> and <serDeInfo>."
    ]
  },
  "_LEGACY_ERROR_TEMP_1059" : {
    "message" : [
      "STORED AS with file format '<serdeInfo>' is invalid."
    ]
  },
  "_LEGACY_ERROR_TEMP_1060" : {
    "message" : [
      "<command> does not support nested column: <column>."
    ]
  },
  "_LEGACY_ERROR_TEMP_1065" : {
    "message" : [
      "`<name>` is not a valid name for tables/databases. Valid names only contain alphabet characters, numbers and _."
    ]
  },
  "_LEGACY_ERROR_TEMP_1066" : {
    "message" : [
      "<database> is a system preserved database, you cannot create a database with this name."
    ]
  },
  "_LEGACY_ERROR_TEMP_1067" : {
    "message" : [
      "Can not drop default database."
    ]
  },
  "_LEGACY_ERROR_TEMP_1068" : {
    "message" : [
      "<database> is a system preserved database, you cannot use it as current database. To access global temporary views, you should use qualified name with the GLOBAL_TEMP_DATABASE, e.g. SELECT * FROM <database>.viewName."
    ]
  },
  "_LEGACY_ERROR_TEMP_1069" : {
    "message" : [
      "CREATE EXTERNAL TABLE must be accompanied by LOCATION."
    ]
  },
  "_LEGACY_ERROR_TEMP_1071" : {
    "message" : [
      "Some existing schema fields (<nonExistentColumnNames>) are not present in the new schema. We don't support dropping columns yet."
    ]
  },
  "_LEGACY_ERROR_TEMP_1072" : {
    "message" : [
      "Only the tables/views belong to the same database can be retrieved. Querying tables/views are <qualifiedTableNames>."
    ]
  },
  "_LEGACY_ERROR_TEMP_1073" : {
    "message" : [
      "RENAME TABLE source and destination databases do not match: '<db>' != '<newDb>'."
    ]
  },
  "_LEGACY_ERROR_TEMP_1074" : {
    "message" : [
      "RENAME TEMPORARY VIEW from '<oldName>' to '<newName>': cannot specify database name '<db>' in the destination table."
    ]
  },
  "_LEGACY_ERROR_TEMP_1076" : {
    "message" : [
      "Partition spec is invalid. <details>."
    ]
  },
  "_LEGACY_ERROR_TEMP_1079" : {
    "message" : [
      "Resource Type '<resourceType>' is not supported."
    ]
  },
  "_LEGACY_ERROR_TEMP_1080" : {
    "message" : [
      "Table <identifier> did not specify database."
    ]
  },
  "_LEGACY_ERROR_TEMP_1081" : {
    "message" : [
      "Table <identifier> did not specify locationUri."
    ]
  },
  "_LEGACY_ERROR_TEMP_1082" : {
    "message" : [
      "Partition [<specString>] did not specify locationUri."
    ]
  },
  "_LEGACY_ERROR_TEMP_1083" : {
    "message" : [
      "Number of buckets should be greater than 0 but less than or equal to bucketing.maxBuckets (`<bucketingMaxBuckets>`). Got `<numBuckets>`."
    ]
  },
  "_LEGACY_ERROR_TEMP_1084" : {
    "message" : [
      "Corrupted table name context in catalog: <numParts> parts expected, but part <index> is missing."
    ]
  },
  "_LEGACY_ERROR_TEMP_1085" : {
    "message" : [
      "Corrupted view SQL configs in catalog."
    ]
  },
  "_LEGACY_ERROR_TEMP_1086" : {
    "message" : [
      "Corrupted view query output column names in catalog: <numCols> parts expected, but part <index> is missing."
    ]
  },
  "_LEGACY_ERROR_TEMP_1087" : {
    "message" : [
      "Corrupted view referred temp view names in catalog."
    ]
  },
  "_LEGACY_ERROR_TEMP_1088" : {
    "message" : [
      "Corrupted view referred temp functions names in catalog."
    ]
  },
  "_LEGACY_ERROR_TEMP_1089" : {
    "message" : [
      "Column statistics deserialization is not supported for column <name> of data type: <dataType>."
    ]
  },
  "_LEGACY_ERROR_TEMP_1090" : {
    "message" : [
      "Column statistics serialization is not supported for column <colName> of data type: <dataType>."
    ]
  },
  "_LEGACY_ERROR_TEMP_1091" : {
    "message" : [
      "Cannot read table property '<key>' as it's corrupted.<details>."
    ]
  },
  "_LEGACY_ERROR_TEMP_1097" : {
    "message" : [
      "The field for corrupt records must be string type and nullable."
    ]
  },
  "_LEGACY_ERROR_TEMP_1098" : {
    "message" : [
      "DataType '<x>' is not supported by <className>."
    ]
  },
  "_LEGACY_ERROR_TEMP_1099" : {
    "message" : [
      "<funcName>() doesn't support the <mode> mode. Acceptable modes are <permissiveMode> and <failFastMode>."
    ]
  },
  "_LEGACY_ERROR_TEMP_1100" : {
    "message" : [
      "The '<argName>' parameter of function '<funcName>' needs to be a <requiredType> literal."
    ]
  },
  "_LEGACY_ERROR_TEMP_1103" : {
    "message" : [
      "Unsupported component type <clz> in arrays."
    ]
  },
  "_LEGACY_ERROR_TEMP_1104" : {
    "message" : [
      "The second argument should be a double literal."
    ]
  },
  "_LEGACY_ERROR_TEMP_1105" : {
    "message" : [
      "Field name should be String Literal, but it's <extraction>."
    ]
  },
  "_LEGACY_ERROR_TEMP_1106" : {
    "message" : [
      "Can't extract value from <child>: need struct type but got <other>."
    ]
  },
  "_LEGACY_ERROR_TEMP_1107" : {
    "message" : [
      "Table <table> declares <batchWrite> capability but <v2WriteClassName> is not an instance of <v1WriteClassName>."
    ]
  },
  "_LEGACY_ERROR_TEMP_1108" : {
    "message" : [
      "Delete by condition with subquery is not supported: <condition>."
    ]
  },
  "_LEGACY_ERROR_TEMP_1109" : {
    "message" : [
      "Exec update failed: cannot translate expression to source filter: <f>."
    ]
  },
  "_LEGACY_ERROR_TEMP_1110" : {
    "message" : [
      "Cannot delete from table <table> where <filters>."
    ]
  },
  "_LEGACY_ERROR_TEMP_1111" : {
    "message" : [
      "DESCRIBE does not support partition for v2 tables."
    ]
  },
  "_LEGACY_ERROR_TEMP_1113" : {
    "message" : [
      "Table <table> does not support <cmd>."
    ]
  },
  "_LEGACY_ERROR_TEMP_1114" : {
    "message" : [
      "The streaming sources in a query do not have a common supported execution mode.",
      "Sources support micro-batch: <microBatchSources>.",
      "Sources support continuous: <continuousSources>."
    ]
  },
  "_LEGACY_ERROR_TEMP_1117" : {
    "message" : [
      "<sessionCatalog> requires a single-part namespace, but got <ns>."
    ]
  },
  "_LEGACY_ERROR_TEMP_1119" : {
    "message" : [
      "<cmd> is not supported in JDBC catalog."
    ]
  },
  "_LEGACY_ERROR_TEMP_1120" : {
    "message" : [
      "Unsupported NamespaceChange <changes> in JDBC catalog."
    ]
  },
  "_LEGACY_ERROR_TEMP_1121" : {
    "message" : [
      "Table does not support <cmd>: <table>."
    ]
  },
  "_LEGACY_ERROR_TEMP_1122" : {
    "message" : [
      "Table <table> is not a row-level operation table."
    ]
  },
  "_LEGACY_ERROR_TEMP_1123" : {
    "message" : [
      "Cannot rename a table with ALTER VIEW. Please use ALTER TABLE instead."
    ]
  },
  "_LEGACY_ERROR_TEMP_1124" : {
    "message" : [
      "<cmd> is not supported for v2 tables."
    ]
  },
  "_LEGACY_ERROR_TEMP_1125" : {
    "message" : [
      "Database from v1 session catalog is not specified."
    ]
  },
  "_LEGACY_ERROR_TEMP_1126" : {
    "message" : [
      "Nested databases are not supported by v1 session catalog: <catalog>."
    ]
  },
  "_LEGACY_ERROR_TEMP_1127" : {
    "message" : [
      "Invalid partitionExprs specified: <sortOrders> For range partitioning use REPARTITION_BY_RANGE instead."
    ]
  },
  "_LEGACY_ERROR_TEMP_1128" : {
    "message" : [
      "Failed to resolve the schema for <format> for the partition column: <partitionColumn>. It must be specified manually."
    ]
  },
  "_LEGACY_ERROR_TEMP_1129" : {
    "message" : [
      "Unable to infer schema for <format>. It must be specified manually."
    ]
  },
  "_LEGACY_ERROR_TEMP_1131" : {
    "message" : [
      "Data source <className> does not support <outputMode> output mode."
    ]
  },
  "_LEGACY_ERROR_TEMP_1132" : {
    "message" : [
      "A schema needs to be specified when using <className>."
    ]
  },
  "_LEGACY_ERROR_TEMP_1133" : {
    "message" : [
      "The user-specified schema doesn't match the actual schema:",
      "user-specified: <schema>, actual: <actualSchema>. If you're using",
      "DataFrameReader.schema API or creating a table, please do not specify the schema.",
      "Or if you're scanning an existed table, please drop it and re-create it."
    ]
  },
  "_LEGACY_ERROR_TEMP_1134" : {
    "message" : [
      "Unable to infer schema for <format> at <fileCatalog>. It must be specified manually."
    ]
  },
  "_LEGACY_ERROR_TEMP_1135" : {
    "message" : [
      "<className> is not a valid Spark SQL Data Source."
    ]
  },
  "_LEGACY_ERROR_TEMP_1136" : {
    "message" : [
      "Cannot save interval data type into external storage."
    ]
  },
  "_LEGACY_ERROR_TEMP_1137" : {
    "message" : [
      "Unable to resolve <name> given [<outputStr>]."
    ]
  },
  "_LEGACY_ERROR_TEMP_1138" : {
    "message" : [
      "Hive built-in ORC data source must be used with Hive support enabled. Please use the native ORC data source by setting 'spark.sql.orc.impl' to 'native'."
    ]
  },
  "_LEGACY_ERROR_TEMP_1139" : {
    "message" : [
      "Failed to find data source: <provider>. Avro is built-in but external data source module since Spark 2.4. Please deploy the application as per the deployment section of Apache Avro Data Source Guide."
    ]
  },
  "_LEGACY_ERROR_TEMP_1140" : {
    "message" : [
      "Failed to find data source: <provider>. Please deploy the application as per the deployment section of Structured Streaming + Kafka Integration Guide."
    ]
  },
  "_LEGACY_ERROR_TEMP_1141" : {
    "message" : [
      "Multiple sources found for <provider> (<sourceNames>), please specify the fully qualified class name."
    ]
  },
  "_LEGACY_ERROR_TEMP_1142" : {
    "message" : [
      "Datasource does not support writing empty or nested empty schemas. Please make sure the data schema has at least one or more column(s)."
    ]
  },
  "_LEGACY_ERROR_TEMP_1143" : {
    "message" : [
      "The data to be inserted needs to have the same number of columns as the target table: target table has <targetSize> column(s) but the inserted data has <actualSize> column(s), which contain <staticPartitionsSize> partition column(s) having assigned constant values."
    ]
  },
  "_LEGACY_ERROR_TEMP_1144" : {
    "message" : [
      "The data to be inserted needs to have the same number of partition columns as the target table: target table has <targetSize> partition column(s) but the inserted data has <providedPartitionsSize> partition columns specified."
    ]
  },
  "_LEGACY_ERROR_TEMP_1145" : {
    "message" : [
      "<partKey> is not a partition column. Partition columns are <partitionColumns>."
    ]
  },
  "_LEGACY_ERROR_TEMP_1146" : {
    "message" : [
      "Partition column <partColumn> have multiple values specified, <values>. Please only specify a single value."
    ]
  },
  "_LEGACY_ERROR_TEMP_1147" : {
    "message" : [
      "The ordering of partition columns is <partColumns>. All partition columns having constant values need to appear before other partition columns that do not have an assigned constant value."
    ]
  },
  "_LEGACY_ERROR_TEMP_1148" : {
    "message" : [
      "Can only write data to relations with a single path."
    ]
  },
  "_LEGACY_ERROR_TEMP_1149" : {
    "message" : [
      "Fail to rebuild expression: missing key <filter> in `translatedFilterToExpr`."
    ]
  },
  "_LEGACY_ERROR_TEMP_1150" : {
    "message" : [
      "Column `<field>` has a data type of <fieldType>, which is not supported by <format>."
    ]
  },
  "_LEGACY_ERROR_TEMP_1151" : {
    "message" : [
      "Fail to resolve data source for the table <table> since the table serde property has the duplicated key <key> with extra options specified for this scan operation. To fix this, you can rollback to the legacy behavior of ignoring the extra options by setting the config <config> to `false`, or address the conflicts of the same config."
    ]
  },
  "_LEGACY_ERROR_TEMP_1152" : {
    "message" : [
      "Path <outputPath> already exists."
    ]
  },
  "_LEGACY_ERROR_TEMP_1153" : {
    "message" : [
      "Cannot use <field> for partition column."
    ]
  },
  "_LEGACY_ERROR_TEMP_1154" : {
    "message" : [
      "Cannot use all columns for partition columns."
    ]
  },
  "_LEGACY_ERROR_TEMP_1155" : {
    "message" : [
      "Partition column `<col>` not found in schema <schemaCatalog>."
    ]
  },
  "_LEGACY_ERROR_TEMP_1156" : {
    "message" : [
      "Column <colName> not found in schema <tableSchema>."
    ]
  },
  "_LEGACY_ERROR_TEMP_1157" : {
    "message" : [
      "Unsupported data source type for direct query on files: <className>."
    ]
  },
  "_LEGACY_ERROR_TEMP_1158" : {
    "message" : [
      "Saving data into a view is not allowed."
    ]
  },
  "_LEGACY_ERROR_TEMP_1159" : {
    "message" : [
      "The format of the existing table <tableName> is `<existingProvider>`. It doesn't match the specified format `<specifiedProvider>`."
    ]
  },
  "_LEGACY_ERROR_TEMP_1160" : {
    "message" : [
      "The location of the existing table <identifier> is `<existingTableLoc>`. It doesn't match the specified location `<tableDescLoc>`."
    ]
  },
  "_LEGACY_ERROR_TEMP_1161" : {
    "message" : [
      "The column number of the existing table <tableName> (<existingTableSchema>) doesn't match the data schema (<querySchema>)."
    ]
  },
  "_LEGACY_ERROR_TEMP_1162" : {
    "message" : [
      "Cannot resolve '<col>' given input columns: [<inputColumns>]."
    ]
  },
  "_LEGACY_ERROR_TEMP_1163" : {
    "message" : [
      "Specified partitioning does not match that of the existing table <tableName>.",
      "Specified partition columns: [<specifiedPartCols>].",
      "Existing partition columns: [<existingPartCols>]."
    ]
  },
  "_LEGACY_ERROR_TEMP_1164" : {
    "message" : [
      "Specified bucketing does not match that of the existing table <tableName>.",
      "Specified bucketing: <specifiedBucketString>.",
      "Existing bucketing: <existingBucketString>."
    ]
  },
  "_LEGACY_ERROR_TEMP_1165" : {
    "message" : [
      "It is not allowed to specify partitioning when the table schema is not defined."
    ]
  },
  "_LEGACY_ERROR_TEMP_1166" : {
    "message" : [
      "Bucketing column '<bucketCol>' should not be part of partition columns '<normalizedPartCols>'."
    ]
  },
  "_LEGACY_ERROR_TEMP_1167" : {
    "message" : [
      "Bucket sorting column '<sortCol>' should not be part of partition columns '<normalizedPartCols>'."
    ]
  },
  "_LEGACY_ERROR_TEMP_1168" : {
    "message" : [
      "<tableName> requires that the data to be inserted have the same number of columns as the target table: target table has <targetColumns> column(s) but the inserted data has <insertedColumns> column(s), including <staticPartCols> partition column(s) having constant value(s)."
    ]
  },
  "_LEGACY_ERROR_TEMP_1169" : {
    "message" : [
      "Requested partitioning does not match the table <tableName>:",
      "Requested partitions: <normalizedPartSpec>.",
      "Table partitions: <partColNames>."
    ]
  },
  "_LEGACY_ERROR_TEMP_1170" : {
    "message" : [
      "Hive support is required to <detail>."
    ]
  },
  "_LEGACY_ERROR_TEMP_1171" : {
    "message" : [
      "createTableColumnTypes option column <col> not found in schema <schema>."
    ]
  },
  "_LEGACY_ERROR_TEMP_1172" : {
    "message" : [
      "Parquet type not yet supported: <parquetType>."
    ]
  },
  "_LEGACY_ERROR_TEMP_1173" : {
    "message" : [
      "Illegal Parquet type: <parquetType>."
    ]
  },
  "_LEGACY_ERROR_TEMP_1174" : {
    "message" : [
      "Unrecognized Parquet type: <field>."
    ]
  },
  "_LEGACY_ERROR_TEMP_1175" : {
    "message" : [
      "Unsupported data type <dataType>."
    ]
  },
  "_LEGACY_ERROR_TEMP_1176" : {
    "message" : [
      "The SQL query of view <viewName> has an incompatible schema change and column <colName> cannot be resolved. Expected <expectedNum> columns named <colName> but got <actualCols>.",
      "Please try to re-create the view by running: <viewDDL>."
    ]
  },
  "_LEGACY_ERROR_TEMP_1177" : {
    "message" : [
      "The SQL query of view <viewName> has an incompatible schema change and column <colName> cannot be resolved. Expected <expectedNum> columns named <colName> but got <actualCols>."
    ]
  },
  "_LEGACY_ERROR_TEMP_1178" : {
    "message" : [
      "The number of partitions can't be specified with unspecified distribution. Invalid writer requirements detected."
    ]
  },
  "_LEGACY_ERROR_TEMP_1181" : {
    "message" : [
      "Stream-stream join without equality predicate is not supported."
    ]
  },
  "_LEGACY_ERROR_TEMP_1182" : {
    "message" : [
      "Column <ambiguousAttrs> are ambiguous. It's probably because you joined several Datasets together, and some of these Datasets are the same. This column points to one of the Datasets but Spark is unable to figure out which one. Please alias the Datasets with different names via `Dataset.as` before joining them, and specify the column using qualified name, e.g. `df.as(\"a\").join(df.as(\"b\"), $\"a.id\" > $\"b.id\")`. You can also set <config> to false to disable this check."
    ]
  },
  "_LEGACY_ERROR_TEMP_1183" : {
    "message" : [
      "Cannot use interval type in the table schema."
    ]
  },
  "_LEGACY_ERROR_TEMP_1184" : {
    "message" : [
      "Catalog <plugin> does not support <ability>."
    ]
  },
  "_LEGACY_ERROR_TEMP_1185" : {
    "message" : [
      "<quoted> is not a valid <identifier> as it has more than 2 name parts."
    ]
  },
  "_LEGACY_ERROR_TEMP_1186" : {
    "message" : [
      "Multi-part identifier cannot be empty."
    ]
  },
  "_LEGACY_ERROR_TEMP_1187" : {
    "message" : [
      "Hive data source can only be used with tables, you can not <operation> files of Hive data source directly."
    ]
  },
  "_LEGACY_ERROR_TEMP_1188" : {
    "message" : [
      "There is a 'path' option set and <method>() is called with a path parameter. Either remove the path option, or call <method>() without the parameter. To ignore this check, set '<config>' to 'true'."
    ]
  },
  "_LEGACY_ERROR_TEMP_1189" : {
    "message" : [
      "User specified schema not supported with `<operation>`."
    ]
  },
  "_LEGACY_ERROR_TEMP_1190" : {
    "message" : [
      "Temporary view <viewName> doesn't support streaming write."
    ]
  },
  "_LEGACY_ERROR_TEMP_1191" : {
    "message" : [
      "Streaming into views <viewName> is not supported."
    ]
  },
  "_LEGACY_ERROR_TEMP_1192" : {
    "message" : [
      "The input source(<source>) is different from the table <tableName>'s data source provider(<provider>)."
    ]
  },
  "_LEGACY_ERROR_TEMP_1193" : {
    "message" : [
      "Table <tableName> doesn't support streaming write - <t>."
    ]
  },
  "_LEGACY_ERROR_TEMP_1194" : {
    "message" : [
      "queryName must be specified for memory sink."
    ]
  },
  "_LEGACY_ERROR_TEMP_1195" : {
    "message" : [
      "'<source>' is not supported with continuous trigger."
    ]
  },
  "_LEGACY_ERROR_TEMP_1196" : {
    "message" : [
      "<columnType> column <columnName> not found in existing columns (<validColumnNames>)."
    ]
  },
  "_LEGACY_ERROR_TEMP_1197" : {
    "message" : [
      "'<operation>' does not support partitioning."
    ]
  },
  "_LEGACY_ERROR_TEMP_1198" : {
    "message" : [
      "Function '<unbound>' cannot process input: (<arguments>): <unsupported>."
    ]
  },
  "_LEGACY_ERROR_TEMP_1199" : {
    "message" : [
      "Invalid bound function '<bound>: there are <argsLen> arguments but <inputTypesLen> parameters returned from 'inputTypes()'."
    ]
  },
  "_LEGACY_ERROR_TEMP_1200" : {
    "message" : [
      "<name> is not supported for v2 tables."
    ]
  },
  "_LEGACY_ERROR_TEMP_1201" : {
    "message" : [
      "Cannot resolve column name \"<colName>\" among (<fieldNames>)."
    ]
  },
  "_LEGACY_ERROR_TEMP_1202" : {
    "message" : [
      "Cannot write to '<tableName>', too many data columns:",
      "Table columns: <tableColumns>.",
      "Data columns: <dataColumns>."
    ]
  },
  "_LEGACY_ERROR_TEMP_1203" : {
    "message" : [
      "Cannot write to '<tableName>', not enough data columns:",
      "Table columns: <tableColumns>.",
      "Data columns: <dataColumns>."
    ]
  },
  "_LEGACY_ERROR_TEMP_1204" : {
    "message" : [
      "Cannot write incompatible data to table '<tableName>':",
      "- <errors>."
    ]
  },
  "_LEGACY_ERROR_TEMP_1205" : {
    "message" : [
      "Expected only partition pruning predicates: <nonPartitionPruningPredicates>."
    ]
  },
  "_LEGACY_ERROR_TEMP_1206" : {
    "message" : [
      "<colType> column <colName> is not defined in table <tableName>, defined table columns are: <tableCols>."
    ]
  },
  "_LEGACY_ERROR_TEMP_1207" : {
    "message" : [
      "The duration and time inputs to window must be an integer, long or string literal."
    ]
  },
  "_LEGACY_ERROR_TEMP_1209" : {
    "message" : [
      "Ambiguous reference to fields <fields>."
    ]
  },
  "_LEGACY_ERROR_TEMP_1210" : {
    "message" : [
      "The second argument in <funcName> should be a boolean literal."
    ]
  },
  "_LEGACY_ERROR_TEMP_1211" : {
    "message" : [
      "Detected implicit cartesian product for <joinType> join between logical plans",
      "<leftPlan>",
      "and",
      "rightPlan",
      "Join condition is missing or trivial.",
      "Either: use the CROSS JOIN syntax to allow cartesian products between these relations, or: enable implicit cartesian products by setting the configuration variable spark.sql.crossJoin.enabled=true."
    ]
  },
  "_LEGACY_ERROR_TEMP_1212" : {
    "message" : [
      "Found conflicting attributes <conflictingAttrs> in the condition joining outer plan:",
      "<outerPlan>",
      "and subplan:",
      "<subplan>."
    ]
  },
  "_LEGACY_ERROR_TEMP_1213" : {
    "message" : [
      "Window expression is empty in <expr>."
    ]
  },
  "_LEGACY_ERROR_TEMP_1214" : {
    "message" : [
      "Found different window function type in <windowExpressions>."
    ]
  },
  "_LEGACY_ERROR_TEMP_1215" : {
    "message" : [
      "char/varchar type can only be used in the table schema. You can set <config> to true, so that Spark treat them as string type as same as Spark 3.0 and earlier."
    ]
  },
  "_LEGACY_ERROR_TEMP_1218" : {
    "message" : [
      "<tableIdentifier> should be converted to HadoopFsRelation."
    ]
  },
  "_LEGACY_ERROR_TEMP_1219" : {
    "message" : [
      "Hive metastore does not support altering database location."
    ]
  },
  "_LEGACY_ERROR_TEMP_1220" : {
    "message" : [
      "Hive <tableType> is not supported."
    ]
  },
  "_LEGACY_ERROR_TEMP_1221" : {
    "message" : [
      "Hive 0.12 doesn't support creating permanent functions. Please use Hive 0.13 or higher."
    ]
  },
  "_LEGACY_ERROR_TEMP_1222" : {
    "message" : [
      "Unknown resource type: <resourceType>."
    ]
  },
  "_LEGACY_ERROR_TEMP_1223" : {
    "message" : [
      "Invalid field id '<field>' in day-time interval. Supported interval fields: <supportedIds>."
    ]
  },
  "_LEGACY_ERROR_TEMP_1224" : {
    "message" : [
      "'interval <startFieldName> to <endFieldName>' is invalid."
    ]
  },
  "_LEGACY_ERROR_TEMP_1225" : {
    "message" : [
      "Invalid field id '<field>' in year-month interval. Supported interval fields: <supportedIds>."
    ]
  },
  "_LEGACY_ERROR_TEMP_1226" : {
    "message" : [
      "The SQL config '<configName>' was removed in the version <version>. <comment>"
    ]
  },
  "_LEGACY_ERROR_TEMP_1228" : {
    "message" : [
      "Decimal scale (<scale>) cannot be greater than precision (<precision>)."
    ]
  },
  "_LEGACY_ERROR_TEMP_1229" : {
    "message" : [
      "<decimalType> can only support precision up to <precision>."
    ]
  },
  "_LEGACY_ERROR_TEMP_1231" : {
    "message" : [
      "<key> is not a valid partition column in table <tblName>."
    ]
  },
  "_LEGACY_ERROR_TEMP_1232" : {
    "message" : [
      "Partition spec is invalid. The spec (<specKeys>) must match the partition spec (<partitionColumnNames>) defined in table '<tableName>'."
    ]
  },
  "_LEGACY_ERROR_TEMP_1237" : {
    "message" : [
      "The list of partition columns with values in partition specification for table '<table>' in database '<database>' is not a prefix of the list of partition columns defined in the table schema. Expected a prefix of [<schemaColumns>], but got [<specColumns>]."
    ]
  },
  "_LEGACY_ERROR_TEMP_1239" : {
    "message" : [
      "Analyzing column statistics is not supported for column <name> of data type: <dataType>."
    ]
  },
  "_LEGACY_ERROR_TEMP_1241" : {
    "message" : [
      "CREATE-TABLE-AS-SELECT cannot create table with location to a non-empty directory <tablePath>. To allow overwriting the existing non-empty directory, set '<config>' to true."
    ]
  },
  "_LEGACY_ERROR_TEMP_1244" : {
    "message" : [
      "Attempted to unset non-existent property '<property>' in table '<table>'."
    ]
  },
  "_LEGACY_ERROR_TEMP_1245" : {
    "message" : [
      "ALTER TABLE CHANGE COLUMN is not supported for changing column '<originName>' with type '<originType>' to '<newName>' with type '<newType>'."
    ]
  },
  "_LEGACY_ERROR_TEMP_1246" : {
    "message" : [
      "Can't find column `<name>` given table data columns <fieldNames>."
    ]
  },
  "_LEGACY_ERROR_TEMP_1247" : {
    "message" : [
      "Operation not allowed: ALTER TABLE SET [SERDE | SERDEPROPERTIES] for a specific partition is not supported for tables created with the datasource API."
    ]
  },
  "_LEGACY_ERROR_TEMP_1248" : {
    "message" : [
      "Operation not allowed: ALTER TABLE SET SERDE is not supported for tables created with the datasource API."
    ]
  },
  "_LEGACY_ERROR_TEMP_1250" : {
    "message" : [
      "<action> is not allowed on <tableName> since filesource partition management is disabled (spark.sql.hive.manageFilesourcePartitions = false)."
    ]
  },
  "_LEGACY_ERROR_TEMP_1251" : {
    "message" : [
      "<action> is not allowed on <tableName> since its partition metadata is not stored in the Hive metastore. To import this information into the metastore, run `msck repair table <tableName>`."
    ]
  },
  "_LEGACY_ERROR_TEMP_1252" : {
    "message" : [
      "Cannot alter a view with ALTER TABLE. Please use ALTER VIEW instead."
    ]
  },
  "_LEGACY_ERROR_TEMP_1253" : {
    "message" : [
      "Cannot alter a table with ALTER VIEW. Please use ALTER TABLE instead."
    ]
  },
  "_LEGACY_ERROR_TEMP_1254" : {
    "message" : [
      "Cannot overwrite a path that is also being read from."
    ]
  },
  "_LEGACY_ERROR_TEMP_1255" : {
    "message" : [
      "Cannot drop built-in function '<functionName>'."
    ]
  },
  "_LEGACY_ERROR_TEMP_1256" : {
    "message" : [
      "Cannot refresh built-in function <functionName>."
    ]
  },
  "_LEGACY_ERROR_TEMP_1257" : {
    "message" : [
      "Cannot refresh temporary function <functionName>."
    ]
  },
  "_LEGACY_ERROR_TEMP_1259" : {
    "message" : [
      "ALTER ADD COLUMNS does not support views. You must drop and re-create the views for adding the new columns. Views: <table>."
    ]
  },
  "_LEGACY_ERROR_TEMP_1260" : {
    "message" : [
      "ALTER ADD COLUMNS does not support datasource table with type <tableType>. You must drop and re-create the table for adding the new columns. Tables: <table>."
    ]
  },
  "_LEGACY_ERROR_TEMP_1261" : {
    "message" : [
      "LOAD DATA is not supported for datasource tables: <tableIdentWithDB>."
    ]
  },
  "_LEGACY_ERROR_TEMP_1262" : {
    "message" : [
      "LOAD DATA target table <tableIdentWithDB> is partitioned, but no partition spec is provided."
    ]
  },
  "_LEGACY_ERROR_TEMP_1263" : {
    "message" : [
      "LOAD DATA target table <tableIdentWithDB> is partitioned, but number of columns in provided partition spec (<partitionSize>) do not match number of partitioned columns in table (<targetTableSize>)."
    ]
  },
  "_LEGACY_ERROR_TEMP_1264" : {
    "message" : [
      "LOAD DATA target table <tableIdentWithDB> is not partitioned, but a partition spec was provided."
    ]
  },
  "_LEGACY_ERROR_TEMP_1265" : {
    "message" : [
      "LOAD DATA input path does not exist: <path>."
    ]
  },
  "_LEGACY_ERROR_TEMP_1266" : {
    "message" : [
      "Operation not allowed: TRUNCATE TABLE on external tables: <tableIdentWithDB>."
    ]
  },
  "_LEGACY_ERROR_TEMP_1267" : {
    "message" : [
      "Operation not allowed: TRUNCATE TABLE ... PARTITION is not supported for tables that are not partitioned: <tableIdentWithDB>."
    ]
  },
  "_LEGACY_ERROR_TEMP_1268" : {
    "message" : [
      "Failed to truncate table <tableIdentWithDB> when removing data of the path: <path>."
    ]
  },
  "_LEGACY_ERROR_TEMP_1269" : {
    "message" : [
      "SHOW PARTITIONS is not allowed on a table that is not partitioned: <tableIdentWithDB>."
    ]
  },
  "_LEGACY_ERROR_TEMP_1270" : {
    "message" : [
      "SHOW CREATE TABLE is not supported on a temporary view: <table>."
    ]
  },
  "_LEGACY_ERROR_TEMP_1271" : {
    "message" : [
      "Failed to execute SHOW CREATE TABLE against table <table>, which is created by Hive and uses the following unsupported feature(s)",
      "<unsupportedFeatures>",
      "Please use `SHOW CREATE TABLE <table> AS SERDE` to show Hive DDL instead."
    ]
  },
  "_LEGACY_ERROR_TEMP_1272" : {
    "message" : [
      "SHOW CREATE TABLE doesn't support transactional Hive table. Please use `SHOW CREATE TABLE <table> AS SERDE` to show Hive DDL instead."
    ]
  },
  "_LEGACY_ERROR_TEMP_1273" : {
    "message" : [
      "Failed to execute SHOW CREATE TABLE against table <table>, which is created by Hive and uses the following unsupported serde configuration",
      "<configs>",
      "Please use `SHOW CREATE TABLE <table> AS SERDE` to show Hive DDL instead."
    ]
  },
  "_LEGACY_ERROR_TEMP_1274" : {
    "message" : [
      "<table> is a Spark data source table. Use `SHOW CREATE TABLE` without `AS SERDE` instead."
    ]
  },
  "_LEGACY_ERROR_TEMP_1275" : {
    "message" : [
      "Failed to execute SHOW CREATE TABLE against table/view <table>, which is created by Hive and uses the following unsupported feature(s)",
      "<features>."
    ]
  },
  "_LEGACY_ERROR_TEMP_1276" : {
    "message" : [
      "The logical plan that represents the view is not analyzed."
    ]
  },
  "_LEGACY_ERROR_TEMP_1277" : {
    "message" : [
      "The number of columns produced by the SELECT clause (num: `<analyzedPlanLength>`) does not match the number of column names specified by CREATE VIEW (num: `<userSpecifiedColumnsLength>`)."
    ]
  },
  "_LEGACY_ERROR_TEMP_1278" : {
    "message" : [
      "<name> is not a view."
    ]
  },
  "_LEGACY_ERROR_TEMP_1280" : {
    "message" : [
      "It is not allowed to create a persisted view from the Dataset API."
    ]
  },
  "_LEGACY_ERROR_TEMP_1281" : {
    "message" : [
      "Recursive view <viewIdent> detected (cycle: <newPath>)."
    ]
  },
  "_LEGACY_ERROR_TEMP_1282" : {
    "message" : [
      "Not allowed to create a permanent view <name> without explicitly assigning an alias for expression <attrName>."
    ]
  },
  "_LEGACY_ERROR_TEMP_1283" : {
    "message" : [
      "Not allowed to create a permanent view <name> by referencing a temporary view <nameParts>. Please create a temp view instead by CREATE TEMP VIEW."
    ]
  },
  "_LEGACY_ERROR_TEMP_1284" : {
    "message" : [
      "Not allowed to create a permanent view <name> by referencing a temporary function `<funcName>`."
    ]
  },
  "_LEGACY_ERROR_TEMP_1285" : {
    "message" : [
      "Since Spark 2.3, the queries from raw JSON/CSV files are disallowed when the",
      "referenced columns only include the internal corrupt record column",
      "(named _corrupt_record by default). For example:",
      "spark.read.schema(schema).csv(file).filter($\"_corrupt_record\".isNotNull).count()",
      "and spark.read.schema(schema).csv(file).select(\"_corrupt_record\").show().",
      "Instead, you can cache or save the parsed results and then send the same query.",
      "For example, val df = spark.read.schema(schema).csv(file).cache() and then",
      "df.filter($\"_corrupt_record\".isNotNull).count()."
    ]
  },
  "_LEGACY_ERROR_TEMP_1286" : {
    "message" : [
      "User-defined partition column <columnName> not found in the JDBC relation: <schema>."
    ]
  },
  "_LEGACY_ERROR_TEMP_1287" : {
    "message" : [
      "Partition column type should be <numericType>, <dateType>, or <timestampType>, but <dataType> found."
    ]
  },
  "_LEGACY_ERROR_TEMP_1288" : {
    "message" : [
      "Table or view '<name>' already exists. SaveMode: ErrorIfExists."
    ]
  },
  "_LEGACY_ERROR_TEMP_1289" : {
    "message" : [
      "Column name \"<name>\" contains invalid character(s). Please use alias to rename it."
    ]
  },
  "_LEGACY_ERROR_TEMP_1290" : {
    "message" : [
      "Text data source supports only a single column, and you have <schemaSize> columns."
    ]
  },
  "_LEGACY_ERROR_TEMP_1291" : {
    "message" : [
      "Can't find required partition column <readField> in partition schema <partitionSchema>."
    ]
  },
  "_LEGACY_ERROR_TEMP_1292" : {
    "message" : [
      "Temporary view '<tableIdent>' should not have specified a database."
    ]
  },
  "_LEGACY_ERROR_TEMP_1293" : {
    "message" : [
      "Hive data source can only be used with tables, you can't use it with CREATE TEMP VIEW USING."
    ]
  },
  "_LEGACY_ERROR_TEMP_1294" : {
    "message" : [
      "The timestamp provided for the '<strategy>' option is invalid. The expected format is 'YYYY-MM-DDTHH:mm:ss', but the provided timestamp: <timeString>."
    ]
  },
  "_LEGACY_ERROR_TEMP_1295" : {
    "message" : [
      "Set a host to read from with option(\"host\", ...)."
    ]
  },
  "_LEGACY_ERROR_TEMP_1296" : {
    "message" : [
      "Set a port to read from with option(\"port\", ...)."
    ]
  },
  "_LEGACY_ERROR_TEMP_1297" : {
    "message" : [
      "IncludeTimestamp must be set to either \"true\" or \"false\"."
    ]
  },
  "_LEGACY_ERROR_TEMP_1298" : {
    "message" : [
      "checkpointLocation must be specified either through option(\"checkpointLocation\", ...) or SparkSession.conf.set(\"<config>\", ...)."
    ]
  },
  "_LEGACY_ERROR_TEMP_1299" : {
    "message" : [
      "This query does not support recovering from checkpoint location. Delete <checkpointPath> to start over."
    ]
  },
  "_LEGACY_ERROR_TEMP_1300" : {
    "message" : [
      "Unable to find the column `<colName>` given [<actualColumns>]."
    ]
  },
  "_LEGACY_ERROR_TEMP_1301" : {
    "message" : [
      "Boundary start is not a valid integer: <start>."
    ]
  },
  "_LEGACY_ERROR_TEMP_1302" : {
    "message" : [
      "Boundary end is not a valid integer: <end>."
    ]
  },
  "_LEGACY_ERROR_TEMP_1304" : {
    "message" : [
      "Unexpected type <className> of the relation <tableName>."
    ]
  },
  "_LEGACY_ERROR_TEMP_1305" : {
    "message" : [
      "Unsupported TableChange <change> in JDBC catalog."
    ]
  },
  "_LEGACY_ERROR_TEMP_1306" : {
    "message" : [
      "There is a 'path' or 'paths' option set and load() is called with path parameters. Either remove the path option if it's the same as the path parameter, or add it to the load() parameter if you do want to read multiple paths. To ignore this check, set '<config>' to 'true'."
    ]
  },
  "_LEGACY_ERROR_TEMP_1307" : {
    "message" : [
      "There is a 'path' option set and save() is called with a path parameter. Either remove the path option, or call save() without the parameter. To ignore this check, set '<config>' to 'true'."
    ]
  },
  "_LEGACY_ERROR_TEMP_1308" : {
    "message" : [
      "TableProvider implementation <source> cannot be written with <createMode> mode, please use Append or Overwrite modes instead."
    ]
  },
  "_LEGACY_ERROR_TEMP_1309" : {
    "message" : [
      "insertInto() can't be used together with partitionBy(). Partition columns have already been defined for the table. It is not necessary to use partitionBy()."
    ]
  },
  "_LEGACY_ERROR_TEMP_1310" : {
    "message" : [
      "Couldn't find a catalog to handle the identifier <quote>."
    ]
  },
  "_LEGACY_ERROR_TEMP_1312" : {
    "message" : [
      "'<operation>' does not support bucketBy right now."
    ]
  },
  "_LEGACY_ERROR_TEMP_1313" : {
    "message" : [
      "'<operation>' does not support bucketBy and sortBy right now."
    ]
  },
  "_LEGACY_ERROR_TEMP_1315" : {
    "message" : [
      "Cannot overwrite table <tableName> that is also being read from."
    ]
  },
  "_LEGACY_ERROR_TEMP_1316" : {
    "message" : [
      "Invalid partition transformation: <expr>."
    ]
  },
  "_LEGACY_ERROR_TEMP_1317" : {
    "message" : [
      "Cannot resolve column name \"<colName>\" among (<fieldsStr>)<extraMsg>"
    ]
  },
  "_LEGACY_ERROR_TEMP_1318" : {
    "message" : [
      "Unable to parse '<delayThreshold>'."
    ]
  },
  "_LEGACY_ERROR_TEMP_1319" : {
    "message" : [
      "Invalid join type in joinWith: <joinType>."
    ]
  },
  "_LEGACY_ERROR_TEMP_1320" : {
    "message" : [
      "Typed column <typedCol> that needs input type and schema cannot be passed in untyped `select` API. Use the typed `Dataset.select` API instead."
    ]
  },
  "_LEGACY_ERROR_TEMP_1321" : {
    "message" : [
      "Invalid view name: <viewName>."
    ]
  },
  "_LEGACY_ERROR_TEMP_1322" : {
    "message" : [
      "Invalid number of buckets: bucket(<numBuckets>, <e>)."
    ]
  },
  "_LEGACY_ERROR_TEMP_1323" : {
    "message" : [
      "\"<colName>\" is not a numeric column. Aggregation function can only be applied on a numeric column."
    ]
  },
  "_LEGACY_ERROR_TEMP_1324" : {
    "message" : [
      "The pivot column <pivotColumn> has more than <maxValues> distinct values, this could indicate an error. If this was intended, set <config> to at least the number of distinct values of the pivot column."
    ]
  },
  "_LEGACY_ERROR_TEMP_1325" : {
    "message" : [
      "Cannot modify the value of a static config: <key>."
    ]
  },
  "_LEGACY_ERROR_TEMP_1326" : {
    "message" : [
      "Cannot modify the value of a Spark config: <key>.",
      "See also 'https://spark.apache.org/docs/latest/sql-migration-guide.html#ddl-statements'."
    ]
  },
  "_LEGACY_ERROR_TEMP_1327" : {
    "message" : [
      "Command execution is not supported in runner <runner>."
    ]
  },
  "_LEGACY_ERROR_TEMP_1328" : {
    "message" : [
      "Can not instantiate class <className>, please make sure it has public non argument constructor."
    ]
  },
  "_LEGACY_ERROR_TEMP_1329" : {
    "message" : [
      "Can not load class <className>, please make sure it is on the classpath."
    ]
  },
  "_LEGACY_ERROR_TEMP_1330" : {
    "message" : [
      "Class <className> doesn't implement interface UserDefinedAggregateFunction."
    ]
  },
  "_LEGACY_ERROR_TEMP_1331" : {
    "message" : [
      "Missing field <fieldName> in table <table> with schema:",
      "<schema>."
    ]
  },
  "_LEGACY_ERROR_TEMP_1332" : {
    "message" : [
      "<errorMessage>"
    ]
  },
  "_LEGACY_ERROR_TEMP_1333" : {
    "message" : [
      "Invalid view text: <viewText>. The view <tableName> may have been tampered with."
    ]
  },
  "_LEGACY_ERROR_TEMP_1334" : {
    "message" : [
      "Cannot specify both version and timestamp when time travelling the table."
    ]
  },
  "_LEGACY_ERROR_TEMP_1335" : {
    "message" : [
      "<expr> is not a valid timestamp expression for time travel."
    ]
  },
  "_LEGACY_ERROR_TEMP_1336" : {
    "message" : [
      "Cannot time travel <target>."
    ]
  },
  "_LEGACY_ERROR_TEMP_1337" : {
    "message" : [
      "Table <tableName> does not support time travel."
    ]
  },
  "_LEGACY_ERROR_TEMP_1338" : {
    "message" : [
      "Sinks cannot request distribution and ordering in continuous execution mode."
    ]
  },
  "_LEGACY_ERROR_TEMP_1339" : {
    "message" : [
      "Failed to execute INSERT INTO command because the VALUES list contains a DEFAULT column reference as part of another expression; this is not allowed."
    ]
  },
  "_LEGACY_ERROR_TEMP_1340" : {
    "message" : [
      "Failed to execute UPDATE command because the SET list contains a DEFAULT column reference as part of another expression; this is not allowed."
    ]
  },
  "_LEGACY_ERROR_TEMP_1341" : {
    "message" : [
      "Failed to execute UPDATE command because the WHERE clause contains a DEFAULT column reference; this is not allowed."
    ]
  },
  "_LEGACY_ERROR_TEMP_1342" : {
    "message" : [
      "Failed to execute MERGE command because the WHERE clause contains a DEFAULT column reference; this is not allowed."
    ]
  },
  "_LEGACY_ERROR_TEMP_1343" : {
    "message" : [
      "Failed to execute MERGE INTO command because one of its INSERT or UPDATE assignments contains a DEFAULT column reference as part of another expression; this is not allowed."
    ]
  },
  "_LEGACY_ERROR_TEMP_1344" : {
    "message" : [
      "Invalid DEFAULT value for column <fieldName>: <defaultValue> fails to parse as a valid literal value."
    ]
  },
  "_LEGACY_ERROR_TEMP_1345" : {
    "message" : [
      "Failed to execute <statementType> command because DEFAULT values are not supported for target data source with table provider: \"<dataSource>\"."
    ]
  },
  "_LEGACY_ERROR_TEMP_1346" : {
    "message" : [
      "Failed to execute <statementType> command because DEFAULT values are not supported when adding new columns to previously existing target data source with table provider: \"<dataSource>\"."
    ]
  },
  "_LEGACY_ERROR_TEMP_1347" : {
    "message" : [
      "Failed to execute command because subquery expressions are not allowed in DEFAULT values."
    ]
  },
  "_LEGACY_ERROR_TEMP_2000" : {
    "message" : [
      "<message>. If necessary set <ansiConfig> to false to bypass this error."
    ]
  },
  "_LEGACY_ERROR_TEMP_2003" : {
    "message" : [
      "Unsuccessful try to zip maps with <size> unique keys due to exceeding the array size limit <maxRoundedArrayLength>."
    ]
  },
  "_LEGACY_ERROR_TEMP_2004" : {
    "message" : [
      "no default for type <dataType>."
    ]
  },
  "_LEGACY_ERROR_TEMP_2005" : {
    "message" : [
      "Type <dataType> does not support ordered operations."
    ]
  },
  "_LEGACY_ERROR_TEMP_2006" : {
    "message" : [
      "The specified group index cannot be less than zero."
    ]
  },
  "_LEGACY_ERROR_TEMP_2007" : {
    "message" : [
      "Regex group count is <groupCount>, but the specified group index is <groupIndex>."
    ]
  },
  "_LEGACY_ERROR_TEMP_2008" : {
    "message" : [
      "Find an invalid url string <url>. If necessary set <ansiConfig> to false to bypass this error."
    ]
  },
  "_LEGACY_ERROR_TEMP_2010" : {
    "message" : [
      "Window Functions do not support merging."
    ]
  },
  "_LEGACY_ERROR_TEMP_2011" : {
    "message" : [
      "Unexpected data type <dataType>."
    ]
  },
  "_LEGACY_ERROR_TEMP_2013" : {
    "message" : [
      "Negative values found in <frequencyExpression>"
    ]
  },
  "_LEGACY_ERROR_TEMP_2014" : {
    "message" : [
      "<funcName> is not matched at addNewFunction."
    ]
  },
  "_LEGACY_ERROR_TEMP_2015" : {
    "message" : [
      "Cannot generate <codeType> code for incomparable type: <dataType>."
    ]
  },
  "_LEGACY_ERROR_TEMP_2016" : {
    "message" : [
      "Can not interpolate <arg> into code block."
    ]
  },
  "_LEGACY_ERROR_TEMP_2017" : {
    "message" : [
      "not resolved."
    ]
  },
  "_LEGACY_ERROR_TEMP_2018" : {
    "message" : [
      "class `<cls>` is not supported by `MapObjects` as resulting collection."
    ]
  },
  "_LEGACY_ERROR_TEMP_2020" : {
    "message" : [
      "Couldn't find a valid constructor on <cls>."
    ]
  },
  "_LEGACY_ERROR_TEMP_2021" : {
    "message" : [
      "Couldn't find a primary constructor on <cls>."
    ]
  },
  "_LEGACY_ERROR_TEMP_2022" : {
    "message" : [
      "Unsupported natural join type <joinType>."
    ]
  },
  "_LEGACY_ERROR_TEMP_2023" : {
    "message" : [
      "Unresolved encoder expected, but <attr> was found."
    ]
  },
  "_LEGACY_ERROR_TEMP_2024" : {
    "message" : [
      "Only expression encoders are supported for now."
    ]
  },
  "_LEGACY_ERROR_TEMP_2025" : {
    "message" : [
      "<className> must override either <m1> or <m2>."
    ]
  },
  "_LEGACY_ERROR_TEMP_2026" : {
    "message" : [
      "Failed to convert value <value> (class of <cls>) with the type of <dataType> to JSON."
    ]
  },
  "_LEGACY_ERROR_TEMP_2027" : {
    "message" : [
      "Unexpected operator <op> in correlated subquery<pos>."
    ]
  },
  "_LEGACY_ERROR_TEMP_2028" : {
    "message" : [
      "This line should be unreachable<err>."
    ]
  },
  "_LEGACY_ERROR_TEMP_2029" : {
    "message" : [
      "Not supported rounding mode: <roundMode>."
    ]
  },
  "_LEGACY_ERROR_TEMP_2030" : {
    "message" : [
      "Can not handle nested schema yet...  plan <plan>."
    ]
  },
  "_LEGACY_ERROR_TEMP_2031" : {
    "message" : [
      "The input external row cannot be null."
    ]
  },
  "_LEGACY_ERROR_TEMP_2032" : {
    "message" : [
      "<fieldCannotBeNullMsg>"
    ]
  },
  "_LEGACY_ERROR_TEMP_2033" : {
    "message" : [
      "Unable to create database <name> as failed to create its directory <locationUri>."
    ]
  },
  "_LEGACY_ERROR_TEMP_2034" : {
    "message" : [
      "Unable to drop database <name> as failed to delete its directory <locationUri>."
    ]
  },
  "_LEGACY_ERROR_TEMP_2035" : {
    "message" : [
      "Unable to create table <table> as failed to create its directory <defaultTableLocation>."
    ]
  },
  "_LEGACY_ERROR_TEMP_2036" : {
    "message" : [
      "Unable to delete partition path <partitionPath>."
    ]
  },
  "_LEGACY_ERROR_TEMP_2037" : {
    "message" : [
      "Unable to drop table <table> as failed to delete its directory <dir>."
    ]
  },
  "_LEGACY_ERROR_TEMP_2038" : {
    "message" : [
      "Unable to rename table <oldName> to <newName> as failed to rename its directory <oldDir>."
    ]
  },
  "_LEGACY_ERROR_TEMP_2039" : {
    "message" : [
      "Unable to create partition path <partitionPath>."
    ]
  },
  "_LEGACY_ERROR_TEMP_2040" : {
    "message" : [
      "Unable to rename partition path <oldPartPath>."
    ]
  },
  "_LEGACY_ERROR_TEMP_2041" : {
    "message" : [
      "<methodName> is not implemented."
    ]
  },
  "_LEGACY_ERROR_TEMP_2042" : {
    "message" : [
      "<message>. If necessary set <ansiConfig> to false to bypass this error."
    ]
  },
  "_LEGACY_ERROR_TEMP_2043" : {
    "message" : [
      "- <sqlValue> caused overflow."
    ]
  },
  "_LEGACY_ERROR_TEMP_2044" : {
    "message" : [
      "<sqlValue1> <symbol> <sqlValue2> caused overflow."
    ]
  },
  "_LEGACY_ERROR_TEMP_2045" : {
    "message" : [
      "Unsupported table change: <message>"
    ]
  },
  "_LEGACY_ERROR_TEMP_2046" : {
    "message" : [
      "[BUG] Not a DataSourceRDDPartition: <split>."
    ]
  },
  "_LEGACY_ERROR_TEMP_2047" : {
    "message" : [
      "'path' is not specified."
    ]
  },
  "_LEGACY_ERROR_TEMP_2048" : {
    "message" : [
      "Schema must be specified when creating a streaming source DataFrame. If some files already exist in the directory, then depending on the file format you may be able to create a static DataFrame on that directory with 'spark.read.load(directory)' and infer schema from it."
    ]
  },
  "_LEGACY_ERROR_TEMP_2049" : {
    "message" : [
      "Data source <className> does not support streamed <operator>."
    ]
  },
  "_LEGACY_ERROR_TEMP_2050" : {
    "message" : [
      "Expected exactly one path to be specified, but got: <paths>."
    ]
  },
  "_LEGACY_ERROR_TEMP_2052" : {
    "message" : [
      "<className> was removed in Spark 2.0. Please check if your library is compatible with Spark 2.0."
    ]
  },
  "_LEGACY_ERROR_TEMP_2053" : {
    "message" : [
      "buildReader is not supported for <format>."
    ]
  },
  "_LEGACY_ERROR_TEMP_2055" : {
    "message" : [
      "<message>",
      "It is possible the underlying files have been updated. You can explicitly invalidate the cache in Spark by running 'REFRESH TABLE tableName' command in SQL or by recreating the Dataset/DataFrame involved."
    ]
  },
  "_LEGACY_ERROR_TEMP_2056" : {
    "message" : [
      "Unable to clear output directory <staticPrefixPath> prior to writing to it."
    ]
  },
  "_LEGACY_ERROR_TEMP_2057" : {
    "message" : [
      "Unable to clear partition directory <path> prior to writing to it."
    ]
  },
  "_LEGACY_ERROR_TEMP_2058" : {
    "message" : [
      "Failed to cast value `<value>` to `<dataType>` for partition column `<columnName>`."
    ]
  },
  "_LEGACY_ERROR_TEMP_2059" : {
    "message" : [
      "End of stream."
    ]
  },
  "_LEGACY_ERROR_TEMP_2060" : {
    "message" : [
      "The fallback v1 relation reports inconsistent schema:",
      "Schema of v2 scan: <v2Schema>.",
      "Schema of v1 relation: <v1Schema>."
    ]
  },
  "_LEGACY_ERROR_TEMP_2061" : {
    "message" : [
      "No records should be returned from EmptyDataReader."
    ]
  },
  "_LEGACY_ERROR_TEMP_2062" : {
    "message" : [
      "<message>",
      "It is possible the underlying files have been updated. You can explicitly invalidate the cache in Spark by recreating the Dataset/DataFrame involved."
    ]
  },
  "_LEGACY_ERROR_TEMP_2063" : {
    "message" : [
      "Parquet column cannot be converted in file <filePath>. Column: <column>, Expected: <logicalType>, Found: <physicalType>."
    ]
  },
  "_LEGACY_ERROR_TEMP_2064" : {
    "message" : [
      "Encountered error while reading file <path>. Details:"
    ]
  },
  "_LEGACY_ERROR_TEMP_2065" : {
    "message" : [
      "Cannot create columnar reader."
    ]
  },
  "_LEGACY_ERROR_TEMP_2066" : {
    "message" : [
      "Invalid namespace name: <namespace>."
    ]
  },
  "_LEGACY_ERROR_TEMP_2067" : {
    "message" : [
      "Unsupported partition transform: <transform>."
    ]
  },
  "_LEGACY_ERROR_TEMP_2068" : {
    "message" : [
      "Missing database location."
    ]
  },
  "_LEGACY_ERROR_TEMP_2069" : {
    "message" : [
      "Cannot remove reserved property: <property>."
    ]
  },
  "_LEGACY_ERROR_TEMP_2070" : {
    "message" : [
      "Writing job failed."
    ]
  },
  "_LEGACY_ERROR_TEMP_2071" : {
    "message" : [
      "Commit denied for partition <partId> (task <taskId>, attempt <attemptId>, stage <stageId>.<stageAttempt>)."
    ]
  },
  "_LEGACY_ERROR_TEMP_2072" : {
    "message" : [
      "Table implementation does not support writes: <ident>."
    ]
  },
  "_LEGACY_ERROR_TEMP_2073" : {
    "message" : [
      "Cannot create JDBC table with partition."
    ]
  },
  "_LEGACY_ERROR_TEMP_2074" : {
    "message" : [
      "user-specified schema."
    ]
  },
  "_LEGACY_ERROR_TEMP_2075" : {
    "message" : [
      "Write is not supported for binary file data source."
    ]
  },
  "_LEGACY_ERROR_TEMP_2076" : {
    "message" : [
      "The length of <path> is <len>, which exceeds the max length allowed: <maxLength>."
    ]
  },
  "_LEGACY_ERROR_TEMP_2077" : {
    "message" : [
      "Unsupported field name: <fieldName>."
    ]
  },
  "_LEGACY_ERROR_TEMP_2078" : {
    "message" : [
      "Both '<jdbcTableName>' and '<jdbcQueryString>' can not be specified at the same time."
    ]
  },
  "_LEGACY_ERROR_TEMP_2079" : {
    "message" : [
      "Option '<jdbcTableName>' or '<jdbcQueryString>' is required."
    ]
  },
  "_LEGACY_ERROR_TEMP_2080" : {
    "message" : [
      "Option `<optionName>` can not be empty."
    ]
  },
  "_LEGACY_ERROR_TEMP_2081" : {
    "message" : [
      "Invalid value `<value>` for parameter `<jdbcTxnIsolationLevel>`. This can be `NONE`, `READ_UNCOMMITTED`, `READ_COMMITTED`, `REPEATABLE_READ` or `SERIALIZABLE`."
    ]
  },
  "_LEGACY_ERROR_TEMP_2082" : {
    "message" : [
      "Can't get JDBC type for <catalogString>."
    ]
  },
  "_LEGACY_ERROR_TEMP_2083" : {
    "message" : [
      "Unsupported type <content>."
    ]
  },
  "_LEGACY_ERROR_TEMP_2084" : {
    "message" : [
      "Unsupported array element type <catalogString> based on binary."
    ]
  },
  "_LEGACY_ERROR_TEMP_2085" : {
    "message" : [
      "Nested arrays unsupported."
    ]
  },
  "_LEGACY_ERROR_TEMP_2086" : {
    "message" : [
      "Can't translate non-null value for field <pos>."
    ]
  },
  "_LEGACY_ERROR_TEMP_2087" : {
    "message" : [
      "Invalid value `<n>` for parameter `<jdbcNumPartitions>` in table writing via JDBC. The minimum value is 1."
    ]
  },
  "_LEGACY_ERROR_TEMP_2088" : {
    "message" : [
      "<dataType> is not supported yet."
    ]
  },
  "_LEGACY_ERROR_TEMP_2089" : {
    "message" : [
      "DataType: <catalogString>."
    ]
  },
  "_LEGACY_ERROR_TEMP_2090" : {
    "message" : [
      "The input filter of <owner> should be fully convertible."
    ]
  },
  "_LEGACY_ERROR_TEMP_2091" : {
    "message" : [
      "Could not read footer for file: <file>."
    ]
  },
  "_LEGACY_ERROR_TEMP_2092" : {
    "message" : [
      "Could not read footer for file: <file>."
    ]
  },
  "_LEGACY_ERROR_TEMP_2093" : {
    "message" : [
      "Found duplicate field(s) \"<requiredFieldName>\": <matchedOrcFields> in case-insensitive mode."
    ]
  },
  "_LEGACY_ERROR_TEMP_2094" : {
    "message" : [
      "Found duplicate field(s) \"<requiredId>\": <matchedFields> in id mapping mode."
    ]
  },
  "_LEGACY_ERROR_TEMP_2095" : {
    "message" : [
      "Failed to merge incompatible schemas <left> and <right>."
    ]
  },
  "_LEGACY_ERROR_TEMP_2096" : {
    "message" : [
      "<ddl> is not supported temporarily."
    ]
  },
  "_LEGACY_ERROR_TEMP_2097" : {
    "message" : [
      "Could not execute broadcast in <timeout> secs. You can increase the timeout for broadcasts via <broadcastTimeout> or disable broadcast join by setting <autoBroadcastJoinThreshold> to -1."
    ]
  },
  "_LEGACY_ERROR_TEMP_2098" : {
    "message" : [
      "Could not compare cost with <cost>."
    ]
  },
  "_LEGACY_ERROR_TEMP_2099" : {
    "message" : [
      "Unsupported data type: <dt>."
    ]
  },
  "_LEGACY_ERROR_TEMP_2100" : {
    "message" : [
      "not support type: <dataType>."
    ]
  },
  "_LEGACY_ERROR_TEMP_2101" : {
    "message" : [
      "Not support non-primitive type now."
    ]
  },
  "_LEGACY_ERROR_TEMP_2102" : {
    "message" : [
      "Unsupported type: <catalogString>."
    ]
  },
  "_LEGACY_ERROR_TEMP_2103" : {
    "message" : [
      "Dictionary encoding should not be used because of dictionary overflow."
    ]
  },
  "_LEGACY_ERROR_TEMP_2104" : {
    "message" : [
      "End of the iterator."
    ]
  },
  "_LEGACY_ERROR_TEMP_2105" : {
    "message" : [
      "Could not allocate memory to grow BytesToBytesMap."
    ]
  },
  "_LEGACY_ERROR_TEMP_2106" : {
    "message" : [
      "Can't acquire <size> bytes memory to build hash relation, got <got> bytes."
    ]
  },
  "_LEGACY_ERROR_TEMP_2107" : {
    "message" : [
      "There is not enough memory to build hash map."
    ]
  },
  "_LEGACY_ERROR_TEMP_2108" : {
    "message" : [
      "Does not support row that is larger than 256M."
    ]
  },
  "_LEGACY_ERROR_TEMP_2109" : {
    "message" : [
      "Cannot build HashedRelation with more than 1/3 billions unique keys."
    ]
  },
  "_LEGACY_ERROR_TEMP_2110" : {
    "message" : [
      "Can not build a HashedRelation that is larger than 8G."
    ]
  },
  "_LEGACY_ERROR_TEMP_2111" : {
    "message" : [
      "failed to push a row into <rowQueue>."
    ]
  },
  "_LEGACY_ERROR_TEMP_2112" : {
    "message" : [
      "Unexpected window function frame <frame>."
    ]
  },
  "_LEGACY_ERROR_TEMP_2113" : {
    "message" : [
      "Unable to parse <stats> as a percentile."
    ]
  },
  "_LEGACY_ERROR_TEMP_2114" : {
    "message" : [
      "<stats> is not a recognised statistic."
    ]
  },
  "_LEGACY_ERROR_TEMP_2115" : {
    "message" : [
      "Unknown column: <unknownColumn>."
    ]
  },
  "_LEGACY_ERROR_TEMP_2116" : {
    "message" : [
      "Unexpected: <o>."
    ]
  },
  "_LEGACY_ERROR_TEMP_2120" : {
    "message" : [
      "Do not support array of type <clazz>."
    ]
  },
  "_LEGACY_ERROR_TEMP_2121" : {
    "message" : [
      "Do not support type <clazz>."
    ]
  },
  "_LEGACY_ERROR_TEMP_2122" : {
    "message" : [
      "Failed parsing <simpleString>: <raw>."
    ]
  },
  "_LEGACY_ERROR_TEMP_2123" : {
    "message" : [
      "Failed to merge fields '<leftName>' and '<rightName>'. <message>"
    ]
  },
  "_LEGACY_ERROR_TEMP_2124" : {
    "message" : [
      "Failed to merge decimal types with incompatible scale <leftScale> and <rightScale>."
    ]
  },
  "_LEGACY_ERROR_TEMP_2125" : {
    "message" : [
      "Failed to merge incompatible data types <leftCatalogString> and <rightCatalogString>."
    ]
  },
  "_LEGACY_ERROR_TEMP_2126" : {
    "message" : [
      "Unsuccessful attempt to build maps with <size> elements due to exceeding the map size limit <maxRoundedArrayLength>."
    ]
  },
  "_LEGACY_ERROR_TEMP_2127" : {
    "message" : [
      "Duplicate map key <key> was found, please check the input data. If you want to remove the duplicated keys, you can set <mapKeyDedupPolicy> to <lastWin> so that the key inserted at last takes precedence."
    ]
  },
  "_LEGACY_ERROR_TEMP_2128" : {
    "message" : [
      "The key array and value array of MapData must have the same length."
    ]
  },
  "_LEGACY_ERROR_TEMP_2129" : {
    "message" : [
      "Conflict found: Field <field> <actual> differs from <field> <expected> derived from <candidate>."
    ]
  },
  "_LEGACY_ERROR_TEMP_2130" : {
    "message" : [
      "Fail to recognize '<pattern>' pattern in the DateTimeFormatter. You can form a valid datetime pattern with the guide from https://spark.apache.org/docs/latest/sql-ref-datetime-pattern.html."
    ]
  },
  "_LEGACY_ERROR_TEMP_2131" : {
    "message" : [
      "Exception when registering StreamingQueryListener."
    ]
  },
  "_LEGACY_ERROR_TEMP_2132" : {
    "message" : [
      "Parsing JSON arrays as structs is forbidden."
    ]
  },
  "_LEGACY_ERROR_TEMP_2133" : {
    "message" : [
      "Cannot parse field name <fieldName>, field value <fieldValue>, [<token>] as target spark data type [<dataType>]."
    ]
  },
  "_LEGACY_ERROR_TEMP_2134" : {
    "message" : [
      "Cannot parse field value <value> for pattern <pattern> as target spark data type [<dataType>]."
    ]
  },
  "_LEGACY_ERROR_TEMP_2135" : {
    "message" : [
      "Failed to parse an empty string for data type <dataType>."
    ]
  },
  "_LEGACY_ERROR_TEMP_2138" : {
    "message" : [
      "Cannot have circular references in bean class, but got the circular reference of class <clazz>."
    ]
  },
  "_LEGACY_ERROR_TEMP_2139" : {
    "message" : [
      "cannot have circular references in class, but got the circular reference of class <t>."
    ]
  },
  "_LEGACY_ERROR_TEMP_2140" : {
    "message" : [
      "`<fieldName>` is not a valid identifier of Java and cannot be used as field name",
      "<walkedTypePath>."
    ]
  },
  "_LEGACY_ERROR_TEMP_2142" : {
    "message" : [
      "Attributes for type <schema> is not supported."
    ]
  },
  "_LEGACY_ERROR_TEMP_2144" : {
    "message" : [
      "Unable to find constructor for <tpe>. This could happen if <tpe> is an interface, or a trait without companion object constructor."
    ]
  },
  "_LEGACY_ERROR_TEMP_2145" : {
    "message" : [
      "<paramName> cannot be more than one character."
    ]
  },
  "_LEGACY_ERROR_TEMP_2146" : {
    "message" : [
      "<paramName> should be an integer. Found <value>."
    ]
  },
  "_LEGACY_ERROR_TEMP_2147" : {
    "message" : [
      "<paramName> flag can be true or false."
    ]
  },
  "_LEGACY_ERROR_TEMP_2148" : {
    "message" : [
      "null value found but field <name> is not nullable."
    ]
  },
  "_LEGACY_ERROR_TEMP_2150" : {
    "message" : [
      "Due to Scala's limited support of tuple, tuple with more than 22 elements are not supported."
    ]
  },
  "_LEGACY_ERROR_TEMP_2151" : {
    "message" : [
      "Error while decoding: <e>",
      "<expressions>."
    ]
  },
  "_LEGACY_ERROR_TEMP_2152" : {
    "message" : [
      "Error while encoding: <e>",
      "<expressions>."
    ]
  },
  "_LEGACY_ERROR_TEMP_2153" : {
    "message" : [
      "class <clsName> has unexpected serializer: <objSerializer>."
    ]
  },
  "_LEGACY_ERROR_TEMP_2154" : {
    "message" : [
      "Failed to get outer pointer for <innerCls>."
    ]
  },
  "_LEGACY_ERROR_TEMP_2155" : {
    "message" : [
      "<userClass> is not annotated with SQLUserDefinedType nor registered with UDTRegistration.}"
    ]
  },
  "_LEGACY_ERROR_TEMP_2156" : {
    "message" : [
      "The size function doesn't support the operand type <dataType>."
    ]
  },
  "_LEGACY_ERROR_TEMP_2157" : {
    "message" : [
      "Unexpected value for start in function <prettyName>: SQL array indices start at 1."
    ]
  },
  "_LEGACY_ERROR_TEMP_2158" : {
    "message" : [
      "Unexpected value for length in function <prettyName>: length must be greater than or equal to 0."
    ]
  },
  "_LEGACY_ERROR_TEMP_2159" : {
    "message" : [
      "Unsuccessful try to concat arrays with <numberOfElements> elements due to exceeding the array size limit <maxRoundedArrayLength>."
    ]
  },
  "_LEGACY_ERROR_TEMP_2160" : {
    "message" : [
      "Unsuccessful try to flatten an array of arrays with <numberOfElements> elements due to exceeding the array size limit <maxRoundedArrayLength>."
    ]
  },
  "_LEGACY_ERROR_TEMP_2161" : {
    "message" : [
      "Unsuccessful try to create array with <count> elements due to exceeding the array size limit <maxRoundedArrayLength>."
    ]
  },
  "_LEGACY_ERROR_TEMP_2162" : {
    "message" : [
      "Unsuccessful try to union arrays with <length> elements due to exceeding the array size limit <maxRoundedArrayLength>."
    ]
  },
  "_LEGACY_ERROR_TEMP_2163" : {
    "message" : [
      "Initial type <dataType> must be a <target>."
    ]
  },
  "_LEGACY_ERROR_TEMP_2164" : {
    "message" : [
      "Initial type <dataType> must be an <arrayType>, a <structType> or a <mapType>."
    ]
  },
  "_LEGACY_ERROR_TEMP_2165" : {
    "message" : [
      "Malformed records are detected in schema inference. Parse Mode: <failFastMode>."
    ]
  },
  "_LEGACY_ERROR_TEMP_2166" : {
    "message" : [
      "Malformed JSON."
    ]
  },
  "_LEGACY_ERROR_TEMP_2167" : {
    "message" : [
      "Malformed records are detected in schema inference. Parse Mode: <failFastMode>. Reasons: Failed to infer a common schema. Struct types are expected, but `<dataType>` was found."
    ]
  },
  "_LEGACY_ERROR_TEMP_2168" : {
    "message" : [
      "Decorrelate inner query through <plan> is not supported."
    ]
  },
  "_LEGACY_ERROR_TEMP_2169" : {
    "message" : [
      "This method should not be called in the analyzer."
    ]
  },
  "_LEGACY_ERROR_TEMP_2170" : {
    "message" : [
      "Cannot safely merge SERDEPROPERTIES:",
      "<props1>",
      "<props2>",
      "The conflict keys: <conflictKeys>."
    ]
  },
  "_LEGACY_ERROR_TEMP_2171" : {
    "message" : [
      "Not supported pair: <r1>, <r2> at <function>()."
    ]
  },
  "_LEGACY_ERROR_TEMP_2172" : {
    "message" : [
      "Once strategy's idempotence is broken for batch <batchName>",
      "<plan>."
    ]
  },
  "_LEGACY_ERROR_TEMP_2173" : {
    "message" : [
      "The structural integrity of the input plan is broken in <className>."
    ]
  },
  "_LEGACY_ERROR_TEMP_2174" : {
    "message" : [
      "After applying rule <ruleName> in batch <batchName>, the structural integrity of the plan is broken."
    ]
  },
  "_LEGACY_ERROR_TEMP_2175" : {
    "message" : [
      "Rule id not found for <ruleName>. Please modify RuleIdCollection.scala if you are adding a new rule."
    ]
  },
  "_LEGACY_ERROR_TEMP_2176" : {
    "message" : [
      "Cannot create array with <numElements> elements of data due to exceeding the limit <maxRoundedArrayLength> elements for ArrayData. <additionalErrorMessage>"
    ]
  },
  "_LEGACY_ERROR_TEMP_2177" : {
    "message" : [
      "Malformed records are detected in record parsing. Parse Mode: <failFastMode>. To process malformed records as null result, try setting the option 'mode' as 'PERMISSIVE'."
    ]
  },
  "_LEGACY_ERROR_TEMP_2178" : {
    "message" : [
      "Remote operations not supported."
    ]
  },
  "_LEGACY_ERROR_TEMP_2179" : {
    "message" : [
      "HiveServer2 Kerberos principal or keytab is not correctly configured."
    ]
  },
  "_LEGACY_ERROR_TEMP_2180" : {
    "message" : [
      "Parent SparkUI to attach this tab to not found."
    ]
  },
  "_LEGACY_ERROR_TEMP_2181" : {
    "message" : [
      "inferSchema is not supported for hive data source."
    ]
  },
  "_LEGACY_ERROR_TEMP_2182" : {
    "message" : [
      "Requested partitioning does not match the <tableIdentifier> table:",
      "Requested partitions: <partitionKeys>.",
      "Table partitions: <partitionColumnNames>."
    ]
  },
  "_LEGACY_ERROR_TEMP_2183" : {
    "message" : [
      "Dynamic partition key <key> is not among written partition paths."
    ]
  },
  "_LEGACY_ERROR_TEMP_2184" : {
    "message" : [
      "Cannot remove partition directory '<partitionPath>'."
    ]
  },
  "_LEGACY_ERROR_TEMP_2185" : {
    "message" : [
      "Cannot create staging directory: <message>"
    ]
  },
  "_LEGACY_ERROR_TEMP_2186" : {
    "message" : [
      "The SerDe interface removed since Hive 2.3(HIVE-15167). Please migrate your custom SerDes to Hive 2.3. See HIVE-15167 for more details."
    ]
  },
  "_LEGACY_ERROR_TEMP_2187" : {
    "message" : [
      "<message>, db: <dbName>, table: <tableName>."
    ]
  },
  "_LEGACY_ERROR_TEMP_2188" : {
    "message" : [
      "Cannot recognize hive type string: <fieldType>, column: <fieldName>."
    ]
  },
  "_LEGACY_ERROR_TEMP_2189" : {
    "message" : [
      "Hive 2.2 and lower versions don't support getTablesByType. Please use Hive 2.3 or higher version."
    ]
  },
  "_LEGACY_ERROR_TEMP_2190" : {
    "message" : [
      "DROP TABLE ... PURGE."
    ]
  },
  "_LEGACY_ERROR_TEMP_2191" : {
    "message" : [
      "ALTER TABLE ... DROP PARTITION ... PURGE."
    ]
  },
  "_LEGACY_ERROR_TEMP_2192" : {
    "message" : [
      "Partition filter cannot have both `\"` and `'` characters."
    ]
  },
  "_LEGACY_ERROR_TEMP_2193" : {
    "message" : [
      "Caught Hive MetaException attempting to get partition metadata by filter from Hive. You can set the Spark configuration setting <hiveMetastorePartitionPruningFallbackOnException> to true to work around this problem, however this will result in degraded performance. Please report a bug: https://issues.apache.org/jira/browse/SPARK."
    ]
  },
  "_LEGACY_ERROR_TEMP_2194" : {
    "message" : [
      "Unsupported Hive Metastore version <version>. Please set <key> with a valid version."
    ]
  },
  "_LEGACY_ERROR_TEMP_2195" : {
    "message" : [
      "<cnf> when creating Hive client using classpath: <execJars> Please make sure that jars for your version of hive and hadoop are included in the paths passed to <key>."
    ]
  },
  "_LEGACY_ERROR_TEMP_2196" : {
    "message" : [
      "Unable to fetch tables of db <dbName>."
    ]
  },
  "_LEGACY_ERROR_TEMP_2197" : {
    "message" : [
      "LOCATION clause illegal for view partition."
    ]
  },
  "_LEGACY_ERROR_TEMP_2198" : {
    "message" : [
      "Failed to rename as <dstPath> already exists."
    ]
  },
  "_LEGACY_ERROR_TEMP_2199" : {
    "message" : [
      "Failed to rename temp file <srcPath> to <dstPath> as rename returned false."
    ]
  },
  "_LEGACY_ERROR_TEMP_2200" : {
    "message" : [
      "Error: we detected a possible problem with the location of your \"_spark_metadata\"",
      "directory and you likely need to move it before restarting this query.",
      "",
      "Earlier version of Spark incorrectly escaped paths when writing out the",
      "\"_spark_metadata\" directory for structured streaming. While this was corrected in",
      "Spark 3.0, it appears that your query was started using an earlier version that",
      "",
      "Correct \"_spark_metadata\" Directory: <metadataPath>",
      "Incorrect \"_spark_metadata\" Directory: <legacyMetadataPath>",
      "",
      "Please move the data from the incorrect directory to the correct one, delete the",
      "incorrect directory, and then restart this query. If you believe you are receiving",
      "this message in error, you can disable it with the SQL conf",
      "<StreamingCheckpointEscaptedPathCheckEnabled>."
    ]
  },
  "_LEGACY_ERROR_TEMP_2201" : {
    "message" : [
      "Partition column <col> not found in schema <schema>."
    ]
  },
  "_LEGACY_ERROR_TEMP_2203" : {
    "message" : [
      "Cannot set timeout duration without enabling processing time timeout in [map|flatMap]GroupsWithState."
    ]
  },
  "_LEGACY_ERROR_TEMP_2204" : {
    "message" : [
      "Cannot get event time watermark timestamp without setting watermark before [map|flatMap]GroupsWithState."
    ]
  },
  "_LEGACY_ERROR_TEMP_2205" : {
    "message" : [
      "Cannot set timeout timestamp without enabling event time timeout in [map|flatMapGroupsWithState."
    ]
  },
  "_LEGACY_ERROR_TEMP_2206" : {
    "message" : [
      "Unable to find batch <batchMetadataFile>."
    ]
  },
  "_LEGACY_ERROR_TEMP_2207" : {
    "message" : [
      "Multiple streaming queries are concurrently using <path>."
    ]
  },
  "_LEGACY_ERROR_TEMP_2208" : {
    "message" : [
      "<commitProtocol> does not support adding files with an absolute path."
    ]
  },
  "_LEGACY_ERROR_TEMP_2209" : {
    "message" : [
      "Data source <srcName> does not support microbatch processing.",
      "",
      "Either the data source is disabled at",
      "SQLConf.get.DISABLED_V2_STREAMING_MICROBATCH_READERS.key (The disabled sources",
      "are [<disabledSources>]) or the table <table> does not have MICRO_BATCH_READ",
      "capability. Meanwhile, the fallback, data source v1, is not available.\""
    ]
  },
  "_LEGACY_ERROR_TEMP_2210" : {
    "message" : [
      "StreamingRelationExec cannot be executed."
    ]
  },
  "_LEGACY_ERROR_TEMP_2211" : {
    "message" : [
      "Invalid output mode: <outputMode>."
    ]
  },
  "_LEGACY_ERROR_TEMP_2212" : {
    "message" : [
      "Invalid catalog name: <name>."
    ]
  },
  "_LEGACY_ERROR_TEMP_2214" : {
    "message" : [
      "Plugin class for catalog '<name>' does not implement CatalogPlugin: <pluginClassName>."
    ]
  },
  "_LEGACY_ERROR_TEMP_2215" : {
    "message" : [
      "Cannot find catalog plugin class for catalog '<name>': <pluginClassName>."
    ]
  },
  "_LEGACY_ERROR_TEMP_2216" : {
    "message" : [
      "Failed to find public no-arg constructor for catalog '<name>': <pluginClassName>)."
    ]
  },
  "_LEGACY_ERROR_TEMP_2217" : {
    "message" : [
      "Failed to call public no-arg constructor for catalog '<name>': <pluginClassName>)."
    ]
  },
  "_LEGACY_ERROR_TEMP_2218" : {
    "message" : [
      "Cannot instantiate abstract catalog plugin class for catalog '<name>': <pluginClassName>."
    ]
  },
  "_LEGACY_ERROR_TEMP_2219" : {
    "message" : [
      "Failed during instantiating constructor for catalog '<name>': <pluginClassName>."
    ]
  },
  "_LEGACY_ERROR_TEMP_2220" : {
    "message" : [
      ""
    ]
  },
  "_LEGACY_ERROR_TEMP_2222" : {
    "message" : [
      "Cannot mutate ReadOnlySQLConf."
    ]
  },
  "_LEGACY_ERROR_TEMP_2223" : {
    "message" : [
      "Cannot clone/copy ReadOnlySQLConf."
    ]
  },
  "_LEGACY_ERROR_TEMP_2224" : {
    "message" : [
      "Cannot get SQLConf inside scheduler event loop thread."
    ]
  },
  "_LEGACY_ERROR_TEMP_2225" : {
    "message" : [
      ""
    ]
  },
  "_LEGACY_ERROR_TEMP_2226" : {
    "message" : [
      "null literals can't be casted to <name>."
    ]
  },
  "_LEGACY_ERROR_TEMP_2227" : {
    "message" : [
      "<name> is not an UserDefinedType. Please make sure registering an UserDefinedType for <userClass>."
    ]
  },
  "_LEGACY_ERROR_TEMP_2228" : {
    "message" : [
      "Can not load in UserDefinedType <name> for user class <userClass>."
    ]
  },
  "_LEGACY_ERROR_TEMP_2229" : {
    "message" : [
      "<name> is not a public class. Only public classes are supported."
    ]
  },
  "_LEGACY_ERROR_TEMP_2230" : {
    "message" : [
      "Primitive types are not supported."
    ]
  },
  "_LEGACY_ERROR_TEMP_2231" : {
    "message" : [
      "fieldIndex on a Row without schema is undefined."
    ]
  },
  "_LEGACY_ERROR_TEMP_2232" : {
    "message" : [
      "Value at index <index> is null."
    ]
  },
  "_LEGACY_ERROR_TEMP_2233" : {
    "message" : [
      "Only Data Sources providing FileFormat are supported: <providingClass>."
    ]
  },
  "_LEGACY_ERROR_TEMP_2234" : {
    "message" : [
      "Failed to set original ACL <aclEntries> back to the created path: <path>. Exception: <message>"
    ]
  },
  "_LEGACY_ERROR_TEMP_2235" : {
    "message" : [
      "Multiple failures in stage materialization."
    ]
  },
  "_LEGACY_ERROR_TEMP_2236" : {
    "message" : [
      "Unrecognized compression scheme type ID: <typeId>."
    ]
  },
  "_LEGACY_ERROR_TEMP_2237" : {
    "message" : [
      "<className>.getParentLogger is not yet implemented."
    ]
  },
  "_LEGACY_ERROR_TEMP_2238" : {
    "message" : [
      "Unable to create Parquet converter for <typeName> whose Parquet type is <parquetType> without decimal metadata. Please read this column/field as Spark BINARY type."
    ]
  },
  "_LEGACY_ERROR_TEMP_2239" : {
    "message" : [
      "Unable to create Parquet converter for decimal type <t> whose Parquet type is <parquetType>.  Parquet DECIMAL type can only be backed by INT32, INT64, FIXED_LEN_BYTE_ARRAY, or BINARY."
    ]
  },
  "_LEGACY_ERROR_TEMP_2240" : {
    "message" : [
      "Unable to create Parquet converter for data type <t> whose Parquet type is <parquetType>."
    ]
  },
  "_LEGACY_ERROR_TEMP_2241" : {
    "message" : [
      "Nonatomic partition table <tableName> can not add multiple partitions."
    ]
  },
  "_LEGACY_ERROR_TEMP_2242" : {
    "message" : [
      "<provider> source does not support user-specified schema."
    ]
  },
  "_LEGACY_ERROR_TEMP_2243" : {
    "message" : [
      "Nonatomic partition table <tableName> can not drop multiple partitions."
    ]
  },
  "_LEGACY_ERROR_TEMP_2244" : {
    "message" : [
      "The table <tableName> does not support truncation of multiple partition."
    ]
  },
  "_LEGACY_ERROR_TEMP_2245" : {
    "message" : [
      "Table does not support overwrite by expression: <table>."
    ]
  },
  "_LEGACY_ERROR_TEMP_2246" : {
    "message" : [
      "Table does not support dynamic partition overwrite: <table>."
    ]
  },
  "_LEGACY_ERROR_TEMP_2247" : {
    "message" : [
      "Failed merging schema:",
      "<schema>."
    ]
  },
  "_LEGACY_ERROR_TEMP_2248" : {
    "message" : [
      "Cannot broadcast the table over <maxBroadcastTableRows> rows: <numRows> rows."
    ]
  },
  "_LEGACY_ERROR_TEMP_2249" : {
    "message" : [
      "Cannot broadcast the table that is larger than <maxBroadcastTableBytes>GB: <dataSize> GB."
    ]
  },
  "_LEGACY_ERROR_TEMP_2250" : {
    "message" : [
      "Not enough memory to build and broadcast the table to all worker nodes. As a workaround, you can either disable broadcast by setting <autoBroadcastjoinThreshold> to -1 or increase the spark driver memory by setting <driverMemory> to a higher value<analyzeTblMsg>"
    ]
  },
  "_LEGACY_ERROR_TEMP_2251" : {
    "message" : [
      "<execName> does not support the execute() code path."
    ]
  },
  "_LEGACY_ERROR_TEMP_2252" : {
    "message" : [
      "Cannot merge <className> with <otherClass>."
    ]
  },
  "_LEGACY_ERROR_TEMP_2253" : {
    "message" : [
      "Data source <sourceName> does not support continuous processing."
    ]
  },
  "_LEGACY_ERROR_TEMP_2254" : {
    "message" : [
      "Data read failed."
    ]
  },
  "_LEGACY_ERROR_TEMP_2255" : {
    "message" : [
      "Epoch marker generation failed."
    ]
  },
  "_LEGACY_ERROR_TEMP_2256" : {
    "message" : [
      "Foreach writer has been aborted due to a task failure."
    ]
  },
  "_LEGACY_ERROR_TEMP_2258" : {
    "message" : [
      "Error reading delta file <fileToRead> of <clazz>: key size cannot be <keySize>."
    ]
  },
  "_LEGACY_ERROR_TEMP_2259" : {
    "message" : [
      "Error reading snapshot file <fileToRead> of <clazz>: <message>"
    ]
  },
  "_LEGACY_ERROR_TEMP_2260" : {
    "message" : [
      "Cannot purge as it might break internal state."
    ]
  },
  "_LEGACY_ERROR_TEMP_2261" : {
    "message" : [
      "Clean up source files is not supported when reading from the output directory of FileStreamSink."
    ]
  },
  "_LEGACY_ERROR_TEMP_2262" : {
    "message" : [
      "latestOffset(Offset, ReadLimit) should be called instead of this method."
    ]
  },
  "_LEGACY_ERROR_TEMP_2263" : {
    "message" : [
      "Error: we detected a possible problem with the location of your checkpoint and you",
      "likely need to move it before restarting this query.",
      "",
      "Earlier version of Spark incorrectly escaped paths when writing out checkpoints for",
      "structured streaming. While this was corrected in Spark 3.0, it appears that your",
      "query was started using an earlier version that incorrectly handled the checkpoint",
      "path.",
      "",
      "Correct Checkpoint Directory: <checkpointPath>",
      "Incorrect Checkpoint Directory: <legacyCheckpointDir>",
      "",
      "Please move the data from the incorrect directory to the correct one, delete the",
      "incorrect directory, and then restart this query. If you believe you are receiving",
      "this message in error, you can disable it with the SQL conf",
      "<StreamingCheckpointEscapedPathCheckEnabled>."
    ]
  },
  "_LEGACY_ERROR_TEMP_2264" : {
    "message" : [
      "Subprocess exited with status <exitCode>. Error: <stderrBuffer>."
    ]
  },
  "_LEGACY_ERROR_TEMP_2265" : {
    "message" : [
      "<nodeName> without serde does not support <dt> as output data type."
    ]
  },
  "_LEGACY_ERROR_TEMP_2266" : {
    "message" : [
      "Invalid `startIndex` provided for generating iterator over the array. Total elements: <numRows>, requested `startIndex`: <startIndex>."
    ]
  },
  "_LEGACY_ERROR_TEMP_2267" : {
    "message" : [
      "The backing <className> has been modified since the creation of this Iterator."
    ]
  },
  "_LEGACY_ERROR_TEMP_2268" : {
    "message" : [
      "<nodeName> does not implement doExecuteBroadcast."
    ]
  },
  "_LEGACY_ERROR_TEMP_2269" : {
    "message" : [
      "<globalTempDB> is a system preserved database, please rename your existing database to resolve the name conflict, or set a different value for <globalTempDatabase>, and launch your Spark application again."
    ]
  },
  "_LEGACY_ERROR_TEMP_2270" : {
    "message" : [
      "comment on table is not supported."
    ]
  },
  "_LEGACY_ERROR_TEMP_2271" : {
    "message" : [
      "UpdateColumnNullability is not supported."
    ]
  },
  "_LEGACY_ERROR_TEMP_2272" : {
    "message" : [
      "Rename column is only supported for MySQL version 8.0 and above."
    ]
  },
  "_LEGACY_ERROR_TEMP_2273" : {
    "message" : [
      "<message>"
    ]
  },
  "_LEGACY_ERROR_TEMP_2274" : {
    "message" : [
      "Nested field <colName> is not supported."
    ]
  },
  "_LEGACY_ERROR_TEMP_2275" : {
    "message" : [
      "Dataset transformations and actions can only be invoked by the driver, not inside of other Dataset transformations; for example, dataset1.map(x => dataset2.values.count() * x) is invalid because the values transformation and count action cannot be performed inside of the dataset1.map transformation. For more information, see SPARK-28702."
    ]
  },
  "_LEGACY_ERROR_TEMP_2276" : {
    "message" : [
      "Hive table <tableName> with ANSI intervals is not supported."
    ]
  },
  "_LEGACY_ERROR_TEMP_2277" : {
    "message" : [
      "Number of dynamic partitions created is <numWrittenParts>, which is more than <maxDynamicPartitions>. To solve this try to set <maxDynamicPartitionsKey> to at least <numWrittenParts>."
    ]
  },
  "_LEGACY_ERROR_TEMP_2278" : {
    "message" : [
      "The input <valueType> '<input>' does not match the given number format: '<format>'."
    ]
  },
  "_LEGACY_ERROR_TEMP_2279" : {
    "message" : [
      "Multiple bucket transforms are not supported."
    ]
  },
  "_LEGACY_ERROR_TEMP_2280" : {
    "message" : [
      "Create namespace comment is not supported."
    ]
  },
  "_LEGACY_ERROR_TEMP_2281" : {
    "message" : [
      "Remove namespace comment is not supported."
    ]
  },
  "_LEGACY_ERROR_TEMP_2282" : {
    "message" : [
      "Drop namespace restrict is not supported."
    ]
  },
  "_LEGACY_ERROR_TEMP_2300" : {
    "message" : [
      "The number of lambda function arguments '<namesSize>' does not match the number of arguments expected by the higher order function '<argInfoSize>'."
    ]
  },
  "_LEGACY_ERROR_TEMP_2301" : {
    "message" : [
      "Lambda function arguments should not have names that are semantically the same."
    ]
  },
  "_LEGACY_ERROR_TEMP_2302" : {
    "message" : [
      "'<name>' does not support more than one sources."
    ]
  },
  "_LEGACY_ERROR_TEMP_2303" : {
    "message" : [
      "incompatible types found in column <name> for inline table."
    ]
  },
  "_LEGACY_ERROR_TEMP_2304" : {
    "message" : [
      "cannot evaluate expression <sqlExpr> in inline table definition."
    ]
  },
  "_LEGACY_ERROR_TEMP_2305" : {
    "message" : [
      "expected <numCols> columns but found <rowSize> columns in row <ri>."
    ]
  },
  "_LEGACY_ERROR_TEMP_2306" : {
    "message" : [
      "A lambda function should only be used in a higher order function. However, its class is <class>, which is not a higher order function."
    ]
  },
  "_LEGACY_ERROR_TEMP_2307" : {
    "message" : [
      "Number of given aliases does not match number of output columns. Function name: <funcName>; number of aliases: <aliasesNum>; number of output columns: <outColsNum>."
    ]
  },
  "_LEGACY_ERROR_TEMP_2308" : {
    "message" : [
      "could not resolve `<name>` to a table-valued function."
    ]
  },
  "_LEGACY_ERROR_TEMP_2309" : {
    "message" : [
      "cannot resolve <sqlExpr> in MERGE command given columns [<cols>]."
    ]
  },
  "_LEGACY_ERROR_TEMP_2311" : {
    "message" : [
      "'writeTo' can not be called on streaming Dataset/DataFrame."
    ]
  },
  "_LEGACY_ERROR_TEMP_2312" : {
    "message" : [
      "'write' can not be called on streaming Dataset/DataFrame."
    ]
  },
  "_LEGACY_ERROR_TEMP_2313" : {
    "message" : [
      "Hint not found: <name>."
    ]
  },
  "_LEGACY_ERROR_TEMP_2314" : {
    "message" : [
      "cannot resolve '<sqlExpr>' due to argument data type mismatch: <msg>"
    ]
  },
  "_LEGACY_ERROR_TEMP_2315" : {
    "message" : [
      "cannot resolve '<sqlExpr>' due to data type mismatch: <msg><hint>."
    ]
  },
  "_LEGACY_ERROR_TEMP_2316" : {
    "message" : [
      "observed metrics should be named: <operator>."
    ]
  },
  "_LEGACY_ERROR_TEMP_2317" : {
    "message" : [
      "window expressions are not allowed in observed metrics, but found: <sqlExpr>."
    ]
  },
  "_LEGACY_ERROR_TEMP_2318" : {
    "message" : [
      "non-deterministic expression <sqlExpr> can only be used as an argument to an aggregate function."
    ]
  },
  "_LEGACY_ERROR_TEMP_2319" : {
    "message" : [
      "nested aggregates are not allowed in observed metrics, but found: <sqlExpr>."
    ]
  },
  "_LEGACY_ERROR_TEMP_2320" : {
    "message" : [
      "distinct aggregates are not allowed in observed metrics, but found: <sqlExpr>."
    ]
  },
  "_LEGACY_ERROR_TEMP_2321" : {
    "message" : [
      "aggregates with filter predicate are not allowed in observed metrics, but found: <sqlExpr>."
    ]
  },
  "_LEGACY_ERROR_TEMP_2322" : {
    "message" : [
      "attribute <sqlExpr> can only be used as an argument to an aggregate function."
    ]
  },
  "_LEGACY_ERROR_TEMP_2323" : {
    "message" : [
      "Cannot <op> column, because <fieldNames> already exists in <struct>."
    ]
  },
  "_LEGACY_ERROR_TEMP_2324" : {
    "message" : [
      "Cannot update <table> field <fieldName> type: update a struct by updating its fields."
    ]
  },
  "_LEGACY_ERROR_TEMP_2325" : {
    "message" : [
      "Cannot update <table> field <fieldName> type: update a map by updating <fieldName>.key or <fieldName>.value."
    ]
  },
  "_LEGACY_ERROR_TEMP_2326" : {
    "message" : [
      "Cannot update <table> field <fieldName> type: update the element by updating <fieldName>.element."
    ]
  },
  "_LEGACY_ERROR_TEMP_2327" : {
    "message" : [
      "Cannot update <table> field <fieldName> type: update a UserDefinedType[<udtSql>] by updating its fields."
    ]
  },
  "_LEGACY_ERROR_TEMP_2328" : {
    "message" : [
      "Cannot update <table> field <fieldName> to interval type."
    ]
  },
  "_LEGACY_ERROR_TEMP_2329" : {
    "message" : [
      "Cannot update <table> field <fieldName>: <oldType> cannot be cast to <newType>."
    ]
  },
  "_LEGACY_ERROR_TEMP_2330" : {
    "message" : [
      "Cannot change nullable column to non-nullable: <fieldName>."
    ]
  },
  "_LEGACY_ERROR_TEMP_2331" : {
    "message" : [
      "failed to evaluate expression <sqlExpr>: <msg>"
    ]
  },
  "_LEGACY_ERROR_TEMP_2332" : {
    "message" : [
      "<msg>"
    ]
  },
  "_LEGACY_ERROR_TEMP_2400" : {
    "message" : [
      "The <name> expression must evaluate to a constant value, but got <limitExpr>."
    ]
  },
  "_LEGACY_ERROR_TEMP_2401" : {
    "message" : [
      "The <name> expression must be integer type, but got <dataType>."
    ]
  },
  "_LEGACY_ERROR_TEMP_2402" : {
    "message" : [
      "The evaluated <name> expression must not be null, but got <limitExpr>."
    ]
  },
  "_LEGACY_ERROR_TEMP_2403" : {
    "message" : [
      "The <name> expression must be equal to or greater than 0, but got <v>."
    ]
  },
  "_LEGACY_ERROR_TEMP_2404" : {
    "message" : [
      "Table <name> is not partitioned."
    ]
  },
  "_LEGACY_ERROR_TEMP_2405" : {
    "message" : [
      "Table <name> does not support partition management."
    ]
  },
  "_LEGACY_ERROR_TEMP_2406" : {
    "message" : [
      "invalid cast from <srcType> to <targetType>."
    ]
  },
  "_LEGACY_ERROR_TEMP_2407" : {
    "message" : [
      "grouping_id() can only be used with GroupingSets/Cube/Rollup."
    ]
  },
  "_LEGACY_ERROR_TEMP_2408" : {
    "message" : [
      "Window function <w> requires an OVER clause."
    ]
  },
  "_LEGACY_ERROR_TEMP_2409" : {
    "message" : [
      "Distinct window functions are not supported: <w>."
    ]
  },
  "_LEGACY_ERROR_TEMP_2410" : {
    "message" : [
      "<wf> function can only be evaluated in an ordered row-based window frame with a single offset: <w>."
    ]
  },
  "_LEGACY_ERROR_TEMP_2411" : {
    "message" : [
      "Cannot specify order by or frame for '<aggFunc>'."
    ]
  },
  "_LEGACY_ERROR_TEMP_2412" : {
    "message" : [
      "Expression '<sqlExpr>' not supported within a window function."
    ]
  },
  "_LEGACY_ERROR_TEMP_2413" : {
    "message" : [
      "Input argument to <argName> must be a constant."
    ]
  },
  "_LEGACY_ERROR_TEMP_2414" : {
    "message" : [
      "Event time must be defined on a window or a timestamp, but <evName> is of type <evType>."
    ]
  },
  "_LEGACY_ERROR_TEMP_2415" : {
    "message" : [
      "filter expression '<filter>' of type <type> is not a boolean."
    ]
  },
  "_LEGACY_ERROR_TEMP_2416" : {
    "message" : [
      "join condition '<join>' of type <type> is not a boolean."
    ]
  },
  "_LEGACY_ERROR_TEMP_2417" : {
    "message" : [
      "join condition '<condition>' of type <dataType> is not a boolean."
    ]
  },
  "_LEGACY_ERROR_TEMP_2418" : {
    "message" : [
      "Input argument tolerance must be a constant."
    ]
  },
  "_LEGACY_ERROR_TEMP_2419" : {
    "message" : [
      "Input argument tolerance must be non-negative."
    ]
  },
  "_LEGACY_ERROR_TEMP_2421" : {
    "message" : [
      "nondeterministic expression <sqlExpr> should not appear in the arguments of an aggregate function."
    ]
  },
  "_LEGACY_ERROR_TEMP_2423" : {
    "message" : [
      "Correlated scalar subquery '<sqlExpr>' is neither present in the group by, nor in an aggregate function. Add it to group by using ordinal position or wrap it in first() (or first_value) if you don't care which value you get."
    ]
  },
  "_LEGACY_ERROR_TEMP_2425" : {
    "message" : [
      "expression <sqlExpr> cannot be used as a grouping expression because its data type <dataType> is not an orderable data type."
    ]
  },
  "_LEGACY_ERROR_TEMP_2426" : {
    "message" : [
      "nondeterministic expression <sqlExpr> should not appear in grouping expression."
    ]
  },
  "_LEGACY_ERROR_TEMP_2427" : {
    "message" : [
      "sorting is not supported for columns of type <type>."
    ]
  },
  "_LEGACY_ERROR_TEMP_2428" : {
    "message" : [
      "The sum of the LIMIT clause and the OFFSET clause must not be greater than the maximum 32-bit integer value (2,147,483,647) but found limit = <limit>, offset = <offset>."
    ]
  },
  "_LEGACY_ERROR_TEMP_2430" : {
    "message" : [
      "<operator> can only be performed on tables with compatible column types. The <ci> column of the <ti> table is <dt1> type which is not compatible with <dt2> at the same column of the first table.<hint>."
    ]
  },
  "_LEGACY_ERROR_TEMP_2431" : {
    "message" : [
      "Invalid partitioning: <cols> is missing or is in a map or array."
    ]
  },
  "_LEGACY_ERROR_TEMP_2432" : {
    "message" : [
      "<msg>"
    ]
  },
  "_LEGACY_ERROR_TEMP_2433" : {
    "message" : [
      "Only a single table generating function is allowed in a SELECT clause, found:",
      "<sqlExprs>."
    ]
  },
  "_LEGACY_ERROR_TEMP_2434" : {
    "message" : [
      "Failure when resolving conflicting references in Join:",
      "<plan>",
      "Conflicting attributes: <conflictingAttributes>."
    ]
  },
  "_LEGACY_ERROR_TEMP_2435" : {
    "message" : [
      "Failure when resolving conflicting references in Intersect:",
      "<plan>",
      "Conflicting attributes: <conflictingAttributes>."
    ]
  },
  "_LEGACY_ERROR_TEMP_2436" : {
    "message" : [
      "Failure when resolving conflicting references in Except:",
      "<plan>",
      "Conflicting attributes: <conflictingAttributes>."
    ]
  },
  "_LEGACY_ERROR_TEMP_2437" : {
    "message" : [
      "Failure when resolving conflicting references in AsOfJoin:",
      "<plan>",
      "Conflicting attributes: <conflictingAttributes>."
    ]
  },
  "_LEGACY_ERROR_TEMP_2438" : {
    "message" : [
      "Cannot have map type columns in DataFrame which calls set operations(intersect, except, etc.), but the type of column <colName> is <dataType>."
    ]
  },
  "_LEGACY_ERROR_TEMP_2439" : {
    "message" : [
      "nondeterministic expressions are only allowed in Project, Filter, Aggregate or Window, found:",
      "<sqlExprs>",
      "in operator <operator>."
    ]
  },
<<<<<<< HEAD
=======
  "_LEGACY_ERROR_TEMP_2441" : {
    "message" : [
      "The query operator `<operator>` contains one or more unsupported expression types Aggregate, Window or Generate.",
      "Invalid expressions: [<invalidExprSqls>]."
    ]
  },
>>>>>>> 04d72659
  "_LEGACY_ERROR_TEMP_2443" : {
    "message" : [
      "Multiple definitions of observed metrics named '<name>': <plan>."
    ]
  },
  "_LEGACY_ERROR_TEMP_2444" : {
    "message" : [
      "Function '<funcName>' does not implement ScalarFunction or AggregateFunction."
    ]
  },
  "_LEGACY_ERROR_TEMP_2445" : {
    "message" : [
      "grouping() can only be used with GroupingSets/Cube/Rollup."
    ]
  },
  "_LEGACY_ERROR_TEMP_2446" : {
    "message" : [
      "Operation not allowed: <cmd> only works on table with location provided: <tableIdentWithDB>"
    ]
  }
}<|MERGE_RESOLUTION|>--- conflicted
+++ resolved
@@ -5279,15 +5279,6 @@
       "in operator <operator>."
     ]
   },
-<<<<<<< HEAD
-=======
-  "_LEGACY_ERROR_TEMP_2441" : {
-    "message" : [
-      "The query operator `<operator>` contains one or more unsupported expression types Aggregate, Window or Generate.",
-      "Invalid expressions: [<invalidExprSqls>]."
-    ]
-  },
->>>>>>> 04d72659
   "_LEGACY_ERROR_TEMP_2443" : {
     "message" : [
       "Multiple definitions of observed metrics named '<name>': <plan>."
