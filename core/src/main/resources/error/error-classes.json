--- conflicted
+++ resolved
@@ -3,7 +3,6 @@
     "message" : [ "Field name %s is ambiguous and has %s matching fields in the struct." ],
     "sqlState" : "42000"
   },
-<<<<<<< HEAD
   "CANNOT_CAST_DATATYPE" : {
     "message" : [ "Cannot cast %s to %s." ],
     "sqlState" : "22018"
@@ -32,10 +31,7 @@
     "message" : [ "Casting %s to %s causes overflow" ],
     "sqlState" : "22018"
   },
-  "CONCURRENT_QUERY_ERROR" : {
-=======
   "CONCURRENT_QUERY" : {
->>>>>>> 7103a165
     "message" : [ "Another instance of this query was just started by a concurrent session." ]
   },
   "DIVIDE_BY_ZERO" : {
