{
  "AGGREGATE_FUNCTION_WITH_NONDETERMINISTIC_EXPRESSION" : {
    "message" : [
      "Non-deterministic expression <sqlExpr> should not appear in the arguments of an aggregate function."
    ]
  },
  "ALTER_TABLE_COLUMN_DESCRIPTOR_DUPLICATE" : {
    "message" : [
      "ALTER TABLE <type> column <columnName> specifies descriptor \"<optionName>\" more than once, which is invalid."
    ],
    "sqlState" : "42710"
  },
  "AMBIGUOUS_ALIAS_IN_NESTED_CTE" : {
    "message" : [
      "Name <name> is ambiguous in nested CTE.",
      "Please set <config> to \"CORRECTED\" so that name defined in inner CTE takes precedence. If set it to \"LEGACY\", outer CTE definitions will take precedence.",
      "See '<docroot>/sql-migration-guide.html#query-engine'."
    ]
  },
  "AMBIGUOUS_COLUMN_OR_FIELD" : {
    "message" : [
      "Column or field <name> is ambiguous and has <n> matches."
    ],
    "sqlState" : "42702"
  },
  "AMBIGUOUS_LATERAL_COLUMN_ALIAS" : {
    "message" : [
      "Lateral column alias <name> is ambiguous and has <n> matches."
    ],
    "sqlState" : "42702"
  },
  "AMBIGUOUS_REFERENCE" : {
    "message" : [
      "Reference <name> is ambiguous, could be: <referenceNames>."
    ],
    "sqlState" : "42704"
  },
  "AMBIGUOUS_REFERENCE_TO_FIELDS" : {
    "message" : [
      "Ambiguous reference to the field <field>. It appears <count> times in the schema."
    ],
    "sqlState" : "42000"
  },
  "ARITHMETIC_OVERFLOW" : {
    "message" : [
      "<message>.<alternative> If necessary set <config> to \"false\" to bypass this error."
    ],
    "sqlState" : "22003"
  },
  "AS_OF_JOIN" : {
    "message" : [
      "Invalid as-of join."
    ],
    "subClass" : {
      "TOLERANCE_IS_NON_NEGATIVE" : {
        "message" : [
          "The input argument `tolerance` must be non-negative."
        ]
      },
      "TOLERANCE_IS_UNFOLDABLE" : {
        "message" : [
          "The input argument `tolerance` must be a constant."
        ]
      }
    }
  },
<<<<<<< HEAD
  "BATCH_METADATA_NOT_FOUND" : {
    "message" : [
      "Unable to find batch <batchMetadataFile>."
    ],
    "sqlState" : "42K03"
=======
  "AVRO_INCORRECT_TYPE" : {
    "message" : [
      "Cannot convert Avro <avroPath> to SQL <sqlPath> because the original encoded data type is <avroType>, however you're trying to read the field as <sqlType>, which would lead to an incorrect answer. To allow reading this field, enable the SQL configuration: <key>."
    ]
  },
  "AVRO_LOWER_PRECISION" : {
    "message" : [
      "Cannot convert Avro <avroPath> to SQL <sqlPath> because the original encoded data type is <avroType>, however you're trying to read the field as <sqlType>, which leads to data being read as null. Please provide a wider decimal type to get the correct result. To allow reading null to this field, enable the SQL configuration: <key>."
    ]
>>>>>>> b00210bd
  },
  "BINARY_ARITHMETIC_OVERFLOW" : {
    "message" : [
      "<value1> <symbol> <value2> caused overflow."
    ],
    "sqlState" : "22003"
  },
  "CANNOT_CAST_DATATYPE" : {
    "message" : [
      "Cannot cast <sourceType> to <targetType>."
    ],
    "sqlState" : "42846"
  },
  "CANNOT_CONVERT_PROTOBUF_FIELD_TYPE_TO_SQL_TYPE" : {
    "message" : [
      "Cannot convert Protobuf <protobufColumn> to SQL <sqlColumn> because schema is incompatible (protobufType = <protobufType>, sqlType = <sqlType>)."
    ]
  },
  "CANNOT_CONVERT_PROTOBUF_MESSAGE_TYPE_TO_SQL_TYPE" : {
    "message" : [
      "Unable to convert <protobufType> of Protobuf to SQL type <toType>."
    ]
  },
  "CANNOT_CONVERT_SQL_TYPE_TO_PROTOBUF_FIELD_TYPE" : {
    "message" : [
      "Cannot convert SQL <sqlColumn> to Protobuf <protobufColumn> because schema is incompatible (protobufType = <protobufType>, sqlType = <sqlType>)."
    ]
  },
  "CANNOT_CONVERT_SQL_VALUE_TO_PROTOBUF_ENUM_TYPE" : {
    "message" : [
      "Cannot convert SQL <sqlColumn> to Protobuf <protobufColumn> because <data> is not in defined values for enum: <enumString>."
    ]
  },
  "CANNOT_DECODE_URL" : {
    "message" : [
      "Cannot decode url : <url>."
    ],
    "sqlState" : "22546"
  },
  "CANNOT_LOAD_FUNCTION_CLASS" : {
    "message" : [
      "Cannot load class <className> when registering the function <functionName>, please make sure it is on the classpath."
    ]
  },
  "CANNOT_LOAD_PROTOBUF_CLASS" : {
    "message" : [
      "Could not load Protobuf class with name <protobufClassName>. <explanation>."
    ]
  },
  "CANNOT_MERGE_INCOMPATIBLE_DATA_TYPE" : {
    "message" : [
      "Failed to merge incompatible data types <left> and <right>."
    ],
    "sqlState" : "42825"
  },
  "CANNOT_MERGE_SCHEMAS" : {
    "message" : [
      "Failed merging schemas:",
      "Initial schema:",
      "<left>",
      "Schema that cannot be merged with the initial schema:",
      "<right>."
    ],
    "sqlState" : "42KD9"
  },
  "CANNOT_MODIFY_CONFIG" : {
    "message" : [
      "Cannot modify the value of the Spark config: <key>.",
      "See also '<docroot>/sql-migration-guide.html#ddl-statements'."
    ],
    "sqlState" : "46110"
  },
  "CANNOT_PARSE_DECIMAL" : {
    "message" : [
      "Cannot parse decimal."
    ],
    "sqlState" : "22018"
  },
  "CANNOT_PARSE_JSON_FIELD" : {
    "message" : [
      "Cannot parse the field name <fieldName> and the value <fieldValue> of the JSON token type <jsonType> to target Spark data type <dataType>."
    ],
    "sqlState" : "2203G"
  },
  "CANNOT_PARSE_PROTOBUF_DESCRIPTOR" : {
    "message" : [
      "Error parsing descriptor bytes into Protobuf FileDescriptorSet."
    ]
  },
  "CANNOT_PARSE_TIMESTAMP" : {
    "message" : [
      "<message>. If necessary set <ansiConfig> to \"false\" to bypass this error."
    ],
    "sqlState" : "22007"
  },
  "CANNOT_READ_FILE_FOOTER" : {
    "message" : [
      "Could not read footer for file: <file>."
    ]
  },
  "CANNOT_RECOGNIZE_HIVE_TYPE" : {
    "message" : [
      "Cannot recognize hive type string: <fieldType>, column: <fieldName>."
    ],
    "sqlState" : "429BB"
  },
  "CANNOT_RENAME_ACROSS_SCHEMA" : {
    "message" : [
      "Renaming a <type> across schemas is not allowed."
    ],
    "sqlState" : "0AKD0"
  },
  "CANNOT_RESTORE_PERMISSIONS_FOR_PATH" : {
    "message" : [
      "Failed to set permissions on created path <path> back to <permission>."
    ]
  },
  "CANNOT_UP_CAST_DATATYPE" : {
    "message" : [
      "Cannot up cast <expression> from <sourceType> to <targetType>.",
      "<details>"
    ]
  },
  "CAST_INVALID_INPUT" : {
    "message" : [
      "The value <expression> of the type <sourceType> cannot be cast to <targetType> because it is malformed. Correct the value as per the syntax, or change its target type. Use `try_cast` to tolerate malformed input and return NULL instead. If necessary set <ansiConfig> to \"false\" to bypass this error."
    ],
    "sqlState" : "22018"
  },
  "CAST_OVERFLOW" : {
    "message" : [
      "The value <value> of the type <sourceType> cannot be cast to <targetType> due to an overflow. Use `try_cast` to tolerate overflow and return NULL instead. If necessary set <ansiConfig> to \"false\" to bypass this error."
    ],
    "sqlState" : "22003"
  },
  "CAST_OVERFLOW_IN_TABLE_INSERT" : {
    "message" : [
      "Fail to insert a value of <sourceType> type into the <targetType> type column <columnName> due to an overflow. Use `try_cast` on the input value to tolerate overflow and return NULL instead."
    ],
    "sqlState" : "22003"
  },
  "CODEC_NOT_AVAILABLE" : {
    "message" : [
      "The codec <codecName> is not available. Consider to set the config <configKey> to <configVal>."
    ]
  },
  "CODEC_SHORT_NAME_NOT_FOUND" : {
    "message" : [
      "Cannot find a short name for the codec <codecName>."
    ]
  },
  "COLUMN_ALIASES_IS_NOT_ALLOWED" : {
    "message" : [
      "Columns aliases are not allowed in <op>."
    ]
  },
  "COLUMN_ALREADY_EXISTS" : {
    "message" : [
      "The column <columnName> already exists. Consider to choose another name or rename the existing column."
    ],
    "sqlState" : "42711"
  },
  "COLUMN_NOT_DEFINED_IN_TABLE" : {
    "message" : [
      "<colType> column <colName> is not defined in table <tableName>, defined table columns are: <tableCols>."
    ]
  },
  "COLUMN_NOT_FOUND" : {
    "message" : [
      "The column <colName> cannot be found. Verify the spelling and correctness of the column name according to the SQL config <caseSensitiveConfig>."
    ],
    "sqlState" : "42703"
  },
  "COMPARATOR_RETURNS_NULL" : {
    "message" : [
      "The comparator has returned a NULL for a comparison between <firstValue> and <secondValue>. It should return a positive integer for \"greater than\", 0 for \"equal\" and a negative integer for \"less than\". To revert to deprecated behavior where NULL is treated as 0 (equal), you must set \"spark.sql.legacy.allowNullComparisonResultInArraySort\" to \"true\"."
    ]
  },
  "CONCURRENT_QUERY" : {
    "message" : [
      "Another instance of this query was just started by a concurrent session."
    ]
  },
  "CONCURRENT_STREAM_LOG_UPDATE" : {
    "message" : [
      "Concurrent update to the log. Multiple streaming jobs detected for <batchId>.",
      "Please make sure only one streaming job runs on a specific checkpoint location at a time."
    ],
    "sqlState" : "40000"
  },
  "CONNECT" : {
    "message" : [
      "Generic Spark Connect error."
    ],
    "subClass" : {
      "INTERCEPTOR_CTOR_MISSING" : {
        "message" : [
          "Cannot instantiate GRPC interceptor because <cls> is missing a default constructor without arguments."
        ]
      },
      "INTERCEPTOR_RUNTIME_ERROR" : {
        "message" : [
          "Error instantiating GRPC interceptor: <msg>"
        ]
      },
      "PLUGIN_CTOR_MISSING" : {
        "message" : [
          "Cannot instantiate Spark Connect plugin because <cls> is missing a default constructor without arguments."
        ]
      },
      "PLUGIN_RUNTIME_ERROR" : {
        "message" : [
          "Error instantiating Spark Connect plugin: <msg>"
        ]
      }
    }
  },
  "CONVERSION_INVALID_INPUT" : {
    "message" : [
      "The value <str> (<fmt>) cannot be converted to <targetType> because it is malformed. Correct the value as per the syntax, or change its format. Use <suggestion> to tolerate malformed input and return NULL instead."
    ],
    "sqlState" : "22018"
  },
  "CREATE_PERMANENT_VIEW_WITHOUT_ALIAS" : {
    "message" : [
      "Not allowed to create the permanent view <name> without explicitly assigning an alias for the expression <attr>."
    ]
  },
  "CREATE_TABLE_COLUMN_DESCRIPTOR_DUPLICATE" : {
    "message" : [
      "CREATE TABLE column <columnName> specifies descriptor \"<optionName>\" more than once, which is invalid."
    ],
    "sqlState" : "42710"
  },
  "DATATYPE_MISMATCH" : {
    "message" : [
      "Cannot resolve <sqlExpr> due to data type mismatch:"
    ],
    "subClass" : {
      "ARRAY_FUNCTION_DIFF_TYPES" : {
        "message" : [
          "Input to <functionName> should have been <dataType> followed by a value with same element type, but it's [<leftType>, <rightType>]."
        ]
      },
      "BINARY_ARRAY_DIFF_TYPES" : {
        "message" : [
          "Input to function <functionName> should have been two <arrayType> with same element type, but it's [<leftType>, <rightType>]."
        ]
      },
      "BINARY_OP_DIFF_TYPES" : {
        "message" : [
          "the left and right operands of the binary operator have incompatible types (<left> and <right>)."
        ]
      },
      "BINARY_OP_WRONG_TYPE" : {
        "message" : [
          "the binary operator requires the input type <inputType>, not <actualDataType>."
        ]
      },
      "BLOOM_FILTER_BINARY_OP_WRONG_TYPE" : {
        "message" : [
          "The Bloom filter binary input to <functionName> should be either a constant value or a scalar subquery expression, but it's <actual>."
        ]
      },
      "BLOOM_FILTER_WRONG_TYPE" : {
        "message" : [
          "Input to function <functionName> should have been <expectedLeft> followed by value with <expectedRight>, but it's [<actual>]."
        ]
      },
      "CANNOT_CONVERT_TO_JSON" : {
        "message" : [
          "Unable to convert column <name> of type <type> to JSON."
        ]
      },
      "CANNOT_DROP_ALL_FIELDS" : {
        "message" : [
          "Cannot drop all fields in struct."
        ]
      },
      "CAST_WITHOUT_SUGGESTION" : {
        "message" : [
          "cannot cast <srcType> to <targetType>."
        ]
      },
      "CAST_WITH_CONF_SUGGESTION" : {
        "message" : [
          "cannot cast <srcType> to <targetType> with ANSI mode on.",
          "If you have to cast <srcType> to <targetType>, you can set <config> as <configVal>."
        ]
      },
      "CAST_WITH_FUNC_SUGGESTION" : {
        "message" : [
          "cannot cast <srcType> to <targetType>.",
          "To convert values from <srcType> to <targetType>, you can use the functions <functionNames> instead."
        ]
      },
      "CREATE_MAP_KEY_DIFF_TYPES" : {
        "message" : [
          "The given keys of function <functionName> should all be the same type, but they are <dataType>."
        ]
      },
      "CREATE_MAP_VALUE_DIFF_TYPES" : {
        "message" : [
          "The given values of function <functionName> should all be the same type, but they are <dataType>."
        ]
      },
      "CREATE_NAMED_STRUCT_WITHOUT_FOLDABLE_STRING" : {
        "message" : [
          "Only foldable `STRING` expressions are allowed to appear at odd position, but they are <inputExprs>."
        ]
      },
      "DATA_DIFF_TYPES" : {
        "message" : [
          "Input to <functionName> should all be the same type, but it's <dataType>."
        ]
      },
      "FILTER_NOT_BOOLEAN" : {
        "message" : [
          "Filter expression <filter> of type <type> is not a boolean."
        ]
      },
      "HASH_MAP_TYPE" : {
        "message" : [
          "Input to the function <functionName> cannot contain elements of the \"MAP\" type. In Spark, same maps may have different hashcode, thus hash expressions are prohibited on \"MAP\" elements. To restore previous behavior set \"spark.sql.legacy.allowHashOnMapType\" to \"true\"."
        ]
      },
      "INPUT_SIZE_NOT_ONE" : {
        "message" : [
          "Length of <exprName> should be 1."
        ]
      },
      "INVALID_ARG_VALUE" : {
        "message" : [
          "The <inputName> value must to be a <requireType> literal of <validValues>, but got <inputValue>."
        ]
      },
      "INVALID_JSON_MAP_KEY_TYPE" : {
        "message" : [
          "Input schema <schema> can only contain STRING as a key type for a MAP."
        ]
      },
      "INVALID_JSON_SCHEMA" : {
        "message" : [
          "Input schema <schema> must be a struct, an array or a map."
        ]
      },
      "INVALID_MAP_KEY_TYPE" : {
        "message" : [
          "The key of map cannot be/contain <keyType>."
        ]
      },
      "INVALID_ORDERING_TYPE" : {
        "message" : [
          "The <functionName> does not support ordering on type <dataType>."
        ]
      },
      "INVALID_ROW_LEVEL_OPERATION_ASSIGNMENTS" : {
        "message" : [
          "<errors>"
        ]
      },
      "IN_SUBQUERY_DATA_TYPE_MISMATCH" : {
        "message" : [
          "The data type of one or more elements in the left hand side of an IN subquery is not compatible with the data type of the output of the subquery. Mismatched columns: [<mismatchedColumns>], left side: [<leftType>], right side: [<rightType>]."
        ]
      },
      "IN_SUBQUERY_LENGTH_MISMATCH" : {
        "message" : [
          "The number of columns in the left hand side of an IN subquery does not match the number of columns in the output of subquery. Left hand side columns(length: <leftLength>): [<leftColumns>], right hand side columns(length: <rightLength>): [<rightColumns>]."
        ]
      },
      "MAP_CONCAT_DIFF_TYPES" : {
        "message" : [
          "The <functionName> should all be of type map, but it's <dataType>."
        ]
      },
      "MAP_FUNCTION_DIFF_TYPES" : {
        "message" : [
          "Input to <functionName> should have been <dataType> followed by a value with same key type, but it's [<leftType>, <rightType>]."
        ]
      },
      "MAP_ZIP_WITH_DIFF_TYPES" : {
        "message" : [
          "Input to the <functionName> should have been two maps with compatible key types, but it's [<leftType>, <rightType>]."
        ]
      },
      "NON_FOLDABLE_INPUT" : {
        "message" : [
          "the input <inputName> should be a foldable <inputType> expression; however, got <inputExpr>."
        ]
      },
      "NON_STRING_TYPE" : {
        "message" : [
          "all arguments must be strings."
        ]
      },
      "NULL_TYPE" : {
        "message" : [
          "Null typed values cannot be used as arguments of <functionName>."
        ]
      },
      "PARAMETER_CONSTRAINT_VIOLATION" : {
        "message" : [
          "The <leftExprName>(<leftExprValue>) must be <constraint> the <rightExprName>(<rightExprValue>)."
        ]
      },
      "RANGE_FRAME_INVALID_TYPE" : {
        "message" : [
          "The data type <orderSpecType> used in the order specification does not match the data type <valueBoundaryType> which is used in the range frame."
        ]
      },
      "RANGE_FRAME_MULTI_ORDER" : {
        "message" : [
          "A range window frame with value boundaries cannot be used in a window specification with multiple order by expressions: <orderSpec>."
        ]
      },
      "RANGE_FRAME_WITHOUT_ORDER" : {
        "message" : [
          "A range window frame cannot be used in an unordered window specification."
        ]
      },
      "SEQUENCE_WRONG_INPUT_TYPES" : {
        "message" : [
          "<functionName> uses the wrong parameter type. The parameter type must conform to:",
          "1. The start and stop expressions must resolve to the same type.",
          "2. If start and stop expressions resolve to the <startType> type, then the step expression must resolve to the <stepType> type.",
          "3. Otherwise, if start and stop expressions resolve to the <otherStartType> type, then the step expression must resolve to the same type."
        ]
      },
      "SPECIFIED_WINDOW_FRAME_DIFF_TYPES" : {
        "message" : [
          "Window frame bounds <lower> and <upper> do not have the same type: <lowerType> <> <upperType>."
        ]
      },
      "SPECIFIED_WINDOW_FRAME_INVALID_BOUND" : {
        "message" : [
          "Window frame upper bound <upper> does not follow the lower bound <lower>."
        ]
      },
      "SPECIFIED_WINDOW_FRAME_UNACCEPTED_TYPE" : {
        "message" : [
          "The data type of the <location> bound <exprType> does not match the expected data type <expectedType>."
        ]
      },
      "SPECIFIED_WINDOW_FRAME_WITHOUT_FOLDABLE" : {
        "message" : [
          "Window frame <location> bound <expression> is not a literal."
        ]
      },
      "SPECIFIED_WINDOW_FRAME_WRONG_COMPARISON" : {
        "message" : [
          "The lower bound of a window frame must be <comparison> to the upper bound."
        ]
      },
      "STACK_COLUMN_DIFF_TYPES" : {
        "message" : [
          "The data type of the column (<columnIndex>) do not have the same type: <leftType> (<leftParamIndex>) <> <rightType> (<rightParamIndex>)."
        ]
      },
      "UNEXPECTED_CLASS_TYPE" : {
        "message" : [
          "class <className> not found."
        ]
      },
      "UNEXPECTED_INPUT_TYPE" : {
        "message" : [
          "Parameter <paramIndex> requires the <requiredType> type, however <inputSql> has the type <inputType>."
        ]
      },
      "UNEXPECTED_NULL" : {
        "message" : [
          "The <exprName> must not be null."
        ]
      },
      "UNEXPECTED_RETURN_TYPE" : {
        "message" : [
          "The <functionName> requires return <expectedType> type, but the actual is <actualType> type."
        ]
      },
      "UNEXPECTED_STATIC_METHOD" : {
        "message" : [
          "cannot find a static method <methodName> that matches the argument types in <className>."
        ]
      },
      "UNSUPPORTED_INPUT_TYPE" : {
        "message" : [
          "The input of <functionName> can't be <dataType> type data."
        ]
      },
      "VALUE_OUT_OF_RANGE" : {
        "message" : [
          "The <exprName> must be between <valueRange> (current value = <currentValue>)."
        ]
      },
      "WRONG_NUM_ENDPOINTS" : {
        "message" : [
          "The number of endpoints must be >= 2 to construct intervals but the actual number is <actualNumber>."
        ]
      }
    },
    "sqlState" : "42K09"
  },
  "DATATYPE_MISSING_SIZE" : {
    "message" : [
      "DataType <type> requires a length parameter, for example <type>(10). Please specify the length."
    ],
    "sqlState" : "42K01"
  },
  "DATA_SOURCE_NOT_FOUND" : {
    "message" : [
      "Failed to find the data source: <provider>. Please find packages at `https://spark.apache.org/third-party-projects.html`."
    ],
    "sqlState" : "42K02"
  },
  "DATETIME_OVERFLOW" : {
    "message" : [
      "Datetime operation overflow: <operation>."
    ],
    "sqlState" : "22008"
  },
  "DECIMAL_PRECISION_EXCEEDS_MAX_PRECISION" : {
    "message" : [
      "Decimal precision <precision> exceeds max precision <maxPrecision>."
    ],
    "sqlState" : "22003"
  },
  "DEFAULT_DATABASE_NOT_EXISTS" : {
    "message" : [
      "Default database <defaultDatabase> does not exist, please create it first or change default database to `<defaultDatabase>`."
    ],
    "sqlState" : "42704"
  },
  "DISTINCT_WINDOW_FUNCTION_UNSUPPORTED" : {
    "message" : [
      "Distinct window functions are not supported: <windowExpr>."
    ]
  },
  "DIVIDE_BY_ZERO" : {
    "message" : [
      "Division by zero. Use `try_divide` to tolerate divisor being 0 and return NULL instead. If necessary set <config> to \"false\" to bypass this error."
    ],
    "sqlState" : "22012"
  },
  "DUPLICATED_FIELD_NAME_IN_ARROW_STRUCT" : {
    "message" : [
      "Duplicated field names in Arrow Struct are not allowed, got <fieldNames>."
    ]
  },
  "DUPLICATED_MAP_KEY" : {
    "message" : [
      "Duplicate map key <key> was found, please check the input data. If you want to remove the duplicated keys, you can set <mapKeyDedupPolicy> to \"LAST_WIN\" so that the key inserted at last takes precedence."
    ],
    "sqlState" : "23505"
  },
  "DUPLICATE_CLAUSES" : {
    "message" : [
      "Found duplicate clauses: <clauseName>. Please, remove one of them."
    ]
  },
  "DUPLICATE_KEY" : {
    "message" : [
      "Found duplicate keys <keyColumn>."
    ],
    "sqlState" : "23505"
  },
  "EMPTY_JSON_FIELD_VALUE" : {
    "message" : [
      "Failed to parse an empty string for data type <dataType>."
    ],
    "sqlState" : "42604"
  },
  "ENCODER_NOT_FOUND" : {
    "message" : [
      "Not found an encoder of the type <typeName> to Spark SQL internal representation. Consider to change the input type to one of supported at '<docroot>/sql-ref-datatypes.html'."
    ]
  },
  "EVENT_TIME_IS_NOT_ON_TIMESTAMP_TYPE" : {
    "message" : [
      "The event time <eventName> has the invalid type <eventType>, but expected \"TIMESTAMP\"."
    ]
  },
  "FAILED_EXECUTE_UDF" : {
    "message" : [
      "Failed to execute user defined function (<functionName>: (<signature>) => <result>)."
    ],
    "sqlState" : "39000"
  },
  "FAILED_FUNCTION_CALL" : {
    "message" : [
      "Failed preparing of the function <funcName> for call. Please, double check function's arguments."
    ],
    "sqlState" : "38000"
  },
  "FAILED_PARSE_STRUCT_TYPE" : {
    "message" : [
      "Failed parsing struct: <raw>."
    ],
    "sqlState" : "22018"
  },
  "FAILED_RENAME_PATH" : {
    "message" : [
      "Failed to rename <sourcePath> to <targetPath> as destination already exists."
    ],
    "sqlState" : "42K04"
  },
  "FIELD_NOT_FOUND" : {
    "message" : [
      "No such struct field <fieldName> in <fields>."
    ],
    "sqlState" : "42704"
  },
  "FORBIDDEN_OPERATION" : {
    "message" : [
      "The operation <statement> is not allowed on the <objectType>: <objectName>."
    ],
    "sqlState" : "42809"
  },
  "GENERATED_COLUMN_WITH_DEFAULT_VALUE" : {
    "message" : [
      "A column cannot have both a default value and a generation expression but column <colName> has default value: (<defaultValue>) and generation expression: (<genExpr>)."
    ]
  },
  "GRAPHITE_SINK_INVALID_PROTOCOL" : {
    "message" : [
      "Invalid Graphite protocol: <protocol>."
    ]
  },
  "GRAPHITE_SINK_PROPERTY_MISSING" : {
    "message" : [
      "Graphite sink requires '<property>' property."
    ]
  },
  "GROUPING_COLUMN_MISMATCH" : {
    "message" : [
      "Column of grouping (<grouping>) can't be found in grouping columns <groupingColumns>."
    ],
    "sqlState" : "42803"
  },
  "GROUPING_ID_COLUMN_MISMATCH" : {
    "message" : [
      "Columns of grouping_id (<groupingIdColumn>) does not match grouping columns (<groupByColumns>)."
    ],
    "sqlState" : "42803"
  },
  "GROUPING_SIZE_LIMIT_EXCEEDED" : {
    "message" : [
      "Grouping sets size cannot be greater than <maxSize>."
    ],
    "sqlState" : "54000"
  },
  "GROUP_BY_AGGREGATE" : {
    "message" : [
      "Aggregate functions are not allowed in GROUP BY, but found <sqlExpr>."
    ],
    "sqlState" : "42903"
  },
  "GROUP_BY_POS_AGGREGATE" : {
    "message" : [
      "GROUP BY <index> refers to an expression <aggExpr> that contains an aggregate function. Aggregate functions are not allowed in GROUP BY."
    ],
    "sqlState" : "42903"
  },
  "GROUP_BY_POS_OUT_OF_RANGE" : {
    "message" : [
      "GROUP BY position <index> is not in select list (valid range is [1, <size>])."
    ],
    "sqlState" : "42805"
  },
  "GROUP_EXPRESSION_TYPE_IS_NOT_ORDERABLE" : {
    "message" : [
      "The expression <sqlExpr> cannot be used as a grouping expression because its data type <dataType> is not an orderable data type."
    ]
  },
  "IDENTIFIER_TOO_MANY_NAME_PARTS" : {
    "message" : [
      "<identifier> is not a valid identifier as it has more than 2 name parts."
    ],
    "sqlState" : "42601"
  },
  "INCOMPARABLE_PIVOT_COLUMN" : {
    "message" : [
      "Invalid pivot column <columnName>. Pivot columns must be comparable."
    ],
    "sqlState" : "42818"
  },
  "INCOMPATIBLE_COLUMN_TYPE" : {
    "message" : [
      "<operator> can only be performed on tables with compatible column types. The <columnOrdinalNumber> column of the <tableOrdinalNumber> table is <dataType1> type which is not compatible with <dataType2> at the same column of the first table.<hint>."
    ],
    "sqlState" : "42825"
  },
  "INCOMPATIBLE_DATASOURCE_REGISTER" : {
    "message" : [
      "Detected an incompatible DataSourceRegister. Please remove the incompatible library from classpath or upgrade it. Error: <message>"
    ]
  },
  "INCOMPATIBLE_JOIN_TYPES" : {
    "message" : [
      "The join types <joinType1> and <joinType2> are incompatible."
    ],
    "sqlState" : "42613"
  },
  "INCOMPATIBLE_VIEW_SCHEMA_CHANGE" : {
    "message" : [
      "The SQL query of view <viewName> has an incompatible schema change and column <colName> cannot be resolved. Expected <expectedNum> columns named <colName> but got <actualCols>.",
      "Please try to re-create the view by running: <suggestion>."
    ]
  },
  "INCOMPLETE_TYPE_DEFINITION" : {
    "message" : [
      "Incomplete complex type:"
    ],
    "subClass" : {
      "ARRAY" : {
        "message" : [
          "The definition of \"ARRAY\" type is incomplete. You must provide an element type. For example: \"ARRAY<elementType>\"."
        ]
      },
      "MAP" : {
        "message" : [
          "The definition of \"MAP\" type is incomplete. You must provide a key type and a value type. For example: \"MAP<TIMESTAMP, INT>\"."
        ]
      },
      "STRUCT" : {
        "message" : [
          "The definition of \"STRUCT\" type is incomplete. You must provide at least one field type. For example: \"STRUCT<name STRING, phone DECIMAL(10, 0)>\"."
        ]
      }
    },
    "sqlState" : "42K01"
  },
  "INCONSISTENT_BEHAVIOR_CROSS_VERSION" : {
    "message" : [
      "You may get a different result due to the upgrading to"
    ],
    "subClass" : {
      "DATETIME_PATTERN_RECOGNITION" : {
        "message" : [
          "Spark >= 3.0:",
          "Fail to recognize <pattern> pattern in the DateTimeFormatter. 1) You can set <config> to \"LEGACY\" to restore the behavior before Spark 3.0. 2) You can form a valid datetime pattern with the guide from '<docroot>/sql-ref-datetime-pattern.html'."
        ]
      },
      "PARSE_DATETIME_BY_NEW_PARSER" : {
        "message" : [
          "Spark >= 3.0:",
          "Fail to parse <datetime> in the new parser. You can set <config> to \"LEGACY\" to restore the behavior before Spark 3.0, or set to \"CORRECTED\" and treat it as an invalid datetime string."
        ]
      },
      "READ_ANCIENT_DATETIME" : {
        "message" : [
          "Spark >= 3.0:",
          "reading dates before 1582-10-15 or timestamps before 1900-01-01T00:00:00Z",
          "from <format> files can be ambiguous, as the files may be written by",
          "Spark 2.x or legacy versions of Hive, which uses a legacy hybrid calendar",
          "that is different from Spark 3.0+'s Proleptic Gregorian calendar.",
          "See more details in SPARK-31404. You can set the SQL config <config> or",
          "the datasource option <option> to \"LEGACY\" to rebase the datetime values",
          "w.r.t. the calendar difference during reading. To read the datetime values",
          "as it is, set the SQL config or the datasource option to \"CORRECTED\"."
        ]
      },
      "WRITE_ANCIENT_DATETIME" : {
        "message" : [
          "Spark >= 3.0:",
          "writing dates before 1582-10-15 or timestamps before 1900-01-01T00:00:00Z",
          "into <format> files can be dangerous, as the files may be read by Spark 2.x",
          "or legacy versions of Hive later, which uses a legacy hybrid calendar that",
          "is different from Spark 3.0+'s Proleptic Gregorian calendar. See more",
          "details in SPARK-31404. You can set <config> to \"LEGACY\" to rebase the",
          "datetime values w.r.t. the calendar difference during writing, to get maximum",
          "interoperability. Or set the config to \"CORRECTED\" to write the datetime",
          "values as it is, if you are sure that the written files will only be read by",
          "Spark 3.0+ or other systems that use Proleptic Gregorian calendar."
        ]
      }
    },
    "sqlState" : "42K0B"
  },
  "INCORRECT_END_OFFSET" : {
    "message" : [
      "Max offset with <rowsPerSecond> rowsPerSecond is <maxSeconds>, but it's <endSeconds> now."
    ],
    "sqlState" : "22003"
  },
  "INCORRECT_RAMP_UP_RATE" : {
    "message" : [
      "Max offset with <rowsPerSecond> rowsPerSecond is <maxSeconds>, but 'rampUpTimeSeconds' is <rampUpTimeSeconds>."
    ],
    "sqlState" : "22003"
  },
  "INDEX_ALREADY_EXISTS" : {
    "message" : [
      "Cannot create the index <indexName> on table <tableName> because it already exists."
    ],
    "sqlState" : "42710"
  },
  "INDEX_NOT_FOUND" : {
    "message" : [
      "Cannot find the index <indexName> on table <tableName>."
    ],
    "sqlState" : "42704"
  },
  "INSERT_COLUMN_ARITY_MISMATCH" : {
    "message" : [
      "Cannot write to '<tableName>', <reason>:",
      "Table columns: <tableColumns>.",
      "Data columns: <dataColumns>."
    ],
    "sqlState" : "21S01"
  },
  "INSERT_PARTITION_COLUMN_ARITY_MISMATCH" : {
    "message" : [
      "Cannot write to '<tableName>', <reason>:",
      "Table columns: <tableColumns>.",
      "Partition columns with static values: <staticPartCols>.",
      "Data columns: <dataColumns>."
    ],
    "sqlState" : "21S01"
  },
  "INSUFFICIENT_TABLE_PROPERTY" : {
    "message" : [
      "Can't find table property:"
    ],
    "subClass" : {
      "MISSING_KEY" : {
        "message" : [
          "<key>."
        ]
      },
      "MISSING_KEY_PART" : {
        "message" : [
          "<key>, <totalAmountOfParts> parts are expected."
        ]
      }
    }
  },
  "INTERNAL_ERROR" : {
    "message" : [
      "<message>"
    ],
    "sqlState" : "XX000"
  },
  "INTERNAL_ERROR_BROADCAST" : {
    "message" : [
      "<message>"
    ],
    "sqlState" : "XX000"
  },
  "INTERNAL_ERROR_EXECUTOR" : {
    "message" : [
      "<message>"
    ],
    "sqlState" : "XX000"
  },
  "INTERNAL_ERROR_MEMORY" : {
    "message" : [
      "<message>"
    ],
    "sqlState" : "XX000"
  },
  "INTERNAL_ERROR_NETWORK" : {
    "message" : [
      "<message>"
    ],
    "sqlState" : "XX000"
  },
  "INTERVAL_ARITHMETIC_OVERFLOW" : {
    "message" : [
      "<message>.<alternative>"
    ],
    "sqlState" : "22015"
  },
  "INTERVAL_DIVIDED_BY_ZERO" : {
    "message" : [
      "Division by zero. Use `try_divide` to tolerate divisor being 0 and return NULL instead."
    ],
    "sqlState" : "22012"
  },
  "INVALID_ARRAY_INDEX" : {
    "message" : [
      "The index <indexValue> is out of bounds. The array has <arraySize> elements. Use the SQL function `get()` to tolerate accessing element at invalid index and return NULL instead. If necessary set <ansiConfig> to \"false\" to bypass this error."
    ],
    "sqlState" : "22003"
  },
  "INVALID_ARRAY_INDEX_IN_ELEMENT_AT" : {
    "message" : [
      "The index <indexValue> is out of bounds. The array has <arraySize> elements. Use `try_element_at` to tolerate accessing element at invalid index and return NULL instead. If necessary set <ansiConfig> to \"false\" to bypass this error."
    ],
    "sqlState" : "22003"
  },
  "INVALID_BOUNDARY" : {
    "message" : [
      "The boundary <boundary> is invalid: <invalidValue>."
    ],
    "subClass" : {
      "END" : {
        "message" : [
          "Expected the value is '0', '<longMaxValue>', '[<intMinValue>, <intMaxValue>]'."
        ]
      },
      "START" : {
        "message" : [
          "Expected the value is '0', '<longMinValue>', '[<intMinValue>, <intMaxValue>]'."
        ]
      }
    }
  },
  "INVALID_BUCKET_FILE" : {
    "message" : [
      "Invalid bucket file: <path>."
    ]
  },
  "INVALID_BYTE_STRING" : {
    "message" : [
      "The expected format is ByteString, but was <unsupported> (<class>)."
    ]
  },
  "INVALID_COLUMN_NAME_AS_PATH" : {
    "message" : [
      "The datasource <datasource> cannot save the column <columnName> because its name contains some characters that are not allowed in file paths. Please, use an alias to rename it."
    ],
    "sqlState" : "46121"
  },
  "INVALID_COLUMN_OR_FIELD_DATA_TYPE" : {
    "message" : [
      "Column or field <name> is of type <type> while it's required to be <expectedType>."
    ],
    "sqlState" : "42000"
  },
  "INVALID_DEFAULT_VALUE" : {
    "message" : [
      "Failed to execute <statement> command because the destination table column <colName> has a DEFAULT value <defaultValue>,"
    ],
    "subClass" : {
      "DATA_TYPE" : {
        "message" : [
          "which requires <expectedType> type, but the statement provided a value of incompatible <actualType> type."
        ]
      },
      "SUBQUERY_EXPRESSION" : {
        "message" : [
          "which contains subquery expressions."
        ]
      },
      "UNRESOLVED_EXPRESSION" : {
        "message" : [
          "which fails to resolve as a valid expression."
        ]
      }
    }
  },
  "INVALID_DRIVER_MEMORY" : {
    "message" : [
      "System memory <systemMemory> must be at least <minSystemMemory>. Please increase heap size using the --driver-memory option or \"<config>\" in Spark configuration."
    ],
    "sqlState" : "F0000"
  },
  "INVALID_EMPTY_LOCATION" : {
    "message" : [
      "The location name cannot be empty string, but `<location>` was given."
    ],
    "sqlState" : "42K05"
  },
  "INVALID_ESC" : {
    "message" : [
      "Found an invalid escape string: <invalidEscape>. The escape string must contain only one character."
    ]
  },
  "INVALID_EXECUTOR_MEMORY" : {
    "message" : [
      "Executor memory <executorMemory> must be at least <minSystemMemory>. Please increase executor memory using the --executor-memory option or \"<config>\" in Spark configuration."
    ],
    "sqlState" : "F0000"
  },
  "INVALID_EXTRACT_BASE_FIELD_TYPE" : {
    "message" : [
      "Can't extract a value from <base>. Need a complex type [STRUCT, ARRAY, MAP] but got <other>."
    ],
    "sqlState" : "42000"
  },
  "INVALID_EXTRACT_FIELD" : {
    "message" : [
      "Cannot extract <field> from <expr>."
    ],
    "sqlState" : "42601"
  },
  "INVALID_EXTRACT_FIELD_TYPE" : {
    "message" : [
      "Field name should be a non-null string literal, but it's <extraction>."
    ],
    "sqlState" : "42000"
  },
  "INVALID_FIELD_NAME" : {
    "message" : [
      "Field name <fieldName> is invalid: <path> is not a struct."
    ],
    "sqlState" : "42000"
  },
  "INVALID_FORMAT" : {
    "message" : [
      "The format is invalid: <format>."
    ],
    "subClass" : {
      "CONT_THOUSANDS_SEPS" : {
        "message" : [
          "Thousands separators (, or G) must have digits in between them in the number format."
        ]
      },
      "CUR_MUST_BEFORE_DEC" : {
        "message" : [
          "Currency characters must appear before any decimal point in the number format."
        ]
      },
      "CUR_MUST_BEFORE_DIGIT" : {
        "message" : [
          "Currency characters must appear before digits in the number format."
        ]
      },
      "EMPTY" : {
        "message" : [
          "The number format string cannot be empty."
        ]
      },
      "ESC_AT_THE_END" : {
        "message" : [
          "The escape character is not allowed to end with."
        ]
      },
      "ESC_IN_THE_MIDDLE" : {
        "message" : [
          "The escape character is not allowed to precede <char>."
        ]
      },
      "THOUSANDS_SEPS_MUST_BEFORE_DEC" : {
        "message" : [
          "Thousands separators (, or G) may not appear after the decimal point in the number format."
        ]
      },
      "UNEXPECTED_TOKEN" : {
        "message" : [
          "Found the unexpected <token> in the format string; the structure of the format string must match: [MI|S] [$] [0|9|G|,]* [.|D] [0|9]* [$] [PR|MI|S]."
        ]
      },
      "WRONG_NUM_DIGIT" : {
        "message" : [
          "The format string requires at least one number digit."
        ]
      },
      "WRONG_NUM_TOKEN" : {
        "message" : [
          "At most one <token> is allowed in the number format."
        ]
      }
    },
    "sqlState" : "42601"
  },
  "INVALID_FRACTION_OF_SECOND" : {
    "message" : [
      "The fraction of sec must be zero. Valid range is [0, 60]. If necessary set <ansiConfig> to \"false\" to bypass this error."
    ],
    "sqlState" : "22023"
  },
  "INVALID_IDENTIFIER" : {
    "message" : [
      "The identifier <ident> is invalid. Please, consider quoting it with back-quotes as `<ident>`."
    ],
    "sqlState" : "42602"
  },
  "INVALID_INDEX_OF_ZERO" : {
    "message" : [
      "The index 0 is invalid. An index shall be either < 0 or > 0 (the first element has index 1)."
    ],
    "sqlState" : "22003"
  },
  "INVALID_JSON_ROOT_FIELD" : {
    "message" : [
      "Cannot convert JSON root field to target Spark type."
    ],
    "sqlState" : "22032"
  },
  "INVALID_JSON_SCHEMA_MAP_TYPE" : {
    "message" : [
      "Input schema <jsonSchema> can only contain STRING as a key type for a MAP."
    ],
    "sqlState" : "22032"
  },
  "INVALID_LATERAL_JOIN_TYPE" : {
    "message" : [
      "The <joinType> JOIN with LATERAL correlation is not allowed because an OUTER subquery cannot correlate to its join partner. Remove the LATERAL correlation or use an INNER JOIN, or LEFT OUTER JOIN instead."
    ],
    "sqlState" : "42613"
  },
  "INVALID_LIMIT_LIKE_EXPRESSION" : {
    "message" : [
      "The limit like expression <expr> is invalid."
    ],
    "subClass" : {
      "DATA_TYPE" : {
        "message" : [
          "The <name> expression must be integer type, but got <dataType>."
        ]
      },
      "IS_NEGATIVE" : {
        "message" : [
          "The <name> expression must be equal to or greater than 0, but got <v>."
        ]
      },
      "IS_NULL" : {
        "message" : [
          "The evaluated <name> expression must not be null."
        ]
      },
      "IS_UNFOLDABLE" : {
        "message" : [
          "The <name> expression must evaluate to a constant value."
        ]
      }
    }
  },
  "INVALID_OPTIONS" : {
    "message" : [
      "Invalid options:"
    ],
    "subClass" : {
      "NON_MAP_FUNCTION" : {
        "message" : [
          "Must use the `map()` function for options."
        ]
      },
      "NON_STRING_TYPE" : {
        "message" : [
          "A type of keys and values in `map()` must be string, but got <mapType>."
        ]
      }
    },
    "sqlState" : "42K06"
  },
  "INVALID_PANDAS_UDF_PLACEMENT" : {
    "message" : [
      "The group aggregate pandas UDF <functionList> cannot be invoked together with as other, non-pandas aggregate functions."
    ],
    "sqlState" : "0A000"
  },
  "INVALID_PARAMETER_VALUE" : {
    "message" : [
      "The value of parameter(s) <parameter> in <functionName> is invalid:"
    ],
    "subClass" : {
      "AES_CRYPTO_ERROR" : {
        "message" : [
          "detail message: <detailMessage>"
        ]
      },
      "AES_IV_LENGTH" : {
        "message" : [
          "supports 16-byte CBC IVs and 12-byte GCM IVs, but got <actualLength> bytes for <mode>."
        ]
      },
      "AES_KEY_LENGTH" : {
        "message" : [
          "expects a binary value with 16, 24 or 32 bytes, but got <actualLength> bytes."
        ]
      },
      "DATETIME_UNIT" : {
        "message" : [
          "expects one of the units without quotes YEAR, QUARTER, MONTH, WEEK, DAY, DAYOFYEAR, HOUR, MINUTE, SECOND, MILLISECOND, MICROSECOND, but got the string literal <invalidValue>."
        ]
      },
      "PATTERN" : {
        "message" : [
          "<value>."
        ]
      },
      "REGEX_GROUP_INDEX" : {
        "message" : [
          "Expects group index between 0 and <groupCount>, but got <groupIndex>."
        ]
      },
      "ZERO_INDEX" : {
        "message" : [
          "expects %1$, %2$ and so on, but got %0$."
        ]
      }
    },
    "sqlState" : "22023"
  },
  "INVALID_PARTITION_OPERATION" : {
    "message" : [
      "The partition command is invalid."
    ],
    "subClass" : {
      "PARTITION_MANAGEMENT_IS_UNSUPPORTED" : {
        "message" : [
          "Table <name> does not support partition management."
        ]
      },
      "PARTITION_SCHEMA_IS_EMPTY" : {
        "message" : [
          "Table <name> is not partitioned."
        ]
      }
    }
  },
  "INVALID_PROPERTY_KEY" : {
    "message" : [
      "<key> is an invalid property key, please use quotes, e.g. SET <key>=<value>."
    ],
    "sqlState" : "42602"
  },
  "INVALID_PROPERTY_VALUE" : {
    "message" : [
      "<value> is an invalid property value, please use quotes, e.g. SET <key>=<value>"
    ],
    "sqlState" : "42602"
  },
  "INVALID_SCHEMA" : {
    "message" : [
      "The input schema <inputSchema> is not a valid schema string."
    ],
    "subClass" : {
      "NON_STRING_LITERAL" : {
        "message" : [
          "The input expression must be string literal and not null."
        ]
      },
      "NON_STRUCT_TYPE" : {
        "message" : [
          "The input expression should be evaluated to struct type, but got <dataType>."
        ]
      },
      "PARSE_ERROR" : {
        "message" : [
          "Cannot parse the schema:",
          "<reason>"
        ]
      }
    },
    "sqlState" : "42K07"
  },
  "INVALID_SET_SYNTAX" : {
    "message" : [
      "Expected format is 'SET', 'SET key', or 'SET key=value'. If you want to include special characters in key, or include semicolon in value, please use backquotes, e.g., SET `key`=`value`."
    ],
    "sqlState" : "42000"
  },
  "INVALID_SQL_ARG" : {
    "message" : [
      "The argument <name> of `sql()` is invalid. Consider to replace it by a SQL literal."
    ]
  },
  "INVALID_SQL_SYNTAX" : {
    "message" : [
      "Invalid SQL syntax:"
    ],
    "subClass" : {
      "ANALYZE_TABLE_UNEXPECTED_NOSCAN" : {
        "message" : [
          "ANALYZE TABLE(S) ... COMPUTE STATISTICS ... <ctx> must be either NOSCAN or empty."
        ]
      },
      "CREATE_FUNC_WITH_IF_NOT_EXISTS_AND_REPLACE" : {
        "message" : [
          "CREATE FUNCTION with both IF NOT EXISTS and REPLACE is not allowed."
        ]
      },
      "CREATE_TEMP_FUNC_WITH_DATABASE" : {
        "message" : [
          "CREATE TEMPORARY FUNCTION with specifying a database(<database>) is not allowed."
        ]
      },
      "CREATE_TEMP_FUNC_WITH_IF_NOT_EXISTS" : {
        "message" : [
          "CREATE TEMPORARY FUNCTION with IF NOT EXISTS is not allowed."
        ]
      },
      "EMPTY_PARTITION_VALUE" : {
        "message" : [
          "Partition key <partKey> must set value."
        ]
      },
      "INVALID_COLUMN_REFERENCE" : {
        "message" : [
          "Expected a column reference for transform <transform>: <expr>."
        ]
      },
      "INVALID_TABLE_VALUED_FUNC_NAME" : {
        "message" : [
          "Table valued function cannot specify database name: <funcName>."
        ]
      },
      "INVALID_WINDOW_REFERENCE" : {
        "message" : [
          "Window reference <windowName> is not a window specification."
        ]
      },
      "LATERAL_WITHOUT_SUBQUERY_OR_TABLE_VALUED_FUNC" : {
        "message" : [
          "LATERAL can only be used with subquery and table-valued functions."
        ]
      },
      "MULTI_PART_NAME" : {
        "message" : [
          "<statement> with multiple part function name(<funcName>) is not allowed."
        ]
      },
      "REPETITIVE_WINDOW_DEFINITION" : {
        "message" : [
          "The definition of window <windowName> is repetitive."
        ]
      },
      "SHOW_FUNCTIONS_INVALID_PATTERN" : {
        "message" : [
          "Invalid pattern in SHOW FUNCTIONS: <pattern>. It must be a \"STRING\" literal."
        ]
      },
      "SHOW_FUNCTIONS_INVALID_SCOPE" : {
        "message" : [
          "SHOW <scope> FUNCTIONS not supported."
        ]
      },
      "TRANSFORM_WRONG_NUM_ARGS" : {
        "message" : [
          "The transform<transform> requires <expectedNum> parameters but the actual number is <actualNum>."
        ]
      },
      "UNRESOLVED_WINDOW_REFERENCE" : {
        "message" : [
          "Cannot resolve window reference <windowName>."
        ]
      },
      "UNSUPPORTED_FUNC_NAME" : {
        "message" : [
          "Unsupported function name <funcName>."
        ]
      }
    },
    "sqlState" : "42000"
  },
  "INVALID_SUBQUERY_EXPRESSION" : {
    "message" : [
      "Invalid subquery:"
    ],
    "subClass" : {
      "SCALAR_SUBQUERY_RETURN_MORE_THAN_ONE_OUTPUT_COLUMN" : {
        "message" : [
          "Scalar subquery must return only one column, but got <number>."
        ]
      }
    },
    "sqlState" : "42823"
  },
  "INVALID_TEMP_OBJ_REFERENCE" : {
    "message" : [
      "Cannot create the persistent object <objName> of the type <obj> because it references to the temporary object <tempObjName> of the type <tempObj>. Please make the temporary object <tempObjName> persistent, or make the persistent object <objName> temporary."
    ]
  },
  "INVALID_TIME_TRAVEL_TIMESTAMP_EXPR" : {
    "message" : [
      "The time travel timestamp expression <expr> is invalid."
    ],
    "subClass" : {
      "INPUT" : {
        "message" : [
          "Cannot be casted to the \"TIMESTAMP\" type."
        ]
      },
      "NON_DETERMINISTIC" : {
        "message" : [
          "Must be deterministic."
        ]
      },
      "UNEVALUABLE" : {
        "message" : [
          "Must be evaluable."
        ]
      }
    }
  },
  "INVALID_TYPED_LITERAL" : {
    "message" : [
      "The value of the typed literal <valueType> is invalid: <value>."
    ],
    "sqlState" : "42604"
  },
  "INVALID_URL" : {
    "message" : [
      "The url is invalid: <url>. If necessary set <ansiConfig> to \"false\" to bypass this error."
    ]
  },
  "INVALID_WHERE_CONDITION" : {
    "message" : [
      "The WHERE condition <condition> contains invalid expressions: <expressionList>.",
      "Rewrite the query to avoid window functions, aggregate functions, and generator functions in the WHERE clause."
    ],
    "sqlState" : "42903"
  },
  "INVALID_WINDOW_SPEC_FOR_AGGREGATION_FUNC" : {
    "message" : [
      "Cannot specify ORDER BY or a window frame for <aggFunc>."
    ]
  },
  "INVALID_WRITE_DISTRIBUTION" : {
    "message" : [
      "The requested write distribution is invalid."
    ],
    "subClass" : {
      "PARTITION_NUM_AND_SIZE" : {
        "message" : [
          "The partition number and advisory partition size can't be specified at the same time."
        ]
      },
      "PARTITION_NUM_WITH_UNSPECIFIED_DISTRIBUTION" : {
        "message" : [
          "The number of partitions can't be specified with unspecified distribution."
        ]
      },
      "PARTITION_SIZE_WITH_UNSPECIFIED_DISTRIBUTION" : {
        "message" : [
          "The advisory partition size can't be specified with unspecified distribution."
        ]
      }
    }
  },
  "JOIN_CONDITION_IS_NOT_BOOLEAN_TYPE" : {
    "message" : [
      "The join condition <joinCondition> has the invalid type <conditionType>, expected \"BOOLEAN\"."
    ]
  },
  "LOCATION_ALREADY_EXISTS" : {
    "message" : [
      "Cannot name the managed table as <identifier>, as its associated location <location> already exists. Please pick a different table name, or remove the existing location first."
    ],
    "sqlState" : "42710"
  },
  "MALFORMED_CSV_RECORD" : {
    "message" : [
      "Malformed CSV record: <badRecord>"
    ]
  },
  "MALFORMED_PROTOBUF_MESSAGE" : {
    "message" : [
      "Malformed Protobuf messages are detected in message deserialization. Parse Mode: <failFastMode>. To process malformed protobuf message as null result, try setting the option 'mode' as 'PERMISSIVE'."
    ]
  },
  "MALFORMED_RECORD_IN_PARSING" : {
    "message" : [
      "Malformed records are detected in record parsing: <badRecord>.",
      "Parse Mode: <failFastMode>. To process malformed records as null result, try setting the option 'mode' as 'PERMISSIVE'."
    ]
  },
  "MISSING_AGGREGATION" : {
    "message" : [
      "The non-aggregating expression <expression> is based on columns which are not participating in the GROUP BY clause.",
      "Add the columns or the expression to the GROUP BY, aggregate the expression, or use <expressionAnyValue> if you do not care which of the values within a group is returned."
    ],
    "sqlState" : "42803"
  },
  "MISSING_GROUP_BY" : {
    "message" : [
      "The query does not include a GROUP BY clause. Add GROUP BY or turn it into the window functions using OVER clauses."
    ],
    "sqlState" : "42803"
  },
  "MULTI_UDF_INTERFACE_ERROR" : {
    "message" : [
      "Not allowed to implement multiple UDF interfaces, UDF class <className>."
    ]
  },
  "NESTED_AGGREGATE_FUNCTION" : {
    "message" : [
      "It is not allowed to use an aggregate function in the argument of another aggregate function. Please use the inner aggregate function in a sub-query."
    ],
    "sqlState" : "42607"
  },
  "NON_LAST_MATCHED_CLAUSE_OMIT_CONDITION" : {
    "message" : [
      "When there are more than one MATCHED clauses in a MERGE statement, only the last MATCHED clause can omit the condition."
    ],
    "sqlState" : "42613"
  },
  "NON_LAST_NOT_MATCHED_BY_SOURCE_CLAUSE_OMIT_CONDITION" : {
    "message" : [
      "When there are more than one NOT MATCHED BY SOURCE clauses in a MERGE statement, only the last NOT MATCHED BY SOURCE clause can omit the condition."
    ],
    "sqlState" : "42613"
  },
  "NON_LAST_NOT_MATCHED_BY_TARGET_CLAUSE_OMIT_CONDITION" : {
    "message" : [
      "When there are more than one NOT MATCHED [BY TARGET] clauses in a MERGE statement, only the last NOT MATCHED [BY TARGET] clause can omit the condition."
    ],
    "sqlState" : "42613"
  },
  "NON_LITERAL_PIVOT_VALUES" : {
    "message" : [
      "Literal expressions required for pivot values, found <expression>."
    ],
    "sqlState" : "42K08"
  },
  "NON_PARTITION_COLUMN" : {
    "message" : [
      "PARTITION clause cannot contain the non-partition column: <columnName>."
    ],
    "sqlState" : "42000"
  },
  "NOT_ALLOWED_IN_FROM" : {
    "message" : [
      "Not allowed in the FROM clause:"
    ],
    "subClass" : {
      "LATERAL_WITH_PIVOT" : {
        "message" : [
          "LATERAL together with PIVOT."
        ]
      },
      "LATERAL_WITH_UNPIVOT" : {
        "message" : [
          "LATERAL together with UNPIVOT."
        ]
      },
      "UNPIVOT_WITH_PIVOT" : {
        "message" : [
          "UNPIVOT together with PIVOT."
        ]
      }
    }
  },
  "NOT_A_CONSTANT_STRING" : {
    "message" : [
      "The expression <expr> used for the routine or clause <name> must be a constant STRING which is NOT NULL."
    ],
    "subClass" : {
      "NOT_CONSTANT" : {
        "message" : [
          "To be considered constant the expression must not depend on any columns, contain a subquery, or invoke a non deterministic function such as rand()."
        ]
      },
      "NULL" : {
        "message" : [
          "The expression evaluates to NULL."
        ]
      },
      "WRONG_TYPE" : {
        "message" : [
          "The data type of the expression is <dataType>."
        ]
      }
    },
    "sqlState" : "42601"
  },
  "NOT_A_PARTITIONED_TABLE" : {
    "message" : [
      "Operation <operation> is not allowed for <tableIdentWithDB> because it is not a partitioned table."
    ]
  },
  "NOT_NULL_CONSTRAINT_VIOLATION" : {
    "message" : [
      "Assigning a NULL is not allowed here."
    ],
    "subClass" : {
      "ARRAY_ELEMENT" : {
        "message" : [
          "The array <columnPath> is defined to contain only elements that are NOT NULL."
        ]
      },
      "MAP_VALUE" : {
        "message" : [
          "The map <columnPath> is defined to contain only values that are NOT NULL."
        ]
      }
    },
    "sqlState" : "42000"
  },
  "NOT_SUPPORTED_COMMAND_FOR_V2_TABLE" : {
    "message" : [
      "<cmd> is not supported for v2 tables."
    ],
    "sqlState" : "46110"
  },
  "NOT_SUPPORTED_IN_JDBC_CATALOG" : {
    "message" : [
      "Not supported command in JDBC catalog:"
    ],
    "subClass" : {
      "COMMAND" : {
        "message" : [
          "<cmd>"
        ]
      },
      "COMMAND_WITH_PROPERTY" : {
        "message" : [
          "<cmd> with property <property>."
        ]
      }
    },
    "sqlState" : "46110"
  },
  "NO_HANDLER_FOR_UDAF" : {
    "message" : [
      "No handler for UDAF '<functionName>'. Use sparkSession.udf.register(...) instead."
    ]
  },
  "NO_SQL_TYPE_IN_PROTOBUF_SCHEMA" : {
    "message" : [
      "Cannot find <catalystFieldPath> in Protobuf schema."
    ]
  },
  "NO_UDF_INTERFACE" : {
    "message" : [
      "UDF class <className> doesn't implement any UDF interface."
    ]
  },
  "NULLABLE_COLUMN_OR_FIELD" : {
    "message" : [
      "Column or field <name> is nullable while it's required to be non-nullable."
    ],
    "sqlState" : "42000"
  },
  "NULLABLE_ROW_ID_ATTRIBUTES" : {
    "message" : [
      "Row ID attributes cannot be nullable: <nullableRowIdAttrs>."
    ],
    "sqlState" : "42000"
  },
  "NULL_MAP_KEY" : {
    "message" : [
      "Cannot use null as map key."
    ],
    "sqlState" : "2200E"
  },
  "NUMERIC_OUT_OF_SUPPORTED_RANGE" : {
    "message" : [
      "The value <value> cannot be interpreted as a numeric since it has more than 38 digits."
    ],
    "sqlState" : "22003"
  },
  "NUMERIC_VALUE_OUT_OF_RANGE" : {
    "message" : [
      "<value> cannot be represented as Decimal(<precision>, <scale>). If necessary set <config> to \"false\" to bypass this error, and return NULL instead."
    ],
    "sqlState" : "22003"
  },
  "NUM_COLUMNS_MISMATCH" : {
    "message" : [
      "<operator> can only be performed on inputs with the same number of columns, but the first input has <firstNumColumns> columns and the <invalidOrdinalNum> input has <invalidNumColumns> columns."
    ],
    "sqlState" : "42826"
  },
  "ORDER_BY_POS_OUT_OF_RANGE" : {
    "message" : [
      "ORDER BY position <index> is not in select list (valid range is [1, <size>])."
    ],
    "sqlState" : "42805"
  },
  "PARSE_EMPTY_STATEMENT" : {
    "message" : [
      "Syntax error, unexpected empty statement."
    ],
    "sqlState" : "42617"
  },
  "PARSE_SYNTAX_ERROR" : {
    "message" : [
      "Syntax error at or near <error><hint>."
    ],
    "sqlState" : "42601"
  },
  "PARTITIONS_ALREADY_EXIST" : {
    "message" : [
      "Cannot ADD or RENAME TO partition(s) <partitionList> in table <tableName> because they already exist.",
      "Choose a different name, drop the existing partition, or add the IF NOT EXISTS clause to tolerate a pre-existing partition."
    ],
    "sqlState" : "428FT"
  },
  "PARTITIONS_NOT_FOUND" : {
    "message" : [
      "The partition(s) <partitionList> cannot be found in table <tableName>.",
      "Verify the partition specification and table name.",
      "To tolerate the error on drop use ALTER TABLE … DROP IF EXISTS PARTITION."
    ],
    "sqlState" : "428FT"
  },
  "PATH_ALREADY_EXISTS" : {
    "message" : [
      "Path <outputPath> already exists. Set mode as \"overwrite\" to overwrite the existing path."
    ],
    "sqlState" : "42K04"
  },
  "PATH_NOT_FOUND" : {
    "message" : [
      "Path does not exist: <path>."
    ],
    "sqlState" : "42K03"
  },
  "PIVOT_VALUE_DATA_TYPE_MISMATCH" : {
    "message" : [
      "Invalid pivot value '<value>': value data type <valueType> does not match pivot column data type <pivotType>."
    ],
    "sqlState" : "42K09"
  },
  "PLAN_VALIDATION_FAILED_RULE_EXECUTOR" : {
    "message" : [
      "The input plan of <ruleExecutor> is invalid: <reason>"
    ]
  },
  "PLAN_VALIDATION_FAILED_RULE_IN_BATCH" : {
    "message" : [
      "Rule <rule> in batch <batch> generated an invalid plan: <reason>"
    ]
  },
  "PROTOBUF_DEPENDENCY_NOT_FOUND" : {
    "message" : [
      "Could not find dependency: <dependencyName>."
    ]
  },
  "PROTOBUF_DESCRIPTOR_FILE_NOT_FOUND" : {
    "message" : [
      "Error reading Protobuf descriptor file at path: <filePath>."
    ]
  },
  "PROTOBUF_FIELD_MISSING" : {
    "message" : [
      "Searching for <field> in Protobuf schema at <protobufSchema> gave <matchSize> matches. Candidates: <matches>."
    ]
  },
  "PROTOBUF_FIELD_MISSING_IN_SQL_SCHEMA" : {
    "message" : [
      "Found <field> in Protobuf schema but there is no match in the SQL schema."
    ]
  },
  "PROTOBUF_FIELD_TYPE_MISMATCH" : {
    "message" : [
      "Type mismatch encountered for field: <field>."
    ]
  },
  "PROTOBUF_MESSAGE_NOT_FOUND" : {
    "message" : [
      "Unable to locate Message <messageName> in Descriptor."
    ]
  },
  "PROTOBUF_TYPE_NOT_SUPPORT" : {
    "message" : [
      "Protobuf type not yet supported: <protobufType>."
    ]
  },
  "RECURSIVE_PROTOBUF_SCHEMA" : {
    "message" : [
      "Found recursive reference in Protobuf schema, which can not be processed by Spark by default: <fieldDescriptor>. try setting the option `recursive.fields.max.depth` 0 to 10. Going beyond 10 levels of recursion is not allowed."
    ]
  },
  "RECURSIVE_VIEW" : {
    "message" : [
      "Recursive view <viewIdent> detected (cycle: <newPath>)."
    ]
  },
  "RENAME_SRC_PATH_NOT_FOUND" : {
    "message" : [
      "Failed to rename as <sourcePath> was not found."
    ],
    "sqlState" : "42K03"
  },
  "REPEATED_CLAUSE" : {
    "message" : [
      "The <clause> clause may be used at most once per <operation> operation."
    ],
    "sqlState" : "42614"
  },
  "REQUIRES_SINGLE_PART_NAMESPACE" : {
    "message" : [
      "<sessionCatalog> requires a single-part namespace, but got <namespace>."
    ],
    "sqlState" : "42K05"
  },
  "ROUTINE_ALREADY_EXISTS" : {
    "message" : [
      "Cannot create the function <routineName> because it already exists.",
      "Choose a different name, drop or replace the existing function, or add the IF NOT EXISTS clause to tolerate a pre-existing function."
    ],
    "sqlState" : "42723"
  },
  "ROUTINE_NOT_FOUND" : {
    "message" : [
      "The function <routineName> cannot be found. Verify the spelling and correctness of the schema and catalog.",
      "If you did not qualify the name with a schema and catalog, verify the current_schema() output, or qualify the name with the correct schema and catalog.",
      "To tolerate the error on drop use DROP FUNCTION IF EXISTS."
    ],
    "sqlState" : "42883"
  },
  "SCALAR_SUBQUERY_IS_IN_GROUP_BY_OR_AGGREGATE_FUNCTION" : {
    "message" : [
      "The correlated scalar subquery '<sqlExpr>' is neither present in GROUP BY, nor in an aggregate function. Add it to GROUP BY using ordinal position or wrap it in `first()` (or `first_value`) if you don't care which value you get."
    ]
  },
  "SCALAR_SUBQUERY_TOO_MANY_ROWS" : {
    "message" : [
      "More than one row returned by a subquery used as an expression."
    ],
    "sqlState" : "21000"
  },
  "SCHEMA_ALREADY_EXISTS" : {
    "message" : [
      "Cannot create schema <schemaName> because it already exists.",
      "Choose a different name, drop the existing schema, or add the IF NOT EXISTS clause to tolerate pre-existing schema."
    ],
    "sqlState" : "42P06"
  },
  "SCHEMA_NOT_EMPTY" : {
    "message" : [
      "Cannot drop a schema <schemaName> because it contains objects.",
      "Use DROP SCHEMA ... CASCADE to drop the schema and all its objects."
    ],
    "sqlState" : "2BP01"
  },
  "SCHEMA_NOT_FOUND" : {
    "message" : [
      "The schema <schemaName> cannot be found. Verify the spelling and correctness of the schema and catalog.",
      "If you did not qualify the name with a catalog, verify the current_schema() output, or qualify the name with the correct catalog.",
      "To tolerate the error on drop use DROP SCHEMA IF EXISTS."
    ],
    "sqlState" : "42704"
  },
  "SECOND_FUNCTION_ARGUMENT_NOT_INTEGER" : {
    "message" : [
      "The second argument of <functionName> function needs to be an integer."
    ],
    "sqlState" : "22023"
  },
  "SEED_EXPRESSION_IS_UNFOLDABLE" : {
    "message" : [
      "The seed expression <seedExpr> of the expression <exprWithSeed> must be foldable."
    ]
  },
  "SORT_BY_WITHOUT_BUCKETING" : {
    "message" : [
      "sortBy must be used together with bucketBy."
    ]
  },
  "SQL_CONF_NOT_FOUND" : {
    "message" : [
      "The SQL config <sqlConf> cannot be found. Please verify that the config exists."
    ]
  },
  "STAR_GROUP_BY_POS" : {
    "message" : [
      "Star (*) is not allowed in a select list when GROUP BY an ordinal position is used."
    ],
    "sqlState" : "0A000"
  },
  "STATIC_PARTITION_COLUMN_IN_INSERT_COLUMN_LIST" : {
    "message" : [
      "Static partition column <staticName> is also specified in the column list."
    ]
  },
  "STREAM_FAILED" : {
    "message" : [
      "Query [id = <id>, runId = <runId>] terminated with exception: <message>"
    ]
  },
  "TABLE_OR_VIEW_ALREADY_EXISTS" : {
    "message" : [
      "Cannot create table or view <relationName> because it already exists.",
      "Choose a different name, drop or replace the existing object, or add the IF NOT EXISTS clause to tolerate pre-existing objects."
    ],
    "sqlState" : "42P07"
  },
  "TABLE_OR_VIEW_NOT_FOUND" : {
    "message" : [
      "The table or view <relationName> cannot be found. Verify the spelling and correctness of the schema and catalog.",
      "If you did not qualify the name with a schema, verify the current_schema() output, or qualify the name with the correct schema and catalog.",
      "To tolerate the error on drop use DROP VIEW IF EXISTS or DROP TABLE IF EXISTS."
    ],
    "sqlState" : "42P01"
  },
  "TASK_WRITE_FAILED" : {
    "message" : [
      "Task failed while writing rows to <path>."
    ]
  },
  "TEMP_TABLE_OR_VIEW_ALREADY_EXISTS" : {
    "message" : [
      "Cannot create the temporary view <relationName> because it already exists.",
      "Choose a different name, drop or replace the existing view,  or add the IF NOT EXISTS clause to tolerate pre-existing views."
    ],
    "sqlState" : "42P07"
  },
  "TEMP_VIEW_NAME_TOO_MANY_NAME_PARTS" : {
    "message" : [
      "CREATE TEMPORARY VIEW or the corresponding Dataset APIs only accept single-part view names, but got: <actualName>."
    ],
    "sqlState" : "428EK"
  },
  "TOO_MANY_ARRAY_ELEMENTS" : {
    "message" : [
      "Cannot initialize array with <numElements> elements of size <size>."
    ],
    "sqlState" : "54000"
  },
  "UNABLE_TO_ACQUIRE_MEMORY" : {
    "message" : [
      "Unable to acquire <requestedBytes> bytes of memory, got <receivedBytes>."
    ],
    "sqlState" : "53200"
  },
  "UNABLE_TO_CONVERT_TO_PROTOBUF_MESSAGE_TYPE" : {
    "message" : [
      "Unable to convert SQL type <toType> to Protobuf type <protobufType>."
    ]
  },
  "UNABLE_TO_INFER_SCHEMA" : {
    "message" : [
      "Unable to infer schema for <format>. It must be specified manually."
    ],
    "sqlState" : "42KD9"
  },
  "UNBOUND_SQL_PARAMETER" : {
    "message" : [
      "Found the unbound parameter: <name>. Please, fix `args` and provide a mapping of the parameter to a SQL literal."
    ],
    "sqlState" : "42P02"
  },
  "UNCLOSED_BRACKETED_COMMENT" : {
    "message" : [
      "Found an unclosed bracketed comment. Please, append */ at the end of the comment."
    ],
    "sqlState" : "42601"
  },
  "UNEXPECTED_INPUT_TYPE" : {
    "message" : [
      "Parameter <paramIndex> of function <functionName> requires the <requiredType> type, however <inputSql> has the type <inputType>."
    ],
    "sqlState" : "42K09"
  },
  "UNKNOWN_PROTOBUF_MESSAGE_TYPE" : {
    "message" : [
      "Attempting to treat <descriptorName> as a Message, but it was <containingType>."
    ]
  },
  "UNPIVOT_REQUIRES_ATTRIBUTES" : {
    "message" : [
      "UNPIVOT requires all given <given> expressions to be columns when no <empty> expressions are given. These are not columns: [<expressions>]."
    ],
    "sqlState" : "42K0A"
  },
  "UNPIVOT_REQUIRES_VALUE_COLUMNS" : {
    "message" : [
      "At least one value column needs to be specified for UNPIVOT, all columns specified as ids."
    ],
    "sqlState" : "42K0A"
  },
  "UNPIVOT_VALUE_DATA_TYPE_MISMATCH" : {
    "message" : [
      "Unpivot value columns must share a least common type, some types do not: [<types>]."
    ],
    "sqlState" : "42K09"
  },
  "UNPIVOT_VALUE_SIZE_MISMATCH" : {
    "message" : [
      "All unpivot value columns must have the same size as there are value column names (<names>)."
    ],
    "sqlState" : "428C4"
  },
  "UNRECOGNIZED_SQL_TYPE" : {
    "message" : [
      "Unrecognized SQL type - name: <typeName>, id: <jdbcType>."
    ],
    "sqlState" : "42704"
  },
  "UNRESOLVED_ALL_IN_GROUP_BY" : {
    "message" : [
      "Cannot infer grouping columns for GROUP BY ALL based on the select clause. Please explicitly specify the grouping columns."
    ],
    "sqlState" : "42803"
  },
  "UNRESOLVED_COLUMN" : {
    "message" : [
      "A column or function parameter with name <objectName> cannot be resolved."
    ],
    "subClass" : {
      "WITHOUT_SUGGESTION" : {
        "message" : [
          ""
        ]
      },
      "WITH_SUGGESTION" : {
        "message" : [
          "Did you mean one of the following? [<proposal>]."
        ]
      }
    },
    "sqlState" : "42703"
  },
  "UNRESOLVED_FIELD" : {
    "message" : [
      "A field with name <fieldName> cannot be resolved with the struct-type column <columnPath>."
    ],
    "subClass" : {
      "WITHOUT_SUGGESTION" : {
        "message" : [
          ""
        ]
      },
      "WITH_SUGGESTION" : {
        "message" : [
          "Did you mean one of the following? [<proposal>]."
        ]
      }
    },
    "sqlState" : "42703"
  },
  "UNRESOLVED_MAP_KEY" : {
    "message" : [
      "Cannot resolve column <objectName> as a map key. If the key is a string literal, add the single quotes '' around it."
    ],
    "subClass" : {
      "WITHOUT_SUGGESTION" : {
        "message" : [
          ""
        ]
      },
      "WITH_SUGGESTION" : {
        "message" : [
          "Otherwise did you mean one of the following column(s)? [<proposal>]."
        ]
      }
    },
    "sqlState" : "42703"
  },
  "UNRESOLVED_ROUTINE" : {
    "message" : [
      "Cannot resolve function <routineName> on search path <searchPath>."
    ],
    "sqlState" : "42883"
  },
  "UNRESOLVED_USING_COLUMN_FOR_JOIN" : {
    "message" : [
      "USING column <colName> cannot be resolved on the <side> side of the join. The <side>-side columns: [<suggestion>]."
    ],
    "sqlState" : "42703"
  },
  "UNSET_NONEXISTENT_PROPERTIES" : {
    "message" : [
      "Attempted to unset non-existent properties [<properties>] in table <table>."
    ]
  },
  "UNSUPPORTED_ARROWTYPE" : {
    "message" : [
      "Unsupported arrow type <typeName>."
    ],
    "sqlState" : "0A000"
  },
  "UNSUPPORTED_DATASOURCE_FOR_DIRECT_QUERY" : {
    "message" : [
      "Unsupported data source type for direct query on files: <dataSourceType>"
    ]
  },
  "UNSUPPORTED_DATATYPE" : {
    "message" : [
      "Unsupported data type <typeName>."
    ],
    "sqlState" : "0A000"
  },
  "UNSUPPORTED_DESERIALIZER" : {
    "message" : [
      "The deserializer is not supported:"
    ],
    "subClass" : {
      "DATA_TYPE_MISMATCH" : {
        "message" : [
          "need a(n) <desiredType> field but got <dataType>."
        ]
      },
      "FIELD_NUMBER_MISMATCH" : {
        "message" : [
          "try to map <schema> to Tuple<ordinal>, but failed as the number of fields does not line up."
        ]
      }
    },
    "sqlState" : "0A000"
  },
  "UNSUPPORTED_EXPRESSION_GENERATED_COLUMN" : {
    "message" : [
      "Cannot create generated column <fieldName> with generation expression <expressionStr> because <reason>."
    ]
  },
  "UNSUPPORTED_EXPR_FOR_OPERATOR" : {
    "message" : [
      "A query operator contains one or more unsupported expressions. Consider to rewrite it to avoid window functions, aggregate functions, and generator functions in the WHERE clause.",
      "Invalid expressions: [<invalidExprSqls>]"
    ]
  },
  "UNSUPPORTED_EXPR_FOR_WINDOW" : {
    "message" : [
      "Expression <sqlExpr> not supported within a window function."
    ],
    "sqlState" : "42P20"
  },
  "UNSUPPORTED_FEATURE" : {
    "message" : [
      "The feature is not supported:"
    ],
    "subClass" : {
      "AES_MODE" : {
        "message" : [
          "AES-<mode> with the padding <padding> by the <functionName> function."
        ]
      },
      "AES_MODE_AAD" : {
        "message" : [
          "<functionName> with AES-<mode> does not support additional authenticate data (AAD)."
        ]
      },
      "AES_MODE_IV" : {
        "message" : [
          "<functionName> with AES-<mode> does not support initialization vectors (IVs)."
        ]
      },
      "ANALYZE_UNCACHED_TEMP_VIEW" : {
        "message" : [
          "The ANALYZE TABLE FOR COLUMNS command can operate on temporary views that have been cached already. Consider to cache the view <viewName>."
        ]
      },
      "ANALYZE_UNSUPPORTED_COLUMN_TYPE" : {
        "message" : [
          "The ANALYZE TABLE FOR COLUMNS command does not support the type <columnType> of the column <columnName> in the table <tableName>."
        ]
      },
      "ANALYZE_VIEW" : {
        "message" : [
          "The ANALYZE TABLE command does not support views."
        ]
      },
      "CATALOG_OPERATION" : {
        "message" : [
          "Catalog <catalogName> does not support <operation>."
        ]
      },
      "COMBINATION_QUERY_RESULT_CLAUSES" : {
        "message" : [
          "Combination of ORDER BY/SORT BY/DISTRIBUTE BY/CLUSTER BY."
        ]
      },
      "DESC_TABLE_COLUMN_PARTITION" : {
        "message" : [
          "DESC TABLE COLUMN for a specific partition."
        ]
      },
      "INSERT_PARTITION_SPEC_IF_NOT_EXISTS" : {
        "message" : [
          "INSERT INTO <tableName> with IF NOT EXISTS in the PARTITION spec."
        ]
      },
      "LATERAL_COLUMN_ALIAS_IN_AGGREGATE_FUNC" : {
        "message" : [
          "Referencing a lateral column alias <lca> in the aggregate function <aggFunc>."
        ]
      },
      "LATERAL_COLUMN_ALIAS_IN_AGGREGATE_WITH_WINDOW_AND_HAVING" : {
        "message" : [
          "Referencing lateral column alias <lca> in the aggregate query both with window expressions and with having clause. Please rewrite the aggregate query by removing the having clause or removing lateral alias reference in the SELECT list."
        ]
      },
      "LATERAL_COLUMN_ALIAS_IN_GROUP_BY" : {
        "message" : [
          "Referencing a lateral column alias via GROUP BY alias/ALL is not supported yet."
        ]
      },
      "LATERAL_COLUMN_ALIAS_IN_WINDOW" : {
        "message" : [
          "Referencing a lateral column alias <lca> in window expression <windowExpr>."
        ]
      },
      "LATERAL_JOIN_USING" : {
        "message" : [
          "JOIN USING with LATERAL correlation."
        ]
      },
      "LITERAL_TYPE" : {
        "message" : [
          "Literal for '<value>' of <type>."
        ]
      },
      "MULTIPLE_BUCKET_TRANSFORMS" : {
        "message" : [
          "Multiple bucket TRANSFORMs."
        ]
      },
      "MULTI_ACTION_ALTER" : {
        "message" : [
          "The target JDBC server hosting table <tableName> does not support ALTER TABLE with multiple actions. Split the ALTER TABLE up into individual actions to avoid this error."
        ]
      },
      "ORC_TYPE_CAST" : {
        "message" : [
          "Unable to convert <orcType> of Orc to data type <toType>."
        ]
      },
      "PANDAS_UDAF_IN_PIVOT" : {
        "message" : [
          "Pandas user defined aggregate function in the PIVOT clause."
        ]
      },
      "PARAMETER_MARKER_IN_UNEXPECTED_STATEMENT" : {
        "message" : [
          "Parameter markers in unexpected statement: <statement>. Parameter markers must only be used in a query, or DML statement."
        ]
      },
      "PIVOT_AFTER_GROUP_BY" : {
        "message" : [
          "PIVOT clause following a GROUP BY clause. Consider pushing the GROUP BY into a subquery."
        ]
      },
      "PIVOT_TYPE" : {
        "message" : [
          "Pivoting by the value '<value>' of the column data type <type>."
        ]
      },
      "PYTHON_UDF_IN_ON_CLAUSE" : {
        "message" : [
          "Python UDF in the ON clause of a <joinType> JOIN. In case of an INNNER JOIN consider rewriting to a CROSS JOIN with a WHERE clause."
        ]
      },
      "SET_NAMESPACE_PROPERTY" : {
        "message" : [
          "<property> is a reserved namespace property, <msg>."
        ]
      },
      "SET_PROPERTIES_AND_DBPROPERTIES" : {
        "message" : [
          "set PROPERTIES and DBPROPERTIES at the same time."
        ]
      },
      "SET_TABLE_PROPERTY" : {
        "message" : [
          "<property> is a reserved table property, <msg>."
        ]
      },
      "TABLE_OPERATION" : {
        "message" : [
          "Table <tableName> does not support <operation>. Please check the current catalog and namespace to make sure the qualified table name is expected, and also check the catalog implementation which is configured by \"spark.sql.catalog\"."
        ]
      },
      "TIME_TRAVEL" : {
        "message" : [
          "Time travel on the relation: <relationId>."
        ]
      },
      "TOO_MANY_TYPE_ARGUMENTS_FOR_UDF_CLASS" : {
        "message" : [
          "UDF class with <num> type arguments."
        ]
      },
      "TRANSFORM_DISTINCT_ALL" : {
        "message" : [
          "TRANSFORM with the DISTINCT/ALL clause."
        ]
      },
      "TRANSFORM_NON_HIVE" : {
        "message" : [
          "TRANSFORM with SERDE is only supported in hive mode."
        ]
      }
    },
    "sqlState" : "0A000"
  },
  "UNSUPPORTED_GENERATOR" : {
    "message" : [
      "The generator is not supported:"
    ],
    "subClass" : {
      "MULTI_GENERATOR" : {
        "message" : [
          "only one generator allowed per <clause> clause but found <num>: <generators>."
        ]
      },
      "NESTED_IN_EXPRESSIONS" : {
        "message" : [
          "nested in expressions <expression>."
        ]
      },
      "NOT_GENERATOR" : {
        "message" : [
          "<functionName> is expected to be a generator. However, its class is <classCanonicalName>, which is not a generator."
        ]
      },
      "OUTSIDE_SELECT" : {
        "message" : [
          "outside the SELECT clause, found: <plan>."
        ]
      }
    },
    "sqlState" : "0A000"
  },
  "UNSUPPORTED_GROUPING_EXPRESSION" : {
    "message" : [
      "grouping()/grouping_id() can only be used with GroupingSets/Cube/Rollup."
    ]
  },
  "UNSUPPORTED_OVERWRITE" : {
    "message" : [
      "Can't overwrite the target that is also being read from."
    ],
    "subClass" : {
      "PATH" : {
        "message" : [
          "The target path is <path>."
        ]
      },
      "TABLE" : {
        "message" : [
          "The target table is <table>."
        ]
      }
    }
  },
  "UNSUPPORTED_SAVE_MODE" : {
    "message" : [
      "The save mode <saveMode> is not supported for:"
    ],
    "subClass" : {
      "EXISTENT_PATH" : {
        "message" : [
          "an existent path."
        ]
      },
      "NON_EXISTENT_PATH" : {
        "message" : [
          "a non-existent path."
        ]
      }
    }
  },
  "UNSUPPORTED_SUBQUERY_EXPRESSION_CATEGORY" : {
    "message" : [
      "Unsupported subquery expression:"
    ],
    "subClass" : {
      "ACCESSING_OUTER_QUERY_COLUMN_IS_NOT_ALLOWED" : {
        "message" : [
          "Accessing outer query column is not allowed in this location<treeNode>."
        ]
      },
      "AGGREGATE_FUNCTION_MIXED_OUTER_LOCAL_REFERENCES" : {
        "message" : [
          "Found an aggregate function in a correlated predicate that has both outer and local references, which is not supported: <function>."
        ]
      },
      "CORRELATED_COLUMN_IS_NOT_ALLOWED_IN_PREDICATE" : {
        "message" : [
          "Correlated column is not allowed in predicate: <treeNode>."
        ]
      },
      "CORRELATED_COLUMN_NOT_FOUND" : {
        "message" : [
          "A correlated outer name reference within a subquery expression body was not found in the enclosing query: <value>."
        ]
      },
      "CORRELATED_REFERENCE" : {
        "message" : [
          "Expressions referencing the outer query are not supported outside of WHERE/HAVING clauses: <sqlExprs>."
        ]
      },
      "LATERAL_JOIN_CONDITION_NON_DETERMINISTIC" : {
        "message" : [
          "Lateral join condition cannot be non-deterministic: <condition>."
        ]
      },
      "MUST_AGGREGATE_CORRELATED_SCALAR_SUBQUERY" : {
        "message" : [
          "Correlated scalar subqueries must be aggregated to return at most one row."
        ]
      },
      "NON_CORRELATED_COLUMNS_IN_GROUP_BY" : {
        "message" : [
          "A GROUP BY clause in a scalar correlated subquery cannot contain non-correlated columns: <value>."
        ]
      },
      "NON_DETERMINISTIC_LATERAL_SUBQUERIES" : {
        "message" : [
          "Non-deterministic lateral subqueries are not supported when joining with outer relations that produce more than one row<treeNode>."
        ]
      },
      "UNSUPPORTED_CORRELATED_REFERENCE_DATA_TYPE" : {
        "message" : [
          "Correlated column reference '<expr>' cannot be <dataType> type."
        ]
      },
      "UNSUPPORTED_CORRELATED_SCALAR_SUBQUERY" : {
        "message" : [
          "Correlated scalar subqueries can only be used in filters, aggregations, projections, and UPDATE/MERGE/DELETE commands<treeNode>."
        ]
      },
      "UNSUPPORTED_IN_EXISTS_SUBQUERY" : {
        "message" : [
          "IN/EXISTS predicate subqueries can only be used in filters, joins, aggregations, window functions, projections, and UPDATE/MERGE/DELETE commands<treeNode>."
        ]
      }
    },
    "sqlState" : "0A000"
  },
  "UNSUPPORTED_TYPED_LITERAL" : {
    "message" : [
      "Literals of the type <unsupportedType> are not supported. Supported types are <supportedTypes>."
    ],
    "sqlState" : "0A000"
  },
  "UNTYPED_SCALA_UDF" : {
    "message" : [
      "You're using untyped Scala UDF, which does not have the input type information. Spark may blindly pass null to the Scala closure with primitive-type argument, and the closure will see the default value of the Java type for the null argument, e.g. `udf((x: Int) => x, IntegerType)`, the result is 0 for null input. To get rid of this error, you could:",
      "1. use typed Scala UDF APIs(without return type parameter), e.g. `udf((x: Int) => x)`.",
      "2. use Java UDF APIs, e.g. `udf(new UDF1[String, Integer] { override def call(s: String): Integer = s.length() }, IntegerType)`, if input types are all non primitive.",
      "3. set \"spark.sql.legacy.allowUntypedScalaUDF\" to \"true\" and use this API with caution."
    ]
  },
  "VIEW_ALREADY_EXISTS" : {
    "message" : [
      "Cannot create view <relationName> because it already exists.",
      "Choose a different name, drop or replace the existing object, or add the IF NOT EXISTS clause to tolerate pre-existing objects."
    ],
    "sqlState" : "42P07"
  },
  "VIEW_NOT_FOUND" : {
    "message" : [
      "The view <relationName> cannot be found. Verify the spelling and correctness of the schema and catalog.",
      "If you did not qualify the name with a schema, verify the current_schema() output, or qualify the name with the correct schema and catalog.",
      "To tolerate the error on drop use DROP VIEW IF EXISTS."
    ],
    "sqlState" : "42P01"
  },
  "WINDOW_FUNCTION_AND_FRAME_MISMATCH" : {
    "message" : [
      "<funcName> function can only be evaluated in an ordered row-based window frame with a single offset: <windowExpr>."
    ]
  },
  "WINDOW_FUNCTION_WITHOUT_OVER_CLAUSE" : {
    "message" : [
      "Window function <funcName> requires an OVER clause."
    ]
  },
  "WRITE_STREAM_NOT_ALLOWED" : {
    "message" : [
      "`writeStream` can be called only on streaming Dataset/DataFrame."
    ]
  },
  "WRONG_COMMAND_FOR_OBJECT_TYPE" : {
    "message" : [
      "The operation <operation> requires a <requiredType>. But <objectName> is a <foundType>. Use <alternative> instead."
    ]
  },
  "WRONG_NUM_ARGS" : {
    "message" : [
      "The <functionName> requires <expectedNum> parameters but the actual number is <actualNum>."
    ],
    "subClass" : {
      "WITHOUT_SUGGESTION" : {
        "message" : [
          "Please, refer to '<docroot>/sql-ref-functions.html' for a fix."
        ]
      },
      "WITH_SUGGESTION" : {
        "message" : [
          "If you have to call this function with <legacyNum> parameters, set the legacy configuration <legacyConfKey> to <legacyConfValue>."
        ]
      }
    },
    "sqlState" : "42605"
  },
  "_LEGACY_ERROR_TEMP_0001" : {
    "message" : [
      "Invalid InsertIntoContext."
    ]
  },
  "_LEGACY_ERROR_TEMP_0004" : {
    "message" : [
      "Empty source for merge: you should specify a source table/subquery in merge."
    ]
  },
  "_LEGACY_ERROR_TEMP_0006" : {
    "message" : [
      "The number of inserted values cannot match the fields."
    ]
  },
  "_LEGACY_ERROR_TEMP_0008" : {
    "message" : [
      "There must be at least one WHEN clause in a MERGE statement."
    ]
  },
  "_LEGACY_ERROR_TEMP_0012" : {
    "message" : [
      "DISTRIBUTE BY is not supported."
    ]
  },
  "_LEGACY_ERROR_TEMP_0014" : {
    "message" : [
      "TABLESAMPLE does not accept empty inputs."
    ]
  },
  "_LEGACY_ERROR_TEMP_0015" : {
    "message" : [
      "TABLESAMPLE(<msg>) is not supported."
    ]
  },
  "_LEGACY_ERROR_TEMP_0016" : {
    "message" : [
      "<bytesStr> is not a valid byte length literal, expected syntax: DIGIT+ ('B' | 'K' | 'M' | 'G')."
    ]
  },
  "_LEGACY_ERROR_TEMP_0018" : {
    "message" : [
      "Function trim doesn't support with type <trimOption>. Please use BOTH, LEADING or TRAILING as trim type."
    ]
  },
  "_LEGACY_ERROR_TEMP_0023" : {
    "message" : [
      "Numeric literal <rawStrippedQualifier> does not fit in range [<minValue>, <maxValue>] for type <typeName>."
    ]
  },
  "_LEGACY_ERROR_TEMP_0024" : {
    "message" : [
      "Can only have a single from-to unit in the interval literal syntax."
    ]
  },
  "_LEGACY_ERROR_TEMP_0026" : {
    "message" : [
      "Can only use numbers in the interval value part for multiple unit value pairs interval form, but got invalid value: <value>."
    ]
  },
  "_LEGACY_ERROR_TEMP_0027" : {
    "message" : [
      "The value of from-to unit must be a string."
    ]
  },
  "_LEGACY_ERROR_TEMP_0028" : {
    "message" : [
      "Intervals FROM <from> TO <to> are not supported."
    ]
  },
  "_LEGACY_ERROR_TEMP_0029" : {
    "message" : [
      "Cannot mix year-month and day-time fields: <literal>."
    ]
  },
  "_LEGACY_ERROR_TEMP_0031" : {
    "message" : [
      "Invalid number of buckets: <describe>."
    ]
  },
  "_LEGACY_ERROR_TEMP_0032" : {
    "message" : [
      "Duplicated table paths found: '<pathOne>' and '<pathTwo>'. LOCATION and the case insensitive key 'path' in OPTIONS are all used to indicate the custom table path, you can only specify one of them."
    ]
  },
  "_LEGACY_ERROR_TEMP_0033" : {
    "message" : [
      "Expected either STORED AS or STORED BY, not both."
    ]
  },
  "_LEGACY_ERROR_TEMP_0034" : {
    "message" : [
      "<operation> is not supported in Hive-style <command><msg>."
    ]
  },
  "_LEGACY_ERROR_TEMP_0035" : {
    "message" : [
      "Operation not allowed: <message>."
    ]
  },
  "_LEGACY_ERROR_TEMP_0036" : {
    "message" : [
      "Expected `NOSCAN` instead of `<ctx>`."
    ]
  },
  "_LEGACY_ERROR_TEMP_0037" : {
    "message" : [
      "It is not allowed to add catalog/namespace prefix <quoted> to the table name in CACHE TABLE AS SELECT."
    ]
  },
  "_LEGACY_ERROR_TEMP_0038" : {
    "message" : [
      "CTE definition can't have duplicate names: <duplicateNames>."
    ]
  },
  "_LEGACY_ERROR_TEMP_0039" : {
    "message" : [
      "Unsupported SQL statement."
    ]
  },
  "_LEGACY_ERROR_TEMP_0043" : {
    "message" : [
      "Expected format is 'RESET' or 'RESET key'. If you want to include special characters in key, please use quotes, e.g., RESET `key`."
    ]
  },
  "_LEGACY_ERROR_TEMP_0044" : {
    "message" : [
      "The interval value must be in the range of [-18, +18] hours with second precision."
    ]
  },
  "_LEGACY_ERROR_TEMP_0045" : {
    "message" : [
      "Invalid time zone displacement value."
    ]
  },
  "_LEGACY_ERROR_TEMP_0046" : {
    "message" : [
      "CREATE TEMPORARY TABLE without a provider is not allowed."
    ]
  },
  "_LEGACY_ERROR_TEMP_0047" : {
    "message" : [
      "'ROW FORMAT' must be used with 'STORED AS'."
    ]
  },
  "_LEGACY_ERROR_TEMP_0048" : {
    "message" : [
      "Unsupported operation: Used defined record reader/writer classes."
    ]
  },
  "_LEGACY_ERROR_TEMP_0049" : {
    "message" : [
      "Directory path and 'path' in OPTIONS should be specified one, but not both."
    ]
  },
  "_LEGACY_ERROR_TEMP_0050" : {
    "message" : [
      "LOCAL is supported only with file: scheme."
    ]
  },
  "_LEGACY_ERROR_TEMP_0051" : {
    "message" : [
      "Empty set in <element> grouping sets is not supported."
    ]
  },
  "_LEGACY_ERROR_TEMP_0052" : {
    "message" : [
      "CREATE VIEW with both IF NOT EXISTS and REPLACE is not allowed."
    ]
  },
  "_LEGACY_ERROR_TEMP_0053" : {
    "message" : [
      "It is not allowed to define a TEMPORARY view with IF NOT EXISTS."
    ]
  },
  "_LEGACY_ERROR_TEMP_0056" : {
    "message" : [
      "Invalid time travel spec: <reason>."
    ]
  },
  "_LEGACY_ERROR_TEMP_0057" : {
    "message" : [
      "Support for DEFAULT column values is not implemented yet."
    ]
  },
  "_LEGACY_ERROR_TEMP_0058" : {
    "message" : [
      "Support for DEFAULT column values is not allowed."
    ]
  },
  "_LEGACY_ERROR_TEMP_0059" : {
    "message" : [
      "References to DEFAULT column values are not allowed within the PARTITION clause."
    ]
  },
  "_LEGACY_ERROR_TEMP_0060" : {
    "message" : [
      "<msg>."
    ]
  },
  "_LEGACY_ERROR_TEMP_0061" : {
    "message" : [
      "<msg>."
    ]
  },
  "_LEGACY_ERROR_TEMP_0062" : {
    "message" : [
      "<msg>."
    ]
  },
  "_LEGACY_ERROR_TEMP_0063" : {
    "message" : [
      "<msg>."
    ]
  },
  "_LEGACY_ERROR_TEMP_0064" : {
    "message" : [
      "<msg>."
    ]
  },
  "_LEGACY_ERROR_TEMP_1000" : {
    "message" : [
      "LEGACY store assignment policy is disallowed in Spark data source V2. Please set the configuration <configKey> to other values."
    ]
  },
  "_LEGACY_ERROR_TEMP_1002" : {
    "message" : [
      "Unable to generate an encoder for inner class `<className>` without access to the scope that this class was defined in.",
      "Try moving this class out of its parent class."
    ]
  },
  "_LEGACY_ERROR_TEMP_1004" : {
    "message" : [
      "Window specification <windowName> is not defined in the WINDOW clause."
    ]
  },
  "_LEGACY_ERROR_TEMP_1005" : {
    "message" : [
      "<expr> doesn't show up in the GROUP BY list <groupByAliases>."
    ]
  },
  "_LEGACY_ERROR_TEMP_1006" : {
    "message" : [
      "Aggregate expression required for pivot, but '<sql>' did not appear in any aggregate function."
    ]
  },
  "_LEGACY_ERROR_TEMP_1007" : {
    "message" : [
      "Cannot write into temp view <quoted> as it's not a data source v2 relation."
    ]
  },
  "_LEGACY_ERROR_TEMP_1008" : {
    "message" : [
      "<quoted> is not a temp view of streaming logical plan, please use batch API such as `DataFrameReader.table` to read it."
    ]
  },
  "_LEGACY_ERROR_TEMP_1009" : {
    "message" : [
      "The depth of view <identifier> exceeds the maximum view resolution depth (<maxNestedViewDepth>). Analysis is aborted to avoid errors. Increase the value of <config> to work around this."
    ]
  },
  "_LEGACY_ERROR_TEMP_1010" : {
    "message" : [
      "Inserting into a view is not allowed. View: <identifier>."
    ]
  },
  "_LEGACY_ERROR_TEMP_1011" : {
    "message" : [
      "Writing into a view is not allowed. View: <identifier>."
    ]
  },
  "_LEGACY_ERROR_TEMP_1012" : {
    "message" : [
      "Cannot write into v1 table: <identifier>."
    ]
  },
  "_LEGACY_ERROR_TEMP_1013" : {
    "message" : [
      "<nameParts> is a <viewStr>. '<cmd>' expects a table.<hintStr>."
    ]
  },
  "_LEGACY_ERROR_TEMP_1014" : {
    "message" : [
      "<nameParts> is a temp view. '<cmd>' expects a permanent view."
    ]
  },
  "_LEGACY_ERROR_TEMP_1015" : {
    "message" : [
      "<identifier> is a table. '<cmd>' expects a view.<hintStr>."
    ]
  },
  "_LEGACY_ERROR_TEMP_1016" : {
    "message" : [
      "<nameParts> is a temp view. '<cmd>' expects a table or permanent view."
    ]
  },
  "_LEGACY_ERROR_TEMP_1017" : {
    "message" : [
      "<name> is a built-in/temporary function. '<cmd>' expects a persistent function.<hintStr>."
    ]
  },
  "_LEGACY_ERROR_TEMP_1018" : {
    "message" : [
      "<quoted> is a permanent view, which is not supported by streaming reading API such as `DataStreamReader.table` yet."
    ]
  },
  "_LEGACY_ERROR_TEMP_1020" : {
    "message" : [
      "Invalid usage of <elem> in <prettyName>."
    ]
  },
  "_LEGACY_ERROR_TEMP_1021" : {
    "message" : [
      "count(<targetString>.*) is not allowed. Please use count(*) or expand the columns manually, e.g. count(col1, col2)."
    ]
  },
  "_LEGACY_ERROR_TEMP_1023" : {
    "message" : [
      "Function <prettyName> does not support <syntax>."
    ]
  },
  "_LEGACY_ERROR_TEMP_1024" : {
    "message" : [
      "FILTER expression is non-deterministic, it cannot be used in aggregate functions."
    ]
  },
  "_LEGACY_ERROR_TEMP_1025" : {
    "message" : [
      "FILTER expression is not of type boolean. It cannot be used in an aggregate function."
    ]
  },
  "_LEGACY_ERROR_TEMP_1026" : {
    "message" : [
      "FILTER expression contains aggregate. It cannot be used in an aggregate function."
    ]
  },
  "_LEGACY_ERROR_TEMP_1027" : {
    "message" : [
      "FILTER expression contains window function. It cannot be used in an aggregate function."
    ]
  },
  "_LEGACY_ERROR_TEMP_1028" : {
    "message" : [
      "Number of column aliases does not match number of columns. Number of column aliases: <columnSize>; number of columns: <outputSize>."
    ]
  },
  "_LEGACY_ERROR_TEMP_1029" : {
    "message" : [
      "The number of aliases supplied in the AS clause does not match the number of columns output by the UDTF expected <aliasesSize> aliases but got <aliasesNames>."
    ]
  },
  "_LEGACY_ERROR_TEMP_1030" : {
    "message" : [
      "Window aggregate function with filter predicate is not supported yet."
    ]
  },
  "_LEGACY_ERROR_TEMP_1031" : {
    "message" : [
      "It is not allowed to use a window function inside an aggregate function. Please use the inner window function in a sub-query."
    ]
  },
  "_LEGACY_ERROR_TEMP_1032" : {
    "message" : [
      "<expr> does not have any WindowExpression."
    ]
  },
  "_LEGACY_ERROR_TEMP_1033" : {
    "message" : [
      "<expr> has multiple Window Specifications (<distinctWindowSpec>).",
      "Please file a bug report with this error message, stack trace, and the query."
    ]
  },
  "_LEGACY_ERROR_TEMP_1034" : {
    "message" : [
      "It is not allowed to use window functions inside <clauseName> clause."
    ]
  },
  "_LEGACY_ERROR_TEMP_1035" : {
    "message" : [
      "Cannot specify window frame for <prettyName> function."
    ]
  },
  "_LEGACY_ERROR_TEMP_1036" : {
    "message" : [
      "Window Frame <wf> must match the required frame <required>."
    ]
  },
  "_LEGACY_ERROR_TEMP_1037" : {
    "message" : [
      "Window function <wf> requires window to be ordered, please add ORDER BY clause. For example SELECT <wf>(value_expr) OVER (PARTITION BY window_partition ORDER BY window_ordering) from table."
    ]
  },
  "_LEGACY_ERROR_TEMP_1038" : {
    "message" : [
      "Cannot write to table due to mismatched user specified column size(<columnSize>) and data column size(<outputSize>)."
    ]
  },
  "_LEGACY_ERROR_TEMP_1039" : {
    "message" : [
      "Multiple time/session window expressions would result in a cartesian product of rows, therefore they are currently not supported."
    ]
  },
  "_LEGACY_ERROR_TEMP_1040" : {
    "message" : [
      "Gap duration expression used in session window must be CalendarIntervalType, but got <dt>."
    ]
  },
  "_LEGACY_ERROR_TEMP_1045" : {
    "message" : [
      "ALTER TABLE SET LOCATION does not support partition for v2 tables."
    ]
  },
  "_LEGACY_ERROR_TEMP_1046" : {
    "message" : [
      "Join strategy hint parameter should be an identifier or string but was <unsupported> (<class>)."
    ]
  },
  "_LEGACY_ERROR_TEMP_1047" : {
    "message" : [
      "<hintName> Hint parameter should include columns, but <invalidParams> found."
    ]
  },
  "_LEGACY_ERROR_TEMP_1048" : {
    "message" : [
      "<hintName> Hint expects a partition number as a parameter."
    ]
  },
  "_LEGACY_ERROR_TEMP_1049" : {
    "message" : [
      "Syntax error in attribute name: <name>."
    ]
  },
  "_LEGACY_ERROR_TEMP_1050" : {
    "message" : [
      "Can only star expand struct data types. Attribute: `<attributes>`."
    ]
  },
  "_LEGACY_ERROR_TEMP_1051" : {
    "message" : [
      "Cannot resolve '<targetString>.*' given input columns '<columns>'."
    ]
  },
  "_LEGACY_ERROR_TEMP_1052" : {
    "message" : [
      "ADD COLUMN with v1 tables cannot specify NOT NULL."
    ]
  },
  "_LEGACY_ERROR_TEMP_1053" : {
    "message" : [
      "ALTER COLUMN with v1 tables cannot specify NOT NULL."
    ]
  },
  "_LEGACY_ERROR_TEMP_1054" : {
    "message" : [
      "ALTER COLUMN cannot find column <colName> in v1 table. Available: <fieldNames>."
    ]
  },
  "_LEGACY_ERROR_TEMP_1055" : {
    "message" : [
      "The database name is not valid: <quoted>."
    ]
  },
  "_LEGACY_ERROR_TEMP_1057" : {
    "message" : [
      "SHOW COLUMNS with conflicting databases: '<dbA>' != '<dbB>'."
    ]
  },
  "_LEGACY_ERROR_TEMP_1058" : {
    "message" : [
      "Cannot create table with both USING <provider> and <serDeInfo>."
    ]
  },
  "_LEGACY_ERROR_TEMP_1059" : {
    "message" : [
      "STORED AS with file format '<serdeInfo>' is invalid."
    ]
  },
  "_LEGACY_ERROR_TEMP_1060" : {
    "message" : [
      "<command> does not support nested column: <column>."
    ]
  },
  "_LEGACY_ERROR_TEMP_1065" : {
    "message" : [
      "`<name>` is not a valid name for tables/databases. Valid names only contain alphabet characters, numbers and _."
    ]
  },
  "_LEGACY_ERROR_TEMP_1066" : {
    "message" : [
      "<database> is a system preserved database, you cannot create a database with this name."
    ]
  },
  "_LEGACY_ERROR_TEMP_1067" : {
    "message" : [
      "Can not drop default database."
    ]
  },
  "_LEGACY_ERROR_TEMP_1068" : {
    "message" : [
      "<database> is a system preserved database, you cannot use it as current database. To access global temporary views, you should use qualified name with the GLOBAL_TEMP_DATABASE, e.g. SELECT * FROM <database>.viewName."
    ]
  },
  "_LEGACY_ERROR_TEMP_1069" : {
    "message" : [
      "CREATE EXTERNAL TABLE must be accompanied by LOCATION."
    ]
  },
  "_LEGACY_ERROR_TEMP_1071" : {
    "message" : [
      "Some existing schema fields (<nonExistentColumnNames>) are not present in the new schema. We don't support dropping columns yet."
    ]
  },
  "_LEGACY_ERROR_TEMP_1072" : {
    "message" : [
      "Only the tables/views belong to the same database can be retrieved. Querying tables/views are <qualifiedTableNames>."
    ]
  },
  "_LEGACY_ERROR_TEMP_1073" : {
    "message" : [
      "RENAME TABLE source and destination databases do not match: '<db>' != '<newDb>'."
    ]
  },
  "_LEGACY_ERROR_TEMP_1074" : {
    "message" : [
      "RENAME TEMPORARY VIEW from '<oldName>' to '<newName>': cannot specify database name '<db>' in the destination table."
    ]
  },
  "_LEGACY_ERROR_TEMP_1076" : {
    "message" : [
      "Partition spec is invalid. <details>."
    ]
  },
  "_LEGACY_ERROR_TEMP_1079" : {
    "message" : [
      "Resource Type '<resourceType>' is not supported."
    ]
  },
  "_LEGACY_ERROR_TEMP_1080" : {
    "message" : [
      "Table <identifier> did not specify database."
    ]
  },
  "_LEGACY_ERROR_TEMP_1081" : {
    "message" : [
      "Table <identifier> did not specify locationUri."
    ]
  },
  "_LEGACY_ERROR_TEMP_1082" : {
    "message" : [
      "Partition [<specString>] did not specify locationUri."
    ]
  },
  "_LEGACY_ERROR_TEMP_1083" : {
    "message" : [
      "Number of buckets should be greater than 0 but less than or equal to bucketing.maxBuckets (`<bucketingMaxBuckets>`). Got `<numBuckets>`."
    ]
  },
  "_LEGACY_ERROR_TEMP_1084" : {
    "message" : [
      "Corrupted table name context in catalog: <numParts> parts expected, but part <index> is missing."
    ]
  },
  "_LEGACY_ERROR_TEMP_1085" : {
    "message" : [
      "Corrupted view SQL configs in catalog."
    ]
  },
  "_LEGACY_ERROR_TEMP_1086" : {
    "message" : [
      "Corrupted view query output column names in catalog: <numCols> parts expected, but part <index> is missing."
    ]
  },
  "_LEGACY_ERROR_TEMP_1087" : {
    "message" : [
      "Corrupted view referred temp view names in catalog."
    ]
  },
  "_LEGACY_ERROR_TEMP_1088" : {
    "message" : [
      "Corrupted view referred temp functions names in catalog."
    ]
  },
  "_LEGACY_ERROR_TEMP_1089" : {
    "message" : [
      "Column statistics deserialization is not supported for column <name> of data type: <dataType>."
    ]
  },
  "_LEGACY_ERROR_TEMP_1090" : {
    "message" : [
      "Column statistics serialization is not supported for column <colName> of data type: <dataType>."
    ]
  },
  "_LEGACY_ERROR_TEMP_1097" : {
    "message" : [
      "The field for corrupt records must be string type and nullable."
    ]
  },
  "_LEGACY_ERROR_TEMP_1098" : {
    "message" : [
      "DataType '<x>' is not supported by <className>."
    ]
  },
  "_LEGACY_ERROR_TEMP_1099" : {
    "message" : [
      "<funcName>() doesn't support the <mode> mode. Acceptable modes are <permissiveMode> and <failFastMode>."
    ]
  },
  "_LEGACY_ERROR_TEMP_1100" : {
    "message" : [
      "The '<argName>' parameter of function '<funcName>' needs to be a <requiredType> literal."
    ]
  },
  "_LEGACY_ERROR_TEMP_1103" : {
    "message" : [
      "Unsupported component type <clz> in arrays."
    ]
  },
  "_LEGACY_ERROR_TEMP_1104" : {
    "message" : [
      "The second argument should be a double literal."
    ]
  },
  "_LEGACY_ERROR_TEMP_1107" : {
    "message" : [
      "Table <table> declares <batchWrite> capability but <v2WriteClassName> is not an instance of <v1WriteClassName>."
    ]
  },
  "_LEGACY_ERROR_TEMP_1108" : {
    "message" : [
      "Delete by condition with subquery is not supported: <condition>."
    ]
  },
  "_LEGACY_ERROR_TEMP_1109" : {
    "message" : [
      "Exec update failed: cannot translate expression to source filter: <f>."
    ]
  },
  "_LEGACY_ERROR_TEMP_1110" : {
    "message" : [
      "Cannot delete from table <table> where <filters>."
    ]
  },
  "_LEGACY_ERROR_TEMP_1111" : {
    "message" : [
      "DESCRIBE does not support partition for v2 tables."
    ]
  },
  "_LEGACY_ERROR_TEMP_1113" : {
    "message" : [
      "Table <table> does not support <cmd>."
    ]
  },
  "_LEGACY_ERROR_TEMP_1114" : {
    "message" : [
      "The streaming sources in a query do not have a common supported execution mode.",
      "Sources support micro-batch: <microBatchSources>.",
      "Sources support continuous: <continuousSources>."
    ]
  },
  "_LEGACY_ERROR_TEMP_1120" : {
    "message" : [
      "Unsupported NamespaceChange <changes> in JDBC catalog."
    ]
  },
  "_LEGACY_ERROR_TEMP_1121" : {
    "message" : [
      "Table does not support <cmd>: <table>."
    ]
  },
  "_LEGACY_ERROR_TEMP_1122" : {
    "message" : [
      "Table <table> is not a row-level operation table."
    ]
  },
  "_LEGACY_ERROR_TEMP_1123" : {
    "message" : [
      "Cannot rename a table with ALTER VIEW. Please use ALTER TABLE instead."
    ]
  },
  "_LEGACY_ERROR_TEMP_1125" : {
    "message" : [
      "Database from v1 session catalog is not specified."
    ]
  },
  "_LEGACY_ERROR_TEMP_1126" : {
    "message" : [
      "Nested databases are not supported by v1 session catalog: <catalog>."
    ]
  },
  "_LEGACY_ERROR_TEMP_1127" : {
    "message" : [
      "Invalid partitionExprs specified: <sortOrders> For range partitioning use REPARTITION_BY_RANGE instead."
    ]
  },
  "_LEGACY_ERROR_TEMP_1128" : {
    "message" : [
      "Failed to resolve the schema for <format> for the partition column: <partitionColumn>. It must be specified manually."
    ]
  },
  "_LEGACY_ERROR_TEMP_1131" : {
    "message" : [
      "Data source <className> does not support <outputMode> output mode."
    ]
  },
  "_LEGACY_ERROR_TEMP_1132" : {
    "message" : [
      "A schema needs to be specified when using <className>."
    ]
  },
  "_LEGACY_ERROR_TEMP_1133" : {
    "message" : [
      "The user-specified schema doesn't match the actual schema:",
      "user-specified: <schema>, actual: <actualSchema>. If you're using",
      "DataFrameReader.schema API or creating a table, please do not specify the schema.",
      "Or if you're scanning an existed table, please drop it and re-create it."
    ]
  },
  "_LEGACY_ERROR_TEMP_1134" : {
    "message" : [
      "Unable to infer schema for <format> at <fileCatalog>. It must be specified manually."
    ]
  },
  "_LEGACY_ERROR_TEMP_1135" : {
    "message" : [
      "<className> is not a valid Spark SQL Data Source."
    ]
  },
  "_LEGACY_ERROR_TEMP_1136" : {
    "message" : [
      "Cannot save interval data type into external storage."
    ]
  },
  "_LEGACY_ERROR_TEMP_1137" : {
    "message" : [
      "Unable to resolve <name> given [<outputStr>]."
    ]
  },
  "_LEGACY_ERROR_TEMP_1138" : {
    "message" : [
      "Hive built-in ORC data source must be used with Hive support enabled. Please use the native ORC data source by setting 'spark.sql.orc.impl' to 'native'."
    ]
  },
  "_LEGACY_ERROR_TEMP_1139" : {
    "message" : [
      "Failed to find data source: <provider>. Avro is built-in but external data source module since Spark 2.4. Please deploy the application as per the deployment section of Apache Avro Data Source Guide."
    ]
  },
  "_LEGACY_ERROR_TEMP_1140" : {
    "message" : [
      "Failed to find data source: <provider>. Please deploy the application as per the deployment section of Structured Streaming + Kafka Integration Guide."
    ]
  },
  "_LEGACY_ERROR_TEMP_1141" : {
    "message" : [
      "Multiple sources found for <provider> (<sourceNames>), please specify the fully qualified class name."
    ]
  },
  "_LEGACY_ERROR_TEMP_1142" : {
    "message" : [
      "Datasource does not support writing empty or nested empty schemas. Please make sure the data schema has at least one or more column(s)."
    ]
  },
  "_LEGACY_ERROR_TEMP_1143" : {
    "message" : [
      "The data to be inserted needs to have the same number of columns as the target table: target table has <targetSize> column(s) but the inserted data has <actualSize> column(s), which contain <staticPartitionsSize> partition column(s) having assigned constant values."
    ]
  },
  "_LEGACY_ERROR_TEMP_1144" : {
    "message" : [
      "The data to be inserted needs to have the same number of partition columns as the target table: target table has <targetSize> partition column(s) but the inserted data has <providedPartitionsSize> partition columns specified."
    ]
  },
  "_LEGACY_ERROR_TEMP_1145" : {
    "message" : [
      "<partKey> is not a partition column. Partition columns are <partitionColumns>."
    ]
  },
  "_LEGACY_ERROR_TEMP_1146" : {
    "message" : [
      "Partition column <partColumn> have multiple values specified, <values>. Please only specify a single value."
    ]
  },
  "_LEGACY_ERROR_TEMP_1147" : {
    "message" : [
      "The ordering of partition columns is <partColumns>. All partition columns having constant values need to appear before other partition columns that do not have an assigned constant value."
    ]
  },
  "_LEGACY_ERROR_TEMP_1148" : {
    "message" : [
      "Can only write data to relations with a single path."
    ]
  },
  "_LEGACY_ERROR_TEMP_1149" : {
    "message" : [
      "Fail to rebuild expression: missing key <filter> in `translatedFilterToExpr`."
    ]
  },
  "_LEGACY_ERROR_TEMP_1150" : {
    "message" : [
      "Column `<field>` has a data type of <fieldType>, which is not supported by <format>."
    ]
  },
  "_LEGACY_ERROR_TEMP_1151" : {
    "message" : [
      "Fail to resolve data source for the table <table> since the table serde property has the duplicated key <key> with extra options specified for this scan operation. To fix this, you can rollback to the legacy behavior of ignoring the extra options by setting the config <config> to `false`, or address the conflicts of the same config."
    ]
  },
  "_LEGACY_ERROR_TEMP_1153" : {
    "message" : [
      "Cannot use <field> for partition column."
    ]
  },
  "_LEGACY_ERROR_TEMP_1154" : {
    "message" : [
      "Cannot use all columns for partition columns."
    ]
  },
  "_LEGACY_ERROR_TEMP_1155" : {
    "message" : [
      "Partition column `<col>` not found in schema <schemaCatalog>."
    ]
  },
  "_LEGACY_ERROR_TEMP_1156" : {
    "message" : [
      "Column <colName> not found in schema <tableSchema>."
    ]
  },
  "_LEGACY_ERROR_TEMP_1157" : {
    "message" : [
      "Unsupported data source type for direct query on files: <className>."
    ]
  },
  "_LEGACY_ERROR_TEMP_1158" : {
    "message" : [
      "Saving data into a view is not allowed."
    ]
  },
  "_LEGACY_ERROR_TEMP_1159" : {
    "message" : [
      "The format of the existing table <tableName> is `<existingProvider>`. It doesn't match the specified format `<specifiedProvider>`."
    ]
  },
  "_LEGACY_ERROR_TEMP_1160" : {
    "message" : [
      "The location of the existing table <identifier> is `<existingTableLoc>`. It doesn't match the specified location `<tableDescLoc>`."
    ]
  },
  "_LEGACY_ERROR_TEMP_1161" : {
    "message" : [
      "The column number of the existing table <tableName> (<existingTableSchema>) doesn't match the data schema (<querySchema>)."
    ]
  },
  "_LEGACY_ERROR_TEMP_1162" : {
    "message" : [
      "Cannot resolve '<col>' given input columns: [<inputColumns>]."
    ]
  },
  "_LEGACY_ERROR_TEMP_1163" : {
    "message" : [
      "Specified partitioning does not match that of the existing table <tableName>.",
      "Specified partition columns: [<specifiedPartCols>].",
      "Existing partition columns: [<existingPartCols>]."
    ]
  },
  "_LEGACY_ERROR_TEMP_1164" : {
    "message" : [
      "Specified bucketing does not match that of the existing table <tableName>.",
      "Specified bucketing: <specifiedBucketString>.",
      "Existing bucketing: <existingBucketString>."
    ]
  },
  "_LEGACY_ERROR_TEMP_1165" : {
    "message" : [
      "It is not allowed to specify partitioning when the table schema is not defined."
    ]
  },
  "_LEGACY_ERROR_TEMP_1166" : {
    "message" : [
      "Bucketing column '<bucketCol>' should not be part of partition columns '<normalizedPartCols>'."
    ]
  },
  "_LEGACY_ERROR_TEMP_1167" : {
    "message" : [
      "Bucket sorting column '<sortCol>' should not be part of partition columns '<normalizedPartCols>'."
    ]
  },
  "_LEGACY_ERROR_TEMP_1169" : {
    "message" : [
      "Requested partitioning does not match the table <tableName>:",
      "Requested partitions: <normalizedPartSpec>.",
      "Table partitions: <partColNames>."
    ]
  },
  "_LEGACY_ERROR_TEMP_1170" : {
    "message" : [
      "Hive support is required to <detail>."
    ]
  },
  "_LEGACY_ERROR_TEMP_1171" : {
    "message" : [
      "createTableColumnTypes option column <col> not found in schema <schema>."
    ]
  },
  "_LEGACY_ERROR_TEMP_1172" : {
    "message" : [
      "Parquet type not yet supported: <parquetType>."
    ]
  },
  "_LEGACY_ERROR_TEMP_1173" : {
    "message" : [
      "Illegal Parquet type: <parquetType>."
    ]
  },
  "_LEGACY_ERROR_TEMP_1174" : {
    "message" : [
      "Unrecognized Parquet type: <field>."
    ]
  },
  "_LEGACY_ERROR_TEMP_1175" : {
    "message" : [
      "Unsupported data type <dataType>."
    ]
  },
  "_LEGACY_ERROR_TEMP_1181" : {
    "message" : [
      "Stream-stream join without equality predicate is not supported."
    ]
  },
  "_LEGACY_ERROR_TEMP_1182" : {
    "message" : [
      "Column <ambiguousAttrs> are ambiguous. It's probably because you joined several Datasets together, and some of these Datasets are the same. This column points to one of the Datasets but Spark is unable to figure out which one. Please alias the Datasets with different names via `Dataset.as` before joining them, and specify the column using qualified name, e.g. `df.as(\"a\").join(df.as(\"b\"), $\"a.id\" > $\"b.id\")`. You can also set <config> to false to disable this check."
    ]
  },
  "_LEGACY_ERROR_TEMP_1183" : {
    "message" : [
      "Cannot use interval type in the table schema."
    ]
  },
  "_LEGACY_ERROR_TEMP_1184" : {
    "message" : [
      "Catalog <plugin> does not support <ability>."
    ]
  },
  "_LEGACY_ERROR_TEMP_1186" : {
    "message" : [
      "Multi-part identifier cannot be empty."
    ]
  },
  "_LEGACY_ERROR_TEMP_1187" : {
    "message" : [
      "Hive data source can only be used with tables, you can not <operation> files of Hive data source directly."
    ]
  },
  "_LEGACY_ERROR_TEMP_1188" : {
    "message" : [
      "There is a 'path' option set and <method>() is called with a path parameter. Either remove the path option, or call <method>() without the parameter. To ignore this check, set '<config>' to 'true'."
    ]
  },
  "_LEGACY_ERROR_TEMP_1189" : {
    "message" : [
      "User specified schema not supported with `<operation>`."
    ]
  },
  "_LEGACY_ERROR_TEMP_1190" : {
    "message" : [
      "Temporary view <viewName> doesn't support streaming write."
    ]
  },
  "_LEGACY_ERROR_TEMP_1191" : {
    "message" : [
      "Streaming into views <viewName> is not supported."
    ]
  },
  "_LEGACY_ERROR_TEMP_1192" : {
    "message" : [
      "The input source(<source>) is different from the table <tableName>'s data source provider(<provider>)."
    ]
  },
  "_LEGACY_ERROR_TEMP_1193" : {
    "message" : [
      "Table <tableName> doesn't support streaming write - <t>."
    ]
  },
  "_LEGACY_ERROR_TEMP_1194" : {
    "message" : [
      "queryName must be specified for memory sink."
    ]
  },
  "_LEGACY_ERROR_TEMP_1195" : {
    "message" : [
      "'<source>' is not supported with continuous trigger."
    ]
  },
  "_LEGACY_ERROR_TEMP_1196" : {
    "message" : [
      "<columnType> column <columnName> not found in existing columns (<validColumnNames>)."
    ]
  },
  "_LEGACY_ERROR_TEMP_1197" : {
    "message" : [
      "'<operation>' does not support partitioning."
    ]
  },
  "_LEGACY_ERROR_TEMP_1198" : {
    "message" : [
      "Function '<unbound>' cannot process input: (<arguments>): <unsupported>."
    ]
  },
  "_LEGACY_ERROR_TEMP_1199" : {
    "message" : [
      "Invalid bound function '<bound>: there are <argsLen> arguments but <inputTypesLen> parameters returned from 'inputTypes()'."
    ]
  },
  "_LEGACY_ERROR_TEMP_1200" : {
    "message" : [
      "<name> is not supported for v2 tables."
    ]
  },
  "_LEGACY_ERROR_TEMP_1201" : {
    "message" : [
      "Cannot resolve column name \"<colName>\" among (<fieldNames>)."
    ]
  },
  "_LEGACY_ERROR_TEMP_1204" : {
    "message" : [
      "Cannot write incompatible data to table '<tableName>':",
      "- <errors>."
    ]
  },
  "_LEGACY_ERROR_TEMP_1205" : {
    "message" : [
      "Expected only partition pruning predicates: <nonPartitionPruningPredicates>."
    ]
  },
  "_LEGACY_ERROR_TEMP_1207" : {
    "message" : [
      "The duration and time inputs to window must be an integer, long or string literal."
    ]
  },
  "_LEGACY_ERROR_TEMP_1210" : {
    "message" : [
      "The second argument in <funcName> should be a boolean literal."
    ]
  },
  "_LEGACY_ERROR_TEMP_1211" : {
    "message" : [
      "Detected implicit cartesian product for <joinType> join between logical plans",
      "<leftPlan>",
      "and",
      "rightPlan",
      "Join condition is missing or trivial.",
      "Either: use the CROSS JOIN syntax to allow cartesian products between these relations, or: enable implicit cartesian products by setting the configuration variable spark.sql.crossJoin.enabled=true."
    ]
  },
  "_LEGACY_ERROR_TEMP_1212" : {
    "message" : [
      "Found conflicting attributes <conflictingAttrs> in the condition joining outer plan:",
      "<outerPlan>",
      "and subplan:",
      "<subplan>."
    ]
  },
  "_LEGACY_ERROR_TEMP_1213" : {
    "message" : [
      "Window expression is empty in <expr>."
    ]
  },
  "_LEGACY_ERROR_TEMP_1214" : {
    "message" : [
      "Found different window function type in <windowExpressions>."
    ]
  },
  "_LEGACY_ERROR_TEMP_1215" : {
    "message" : [
      "char/varchar type can only be used in the table schema. You can set <config> to true, so that Spark treat them as string type as same as Spark 3.0 and earlier."
    ]
  },
  "_LEGACY_ERROR_TEMP_1218" : {
    "message" : [
      "<tableIdentifier> should be converted to HadoopFsRelation."
    ]
  },
  "_LEGACY_ERROR_TEMP_1219" : {
    "message" : [
      "Hive metastore does not support altering database location."
    ]
  },
  "_LEGACY_ERROR_TEMP_1220" : {
    "message" : [
      "Hive <tableType> is not supported."
    ]
  },
  "_LEGACY_ERROR_TEMP_1221" : {
    "message" : [
      "Hive 0.12 doesn't support creating permanent functions. Please use Hive 0.13 or higher."
    ]
  },
  "_LEGACY_ERROR_TEMP_1222" : {
    "message" : [
      "Unknown resource type: <resourceType>."
    ]
  },
  "_LEGACY_ERROR_TEMP_1223" : {
    "message" : [
      "Invalid field id '<field>' in day-time interval. Supported interval fields: <supportedIds>."
    ]
  },
  "_LEGACY_ERROR_TEMP_1224" : {
    "message" : [
      "'interval <startFieldName> to <endFieldName>' is invalid."
    ]
  },
  "_LEGACY_ERROR_TEMP_1225" : {
    "message" : [
      "Invalid field id '<field>' in year-month interval. Supported interval fields: <supportedIds>."
    ]
  },
  "_LEGACY_ERROR_TEMP_1226" : {
    "message" : [
      "The SQL config '<configName>' was removed in the version <version>. <comment>"
    ]
  },
  "_LEGACY_ERROR_TEMP_1228" : {
    "message" : [
      "Decimal scale (<scale>) cannot be greater than precision (<precision>)."
    ]
  },
  "_LEGACY_ERROR_TEMP_1231" : {
    "message" : [
      "<key> is not a valid partition column in table <tblName>."
    ]
  },
  "_LEGACY_ERROR_TEMP_1232" : {
    "message" : [
      "Partition spec is invalid. The spec (<specKeys>) must match the partition spec (<partitionColumnNames>) defined in table '<tableName>'."
    ]
  },
  "_LEGACY_ERROR_TEMP_1237" : {
    "message" : [
      "The list of partition columns with values in partition specification for table '<table>' in database '<database>' is not a prefix of the list of partition columns defined in the table schema. Expected a prefix of [<schemaColumns>], but got [<specColumns>]."
    ]
  },
  "_LEGACY_ERROR_TEMP_1239" : {
    "message" : [
      "Analyzing column statistics is not supported for column <name> of data type: <dataType>."
    ]
  },
  "_LEGACY_ERROR_TEMP_1241" : {
    "message" : [
      "CREATE-TABLE-AS-SELECT cannot create table with location to a non-empty directory <tablePath>. To allow overwriting the existing non-empty directory, set '<config>' to true."
    ]
  },
  "_LEGACY_ERROR_TEMP_1245" : {
    "message" : [
      "ALTER TABLE CHANGE COLUMN is not supported for changing column '<originName>' with type '<originType>' to '<newName>' with type '<newType>'."
    ]
  },
  "_LEGACY_ERROR_TEMP_1246" : {
    "message" : [
      "Can't find column `<name>` given table data columns <fieldNames>."
    ]
  },
  "_LEGACY_ERROR_TEMP_1247" : {
    "message" : [
      "Operation not allowed: ALTER TABLE SET [SERDE | SERDEPROPERTIES] for a specific partition is not supported for tables created with the datasource API."
    ]
  },
  "_LEGACY_ERROR_TEMP_1248" : {
    "message" : [
      "Operation not allowed: ALTER TABLE SET SERDE is not supported for tables created with the datasource API."
    ]
  },
  "_LEGACY_ERROR_TEMP_1250" : {
    "message" : [
      "<action> is not allowed on <tableName> since filesource partition management is disabled (spark.sql.hive.manageFilesourcePartitions = false)."
    ]
  },
  "_LEGACY_ERROR_TEMP_1251" : {
    "message" : [
      "<action> is not allowed on <tableName> since its partition metadata is not stored in the Hive metastore. To import this information into the metastore, run `msck repair table <tableName>`."
    ]
  },
  "_LEGACY_ERROR_TEMP_1252" : {
    "message" : [
      "Cannot alter a view with ALTER TABLE. Please use ALTER VIEW instead."
    ]
  },
  "_LEGACY_ERROR_TEMP_1253" : {
    "message" : [
      "Cannot alter a table with ALTER VIEW. Please use ALTER TABLE instead."
    ]
  },
  "_LEGACY_ERROR_TEMP_1255" : {
    "message" : [
      "Cannot drop built-in function '<functionName>'."
    ]
  },
  "_LEGACY_ERROR_TEMP_1256" : {
    "message" : [
      "Cannot refresh built-in function <functionName>."
    ]
  },
  "_LEGACY_ERROR_TEMP_1257" : {
    "message" : [
      "Cannot refresh temporary function <functionName>."
    ]
  },
  "_LEGACY_ERROR_TEMP_1259" : {
    "message" : [
      "ALTER ADD COLUMNS does not support views. You must drop and re-create the views for adding the new columns. Views: <table>."
    ]
  },
  "_LEGACY_ERROR_TEMP_1260" : {
    "message" : [
      "ALTER ADD COLUMNS does not support datasource table with type <tableType>. You must drop and re-create the table for adding the new columns. Tables: <table>."
    ]
  },
  "_LEGACY_ERROR_TEMP_1261" : {
    "message" : [
      "LOAD DATA is not supported for datasource tables: <tableIdentWithDB>."
    ]
  },
  "_LEGACY_ERROR_TEMP_1262" : {
    "message" : [
      "LOAD DATA target table <tableIdentWithDB> is partitioned, but no partition spec is provided."
    ]
  },
  "_LEGACY_ERROR_TEMP_1263" : {
    "message" : [
      "LOAD DATA target table <tableIdentWithDB> is partitioned, but number of columns in provided partition spec (<partitionSize>) do not match number of partitioned columns in table (<targetTableSize>)."
    ]
  },
  "_LEGACY_ERROR_TEMP_1264" : {
    "message" : [
      "LOAD DATA target table <tableIdentWithDB> is not partitioned, but a partition spec was provided."
    ]
  },
  "_LEGACY_ERROR_TEMP_1265" : {
    "message" : [
      "LOAD DATA input path does not exist: <path>."
    ]
  },
  "_LEGACY_ERROR_TEMP_1266" : {
    "message" : [
      "Operation not allowed: TRUNCATE TABLE on external tables: <tableIdentWithDB>."
    ]
  },
  "_LEGACY_ERROR_TEMP_1267" : {
    "message" : [
      "Operation not allowed: TRUNCATE TABLE ... PARTITION is not supported for tables that are not partitioned: <tableIdentWithDB>."
    ]
  },
  "_LEGACY_ERROR_TEMP_1268" : {
    "message" : [
      "Failed to truncate table <tableIdentWithDB> when removing data of the path: <path>."
    ]
  },
  "_LEGACY_ERROR_TEMP_1270" : {
    "message" : [
      "SHOW CREATE TABLE is not supported on a temporary view: <table>."
    ]
  },
  "_LEGACY_ERROR_TEMP_1271" : {
    "message" : [
      "Failed to execute SHOW CREATE TABLE against table <table>, which is created by Hive and uses the following unsupported feature(s)",
      "<unsupportedFeatures>",
      "Please use `SHOW CREATE TABLE <table> AS SERDE` to show Hive DDL instead."
    ]
  },
  "_LEGACY_ERROR_TEMP_1272" : {
    "message" : [
      "SHOW CREATE TABLE doesn't support transactional Hive table. Please use `SHOW CREATE TABLE <table> AS SERDE` to show Hive DDL instead."
    ]
  },
  "_LEGACY_ERROR_TEMP_1273" : {
    "message" : [
      "Failed to execute SHOW CREATE TABLE against table <table>, which is created by Hive and uses the following unsupported serde configuration",
      "<configs>",
      "Please use `SHOW CREATE TABLE <table> AS SERDE` to show Hive DDL instead."
    ]
  },
  "_LEGACY_ERROR_TEMP_1274" : {
    "message" : [
      "<table> is a Spark data source table. Use `SHOW CREATE TABLE` without `AS SERDE` instead."
    ]
  },
  "_LEGACY_ERROR_TEMP_1275" : {
    "message" : [
      "Failed to execute SHOW CREATE TABLE against table/view <table>, which is created by Hive and uses the following unsupported feature(s)",
      "<features>."
    ]
  },
  "_LEGACY_ERROR_TEMP_1276" : {
    "message" : [
      "The logical plan that represents the view is not analyzed."
    ]
  },
  "_LEGACY_ERROR_TEMP_1277" : {
    "message" : [
      "The number of columns produced by the SELECT clause (num: `<analyzedPlanLength>`) does not match the number of column names specified by CREATE VIEW (num: `<userSpecifiedColumnsLength>`)."
    ]
  },
  "_LEGACY_ERROR_TEMP_1278" : {
    "message" : [
      "<name> is not a view."
    ]
  },
  "_LEGACY_ERROR_TEMP_1280" : {
    "message" : [
      "It is not allowed to create a persisted view from the Dataset API."
    ]
  },
  "_LEGACY_ERROR_TEMP_1285" : {
    "message" : [
      "Since Spark 2.3, the queries from raw JSON/CSV files are disallowed when the",
      "referenced columns only include the internal corrupt record column",
      "(named _corrupt_record by default). For example:",
      "spark.read.schema(schema).csv(file).filter($\"_corrupt_record\".isNotNull).count()",
      "and spark.read.schema(schema).csv(file).select(\"_corrupt_record\").show().",
      "Instead, you can cache or save the parsed results and then send the same query.",
      "For example, val df = spark.read.schema(schema).csv(file).cache() and then",
      "df.filter($\"_corrupt_record\".isNotNull).count()."
    ]
  },
  "_LEGACY_ERROR_TEMP_1286" : {
    "message" : [
      "User-defined partition column <columnName> not found in the JDBC relation: <schema>."
    ]
  },
  "_LEGACY_ERROR_TEMP_1287" : {
    "message" : [
      "Partition column type should be <numericType>, <dateType>, or <timestampType>, but <dataType> found."
    ]
  },
  "_LEGACY_ERROR_TEMP_1288" : {
    "message" : [
      "Table or view '<name>' already exists. SaveMode: ErrorIfExists."
    ]
  },
  "_LEGACY_ERROR_TEMP_1290" : {
    "message" : [
      "Text data source supports only a single column, and you have <schemaSize> columns."
    ]
  },
  "_LEGACY_ERROR_TEMP_1291" : {
    "message" : [
      "Can't find required partition column <readField> in partition schema <partitionSchema>."
    ]
  },
  "_LEGACY_ERROR_TEMP_1292" : {
    "message" : [
      "Temporary view '<tableIdent>' should not have specified a database."
    ]
  },
  "_LEGACY_ERROR_TEMP_1293" : {
    "message" : [
      "Hive data source can only be used with tables, you can't use it with CREATE TEMP VIEW USING."
    ]
  },
  "_LEGACY_ERROR_TEMP_1294" : {
    "message" : [
      "The timestamp provided for the '<strategy>' option is invalid. The expected format is 'YYYY-MM-DDTHH:mm:ss', but the provided timestamp: <timeString>."
    ]
  },
  "_LEGACY_ERROR_TEMP_1295" : {
    "message" : [
      "Set a host to read from with option(\"host\", ...)."
    ]
  },
  "_LEGACY_ERROR_TEMP_1296" : {
    "message" : [
      "Set a port to read from with option(\"port\", ...)."
    ]
  },
  "_LEGACY_ERROR_TEMP_1297" : {
    "message" : [
      "IncludeTimestamp must be set to either \"true\" or \"false\"."
    ]
  },
  "_LEGACY_ERROR_TEMP_1298" : {
    "message" : [
      "checkpointLocation must be specified either through option(\"checkpointLocation\", ...) or SparkSession.conf.set(\"<config>\", ...)."
    ]
  },
  "_LEGACY_ERROR_TEMP_1299" : {
    "message" : [
      "This query does not support recovering from checkpoint location. Delete <checkpointPath> to start over."
    ]
  },
  "_LEGACY_ERROR_TEMP_1300" : {
    "message" : [
      "Unable to find the column `<colName>` given [<actualColumns>]."
    ]
  },
  "_LEGACY_ERROR_TEMP_1304" : {
    "message" : [
      "Unexpected type <className> of the relation <tableName>."
    ]
  },
  "_LEGACY_ERROR_TEMP_1305" : {
    "message" : [
      "Unsupported TableChange <change> in JDBC catalog."
    ]
  },
  "_LEGACY_ERROR_TEMP_1306" : {
    "message" : [
      "There is a 'path' or 'paths' option set and load() is called with path parameters. Either remove the path option if it's the same as the path parameter, or add it to the load() parameter if you do want to read multiple paths. To ignore this check, set '<config>' to 'true'."
    ]
  },
  "_LEGACY_ERROR_TEMP_1307" : {
    "message" : [
      "There is a 'path' option set and save() is called with a path parameter. Either remove the path option, or call save() without the parameter. To ignore this check, set '<config>' to 'true'."
    ]
  },
  "_LEGACY_ERROR_TEMP_1308" : {
    "message" : [
      "TableProvider implementation <source> cannot be written with <createMode> mode, please use Append or Overwrite modes instead."
    ]
  },
  "_LEGACY_ERROR_TEMP_1309" : {
    "message" : [
      "insertInto() can't be used together with partitionBy(). Partition columns have already been defined for the table. It is not necessary to use partitionBy()."
    ]
  },
  "_LEGACY_ERROR_TEMP_1310" : {
    "message" : [
      "Couldn't find a catalog to handle the identifier <quote>."
    ]
  },
  "_LEGACY_ERROR_TEMP_1312" : {
    "message" : [
      "'<operation>' does not support bucketBy right now."
    ]
  },
  "_LEGACY_ERROR_TEMP_1313" : {
    "message" : [
      "'<operation>' does not support bucketBy and sortBy right now."
    ]
  },
  "_LEGACY_ERROR_TEMP_1316" : {
    "message" : [
      "Invalid partition transformation: <expr>."
    ]
  },
  "_LEGACY_ERROR_TEMP_1318" : {
    "message" : [
      "Unable to parse '<delayThreshold>'."
    ]
  },
  "_LEGACY_ERROR_TEMP_1319" : {
    "message" : [
      "Invalid join type in joinWith: <joinType>."
    ]
  },
  "_LEGACY_ERROR_TEMP_1320" : {
    "message" : [
      "Typed column <typedCol> that needs input type and schema cannot be passed in untyped `select` API. Use the typed `Dataset.select` API instead."
    ]
  },
  "_LEGACY_ERROR_TEMP_1321" : {
    "message" : [
      "Invalid view name: <viewName>."
    ]
  },
  "_LEGACY_ERROR_TEMP_1322" : {
    "message" : [
      "Invalid number of buckets: bucket(<numBuckets>, <e>)."
    ]
  },
  "_LEGACY_ERROR_TEMP_1323" : {
    "message" : [
      "\"<colName>\" is not a numeric column. Aggregation function can only be applied on a numeric column."
    ]
  },
  "_LEGACY_ERROR_TEMP_1324" : {
    "message" : [
      "The pivot column <pivotColumn> has more than <maxValues> distinct values, this could indicate an error. If this was intended, set <config> to at least the number of distinct values of the pivot column."
    ]
  },
  "_LEGACY_ERROR_TEMP_1325" : {
    "message" : [
      "Cannot modify the value of a static config: <key>."
    ]
  },
  "_LEGACY_ERROR_TEMP_1327" : {
    "message" : [
      "Command execution is not supported in runner <runner>."
    ]
  },
  "_LEGACY_ERROR_TEMP_1328" : {
    "message" : [
      "Can not instantiate class <className>, please make sure it has public non argument constructor."
    ]
  },
  "_LEGACY_ERROR_TEMP_1329" : {
    "message" : [
      "Can not load class <className>, please make sure it is on the classpath."
    ]
  },
  "_LEGACY_ERROR_TEMP_1330" : {
    "message" : [
      "Class <className> doesn't implement interface UserDefinedAggregateFunction."
    ]
  },
  "_LEGACY_ERROR_TEMP_1331" : {
    "message" : [
      "Missing field <fieldName> in table <table> with schema:",
      "<schema>."
    ]
  },
  "_LEGACY_ERROR_TEMP_1332" : {
    "message" : [
      "<errorMessage>"
    ]
  },
  "_LEGACY_ERROR_TEMP_1333" : {
    "message" : [
      "Invalid view text: <viewText>. The view <tableName> may have been tampered with."
    ]
  },
  "_LEGACY_ERROR_TEMP_1334" : {
    "message" : [
      "Cannot specify both version and timestamp when time travelling the table."
    ]
  },
  "_LEGACY_ERROR_TEMP_1338" : {
    "message" : [
      "Sinks cannot request distribution and ordering in continuous execution mode."
    ]
  },
  "_LEGACY_ERROR_TEMP_1339" : {
    "message" : [
      "Failed to execute INSERT INTO command because the VALUES list contains a DEFAULT column reference as part of another expression; this is not allowed."
    ]
  },
  "_LEGACY_ERROR_TEMP_1340" : {
    "message" : [
      "Failed to execute UPDATE command because the SET list contains a DEFAULT column reference as part of another expression; this is not allowed."
    ]
  },
  "_LEGACY_ERROR_TEMP_1341" : {
    "message" : [
      "Failed to execute UPDATE command because the WHERE clause contains a DEFAULT column reference; this is not allowed."
    ]
  },
  "_LEGACY_ERROR_TEMP_1342" : {
    "message" : [
      "Failed to execute MERGE command because the WHERE clause contains a DEFAULT column reference; this is not allowed."
    ]
  },
  "_LEGACY_ERROR_TEMP_1343" : {
    "message" : [
      "Failed to execute MERGE INTO command because one of its INSERT or UPDATE assignments contains a DEFAULT column reference as part of another expression; this is not allowed."
    ]
  },
  "_LEGACY_ERROR_TEMP_1344" : {
    "message" : [
      "Invalid DEFAULT value for column <fieldName>: <defaultValue> fails to parse as a valid literal value."
    ]
  },
  "_LEGACY_ERROR_TEMP_1345" : {
    "message" : [
      "Failed to execute <statementType> command because DEFAULT values are not supported for target data source with table provider: \"<dataSource>\"."
    ]
  },
  "_LEGACY_ERROR_TEMP_1346" : {
    "message" : [
      "Failed to execute <statementType> command because DEFAULT values are not supported when adding new columns to previously existing target data source with table provider: \"<dataSource>\"."
    ]
  },
  "_LEGACY_ERROR_TEMP_2000" : {
    "message" : [
      "<message>. If necessary set <ansiConfig> to false to bypass this error."
    ]
  },
  "_LEGACY_ERROR_TEMP_2003" : {
    "message" : [
      "Unsuccessful try to zip maps with <size> unique keys due to exceeding the array size limit <maxRoundedArrayLength>."
    ]
  },
  "_LEGACY_ERROR_TEMP_2005" : {
    "message" : [
      "Type <dataType> does not support ordered operations."
    ]
  },
  "_LEGACY_ERROR_TEMP_2011" : {
    "message" : [
      "Unexpected data type <dataType>."
    ]
  },
  "_LEGACY_ERROR_TEMP_2013" : {
    "message" : [
      "Negative values found in <frequencyExpression>"
    ]
  },
  "_LEGACY_ERROR_TEMP_2015" : {
    "message" : [
      "Cannot generate <codeType> code for incomparable type: <dataType>."
    ]
  },
  "_LEGACY_ERROR_TEMP_2016" : {
    "message" : [
      "Can not interpolate <arg> into code block."
    ]
  },
  "_LEGACY_ERROR_TEMP_2017" : {
    "message" : [
      "not resolved."
    ]
  },
  "_LEGACY_ERROR_TEMP_2018" : {
    "message" : [
      "class `<cls>` is not supported by `MapObjects` as resulting collection."
    ]
  },
  "_LEGACY_ERROR_TEMP_2020" : {
    "message" : [
      "Couldn't find a valid constructor on <cls>."
    ]
  },
  "_LEGACY_ERROR_TEMP_2021" : {
    "message" : [
      "Couldn't find a primary constructor on <cls>."
    ]
  },
  "_LEGACY_ERROR_TEMP_2023" : {
    "message" : [
      "Unresolved encoder expected, but <attr> was found."
    ]
  },
  "_LEGACY_ERROR_TEMP_2024" : {
    "message" : [
      "Only expression encoders are supported for now."
    ]
  },
  "_LEGACY_ERROR_TEMP_2025" : {
    "message" : [
      "<className> must override either <m1> or <m2>."
    ]
  },
  "_LEGACY_ERROR_TEMP_2026" : {
    "message" : [
      "Failed to convert value <value> (class of <cls>) with the type of <dataType> to JSON."
    ]
  },
  "_LEGACY_ERROR_TEMP_2027" : {
    "message" : [
      "Unexpected operator <op> in correlated subquery<pos>."
    ]
  },
  "_LEGACY_ERROR_TEMP_2028" : {
    "message" : [
      "This line should be unreachable<err>."
    ]
  },
  "_LEGACY_ERROR_TEMP_2030" : {
    "message" : [
      "Can not handle nested schema yet...  plan <plan>."
    ]
  },
  "_LEGACY_ERROR_TEMP_2031" : {
    "message" : [
      "The input external row cannot be null."
    ]
  },
  "_LEGACY_ERROR_TEMP_2032" : {
    "message" : [
      "<fieldCannotBeNullMsg>"
    ]
  },
  "_LEGACY_ERROR_TEMP_2033" : {
    "message" : [
      "Unable to create database <name> as failed to create its directory <locationUri>."
    ]
  },
  "_LEGACY_ERROR_TEMP_2034" : {
    "message" : [
      "Unable to drop database <name> as failed to delete its directory <locationUri>."
    ]
  },
  "_LEGACY_ERROR_TEMP_2035" : {
    "message" : [
      "Unable to create table <table> as failed to create its directory <defaultTableLocation>."
    ]
  },
  "_LEGACY_ERROR_TEMP_2036" : {
    "message" : [
      "Unable to delete partition path <partitionPath>."
    ]
  },
  "_LEGACY_ERROR_TEMP_2037" : {
    "message" : [
      "Unable to drop table <table> as failed to delete its directory <dir>."
    ]
  },
  "_LEGACY_ERROR_TEMP_2038" : {
    "message" : [
      "Unable to rename table <oldName> to <newName> as failed to rename its directory <oldDir>."
    ]
  },
  "_LEGACY_ERROR_TEMP_2039" : {
    "message" : [
      "Unable to create partition path <partitionPath>."
    ]
  },
  "_LEGACY_ERROR_TEMP_2040" : {
    "message" : [
      "Unable to rename partition path <oldPartPath>."
    ]
  },
  "_LEGACY_ERROR_TEMP_2041" : {
    "message" : [
      "<methodName> is not implemented."
    ]
  },
  "_LEGACY_ERROR_TEMP_2042" : {
    "message" : [
      "<message>. If necessary set <ansiConfig> to false to bypass this error."
    ]
  },
  "_LEGACY_ERROR_TEMP_2043" : {
    "message" : [
      "- <sqlValue> caused overflow."
    ]
  },
  "_LEGACY_ERROR_TEMP_2045" : {
    "message" : [
      "Unsupported table change: <message>"
    ]
  },
  "_LEGACY_ERROR_TEMP_2046" : {
    "message" : [
      "[BUG] Not a DataSourceRDDPartition: <split>."
    ]
  },
  "_LEGACY_ERROR_TEMP_2047" : {
    "message" : [
      "'path' is not specified."
    ]
  },
  "_LEGACY_ERROR_TEMP_2048" : {
    "message" : [
      "Schema must be specified when creating a streaming source DataFrame. If some files already exist in the directory, then depending on the file format you may be able to create a static DataFrame on that directory with 'spark.read.load(directory)' and infer schema from it."
    ]
  },
  "_LEGACY_ERROR_TEMP_2049" : {
    "message" : [
      "Data source <className> does not support streamed <operator>."
    ]
  },
  "_LEGACY_ERROR_TEMP_2050" : {
    "message" : [
      "Expected exactly one path to be specified, but got: <paths>."
    ]
  },
  "_LEGACY_ERROR_TEMP_2052" : {
    "message" : [
      "<className> was removed in Spark 2.0. Please check if your library is compatible with Spark 2.0."
    ]
  },
  "_LEGACY_ERROR_TEMP_2053" : {
    "message" : [
      "buildReader is not supported for <format>."
    ]
  },
  "_LEGACY_ERROR_TEMP_2055" : {
    "message" : [
      "<message>",
      "It is possible the underlying files have been updated. You can explicitly invalidate the cache in Spark by running 'REFRESH TABLE tableName' command in SQL or by recreating the Dataset/DataFrame involved."
    ]
  },
  "_LEGACY_ERROR_TEMP_2056" : {
    "message" : [
      "Unable to clear output directory <staticPrefixPath> prior to writing to it."
    ]
  },
  "_LEGACY_ERROR_TEMP_2057" : {
    "message" : [
      "Unable to clear partition directory <path> prior to writing to it."
    ]
  },
  "_LEGACY_ERROR_TEMP_2058" : {
    "message" : [
      "Failed to cast value `<value>` to `<dataType>` for partition column `<columnName>`."
    ]
  },
  "_LEGACY_ERROR_TEMP_2059" : {
    "message" : [
      "End of stream."
    ]
  },
  "_LEGACY_ERROR_TEMP_2060" : {
    "message" : [
      "The fallback v1 relation reports inconsistent schema:",
      "Schema of v2 scan: <v2Schema>.",
      "Schema of v1 relation: <v1Schema>."
    ]
  },
  "_LEGACY_ERROR_TEMP_2061" : {
    "message" : [
      "No records should be returned from EmptyDataReader."
    ]
  },
  "_LEGACY_ERROR_TEMP_2062" : {
    "message" : [
      "<message>",
      "It is possible the underlying files have been updated. You can explicitly invalidate the cache in Spark by recreating the Dataset/DataFrame involved."
    ]
  },
  "_LEGACY_ERROR_TEMP_2063" : {
    "message" : [
      "Parquet column cannot be converted in file <filePath>. Column: <column>, Expected: <logicalType>, Found: <physicalType>."
    ]
  },
  "_LEGACY_ERROR_TEMP_2064" : {
    "message" : [
      "Encountered error while reading file <path>. Details:"
    ]
  },
  "_LEGACY_ERROR_TEMP_2065" : {
    "message" : [
      "Cannot create columnar reader."
    ]
  },
  "_LEGACY_ERROR_TEMP_2066" : {
    "message" : [
      "Invalid namespace name: <namespace>."
    ]
  },
  "_LEGACY_ERROR_TEMP_2067" : {
    "message" : [
      "Unsupported partition transform: <transform>."
    ]
  },
  "_LEGACY_ERROR_TEMP_2068" : {
    "message" : [
      "Missing database location."
    ]
  },
  "_LEGACY_ERROR_TEMP_2069" : {
    "message" : [
      "Cannot remove reserved property: <property>."
    ]
  },
  "_LEGACY_ERROR_TEMP_2070" : {
    "message" : [
      "Writing job failed."
    ]
  },
  "_LEGACY_ERROR_TEMP_2071" : {
    "message" : [
      "Commit denied for partition <partId> (task <taskId>, attempt <attemptId>, stage <stageId>.<stageAttempt>)."
    ]
  },
  "_LEGACY_ERROR_TEMP_2072" : {
    "message" : [
      "Table implementation does not support writes: <ident>."
    ]
  },
  "_LEGACY_ERROR_TEMP_2073" : {
    "message" : [
      "Cannot create JDBC table with partition."
    ]
  },
  "_LEGACY_ERROR_TEMP_2074" : {
    "message" : [
      "user-specified schema."
    ]
  },
  "_LEGACY_ERROR_TEMP_2075" : {
    "message" : [
      "Write is not supported for binary file data source."
    ]
  },
  "_LEGACY_ERROR_TEMP_2076" : {
    "message" : [
      "The length of <path> is <len>, which exceeds the max length allowed: <maxLength>."
    ]
  },
  "_LEGACY_ERROR_TEMP_2077" : {
    "message" : [
      "Unsupported field name: <fieldName>."
    ]
  },
  "_LEGACY_ERROR_TEMP_2078" : {
    "message" : [
      "Both '<jdbcTableName>' and '<jdbcQueryString>' can not be specified at the same time."
    ]
  },
  "_LEGACY_ERROR_TEMP_2079" : {
    "message" : [
      "Option '<jdbcTableName>' or '<jdbcQueryString>' is required."
    ]
  },
  "_LEGACY_ERROR_TEMP_2080" : {
    "message" : [
      "Option `<optionName>` can not be empty."
    ]
  },
  "_LEGACY_ERROR_TEMP_2081" : {
    "message" : [
      "Invalid value `<value>` for parameter `<jdbcTxnIsolationLevel>`. This can be `NONE`, `READ_UNCOMMITTED`, `READ_COMMITTED`, `REPEATABLE_READ` or `SERIALIZABLE`."
    ]
  },
  "_LEGACY_ERROR_TEMP_2082" : {
    "message" : [
      "Can't get JDBC type for <catalogString>."
    ]
  },
  "_LEGACY_ERROR_TEMP_2083" : {
    "message" : [
      "Unsupported type <content>."
    ]
  },
  "_LEGACY_ERROR_TEMP_2084" : {
    "message" : [
      "Unsupported array element type <catalogString> based on binary."
    ]
  },
  "_LEGACY_ERROR_TEMP_2085" : {
    "message" : [
      "Nested arrays unsupported."
    ]
  },
  "_LEGACY_ERROR_TEMP_2086" : {
    "message" : [
      "Can't translate non-null value for field <pos>."
    ]
  },
  "_LEGACY_ERROR_TEMP_2087" : {
    "message" : [
      "Invalid value `<n>` for parameter `<jdbcNumPartitions>` in table writing via JDBC. The minimum value is 1."
    ]
  },
  "_LEGACY_ERROR_TEMP_2088" : {
    "message" : [
      "<dataType> is not supported yet."
    ]
  },
  "_LEGACY_ERROR_TEMP_2089" : {
    "message" : [
      "DataType: <catalogString>."
    ]
  },
  "_LEGACY_ERROR_TEMP_2090" : {
    "message" : [
      "The input filter of <owner> should be fully convertible."
    ]
  },
  "_LEGACY_ERROR_TEMP_2093" : {
    "message" : [
      "Found duplicate field(s) \"<requiredFieldName>\": <matchedOrcFields> in case-insensitive mode."
    ]
  },
  "_LEGACY_ERROR_TEMP_2094" : {
    "message" : [
      "Found duplicate field(s) \"<requiredId>\": <matchedFields> in id mapping mode."
    ]
  },
  "_LEGACY_ERROR_TEMP_2095" : {
    "message" : [
      "Failed to merge incompatible schemas <left> and <right>."
    ]
  },
  "_LEGACY_ERROR_TEMP_2096" : {
    "message" : [
      "<ddl> is not supported temporarily."
    ]
  },
  "_LEGACY_ERROR_TEMP_2097" : {
    "message" : [
      "Could not execute broadcast in <timeout> secs. You can increase the timeout for broadcasts via <broadcastTimeout> or disable broadcast join by setting <autoBroadcastJoinThreshold> to -1."
    ]
  },
  "_LEGACY_ERROR_TEMP_2098" : {
    "message" : [
      "Could not compare cost with <cost>."
    ]
  },
  "_LEGACY_ERROR_TEMP_2100" : {
    "message" : [
      "not support type: <dataType>."
    ]
  },
  "_LEGACY_ERROR_TEMP_2101" : {
    "message" : [
      "Not support non-primitive type now."
    ]
  },
  "_LEGACY_ERROR_TEMP_2102" : {
    "message" : [
      "Unsupported type: <catalogString>."
    ]
  },
  "_LEGACY_ERROR_TEMP_2103" : {
    "message" : [
      "Dictionary encoding should not be used because of dictionary overflow."
    ]
  },
  "_LEGACY_ERROR_TEMP_2104" : {
    "message" : [
      "End of the iterator."
    ]
  },
  "_LEGACY_ERROR_TEMP_2105" : {
    "message" : [
      "Could not allocate memory to grow BytesToBytesMap."
    ]
  },
  "_LEGACY_ERROR_TEMP_2106" : {
    "message" : [
      "Can't acquire <size> bytes memory to build hash relation, got <got> bytes."
    ]
  },
  "_LEGACY_ERROR_TEMP_2107" : {
    "message" : [
      "There is not enough memory to build hash map."
    ]
  },
  "_LEGACY_ERROR_TEMP_2108" : {
    "message" : [
      "Does not support row that is larger than 256M."
    ]
  },
  "_LEGACY_ERROR_TEMP_2109" : {
    "message" : [
      "Cannot build HashedRelation with more than 1/3 billions unique keys."
    ]
  },
  "_LEGACY_ERROR_TEMP_2110" : {
    "message" : [
      "Can not build a HashedRelation that is larger than 8G."
    ]
  },
  "_LEGACY_ERROR_TEMP_2111" : {
    "message" : [
      "failed to push a row into <rowQueue>."
    ]
  },
  "_LEGACY_ERROR_TEMP_2112" : {
    "message" : [
      "Unexpected window function frame <frame>."
    ]
  },
  "_LEGACY_ERROR_TEMP_2113" : {
    "message" : [
      "Unable to parse <stats> as a percentile."
    ]
  },
  "_LEGACY_ERROR_TEMP_2114" : {
    "message" : [
      "<stats> is not a recognised statistic."
    ]
  },
  "_LEGACY_ERROR_TEMP_2115" : {
    "message" : [
      "Unknown column: <unknownColumn>."
    ]
  },
  "_LEGACY_ERROR_TEMP_2116" : {
    "message" : [
      "Unexpected: <o>."
    ]
  },
  "_LEGACY_ERROR_TEMP_2120" : {
    "message" : [
      "Do not support array of type <clazz>."
    ]
  },
  "_LEGACY_ERROR_TEMP_2121" : {
    "message" : [
      "Do not support type <clazz>."
    ]
  },
  "_LEGACY_ERROR_TEMP_2124" : {
    "message" : [
      "Failed to merge decimal types with incompatible scale <leftScale> and <rightScale>."
    ]
  },
  "_LEGACY_ERROR_TEMP_2126" : {
    "message" : [
      "Unsuccessful attempt to build maps with <size> elements due to exceeding the map size limit <maxRoundedArrayLength>."
    ]
  },
  "_LEGACY_ERROR_TEMP_2128" : {
    "message" : [
      "The key array and value array of MapData must have the same length."
    ]
  },
  "_LEGACY_ERROR_TEMP_2129" : {
    "message" : [
      "Conflict found: Field <field> <actual> differs from <field> <expected> derived from <candidate>."
    ]
  },
  "_LEGACY_ERROR_TEMP_2130" : {
    "message" : [
      "Fail to recognize '<pattern>' pattern in the DateTimeFormatter. You can form a valid datetime pattern with the guide from '<docroot>/sql-ref-datetime-pattern.html'."
    ]
  },
  "_LEGACY_ERROR_TEMP_2131" : {
    "message" : [
      "Exception when registering StreamingQueryListener."
    ]
  },
  "_LEGACY_ERROR_TEMP_2132" : {
    "message" : [
      "Parsing JSON arrays as structs is forbidden."
    ]
  },
  "_LEGACY_ERROR_TEMP_2133" : {
    "message" : [
      "Cannot parse field name <fieldName>, field value <fieldValue>, [<token>] as target spark data type [<dataType>]."
    ]
  },
  "_LEGACY_ERROR_TEMP_2134" : {
    "message" : [
      "Cannot parse field value <value> for pattern <pattern> as target spark data type [<dataType>]."
    ]
  },
  "_LEGACY_ERROR_TEMP_2138" : {
    "message" : [
      "Cannot have circular references in bean class, but got the circular reference of class <clazz>."
    ]
  },
  "_LEGACY_ERROR_TEMP_2139" : {
    "message" : [
      "cannot have circular references in class, but got the circular reference of class <t>."
    ]
  },
  "_LEGACY_ERROR_TEMP_2140" : {
    "message" : [
      "`<fieldName>` is not a valid identifier of Java and cannot be used as field name",
      "<walkedTypePath>."
    ]
  },
  "_LEGACY_ERROR_TEMP_2142" : {
    "message" : [
      "Attributes for type <schema> is not supported."
    ]
  },
  "_LEGACY_ERROR_TEMP_2144" : {
    "message" : [
      "Unable to find constructor for <tpe>. This could happen if <tpe> is an interface, or a trait without companion object constructor."
    ]
  },
  "_LEGACY_ERROR_TEMP_2145" : {
    "message" : [
      "<paramName> cannot be more than one character."
    ]
  },
  "_LEGACY_ERROR_TEMP_2146" : {
    "message" : [
      "<paramName> should be an integer. Found <value>."
    ]
  },
  "_LEGACY_ERROR_TEMP_2147" : {
    "message" : [
      "<paramName> flag can be true or false."
    ]
  },
  "_LEGACY_ERROR_TEMP_2148" : {
    "message" : [
      "null value found but field <name> is not nullable."
    ]
  },
  "_LEGACY_ERROR_TEMP_2150" : {
    "message" : [
      "Due to Scala's limited support of tuple, tuple with more than 22 elements are not supported."
    ]
  },
  "_LEGACY_ERROR_TEMP_2151" : {
    "message" : [
      "Error while decoding: <e>",
      "<expressions>."
    ]
  },
  "_LEGACY_ERROR_TEMP_2152" : {
    "message" : [
      "Error while encoding: <e>",
      "<expressions>."
    ]
  },
  "_LEGACY_ERROR_TEMP_2153" : {
    "message" : [
      "class <clsName> has unexpected serializer: <objSerializer>."
    ]
  },
  "_LEGACY_ERROR_TEMP_2154" : {
    "message" : [
      "Failed to get outer pointer for <innerCls>."
    ]
  },
  "_LEGACY_ERROR_TEMP_2155" : {
    "message" : [
      "<userClass> is not annotated with SQLUserDefinedType nor registered with UDTRegistration.}"
    ]
  },
  "_LEGACY_ERROR_TEMP_2156" : {
    "message" : [
      "The size function doesn't support the operand type <dataType>."
    ]
  },
  "_LEGACY_ERROR_TEMP_2157" : {
    "message" : [
      "Unexpected value for start in function <prettyName>: SQL array indices start at 1."
    ]
  },
  "_LEGACY_ERROR_TEMP_2158" : {
    "message" : [
      "Unexpected value for length in function <prettyName>: length must be greater than or equal to 0."
    ]
  },
  "_LEGACY_ERROR_TEMP_2159" : {
    "message" : [
      "Unsuccessful try to concat arrays with <numberOfElements> elements due to exceeding the array size limit <maxRoundedArrayLength>."
    ]
  },
  "_LEGACY_ERROR_TEMP_2160" : {
    "message" : [
      "Unsuccessful try to flatten an array of arrays with <numberOfElements> elements due to exceeding the array size limit <maxRoundedArrayLength>."
    ]
  },
  "_LEGACY_ERROR_TEMP_2161" : {
    "message" : [
      "Unsuccessful try to create array with <count> elements due to exceeding the array size limit <maxRoundedArrayLength>."
    ]
  },
  "_LEGACY_ERROR_TEMP_2162" : {
    "message" : [
      "Unsuccessful try to union arrays with <length> elements due to exceeding the array size limit <maxRoundedArrayLength>."
    ]
  },
  "_LEGACY_ERROR_TEMP_2163" : {
    "message" : [
      "Initial type <dataType> must be a <target>."
    ]
  },
  "_LEGACY_ERROR_TEMP_2164" : {
    "message" : [
      "Initial type <dataType> must be an <arrayType>, a <structType> or a <mapType>."
    ]
  },
  "_LEGACY_ERROR_TEMP_2165" : {
    "message" : [
      "Malformed records are detected in schema inference. Parse Mode: <failFastMode>."
    ]
  },
  "_LEGACY_ERROR_TEMP_2166" : {
    "message" : [
      "Malformed JSON."
    ]
  },
  "_LEGACY_ERROR_TEMP_2167" : {
    "message" : [
      "Malformed records are detected in schema inference. Parse Mode: <failFastMode>. Reasons: Failed to infer a common schema. Struct types are expected, but `<dataType>` was found."
    ]
  },
  "_LEGACY_ERROR_TEMP_2168" : {
    "message" : [
      "Decorrelate inner query through <plan> is not supported."
    ]
  },
  "_LEGACY_ERROR_TEMP_2169" : {
    "message" : [
      "This method should not be called in the analyzer."
    ]
  },
  "_LEGACY_ERROR_TEMP_2170" : {
    "message" : [
      "Cannot safely merge SERDEPROPERTIES:",
      "<props1>",
      "<props2>",
      "The conflict keys: <conflictKeys>."
    ]
  },
  "_LEGACY_ERROR_TEMP_2171" : {
    "message" : [
      "Not supported pair: <r1>, <r2> at <function>()."
    ]
  },
  "_LEGACY_ERROR_TEMP_2172" : {
    "message" : [
      "Once strategy's idempotence is broken for batch <batchName>",
      "<plan>."
    ]
  },
  "_LEGACY_ERROR_TEMP_2175" : {
    "message" : [
      "Rule id not found for <ruleName>. Please modify RuleIdCollection.scala if you are adding a new rule."
    ]
  },
  "_LEGACY_ERROR_TEMP_2176" : {
    "message" : [
      "Cannot create array with <numElements> elements of data due to exceeding the limit <maxRoundedArrayLength> elements for ArrayData. <additionalErrorMessage>"
    ]
  },
  "_LEGACY_ERROR_TEMP_2178" : {
    "message" : [
      "Remote operations not supported."
    ]
  },
  "_LEGACY_ERROR_TEMP_2179" : {
    "message" : [
      "HiveServer2 Kerberos principal or keytab is not correctly configured."
    ]
  },
  "_LEGACY_ERROR_TEMP_2180" : {
    "message" : [
      "Parent SparkUI to attach this tab to not found."
    ]
  },
  "_LEGACY_ERROR_TEMP_2181" : {
    "message" : [
      "inferSchema is not supported for hive data source."
    ]
  },
  "_LEGACY_ERROR_TEMP_2182" : {
    "message" : [
      "Requested partitioning does not match the <tableIdentifier> table:",
      "Requested partitions: <partitionKeys>.",
      "Table partitions: <partitionColumnNames>."
    ]
  },
  "_LEGACY_ERROR_TEMP_2183" : {
    "message" : [
      "Dynamic partition key <key> is not among written partition paths."
    ]
  },
  "_LEGACY_ERROR_TEMP_2184" : {
    "message" : [
      "Cannot remove partition directory '<partitionPath>'."
    ]
  },
  "_LEGACY_ERROR_TEMP_2185" : {
    "message" : [
      "Cannot create staging directory: <message>"
    ]
  },
  "_LEGACY_ERROR_TEMP_2186" : {
    "message" : [
      "The SerDe interface removed since Hive 2.3(HIVE-15167). Please migrate your custom SerDes to Hive 2.3. See HIVE-15167 for more details."
    ]
  },
  "_LEGACY_ERROR_TEMP_2187" : {
    "message" : [
      "<message>, db: <dbName>, table: <tableName>."
    ]
  },
  "_LEGACY_ERROR_TEMP_2189" : {
    "message" : [
      "Hive 2.2 and lower versions don't support getTablesByType. Please use Hive 2.3 or higher version."
    ]
  },
  "_LEGACY_ERROR_TEMP_2190" : {
    "message" : [
      "DROP TABLE ... PURGE."
    ]
  },
  "_LEGACY_ERROR_TEMP_2191" : {
    "message" : [
      "ALTER TABLE ... DROP PARTITION ... PURGE."
    ]
  },
  "_LEGACY_ERROR_TEMP_2192" : {
    "message" : [
      "Partition filter cannot have both `\"` and `'` characters."
    ]
  },
  "_LEGACY_ERROR_TEMP_2193" : {
    "message" : [
      "Caught Hive MetaException attempting to get partition metadata by filter from Hive. You can set the Spark configuration setting <hiveMetastorePartitionPruningFallbackOnException> to true to work around this problem, however this will result in degraded performance. Please report a bug: https://issues.apache.org/jira/browse/SPARK."
    ]
  },
  "_LEGACY_ERROR_TEMP_2194" : {
    "message" : [
      "Unsupported Hive Metastore version <version>. Please set <key> with a valid version."
    ]
  },
  "_LEGACY_ERROR_TEMP_2195" : {
    "message" : [
      "<cnf> when creating Hive client using classpath: <execJars> Please make sure that jars for your version of hive and hadoop are included in the paths passed to <key>."
    ]
  },
  "_LEGACY_ERROR_TEMP_2196" : {
    "message" : [
      "Unable to fetch tables of db <dbName>."
    ]
  },
  "_LEGACY_ERROR_TEMP_2197" : {
    "message" : [
      "LOCATION clause illegal for view partition."
    ]
  },
  "_LEGACY_ERROR_TEMP_2198" : {
    "message" : [
      "Failed to rename as <dstPath> already exists."
    ]
  },
  "_LEGACY_ERROR_TEMP_2199" : {
    "message" : [
      "Failed to rename temp file <srcPath> to <dstPath> as rename returned false."
    ]
  },
  "_LEGACY_ERROR_TEMP_2200" : {
    "message" : [
      "Error: we detected a possible problem with the location of your \"_spark_metadata\"",
      "directory and you likely need to move it before restarting this query.",
      "",
      "Earlier version of Spark incorrectly escaped paths when writing out the",
      "\"_spark_metadata\" directory for structured streaming. While this was corrected in",
      "Spark 3.0, it appears that your query was started using an earlier version that",
      "",
      "Correct \"_spark_metadata\" Directory: <metadataPath>",
      "Incorrect \"_spark_metadata\" Directory: <legacyMetadataPath>",
      "",
      "Please move the data from the incorrect directory to the correct one, delete the",
      "incorrect directory, and then restart this query. If you believe you are receiving",
      "this message in error, you can disable it with the SQL conf",
      "<StreamingCheckpointEscaptedPathCheckEnabled>."
    ]
  },
  "_LEGACY_ERROR_TEMP_2201" : {
    "message" : [
      "Partition column <col> not found in schema <schema>."
    ]
  },
  "_LEGACY_ERROR_TEMP_2203" : {
    "message" : [
      "Cannot set timeout duration without enabling processing time timeout in [map|flatMap]GroupsWithState."
    ]
  },
  "_LEGACY_ERROR_TEMP_2204" : {
    "message" : [
      "Cannot get event time watermark timestamp without setting watermark before [map|flatMap]GroupsWithState."
    ]
  },
  "_LEGACY_ERROR_TEMP_2205" : {
    "message" : [
      "Cannot set timeout timestamp without enabling event time timeout in [map|flatMapGroupsWithState."
    ]
  },
  "_LEGACY_ERROR_TEMP_2207" : {
    "message" : [
      "Multiple streaming queries are concurrently using <path>."
    ]
  },
  "_LEGACY_ERROR_TEMP_2208" : {
    "message" : [
      "<commitProtocol> does not support adding files with an absolute path."
    ]
  },
  "_LEGACY_ERROR_TEMP_2209" : {
    "message" : [
      "Data source <srcName> does not support microbatch processing.",
      "",
      "Either the data source is disabled at",
      "SQLConf.get.DISABLED_V2_STREAMING_MICROBATCH_READERS.key (The disabled sources",
      "are [<disabledSources>]) or the table <table> does not have MICRO_BATCH_READ",
      "capability. Meanwhile, the fallback, data source v1, is not available.\""
    ]
  },
  "_LEGACY_ERROR_TEMP_2210" : {
    "message" : [
      "StreamingRelationExec cannot be executed."
    ]
  },
  "_LEGACY_ERROR_TEMP_2211" : {
    "message" : [
      "Invalid output mode: <outputMode>."
    ]
  },
  "_LEGACY_ERROR_TEMP_2212" : {
    "message" : [
      "Invalid catalog name: <name>."
    ]
  },
  "_LEGACY_ERROR_TEMP_2214" : {
    "message" : [
      "Plugin class for catalog '<name>' does not implement CatalogPlugin: <pluginClassName>."
    ]
  },
  "_LEGACY_ERROR_TEMP_2215" : {
    "message" : [
      "Cannot find catalog plugin class for catalog '<name>': <pluginClassName>."
    ]
  },
  "_LEGACY_ERROR_TEMP_2216" : {
    "message" : [
      "Failed to find public no-arg constructor for catalog '<name>': <pluginClassName>)."
    ]
  },
  "_LEGACY_ERROR_TEMP_2217" : {
    "message" : [
      "Failed to call public no-arg constructor for catalog '<name>': <pluginClassName>)."
    ]
  },
  "_LEGACY_ERROR_TEMP_2218" : {
    "message" : [
      "Cannot instantiate abstract catalog plugin class for catalog '<name>': <pluginClassName>."
    ]
  },
  "_LEGACY_ERROR_TEMP_2219" : {
    "message" : [
      "Failed during instantiating constructor for catalog '<name>': <pluginClassName>."
    ]
  },
  "_LEGACY_ERROR_TEMP_2220" : {
    "message" : [
      ""
    ]
  },
  "_LEGACY_ERROR_TEMP_2222" : {
    "message" : [
      "Cannot mutate ReadOnlySQLConf."
    ]
  },
  "_LEGACY_ERROR_TEMP_2223" : {
    "message" : [
      "Cannot clone/copy ReadOnlySQLConf."
    ]
  },
  "_LEGACY_ERROR_TEMP_2224" : {
    "message" : [
      "Cannot get SQLConf inside scheduler event loop thread."
    ]
  },
  "_LEGACY_ERROR_TEMP_2225" : {
    "message" : [
      ""
    ]
  },
  "_LEGACY_ERROR_TEMP_2226" : {
    "message" : [
      "null literals can't be casted to <name>."
    ]
  },
  "_LEGACY_ERROR_TEMP_2227" : {
    "message" : [
      "<name> is not an UserDefinedType. Please make sure registering an UserDefinedType for <userClass>."
    ]
  },
  "_LEGACY_ERROR_TEMP_2228" : {
    "message" : [
      "Can not load in UserDefinedType <name> for user class <userClass>."
    ]
  },
  "_LEGACY_ERROR_TEMP_2229" : {
    "message" : [
      "<name> is not a public class. Only public classes are supported."
    ]
  },
  "_LEGACY_ERROR_TEMP_2230" : {
    "message" : [
      "Primitive types are not supported."
    ]
  },
  "_LEGACY_ERROR_TEMP_2231" : {
    "message" : [
      "fieldIndex on a Row without schema is undefined."
    ]
  },
  "_LEGACY_ERROR_TEMP_2232" : {
    "message" : [
      "Value at index <index> is null."
    ]
  },
  "_LEGACY_ERROR_TEMP_2233" : {
    "message" : [
      "Only Data Sources providing FileFormat are supported: <providingClass>."
    ]
  },
  "_LEGACY_ERROR_TEMP_2234" : {
    "message" : [
      "Failed to set original ACL <aclEntries> back to the created path: <path>. Exception: <message>"
    ]
  },
  "_LEGACY_ERROR_TEMP_2235" : {
    "message" : [
      "Multiple failures in stage materialization."
    ]
  },
  "_LEGACY_ERROR_TEMP_2236" : {
    "message" : [
      "Unrecognized compression scheme type ID: <typeId>."
    ]
  },
  "_LEGACY_ERROR_TEMP_2237" : {
    "message" : [
      "<className>.getParentLogger is not yet implemented."
    ]
  },
  "_LEGACY_ERROR_TEMP_2238" : {
    "message" : [
      "Unable to create Parquet converter for <typeName> whose Parquet type is <parquetType> without decimal metadata. Please read this column/field as Spark BINARY type."
    ]
  },
  "_LEGACY_ERROR_TEMP_2239" : {
    "message" : [
      "Unable to create Parquet converter for decimal type <t> whose Parquet type is <parquetType>.  Parquet DECIMAL type can only be backed by INT32, INT64, FIXED_LEN_BYTE_ARRAY, or BINARY."
    ]
  },
  "_LEGACY_ERROR_TEMP_2240" : {
    "message" : [
      "Unable to create Parquet converter for data type <t> whose Parquet type is <parquetType>."
    ]
  },
  "_LEGACY_ERROR_TEMP_2241" : {
    "message" : [
      "Nonatomic partition table <tableName> can not add multiple partitions."
    ]
  },
  "_LEGACY_ERROR_TEMP_2242" : {
    "message" : [
      "<provider> source does not support user-specified schema."
    ]
  },
  "_LEGACY_ERROR_TEMP_2243" : {
    "message" : [
      "Nonatomic partition table <tableName> can not drop multiple partitions."
    ]
  },
  "_LEGACY_ERROR_TEMP_2244" : {
    "message" : [
      "The table <tableName> does not support truncation of multiple partition."
    ]
  },
  "_LEGACY_ERROR_TEMP_2245" : {
    "message" : [
      "Table does not support overwrite by expression: <table>."
    ]
  },
  "_LEGACY_ERROR_TEMP_2246" : {
    "message" : [
      "Table does not support dynamic partition overwrite: <table>."
    ]
  },
  "_LEGACY_ERROR_TEMP_2248" : {
    "message" : [
      "Cannot broadcast the table over <maxBroadcastTableRows> rows: <numRows> rows."
    ]
  },
  "_LEGACY_ERROR_TEMP_2249" : {
    "message" : [
      "Cannot broadcast the table that is larger than <maxBroadcastTableBytes>: <dataSize>."
    ]
  },
  "_LEGACY_ERROR_TEMP_2250" : {
    "message" : [
      "Not enough memory to build and broadcast the table to all worker nodes. As a workaround, you can either disable broadcast by setting <autoBroadcastjoinThreshold> to -1 or increase the spark driver memory by setting <driverMemory> to a higher value<analyzeTblMsg>"
    ]
  },
  "_LEGACY_ERROR_TEMP_2251" : {
    "message" : [
      "<execName> does not support the execute() code path."
    ]
  },
  "_LEGACY_ERROR_TEMP_2252" : {
    "message" : [
      "Cannot merge <className> with <otherClass>."
    ]
  },
  "_LEGACY_ERROR_TEMP_2253" : {
    "message" : [
      "Data source <sourceName> does not support continuous processing."
    ]
  },
  "_LEGACY_ERROR_TEMP_2254" : {
    "message" : [
      "Data read failed."
    ]
  },
  "_LEGACY_ERROR_TEMP_2255" : {
    "message" : [
      "Epoch marker generation failed."
    ]
  },
  "_LEGACY_ERROR_TEMP_2256" : {
    "message" : [
      "Foreach writer has been aborted due to a task failure."
    ]
  },
  "_LEGACY_ERROR_TEMP_2258" : {
    "message" : [
      "Error reading delta file <fileToRead> of <clazz>: key size cannot be <keySize>."
    ]
  },
  "_LEGACY_ERROR_TEMP_2259" : {
    "message" : [
      "Error reading snapshot file <fileToRead> of <clazz>: <message>"
    ]
  },
  "_LEGACY_ERROR_TEMP_2260" : {
    "message" : [
      "Cannot purge as it might break internal state."
    ]
  },
  "_LEGACY_ERROR_TEMP_2261" : {
    "message" : [
      "Clean up source files is not supported when reading from the output directory of FileStreamSink."
    ]
  },
  "_LEGACY_ERROR_TEMP_2262" : {
    "message" : [
      "latestOffset(Offset, ReadLimit) should be called instead of this method."
    ]
  },
  "_LEGACY_ERROR_TEMP_2263" : {
    "message" : [
      "Error: we detected a possible problem with the location of your checkpoint and you",
      "likely need to move it before restarting this query.",
      "",
      "Earlier version of Spark incorrectly escaped paths when writing out checkpoints for",
      "structured streaming. While this was corrected in Spark 3.0, it appears that your",
      "query was started using an earlier version that incorrectly handled the checkpoint",
      "path.",
      "",
      "Correct Checkpoint Directory: <checkpointPath>",
      "Incorrect Checkpoint Directory: <legacyCheckpointDir>",
      "",
      "Please move the data from the incorrect directory to the correct one, delete the",
      "incorrect directory, and then restart this query. If you believe you are receiving",
      "this message in error, you can disable it with the SQL conf",
      "<StreamingCheckpointEscapedPathCheckEnabled>."
    ]
  },
  "_LEGACY_ERROR_TEMP_2264" : {
    "message" : [
      "Subprocess exited with status <exitCode>. Error: <stderrBuffer>."
    ]
  },
  "_LEGACY_ERROR_TEMP_2265" : {
    "message" : [
      "<nodeName> without serde does not support <dt> as output data type."
    ]
  },
  "_LEGACY_ERROR_TEMP_2266" : {
    "message" : [
      "Invalid `startIndex` provided for generating iterator over the array. Total elements: <numRows>, requested `startIndex`: <startIndex>."
    ]
  },
  "_LEGACY_ERROR_TEMP_2267" : {
    "message" : [
      "The backing <className> has been modified since the creation of this Iterator."
    ]
  },
  "_LEGACY_ERROR_TEMP_2268" : {
    "message" : [
      "<nodeName> does not implement doExecuteBroadcast."
    ]
  },
  "_LEGACY_ERROR_TEMP_2269" : {
    "message" : [
      "<globalTempDB> is a system preserved database, please rename your existing database to resolve the name conflict, or set a different value for <globalTempDatabase>, and launch your Spark application again."
    ]
  },
  "_LEGACY_ERROR_TEMP_2270" : {
    "message" : [
      "comment on table is not supported."
    ]
  },
  "_LEGACY_ERROR_TEMP_2271" : {
    "message" : [
      "UpdateColumnNullability is not supported."
    ]
  },
  "_LEGACY_ERROR_TEMP_2272" : {
    "message" : [
      "Rename column is only supported for MySQL version 8.0 and above."
    ]
  },
  "_LEGACY_ERROR_TEMP_2273" : {
    "message" : [
      "<message>"
    ]
  },
  "_LEGACY_ERROR_TEMP_2274" : {
    "message" : [
      "Nested field <colName> is not supported."
    ]
  },
  "_LEGACY_ERROR_TEMP_2275" : {
    "message" : [
      "Dataset transformations and actions can only be invoked by the driver, not inside of other Dataset transformations; for example, dataset1.map(x => dataset2.values.count() * x) is invalid because the values transformation and count action cannot be performed inside of the dataset1.map transformation. For more information, see SPARK-28702."
    ]
  },
  "_LEGACY_ERROR_TEMP_2276" : {
    "message" : [
      "Hive table <tableName> with ANSI intervals is not supported."
    ]
  },
  "_LEGACY_ERROR_TEMP_2277" : {
    "message" : [
      "Number of dynamic partitions created is <numWrittenParts>, which is more than <maxDynamicPartitions>. To solve this try to set <maxDynamicPartitionsKey> to at least <numWrittenParts>."
    ]
  },
  "_LEGACY_ERROR_TEMP_2278" : {
    "message" : [
      "The input <valueType> '<input>' does not match the given number format: '<format>'."
    ]
  },
  "_LEGACY_ERROR_TEMP_2279" : {
    "message" : [
      "Multiple bucket transforms are not supported."
    ]
  },
  "_LEGACY_ERROR_TEMP_2280" : {
    "message" : [
      "Create namespace comment is not supported."
    ]
  },
  "_LEGACY_ERROR_TEMP_2281" : {
    "message" : [
      "Remove namespace comment is not supported."
    ]
  },
  "_LEGACY_ERROR_TEMP_2282" : {
    "message" : [
      "Drop namespace restrict is not supported."
    ]
  },
  "_LEGACY_ERROR_TEMP_2300" : {
    "message" : [
      "The number of lambda function arguments '<namesSize>' does not match the number of arguments expected by the higher order function '<argInfoSize>'."
    ]
  },
  "_LEGACY_ERROR_TEMP_2301" : {
    "message" : [
      "Lambda function arguments should not have names that are semantically the same."
    ]
  },
  "_LEGACY_ERROR_TEMP_2302" : {
    "message" : [
      "'<name>' does not support more than one sources."
    ]
  },
  "_LEGACY_ERROR_TEMP_2303" : {
    "message" : [
      "incompatible types found in column <name> for inline table."
    ]
  },
  "_LEGACY_ERROR_TEMP_2304" : {
    "message" : [
      "cannot evaluate expression <sqlExpr> in inline table definition."
    ]
  },
  "_LEGACY_ERROR_TEMP_2305" : {
    "message" : [
      "expected <numCols> columns but found <rowSize> columns in row <ri>."
    ]
  },
  "_LEGACY_ERROR_TEMP_2306" : {
    "message" : [
      "A lambda function should only be used in a higher order function. However, its class is <class>, which is not a higher order function."
    ]
  },
  "_LEGACY_ERROR_TEMP_2307" : {
    "message" : [
      "Number of given aliases does not match number of output columns. Function name: <funcName>; number of aliases: <aliasesNum>; number of output columns: <outColsNum>."
    ]
  },
  "_LEGACY_ERROR_TEMP_2308" : {
    "message" : [
      "could not resolve `<name>` to a table-valued function."
    ]
  },
  "_LEGACY_ERROR_TEMP_2309" : {
    "message" : [
      "cannot resolve <sqlExpr> in MERGE command given columns [<cols>]."
    ]
  },
  "_LEGACY_ERROR_TEMP_2311" : {
    "message" : [
      "'writeTo' can not be called on streaming Dataset/DataFrame."
    ]
  },
  "_LEGACY_ERROR_TEMP_2312" : {
    "message" : [
      "'write' can not be called on streaming Dataset/DataFrame."
    ]
  },
  "_LEGACY_ERROR_TEMP_2313" : {
    "message" : [
      "Hint not found: <name>."
    ]
  },
  "_LEGACY_ERROR_TEMP_2314" : {
    "message" : [
      "cannot resolve '<sqlExpr>' due to argument data type mismatch: <msg>"
    ]
  },
  "_LEGACY_ERROR_TEMP_2315" : {
    "message" : [
      "cannot resolve '<sqlExpr>' due to data type mismatch: <msg><hint>."
    ]
  },
  "_LEGACY_ERROR_TEMP_2316" : {
    "message" : [
      "observed metrics should be named: <operator>."
    ]
  },
  "_LEGACY_ERROR_TEMP_2317" : {
    "message" : [
      "window expressions are not allowed in observed metrics, but found: <sqlExpr>."
    ]
  },
  "_LEGACY_ERROR_TEMP_2318" : {
    "message" : [
      "non-deterministic expression <sqlExpr> can only be used as an argument to an aggregate function."
    ]
  },
  "_LEGACY_ERROR_TEMP_2319" : {
    "message" : [
      "nested aggregates are not allowed in observed metrics, but found: <sqlExpr>."
    ]
  },
  "_LEGACY_ERROR_TEMP_2320" : {
    "message" : [
      "distinct aggregates are not allowed in observed metrics, but found: <sqlExpr>."
    ]
  },
  "_LEGACY_ERROR_TEMP_2321" : {
    "message" : [
      "aggregates with filter predicate are not allowed in observed metrics, but found: <sqlExpr>."
    ]
  },
  "_LEGACY_ERROR_TEMP_2322" : {
    "message" : [
      "attribute <sqlExpr> can only be used as an argument to an aggregate function."
    ]
  },
  "_LEGACY_ERROR_TEMP_2323" : {
    "message" : [
      "Cannot <op> column, because <fieldNames> already exists in <struct>."
    ]
  },
  "_LEGACY_ERROR_TEMP_2324" : {
    "message" : [
      "Cannot update <table> field <fieldName> type: update a struct by updating its fields."
    ]
  },
  "_LEGACY_ERROR_TEMP_2325" : {
    "message" : [
      "Cannot update <table> field <fieldName> type: update a map by updating <fieldName>.key or <fieldName>.value."
    ]
  },
  "_LEGACY_ERROR_TEMP_2326" : {
    "message" : [
      "Cannot update <table> field <fieldName> type: update the element by updating <fieldName>.element."
    ]
  },
  "_LEGACY_ERROR_TEMP_2327" : {
    "message" : [
      "Cannot update <table> field <fieldName> type: update a UserDefinedType[<udtSql>] by updating its fields."
    ]
  },
  "_LEGACY_ERROR_TEMP_2328" : {
    "message" : [
      "Cannot update <table> field <fieldName> to interval type."
    ]
  },
  "_LEGACY_ERROR_TEMP_2329" : {
    "message" : [
      "Cannot update <table> field <fieldName>: <oldType> cannot be cast to <newType>."
    ]
  },
  "_LEGACY_ERROR_TEMP_2330" : {
    "message" : [
      "Cannot change nullable column to non-nullable: <fieldName>."
    ]
  },
  "_LEGACY_ERROR_TEMP_2331" : {
    "message" : [
      "failed to evaluate expression <sqlExpr>: <msg>"
    ]
  },
  "_LEGACY_ERROR_TEMP_2426" : {
    "message" : [
      "nondeterministic expression <sqlExpr> should not appear in grouping expression."
    ]
  },
  "_LEGACY_ERROR_TEMP_2427" : {
    "message" : [
      "sorting is not supported for columns of type <type>."
    ]
  },
  "_LEGACY_ERROR_TEMP_2428" : {
    "message" : [
      "The sum of the LIMIT clause and the OFFSET clause must not be greater than the maximum 32-bit integer value (2,147,483,647) but found limit = <limit>, offset = <offset>."
    ]
  },
  "_LEGACY_ERROR_TEMP_2431" : {
    "message" : [
      "Invalid partitioning: <cols> is missing or is in a map or array."
    ]
  },
  "_LEGACY_ERROR_TEMP_2432" : {
    "message" : [
      "<msg>"
    ]
  },
  "_LEGACY_ERROR_TEMP_2433" : {
    "message" : [
      "Only a single table generating function is allowed in a SELECT clause, found:",
      "<sqlExprs>."
    ]
  },
  "_LEGACY_ERROR_TEMP_2434" : {
    "message" : [
      "Failure when resolving conflicting references in Join:",
      "<plan>",
      "Conflicting attributes: <conflictingAttributes>."
    ]
  },
  "_LEGACY_ERROR_TEMP_2435" : {
    "message" : [
      "Failure when resolving conflicting references in Intersect:",
      "<plan>",
      "Conflicting attributes: <conflictingAttributes>."
    ]
  },
  "_LEGACY_ERROR_TEMP_2436" : {
    "message" : [
      "Failure when resolving conflicting references in Except:",
      "<plan>",
      "Conflicting attributes: <conflictingAttributes>."
    ]
  },
  "_LEGACY_ERROR_TEMP_2437" : {
    "message" : [
      "Failure when resolving conflicting references in AsOfJoin:",
      "<plan>",
      "Conflicting attributes: <conflictingAttributes>."
    ]
  },
  "_LEGACY_ERROR_TEMP_2438" : {
    "message" : [
      "Cannot have map type columns in DataFrame which calls set operations(intersect, except, etc.), but the type of column <colName> is <dataType>."
    ]
  },
  "_LEGACY_ERROR_TEMP_2439" : {
    "message" : [
      "nondeterministic expressions are only allowed in Project, Filter, Aggregate or Window, found:",
      "<sqlExprs>",
      "in operator <operator>."
    ]
  },
  "_LEGACY_ERROR_TEMP_2443" : {
    "message" : [
      "Multiple definitions of observed metrics named '<name>': <plan>."
    ]
  },
  "_LEGACY_ERROR_TEMP_2444" : {
    "message" : [
      "Function '<funcName>' does not implement ScalarFunction or AggregateFunction."
    ]
  },
  "_LEGACY_ERROR_TEMP_2445" : {
    "message" : [
      "grouping() can only be used with GroupingSets/Cube/Rollup."
    ]
  },
  "_LEGACY_ERROR_TEMP_2446" : {
    "message" : [
      "Operation not allowed: <cmd> only works on table with location provided: <tableIdentWithDB>"
    ]
  },
  "_LEGACY_ERROR_TEMP_3000" : {
    "message" : [
      "Unexpected Py4J server <class>."
    ]
  },
  "_LEGACY_ERROR_TEMP_3001" : {
    "message" : [
      "EOFException occurred while reading the port number from <daemonModule>'s stdout<additionalMessage>."
    ]
  },
  "_LEGACY_ERROR_TEMP_3002" : {
    "message" : [
      "Data of type <other> is not supported"
    ]
  },
  "_LEGACY_ERROR_TEMP_3003" : {
    "message" : [
      "Could not compute split, block <blockId> of RDD <id> not found"
    ]
  },
  "_LEGACY_ERROR_TEMP_3004" : {
    "message" : [
      "Attempted to use <string> after its blocks have been removed!"
    ]
  },
  "_LEGACY_ERROR_TEMP_3005" : {
    "message" : [
      "Histogram on either an empty RDD or RDD containing +/-infinity or NaN"
    ]
  },
  "_LEGACY_ERROR_TEMP_3006" : {
    "message" : [
      "empty RDD"
    ]
  },
  "_LEGACY_ERROR_TEMP_3007" : {
    "message" : [
      "Checkpoint block <rddBlockId> not found! Either the executor",
      "that originally checkpointed this partition is no longer alive, or the original RDD is",
      "unpersisted. If this problem persists, you may consider using `rdd.checkpoint()`",
      "instead, which is slower than local checkpointing but more fault-tolerant."
    ]
  },
  "_LEGACY_ERROR_TEMP_3008" : {
    "message" : [
      "Cannot use map-side combining with array keys."
    ]
  },
  "_LEGACY_ERROR_TEMP_3009" : {
    "message" : [
      "HashPartitioner cannot partition array keys."
    ]
  },
  "_LEGACY_ERROR_TEMP_3010" : {
    "message" : [
      "reduceByKeyLocally() does not support array keys"
    ]
  },
  "_LEGACY_ERROR_TEMP_3011" : {
    "message" : [
      "This RDD lacks a SparkContext. It could happen in the following cases:",
      "(1) RDD transformations and actions are NOT invoked by the driver, but inside of other transformations; for example, rdd1.map(x => rdd2.values.count() * x) is invalid because the values transformation and count action cannot be performed inside of the rdd1.map transformation. For more information, see SPARK-5063.",
      "(2) When a Spark Streaming job recovers from checkpoint, this exception will be hit if a reference to an RDD not defined by the streaming job is used in DStream operations. For more information, See SPARK-13758."
    ]
  },
  "_LEGACY_ERROR_TEMP_3012" : {
    "message" : [
      "Cannot change storage level of an RDD after it was already assigned a level"
    ]
  },
  "_LEGACY_ERROR_TEMP_3013" : {
    "message" : [
      "Can only zip RDDs with same number of elements in each partition"
    ]
  },
  "_LEGACY_ERROR_TEMP_3014" : {
    "message" : [
      "empty collection"
    ]
  },
  "_LEGACY_ERROR_TEMP_3015" : {
    "message" : [
      "countByValueApprox() does not support arrays"
    ]
  },
  "_LEGACY_ERROR_TEMP_3016" : {
    "message" : [
      "Checkpoint directory has not been set in the SparkContext"
    ]
  },
  "_LEGACY_ERROR_TEMP_3017" : {
    "message" : [
      "Invalid checkpoint file: <path>"
    ]
  },
  "_LEGACY_ERROR_TEMP_3018" : {
    "message" : [
      "Failed to create checkpoint path <checkpointDirPath>"
    ]
  },
  "_LEGACY_ERROR_TEMP_3019" : {
    "message" : [
      "Checkpoint RDD has a different number of partitions from original RDD. Original",
      "RDD [ID: <originalRDDId>, num of partitions: <originalRDDLength>];",
      "Checkpoint RDD [ID: <newRDDId>, num of partitions: <newRDDLength>]."
    ]
  },
  "_LEGACY_ERROR_TEMP_3020" : {
    "message" : [
      "Checkpoint dir must be specified."
    ]
  },
  "_LEGACY_ERROR_TEMP_3021" : {
    "message" : [
      "Error asking standalone scheduler to shut down executors"
    ]
  },
  "_LEGACY_ERROR_TEMP_3022" : {
    "message" : [
      "Error stopping standalone scheduler's driver endpoint"
    ]
  },
  "_LEGACY_ERROR_TEMP_3023" : {
    "message" : [
      "Can't run submitMapStage on RDD with 0 partitions"
    ]
  },
  "_LEGACY_ERROR_TEMP_3024" : {
    "message" : [
      "attempted to access non-existent accumulator <id>"
    ]
  },
  "_LEGACY_ERROR_TEMP_3025" : {
    "message" : [
      "TaskSetManagers should only send Resubmitted task statuses for tasks in ShuffleMapStages."
    ]
  },
  "_LEGACY_ERROR_TEMP_3026" : {
    "message" : [
      "duration() called on unfinished task"
    ]
  },
  "_LEGACY_ERROR_TEMP_3027" : {
    "message" : [
      "Unrecognized <schedulerModeProperty>: <schedulingModeConf>"
    ]
  },
  "_LEGACY_ERROR_TEMP_3028" : {
    "message" : [
      "<errorMsg>"
    ]
  },
  "_LEGACY_ERROR_TEMP_3029" : {
    "message" : [
      "Exiting due to error from cluster scheduler: <message>"
    ]
  },
  "_LEGACY_ERROR_TEMP_3030" : {
    "message" : [
      "Task <currentTaskAttemptId> has not locked block <blockId> for writing"
    ]
  },
  "_LEGACY_ERROR_TEMP_3031" : {
    "message" : [
      "Block <blockId> does not exist"
    ]
  },
  "_LEGACY_ERROR_TEMP_3032" : {
    "message" : [
      "Error occurred while waiting for replication to finish"
    ]
  },
  "_LEGACY_ERROR_TEMP_3033" : {
    "message" : [
      "Unable to register with external shuffle server due to : <message>"
    ]
  },
  "_LEGACY_ERROR_TEMP_3034" : {
    "message" : [
      "Error occurred while waiting for async. reregistration"
    ]
  },
  "_LEGACY_ERROR_TEMP_3035" : {
    "message" : [
      "Unexpected shuffle block <blockId> with unsupported shuffle resolver <shuffleBlockResolver>"
    ]
  },
  "_LEGACY_ERROR_TEMP_3036" : {
    "message" : [
      "Failure while trying to store block <blockId> on <blockManagerId>."
    ]
  },
  "_LEGACY_ERROR_TEMP_3037" : {
    "message" : [
      "Block <blockId> was not found even though it's read-locked"
    ]
  },
  "_LEGACY_ERROR_TEMP_3038" : {
    "message" : [
      "get() failed for block <blockId> even though we held a lock"
    ]
  },
  "_LEGACY_ERROR_TEMP_3039" : {
    "message" : [
      "BlockManager returned null for BlockStatus query: <blockId>"
    ]
  },
  "_LEGACY_ERROR_TEMP_3040" : {
    "message" : [
      "BlockManagerMasterEndpoint returned false, expected true."
    ]
  },
  "_LEGACY_ERROR_TEMP_3041" : {
    "message" : [
      ""
    ]
  },
  "_LEGACY_ERROR_TEMP_3042" : {
    "message" : [
      "Failed to get block <blockId>, which is not a shuffle block"
    ]
  }
}<|MERGE_RESOLUTION|>--- conflicted
+++ resolved
@@ -64,23 +64,21 @@
       }
     }
   },
-<<<<<<< HEAD
+  "AVRO_INCORRECT_TYPE" : {
+    "message" : [
+      "Cannot convert Avro <avroPath> to SQL <sqlPath> because the original encoded data type is <avroType>, however you're trying to read the field as <sqlType>, which would lead to an incorrect answer. To allow reading this field, enable the SQL configuration: <key>."
+    ]
+  },
+  "AVRO_LOWER_PRECISION" : {
+    "message" : [
+      "Cannot convert Avro <avroPath> to SQL <sqlPath> because the original encoded data type is <avroType>, however you're trying to read the field as <sqlType>, which leads to data being read as null. Please provide a wider decimal type to get the correct result. To allow reading null to this field, enable the SQL configuration: <key>."
+    ]
+  },
   "BATCH_METADATA_NOT_FOUND" : {
     "message" : [
       "Unable to find batch <batchMetadataFile>."
     ],
     "sqlState" : "42K03"
-=======
-  "AVRO_INCORRECT_TYPE" : {
-    "message" : [
-      "Cannot convert Avro <avroPath> to SQL <sqlPath> because the original encoded data type is <avroType>, however you're trying to read the field as <sqlType>, which would lead to an incorrect answer. To allow reading this field, enable the SQL configuration: <key>."
-    ]
-  },
-  "AVRO_LOWER_PRECISION" : {
-    "message" : [
-      "Cannot convert Avro <avroPath> to SQL <sqlPath> because the original encoded data type is <avroType>, however you're trying to read the field as <sqlType>, which leads to data being read as null. Please provide a wider decimal type to get the correct result. To allow reading null to this field, enable the SQL configuration: <key>."
-    ]
->>>>>>> b00210bd
   },
   "BINARY_ARITHMETIC_OVERFLOW" : {
     "message" : [
