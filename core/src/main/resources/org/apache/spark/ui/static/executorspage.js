--- conflicted
+++ resolved
@@ -551,6 +551,10 @@
               data: 'id', render: function (data, type) {
                 return type === 'display' ? ("<a href='threadDump/?executorId=" + data + "'>Thread Dump</a>" ) : data;
               }
+            },
+            {
+                data: 'removeReason',
+                render: formatLossReason
             }
           ],
           "order": [[0, "asc"]],
@@ -613,388 +617,6 @@
           }
         });
 
-<<<<<<< HEAD
-            var data = {executors: response, "execSummary": [activeSummary, deadSummary, totalSummary]};
-            $.get(createTemplateURI(appId, "executorspage"), function (template) {
-
-                executorsSummary.append(Mustache.render($(template).filter("#executors-summary-template").html(), data));
-                var selector = "#active-executors-table";
-                var conf = {
-                    "data": response,
-                    "columns": [
-                        {
-                            data: function (row, type) {
-                                return type !== 'display' ? (isNaN(row.id) ? 0 : row.id ) : row.id;
-                            }
-                        },
-                        {data: 'hostPort'},
-                        {
-                            data: 'isActive',
-                            render: function (data, type, row) {
-                                return formatStatus (data, type, row);
-                            }
-                        },
-                        {data: 'rddBlocks'},
-                        {
-                            data: function (row, type) {
-                                if (type !== 'display')
-                                    return row.memoryUsed;
-                                else
-                                    return (formatBytes(row.memoryUsed, type) + ' / ' +
-                                        formatBytes(row.maxMemory, type));
-                            }
-                        },
-                        {
-                            data: function (row, type) {
-                                if (type !== 'display')
-                                    return row.memoryMetrics.usedOnHeapStorageMemory;
-                                else
-                                    return (formatBytes(row.memoryMetrics.usedOnHeapStorageMemory, type) + ' / ' +
-                                        formatBytes(row.memoryMetrics.totalOnHeapStorageMemory, type));
-                            }
-                        },
-                        {
-                            data: function (row, type) {
-                                if (type !== 'display')
-                                    return row.memoryMetrics.usedOffHeapStorageMemory;
-                                else
-                                    return (formatBytes(row.memoryMetrics.usedOffHeapStorageMemory, type) + ' / ' +
-                                        formatBytes(row.memoryMetrics.totalOffHeapStorageMemory, type));
-                            }
-                        },
-                        {
-                            data: function (row, type) {
-                                var peakMemoryMetrics = row.peakMemoryMetrics;
-                                if (typeof peakMemoryMetrics !== 'undefined') {
-                                    if (type !== 'display')
-                                        return peakMemoryMetrics.JVMHeapMemory;
-                                    else
-                                        return (formatBytes(peakMemoryMetrics.JVMHeapMemory, type) + ' / ' +
-                                            formatBytes(peakMemoryMetrics.JVMOffHeapMemory, type));
-                                } else {
-                                    if (type !== 'display') {
-                                        return 0;
-                                    } else {
-                                        return '0.0 B / 0.0 B';
-                                    }
-                                }
-                            }
-                        },
-                        {
-                            data: function (row, type) {
-                                var peakMemoryMetrics = row.peakMemoryMetrics;
-                                if (typeof peakMemoryMetrics !== 'undefined') {
-                                    if (type !== 'display')
-                                        return peakMemoryMetrics.OnHeapExecutionMemory;
-                                    else
-                                        return (formatBytes(peakMemoryMetrics.OnHeapExecutionMemory, type) + ' / ' +
-                                            formatBytes(peakMemoryMetrics.OffHeapExecutionMemory, type));
-                                } else {
-                                    if (type !== 'display') {
-                                        return 0;
-                                    } else {
-                                        return '0.0 B / 0.0 B';
-                                    }
-                                }
-                            }
-                        },
-                        {
-                            data: function (row, type) {
-                                var peakMemoryMetrics = row.peakMemoryMetrics;
-                                if (typeof peakMemoryMetrics !== 'undefined') {
-                                    if (type !== 'display')
-                                        return peakMemoryMetrics.OnHeapStorageMemory;
-                                    else
-                                        return (formatBytes(peakMemoryMetrics.OnHeapStorageMemory, type) + ' / ' +
-                                            formatBytes(peakMemoryMetrics.OffHeapStorageMemory, type));
-                                } else {
-                                    if (type !== 'display') {
-                                        return 0;
-                                    } else {
-                                        return '0.0 B / 0.0 B';
-                                    }
-                                }
-                            }
-                        },
-                        {
-                            data: function (row, type) {
-                                var peakMemoryMetrics = row.peakMemoryMetrics;
-                                if (typeof peakMemoryMetrics !== 'undefined') {
-                                    if (type !== 'display')
-                                        return peakMemoryMetrics.DirectPoolMemory;
-                                    else
-                                        return (formatBytes(peakMemoryMetrics.DirectPoolMemory, type) + ' / ' +
-                                            formatBytes(peakMemoryMetrics.MappedPoolMemory, type));
-                                } else {
-                                    if (type !== 'display') {
-                                        return 0;
-                                    } else {
-                                        return '0.0 B / 0.0 B';
-                                    }
-                                }
-                            }
-                        },
-                        {data: 'diskUsed', render: formatBytes},
-                        {data: 'totalCores'},
-                        {name: 'resourcesCol', data: 'resources', render: formatResourceCells, orderable: false},
-                        {name: 'resourceProfileIdCol', data: 'resourceProfileId'},
-                        {
-                            data: 'activeTasks',
-                            "fnCreatedCell": function (nTd, sData, oData, iRow, iCol) {
-                                if (sData > 0) {
-                                    $(nTd).css('color', 'white');
-                                    $(nTd).css('background', activeTasksStyle(oData.activeTasks, oData.maxTasks));
-                                }
-                            }
-                        },
-                        {
-                            data: 'failedTasks',
-                            "fnCreatedCell": function (nTd, sData, oData, iRow, iCol) {
-                                if (sData > 0) {
-                                    $(nTd).css('color', 'white');
-                                    $(nTd).css('background', failedTasksStyle(oData.failedTasks, oData.totalTasks));
-                                }
-                            }
-                        },
-                        {data: 'completedTasks'},
-                        {data: 'totalTasks'},
-                        {
-                            data: function (row, type) {
-                                return type === 'display' ? (formatDuration(row.totalDuration) + ' (' + formatDuration(row.totalGCTime) + ')') : row.totalDuration
-                            },
-                            "fnCreatedCell": function (nTd, sData, oData, iRow, iCol) {
-                                if (oData.totalDuration > 0) {
-                                    $(nTd).css('color', totalDurationColor(oData.totalGCTime, oData.totalDuration));
-                                    $(nTd).css('background', totalDurationStyle(oData.totalGCTime, oData.totalDuration));
-                                }
-                            }
-                        },
-                        {data: 'totalInputBytes', render: formatBytes},
-                        {data: 'totalShuffleRead', render: formatBytes},
-                        {data: 'totalShuffleWrite', render: formatBytes},
-                        {name: 'executorLogsCol', data: 'executorLogs', render: formatLogsCells},
-                        {
-                            name: 'threadDumpCol',
-                            data: 'id', render: function (data, type) {
-                                return type === 'display' ? ("<a href='threadDump/?executorId=" + data + "'>Thread Dump</a>" ) : data;
-                            }
-                        },
-                        {
-                            data: 'removeReason',
-                            render: formatLossReason
-                        },
-
-                    ],
-                    "order": [[0, "asc"]],
-                    "columnDefs": [
-                        {"visible": false, "targets": 5},
-                        {"visible": false, "targets": 6},
-                        {"visible": false, "targets": 7},
-                        {"visible": false, "targets": 8},
-                        {"visible": false, "targets": 9},
-                        {"visible": false, "targets": 10},
-                        {"visible": false, "targets": 13},
-                        {"visible": false, "targets": 14}
-                    ],
-                    "deferRender": true
-                };
-
-                execDataTable = $(selector).DataTable(conf);
-                execDataTable.column('executorLogsCol:name').visible(logsExist(response));
-                execDataTable.column('threadDumpCol:name').visible(getThreadDumpEnabled());
-                $('#active-executors [data-toggle="tooltip"]').tooltip();
-
-                 // This section should be visible once API gives the response.
-                 $('.active-process-container').hide()
-                 var endPoint = createRESTEndPointForMiscellaneousProcess(appId);
-                 $.getJSON(endPoint, function( response, status, jqXHR ) {
-                    if (response.length) {
-                        var processSummaryResponse = response;
-                        var processSummaryConf = {
-                            "data": processSummaryResponse,
-                            "columns": [{
-                                    data: "id"
-                                },
-                                {
-                                    data: "hostPort"
-                                },
-                                {
-                                    data: function(row) {
-                                        return formatProcessStatus(row.isActive);
-                                    }
-                                },
-                                {
-                                    data: "totalCores"
-                                },
-                                {
-                                    data: "processLogs",
-                                    render: formatLogsCells
-                                },
-                            ],
-                            "deferRender": true,
-                            "order": [
-                                [0, "asc"]
-                            ],
-                            "bAutoWidth": false,
-                            "oLanguage": {
-                                "sEmptyTable": "No data to show yet"
-                            }
-                        };
-                        $("#active-process-table").DataTable(processSummaryConf);
-                        $('.active-process-container').show()
-                    }
-                 });
-
-                var sumSelector = "#summary-execs-table";
-                var sumConf = {
-                    "data": [activeSummary, deadSummary, totalSummary],
-                    "columns": [
-                        {
-                            data: 'execCnt',
-                            "fnCreatedCell": function (nTd, sData, oData, iRow, iCol) {
-                                $(nTd).css('font-weight', 'bold');
-                            }
-                        },
-                        {data: 'allRDDBlocks'},
-                        {
-                            data: function (row, type) {
-                                if (type !== 'display')
-                                    return row.allMemoryUsed
-                                else
-                                    return (formatBytes(row.allMemoryUsed, type) + ' / ' +
-                                        formatBytes(row.allMaxMemory, type));
-                            }
-                        },
-                        {
-                            data: function (row, type) {
-                                if (type !== 'display')
-                                    return row.allOnHeapMemoryUsed;
-                                else
-                                    return (formatBytes(row.allOnHeapMemoryUsed, type) + ' / ' +
-                                        formatBytes(row.allOnHeapMaxMemory, type));
-                            }
-                        },
-                        {
-                            data: function (row, type) {
-                                if (type !== 'display')
-                                    return row.allOffHeapMemoryUsed;
-                                else
-                                    return (formatBytes(row.allOffHeapMemoryUsed, type) + ' / ' +
-                                        formatBytes(row.allOffHeapMaxMemory, type));
-                            }
-                        },
-                        {data: 'allDiskUsed', render: formatBytes},
-                        {data: 'allTotalCores'},
-                        {
-                            data: 'allActiveTasks',
-                            "fnCreatedCell": function (nTd, sData, oData, iRow, iCol) {
-                                if (sData > 0) {
-                                    $(nTd).css('color', 'white');
-                                    $(nTd).css('background', activeTasksStyle(oData.allActiveTasks, oData.allMaxTasks));
-                                }
-                            }
-                        },
-                        {
-                            data: 'allFailedTasks',
-                            "fnCreatedCell": function (nTd, sData, oData, iRow, iCol) {
-                                if (sData > 0) {
-                                    $(nTd).css('color', 'white');
-                                    $(nTd).css('background', failedTasksStyle(oData.allFailedTasks, oData.allTotalTasks));
-                                }
-                            }
-                        },
-                        {data: 'allCompletedTasks'},
-                        {data: 'allTotalTasks'},
-                        {
-                            data: function (row, type) {
-                                return type === 'display' ? (formatDuration(row.allTotalDuration) + ' (' + formatDuration(row.allTotalGCTime) + ')') : row.allTotalDuration
-                            },
-                            "fnCreatedCell": function (nTd, sData, oData, iRow, iCol) {
-                                if (oData.allTotalDuration > 0) {
-                                    $(nTd).css('color', totalDurationColor(oData.allTotalGCTime, oData.allTotalDuration));
-                                    $(nTd).css('background', totalDurationStyle(oData.allTotalGCTime, oData.allTotalDuration));
-                                }
-                            }
-                        },
-                        {data: 'allTotalInputBytes', render: formatBytes},
-                        {data: 'allTotalShuffleRead', render: formatBytes},
-                        {data: 'allTotalShuffleWrite', render: formatBytes},
-                        {data: 'allTotalExcluded'}
-                    ],
-                    "paging": false,
-                    "searching": false,
-                    "info": false,
-                    "columnDefs": [
-                        {"visible": false, "targets": 3},
-                        {"visible": false, "targets": 4}
-                    ]
-
-                };
-    
-                sumDataTable = $(sumSelector).DataTable(sumConf);
-                $('#execSummary [data-toggle="tooltip"]').tooltip();
-
-                $("#showAdditionalMetrics").append(
-                    "<div><a id='additionalMetrics' class='collapse-table'>" +
-                    "<span class='expand-input-rate-arrow arrow-closed' id='arrowtoggle-optional-metrics'></span>" +
-                    "Show Additional Metrics" +
-                    "</a></div>" +
-                    "<div class='container-fluid-div ml-4 d-none' id='toggle-metrics'>" +
-                    "<div><input type='checkbox' class='toggle-vis' id='select-all-box'> Select All</div>" +
-                    "<div id='on_heap_memory' class='on-heap-memory-checkbox-div'><input type='checkbox' class='toggle-vis' data-sum-col-idx='3' data-exec-col-idx='5'> On Heap Memory</div>" +
-                    "<div id='off_heap_memory' class='off-heap-memory-checkbox-div'><input type='checkbox' class='toggle-vis' data-sum-col-idx='4' data-exec-col-idx='6'> Off Heap Memory</div>" +
-                    "<div id='jvm_on_off_heap_memory' class='jvm_on_off_heap_memory-checkbox-div'><input type='checkbox' class='toggle-vis' data-sum-col-idx='' data-exec-col-idx='7'> Peak JVM Memory OnHeap / OffHeap</div>" +
-                    "<div id='on_off_heap_execution_memory' class='on_off_heap_execution_memory-checkbox-div'><input type='checkbox' class='toggle-vis' data-sum-col-idx='' data-exec-col-idx='8'> Peak Execution Memory OnHeap / OffHeap</div>" +
-                    "<div id='on_off_heap_storage_memory' class='on_off_heap_storage_memory'><input type='checkbox' class='toggle-vis' data-sum-col-idx='' data-exec-col-idx='9'> Peak Storage Memory OnHeap / OffHeap</div>" +
-                    "<div id='direct_mapped_pool_memory' class='direct_mapped_pool_memory-checkbox-div'><input type='checkbox' class='toggle-vis' data-sum-col-idx='' data-exec-col-idx='10'> Peak Pool Memory Direct / Mapped</div>" +
-                    "<div id='extra_resources' class='resources-checkbox-div'><input type='checkbox' class='toggle-vis' data-sum-col-idx='' data-exec-col-idx='13'> Resources</div>" +
-                    "<div id='resource_prof_id' class='resource-prof-id-checkbox-div'><input type='checkbox' class='toggle-vis' data-sum-col-idx='' data-exec-col-idx='14'> Resource Profile Id</div>" +
-                    "<div id='exec_loss_reason' class='exec-loss-reason-checkbox-div'><input type='checkbox' class='toggle-vis' data-sum-col-idx='' data-exec-col-idx='15'> Exec Loss Reason</div>" +
-                    "</div>");
-
-                reselectCheckboxesBasedOnTaskTableState();
-
-                $("#additionalMetrics").click(function() {
-                    $("#arrowtoggle-optional-metrics").toggleClass("arrow-open arrow-closed");
-                    $("#toggle-metrics").toggleClass("d-none");
-                    if (window.localStorage) {
-                        window.localStorage.setItem("arrowtoggle-optional-metrics-class", $("#arrowtoggle-optional-metrics").attr('class'));
-                    }
-                });
-
-                $(".toggle-vis").on("click", function() {
-                    var thisBox = $(this);
-                    if (thisBox.is("#select-all-box")) {
-                        var sumColumn = sumDataTable.columns(sumOptionalColumns);
-                        var execColumn = execDataTable.columns(execOptionalColumns);
-                        if (thisBox.is(":checked")) {
-                            $(".toggle-vis").prop("checked", true);
-                            sumColumn.visible(true);
-                            execColumn.visible(true);
-                        } else {
-                            $(".toggle-vis").prop("checked", false);
-                            sumColumn.visible(false);
-                            execColumn.visible(false);
-                        }
-                    } else {
-                        var execColIdx = thisBox.attr("data-exec-col-idx");
-                        var execCol = execDataTable.column(execColIdx);
-                        execCol.visible(!execCol.visible());
-                        var sumColIdx = thisBox.attr("data-sum-col-idx");
-                        if (sumColIdx) {
-                            var sumCol = sumDataTable.column(sumColIdx);
-                            sumCol.visible(!sumCol.visible());
-                        }
-                    }
-                });
-
-                if (window.localStorage) {
-                    if (window.localStorage.getItem("arrowtoggle-optional-metrics-class") != null &&
-                        window.localStorage.getItem("arrowtoggle-optional-metrics-class").includes("arrow-open")) {
-                        $("#arrowtoggle-optional-metrics").toggleClass("arrow-open arrow-closed");
-                        $("#toggle-metrics").toggleClass("d-none");
-                    }
-=======
         var sumSelector = "#summary-execs-table";
         var sumConf = {
           "data": [activeSummary, deadSummary, totalSummary],
@@ -1063,7 +685,6 @@
                 if (oData.allTotalDuration > 0) {
                   $(nTd).css('color', totalDurationColor(oData.allTotalGCTime, oData.allTotalDuration));
                   $(nTd).css('background', totalDurationStyle(oData.allTotalGCTime, oData.allTotalDuration));
->>>>>>> b59d5ab0
                 }
               }
             },
@@ -1100,6 +721,7 @@
           "<div id='direct_mapped_pool_memory' class='direct_mapped_pool_memory-checkbox-div'><input type='checkbox' class='toggle-vis' data-sum-col-idx='' data-exec-col-idx='10'> Peak Pool Memory Direct / Mapped</div>" +
           "<div id='extra_resources' class='resources-checkbox-div'><input type='checkbox' class='toggle-vis' data-sum-col-idx='' data-exec-col-idx='13'> Resources</div>" +
           "<div id='resource_prof_id' class='resource-prof-id-checkbox-div'><input type='checkbox' class='toggle-vis' data-sum-col-idx='' data-exec-col-idx='14'> Resource Profile Id</div>" +
+          "<div id='exec_loss_reason' class='exec-loss-reason-checkbox-div'><input type='checkbox' class='toggle-vis' data-sum-col-idx='' data-exec-col-idx='15'> Exec Loss Reason</div>" +
           "</div>");
 
         reselectCheckboxesBasedOnTaskTableState();
