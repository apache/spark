/*
 * Licensed to the Apache Software Foundation (ASF) under one or more
 * contributor license agreements.  See the NOTICE file distributed with
 * this work for additional information regarding copyright ownership.
 * The ASF licenses this file to You under the Apache License, Version 2.0
 * (the "License"); you may not use this file except in compliance with
 * the License.  You may obtain a copy of the License at
 *
 *    http://www.apache.org/licenses/LICENSE-2.0
 *
 * Unless required by applicable law or agreed to in writing, software
 * distributed under the License is distributed on an "AS IS" BASIS,
 * WITHOUT WARRANTIES OR CONDITIONS OF ANY KIND, either express or implied.
 * See the License for the specific language governing permissions and
 * limitations under the License.
 */

/*
 * This file contains the logic to render the RDD DAG visualization in the UI.
 *
 * This DAG describes the relationships between
 *   (1) an RDD and its dependencies,
 *   (2) an RDD and its operation scopes, and
 *   (3) an RDD's operation scopes and the stage / job hierarchy
 *
 * An operation scope is a general, named code block that instantiates RDDs
 * (e.g. filter, textFile, reduceByKey). An operation scope can be nested inside
 * of other scopes if the corresponding RDD operation invokes other such operations
 * (for more detail, see o.a.s.rdd.RDDOperationScope).
 *
 * A stage may include one or more operation scopes if the RDD operations are
 * streamlined into one stage (e.g. rdd.map(...).filter(...).flatMap(...)).
 * On the flip side, an operation scope may also include one or many stages,
 * or even jobs if the RDD operation is higher level than Spark's scheduling
 * primitives (e.g. take, any SQL query).
 *
 * In the visualization, an RDD is expressed as a node, and its dependencies
 * as directed edges (from parent to child). operation scopes, stages, and
 * jobs are expressed as clusters that may contain one or many nodes. These
 * clusters may be nested inside of each other in the scenarios described
 * above.
 *
 * The visualization is rendered in an SVG contained in "div#dag-viz-graph",
 * and its input data is expected to be populated in "div#dag-viz-metadata"
 * by Spark's UI code. This is currently used only on the stage page and on
 * the job page.
 *
 * This requires jQuery, d3, and dagre-d3. Note that we use a custom release
 * of dagre-d3 (http://github.com/andrewor14/dagre-d3) for some specific
 * functionality. For more detail, please track the changes in that project
 * since it was forked (commit 101503833a8ce5fe369547f6addf3e71172ce10b).
 */

var VizConstants = {
  svgMarginX: 20,
  svgMarginY: 20,
  stageSep: 50,
  graphPrefix: "graph_",
  nodePrefix: "node_",
  stagePrefix: "stage_",
  clusterPrefix: "cluster_",
  stageClusterPrefix: "cluster_stage_"
};

var JobPageVizConstants = {
  clusterLabelSize: 11,
  stageClusterLabelSize: 14
}

var StagePageVizConstants = {
  clusterLabelSize: 14,
  stageClusterLabelSize: 18
}

/*
 * Show or hide the RDD DAG visualization.
 *
 * The graph is only rendered the first time this is called.
 * This is the narrow interface called from the Scala UI code.
 */
function toggleDagViz(forJob) {
  var arrowSelector = ".expand-dag-viz-arrow";
  $(arrowSelector).toggleClass('arrow-closed');
  $(arrowSelector).toggleClass('arrow-open');
  var shouldShow = $(arrowSelector).hasClass("arrow-open");
  if (shouldShow) {
    var shouldRender = graphContainer().select("svg").empty();
    if (shouldRender) {
      renderDagViz(forJob);
    }
    graphContainer().style("display", "block");
  } else {
    // Save the graph for later so we don't have to render it again
    graphContainer().style("display", "none");
  }
}

/*
 * Render the RDD DAG visualization.
 *
 * Input DOM hierarchy:
 *   div#dag-viz-metadata >
 *   div.stage-metadata >
 *   div.[dot-file | incoming-edge | outgoing-edge]
 *
 * Output DOM hierarchy:
 *   div#dag-viz-graph >
 *   svg >
 *   g#cluster_stage_[stageId]
 *
 * Note that the input metadata is populated by o.a.s.ui.UIUtils.showDagViz.
 * Any changes in the input format here must be reflected there.
 */
function renderDagViz(forJob) {

  // If there is not a dot file to render, fail fast and report error
  var jobOrStage = forJob ? "job" : "stage";
  if (metadataContainer().empty()) {
    graphContainer()
      .append("div")
      .text("No visualization information available for this " + jobOrStage);
    return;
  }

  // Render
  var svg = graphContainer()
    .append("svg")
    .attr("class", jobOrStage);
  if (forJob) {
    renderDagVizForJob(svg);
  } else {
    renderDagVizForStage(svg);
  }

  // Find cached RDDs and mark them as such
  metadataContainer().selectAll(".cached-rdd").each(function(v) {
    var nodeId = VizConstants.nodePrefix + d3.select(this).text();
    svg.selectAll("#" + nodeId).classed("cached", true);
  });

  // More post-processing
  drawClusterLabels(svg, forJob);
  resizeSvg(svg);
}

/* Render the RDD DAG visualization on the stage page. */
function renderDagVizForStage(svgContainer) {
  var metadata = metadataContainer().select(".stage-metadata");
  var dot = metadata.select(".dot-file").text();
  var containerId = VizConstants.graphPrefix + metadata.attr("stage-id");
  var container = svgContainer.append("g").attr("id", containerId);
  renderDot(dot, container);

  // Round corners on RDDs
  svgContainer
    .selectAll("g.node rect")
    .attr("rx", "5")
    .attr("ry", "5");
}

/*
 * Render the RDD DAG visualization on the job page.
 *
 * Due to limitations in dagre-d3, each stage is rendered independently so that
 * we have more control on how to position them. Unfortunately, this means we
 * cannot rely on dagre-d3 to render edges that cross stages and must render
 * these manually on our own.
 */
function renderDagVizForJob(svgContainer) {
  var crossStageEdges = [];

  // Each div.stage-metadata contains the information needed to generate the graph
  // for a stage. This includes the DOT file produced from the appropriate UI listener,
  // any incoming and outgoing edges, and any cached RDDs that belong to this stage.
  metadataContainer().selectAll(".stage-metadata").each(function(d, i) {
    var metadata = d3.select(this);
    var dot = metadata.select(".dot-file").text();
    var stageId = metadata.attr("stage-id");
    var containerId = VizConstants.graphPrefix + stageId;
    // Link each graph to the corresponding stage page (TODO: handle stage attempts)
    var stageLink =
      "/stages/stage/?id=" + stageId.replace(VizConstants.stagePrefix, "") + "&attempt=0";
    var container = svgContainer
      .append("a")
      .attr("xlink:href", stageLink)
      .append("g")
      .attr("id", containerId);

    // Now we need to shift the container for this stage so it doesn't overlap with
    // existing ones, taking into account the position and width of the last stage's
    // container. We do not need to do this for the first stage of this job.
    if (i > 0) {
      var existingStages = svgContainer
        .selectAll("g.cluster")
        .filter("[id*=\"" + VizConstants.stageClusterPrefix + "\"]");
      if (!existingStages.empty()) {
        var lastStage = d3.select(existingStages[0].pop());
        var lastStageId = lastStage.attr("id");
        var lastStageWidth = toFloat(svgContainer
          .select("#" + lastStageId)
          .select("rect")
          .attr("width"));
        var lastStagePosition = getAbsolutePosition(lastStage);
        var offset = lastStagePosition.x + lastStageWidth + VizConstants.stageSep;
        container.attr("transform", "translate(" + offset + ", 0)");
      }
    }

    // Actually render the stage
    renderDot(dot, container);

    // If there are any incoming edges into this graph, keep track of them to render
    // them separately later. Note that we cannot draw them now because we need to
    // put these edges in a separate container that is on top of all stage graphs.
    metadata.selectAll(".incoming-edge").each(function(v) {
      var edge = d3.select(this).text().split(","); // e.g. 3,4 => [3, 4]
      crossStageEdges.push(edge);
    });
  });

<<<<<<< HEAD
  // Draw edges that cross stages
  if (crossStageEdges.length > 0) {
    var container = svgContainer.append("g").attr("id", "cross-stage-edges");
    for (var i = 0; i < crossStageEdges.length; i++) {
      var fromRDDId = crossStageEdges[i][0];
      var toRDDId = crossStageEdges[i][1];
      connectRDDs(fromRDDId, toRDDId, container);
    }
  }

  // Add tooltips to the RDDs
  var rdds = graphContainer()
    .selectAll("g.node circle")
    .attr("title", function(v) { return d3.select(this.parentNode).attr("name"); });
  // Here we cheat a little and use jQuery because it's much easier to use tooltips there
  // Note that we can't just use $(...).tooltip() because we're inside an SVG
  $(rdds[0]).tooltipsy({
    className: "dag_tooltip",
    delay: 0,
    show: function (_, e) { e.fadeIn(50); },
    hide: function (_, e) { e.fadeOut(50); }
  });
=======
  drawCrossStageEdges(crossStageEdges, svgContainer);
>>>>>>> 8fa6829f
}

/* Render the dot file as an SVG in the given container. */
function renderDot(dot, container) {
  var escaped_dot = dot
    .replace(/&lt;/g, "<")
    .replace(/&gt;/g, ">")
    .replace(/&quot;/g, "\"");
  var g = graphlibDot.read(escaped_dot);
  var renderer = new dagreD3.render();
  renderer(container, g);
}

/* -------------------- *
 * | Helper functions | *
 * -------------------- */

// Helper d3 accessors
function graphContainer() { return d3.select("#dag-viz-graph"); }
function metadataContainer() { return d3.select("#dag-viz-metadata"); }

/*
 * Helper function to create draw a label for each cluster.
 *
 * We need to do this manually because dagre-d3 does not support labeling clusters.
 * In general, the clustering support for dagre-d3 is quite limited at this point.
 */
function drawClusterLabels(svgContainer, forJob) {
  if (forJob) {
    var clusterLabelSize = JobPageVizConstants.clusterLabelSize;
    var stageClusterLabelSize = JobPageVizConstants.stageClusterLabelSize;
  } else {
    var clusterLabelSize = StagePageVizConstants.clusterLabelSize;
    var stageClusterLabelSize = StagePageVizConstants.stageClusterLabelSize;
  }
  svgContainer.selectAll("g.cluster").each(function() {
    var cluster = d3.select(this);
    var isStage = cluster.attr("id").indexOf(VizConstants.stageClusterPrefix) > -1;
    var labelSize = isStage ? stageClusterLabelSize : clusterLabelSize;
    drawClusterLabel(cluster, labelSize);
  });
}

/*
 * Helper function to draw a label for the given cluster element based on its name.
 *
 * In the process, we need to expand the bounding box to make room for the label.
 * We need to do this because dagre-d3 did not take this into account when it first
 * rendered the bounding boxes. Note that this means we need to adjust the view box
 * of the SVG afterwards since we shifted a few boxes around.
 */
function drawClusterLabel(d3cluster, fontSize) {
  var cluster = d3cluster;
  var rect = d3cluster.select("rect");
  rect.attr("y", toFloat(rect.attr("y")) - fontSize);
  rect.attr("height", toFloat(rect.attr("height")) + fontSize);
  var labelX = toFloat(rect.attr("x")) + toFloat(rect.attr("width")) - fontSize / 2;
  var labelY = toFloat(rect.attr("y")) + fontSize * 1.5;
  var labelText = cluster.attr("name").replace(VizConstants.clusterPrefix, "");
  cluster.append("text")
    .attr("x", labelX)
    .attr("y", labelY)
    .attr("text-anchor", "end")
    .style("font-size", fontSize)
    .text(labelText);
}

/*
 * Helper function to size the SVG appropriately such that all elements are displyed.
 * This assumes that all outermost elements are clusters (rectangles).
 */
function resizeSvg(svg) {
  var allClusters = svg.selectAll("g.cluster rect")[0];
  var startX = -VizConstants.svgMarginX +
    toFloat(d3.min(allClusters, function(e) {
      return getAbsolutePosition(d3.select(e)).x;
    }));
  var startY = -VizConstants.svgMarginY +
    toFloat(d3.min(allClusters, function(e) {
      return getAbsolutePosition(d3.select(e)).y;
    }));
  var endX = VizConstants.svgMarginX +
    toFloat(d3.max(allClusters, function(e) {
      var t = d3.select(e)
      return getAbsolutePosition(t).x + toFloat(t.attr("width"));
    }));
  var endY = VizConstants.svgMarginY +
    toFloat(d3.max(allClusters, function(e) {
      var t = d3.select(e)
      return getAbsolutePosition(t).y + toFloat(t.attr("height"));
    }));
  var width = endX - startX;
  var height = endY - startY;
  svg.attr("viewBox", startX + " " + startY + " " + width + " " + height)
     .attr("width", width)
     .attr("height", height);
}

/*
 * (Job page only) Helper function to draw edges that cross stage boundaries.
 * We need to do this manually because we render each stage separately in dagre-d3.
 */
function drawCrossStageEdges(edges, svgContainer) {
  if (edges.length == 0) {
    return;
  }
  // Draw the paths first
  var edgesContainer = svgContainer.append("g").attr("id", "cross-stage-edges");
  for (var i = 0; i < edges.length; i++) {
    var fromRDDId = edges[i][0];
    var toRDDId = edges[i][1];
    connectRDDs(fromRDDId, toRDDId, edgesContainer, svgContainer);
  }
  // Now draw the arrows by borrowing the arrow marker generated by dagre-d3
  var dagreD3Marker = svgContainer.select("g.edgePaths marker").node();
  if (!dagreD3Marker.empty()) {
    svgContainer
      .append(function() { return dagreD3Marker.cloneNode(true); })
      .attr("id", "marker-arrow")
    svgContainer.selectAll("g > path").attr("marker-end", "url(#marker-arrow)");
    svgContainer.selectAll("g.edgePaths def").remove(); // We no longer need these
  }
}

/*
 * (Job page only) Helper function to compute the absolute
 * position of the specified element in our graph.
 */
function getAbsolutePosition(d3selection) {
  if (d3selection.empty()) {
    throw "Attempted to get absolute position of an empty selection.";
  }
  var obj = d3selection;
  var _x = toFloat(obj.attr("x")) || 0;
  var _y = toFloat(obj.attr("y")) || 0;
  while (!obj.empty()) {
    var transformText = obj.attr("transform");
    if (transformText) {
      var translate = d3.transform(transformText).translate;
      _x += toFloat(translate[0]);
      _y += toFloat(translate[1]);
    }
    // Climb upwards to find how our parents are translated
    obj = d3.select(obj.node().parentNode);
    // Stop when we've reached the graph container itself
    if (obj.node() == graphContainer().node()) {
      break;
    }
  }
  return { x: _x, y: _y };
}

/* (Job page only) Helper function to connect two RDDs with a curved edge. */
function connectRDDs(fromRDDId, toRDDId, edgesContainer, svgContainer) {
  var fromNodeId = VizConstants.nodePrefix + fromRDDId;
  var toNodeId = VizConstants.nodePrefix + toRDDId;
  var fromPos = getAbsolutePosition(svgContainer.select("#" + fromNodeId));
  var toPos = getAbsolutePosition(svgContainer.select("#" + toNodeId));

  // On the job page, RDDs are rendered as dots (circles). When rendering the path,
  // we need to account for the radii of these circles. Otherwise the arrow heads
  // will bleed into the circle itself.
  var delta = toFloat(svgContainer
    .select("g.node#" + toNodeId)
    .select("circle")
    .attr("r"));
  if (fromPos.x < toPos.x) {
    fromPos.x += delta;
    toPos.x -= delta;
  } else if (fromPos.x > toPos.x) {
    fromPos.x -= delta;
    toPos.x += delta;
  }

  if (fromPos.y == toPos.y) {
    // If they are on the same rank, curve the middle part of the edge
    // upward a little to avoid interference with things in between
    // e.g.       _______
    //      _____/       \_____
    var points = [
      [fromPos.x, fromPos.y],
      [fromPos.x + (toPos.x - fromPos.x) * 0.2, fromPos.y],
      [fromPos.x + (toPos.x - fromPos.x) * 0.3, fromPos.y - 20],
      [fromPos.x + (toPos.x - fromPos.x) * 0.7, fromPos.y - 20],
      [fromPos.x + (toPos.x - fromPos.x) * 0.8, toPos.y],
      [toPos.x, toPos.y]
    ];
  } else {
    // Otherwise, draw a curved edge that flattens out on both ends
    // e.g.       _____
    //           /
    //          |
    //    _____/
    var points = [
      [fromPos.x, fromPos.y],
      [fromPos.x + (toPos.x - fromPos.x) * 0.4, fromPos.y],
      [fromPos.x + (toPos.x - fromPos.x) * 0.6, toPos.y],
      [toPos.x, toPos.y]
    ];
  }

  var line = d3.svg.line().interpolate("basis");
  edgesContainer.append("path").datum(points).attr("d", line);
}

/* Helper function to convert attributes to numeric values. */
function toFloat(f) {
  if (f) {
    return parseFloat(f.toString().replace(/px$/, ""));
  } else {
    return f;
  }
}
<|MERGE_RESOLUTION|>--- conflicted
+++ resolved
@@ -218,32 +218,8 @@
     });
   });
 
-<<<<<<< HEAD
-  // Draw edges that cross stages
-  if (crossStageEdges.length > 0) {
-    var container = svgContainer.append("g").attr("id", "cross-stage-edges");
-    for (var i = 0; i < crossStageEdges.length; i++) {
-      var fromRDDId = crossStageEdges[i][0];
-      var toRDDId = crossStageEdges[i][1];
-      connectRDDs(fromRDDId, toRDDId, container);
-    }
-  }
-
-  // Add tooltips to the RDDs
-  var rdds = graphContainer()
-    .selectAll("g.node circle")
-    .attr("title", function(v) { return d3.select(this.parentNode).attr("name"); });
-  // Here we cheat a little and use jQuery because it's much easier to use tooltips there
-  // Note that we can't just use $(...).tooltip() because we're inside an SVG
-  $(rdds[0]).tooltipsy({
-    className: "dag_tooltip",
-    delay: 0,
-    show: function (_, e) { e.fadeIn(50); },
-    hide: function (_, e) { e.fadeOut(50); }
-  });
-=======
+  addRDDTooltips(svgContainer);
   drawCrossStageEdges(crossStageEdges, svgContainer);
->>>>>>> 8fa6829f
 }
 
 /* Render the dot file as an SVG in the given container. */
@@ -449,6 +425,21 @@
   edgesContainer.append("path").datum(points).attr("d", line);
 }
 
+/* (Job page only) Add tooltips for RDDs. */
+function addRDDTooltips(svgContainer) {
+  var rdds = svgContainer
+    .selectAll("g.node circle")
+    .attr("title", function(v) { return d3.select(this.parentNode).attr("name"); });
+  // Here we cheat a little and use jQuery because it's much easier to use tooltips there
+  // Note that we can't just use $(...).tooltip() because we're inside an SVG
+  $(rdds[0]).tooltipsy({
+    className: "rdd_tooltip",
+    delay: 0,
+    show: function (_, e) { e.fadeIn(50); },
+    hide: function (_, e) { e.fadeOut(50); }
+  });
+}
+
 /* Helper function to convert attributes to numeric values. */
 function toFloat(f) {
   if (f) {
