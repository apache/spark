/*
 * Licensed to the Apache Software Foundation (ASF) under one or more
 * contributor license agreements.  See the NOTICE file distributed with
 * this work for additional information regarding copyright ownership.
 * The ASF licenses this file to You under the Apache License, Version 2.0
 * (the "License"); you may not use this file except in compliance with
 * the License.  You may obtain a copy of the License at
 *
 *    http://www.apache.org/licenses/LICENSE-2.0
 *
 * Unless required by applicable law or agreed to in writing, software
 * distributed under the License is distributed on an "AS IS" BASIS,
 * WITHOUT WARRANTIES OR CONDITIONS OF ANY KIND, either express or implied.
 * See the License for the specific language governing permissions and
 * limitations under the License.
 */


// timeFormat: StreamingPage.scala will generate a global "timeFormat" dictionary to store the time
// and its formatted string. Because we cannot specify a timezone in JavaScript, to make sure the
// server and client use the same timezone, we use the "timeFormat" dictionary to format all time
// values used in the graphs.

// A global margin left for all timeline graphs. It will be set in "registerTimeline". This will be
// used to align all timeline graphs.
var maxMarginLeftForTimeline = 0;

// The max X values for all histograms. It will be set in "registerHistogram".
var maxXForHistogram = 0;

var histogramBinCount = 10;
var yValueFormat = d3.format(",.2f");

var unitLabelYOffset = -10;

var onClickTimeline = function() {};

// Show a tooltip "text" for "node"
function showBootstrapTooltip(node, text) {
    $(node).tooltip({title: text, trigger: "manual", container: "body"});
    $(node).tooltip("show");
}

// Hide the tooltip for "node"
function hideBootstrapTooltip(node) {
    $(node).tooltip("dispose");
}

// Return the function to scroll to the corresponding
// row on clicking a point of batch in the timeline.
function getOnClickTimelineFunction() {
    // If the user click one point in the graphs, jump to the batch row and highlight it. And
    // recovery the batch row after 3 seconds if necessary.
    // We need to remember the last clicked batch so that we can recovery it.
    var lastClickedBatch = null;
    var lastTimeout = null;

    return function(d) {
        var batchSelector = $("#batch-" + d.x);
        // If there is a corresponding batch row, scroll down to it and highlight it.
        if (batchSelector.length > 0) {
            if (lastTimeout != null) {
                window.clearTimeout(lastTimeout);
            }
            if (lastClickedBatch != null) {
                clearBatchRow(lastClickedBatch);
                lastClickedBatch = null;
            }
            lastClickedBatch = d.x;
            highlightBatchRow(lastClickedBatch);
            lastTimeout = window.setTimeout(function () {
                lastTimeout = null;
                if (lastClickedBatch != null) {
                    clearBatchRow(lastClickedBatch);
                    lastClickedBatch = null;
                }
            }, 3000); // Clean up after 3 seconds

            var topOffset = batchSelector.offset().top - 15;
            if (topOffset < 0) {
                topOffset = 0;
            }
            $('html,body').animate({scrollTop: topOffset}, 200);
        }
    }
}

// Register a timeline graph. All timeline graphs should be register before calling any
// "drawTimeline" so that we can determine the max margin left for all timeline graphs.
function registerTimeline(minY, maxY) {
    var numOfChars = yValueFormat(maxY).length;
    // A least width for "maxY" in the graph
    var pxForMaxY = numOfChars * 8 + 10;
    // Make sure we have enough space to show the ticks in the y axis of timeline
    maxMarginLeftForTimeline = pxForMaxY > maxMarginLeftForTimeline? pxForMaxY : maxMarginLeftForTimeline;
}

// Register a histogram graph. All histogram graphs should be register before calling any
// "drawHistogram" so that we can determine the max X value for histograms.
function registerHistogram(values, minY, maxY) {
    var data = d3.layout.histogram().range([minY, maxY]).bins(histogramBinCount)(values);
    // d.x is the y values while d.y is the x values
    var maxX = d3.max(data, function(d) { return d.y; });
    maxXForHistogram = maxX > maxXForHistogram ? maxX : maxXForHistogram;
}

// Draw a line between (x1, y1) and (x2, y2)
function drawLine(svg, xFunc, yFunc, x1, y1, x2, y2) {
    var line = d3.svg.line()
        .x(function(d) { return xFunc(d.x); })
        .y(function(d) { return yFunc(d.y); });
    var data = [{x: x1, y: y1}, {x: x2, y: y2}];
    svg.append("path")
        .datum(data)
        .style("stroke-dasharray", ("6, 6"))
        .style("stroke", "lightblue")
        .attr("class", "line")
        .attr("d", line);
}

/**
 * @param id the `id` used in the html `div` tag
 * @param data the data for the timeline graph
 * @param minX the min value of X axis
 * @param maxX the max value of X axis
 * @param minY the min value of Y axis
 * @param maxY the max value of Y axis
 * @param unitY the unit of Y axis
 * @param batchInterval if "batchInterval" is specified, we will draw a line for "batchInterval" in the graph
 */
function drawTimeline(id, data, minX, maxX, minY, maxY, unitY, batchInterval) {
    // Hide the right border of "<td>". We cannot use "css" directly, or "sorttable.js" will override them.
    d3.select(d3.select(id).node().parentNode)
        .style("padding", "8px 0 8px 8px")
        .style("border-right", "0px solid white");

    var margin = {top: 20, right: 27, bottom: 30, left: maxMarginLeftForTimeline};
    var width = 500 - margin.left - margin.right;
    var height = 150 - margin.top - margin.bottom;

    var x = d3.scale.linear().domain([minX, maxX]).range([0, width]);
    var y = d3.scale.linear().domain([minY, maxY]).range([height, 0]);

    var xAxis = d3.svg.axis().scale(x).orient("bottom").tickFormat(function(d) {
        var formattedDate = timeFormat[d];
        var dotIndex = formattedDate.indexOf('.');
        if (dotIndex >= 0) {
            // Remove milliseconds
            return formattedDate.substring(0, dotIndex);
        } else {
            return formattedDate;
        }
    });
    var formatYValue = d3.format(",.2f");
    var yAxis = d3.svg.axis().scale(y).orient("left").ticks(5).tickFormat(formatYValue);

    var line = d3.svg.line()
        .x(function(d) { return x(d.x); })
        .y(function(d) { return y(d.y); });

    var svg = d3.select(id).append("svg")
        .attr("width", width + margin.left + margin.right)
        .attr("height", height + margin.top + margin.bottom)
        .append("g")
            .attr("transform", "translate(" + margin.left + "," + margin.top + ")");

    // Only show the first and last time in the graph
    xAxis.tickValues(x.domain());

    svg.append("g")
        .attr("class", "x axis")
        .attr("transform", "translate(0," + height + ")")
        .call(xAxis);

    svg.append("g")
        .attr("class", "y axis")
        .call(yAxis)
        .append("text")
            .attr("transform", "translate(0," + unitLabelYOffset + ")")
            .text(unitY);


    if (batchInterval && batchInterval <= maxY) {
        drawLine(svg, x, y, minX, batchInterval, maxX, batchInterval);
    }

    svg.append("path")
        .datum(data)
        .attr("class", "line")
        .attr("d", line);

    // If the user click one point in the graphs, jump to the batch row and highlight it. And
    // recovery the batch row after 3 seconds if necessary.
    // We need to remember the last clicked batch so that we can recovery it.
    var lastClickedBatch = null;
    var lastTimeout = null;

    function isFailedBatch(batchTime) {
        return $("#batch-" + batchTime).attr("isFailed") == "true";
    }

    // Add points to the line. However, we make it invisible at first. But when the user moves mouse
    // over a point, it will be displayed with its detail.
    svg.selectAll(".point")
        .data(data)
        .enter().append("circle")
            .attr("stroke", function(d) { return isFailedBatch(d.x) ? "red" : "white";}) // white and opacity = 0 make it invisible
            .attr("fill", function(d) { return isFailedBatch(d.x) ? "red" : "white";})
            .attr("opacity", function(d) { return isFailedBatch(d.x) ? "1" : "0";})
            .style("cursor", "pointer")
            .attr("cx", function(d) { return x(d.x); })
            .attr("cy", function(d) { return y(d.y); })
            .attr("r", function(d) { return isFailedBatch(d.x) ? "2" : "3";})
            .on('mouseover', function(d) {
                var tip = formatYValue(d.y) + " " + unitY + " at " + timeTipStrings[d.x];
                showBootstrapTooltip(d3.select(this).node(), tip);
                // show the point
                d3.select(this)
                    .attr("stroke", function(d) { return isFailedBatch(d.x) ? "red" : "steelblue";})
                    .attr("fill", function(d) { return isFailedBatch(d.x) ? "red" : "steelblue";})
                    .attr("opacity", "1")
                    .attr("r", "3");
            })
            .on('mouseout',  function() {
                hideBootstrapTooltip(d3.select(this).node());
                // hide the point
                d3.select(this)
                    .attr("stroke", function(d) { return isFailedBatch(d.x) ? "red" : "white";})
                    .attr("fill", function(d) { return isFailedBatch(d.x) ? "red" : "white";})
                    .attr("opacity", function(d) { return isFailedBatch(d.x) ? "1" : "0";})
                    .attr("r", function(d) { return isFailedBatch(d.x) ? "2" : "3";});
            })
<<<<<<< HEAD
            .on("click", onClickTimeline);
=======
            .on("click", function(d) {
                var batchSelector = $("#batch-" + d.x);
                // If there is a corresponding batch row, scroll down to it and highlight it.
                if (batchSelector.length > 0) {
                    if (lastTimeout != null) {
                        window.clearTimeout(lastTimeout);
                    }
                    if (lastClickedBatch != null) {
                        clearBatchRow(lastClickedBatch);
                        lastClickedBatch = null;
                    }
                    lastClickedBatch = d.x;
                    highlightBatchRow(lastClickedBatch);
                    lastTimeout = window.setTimeout(function () {
                        lastTimeout = null;
                        if (lastClickedBatch != null) {
                            clearBatchRow(lastClickedBatch);
                            lastClickedBatch = null;
                        }
                    }, 3000); // Clean up after 3 seconds

                    var topOffset = batchSelector.offset().top - 15;
                    if (topOffset < 0) {
                        topOffset = 0;
                    }
                    $('html,body').animate({scrollTop: topOffset}, 200);
                }
            });
>>>>>>> 08bdc9c9
}

/**
 * @param id the `id` used in the html `div` tag
 * @param values the data for the histogram graph
 * @param minY the min value of Y axis
 * @param maxY the max value of Y axis
 * @param unitY the unit of Y axis
 * @param batchInterval if "batchInterval" is specified, we will draw a line for "batchInterval" in the graph
 */
function drawHistogram(id, values, minY, maxY, unitY, batchInterval) {
    // Hide the left border of "<td>". We cannot use "css" directly, or "sorttable.js" will override them.
    d3.select(d3.select(id).node().parentNode)
        .style("padding", "8px 8px 8px 0")
        .style("border-left", "0px solid white");

    var margin = {top: 20, right: 30, bottom: 30, left: 10};
    var width = 350 - margin.left - margin.right;
    var height = 150 - margin.top - margin.bottom;

    var x = d3.scale.linear().domain([0, maxXForHistogram]).range([0, width - 50]);
    var y = d3.scale.linear().domain([minY, maxY]).range([height, 0]);

    var xAxis = d3.svg.axis().scale(x).orient("top").ticks(5);
    var yAxis = d3.svg.axis().scale(y).orient("left").ticks(0).tickFormat(function(d) { return ""; });

    var data = d3.layout.histogram().range([minY, maxY]).bins(histogramBinCount)(values);

    var svg = d3.select(id).append("svg")
        .attr("width", width + margin.left + margin.right)
        .attr("height", height + margin.top + margin.bottom)
        .append("g")
            .attr("transform", "translate(" + margin.left + "," + margin.top + ")");

    if (batchInterval && batchInterval <= maxY) {
        drawLine(svg, x, y, 0, batchInterval, maxXForHistogram, batchInterval);
    }

    svg.append("g")
        .attr("class", "x axis")
        .call(xAxis)
        .append("text")
            .attr("transform", "translate(" + (margin.left + width - 45) + ", " + unitLabelYOffset + ")")
            .text("#batches");

    svg.append("g")
        .attr("class", "y axis")
        .call(yAxis);

    svg.selectAll(".bar")
        .data(data)
        .enter()
        .append("g")
            .attr("transform", function(d) { return "translate(0," + (y(d.x) - height + y(d.dx))  + ")";})
            .attr("class", "bar").append("rect")
            .attr("width", function(d) { return x(d.y); })
            .attr("height", function(d) { return height - y(d.dx); })
            .on('mouseover', function(d) {
                var percent = yValueFormat(d.y * 100.0 / values.length) + "%";
                var tip = d.y + " batches (" + percent + ") between " + yValueFormat(d.x) + " and " + yValueFormat(d.x + d.dx) + " " + unitY;
                showBootstrapTooltip(d3.select(this).node(), tip);
            })
            .on('mouseout',  function() {
                hideBootstrapTooltip(d3.select(this).node());
            });

    if (batchInterval && batchInterval <= maxY) {
        // Add the "stable" text to the graph below the batch interval line.
        var stableXOffset = x(maxXForHistogram) - 20;
        var stableYOffset = y(batchInterval) + 15;
        svg.append("text")
            .style("fill", "lightblue")
            .attr("class", "stable-text")
            .attr("text-anchor", "middle")
            .attr("transform", "translate(" + stableXOffset + "," + stableYOffset + ")")
            .text("stable")
            .on('mouseover', function(d) {
              var tip = "Processing Time <= Batch Interval (" + yValueFormat(batchInterval) +" " + unitY +")";
              showBootstrapTooltip(d3.select(this).node(), tip);
            })
            .on('mouseout',  function() {
              hideBootstrapTooltip(d3.select(this).node());
            });
    }
}

$(function() {
    var status = window.localStorage && window.localStorage.getItem("show-streams-detail") == "true";

    $("span.expand-input-rate").click(function() {
        status = !status;
        $("#inputs-table").toggle('collapsed');
        // Toggle the class of the arrow between open and closed
        $(this).find('.expand-input-rate-arrow').toggleClass('arrow-open').toggleClass('arrow-closed');
        if (window.localStorage) {
            window.localStorage.setItem("show-streams-detail", "" + status);
        }
    });

    if (status) {
        $("#inputs-table").toggle('collapsed');
        // Toggle the class of the arrow between open and closed
        $(this).find('.expand-input-rate-arrow').toggleClass('arrow-open').toggleClass('arrow-closed');
    }
});

function highlightBatchRow(batch) {
    $("#batch-" + batch).parent().addClass("batch-table-cell-highlight");
}

function clearBatchRow(batch) {
    $("#batch-" + batch).parent().removeClass("batch-table-cell-highlight");
}<|MERGE_RESOLUTION|>--- conflicted
+++ resolved
@@ -230,38 +230,7 @@
                     .attr("opacity", function(d) { return isFailedBatch(d.x) ? "1" : "0";})
                     .attr("r", function(d) { return isFailedBatch(d.x) ? "2" : "3";});
             })
-<<<<<<< HEAD
             .on("click", onClickTimeline);
-=======
-            .on("click", function(d) {
-                var batchSelector = $("#batch-" + d.x);
-                // If there is a corresponding batch row, scroll down to it and highlight it.
-                if (batchSelector.length > 0) {
-                    if (lastTimeout != null) {
-                        window.clearTimeout(lastTimeout);
-                    }
-                    if (lastClickedBatch != null) {
-                        clearBatchRow(lastClickedBatch);
-                        lastClickedBatch = null;
-                    }
-                    lastClickedBatch = d.x;
-                    highlightBatchRow(lastClickedBatch);
-                    lastTimeout = window.setTimeout(function () {
-                        lastTimeout = null;
-                        if (lastClickedBatch != null) {
-                            clearBatchRow(lastClickedBatch);
-                            lastClickedBatch = null;
-                        }
-                    }, 3000); // Clean up after 3 seconds
-
-                    var topOffset = batchSelector.offset().top - 15;
-                    if (topOffset < 0) {
-                        topOffset = 0;
-                    }
-                    $('html,body').animate({scrollTop: topOffset}, 200);
-                }
-            });
->>>>>>> 08bdc9c9
 }
 
 /**
