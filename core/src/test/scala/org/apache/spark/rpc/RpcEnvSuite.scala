/*
 * Licensed to the Apache Software Foundation (ASF) under one or more
 * contributor license agreements.  See the NOTICE file distributed with
 * this work for additional information regarding copyright ownership.
 * The ASF licenses this file to You under the Apache License, Version 2.0
 * (the "License"); you may not use this file except in compliance with
 * the License.  You may obtain a copy of the License at
 *
 *    http://www.apache.org/licenses/LICENSE-2.0
 *
 * Unless required by applicable law or agreed to in writing, software
 * distributed under the License is distributed on an "AS IS" BASIS,
 * WITHOUT WARRANTIES OR CONDITIONS OF ANY KIND, either express or implied.
 * See the License for the specific language governing permissions and
 * limitations under the License.
 */

package org.apache.spark.rpc

import java.util.concurrent.{TimeUnit, CountDownLatch, TimeoutException}

import scala.collection.mutable
import scala.concurrent.Await
import scala.concurrent.duration._
import scala.language.postfixOps

import org.scalatest.BeforeAndAfterAll
import org.scalatest.concurrent.Eventually._

import org.apache.spark.{SparkConf, SparkException, SparkFunSuite}

/**
 * Common tests for an RpcEnv implementation.
 */
abstract class RpcEnvSuite extends SparkFunSuite with BeforeAndAfterAll {

  var env: RpcEnv = _

  override def beforeAll(): Unit = {
    val conf = new SparkConf()
    env = createRpcEnv(conf, "local", 12345)
  }

  override def afterAll(): Unit = {
    if (env != null) {
      env.shutdown()
    }
  }

  def createRpcEnv(conf: SparkConf, name: String, port: Int, clientMode: Boolean = false): RpcEnv

  test("send a message locally") {
    @volatile var message: String = null
    val rpcEndpointRef = env.setupEndpoint("send-locally", new RpcEndpoint {
      override val rpcEnv = env

      override def receive = {
        case msg: String => message = msg
      }
    })
    rpcEndpointRef.send("hello")
    eventually(timeout(5 seconds), interval(10 millis)) {
      assert("hello" === message)
    }
  }

  test("send a message remotely") {
    @volatile var message: String = null
    // Set up a RpcEndpoint using env
    env.setupEndpoint("send-remotely", new RpcEndpoint {
      override val rpcEnv = env

      override def receive: PartialFunction[Any, Unit] = {
        case msg: String => message = msg
      }
    })

    val anotherEnv = createRpcEnv(new SparkConf(), "remote", 13345, clientMode = true)
    // Use anotherEnv to find out the RpcEndpointRef
    val rpcEndpointRef = anotherEnv.setupEndpointRef("local", env.address, "send-remotely")
    try {
      rpcEndpointRef.send("hello")
      eventually(timeout(5 seconds), interval(10 millis)) {
        assert("hello" === message)
      }
    } finally {
      anotherEnv.shutdown()
      anotherEnv.awaitTermination()
    }
  }

  test("send a RpcEndpointRef") {
    val endpoint = new RpcEndpoint {
      override val rpcEnv = env

      override def receiveAndReply(context: RpcCallContext) = {
        case "Hello" => context.reply(self)
        case "Echo" => context.reply("Echo")
      }
    }
    val rpcEndpointRef = env.setupEndpoint("send-ref", endpoint)

    val newRpcEndpointRef = rpcEndpointRef.askWithRetry[RpcEndpointRef]("Hello")
    val reply = newRpcEndpointRef.askWithRetry[String]("Echo")
    assert("Echo" === reply)
  }

  test("ask a message locally") {
    val rpcEndpointRef = env.setupEndpoint("ask-locally", new RpcEndpoint {
      override val rpcEnv = env

      override def receiveAndReply(context: RpcCallContext): PartialFunction[Any, Unit] = {
        case msg: String => {
          context.reply(msg)
        }
      }
    })
    val reply = rpcEndpointRef.askWithRetry[String]("hello")
    assert("hello" === reply)
  }

  test("ask a message remotely") {
    env.setupEndpoint("ask-remotely", new RpcEndpoint {
      override val rpcEnv = env

      override def receiveAndReply(context: RpcCallContext): PartialFunction[Any, Unit] = {
        case msg: String => {
          context.reply(msg)
        }
      }
    })

    val anotherEnv = createRpcEnv(new SparkConf(), "remote", 13345, clientMode = true)
    // Use anotherEnv to find out the RpcEndpointRef
    val rpcEndpointRef = anotherEnv.setupEndpointRef("local", env.address, "ask-remotely")
    try {
      val reply = rpcEndpointRef.askWithRetry[String]("hello")
      assert("hello" === reply)
    } finally {
      anotherEnv.shutdown()
      anotherEnv.awaitTermination()
    }
  }

  test("ask a message timeout") {
    env.setupEndpoint("ask-timeout", new RpcEndpoint {
      override val rpcEnv = env

      override def receiveAndReply(context: RpcCallContext): PartialFunction[Any, Unit] = {
        case msg: String => {
          Thread.sleep(100)
          context.reply(msg)
        }
      }
    })

    val conf = new SparkConf()
    val shortProp = "spark.rpc.short.timeout"
    conf.set("spark.rpc.retry.wait", "0")
    conf.set("spark.rpc.numRetries", "1")
    val anotherEnv = createRpcEnv(conf, "remote", 13345, clientMode = true)
    // Use anotherEnv to find out the RpcEndpointRef
    val rpcEndpointRef = anotherEnv.setupEndpointRef("local", env.address, "ask-timeout")
    try {
      // Any exception thrown in askWithRetry is wrapped with a SparkException and set as the cause
      val e = intercept[SparkException] {
        rpcEndpointRef.askWithRetry[String]("hello", new RpcTimeout(1 millis, shortProp))
      }
      // The SparkException cause should be a RpcTimeoutException with message indicating the
      // controlling timeout property
      assert(e.getCause.isInstanceOf[RpcTimeoutException])
      assert(e.getCause.getMessage.contains(shortProp))
    } finally {
      anotherEnv.shutdown()
      anotherEnv.awaitTermination()
    }
  }

  test("onStart and onStop") {
    val stopLatch = new CountDownLatch(1)
    val calledMethods = mutable.ArrayBuffer[String]()

    val endpoint = new RpcEndpoint {
      override val rpcEnv = env

      override def onStart(): Unit = {
        calledMethods += "start"
      }

      override def receive: PartialFunction[Any, Unit] = {
        case msg: String =>
      }

      override def onStop(): Unit = {
        calledMethods += "stop"
        stopLatch.countDown()
      }
    }
    val rpcEndpointRef = env.setupEndpoint("start-stop-test", endpoint)
    env.stop(rpcEndpointRef)
    stopLatch.await(10, TimeUnit.SECONDS)
    assert(List("start", "stop") === calledMethods)
  }

  test("onError: error in onStart") {
    @volatile var e: Throwable = null
    env.setupEndpoint("onError-onStart", new RpcEndpoint {
      override val rpcEnv = env

      override def onStart(): Unit = {
        throw new RuntimeException("Oops!")
      }

      override def receive: PartialFunction[Any, Unit] = {
        case m =>
      }

      override def onError(cause: Throwable): Unit = {
        e = cause
      }
    })

    eventually(timeout(5 seconds), interval(10 millis)) {
      assert(e.getMessage === "Oops!")
    }
  }

  test("onError: error in onStop") {
    @volatile var e: Throwable = null
    val endpointRef = env.setupEndpoint("onError-onStop", new RpcEndpoint {
      override val rpcEnv = env

      override def receive: PartialFunction[Any, Unit] = {
        case m =>
      }

      override def onError(cause: Throwable): Unit = {
        e = cause
      }

      override def onStop(): Unit = {
        throw new RuntimeException("Oops!")
      }
    })

    env.stop(endpointRef)

    eventually(timeout(5 seconds), interval(10 millis)) {
      assert(e.getMessage === "Oops!")
    }
  }

  test("onError: error in receive") {
    @volatile var e: Throwable = null
    val endpointRef = env.setupEndpoint("onError-receive", new RpcEndpoint {
      override val rpcEnv = env

      override def receive: PartialFunction[Any, Unit] = {
        case m => throw new RuntimeException("Oops!")
      }

      override def onError(cause: Throwable): Unit = {
        e = cause
      }
    })

    endpointRef.send("Foo")

    eventually(timeout(5 seconds), interval(10 millis)) {
      assert(e.getMessage === "Oops!")
    }
  }

  test("self: call in onStart") {
    @volatile var callSelfSuccessfully = false

    env.setupEndpoint("self-onStart", new RpcEndpoint {
      override val rpcEnv = env

      override def onStart(): Unit = {
        self
        callSelfSuccessfully = true
      }

      override def receive: PartialFunction[Any, Unit] = {
        case m =>
      }
    })

    eventually(timeout(5 seconds), interval(10 millis)) {
      // Calling `self` in `onStart` is fine
      assert(callSelfSuccessfully === true)
    }
  }

  test("self: call in receive") {
    @volatile var callSelfSuccessfully = false

    val endpointRef = env.setupEndpoint("self-receive", new RpcEndpoint {
      override val rpcEnv = env

      override def receive: PartialFunction[Any, Unit] = {
        case m => {
          self
          callSelfSuccessfully = true
        }
      }
    })

    endpointRef.send("Foo")

    eventually(timeout(5 seconds), interval(10 millis)) {
      // Calling `self` in `receive` is fine
      assert(callSelfSuccessfully === true)
    }
  }

  test("self: call in onStop") {
    @volatile var selfOption: Option[RpcEndpointRef] = null

    val endpointRef = env.setupEndpoint("self-onStop", new RpcEndpoint {
      override val rpcEnv = env

      override def receive: PartialFunction[Any, Unit] = {
        case m =>
      }

      override def onStop(): Unit = {
        selfOption = Option(self)
      }

      override def onError(cause: Throwable): Unit = {
      }
    })

    env.stop(endpointRef)

    eventually(timeout(5 seconds), interval(10 millis)) {
      // Calling `self` in `onStop` will return null, so selfOption will be None
      assert(selfOption == None)
    }
  }

  test("call receive in sequence") {
    // If a RpcEnv implementation breaks the `receive` contract, hope this test can expose it
    for (i <- 0 until 100) {
      @volatile var result = 0
      val endpointRef = env.setupEndpoint(s"receive-in-sequence-$i", new ThreadSafeRpcEndpoint {
        override val rpcEnv = env

        override def receive: PartialFunction[Any, Unit] = {
          case m => result += 1
        }

      })

      (0 until 10) foreach { _ =>
        new Thread {
          override def run() {
            (0 until 100) foreach { _ =>
              endpointRef.send("Hello")
            }
          }
        }.start()
      }

      eventually(timeout(5 seconds), interval(5 millis)) {
        assert(result == 1000)
      }

      env.stop(endpointRef)
    }
  }

  test("stop(RpcEndpointRef) reentrant") {
    @volatile var onStopCount = 0
    val endpointRef = env.setupEndpoint("stop-reentrant", new RpcEndpoint {
      override val rpcEnv = env

      override def receive: PartialFunction[Any, Unit] = {
        case m =>
      }

      override def onStop(): Unit = {
        onStopCount += 1
      }
    })

    env.stop(endpointRef)
    env.stop(endpointRef)

    eventually(timeout(5 seconds), interval(5 millis)) {
      // Calling stop twice should only trigger onStop once.
      assert(onStopCount == 1)
    }
  }

  test("sendWithReply") {
    val endpointRef = env.setupEndpoint("sendWithReply", new RpcEndpoint {
      override val rpcEnv = env

      override def receiveAndReply(context: RpcCallContext): PartialFunction[Any, Unit] = {
        case m => context.reply("ack")
      }
    })

    val f = endpointRef.ask[String]("Hi")
    val ack = Await.result(f, 5 seconds)
    assert("ack" === ack)

    env.stop(endpointRef)
  }

  test("sendWithReply: remotely") {
    env.setupEndpoint("sendWithReply-remotely", new RpcEndpoint {
      override val rpcEnv = env

      override def receiveAndReply(context: RpcCallContext): PartialFunction[Any, Unit] = {
        case m => context.reply("ack")
      }
    })

    val anotherEnv = createRpcEnv(new SparkConf(), "remote", 13345, clientMode = true)
    // Use anotherEnv to find out the RpcEndpointRef
    val rpcEndpointRef = anotherEnv.setupEndpointRef("local", env.address, "sendWithReply-remotely")
    try {
      val f = rpcEndpointRef.ask[String]("hello")
      val ack = Await.result(f, 5 seconds)
      assert("ack" === ack)
    } finally {
      anotherEnv.shutdown()
      anotherEnv.awaitTermination()
    }
  }

  test("sendWithReply: error") {
    val endpointRef = env.setupEndpoint("sendWithReply-error", new RpcEndpoint {
      override val rpcEnv = env

      override def receiveAndReply(context: RpcCallContext): PartialFunction[Any, Unit] = {
        case m => context.sendFailure(new SparkException("Oops"))
      }
    })

    val f = endpointRef.ask[String]("Hi")
    val e = intercept[SparkException] {
      Await.result(f, 5 seconds)
    }
    assert("Oops" === e.getMessage)

    env.stop(endpointRef)
  }

  test("sendWithReply: remotely error") {
    env.setupEndpoint("sendWithReply-remotely-error", new RpcEndpoint {
      override val rpcEnv = env

      override def receiveAndReply(context: RpcCallContext): PartialFunction[Any, Unit] = {
        case msg: String => context.sendFailure(new SparkException("Oops"))
      }
    })

    val anotherEnv = createRpcEnv(new SparkConf(), "remote", 13345, clientMode = true)
    // Use anotherEnv to find out the RpcEndpointRef
    val rpcEndpointRef = anotherEnv.setupEndpointRef(
      "local", env.address, "sendWithReply-remotely-error")
    try {
      val f = rpcEndpointRef.ask[String]("hello")
      val e = intercept[SparkException] {
        Await.result(f, 5 seconds)
      }
      assert("Oops" === e.getMessage)
    } finally {
      anotherEnv.shutdown()
      anotherEnv.awaitTermination()
    }
  }

  test("network events") {
    val events = new mutable.ArrayBuffer[(Any, Any)] with mutable.SynchronizedBuffer[(Any, Any)]
    env.setupEndpoint("network-events", new ThreadSafeRpcEndpoint {
      override val rpcEnv = env

      override def receive: PartialFunction[Any, Unit] = {
        case "hello" =>
        case m => events += "receive" -> m
      }

      override def onConnected(remoteAddress: RpcAddress): Unit = {
        events += "onConnected" -> remoteAddress
      }

      override def onDisconnected(remoteAddress: RpcAddress): Unit = {
        events += "onDisconnected" -> remoteAddress
      }

      override def onNetworkError(cause: Throwable, remoteAddress: RpcAddress): Unit = {
        events += "onNetworkError" -> remoteAddress
      }

    })

    val anotherEnv = createRpcEnv(new SparkConf(), "remote", 13345, clientMode = true)
    // Use anotherEnv to find out the RpcEndpointRef
    val rpcEndpointRef = anotherEnv.setupEndpointRef(
      "local", env.address, "network-events")
    val remoteAddress = anotherEnv.address
    rpcEndpointRef.send("hello")
    eventually(timeout(5 seconds), interval(5 millis)) {
      // anotherEnv is connected in client mode, so the remote address may be unknown depending on
      // the implementation. Account for that when doing checks.
      if (remoteAddress != null) {
        assert(events === List(("onConnected", remoteAddress)))
      } else {
        assert(events.size === 1)
        assert(events(0)._1 === "onConnected")
      }
    }

    anotherEnv.shutdown()
    anotherEnv.awaitTermination()
    eventually(timeout(5 seconds), interval(5 millis)) {
<<<<<<< HEAD
      assert(events === List(
        ("onConnected", remoteAddress),
        ("onNetworkError", remoteAddress),
        ("onDisconnected", remoteAddress)))
=======
      // Account for anotherEnv not having an address due to running in client mode.
      if (remoteAddress != null) {
        assert(events === List(
          ("onConnected", remoteAddress),
          ("onNetworkError", remoteAddress),
          ("onDisconnected", remoteAddress)) ||
          events === List(
          ("onConnected", remoteAddress),
          ("onDisconnected", remoteAddress)))
      } else {
        val eventNames = events.map(_._1)
        assert(eventNames === List("onConnected", "onNetworkError", "onDisconnected") ||
          eventNames === List("onConnected", "onDisconnected"))
      }
>>>>>>> f328feda
    }
  }

  test("sendWithReply: unserializable error") {
    env.setupEndpoint("sendWithReply-unserializable-error", new RpcEndpoint {
      override val rpcEnv = env

      override def receiveAndReply(context: RpcCallContext): PartialFunction[Any, Unit] = {
        case msg: String => context.sendFailure(new UnserializableException)
      }
    })

    val anotherEnv = createRpcEnv(new SparkConf(), "remote", 13345, clientMode = true)
    // Use anotherEnv to find out the RpcEndpointRef
    val rpcEndpointRef = anotherEnv.setupEndpointRef(
      "local", env.address, "sendWithReply-unserializable-error")
    try {
      val f = rpcEndpointRef.ask[String]("hello")
      intercept[TimeoutException] {
        Await.result(f, 1 seconds)
      }
    } finally {
      anotherEnv.shutdown()
      anotherEnv.awaitTermination()
    }
  }

<<<<<<< HEAD
=======
  test("port conflict") {
    val anotherEnv = createRpcEnv(new SparkConf(), "remote", env.address.port)
    assert(anotherEnv.address.port != env.address.port)
  }

  test("send with authentication") {
    val conf = new SparkConf
    conf.set("spark.authenticate", "true")
    conf.set("spark.authenticate.secret", "good")

    val localEnv = createRpcEnv(conf, "authentication-local", 13345)
    val remoteEnv = createRpcEnv(conf, "authentication-remote", 14345, clientMode = true)

    try {
      @volatile var message: String = null
      localEnv.setupEndpoint("send-authentication", new RpcEndpoint {
        override val rpcEnv = localEnv

        override def receive: PartialFunction[Any, Unit] = {
          case msg: String => message = msg
        }
      })
      val rpcEndpointRef =
        remoteEnv.setupEndpointRef("authentication-local", localEnv.address, "send-authentication")
      rpcEndpointRef.send("hello")
      eventually(timeout(5 seconds), interval(10 millis)) {
        assert("hello" === message)
      }
    } finally {
      localEnv.shutdown()
      localEnv.awaitTermination()
      remoteEnv.shutdown()
      remoteEnv.awaitTermination()
    }
  }

  test("ask with authentication") {
    val conf = new SparkConf
    conf.set("spark.authenticate", "true")
    conf.set("spark.authenticate.secret", "good")

    val localEnv = createRpcEnv(conf, "authentication-local", 13345)
    val remoteEnv = createRpcEnv(conf, "authentication-remote", 14345, clientMode = true)

    try {
      localEnv.setupEndpoint("ask-authentication", new RpcEndpoint {
        override val rpcEnv = localEnv

        override def receiveAndReply(context: RpcCallContext): PartialFunction[Any, Unit] = {
          case msg: String => {
            context.reply(msg)
          }
        }
      })
      val rpcEndpointRef =
        remoteEnv.setupEndpointRef("authentication-local", localEnv.address, "ask-authentication")
      val reply = rpcEndpointRef.askWithRetry[String]("hello")
      assert("hello" === reply)
    } finally {
      localEnv.shutdown()
      localEnv.awaitTermination()
      remoteEnv.shutdown()
      remoteEnv.awaitTermination()
    }
  }

>>>>>>> f328feda
  test("construct RpcTimeout with conf property") {
    val conf = new SparkConf

    val testProp = "spark.ask.test.timeout"
    val testDurationSeconds = 30
    val secondaryProp = "spark.ask.secondary.timeout"

    conf.set(testProp, s"${testDurationSeconds}s")
    conf.set(secondaryProp, "100s")

    // Construct RpcTimeout with a single property
    val rt1 = RpcTimeout(conf, testProp)
    assert( testDurationSeconds === rt1.duration.toSeconds )

    // Construct RpcTimeout with prioritized list of properties
    val rt2 = RpcTimeout(conf, Seq("spark.ask.invalid.timeout", testProp, secondaryProp), "1s")
    assert( testDurationSeconds === rt2.duration.toSeconds )

    // Construct RpcTimeout with default value,
    val defaultProp = "spark.ask.default.timeout"
    val defaultDurationSeconds = 1
    val rt3 = RpcTimeout(conf, Seq(defaultProp), defaultDurationSeconds.toString + "s")
    assert( defaultDurationSeconds === rt3.duration.toSeconds )
    assert( rt3.timeoutProp.contains(defaultProp) )

    // Try to construct RpcTimeout with an unconfigured property
    intercept[NoSuchElementException] {
      RpcTimeout(conf, "spark.ask.invalid.timeout")
    }
  }

  test("ask a message timeout on Future using RpcTimeout") {
    case class NeverReply(msg: String)

    val rpcEndpointRef = env.setupEndpoint("ask-future", new RpcEndpoint {
      override val rpcEnv = env

      override def receiveAndReply(context: RpcCallContext): PartialFunction[Any, Unit] = {
        case msg: String => context.reply(msg)
        case _: NeverReply =>
      }
    })

    val longTimeout = new RpcTimeout(1 second, "spark.rpc.long.timeout")
    val shortTimeout = new RpcTimeout(10 millis, "spark.rpc.short.timeout")

    // Ask with immediate response, should complete successfully
    val fut1 = rpcEndpointRef.ask[String]("hello", longTimeout)
    val reply1 = longTimeout.awaitResult(fut1)
    assert("hello" === reply1)

    // Ask with a delayed response and wait for response immediately that should timeout
    val fut2 = rpcEndpointRef.ask[String](NeverReply("doh"), shortTimeout)
    val reply2 =
      intercept[RpcTimeoutException] {
        shortTimeout.awaitResult(fut2)
      }.getMessage

    // RpcTimeout.awaitResult should have added the property to the TimeoutException message
    assert(reply2.contains(shortTimeout.timeoutProp))

    // Ask with delayed response and allow the Future to timeout before Await.result
    val fut3 = rpcEndpointRef.ask[String](NeverReply("goodbye"), shortTimeout)

    // Allow future to complete with failure using plain Await.result, this will return
    // once the future is complete to verify addMessageIfTimeout was invoked
    val reply3 =
      intercept[RpcTimeoutException] {
        Await.result(fut3, 200 millis)
      }.getMessage

    // When the future timed out, the recover callback should have used
    // RpcTimeout.addMessageIfTimeout to add the property to the TimeoutException message
    assert(reply3.contains(shortTimeout.timeoutProp))

    // Use RpcTimeout.awaitResult to process Future, since it has already failed with
    // RpcTimeoutException, the same RpcTimeoutException should be thrown
    val reply4 =
      intercept[RpcTimeoutException] {
        shortTimeout.awaitResult(fut3)
      }.getMessage

    // Ensure description is not in message twice after addMessageIfTimeout and awaitResult
    assert(shortTimeout.timeoutProp.r.findAllIn(reply4).length === 1)
  }

}

class UnserializableClass

class UnserializableException extends Exception {
  private val unserializableField = new UnserializableClass
}<|MERGE_RESOLUTION|>--- conflicted
+++ resolved
@@ -520,12 +520,6 @@
     anotherEnv.shutdown()
     anotherEnv.awaitTermination()
     eventually(timeout(5 seconds), interval(5 millis)) {
-<<<<<<< HEAD
-      assert(events === List(
-        ("onConnected", remoteAddress),
-        ("onNetworkError", remoteAddress),
-        ("onDisconnected", remoteAddress)))
-=======
       // Account for anotherEnv not having an address due to running in client mode.
       if (remoteAddress != null) {
         assert(events === List(
@@ -540,7 +534,6 @@
         assert(eventNames === List("onConnected", "onNetworkError", "onDisconnected") ||
           eventNames === List("onConnected", "onDisconnected"))
       }
->>>>>>> f328feda
     }
   }
 
@@ -568,8 +561,6 @@
     }
   }
 
-<<<<<<< HEAD
-=======
   test("port conflict") {
     val anotherEnv = createRpcEnv(new SparkConf(), "remote", env.address.port)
     assert(anotherEnv.address.port != env.address.port)
@@ -636,7 +627,6 @@
     }
   }
 
->>>>>>> f328feda
   test("construct RpcTimeout with conf property") {
     val conf = new SparkConf
 
