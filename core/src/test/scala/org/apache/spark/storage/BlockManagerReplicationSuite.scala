/*
 * Licensed to the Apache Software Foundation (ASF) under one or more
 * contributor license agreements.  See the NOTICE file distributed with
 * this work for additional information regarding copyright ownership.
 * The ASF licenses this file to You under the Apache License, Version 2.0
 * (the "License"); you may not use this file except in compliance with
 * the License.  You may obtain a copy of the License at
 *
 *    http://www.apache.org/licenses/LICENSE-2.0
 *
 * Unless required by applicable law or agreed to in writing, software
 * distributed under the License is distributed on an "AS IS" BASIS,
 * WITHOUT WARRANTIES OR CONDITIONS OF ANY KIND, either express or implied.
 * See the License for the specific language governing permissions and
 * limitations under the License.
 */

package org.apache.spark.storage

import scala.collection.mutable.ArrayBuffer
import scala.concurrent.duration._
import scala.language.implicitConversions
import scala.language.postfixOps

import org.mockito.Mockito.{mock, when}
import org.scalatest.{BeforeAndAfter, Matchers}
import org.scalatest.concurrent.Eventually._

import org.apache.spark._
import org.apache.spark.memory.UnifiedMemoryManager
import org.apache.spark.network.BlockTransferService
import org.apache.spark.network.netty.NettyBlockTransferService
import org.apache.spark.rpc.RpcEnv
import org.apache.spark.scheduler.LiveListenerBus
import org.apache.spark.serializer.{KryoSerializer, SerializerManager}
import org.apache.spark.shuffle.hash.HashShuffleManager
import org.apache.spark.storage.StorageLevel._

/** Testsuite that tests block replication in BlockManager */
class BlockManagerReplicationSuite extends SparkFunSuite with Matchers with BeforeAndAfter {

  private val conf = new SparkConf(false).set("spark.app.id", "test")
  private var rpcEnv: RpcEnv = null
  private var master: BlockManagerMaster = null
  private val securityMgr = new SecurityManager(conf)
  private val mapOutputTracker = new MapOutputTrackerMaster(conf)
  private val shuffleManager = new HashShuffleManager(conf)

  // List of block manager created during an unit test, so that all of the them can be stopped
  // after the unit test.
  private val allStores = new ArrayBuffer[BlockManager]

  // Reuse a serializer across tests to avoid creating a new thread-local buffer on each test
  conf.set("spark.kryoserializer.buffer", "1m")
  private val serializer = new KryoSerializer(conf)

  // Implicitly convert strings to BlockIds for test clarity.
  private implicit def StringToBlockId(value: String): BlockId = new TestBlockId(value)

  private def makeBlockManager(
      maxMem: Long,
      name: String = SparkContext.DRIVER_IDENTIFIER): BlockManager = {
<<<<<<< HEAD
    val transfer = new NettyBlockTransferService(conf, securityMgr, numCores = 1)
    val memManager =
      new StaticMemoryManager(conf, numCores = 1, totalHeapMemory = maxMem, totalOffHeapMemory = 0)
=======
    conf.set("spark.testing.memory", maxMem.toString)
    conf.set("spark.memory.offHeap.size", maxMem.toString)
    val transfer = new NettyBlockTransferService(conf, securityMgr, "localhost", numCores = 1)
    val memManager = UnifiedMemoryManager(conf, numCores = 1)
>>>>>>> 62b7f306
    val serializerManager = new SerializerManager(serializer, conf)
    val store = new BlockManager(name, rpcEnv, master, serializerManager, conf,
      memManager, mapOutputTracker, shuffleManager, transfer, securityMgr, 0)
    memManager.setMemoryStore(store.memoryStore)
    store.initialize("app-id")
    allStores += store
    store
  }

  before {
    rpcEnv = RpcEnv.create("test", "localhost", 0, conf, securityMgr)

    conf.set("spark.authenticate", "false")
    conf.set("spark.driver.port", rpcEnv.address.port.toString)
    conf.set("spark.testing", "true")
    conf.set("spark.memory.fraction", "1")
    conf.set("spark.memory.storageFraction", "1")
    conf.set("spark.storage.unrollFraction", "0.4")
    conf.set("spark.storage.unrollMemoryThreshold", "512")

    // to make a replication attempt to inactive store fail fast
    conf.set("spark.core.connection.ack.wait.timeout", "1s")
    // to make cached peers refresh frequently
    conf.set("spark.storage.cachedPeersTtl", "10")

    master = new BlockManagerMaster(rpcEnv.setupEndpoint("blockmanager",
      new BlockManagerMasterEndpoint(rpcEnv, true, conf, new LiveListenerBus)), conf, true)
    allStores.clear()
  }

  after {
    allStores.foreach { _.stop() }
    allStores.clear()
    rpcEnv.shutdown()
    rpcEnv.awaitTermination()
    rpcEnv = null
    master = null
  }


  test("get peers with addition and removal of block managers") {
    val numStores = 4
    val stores = (1 to numStores - 1).map { i => makeBlockManager(1000, s"store$i") }
    val storeIds = stores.map { _.blockManagerId }.toSet
    assert(master.getPeers(stores(0).blockManagerId).toSet ===
      storeIds.filterNot { _ == stores(0).blockManagerId })
    assert(master.getPeers(stores(1).blockManagerId).toSet ===
      storeIds.filterNot { _ == stores(1).blockManagerId })
    assert(master.getPeers(stores(2).blockManagerId).toSet ===
      storeIds.filterNot { _ == stores(2).blockManagerId })

    // Add driver store and test whether it is filtered out
    val driverStore = makeBlockManager(1000, SparkContext.DRIVER_IDENTIFIER)
    assert(master.getPeers(stores(0).blockManagerId).forall(!_.isDriver))
    assert(master.getPeers(stores(1).blockManagerId).forall(!_.isDriver))
    assert(master.getPeers(stores(2).blockManagerId).forall(!_.isDriver))

    // Add a new store and test whether get peers returns it
    val newStore = makeBlockManager(1000, s"store$numStores")
    assert(master.getPeers(stores(0).blockManagerId).toSet ===
      storeIds.filterNot { _ == stores(0).blockManagerId } + newStore.blockManagerId)
    assert(master.getPeers(stores(1).blockManagerId).toSet ===
      storeIds.filterNot { _ == stores(1).blockManagerId } + newStore.blockManagerId)
    assert(master.getPeers(stores(2).blockManagerId).toSet ===
      storeIds.filterNot { _ == stores(2).blockManagerId } + newStore.blockManagerId)
    assert(master.getPeers(newStore.blockManagerId).toSet === storeIds)

    // Remove a store and test whether get peers returns it
    val storeIdToRemove = stores(0).blockManagerId
    master.removeExecutor(storeIdToRemove.executorId)
    assert(!master.getPeers(stores(1).blockManagerId).contains(storeIdToRemove))
    assert(!master.getPeers(stores(2).blockManagerId).contains(storeIdToRemove))
    assert(!master.getPeers(newStore.blockManagerId).contains(storeIdToRemove))

    // Test whether asking for peers of a unregistered block manager id returns empty list
    assert(master.getPeers(stores(0).blockManagerId).isEmpty)
    assert(master.getPeers(BlockManagerId("", "", 1)).isEmpty)
  }


  test("block replication - 2x replication") {
    testReplication(2,
      Seq(MEMORY_ONLY, MEMORY_ONLY_SER, DISK_ONLY, MEMORY_AND_DISK_2, MEMORY_AND_DISK_SER_2)
    )
  }

  test("block replication - 3x replication") {
    // Generate storage levels with 3x replication
    val storageLevels = {
      Seq(MEMORY_ONLY, MEMORY_ONLY_SER, DISK_ONLY, MEMORY_AND_DISK, MEMORY_AND_DISK_SER).map {
        level => StorageLevel(
          level.useDisk, level.useMemory, level.useOffHeap, level.deserialized, 3)
      }
    }
    testReplication(3, storageLevels)
  }

  test("block replication - mixed between 1x to 5x") {
    // Generate storage levels with varying replication
    val storageLevels = Seq(
      MEMORY_ONLY,
      MEMORY_ONLY_SER_2,
      StorageLevel(true, false, false, false, 3),
      StorageLevel(true, true, false, true, 4),
      StorageLevel(true, true, false, false, 5),
      StorageLevel(true, true, false, true, 4),
      StorageLevel(true, false, false, false, 3),
      MEMORY_ONLY_SER_2,
      MEMORY_ONLY
    )
    testReplication(5, storageLevels)
  }

  test("block replication - off-heap") {
    testReplication(2, Seq(OFF_HEAP, StorageLevel(true, true, true, false, 2)))
  }

  test("block replication - 2x replication without peers") {
    intercept[org.scalatest.exceptions.TestFailedException] {
      testReplication(1,
        Seq(StorageLevel.MEMORY_AND_DISK_2, StorageLevel(true, false, false, false, 3)))
    }
  }

  test("block replication - deterministic node selection") {
    val blockSize = 1000
    val storeSize = 10000
    val stores = (1 to 5).map {
      i => makeBlockManager(storeSize, s"store$i")
    }
    val storageLevel2x = StorageLevel.MEMORY_AND_DISK_2
    val storageLevel3x = StorageLevel(true, true, false, true, 3)
    val storageLevel4x = StorageLevel(true, true, false, true, 4)

    def putBlockAndGetLocations(blockId: String, level: StorageLevel): Set[BlockManagerId] = {
      stores.head.putSingle(blockId, new Array[Byte](blockSize), level)
      val locations = master.getLocations(blockId).sortBy { _.executorId }.toSet
      stores.foreach { _.removeBlock(blockId) }
      master.removeBlock(blockId)
      locations
    }

    // Test if two attempts to 2x replication returns same set of locations
    val a1Locs = putBlockAndGetLocations("a1", storageLevel2x)
    assert(putBlockAndGetLocations("a1", storageLevel2x) === a1Locs,
      "Inserting a 2x replicated block second time gave different locations from the first")

    // Test if two attempts to 3x replication returns same set of locations
    val a2Locs3x = putBlockAndGetLocations("a2", storageLevel3x)
    assert(putBlockAndGetLocations("a2", storageLevel3x) === a2Locs3x,
      "Inserting a 3x replicated block second time gave different locations from the first")

    // Test if 2x replication of a2 returns a strict subset of the locations of 3x replication
    val a2Locs2x = putBlockAndGetLocations("a2", storageLevel2x)
    assert(
      a2Locs2x.subsetOf(a2Locs3x),
      "Inserting a with 2x replication gave locations that are not a subset of locations" +
        s" with 3x replication [3x: ${a2Locs3x.mkString(",")}; 2x: ${a2Locs2x.mkString(",")}"
    )

    // Test if 4x replication of a2 returns a strict superset of the locations of 3x replication
    val a2Locs4x = putBlockAndGetLocations("a2", storageLevel4x)
    assert(
      a2Locs3x.subsetOf(a2Locs4x),
      "Inserting a with 4x replication gave locations that are not a superset of locations " +
        s"with 3x replication [3x: ${a2Locs3x.mkString(",")}; 4x: ${a2Locs4x.mkString(",")}"
    )

    // Test if 3x replication of two different blocks gives two different sets of locations
    val a3Locs3x = putBlockAndGetLocations("a3", storageLevel3x)
    assert(a3Locs3x !== a2Locs3x, "Two blocks gave same locations with 3x replication")
  }

  test("block replication - replication failures") {
    /*
      Create a system of three block managers / stores. One of them (say, failableStore)
      cannot receive blocks. So attempts to use that as replication target fails.

            +-----------/fails/-----------> failableStore
            |
        normalStore
            |
            +-----------/works/-----------> anotherNormalStore

        We are first going to add a normal block manager (i.e. normalStore) and the failable block
        manager (i.e. failableStore), and test whether 2x replication fails to create two
        copies of a block. Then we are going to add another normal block manager
        (i.e., anotherNormalStore), and test that now 2x replication works as the
        new store will be used for replication.
     */

    // Add a normal block manager
    val store = makeBlockManager(10000, "store")

    // Insert a block with 2x replication and return the number of copies of the block
    def replicateAndGetNumCopies(blockId: String): Int = {
      store.putSingle(blockId, new Array[Byte](1000), StorageLevel.MEMORY_AND_DISK_2)
      val numLocations = master.getLocations(blockId).size
      allStores.foreach { _.removeBlock(blockId) }
      numLocations
    }

    // Add a failable block manager with a mock transfer service that does not
    // allow receiving of blocks. So attempts to use it as a replication target will fail.
    val failableTransfer = mock(classOf[BlockTransferService]) // this wont actually work
    when(failableTransfer.hostName).thenReturn("some-hostname")
    when(failableTransfer.port).thenReturn(1000)
<<<<<<< HEAD
    val memManager =
      new StaticMemoryManager(conf, numCores = 1, totalHeapMemory = 10000, totalOffHeapMemory = 0)
=======
    conf.set("spark.testing.memory", "10000")
    val memManager = UnifiedMemoryManager(conf, numCores = 1)
>>>>>>> 62b7f306
    val serializerManager = new SerializerManager(serializer, conf)
    val failableStore = new BlockManager("failable-store", rpcEnv, master, serializerManager, conf,
      memManager, mapOutputTracker, shuffleManager, failableTransfer, securityMgr, 0)
    memManager.setMemoryStore(failableStore.memoryStore)
    failableStore.initialize("app-id")
    allStores += failableStore // so that this gets stopped after test
    assert(master.getPeers(store.blockManagerId).toSet === Set(failableStore.blockManagerId))

    // Test that 2x replication fails by creating only one copy of the block
    assert(replicateAndGetNumCopies("a1") === 1)

    // Add another normal block manager and test that 2x replication works
    makeBlockManager(10000, "anotherStore")
    eventually(timeout(1000 milliseconds), interval(10 milliseconds)) {
      assert(replicateAndGetNumCopies("a2") === 2)
    }
  }

  test("block replication - addition and deletion of block managers") {
    val blockSize = 1000
    val storeSize = 10000
    val initialStores = (1 to 2).map { i => makeBlockManager(storeSize, s"store$i") }

    // Insert a block with given replication factor and return the number of copies of the block\
    def replicateAndGetNumCopies(blockId: String, replicationFactor: Int): Int = {
      val storageLevel = StorageLevel(true, true, false, true, replicationFactor)
      initialStores.head.putSingle(blockId, new Array[Byte](blockSize), storageLevel)
      val numLocations = master.getLocations(blockId).size
      allStores.foreach { _.removeBlock(blockId) }
      numLocations
    }

    // 2x replication should work, 3x replication should only replicate 2x
    assert(replicateAndGetNumCopies("a1", 2) === 2)
    assert(replicateAndGetNumCopies("a2", 3) === 2)

    // Add another store, 3x replication should work now, 4x replication should only replicate 3x
    val newStore1 = makeBlockManager(storeSize, s"newstore1")
    eventually(timeout(1000 milliseconds), interval(10 milliseconds)) {
      assert(replicateAndGetNumCopies("a3", 3) === 3)
    }
    assert(replicateAndGetNumCopies("a4", 4) === 3)

    // Add another store, 4x replication should work now
    val newStore2 = makeBlockManager(storeSize, s"newstore2")
    eventually(timeout(1000 milliseconds), interval(10 milliseconds)) {
      assert(replicateAndGetNumCopies("a5", 4) === 4)
    }

    // Remove all but the 1st store, 2x replication should fail
    (initialStores.tail ++ Seq(newStore1, newStore2)).foreach {
      store =>
        master.removeExecutor(store.blockManagerId.executorId)
        store.stop()
    }
    assert(replicateAndGetNumCopies("a6", 2) === 1)

    // Add new stores, 3x replication should work
    val newStores = (3 to 5).map {
      i => makeBlockManager(storeSize, s"newstore$i")
    }
    eventually(timeout(1000 milliseconds), interval(10 milliseconds)) {
      assert(replicateAndGetNumCopies("a7", 3) === 3)
    }
  }

  /**
   * Test replication of blocks with different storage levels (various combinations of
   * memory, disk & serialization). For each storage level, this function tests every store
   * whether the block is present and also tests the master whether its knowledge of blocks
   * is correct. Then it also drops the block from memory of each store (using LRU) and
   * again checks whether the master's knowledge gets updated.
   */
  private def testReplication(maxReplication: Int, storageLevels: Seq[StorageLevel]) {
    import org.apache.spark.storage.StorageLevel._

    assert(maxReplication > 1,
      s"Cannot test replication factor $maxReplication")

    // storage levels to test with the given replication factor

    val storeSize = 10000
    val blockSize = 1000

    // As many stores as the replication factor
    val stores = (1 to maxReplication).map {
      i => makeBlockManager(storeSize, s"store$i")
    }

    storageLevels.foreach { storageLevel =>
      // Put the block into one of the stores
      val blockId = new TestBlockId(
        "block-with-" + storageLevel.description.replace(" ", "-").toLowerCase)
      stores(0).putSingle(blockId, new Array[Byte](blockSize), storageLevel)

      // Assert that master know two locations for the block
      val blockLocations = master.getLocations(blockId).map(_.executorId).toSet
      assert(blockLocations.size === storageLevel.replication,
        s"master did not have ${storageLevel.replication} locations for $blockId")

      // Test state of the stores that contain the block
      stores.filter {
        testStore => blockLocations.contains(testStore.blockManagerId.executorId)
      }.foreach { testStore =>
        val testStoreName = testStore.blockManagerId.executorId
        assert(
          testStore.getLocalValues(blockId).isDefined, s"$blockId was not found in $testStoreName")
        testStore.releaseLock(blockId)
        assert(master.getLocations(blockId).map(_.executorId).toSet.contains(testStoreName),
          s"master does not have status for ${blockId.name} in $testStoreName")

        val blockStatus = master.getBlockStatus(blockId)(testStore.blockManagerId)

        // Assert that block status in the master for this store has expected storage level
        assert(
          blockStatus.storageLevel.useDisk === storageLevel.useDisk &&
            blockStatus.storageLevel.useMemory === storageLevel.useMemory &&
            blockStatus.storageLevel.useOffHeap === storageLevel.useOffHeap &&
            blockStatus.storageLevel.deserialized === storageLevel.deserialized,
          s"master does not know correct storage level for ${blockId.name} in $testStoreName")

        // Assert that the block status in the master for this store has correct memory usage info
        assert(!blockStatus.storageLevel.useMemory || blockStatus.memSize >= blockSize,
          s"master does not know size of ${blockId.name} stored in memory of $testStoreName")


        // If the block is supposed to be in memory, then drop the copy of the block in
        // this store test whether master is updated with zero memory usage this store
        if (storageLevel.useMemory) {
          val sl = if (storageLevel.useOffHeap) {
            StorageLevel(false, true, true, false, 1)
          } else {
            MEMORY_ONLY_SER
          }
          // Force the block to be dropped by adding a number of dummy blocks
          (1 to 10).foreach {
            i => testStore.putSingle(s"dummy-block-$i", new Array[Byte](1000), sl)
          }
          (1 to 10).foreach {
            i => testStore.removeBlock(s"dummy-block-$i")
          }

          val newBlockStatusOption = master.getBlockStatus(blockId).get(testStore.blockManagerId)

          // Assert that the block status in the master either does not exist (block removed
          // from every store) or has zero memory usage for this store
          assert(
            newBlockStatusOption.isEmpty || newBlockStatusOption.get.memSize === 0,
            s"after dropping, master does not know size of ${blockId.name} " +
              s"stored in memory of $testStoreName"
          )
        }

        // If the block is supposed to be in disk (after dropping or otherwise, then
        // test whether master has correct disk usage for this store
        if (storageLevel.useDisk) {
          assert(master.getBlockStatus(blockId)(testStore.blockManagerId).diskSize >= blockSize,
            s"after dropping, master does not know size of ${blockId.name} " +
              s"stored in disk of $testStoreName"
          )
        }
      }
      master.removeBlock(blockId)
    }
  }
}<|MERGE_RESOLUTION|>--- conflicted
+++ resolved
@@ -60,16 +60,10 @@
   private def makeBlockManager(
       maxMem: Long,
       name: String = SparkContext.DRIVER_IDENTIFIER): BlockManager = {
-<<<<<<< HEAD
-    val transfer = new NettyBlockTransferService(conf, securityMgr, numCores = 1)
-    val memManager =
-      new StaticMemoryManager(conf, numCores = 1, totalHeapMemory = maxMem, totalOffHeapMemory = 0)
-=======
     conf.set("spark.testing.memory", maxMem.toString)
     conf.set("spark.memory.offHeap.size", maxMem.toString)
     val transfer = new NettyBlockTransferService(conf, securityMgr, "localhost", numCores = 1)
     val memManager = UnifiedMemoryManager(conf, numCores = 1)
->>>>>>> 62b7f306
     val serializerManager = new SerializerManager(serializer, conf)
     val store = new BlockManager(name, rpcEnv, master, serializerManager, conf,
       memManager, mapOutputTracker, shuffleManager, transfer, securityMgr, 0)
@@ -277,13 +271,8 @@
     val failableTransfer = mock(classOf[BlockTransferService]) // this wont actually work
     when(failableTransfer.hostName).thenReturn("some-hostname")
     when(failableTransfer.port).thenReturn(1000)
-<<<<<<< HEAD
-    val memManager =
-      new StaticMemoryManager(conf, numCores = 1, totalHeapMemory = 10000, totalOffHeapMemory = 0)
-=======
     conf.set("spark.testing.memory", "10000")
     val memManager = UnifiedMemoryManager(conf, numCores = 1)
->>>>>>> 62b7f306
     val serializerManager = new SerializerManager(serializer, conf)
     val failableStore = new BlockManager("failable-store", rpcEnv, master, serializerManager, conf,
       memManager, mapOutputTracker, shuffleManager, failableTransfer, securityMgr, 0)
