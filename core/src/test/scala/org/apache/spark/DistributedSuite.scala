--- conflicted
+++ resolved
@@ -17,7 +17,7 @@
 
 package org.apache.spark
 
-import org.scalatest.{Ignore, Matchers}
+import org.scalatest.Matchers
 import org.scalatest.concurrent.Timeouts._
 import org.scalatest.time.{Millis, Span}
 
@@ -29,13 +29,8 @@
 class NotSerializableExn(val notSer: NotSerializableClass) extends Throwable() {}
 
 
-<<<<<<< HEAD
-@Ignore
-class DistributedSuite extends SparkFunSuite with Matchers with LocalSparkContext {
-=======
 class DistributedSuite extends SparkFunSuite with Matchers with LocalSparkContext
   with EncryptionFunSuite {
->>>>>>> a355b667
 
   val clusterUrl = "local-cluster[2,1,1024]"
 
@@ -238,7 +233,7 @@
   }
 
   test("recover from node failures") {
-    import DistributedSuite.{markNodeIfIdentity, failOnMarkedIdentity}
+    import DistributedSuite.{failOnMarkedIdentity, markNodeIfIdentity}
     DistributedSuite.amMaster = true
     sc = new SparkContext(clusterUrl, "test")
     val data = sc.parallelize(Seq(true, true), 2)
@@ -248,7 +243,7 @@
   }
 
   test("recover from repeated node failures during shuffle-map") {
-    import DistributedSuite.{markNodeIfIdentity, failOnMarkedIdentity}
+    import DistributedSuite.{failOnMarkedIdentity, markNodeIfIdentity}
     DistributedSuite.amMaster = true
     sc = new SparkContext(clusterUrl, "test")
     for (i <- 1 to 3) {
@@ -260,7 +255,7 @@
   }
 
   test("recover from repeated node failures during shuffle-reduce") {
-    import DistributedSuite.{markNodeIfIdentity, failOnMarkedIdentity}
+    import DistributedSuite.{failOnMarkedIdentity, markNodeIfIdentity}
     DistributedSuite.amMaster = true
     sc = new SparkContext(clusterUrl, "test")
     for (i <- 1 to 3) {
@@ -279,7 +274,7 @@
   }
 
   test("recover from node failures with replication") {
-    import DistributedSuite.{markNodeIfIdentity, failOnMarkedIdentity}
+    import DistributedSuite.{failOnMarkedIdentity, markNodeIfIdentity}
     DistributedSuite.amMaster = true
     // Using more than two nodes so we don't have a symmetric communication pattern and might
     // cache a partially correct list of peers.
