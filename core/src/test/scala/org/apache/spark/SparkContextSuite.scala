/*
 * Licensed to the Apache Software Foundation (ASF) under one or more
 * contributor license agreements.  See the NOTICE file distributed with
 * this work for additional information regarding copyright ownership.
 * The ASF licenses this file to You under the Apache License, Version 2.0
 * (the "License"); you may not use this file except in compliance with
 * the License.  You may obtain a copy of the License at
 *
 *    http://www.apache.org/licenses/LICENSE-2.0
 *
 * Unless required by applicable law or agreed to in writing, software
 * distributed under the License is distributed on an "AS IS" BASIS,
 * WITHOUT WARRANTIES OR CONDITIONS OF ANY KIND, either express or implied.
 * See the License for the specific language governing permissions and
 * limitations under the License.
 */

package org.apache.spark

import java.io.File
import java.net.{MalformedURLException, URI}
import java.nio.charset.StandardCharsets
import java.util.concurrent.TimeUnit

import scala.concurrent.duration._
import scala.concurrent.Await

import com.google.common.io.Files
import org.apache.hadoop.conf.Configuration
import org.apache.hadoop.fs.{FileSystem, Path}
import org.apache.hadoop.io.{BytesWritable, LongWritable, Text}
import org.apache.hadoop.mapred.TextInputFormat
import org.apache.hadoop.mapreduce.lib.input.{TextInputFormat => NewTextInputFormat}
import org.scalatest.concurrent.Eventually
import org.scalatest.Matchers._

import org.apache.spark.scheduler.{SparkListener, SparkListenerJobStart, SparkListenerTaskStart}
import org.apache.spark.util.Utils


class SparkContextSuite extends SparkFunSuite with LocalSparkContext with Eventually {

  test("Only one SparkContext may be active at a time") {
    // Regression test for SPARK-4180
    val conf = new SparkConf().setAppName("test").setMaster("local")
      .set("spark.driver.allowMultipleContexts", "false")
    sc = new SparkContext(conf)
    val envBefore = SparkEnv.get
    // A SparkContext is already running, so we shouldn't be able to create a second one
    intercept[SparkException] { new SparkContext(conf) }
    val envAfter = SparkEnv.get
    // SparkEnv and other context variables should be the same
    assert(envBefore == envAfter)
    // After stopping the running context, we should be able to create a new one
    resetSparkContext()
    sc = new SparkContext(conf)
  }

  test("Can still construct a new SparkContext after failing to construct a previous one") {
    val conf = new SparkConf().set("spark.driver.allowMultipleContexts", "false")
    // This is an invalid configuration (no app name or master URL)
    intercept[SparkException] {
      new SparkContext(conf)
    }
    // Even though those earlier calls failed, we should still be able to create a new context
    sc = new SparkContext(conf.setMaster("local").setAppName("test"))
  }

  test("Check for multiple SparkContexts can be disabled via undocumented debug option") {
    var secondSparkContext: SparkContext = null
    try {
      val conf = new SparkConf().setAppName("test").setMaster("local")
        .set("spark.driver.allowMultipleContexts", "true")
      sc = new SparkContext(conf)
      secondSparkContext = new SparkContext(conf)
    } finally {
      Option(secondSparkContext).foreach(_.stop())
    }
  }

  test("Test getOrCreate") {
    var sc2: SparkContext = null
    SparkContext.clearActiveContext()
    val conf = new SparkConf().setAppName("test").setMaster("local")

    sc = SparkContext.getOrCreate(conf)

    assert(sc.getConf.get("spark.app.name").equals("test"))
    sc2 = SparkContext.getOrCreate(new SparkConf().setAppName("test2").setMaster("local"))
    assert(sc2.getConf.get("spark.app.name").equals("test"))
    assert(sc === sc2)
    assert(sc eq sc2)

    // Try creating second context to confirm that it's still possible, if desired
    sc2 = new SparkContext(new SparkConf().setAppName("test3").setMaster("local")
        .set("spark.driver.allowMultipleContexts", "true"))

    sc2.stop()
  }

  test("BytesWritable implicit conversion is correct") {
    // Regression test for SPARK-3121
    val bytesWritable = new BytesWritable()
    val inputArray = (1 to 10).map(_.toByte).toArray
    bytesWritable.set(inputArray, 0, 10)
    bytesWritable.set(inputArray, 0, 5)

    val converter = WritableConverter.bytesWritableConverter()
    val byteArray = converter.convert(bytesWritable)
    assert(byteArray.length === 5)

    bytesWritable.set(inputArray, 0, 0)
    val byteArray2 = converter.convert(bytesWritable)
    assert(byteArray2.length === 0)
  }

  test("basic case for addFile and listFiles") {
    val dir = Utils.createTempDir()

    val file1 = File.createTempFile("someprefix1", "somesuffix1", dir)
    val absolutePath1 = file1.getAbsolutePath

    val file2 = File.createTempFile("someprefix2", "somesuffix2", dir)
    val relativePath = file2.getParent + "/../" + file2.getParentFile.getName + "/" + file2.getName
    val absolutePath2 = file2.getAbsolutePath

    try {
      Files.write("somewords1", file1, StandardCharsets.UTF_8)
      Files.write("somewords2", file2, StandardCharsets.UTF_8)
      val length1 = file1.length()
      val length2 = file2.length()

      sc = new SparkContext(new SparkConf().setAppName("test").setMaster("local"))
      sc.addFile(file1.getAbsolutePath)
      sc.addFile(relativePath)
      sc.parallelize(Array(1), 1).map(x => {
        val gotten1 = new File(SparkFiles.get(file1.getName))
        val gotten2 = new File(SparkFiles.get(file2.getName))
        if (!gotten1.exists()) {
          throw new SparkException("file doesn't exist : " + absolutePath1)
        }
        if (!gotten2.exists()) {
          throw new SparkException("file doesn't exist : " + absolutePath2)
        }

        if (length1 != gotten1.length()) {
          throw new SparkException(
            s"file has different length $length1 than added file ${gotten1.length()} : " +
              absolutePath1)
        }
        if (length2 != gotten2.length()) {
          throw new SparkException(
            s"file has different length $length2 than added file ${gotten2.length()} : " +
              absolutePath2)
        }

        if (absolutePath1 == gotten1.getAbsolutePath) {
          throw new SparkException("file should have been copied :" + absolutePath1)
        }
        if (absolutePath2 == gotten2.getAbsolutePath) {
          throw new SparkException("file should have been copied : " + absolutePath2)
        }
        x
      }).count()
      assert(sc.listFiles().filter(_.contains("somesuffix1")).size == 1)
    } finally {
      sc.stop()
    }
  }

  test("add and list jar files") {
    val jarPath = Thread.currentThread().getContextClassLoader.getResource("TestUDTF.jar")
    try {
      sc = new SparkContext(new SparkConf().setAppName("test").setMaster("local"))
      sc.addJar(jarPath.toString)
      assert(sc.listJars().filter(_.contains("TestUDTF.jar")).size == 1)
    } finally {
      sc.stop()
    }
  }

  test("SPARK-17650: malformed url's throw exceptions before bricking Executors") {
    try {
      sc = new SparkContext(new SparkConf().setAppName("test").setMaster("local"))
      Seq("http", "https", "ftp").foreach { scheme =>
        val badURL = s"$scheme://user:pwd/path"
        val e1 = intercept[MalformedURLException] {
          sc.addFile(badURL)
        }
        assert(e1.getMessage.contains(badURL))
        val e2 = intercept[MalformedURLException] {
          sc.addJar(badURL)
        }
        assert(e2.getMessage.contains(badURL))
        assert(sc.addedFiles.isEmpty)
        assert(sc.addedJars.isEmpty)
      }
    } finally {
      sc.stop()
    }
  }

  test("addFile recursive works") {
    val pluto = Utils.createTempDir()
    val neptune = Utils.createTempDir(pluto.getAbsolutePath)
    val saturn = Utils.createTempDir(neptune.getAbsolutePath)
    val alien1 = File.createTempFile("alien", "1", neptune)
    val alien2 = File.createTempFile("alien", "2", saturn)

    try {
      sc = new SparkContext(new SparkConf().setAppName("test").setMaster("local"))
      sc.addFile(neptune.getAbsolutePath, true)
      sc.parallelize(Array(1), 1).map(x => {
        val sep = File.separator
        if (!new File(SparkFiles.get(neptune.getName + sep + alien1.getName)).exists()) {
          throw new SparkException("can't access file under root added directory")
        }
        if (!new File(SparkFiles.get(neptune.getName + sep + saturn.getName + sep + alien2.getName))
            .exists()) {
          throw new SparkException("can't access file in nested directory")
        }
        if (new File(SparkFiles.get(pluto.getName + sep + neptune.getName + sep + alien1.getName))
            .exists()) {
          throw new SparkException("file exists that shouldn't")
        }
        x
      }).count()
    } finally {
      sc.stop()
    }
  }

  test("addFile recursive can't add directories by default") {
    val dir = Utils.createTempDir()

    try {
      sc = new SparkContext(new SparkConf().setAppName("test").setMaster("local"))
      intercept[SparkException] {
        sc.addFile(dir.getAbsolutePath)
      }
    } finally {
      sc.stop()
    }
  }

  test("cannot call addFile with different paths that have the same filename") {
    val dir = Utils.createTempDir()
    try {
      val subdir1 = new File(dir, "subdir1")
      val subdir2 = new File(dir, "subdir2")
      assert(subdir1.mkdir())
      assert(subdir2.mkdir())
      val file1 = new File(subdir1, "file")
      val file2 = new File(subdir2, "file")
      Files.write("old", file1, StandardCharsets.UTF_8)
      Files.write("new", file2, StandardCharsets.UTF_8)
      sc = new SparkContext("local-cluster[1,1,1024]", "test")
      sc.addFile(file1.getAbsolutePath)
      def getAddedFileContents(): String = {
        sc.parallelize(Seq(0)).map { _ =>
          scala.io.Source.fromFile(SparkFiles.get("file")).mkString
        }.first()
      }
      assert(getAddedFileContents() === "old")
      intercept[IllegalArgumentException] {
        sc.addFile(file2.getAbsolutePath)
      }
      assert(getAddedFileContents() === "old")
    } finally {
      Utils.deleteRecursively(dir)
    }
  }

  // Regression tests for SPARK-16787
  for (
    schedulingMode <- Seq("local-mode", "non-local-mode");
    method <- Seq("addJar", "addFile")
  ) {
    val jarPath = Thread.currentThread().getContextClassLoader.getResource("TestUDTF.jar").toString
    val master = schedulingMode match {
      case "local-mode" => "local"
      case "non-local-mode" => "local-cluster[1,1,1024]"
    }
    test(s"$method can be called twice with same file in $schedulingMode (SPARK-16787)") {
      sc = new SparkContext(master, "test")
      method match {
        case "addJar" =>
          sc.addJar(jarPath)
          sc.addJar(jarPath)
        case "addFile" =>
          sc.addFile(jarPath)
          sc.addFile(jarPath)
      }
    }
  }

  test("add jar with invalid path") {
    val tmpDir = Utils.createTempDir()
    val tmpJar = File.createTempFile("test", ".jar", tmpDir)

    sc = new SparkContext(new SparkConf().setAppName("test").setMaster("local"))
    sc.addJar(tmpJar.getAbsolutePath)

    // Invaid jar path will only print the error log, will not add to file server.
    sc.addJar("dummy.jar")
    sc.addJar("")
    sc.addJar(tmpDir.getAbsolutePath)

    sc.listJars().size should be (1)
    sc.listJars().head should include (tmpJar.getName)
  }

  test("Cancelling job group should not cause SparkContext to shutdown (SPARK-6414)") {
    try {
      sc = new SparkContext(new SparkConf().setAppName("test").setMaster("local"))
      val future = sc.parallelize(Seq(0)).foreachAsync(_ => {Thread.sleep(1000L)})
      sc.cancelJobGroup("nonExistGroupId")
      Await.ready(future, Duration(2, TimeUnit.SECONDS))

      // In SPARK-6414, sc.cancelJobGroup will cause NullPointerException and cause
      // SparkContext to shutdown, so the following assertion will fail.
      assert(sc.parallelize(1 to 10).count() == 10L)
    } finally {
      sc.stop()
    }
  }

  test("Comma separated paths for newAPIHadoopFile/wholeTextFiles/binaryFiles (SPARK-7155)") {
    // Regression test for SPARK-7155
    // dir1 and dir2 are used for wholeTextFiles and binaryFiles
    val dir1 = Utils.createTempDir()
    val dir2 = Utils.createTempDir()

    val dirpath1 = dir1.getAbsolutePath
    val dirpath2 = dir2.getAbsolutePath

    // file1 and file2 are placed inside dir1, they are also used for
    // textFile, hadoopFile, and newAPIHadoopFile
    // file3, file4 and file5 are placed inside dir2, they are used for
    // textFile, hadoopFile, and newAPIHadoopFile as well
    val file1 = new File(dir1, "part-00000")
    val file2 = new File(dir1, "part-00001")
    val file3 = new File(dir2, "part-00000")
    val file4 = new File(dir2, "part-00001")
    val file5 = new File(dir2, "part-00002")

    val filepath1 = file1.getAbsolutePath
    val filepath2 = file2.getAbsolutePath
    val filepath3 = file3.getAbsolutePath
    val filepath4 = file4.getAbsolutePath
    val filepath5 = file5.getAbsolutePath


    try {
      // Create 5 text files.
      Files.write("someline1 in file1\nsomeline2 in file1\nsomeline3 in file1", file1,
        StandardCharsets.UTF_8)
      Files.write("someline1 in file2\nsomeline2 in file2", file2, StandardCharsets.UTF_8)
      Files.write("someline1 in file3", file3, StandardCharsets.UTF_8)
      Files.write("someline1 in file4\nsomeline2 in file4", file4, StandardCharsets.UTF_8)
      Files.write("someline1 in file2\nsomeline2 in file5", file5, StandardCharsets.UTF_8)

      sc = new SparkContext(new SparkConf().setAppName("test").setMaster("local"))

      // Test textFile, hadoopFile, and newAPIHadoopFile for file1 and file2
      assert(sc.textFile(filepath1 + "," + filepath2).count() == 5L)
      assert(sc.hadoopFile(filepath1 + "," + filepath2,
        classOf[TextInputFormat], classOf[LongWritable], classOf[Text]).count() == 5L)
      assert(sc.newAPIHadoopFile(filepath1 + "," + filepath2,
        classOf[NewTextInputFormat], classOf[LongWritable], classOf[Text]).count() == 5L)

      // Test textFile, hadoopFile, and newAPIHadoopFile for file3, file4, and file5
      assert(sc.textFile(filepath3 + "," + filepath4 + "," + filepath5).count() == 5L)
      assert(sc.hadoopFile(filepath3 + "," + filepath4 + "," + filepath5,
               classOf[TextInputFormat], classOf[LongWritable], classOf[Text]).count() == 5L)
      assert(sc.newAPIHadoopFile(filepath3 + "," + filepath4 + "," + filepath5,
               classOf[NewTextInputFormat], classOf[LongWritable], classOf[Text]).count() == 5L)

      // Test wholeTextFiles, and binaryFiles for dir1 and dir2
      assert(sc.wholeTextFiles(dirpath1 + "," + dirpath2).count() == 5L)
      assert(sc.binaryFiles(dirpath1 + "," + dirpath2).count() == 5L)

    } finally {
      sc.stop()
    }
  }

  test("Default path for file based RDDs is properly set (SPARK-12517)") {
    sc = new SparkContext(new SparkConf().setAppName("test").setMaster("local"))

    // Test filetextFile, wholeTextFiles, binaryFiles, hadoopFile and
    // newAPIHadoopFile for setting the default path as the RDD name
    val mockPath = "default/path/for/"

    var targetPath = mockPath + "textFile"
    assert(sc.textFile(targetPath).name === targetPath)

    targetPath = mockPath + "wholeTextFiles"
    assert(sc.wholeTextFiles(targetPath).name === targetPath)

    targetPath = mockPath + "binaryFiles"
    assert(sc.binaryFiles(targetPath).name === targetPath)

    targetPath = mockPath + "hadoopFile"
    assert(sc.hadoopFile(targetPath).name === targetPath)

    targetPath = mockPath + "newAPIHadoopFile"
    assert(sc.newAPIHadoopFile(targetPath).name === targetPath)

    sc.stop()
  }

  test("calling multiple sc.stop() must not throw any exception") {
    noException should be thrownBy {
      sc = new SparkContext(new SparkConf().setAppName("test").setMaster("local"))
      val cnt = sc.parallelize(1 to 4).count()
      sc.cancelAllJobs()
      sc.stop()
      // call stop second time
      sc.stop()
    }
  }

  test("No exception when both num-executors and dynamic allocation set.") {
    noException should be thrownBy {
      sc = new SparkContext(new SparkConf().setAppName("test").setMaster("local")
        .set("spark.dynamicAllocation.enabled", "true").set("spark.executor.instances", "6"))
      assert(sc.executorAllocationManager.isEmpty)
      assert(sc.getConf.getInt("spark.executor.instances", 0) === 6)
    }
  }


  test("localProperties are inherited by spawned threads.") {
    sc = new SparkContext(new SparkConf().setAppName("test").setMaster("local"))
    sc.setLocalProperty("testProperty", "testValue")
    var result = "unset";
    val thread = new Thread() { override def run() = {result = sc.getLocalProperty("testProperty")}}
    thread.start()
    thread.join()
    sc.stop()
    assert(result == "testValue")
  }

  test("localProperties do not cross-talk between threads.") {
    sc = new SparkContext(new SparkConf().setAppName("test").setMaster("local"))
    var result = "unset";
    val thread1 = new Thread() {
      override def run() = {sc.setLocalProperty("testProperty", "testValue")}}
    // testProperty should be unset and thus return null
    val thread2 = new Thread() {
      override def run() = {result = sc.getLocalProperty("testProperty")}}
    thread1.start()
    thread1.join()
    thread2.start()
    thread2.join()
    sc.stop()
    assert(result == null)
  }

  test("log level case-insensitive and reset log level") {
    sc = new SparkContext(new SparkConf().setAppName("test").setMaster("local"))
    val originalLevel = org.apache.log4j.Logger.getRootLogger().getLevel
    try {
      sc.setLogLevel("debug")
      assert(org.apache.log4j.Logger.getRootLogger().getLevel === org.apache.log4j.Level.DEBUG)
      sc.setLogLevel("INfo")
      assert(org.apache.log4j.Logger.getRootLogger().getLevel === org.apache.log4j.Level.INFO)
    } finally {
      sc.setLogLevel(originalLevel.toString)
      assert(org.apache.log4j.Logger.getRootLogger().getLevel === originalLevel)
      sc.stop()
    }
  }

  test("register and deregister Spark listener from SparkContext") {
    sc = new SparkContext(new SparkConf().setAppName("test").setMaster("local"))
    val sparkListener1 = new SparkListener { }
    val sparkListener2 = new SparkListener { }
    sc.addSparkListener(sparkListener1)
    sc.addSparkListener(sparkListener2)
    assert(sc.listenerBus.listeners.contains(sparkListener1))
    assert(sc.listenerBus.listeners.contains(sparkListener2))
    sc.removeSparkListener(sparkListener1)
    assert(!sc.listenerBus.listeners.contains(sparkListener1))
    assert(sc.listenerBus.listeners.contains(sparkListener2))
  }

  test("Cancelling stages/jobs with custom reasons.") {
    sc = new SparkContext(new SparkConf().setAppName("test").setMaster("local"))
    val REASON = "You shall not pass"

    val listener = new SparkListener {
      override def onTaskStart(taskStart: SparkListenerTaskStart): Unit = {
        if (SparkContextSuite.cancelStage) {
          eventually(timeout(10.seconds)) {
            assert(SparkContextSuite.isTaskStarted)
          }
          sc.cancelStage(taskStart.stageId, REASON)
          SparkContextSuite.cancelStage = false
        }
      }

      override def onJobStart(jobStart: SparkListenerJobStart): Unit = {
        if (SparkContextSuite.cancelJob) {
          eventually(timeout(10.seconds)) {
            assert(SparkContextSuite.isTaskStarted)
          }
          sc.cancelJob(jobStart.jobId, REASON)
          SparkContextSuite.cancelJob = false
        }
      }
    }
    sc.addSparkListener(listener)

    for (cancelWhat <- Seq("stage", "job")) {
      SparkContextSuite.isTaskStarted = false
      SparkContextSuite.cancelStage = (cancelWhat == "stage")
      SparkContextSuite.cancelJob = (cancelWhat == "job")

      val ex = intercept[SparkException] {
        sc.range(0, 10000L).mapPartitions { x =>
          org.apache.spark.SparkContextSuite.isTaskStarted = true
          x
        }.cartesian(sc.range(0, 10L))count()
      }

      ex.getCause() match {
        case null =>
          assert(ex.getMessage().contains(REASON))
        case cause: SparkException =>
          assert(cause.getMessage().contains(REASON))
        case cause: Throwable =>
          fail("Expected the cause to be SparkException, got " + cause.toString() + " instead.")
      }

      eventually(timeout(20.seconds)) {
        assert(sc.statusTracker.getExecutorInfos.map(_.numRunningTasks()).sum == 0)
      }
    }
  }

<<<<<<< HEAD
  // Launches one task that will run forever. Once the SparkListener detects the task has
  // started, kill and re-schedule it. The second run of the task will complete immediately.
  // If this test times out, then the first version of the task wasn't killed successfully.
  test("Killing tasks") {
    sc = new SparkContext(new SparkConf().setAppName("test").setMaster("local"))

    SparkContextSuite.isTaskStarted = false
    SparkContextSuite.taskKilled = false

    val listener = new SparkListener {
      override def onTaskStart(taskStart: SparkListenerTaskStart): Unit = {
        eventually(timeout(10.seconds)) {
          assert(SparkContextSuite.isTaskStarted)
        }
        if (!SparkContextSuite.taskKilled) {
          SparkContextSuite.taskKilled = true
          sc.killTaskAttempt(taskStart.taskInfo.taskId, true, "first attempt will hang")
        }
      }
    }
    sc.addSparkListener(listener)
    eventually(timeout(20.seconds)) {
      sc.parallelize(1 to 1).foreach { x =>
        // first attempt will hang
        if (!SparkContextSuite.isTaskStarted) {
          SparkContextSuite.isTaskStarted = true
          Thread.sleep(9999999)
        }
        // second attempt succeeds immediately
      }
    }
  }
=======
  test("SPARK-19446: DebugFilesystem.assertNoOpenStreams should report " +
    "open streams to help debugging") {
    val fs = new DebugFilesystem()
    fs.initialize(new URI("file:///"), new Configuration())
    val file = File.createTempFile("SPARK19446", "temp")
    Files.write(Array.ofDim[Byte](1000), file)
    val path = new Path("file:///" + file.getCanonicalPath)
    val stream = fs.open(path)
    val exc = intercept[RuntimeException] {
      DebugFilesystem.assertNoOpenStreams()
    }
    assert(exc != null)
    assert(exc.getCause() != null)
    stream.close()
  }

>>>>>>> ee91a0de
}

object SparkContextSuite {
  @volatile var cancelJob = false
  @volatile var cancelStage = false
  @volatile var isTaskStarted = false
  @volatile var taskKilled = false
}<|MERGE_RESOLUTION|>--- conflicted
+++ resolved
@@ -540,7 +540,6 @@
     }
   }
 
-<<<<<<< HEAD
   // Launches one task that will run forever. Once the SparkListener detects the task has
   // started, kill and re-schedule it. The second run of the task will complete immediately.
   // If this test times out, then the first version of the task wasn't killed successfully.
@@ -573,7 +572,7 @@
       }
     }
   }
-=======
+
   test("SPARK-19446: DebugFilesystem.assertNoOpenStreams should report " +
     "open streams to help debugging") {
     val fs = new DebugFilesystem()
@@ -589,8 +588,6 @@
     assert(exc.getCause() != null)
     stream.close()
   }
-
->>>>>>> ee91a0de
 }
 
 object SparkContextSuite {
