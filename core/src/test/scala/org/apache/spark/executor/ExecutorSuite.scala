/*
 * Licensed to the Apache Software Foundation (ASF) under one or more
 * contributor license agreements.  See the NOTICE file distributed with
 * this work for additional information regarding copyright ownership.
 * The ASF licenses this file to You under the Apache License, Version 2.0
 * (the "License"); you may not use this file except in compliance with
 * the License.  You may obtain a copy of the License at
 *
 *    http://www.apache.org/licenses/LICENSE-2.0
 *
 * Unless required by applicable law or agreed to in writing, software
 * distributed under the License is distributed on an "AS IS" BASIS,
 * WITHOUT WARRANTIES OR CONDITIONS OF ANY KIND, either express or implied.
 * See the License for the specific language governing permissions and
 * limitations under the License.
 */

package org.apache.spark.executor

import java.nio.ByteBuffer
import java.util.Properties
import java.util.concurrent.CountDownLatch

import scala.collection.mutable.Map

import org.mockito.Matchers._
import org.mockito.Mockito.{mock, when}
import org.mockito.invocation.InvocationOnMock
import org.mockito.stubbing.Answer

import org.apache.spark._
import org.apache.spark.TaskState.TaskState
import org.apache.spark.memory.MemoryManager
import org.apache.spark.metrics.MetricsSystem
import org.apache.spark.rpc.RpcEnv
import org.apache.spark.scheduler.{FakeTask, TaskDescription}
import org.apache.spark.serializer.JavaSerializer

class ExecutorSuite extends SparkFunSuite {

  test("SPARK-15963: Catch `TaskKilledException` correctly in Executor.TaskRunner") {
    // mock some objects to make Executor.launchTask() happy
    val conf = new SparkConf
    val serializer = new JavaSerializer(conf)
    val mockEnv = mock(classOf[SparkEnv])
    val mockRpcEnv = mock(classOf[RpcEnv])
    val mockMetricsSystem = mock(classOf[MetricsSystem])
    val mockMemoryManager = mock(classOf[MemoryManager])
    when(mockEnv.conf).thenReturn(conf)
    when(mockEnv.serializer).thenReturn(serializer)
    when(mockEnv.rpcEnv).thenReturn(mockRpcEnv)
    when(mockEnv.metricsSystem).thenReturn(mockMetricsSystem)
    when(mockEnv.memoryManager).thenReturn(mockMemoryManager)
    when(mockEnv.closureSerializer).thenReturn(serializer)
<<<<<<< HEAD
    val serializedTask = serializer.newInstance().serialize(new FakeTask(0, 0))
    val taskDescription = new TaskDescription(
      taskId = 0,
      attemptNumber = 0,
      executorId = "",
      name = "",
      index = 0,
      addedFiles = Map[String, Long](),
      addedJars = Map[String, Long](),
      properties = new Properties,
      serializedTask)
=======
    val fakeTaskMetrics = serializer.newInstance().serialize(TaskMetrics.registered).array()

    val serializedTask =
      Task.serializeWithDependencies(
        new FakeTask(0, 0, Nil, fakeTaskMetrics),
        HashMap[String, Long](),
        HashMap[String, Long](),
        serializer.newInstance())
>>>>>>> 7a2b5f93

    // we use latches to force the program to run in this order:
    // +-----------------------------+---------------------------------------+
    // |      main test thread       |      worker thread                    |
    // +-----------------------------+---------------------------------------+
    // |    executor.launchTask()    |                                       |
    // |                             | TaskRunner.run() begins               |
    // |                             |          ...                          |
    // |                             | execBackend.statusUpdate  // 1st time |
    // | executor.killAllTasks(true) |                                       |
    // |                             |          ...                          |
    // |                             |  task = ser.deserialize               |
    // |                             |          ...                          |
    // |                             | execBackend.statusUpdate  // 2nd time |
    // |                             |          ...                          |
    // |                             |   TaskRunner.run() ends               |
    // |       check results         |                                       |
    // +-----------------------------+---------------------------------------+

    val executorSuiteHelper = new ExecutorSuiteHelper

    val mockExecutorBackend = mock(classOf[ExecutorBackend])
    when(mockExecutorBackend.statusUpdate(any(), any(), any()))
      .thenAnswer(new Answer[Unit] {
        var firstTime = true
        override def answer(invocationOnMock: InvocationOnMock): Unit = {
          if (firstTime) {
            executorSuiteHelper.latch1.countDown()
            // here between latch1 and latch2, executor.killAllTasks() is called
            executorSuiteHelper.latch2.await()
            firstTime = false
          }
          else {
            // save the returned `taskState` and `testFailedReason` into `executorSuiteHelper`
            val taskState = invocationOnMock.getArguments()(1).asInstanceOf[TaskState]
            executorSuiteHelper.taskState = taskState
            val taskEndReason = invocationOnMock.getArguments()(2).asInstanceOf[ByteBuffer]
            executorSuiteHelper.testFailedReason
              = serializer.newInstance().deserialize(taskEndReason)
            // let the main test thread check `taskState` and `testFailedReason`
            executorSuiteHelper.latch3.countDown()
          }
        }
      })

    var executor: Executor = null
    try {
      executor = new Executor("id", "localhost", mockEnv, userClassPath = Nil, isLocal = true)
      // the task will be launched in a dedicated worker thread
      executor.launchTask(mockExecutorBackend, taskDescription)

      executorSuiteHelper.latch1.await()
      // we know the task will be started, but not yet deserialized, because of the latches we
      // use in mockExecutorBackend.
      executor.killAllTasks(true)
      executorSuiteHelper.latch2.countDown()
      executorSuiteHelper.latch3.await()

      // `testFailedReason` should be `TaskKilled`; `taskState` should be `KILLED`
      assert(executorSuiteHelper.testFailedReason === TaskKilled)
      assert(executorSuiteHelper.taskState === TaskState.KILLED)
    }
    finally {
      if (executor != null) {
        executor.stop()
      }
    }
  }
}

// Helps to test("SPARK-15963")
private class ExecutorSuiteHelper {

  val latch1 = new CountDownLatch(1)
  val latch2 = new CountDownLatch(1)
  val latch3 = new CountDownLatch(1)

  @volatile var taskState: TaskState = _
  @volatile var testFailedReason: TaskFailedReason = _
}<|MERGE_RESOLUTION|>--- conflicted
+++ resolved
@@ -52,8 +52,9 @@
     when(mockEnv.metricsSystem).thenReturn(mockMetricsSystem)
     when(mockEnv.memoryManager).thenReturn(mockMemoryManager)
     when(mockEnv.closureSerializer).thenReturn(serializer)
-<<<<<<< HEAD
-    val serializedTask = serializer.newInstance().serialize(new FakeTask(0, 0))
+    val fakeTaskMetrics = serializer.newInstance().serialize(TaskMetrics.registered).array()
+    val serializedTask = serializer.newInstance().serialize(
+      new FakeTask(0, 0, Nil, fakeTaskMetrics))
     val taskDescription = new TaskDescription(
       taskId = 0,
       attemptNumber = 0,
@@ -64,16 +65,6 @@
       addedJars = Map[String, Long](),
       properties = new Properties,
       serializedTask)
-=======
-    val fakeTaskMetrics = serializer.newInstance().serialize(TaskMetrics.registered).array()
-
-    val serializedTask =
-      Task.serializeWithDependencies(
-        new FakeTask(0, 0, Nil, fakeTaskMetrics),
-        HashMap[String, Long](),
-        HashMap[String, Long](),
-        serializer.newInstance())
->>>>>>> 7a2b5f93
 
     // we use latches to force the program to run in this order:
     // +-----------------------------+---------------------------------------+
