--- conflicted
+++ resolved
@@ -415,11 +415,7 @@
       condition: String,
       sqlState: String,
       context: ExpectedContext): Unit =
-<<<<<<< HEAD
-    checkError(exception, errorClass, Some(sqlState), Map.empty, false, Array(context))
-=======
-    checkError(exception, condition, None, Map.empty, false, Array(context))
->>>>>>> 8f662722
+    checkError(exception, condition, Some(sqlState), Map.empty, false, Array(context))
 
   protected def checkError(
       exception: SparkThrowable,
