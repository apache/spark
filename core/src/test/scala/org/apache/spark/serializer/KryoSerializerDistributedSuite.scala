--- conflicted
+++ resolved
@@ -30,11 +30,7 @@
     val conf = new SparkConf(false)
       .set("spark.serializer", "org.apache.spark.serializer.KryoSerializer")
       .set("spark.kryo.registrator", classOf[AppJarRegistrator].getName)
-<<<<<<< HEAD
-      .set("spark.task.maxFailures", "1")
-=======
       .set(config.MAX_TASK_FAILURES, 1)
->>>>>>> e3bf37fa
       .set(config.BLACKLIST_ENABLED, false)
 
     val jar = TestUtils.createJarWithClasses(List(AppJarRegistrator.customClassName))
