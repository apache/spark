--- conflicted
+++ resolved
@@ -110,11 +110,8 @@
   private val emptyIvySettings = File.createTempFile("ivy", ".xml")
   FileUtils.write(emptyIvySettings, "<ivysettings />", StandardCharsets.UTF_8)
 
-<<<<<<< HEAD
-=======
   private val submit = new SparkSubmit()
 
->>>>>>> 73f28530
   override def beforeEach() {
     super.beforeEach()
   }
