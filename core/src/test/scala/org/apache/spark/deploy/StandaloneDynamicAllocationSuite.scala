--- conflicted
+++ resolved
@@ -630,12 +630,7 @@
       val mockAddress = mock(classOf[RpcAddress])
       when(endpointRef.address).thenReturn(mockAddress)
       val message = RegisterExecutor(id, endpointRef, "localhost", 10, Map.empty, Map.empty,
-<<<<<<< HEAD
         Map.empty, ResourceProfile.DEFAULT_RESOURCE_PROFILE_ID)
-      val backend = sc.schedulerBackend.asInstanceOf[CoarseGrainedSchedulerBackend]
-=======
-        Map.empty)
->>>>>>> dca83805
       backend.driverEndpoint.askSync[Boolean](message)
       backend.driverEndpoint.send(LaunchedExecutor(id))
     }
