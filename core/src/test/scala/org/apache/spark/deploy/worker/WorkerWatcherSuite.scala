--- conflicted
+++ resolved
@@ -37,15 +37,8 @@
     val conf = new SparkConf()
     val rpcEnv = RpcEnv.create("test", "localhost", 12345, conf, new SecurityManager(conf))
     val targetWorkerUrl = rpcEnv.uriOf("test", RpcAddress("1.2.3.4", 1234), "Worker")
-<<<<<<< HEAD
-    val otherAddress = "akka://test@4.3.2.1:1234/user/OtherActor"
-    val otherAkkaAddress = RpcAddress("4.3.2.1", 1234)
+    val otherRpcAddress = RpcAddress("4.3.2.1", 1234)
     val workerWatcher = new WorkerWatcher(rpcEnv, targetWorkerUrl, isTesting = true)
-=======
-    val otherRpcAddress = RpcAddress("4.3.2.1", 1234)
-    val workerWatcher = new WorkerWatcher(rpcEnv, targetWorkerUrl)
-    workerWatcher.setTesting(testing = true)
->>>>>>> 91a577d2
     rpcEnv.setupEndpoint("worker-watcher", workerWatcher)
     workerWatcher.onDisconnected(otherRpcAddress)
     assert(!workerWatcher.isShutDown)
