--- conflicted
+++ resolved
@@ -39,19 +39,12 @@
  * Tests for the REST application submission protocol used in standalone cluster mode.
  */
 class StandaloneRestSubmitSuite extends FunSuite with BeforeAndAfterEach {
-<<<<<<< HEAD
-  private val client = new StandaloneRestClient
+  private val client = new RestSubmissionClient
   private var rpcEnv: Option[RpcEnv] = None
-  private var server: Option[StandaloneRestServer] = None
-=======
-  private val client = new RestSubmissionClient
-  private var actorSystem: Option[ActorSystem] = None
   private var server: Option[RestSubmissionServer] = None
->>>>>>> 81ea42bf
 
   override def afterEach() {
     rpcEnv.foreach(_.shutdown())
-    rpcEnv.foreach(_.awaitTermination())
     server.foreach(_.stop())
   }
 
@@ -394,12 +387,11 @@
   }
 
   /**
-   * Start a [[StandaloneRestServer]] that communicates with the given actor.
+   * Start a [[StandaloneRestServer]] that communicates with the given endpoint.
    * If `faulty` is true, start an [[FaultyStandaloneRestServer]] instead.
    * Return the master URL that corresponds to the address of this server.
    */
-  private def startServer(
-      makeFakeMaster: RpcEnv => RpcEndpoint, faulty: Boolean = false): String = {
+  private def startServer(makeFakeMaster: RpcEnv => RpcEndpoint, faulty: Boolean = false): String = {
     val name = "test-standalone-rest-protocol"
     val conf = new SparkConf
     val localhost = Utils.localHostName()
@@ -572,29 +564,18 @@
 private class FaultyStandaloneRestServer(
     host: String,
     requestedPort: Int,
-<<<<<<< HEAD
+    masterConf: SparkConf,
     masterEndpoint: RpcEndpointRef,
-    masterUrl: String,
-    masterConf: SparkConf)
-  extends StandaloneRestServer(host, requestedPort, masterEndpoint, masterUrl, masterConf) {
-=======
-    masterConf: SparkConf,
-    masterActor: ActorRef,
     masterUrl: String)
   extends RestSubmissionServer(host, requestedPort, masterConf) {
->>>>>>> 81ea42bf
 
   protected override val submitRequestServlet = new MalformedSubmitServlet
   protected override val killRequestServlet = new InvalidKillServlet
   protected override val statusRequestServlet = new ExplodingStatusServlet
 
   /** A faulty servlet that produces malformed responses. */
-<<<<<<< HEAD
-  class MalformedSubmitServlet extends SubmitRequestServlet(masterEndpoint, masterUrl, masterConf) {
-=======
   class MalformedSubmitServlet
-    extends StandaloneSubmitRequestServlet(masterActor, masterUrl, masterConf) {
->>>>>>> 81ea42bf
+    extends StandaloneSubmitRequestServlet(masterEndpoint, masterUrl, masterConf) {
     protected override def sendResponse(
         responseMessage: SubmitRestProtocolResponse,
         responseServlet: HttpServletResponse): Unit = {
@@ -604,11 +585,7 @@
   }
 
   /** A faulty servlet that produces invalid responses. */
-<<<<<<< HEAD
-  class InvalidKillServlet extends KillRequestServlet(masterEndpoint, masterConf) {
-=======
-  class InvalidKillServlet extends StandaloneKillRequestServlet(masterActor, masterConf) {
->>>>>>> 81ea42bf
+  class InvalidKillServlet extends StandaloneKillRequestServlet(masterEndpoint, masterConf) {
     protected override def handleKill(submissionId: String): KillSubmissionResponse = {
       val k = super.handleKill(submissionId)
       k.submissionId = null
@@ -617,11 +594,7 @@
   }
 
   /** A faulty status servlet that explodes. */
-<<<<<<< HEAD
-  class ExplodingStatusServlet extends StatusRequestServlet(masterEndpoint, masterConf) {
-=======
-  class ExplodingStatusServlet extends StandaloneStatusRequestServlet(masterActor, masterConf) {
->>>>>>> 81ea42bf
+  class ExplodingStatusServlet extends StandaloneStatusRequestServlet(masterEndpoint, masterConf) {
     private def explode: Int = 1 / 0
     protected override def handleStatus(submissionId: String): SubmissionStatusResponse = {
       val s = super.handleStatus(submissionId)
