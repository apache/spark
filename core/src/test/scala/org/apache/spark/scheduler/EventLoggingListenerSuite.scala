--- conflicted
+++ resolved
@@ -272,29 +272,6 @@
     val eventLogger = new EventLoggingListener(logName, None, testDirPath.toUri(), conf)
     val listenerBus = new LiveListenerBus(conf)
 
-<<<<<<< HEAD
-    // expected StageExecutorMetrics, for the given stage id and executor id
-    val expectedMetricsEvents: Map[(Int, String), SparkListenerStageExecutorMetrics] =
-      Map(
-        ((0, "1"),
-          new SparkListenerStageExecutorMetrics("1", 0, 0,
-            new ExecutorMetrics(Array(5000L, 50L, 4000L, 8000L, 50L, 20L, 50L, 10L, 100L, 30L,
-              70L, 20L)))),
-        ((0, "2"),
-          new SparkListenerStageExecutorMetrics("2", 0, 0,
-            new ExecutorMetrics(Array(7000L, 70L, 4000L, 9000L, 50L, 20L, 10L, 10L, 50L, 30L,
-              80L, 40L)))),
-        ((1, "1"),
-          new SparkListenerStageExecutorMetrics("1", 1, 0,
-            new ExecutorMetrics(Array(7000L, 70L, 3000L, 5000L, 50L, 30L, 60L, 30L, 80L, 55L,
-              50L, 0L)))),
-        ((1, "2"),
-          new SparkListenerStageExecutorMetrics("2", 1, 0,
-            new ExecutorMetrics(Array(7000L, 70L, 5000L, 8000L, 50L, 40L, 10L, 30L, 50L, 60L,
-              40L, 40L)))))
-
-=======
->>>>>>> a0eed118
     // Events to post.
     val events = Array(
       SparkListenerApplicationStart("executionMetrics", None,
@@ -370,19 +347,23 @@
 
     // expected StageExecutorMetrics, for the given stage id and executor id
     val expectedMetricsEvents: Map[(Int, String), SparkListenerStageExecutorMetrics] =
-      Map(
-        ((0, "1"),
-          new SparkListenerStageExecutorMetrics("1", 0, 0,
-            new ExecutorMetrics(Array(5000L, 50L, 50L, 20L, 50L, 10L, 100L, 30L, 70L, 20L)))),
-        ((0, "2"),
-          new SparkListenerStageExecutorMetrics("2", 0, 0,
-            new ExecutorMetrics(Array(7000L, 70L, 50L, 20L, 10L, 10L, 50L, 30L, 80L, 40L)))),
-        ((1, "1"),
-          new SparkListenerStageExecutorMetrics("1", 1, 0,
-            new ExecutorMetrics(Array(7000L, 70L, 50L, 30L, 60L, 30L, 80L, 55L, 50L, 0L)))),
-        ((1, "2"),
-          new SparkListenerStageExecutorMetrics("2", 1, 0,
-            new ExecutorMetrics(Array(7000L, 70L, 50L, 40L, 10L, 30L, 50L, 60L, 40L, 40L)))))
+    Map(
+      ((0, "1"),
+        new SparkListenerStageExecutorMetrics("1", 0, 0,
+          new ExecutorMetrics(Array(5000L, 50L, 4000L, 8000L, 50L, 20L, 50L, 10L, 100L, 30L,
+            70L, 20L)))),
+      ((0, "2"),
+        new SparkListenerStageExecutorMetrics("2", 0, 0,
+          new ExecutorMetrics(Array(7000L, 70L, 4000L, 9000L, 50L, 20L, 10L, 10L, 50L, 30L,
+            80L, 40L)))),
+      ((1, "1"),
+        new SparkListenerStageExecutorMetrics("1", 1, 0,
+          new ExecutorMetrics(Array(7000L, 70L, 3000L, 5000L, 50L, 30L, 60L, 30L, 80L, 55L,
+            50L, 0L)))),
+      ((1, "2"),
+        new SparkListenerStageExecutorMetrics("2", 1, 0,
+          new ExecutorMetrics(Array(7000L, 70L, 5000L, 8000L, 50L, 40L, 10L, 30L, 50L, 60L,
+            40L, 40L)))))
 
     // Verify the log file contains the expected events.
     // Posted events should be logged, except for ExecutorMetricsUpdate events -- these
