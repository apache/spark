/*
 * Licensed to the Apache Software Foundation (ASF) under one or more
 * contributor license agreements.  See the NOTICE file distributed with
 * this work for additional information regarding copyright ownership.
 * The ASF licenses this file to You under the Apache License, Version 2.0
 * (the "License"); you may not use this file except in compliance with
 * the License.  You may obtain a copy of the License at
 *
 *    http://www.apache.org/licenses/LICENSE-2.0
 *
 * Unless required by applicable law or agreed to in writing, software
 * distributed under the License is distributed on an "AS IS" BASIS,
 * WITHOUT WARRANTIES OR CONDITIONS OF ANY KIND, either express or implied.
 * See the License for the specific language governing permissions and
 * limitations under the License.
 */

package org.apache.spark.scheduler

import org.scalatest.BeforeAndAfterEach

import org.apache.spark._
import org.apache.spark.internal.Logging
import org.apache.spark.util.{Clock, ManualClock, SystemClock}

class FakeSchedulerBackend extends SchedulerBackend {
  def start() {}
  def stop() {}
  def reviveOffers() {}
  def defaultParallelism(): Int = 1
}

class TaskSchedulerImplSuite extends SparkFunSuite with LocalSparkContext with BeforeAndAfterEach
    with Logging {


  var failedTaskSetException: Option[Throwable] = None
  var failedTaskSetReason: String = null
  var failedTaskSet = false

  var taskScheduler: TaskSchedulerImpl = null
  var dagScheduler: DAGScheduler = null

  override def beforeEach(): Unit = {
    super.beforeEach()
    failedTaskSet = false
    failedTaskSetException = None
    failedTaskSetReason = null
  }

  override def afterEach(): Unit = {
    super.afterEach()
    if (taskScheduler != null) {
      taskScheduler.stop()
      taskScheduler = null
    }
    if (dagScheduler != null) {
      dagScheduler.stop()
      dagScheduler = null
    }
  }

  def setupScheduler(confs: (String, String)*): TaskSchedulerImpl = {
<<<<<<< HEAD
    setupScheduler(new SystemClock, confs: _*)
  }

  def setupScheduler(clock: Clock, confs: (String, String)*): TaskSchedulerImpl = {
=======
>>>>>>> 02a029df
    sc = new SparkContext("local", "TaskSchedulerImplSuite")
    confs.foreach { case (k, v) =>
      sc.conf.set(k, v)
    }
<<<<<<< HEAD
    taskScheduler = new TaskSchedulerImpl(sc, sc.conf.getInt("spark.task.maxFailures", 4), clock)
=======
    taskScheduler = new TaskSchedulerImpl(sc)
>>>>>>> 02a029df
    taskScheduler.initialize(new FakeSchedulerBackend)
    // Need to initialize a DAGScheduler for the taskScheduler to use for callbacks.
    dagScheduler = new DAGScheduler(sc, taskScheduler) {
      override def taskStarted(task: Task[_], taskInfo: TaskInfo): Unit = {}
      override def executorAdded(execId: String, host: String): Unit = {}
      override def taskSetFailed(
          taskSet: TaskSet,
          reason: String,
          exception: Option[Throwable]): Unit = {
        // Normally the DAGScheduler puts this in the event loop, which will eventually fail
        // dependent jobs
        failedTaskSet = true
        failedTaskSetReason = reason
        failedTaskSetException = exception
      }
    }
    taskScheduler
  }

  test("Scheduler does not always schedule tasks on the same workers") {
    val taskScheduler = setupScheduler()
    val numFreeCores = 1
    val workerOffers = Seq(new WorkerOffer("executor0", "host0", numFreeCores),
      new WorkerOffer("executor1", "host1", numFreeCores))
    // Repeatedly try to schedule a 1-task job, and make sure that it doesn't always
    // get scheduled on the same executor. While there is a chance this test will fail
    // because the task randomly gets placed on the first executor all 1000 times, the
    // probability of that happening is 2^-1000 (so sufficiently small to be considered
    // negligible).
    val numTrials = 1000
    val selectedExecutorIds = 1.to(numTrials).map { _ =>
      val taskSet = FakeTask.createTaskSet(1)
      taskScheduler.submitTasks(taskSet)
      val taskDescriptions = taskScheduler.resourceOffers(workerOffers).flatten
      assert(1 === taskDescriptions.length)
      taskDescriptions(0).executorId
    }
    val count = selectedExecutorIds.count(_ == workerOffers(0).executorId)
    assert(count > 0)
    assert(count < numTrials)
    assert(!failedTaskSet)
  }

  test("Scheduler correctly accounts for multiple CPUs per task") {
    val taskCpus = 2
    val taskScheduler = setupScheduler("spark.task.cpus" -> taskCpus.toString)
    // Give zero core offers. Should not generate any tasks
    val zeroCoreWorkerOffers = Seq(new WorkerOffer("executor0", "host0", 0),
      new WorkerOffer("executor1", "host1", 0))
    val taskSet = FakeTask.createTaskSet(1)
    taskScheduler.submitTasks(taskSet)
    var taskDescriptions = taskScheduler.resourceOffers(zeroCoreWorkerOffers).flatten
    assert(0 === taskDescriptions.length)

    // No tasks should run as we only have 1 core free.
    val numFreeCores = 1
    val singleCoreWorkerOffers = Seq(new WorkerOffer("executor0", "host0", numFreeCores),
      new WorkerOffer("executor1", "host1", numFreeCores))
    taskScheduler.submitTasks(taskSet)
    taskDescriptions = taskScheduler.resourceOffers(singleCoreWorkerOffers).flatten
    assert(0 === taskDescriptions.length)

    // Now change the offers to have 2 cores in one executor and verify if it
    // is chosen.
    val multiCoreWorkerOffers = Seq(new WorkerOffer("executor0", "host0", taskCpus),
      new WorkerOffer("executor1", "host1", numFreeCores))
    taskScheduler.submitTasks(taskSet)
    taskDescriptions = taskScheduler.resourceOffers(multiCoreWorkerOffers).flatten
    assert(1 === taskDescriptions.length)
    assert("executor0" === taskDescriptions(0).executorId)
    assert(!failedTaskSet)
  }

  test("Scheduler does not crash when tasks are not serializable") {
    val taskCpus = 2
    val taskScheduler = setupScheduler("spark.task.cpus" -> taskCpus.toString)
    val numFreeCores = 1
    val taskSet = new TaskSet(
      Array(new NotSerializableFakeTask(1, 0), new NotSerializableFakeTask(0, 1)), 0, 0, 0, null)
    val multiCoreWorkerOffers = Seq(new WorkerOffer("executor0", "host0", taskCpus),
      new WorkerOffer("executor1", "host1", numFreeCores))
    taskScheduler.submitTasks(taskSet)
    var taskDescriptions = taskScheduler.resourceOffers(multiCoreWorkerOffers).flatten
    assert(0 === taskDescriptions.length)
    assert(failedTaskSet)
    assert(failedTaskSetReason.contains("Failed to serialize task"))

    // Now check that we can still submit tasks
    // Even if one of the task sets has not-serializable tasks, the other task set should
    // still be processed without error
    taskScheduler.submitTasks(FakeTask.createTaskSet(1))
    taskScheduler.submitTasks(taskSet)
    taskDescriptions = taskScheduler.resourceOffers(multiCoreWorkerOffers).flatten
    assert(taskDescriptions.map(_.executorId) === Seq("executor0"))
  }

  test("refuse to schedule concurrent attempts for the same stage (SPARK-8103)") {
    val taskScheduler = setupScheduler()
    val attempt1 = FakeTask.createTaskSet(1, 0)
    val attempt2 = FakeTask.createTaskSet(1, 1)
    taskScheduler.submitTasks(attempt1)
    intercept[IllegalStateException] { taskScheduler.submitTasks(attempt2) }

    // OK to submit multiple if previous attempts are all zombie
    taskScheduler.taskSetManagerForAttempt(attempt1.stageId, attempt1.stageAttemptId)
      .get.isZombie = true
    taskScheduler.submitTasks(attempt2)
    val attempt3 = FakeTask.createTaskSet(1, 2)
    intercept[IllegalStateException] { taskScheduler.submitTasks(attempt3) }
    taskScheduler.taskSetManagerForAttempt(attempt2.stageId, attempt2.stageAttemptId)
      .get.isZombie = true
    taskScheduler.submitTasks(attempt3)
    assert(!failedTaskSet)
  }

  test("don't schedule more tasks after a taskset is zombie") {
    val taskScheduler = setupScheduler()

    val numFreeCores = 1
    val workerOffers = Seq(new WorkerOffer("executor0", "host0", numFreeCores))
    val attempt1 = FakeTask.createTaskSet(10)

    // submit attempt 1, offer some resources, some tasks get scheduled
    taskScheduler.submitTasks(attempt1)
    val taskDescriptions = taskScheduler.resourceOffers(workerOffers).flatten
    assert(1 === taskDescriptions.length)

    // now mark attempt 1 as a zombie
    taskScheduler.taskSetManagerForAttempt(attempt1.stageId, attempt1.stageAttemptId)
      .get.isZombie = true

    // don't schedule anything on another resource offer
    val taskDescriptions2 = taskScheduler.resourceOffers(workerOffers).flatten
    assert(0 === taskDescriptions2.length)

    // if we schedule another attempt for the same stage, it should get scheduled
    val attempt2 = FakeTask.createTaskSet(10, 1)

    // submit attempt 2, offer some resources, some tasks get scheduled
    taskScheduler.submitTasks(attempt2)
    val taskDescriptions3 = taskScheduler.resourceOffers(workerOffers).flatten
    assert(1 === taskDescriptions3.length)
    val mgr = taskScheduler.taskIdToTaskSetManager.get(taskDescriptions3(0).taskId).get
    assert(mgr.taskSet.stageAttemptId === 1)
    assert(!failedTaskSet)
  }

  test("if a zombie attempt finishes, continue scheduling tasks for non-zombie attempts") {
    val taskScheduler = setupScheduler()

    val numFreeCores = 10
    val workerOffers = Seq(new WorkerOffer("executor0", "host0", numFreeCores))
    val attempt1 = FakeTask.createTaskSet(10)

    // submit attempt 1, offer some resources, some tasks get scheduled
    taskScheduler.submitTasks(attempt1)
    val taskDescriptions = taskScheduler.resourceOffers(workerOffers).flatten
    assert(10 === taskDescriptions.length)

    // now mark attempt 1 as a zombie
    val mgr1 = taskScheduler.taskSetManagerForAttempt(attempt1.stageId, attempt1.stageAttemptId).get
    mgr1.isZombie = true

    // don't schedule anything on another resource offer
    val taskDescriptions2 = taskScheduler.resourceOffers(workerOffers).flatten
    assert(0 === taskDescriptions2.length)

    // submit attempt 2
    val attempt2 = FakeTask.createTaskSet(10, 1)
    taskScheduler.submitTasks(attempt2)

    // attempt 1 finished (this can happen even if it was marked zombie earlier -- all tasks were
    // already submitted, and then they finish)
    taskScheduler.taskSetFinished(mgr1)

    // now with another resource offer, we should still schedule all the tasks in attempt2
    val taskDescriptions3 = taskScheduler.resourceOffers(workerOffers).flatten
    assert(10 === taskDescriptions3.length)

    taskDescriptions3.foreach { task =>
      val mgr = taskScheduler.taskIdToTaskSetManager.get(task.taskId).get
      assert(mgr.taskSet.stageAttemptId === 1)
    }
    assert(!failedTaskSet)
  }

  test("tasks are not re-scheduled while executor loss reason is pending") {
    val taskScheduler = setupScheduler()

    val e0Offers = Seq(new WorkerOffer("executor0", "host0", 1))
    val e1Offers = Seq(new WorkerOffer("executor1", "host0", 1))
    val attempt1 = FakeTask.createTaskSet(1)

    // submit attempt 1, offer resources, task gets scheduled
    taskScheduler.submitTasks(attempt1)
    val taskDescriptions = taskScheduler.resourceOffers(e0Offers).flatten
    assert(1 === taskDescriptions.length)

    // mark executor0 as dead but pending fail reason
    taskScheduler.executorLost("executor0", LossReasonPending)

    // offer some more resources on a different executor, nothing should change
    val taskDescriptions2 = taskScheduler.resourceOffers(e1Offers).flatten
    assert(0 === taskDescriptions2.length)

    // provide the actual loss reason for executor0
    taskScheduler.executorLost("executor0", SlaveLost("oops"))

    // executor0's tasks should have failed now that the loss reason is known, so offering more
    // resources should make them be scheduled on the new executor.
    val taskDescriptions3 = taskScheduler.resourceOffers(e1Offers).flatten
    assert(1 === taskDescriptions3.length)
    assert("executor1" === taskDescriptions3(0).executorId)
    assert(!failedTaskSet)
<<<<<<< HEAD
  }

  test("abort stage if executor loss results in unschedulability from previously failed tasks") {
    // Make sure we can detect when a taskset becomes unschedulability from a blacklisting.  This
    // test explores a particular corner case -- you may have one task fail, but still be
    // schedulable on another executor.  However, that executor may fail later on, leaving the
    // first task with no place to run.
    val taskScheduler = setupScheduler(
      // set this to something much longer than the test duration
      "spark.scheduler.executorTaskBlacklistTime" -> "10000000"
    )

    val taskSet = FakeTask.createTaskSet(2)
    taskScheduler.submitTasks(taskSet)
    val tsm = taskScheduler.taskSetManagerForAttempt(taskSet.stageId, taskSet.stageAttemptId).get

    val firstTaskAttempts = taskScheduler.resourceOffers(Seq(
      new WorkerOffer("executor0", "host0", 1),
      new WorkerOffer("executor1", "host1", 1)
    )).flatten
    assert(Set("executor0", "executor1") === firstTaskAttempts.map(_.executorId).toSet)

    // fail one of the tasks, but leave the other running
    val failedTask = firstTaskAttempts.find(_.executorId == "executor0").get
    taskScheduler.handleFailedTask(tsm, failedTask.taskId, TaskState.FAILED, TaskResultLost)
    // at this point, our failed task could run on the other executor, so don't give up the task
    // set yet.
    assert(!failedTaskSet)

    // Now we fail our second executor.  The other task can still run on executor1, so make an offer
    // on that executor, and make sure that the other task (not the failed one) is assigned there
    taskScheduler.executorLost("executor1", SlaveLost("oops"))
    val nextTaskAttempts =
      taskScheduler.resourceOffers(Seq(new WorkerOffer("executor0", "host0", 1))).flatten
    // Note: Its OK if some future change makes this already realize the taskset has become
    // unschedulable at this point (though in the current implementation, we're sure it will not)
    assert(nextTaskAttempts.size === 1)
    assert(nextTaskAttempts.head.executorId === "executor0")
    assert(nextTaskAttempts.head.attemptNumber === 1)
    assert(nextTaskAttempts.head.index != failedTask.index)

    // now we should definitely realize that our task set is unschedulable, because the only
    // task left can't be scheduled on any executors due to the blacklist
    taskScheduler.resourceOffers(Seq(new WorkerOffer("executor0", "host0", 1)))
    sc.listenerBus.waitUntilEmpty(100000)
    assert(tsm.isZombie)
    assert(failedTaskSet)
    val idx = failedTask.index
    assert(failedTaskSetReason.contains(s"Aborting TaskSet 0.0 because Task $idx (partition $idx)" +
      s" cannot be scheduled on any executor due to blacklists."))
  }

  test("don't abort if there is an executor available, though it hasn't had scheduled tasks yet") {
    // interaction of SPARK-15865 & SPARK-16106
    // if we have a small number of tasks, we might be able to schedule them all on the first
    // executor.  But if those tasks fail, we should still realize there is another executor
    // available and not bail on the job

    val clock = new ManualClock()
    val taskScheduler = setupScheduler(
      clock,
      // set this to something much longer than the test duration
      "spark.scheduler.executorTaskBlacklistTime" -> "10000000",
      "spark.locality.wait" -> "10ms"
    )

    val taskSet = FakeTask.createTaskSet(2, (0 until 2).map { _ => Seq(TaskLocation("host0")) }: _*)
    taskScheduler.submitTasks(taskSet)
    val tsm = taskScheduler.taskSetManagerForAttempt(taskSet.stageId, taskSet.stageAttemptId).get

    val offers = Seq(
      // each offer has more than enough free cores for the entire task set, so we schedule
      // all tasks on one executor
      new WorkerOffer("executor0", "host0", 4),
      new WorkerOffer("executor1", "host1", 4)
    )
    val firstTaskAttempts = taskScheduler.resourceOffers(offers).flatten
    assert(firstTaskAttempts.size == 2)
    firstTaskAttempts.foreach { taskAttempt => assert("executor0" === taskAttempt.executorId) }

    // fail all the tasks on the bad executor
    firstTaskAttempts.foreach { taskAttempt =>
      taskScheduler.handleFailedTask(tsm, taskAttempt.taskId, TaskState.FAILED, TaskResultLost)
    }

    // Here is the main check of this test -- we have the same offers again, but we don't
    // schedule anything due to blacklist + locality wait.
    val secondTaskAttempts = taskScheduler.resourceOffers(offers).flatten
    assert(secondTaskAttempts.size == 2)
    secondTaskAttempts.foreach { taskAttempt => assert("executor1" === taskAttempt.executorId) }
    assert(!failedTaskSet)
  }

  test("SPARK-16106 locality levels updated if executor added to existing host") {
    // val taskScheduler = setupScheduler("spark.locality.wait" -> "0s")
=======
  }

  test("SPARK-16106 locality levels updated if executor added to existing host") {
>>>>>>> 02a029df
    val taskScheduler = setupScheduler()

    taskScheduler.submitTasks(FakeTask.createTaskSet(2, 0,
      (0 until 2).map { _ => Seq(TaskLocation("host0", "executor2"))}: _*
    ))

    val taskDescs = taskScheduler.resourceOffers(Seq(
      new WorkerOffer("executor0", "host0", 1),
      new WorkerOffer("executor1", "host1", 1)
    )).flatten
    // only schedule one task because of locality
    assert(taskDescs.size === 1)

    val mgr = taskScheduler.taskIdToTaskSetManager.get(taskDescs(0).taskId).get
    assert(mgr.myLocalityLevels.toSet === Set(TaskLocality.NODE_LOCAL, TaskLocality.ANY))
    // we should know about both executors, even though we only scheduled tasks on one of them
    assert(taskScheduler.getExecutorsAliveOnHost("host0") === Some(Set("executor0")))
    assert(taskScheduler.getExecutorsAliveOnHost("host1") === Some(Set("executor1")))

<<<<<<< HEAD
    // suppose that now executor2 is added, we should realize that we can run process-local tasks.
=======
    // when executor2 is added, we should realize that we can run process-local tasks.
>>>>>>> 02a029df
    // And we should know its alive on the host.
    val secondTaskDescs = taskScheduler.resourceOffers(
      Seq(new WorkerOffer("executor2", "host0", 1))).flatten
    assert(secondTaskDescs.size === 1)
    assert(mgr.myLocalityLevels.toSet ===
      Set(TaskLocality.PROCESS_LOCAL, TaskLocality.NODE_LOCAL, TaskLocality.ANY))
    assert(taskScheduler.getExecutorsAliveOnHost("host0") === Some(Set("executor0", "executor2")))
    assert(taskScheduler.getExecutorsAliveOnHost("host1") === Some(Set("executor1")))

    // And even if we don't have anything left to schedule, another resource offer on yet another
    // executor should also update the set of live executors
    val thirdTaskDescs = taskScheduler.resourceOffers(
      Seq(new WorkerOffer("executor3", "host1", 1))).flatten
    assert(thirdTaskDescs.size === 0)
    assert(taskScheduler.getExecutorsAliveOnHost("host1") === Some(Set("executor1", "executor3")))
  }
}<|MERGE_RESOLUTION|>--- conflicted
+++ resolved
@@ -61,22 +61,15 @@
   }
 
   def setupScheduler(confs: (String, String)*): TaskSchedulerImpl = {
-<<<<<<< HEAD
     setupScheduler(new SystemClock, confs: _*)
   }
 
   def setupScheduler(clock: Clock, confs: (String, String)*): TaskSchedulerImpl = {
-=======
->>>>>>> 02a029df
     sc = new SparkContext("local", "TaskSchedulerImplSuite")
     confs.foreach { case (k, v) =>
       sc.conf.set(k, v)
     }
-<<<<<<< HEAD
     taskScheduler = new TaskSchedulerImpl(sc, sc.conf.getInt("spark.task.maxFailures", 4), clock)
-=======
-    taskScheduler = new TaskSchedulerImpl(sc)
->>>>>>> 02a029df
     taskScheduler.initialize(new FakeSchedulerBackend)
     // Need to initialize a DAGScheduler for the taskScheduler to use for callbacks.
     dagScheduler = new DAGScheduler(sc, taskScheduler) {
@@ -291,7 +284,6 @@
     assert(1 === taskDescriptions3.length)
     assert("executor1" === taskDescriptions3(0).executorId)
     assert(!failedTaskSet)
-<<<<<<< HEAD
   }
 
   test("abort stage if executor loss results in unschedulability from previously failed tasks") {
@@ -386,12 +378,6 @@
   }
 
   test("SPARK-16106 locality levels updated if executor added to existing host") {
-    // val taskScheduler = setupScheduler("spark.locality.wait" -> "0s")
-=======
-  }
-
-  test("SPARK-16106 locality levels updated if executor added to existing host") {
->>>>>>> 02a029df
     val taskScheduler = setupScheduler()
 
     taskScheduler.submitTasks(FakeTask.createTaskSet(2, 0,
@@ -411,11 +397,7 @@
     assert(taskScheduler.getExecutorsAliveOnHost("host0") === Some(Set("executor0")))
     assert(taskScheduler.getExecutorsAliveOnHost("host1") === Some(Set("executor1")))
 
-<<<<<<< HEAD
-    // suppose that now executor2 is added, we should realize that we can run process-local tasks.
-=======
     // when executor2 is added, we should realize that we can run process-local tasks.
->>>>>>> 02a029df
     // And we should know its alive on the host.
     val secondTaskDescs = taskScheduler.resourceOffers(
       Seq(new WorkerOffer("executor2", "host0", 1))).flatten
