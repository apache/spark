--- conflicted
+++ resolved
@@ -61,9 +61,9 @@
   testScheduler(
     "With blacklist on, job will still fail if there are too many bad executors on bad host",
     extraConfs = Seq(
-<<<<<<< HEAD
       "spark.scheduler.blacklist.enabled" -> "true",
-      // just set this to something much longer than the test duration
+      // set this to something much longer than the test duration so that executors don't get
+      // removed from the blacklist during the test
       "spark.scheduler.executorTaskBlacklistTime" -> "10000000",
       "spark.testing.nHosts" -> "2",
       "spark.testing.nExecutorsPerHost" -> "5",
@@ -71,11 +71,6 @@
       "spark.task.maxFailures" -> "4",
       "spark.blacklist.maxFailedTasksPerExecutorStage" -> "1",
       "spark.blacklist.maxFailedExecutorsPerNodeStage" -> "5"
-=======
-      // set this to something much longer than the test duration so that executors don't get
-      // removed from the blacklist during the test
-      ("spark.scheduler.executorTaskBlacklistTime", "10000000")
->>>>>>> c5539765
     )
   ) {
     // to reliably reproduce the failure, we have to use 1 task.  That way, we ensure this
@@ -96,17 +91,9 @@
   testScheduler(
     "Bad node with multiple executors, job will still succeed with the right confs",
     extraConfs = Seq(
-<<<<<<< HEAD
       "spark.scheduler.blacklist.enabled" -> "true",
       // just set this to something much longer than the test duration
       "spark.scheduler.executorTaskBlacklistTime" -> "10000000",
-=======
-      // set this to something much longer than the test duration so that executors don't get
-      // removed from the blacklist during the test
-      ("spark.scheduler.executorTaskBlacklistTime", "10000000"),
-      // this has to be higher than the number of executors on the bad host
-      ("spark.task.maxFailures", "5"),
->>>>>>> c5539765
       // just to avoid this test taking too long
       "spark.locality.wait" -> "10ms"
     )
@@ -120,23 +107,14 @@
     assertDataStructuresEmpty(noFailure = true)
   }
 
-<<<<<<< HEAD
   // Make sure that is we've failed on all executors, but haven't hit task.maxFailures yet, the job
-  // doesn't hang
-  testScheduler(
-    "Progress with fewer executors than maxTaskFailures",
-    extraConfs = Seq(
-      "spark.scheduler.blacklist.enabled" -> "true",
-      // just set this to something much longer than the test duration
-=======
-  // Make sure that if we've failed on all executors, but haven't hit task.maxFailures yet, the job
   // doesn't hang
   testScheduler(
     "SPARK-15865 Progress with fewer executors than maxTaskFailures",
     extraConfs = Seq(
+      "spark.scheduler.blacklist.enabled" -> "true",
       // set this to something much longer than the test duration so that executors don't get
       // removed from the blacklist during the test
->>>>>>> c5539765
       "spark.scheduler.executorTaskBlacklistTime" -> "10000000",
       "spark.testing.nHosts" -> "2",
       "spark.testing.nExecutorsPerHost" -> "1",
@@ -150,10 +128,10 @@
     withBackend(runBackend _) {
       val jobFuture = submit(new MockRDD(sc, 10, Nil), (0 until 10).toArray)
       Await.ready(jobFuture, duration)
-<<<<<<< HEAD
-      val pattern = ("Aborting TaskSet 0.0 because Task .* " +
-        "cannot be scheduled on any executor due to blacklists").r
-      assert(pattern.findFirstIn(failure.getMessage).isDefined)
+      val pattern = ("Aborting TaskSet 0.0 because task .* " +
+        "already failed on executors \\(.*\\), and no other executors are available").r
+      assert(pattern.findFirstIn(failure.getMessage).isDefined,
+        s"Couldn't find $pattern in ${failure.getMessage()}")
     }
     assertDataStructuresEmpty(noFailure = false)
   }
@@ -170,15 +148,6 @@
     pending
   }
 
-=======
-      val pattern = ("Aborting TaskSet 0.0 because task .* " +
-        "already failed on executors \\(.*\\), and no other executors are available").r
-      assert(pattern.findFirstIn(failure.getMessage).isDefined,
-        s"Couldn't find $pattern in ${failure.getMessage()}")
-    }
-    assertDataStructuresEmpty(noFailure = false)
-  }
->>>>>>> c5539765
 }
 
 class MultiExecutorMockBackend(
