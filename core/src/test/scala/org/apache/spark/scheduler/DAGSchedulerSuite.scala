/*
 * Licensed to the Apache Software Foundation (ASF) under one or more
 * contributor license agreements.  See the NOTICE file distributed with
 * this work for additional information regarding copyright ownership.
 * The ASF licenses this file to You under the Apache License, Version 2.0
 * (the "License"); you may not use this file except in compliance with
 * the License.  You may obtain a copy of the License at
 *
 *    http://www.apache.org/licenses/LICENSE-2.0
 *
 * Unless required by applicable law or agreed to in writing, software
 * distributed under the License is distributed on an "AS IS" BASIS,
 * WITHOUT WARRANTIES OR CONDITIONS OF ANY KIND, either express or implied.
 * See the License for the specific language governing permissions and
 * limitations under the License.
 */

package org.apache.spark.scheduler

import java.util.Properties
import java.util.concurrent.{CountDownLatch, TimeUnit}
import java.util.concurrent.atomic.{AtomicBoolean, AtomicLong, AtomicReference}

import scala.annotation.meta.param
import scala.collection.mutable.{ArrayBuffer, HashMap, HashSet, Map}
import scala.util.control.NonFatal

import org.mockito.Mockito.spy
import org.mockito.Mockito.times
import org.mockito.Mockito.verify
import org.scalatest.concurrent.{Signaler, ThreadSignaler, TimeLimits}
import org.scalatest.exceptions.TestFailedException
import org.scalatest.time.SpanSugar._

import org.apache.spark._
import org.apache.spark.broadcast.BroadcastManager
import org.apache.spark.executor.ExecutorMetrics
import org.apache.spark.internal.config
import org.apache.spark.rdd.{DeterministicLevel, RDD}
import org.apache.spark.resource.{ExecutorResourceRequests, ResourceProfile, ResourceProfileBuilder, TaskResourceRequests}
import org.apache.spark.resource.ResourceUtils.{FPGA, GPU}
import org.apache.spark.scheduler.SchedulingMode.SchedulingMode
import org.apache.spark.shuffle.{FetchFailedException, MetadataFetchFailedException}
import org.apache.spark.shuffle.api.metadata.{NoOpShuffleOutputTracker, ShuffleOutputTracker}
import org.apache.spark.storage.{BlockId, BlockManagerId, BlockManagerMaster}
import org.apache.spark.util.{AccumulatorContext, AccumulatorV2, CallSite, LongAccumulator, Utils}

class DAGSchedulerEventProcessLoopTester(dagScheduler: DAGScheduler)
  extends DAGSchedulerEventProcessLoop(dagScheduler) {

  override def post(event: DAGSchedulerEvent): Unit = {
    try {
      // Forward event to `onReceive` directly to avoid processing event asynchronously.
      onReceive(event)
    } catch {
      case NonFatal(e) => onError(e)
    }
  }

  override def onError(e: Throwable): Unit = {
    logError("Error in DAGSchedulerEventLoop: ", e)
    dagScheduler.stop()
    throw e
  }

}

class MyCheckpointRDD(
    sc: SparkContext,
    numPartitions: Int,
    dependencies: List[Dependency[_]],
    locations: Seq[Seq[String]] = Nil,
    @(transient @param) tracker: MapOutputTrackerMaster = null,
    indeterminate: Boolean = false)
  extends MyRDD(sc, numPartitions, dependencies, locations, tracker, indeterminate) {

  // Allow doCheckpoint() on this RDD.
  override def compute(split: Partition, context: TaskContext): Iterator[(Int, Int)] =
    Iterator.empty
}

/**
 * An RDD for passing to DAGScheduler. These RDDs will use the dependencies and
 * preferredLocations (if any) that are passed to them. They are deliberately not executable
 * so we can test that DAGScheduler does not try to execute RDDs locally.
 *
 * Optionally, one can pass in a list of locations to use as preferred locations for each task,
 * and a MapOutputTrackerMaster to enable reduce task locality. We pass the tracker separately
 * because, in this test suite, it won't be the same as sc.env.mapOutputTracker.
 */
class MyRDD(
    sc: SparkContext,
    numPartitions: Int,
    dependencies: List[Dependency[_]],
    locations: Seq[Seq[String]] = Nil,
    @(transient @param) tracker: MapOutputTrackerMaster = null,
    indeterminate: Boolean = false)
  extends RDD[(Int, Int)](sc, dependencies) with Serializable {

  override def compute(split: Partition, context: TaskContext): Iterator[(Int, Int)] =
    throw new RuntimeException("should not be reached")

  override def getPartitions: Array[Partition] = (0 until numPartitions).map(i => new Partition {
    override def index: Int = i
  }).toArray

  override protected def getOutputDeterministicLevel = {
    if (indeterminate) DeterministicLevel.INDETERMINATE else super.getOutputDeterministicLevel
  }

  override def getPreferredLocations(partition: Partition): Seq[String] = {
    if (locations.isDefinedAt(partition.index)) {
      locations(partition.index)
    } else if (tracker != null && dependencies.size == 1 &&
        dependencies(0).isInstanceOf[ShuffleDependency[_, _, _]]) {
      // If we have only one shuffle dependency, use the same code path as ShuffledRDD for locality
      val dep = dependencies(0).asInstanceOf[ShuffleDependency[_, _, _]]
      tracker.getPreferredLocationsForShuffle(dep, partition.index)
    } else {
      Nil
    }
  }

  override def toString: String = "DAGSchedulerSuiteRDD " + id
}

class DAGSchedulerSuiteDummyException extends Exception

class DAGSchedulerSuite extends SparkFunSuite with TempLocalSparkContext with TimeLimits {

  import DAGSchedulerSuite._

  // Necessary to make ScalaTest 3.x interrupt a thread on the JVM like ScalaTest 2.2.x
  implicit val defaultSignaler: Signaler = ThreadSignaler

  private var firstInit: Boolean = _
  /** Set of TaskSets the DAGScheduler has requested executed. */
  val taskSets = scala.collection.mutable.Buffer[TaskSet]()

  /** Stages for which the DAGScheduler has called TaskScheduler.cancelTasks(). */
  val cancelledStages = new HashSet[Int]()

  val tasksMarkedAsCompleted = new ArrayBuffer[Task[_]]()

  val taskScheduler = new TaskScheduler() {
    override def schedulingMode: SchedulingMode = SchedulingMode.FIFO
    override def rootPool: Pool = new Pool("", schedulingMode, 0, 0)
    override def start() = {}
    override def stop() = {}
    override def executorHeartbeatReceived(
        execId: String,
        accumUpdates: Array[(Long, Seq[AccumulatorV2[_, _]])],
        blockManagerId: BlockManagerId,
        executorUpdates: Map[(Int, Int), ExecutorMetrics]): Boolean = true
    override def submitTasks(taskSet: TaskSet) = {
      // normally done by TaskSetManager
      taskSet.tasks.foreach(_.epoch = mapOutputTracker.getEpoch)
      taskSets += taskSet
    }
    override def cancelTasks(stageId: Int, interruptThread: Boolean): Unit = {
      cancelledStages += stageId
    }
    override def killTaskAttempt(
      taskId: Long, interruptThread: Boolean, reason: String): Boolean = false
    override def killAllTaskAttempts(
      stageId: Int, interruptThread: Boolean, reason: String): Unit = {}
    override def notifyPartitionCompletion(stageId: Int, partitionId: Int): Unit = {
      taskSets.filter(_.stageId == stageId).lastOption.foreach { ts =>
        val tasks = ts.tasks.filter(_.partitionId == partitionId)
        assert(tasks.length == 1)
        tasksMarkedAsCompleted += tasks.head
      }
    }
    override def setDAGScheduler(dagScheduler: DAGScheduler) = {}
    override def defaultParallelism() = 2
    override def executorLost(executorId: String, reason: ExecutorLossReason): Unit = {}
    override def workerRemoved(workerId: String, host: String, message: String): Unit = {}
    override def applicationAttemptId(): Option[String] = None
    override def executorDecommission(
      executorId: String,
      decommissionInfo: ExecutorDecommissionInfo): Unit = {}
    override def getExecutorDecommissionState(
      executorId: String): Option[ExecutorDecommissionState] = None
  }

  /**
   * Listeners which records some information to verify in UTs. Getter-kind methods in this class
   * ensures the value is returned after ensuring there's no event to process, as well as the
   * value is immutable: prevent showing odd result by race condition.
   */
  class EventInfoRecordingListener extends SparkListener {
    private val _submittedStageInfos = new HashSet[StageInfo]
    private val _successfulStages = new HashSet[Int]
    private val _failedStages = new ArrayBuffer[Int]
    private val _stageByOrderOfExecution = new ArrayBuffer[Int]
    private val _endedTasks = new HashSet[Long]

    override def onStageSubmitted(stageSubmitted: SparkListenerStageSubmitted): Unit = {
      _submittedStageInfos += stageSubmitted.stageInfo
    }

    override def onStageCompleted(stageCompleted: SparkListenerStageCompleted): Unit = {
      val stageInfo = stageCompleted.stageInfo
      _stageByOrderOfExecution += stageInfo.stageId
      if (stageInfo.failureReason.isEmpty) {
        _successfulStages += stageInfo.stageId
      } else {
        _failedStages += stageInfo.stageId
      }
    }

    override def onTaskEnd(taskEnd: SparkListenerTaskEnd): Unit = {
      _endedTasks += taskEnd.taskInfo.taskId
    }

    def submittedStageInfos: Set[StageInfo] = {
      waitForListeners()
      _submittedStageInfos.toSet
    }

    def successfulStages: Set[Int] = {
      waitForListeners()
      _successfulStages.toSet
    }

    def failedStages: List[Int] = {
      waitForListeners()
      _failedStages.toList
    }

    def stageByOrderOfExecution: List[Int] = {
      waitForListeners()
      _stageByOrderOfExecution.toList
    }

    def endedTasks: Set[Long] = {
      waitForListeners()
      _endedTasks.toSet
    }

    private def waitForListeners(): Unit = sc.listenerBus.waitUntilEmpty()
  }

  var sparkListener: EventInfoRecordingListener = null

  var blockManagerMaster: BlockManagerMaster = null
  var mapOutputTracker: MapOutputTrackerMaster = null
  var broadcastManager: BroadcastManager = null
  var securityMgr: SecurityManager = null
  var scheduler: DAGScheduler = null
  var dagEventProcessLoopTester: DAGSchedulerEventProcessLoop = null

  /**
   * Set of cache locations to return from our mock BlockManagerMaster.
   * Keys are (rdd ID, partition ID). Anything not present will return an empty
   * list of cache locations silently.
   */
  val cacheLocations = new HashMap[(Int, Int), Seq[BlockManagerId]]
  // stub out BlockManagerMaster.getLocations to use our cacheLocations
  class MyBlockManagerMaster(conf: SparkConf) extends BlockManagerMaster(null, null, conf, true) {
    override def getLocations(blockIds: Array[BlockId]): IndexedSeq[Seq[BlockManagerId]] = {
      blockIds.map {
        _.asRDDId.map { id => (id.rddId -> id.splitIndex)
        }.flatMap { key => cacheLocations.get(key)
        }.getOrElse(Seq())
      }.toIndexedSeq
    }
    override def removeExecutor(execId: String): Unit = {
      // don't need to propagate to the driver, which we don't have
    }
  }

  /** The list of results that DAGScheduler has collected. */
  val results = new HashMap[Int, Any]()
  var failure: Exception = _
  val jobListener = new JobListener() {
    override def taskSucceeded(index: Int, result: Any) = results.put(index, result)
    override def jobFailed(exception: Exception) = { failure = exception }
  }

  /** A simple helper class for creating custom JobListeners */
  class SimpleListener extends JobListener {
    val results = new HashMap[Int, Any]
    var failure: Exception = null
    override def taskSucceeded(index: Int, result: Any): Unit = results.put(index, result)
    override def jobFailed(exception: Exception): Unit = { failure = exception }
  }

  class MyMapOutputTrackerMaster(
      conf: SparkConf,
      shuffleOutputTracker: ShuffleOutputTracker,
      broadcastManager: BroadcastManager)
    extends MapOutputTrackerMaster(conf, shuffleOutputTracker, broadcastManager, true) {

    override def sendTracker(message: Any): Unit = {
      // no-op, just so we can stop this to avoid leaking threads
    }
  }

  override def beforeEach(): Unit = {
    super.beforeEach()
    firstInit = true
  }

  override def sc: SparkContext = {
    val sc = super.sc
    if (firstInit) {
      init(sc)
      firstInit = false
    }
    sc
  }

  private def init(sc: SparkContext): Unit = {
    sparkListener = new EventInfoRecordingListener
    failure = null
    sc.addSparkListener(sparkListener)
    taskSets.clear()
    tasksMarkedAsCompleted.clear()
    cancelledStages.clear()
    cacheLocations.clear()
    results.clear()
    securityMgr = new SecurityManager(sc.getConf)
<<<<<<< HEAD
    broadcastManager = new BroadcastManager(true, sc.getConf, securityMgr)
    mapOutputTracker = spy(
      new MyMapOutputTrackerMaster(sc.getConf, new NoOpShuffleOutputTracker(), broadcastManager))
=======
    broadcastManager = new BroadcastManager(true, sc.getConf)
    mapOutputTracker = spy(new MyMapOutputTrackerMaster(sc.getConf, broadcastManager))
>>>>>>> 2526fdea
    blockManagerMaster = spy(new MyBlockManagerMaster(sc.getConf))
    scheduler = new DAGScheduler(
      sc,
      taskScheduler,
      sc.listenerBus,
      mapOutputTracker,
      blockManagerMaster,
      sc.env)
    dagEventProcessLoopTester = new DAGSchedulerEventProcessLoopTester(scheduler)
  }

  override def afterEach(): Unit = {
    try {
      scheduler.stop()
      dagEventProcessLoopTester.stop()
      mapOutputTracker.stop()
      broadcastManager.stop()
    } finally {
      super.afterEach()
    }
  }

  override def afterAll(): Unit = {
    super.afterAll()
  }

  /**
   * Type of RDD we use for testing. Note that we should never call the real RDD compute methods.
   * This is a pair RDD type so it can always be used in ShuffleDependencies.
   */
  type PairOfIntsRDD = RDD[(Int, Int)]

  /**
   * Process the supplied event as if it were the top of the DAGScheduler event queue, expecting
   * the scheduler not to exit.
   *
   * After processing the event, submit waiting stages as is done on most iterations of the
   * DAGScheduler event loop.
   */
  private def runEvent(event: DAGSchedulerEvent): Unit = {
    // Ensure the initialization of various components
    sc
    dagEventProcessLoopTester.post(event)
  }

  /**
   * When we submit dummy Jobs, this is the compute function we supply. Except in a local test
   * below, we do not expect this function to ever be executed; instead, we will return results
   * directly through CompletionEvents.
   */
  private val jobComputeFunc = (context: TaskContext, it: Iterator[(_)]) =>
    it.next.asInstanceOf[Tuple2[_, _]]._1

  /** Send the given CompletionEvent messages for the tasks in the TaskSet. */
  private def complete(taskSet: TaskSet, taskEndInfos: Seq[(TaskEndReason, Any)]): Unit = {
    assert(taskSet.tasks.size >= taskEndInfos.size)
    for ((result, i) <- taskEndInfos.zipWithIndex) {
      if (i < taskSet.tasks.size) {
        runEvent(makeCompletionEvent(taskSet.tasks(i), result._1, result._2))
      }
    }
  }

  private def completeWithAccumulator(
      accumId: Long,
      taskSet: TaskSet,
      results: Seq[(TaskEndReason, Any)]): Unit = {
    assert(taskSet.tasks.size >= results.size)
    for ((result, i) <- results.zipWithIndex) {
      if (i < taskSet.tasks.size) {
        runEvent(makeCompletionEvent(
          taskSet.tasks(i),
          result._1,
          result._2,
          Seq(AccumulatorSuite.createLongAccum("", initValue = 1, id = accumId))))
      }
    }
  }

  /** Submits a job to the scheduler and returns the job id. */
  private def submit(
      rdd: RDD[_],
      partitions: Array[Int],
      func: (TaskContext, Iterator[_]) => _ = jobComputeFunc,
      listener: JobListener = jobListener,
      properties: Properties = null): Int = {
    val jobId = scheduler.nextJobId.getAndIncrement()
    runEvent(JobSubmitted(jobId, rdd, func, partitions, CallSite("", ""), listener, properties))
    jobId
  }

  /** Submits a map stage to the scheduler and returns the job id. */
  private def submitMapStage(
      shuffleDep: ShuffleDependency[_, _, _],
      listener: JobListener = jobListener): Int = {
    val jobId = scheduler.nextJobId.getAndIncrement()
    runEvent(MapStageSubmitted(jobId, shuffleDep, CallSite("", ""), listener))
    jobId
  }

  /** Sends TaskSetFailed to the scheduler. */
  private def failed(taskSet: TaskSet, message: String): Unit = {
    runEvent(TaskSetFailed(taskSet, message, None))
  }

  /** Sends JobCancelled to the DAG scheduler. */
  private def cancel(jobId: Int): Unit = {
    runEvent(JobCancelled(jobId, None))
  }

  /** Make some tasks in task set success and check results. */
  private def completeAndCheckAnswer(
      taskSet: TaskSet,
      taskEndInfos: Seq[(TaskEndReason, Any)],
      expected: Map[Int, Any]): Unit = {
    complete(taskSet, taskEndInfos)
    assert(this.results === expected)
  }

  test("[SPARK-3353] parent stage should have lower stage id") {
    sc.parallelize(1 to 10).map(x => (x, x)).reduceByKey(_ + _, 4).count()
    val stageByOrderOfExecution = sparkListener.stageByOrderOfExecution
    assert(stageByOrderOfExecution.length === 2)
    assert(stageByOrderOfExecution(0) < stageByOrderOfExecution(1))
  }

  /**
   * This test ensures that DAGScheduler build stage graph correctly.
   *
   * Suppose you have the following DAG:
   *
   * [A] <--(s_A)-- [B] <--(s_B)-- [C] <--(s_C)-- [D]
   *             \                /
   *               <-------------
   *
   * Here, RDD B has a shuffle dependency on RDD A, and RDD C has shuffle dependency on both
   * B and A. The shuffle dependency IDs are numbers in the DAGScheduler, but to make the example
   * easier to understand, let's call the shuffled data from A shuffle dependency ID s_A and the
   * shuffled data from B shuffle dependency ID s_B.
   *
   * Note: [] means an RDD, () means a shuffle dependency.
   */
  test("[SPARK-13902] Ensure no duplicate stages are created") {
    val rddA = new MyRDD(sc, 1, Nil)
    val shuffleDepA = new ShuffleDependency(rddA, new HashPartitioner(1))
    val s_A = shuffleDepA.shuffleId

    val rddB = new MyRDD(sc, 1, List(shuffleDepA), tracker = mapOutputTracker)
    val shuffleDepB = new ShuffleDependency(rddB, new HashPartitioner(1))
    val s_B = shuffleDepB.shuffleId

    val rddC = new MyRDD(sc, 1, List(shuffleDepA, shuffleDepB), tracker = mapOutputTracker)
    val shuffleDepC = new ShuffleDependency(rddC, new HashPartitioner(1))
    val s_C = shuffleDepC.shuffleId

    val rddD = new MyRDD(sc, 1, List(shuffleDepC), tracker = mapOutputTracker)

    submit(rddD, Array(0))

    assert(scheduler.shuffleIdToMapStage.size === 3)
    assert(scheduler.activeJobs.size === 1)

    val mapStageA = scheduler.shuffleIdToMapStage(s_A)
    val mapStageB = scheduler.shuffleIdToMapStage(s_B)
    val mapStageC = scheduler.shuffleIdToMapStage(s_C)
    val finalStage = scheduler.activeJobs.head.finalStage

    assert(mapStageA.parents.isEmpty)
    assert(mapStageB.parents === List(mapStageA))
    assert(mapStageC.parents === List(mapStageA, mapStageB))
    assert(finalStage.parents === List(mapStageC))

    completeShuffleMapStageSuccessfully(0, 0, 1)
    completeShuffleMapStageSuccessfully(1, 0, 1)
    completeShuffleMapStageSuccessfully(2, 0, 1)
    completeAndCheckAnswer(taskSets(3), Seq((Success, 42)), Map(0 -> 42))
    assertDataStructuresEmpty()
  }

  test("All shuffle files on the storage endpoint should be cleaned up when it is lost") {
    conf.set(config.SHUFFLE_SERVICE_ENABLED.key, "true")
    conf.set("spark.files.fetchFailure.unRegisterOutputOnHost", "true")
    runEvent(ExecutorAdded("hostA-exec1", "hostA"))
    runEvent(ExecutorAdded("hostA-exec2", "hostA"))
    runEvent(ExecutorAdded("hostB-exec", "hostB"))
    val firstRDD = new MyRDD(sc, 3, Nil)
    val firstShuffleDep = new ShuffleDependency(firstRDD, new HashPartitioner(3))
    val firstShuffleId = firstShuffleDep.shuffleId
    val shuffleMapRdd = new MyRDD(sc, 3, List(firstShuffleDep))
    val shuffleDep = new ShuffleDependency(shuffleMapRdd, new HashPartitioner(3))
    val secondShuffleId = shuffleDep.shuffleId
    val reduceRdd = new MyRDD(sc, 1, List(shuffleDep))
    submit(reduceRdd, Array(0))
    // map stage1 completes successfully, with one task on each executor
    complete(taskSets(0), Seq(
      (Success,
        MapTaskResult(
          MapStatus(
            BlockManagerId("hostA-exec1", "hostA", 12345),
            Array.fill[Long](1)(2),
            mapTaskId = 5),
          None)),
      (Success,
        MapTaskResult
          (MapStatus(
            BlockManagerId("hostA-exec2", "hostA", 12345), Array.fill[Long](1)(2), mapTaskId = 6),
            None)),
      (Success, makeMapTaskResult("hostB", 1, mapTaskId = 7))
    ))
    // map stage2 completes successfully, with one task on each executor
    complete(taskSets(1), Seq(
      (Success,
        MapTaskResult(
          MapStatus(
            BlockManagerId("hostA-exec1", "hostA", 12345), Array.fill[Long](1)(2), mapTaskId = 8),
          None)),
      (Success,
        MapTaskResult(
          MapStatus(
            BlockManagerId("hostA-exec2", "hostA", 12345), Array.fill[Long](1)(2), mapTaskId = 9),
          None)),
      (Success, makeMapTaskResult("hostB", 1, mapTaskId = 10))
    ))
    // make sure our test setup is correct
    val initialMapStatus1 = mapOutputTracker.shuffleStatuses(firstShuffleId).mapStatuses
    //  val initialMapStatus1 = mapOutputTracker.mapStatuses.get(0).get
    assert(initialMapStatus1.count(_ != null) === 3)
    assert(initialMapStatus1.map{_.location.executorId}.toSet ===
      Set("hostA-exec1", "hostA-exec2", "hostB-exec"))
    assert(initialMapStatus1.map{_.mapId}.toSet === Set(5, 6, 7))

    val initialMapStatus2 = mapOutputTracker.shuffleStatuses(secondShuffleId).mapStatuses
    //  val initialMapStatus1 = mapOutputTracker.mapStatuses.get(0).get
    assert(initialMapStatus2.count(_ != null) === 3)
    assert(initialMapStatus2.map{_.location.executorId}.toSet ===
      Set("hostA-exec1", "hostA-exec2", "hostB-exec"))
    assert(initialMapStatus2.map{_.mapId}.toSet === Set(8, 9, 10))

    // reduce stage fails with a fetch failure from one host
    complete(taskSets(2), Seq(
      (FetchFailed(BlockManagerId("hostA-exec2", "hostA", 12345),
        firstShuffleId, 0L, 0, 0, "ignored"),
        null)
    ))

    // Here is the main assertion -- make sure that we de-register
    // the map outputs for both map stage from both executors on hostA

    val mapStatus1 = mapOutputTracker.shuffleStatuses(firstShuffleId).mapStatuses
    assert(mapStatus1.count(_ != null) === 1)
    assert(mapStatus1(2).location.executorId === "hostB-exec")
    assert(mapStatus1(2).location.host === "hostB")

    val mapStatus2 = mapOutputTracker.shuffleStatuses(secondShuffleId).mapStatuses
    assert(mapStatus2.count(_ != null) === 1)
    assert(mapStatus2(2).location.executorId === "hostB-exec")
    assert(mapStatus2(2).location.host === "hostB")
  }

  test("SPARK-32003: All shuffle files for executor should be cleaned up on fetch failure") {
    conf.set(config.SHUFFLE_SERVICE_ENABLED.key, "true")

    val shuffleMapRdd = new MyRDD(sc, 3, Nil)
    val shuffleDep = new ShuffleDependency(shuffleMapRdd, new HashPartitioner(3))
    val shuffleId = shuffleDep.shuffleId
    val reduceRdd = new MyRDD(sc, 3, List(shuffleDep), tracker = mapOutputTracker)

    submit(reduceRdd, Array(0, 1, 2))
    // Map stage completes successfully,
    // two tasks are run on an executor on hostA and one on an executor on hostB
    completeShuffleMapStageSuccessfully(0, 0, 3, Seq("hostA", "hostA", "hostB"))
    // Now the executor on hostA is lost
    runEvent(ExecutorLost("hostA-exec", ExecutorExited(-100, false, "Container marked as failed")))
    // Executor is removed but shuffle files are not unregistered
    verify(blockManagerMaster, times(1)).removeExecutor("hostA-exec")
    verify(mapOutputTracker, times(0)).removeOutputsOnExecutor("hostA-exec")

    // The MapOutputTracker has all the shuffle files
    val mapStatuses = mapOutputTracker.shuffleStatuses(shuffleId).mapStatuses
    assert(mapStatuses.count(_ != null) === 3)
    assert(mapStatuses.count(s => s != null && s.location.executorId == "hostA-exec") === 2)
    assert(mapStatuses.count(s => s != null && s.location.executorId == "hostB-exec") === 1)

    // Now a fetch failure from the lost executor occurs
    complete(taskSets(1), Seq(
      (FetchFailed(makeBlockManagerId("hostA"), shuffleId, 0L, 0, 0, "ignored"), null)
    ))
    // blockManagerMaster.removeExecutor is not called again
    // but shuffle files are unregistered
    verify(blockManagerMaster, times(1)).removeExecutor("hostA-exec")
    verify(mapOutputTracker, times(1)).removeOutputsOnExecutor("hostA-exec")

    // Shuffle files for hostA-exec should be lost
    assert(mapStatuses.count(_ != null) === 1)
    assert(mapStatuses.count(s => s != null && s.location.executorId == "hostA-exec") === 0)
    assert(mapStatuses.count(s => s != null && s.location.executorId == "hostB-exec") === 1)

    // Additional fetch failure from the executor does not result in further call to
    // mapOutputTracker.removeOutputsOnExecutor
    complete(taskSets(1), Seq(
      (FetchFailed(makeBlockManagerId("hostA"), shuffleId, 0L, 1, 0, "ignored"), null)
    ))
    verify(mapOutputTracker, times(1)).removeOutputsOnExecutor("hostA-exec")
  }

  test("zero split job") {
    var numResults = 0
    var failureReason: Option[Exception] = None
    val fakeListener = new JobListener() {
      override def taskSucceeded(partition: Int, value: Any): Unit = numResults += 1
      override def jobFailed(exception: Exception): Unit = {
        failureReason = Some(exception)
      }
    }
    val jobId = submit(new MyRDD(sc, 0, Nil), Array(), listener = fakeListener)
    assert(numResults === 0)
    cancel(jobId)
    assert(failureReason.isDefined)
    assert(failureReason.get.getMessage() === "Job 0 cancelled ")
  }

  test("run trivial job") {
    submit(new MyRDD(sc, 1, Nil), Array(0))
    completeAndCheckAnswer(taskSets(0), Seq((Success, 42)), Map(0 -> 42))
    assertDataStructuresEmpty()
  }

  test("run trivial job w/ dependency") {
    val baseRdd = new MyRDD(sc, 1, Nil)
    val finalRdd = new MyRDD(sc, 1, List(new OneToOneDependency(baseRdd)))
    submit(finalRdd, Array(0))
    completeAndCheckAnswer(taskSets(0), Seq((Success, 42)), Map(0 -> 42))
    assertDataStructuresEmpty()
  }

  test("equals and hashCode AccumulableInfo") {
    val accInfo1 = new AccumulableInfo(
      1, Some("a1"), Some("delta1"), Some("val1"), internal = true, countFailedValues = false)
    val accInfo2 = new AccumulableInfo(
      1, Some("a1"), Some("delta1"), Some("val1"), internal = false, countFailedValues = false)
    val accInfo3 = new AccumulableInfo(
      1, Some("a1"), Some("delta1"), Some("val1"), internal = false, countFailedValues = false)
    assert(accInfo1 !== accInfo2)
    assert(accInfo2 === accInfo3)
    assert(accInfo2.hashCode() === accInfo3.hashCode())
  }

  test("cache location preferences w/ dependency") {
    val baseRdd = new MyRDD(sc, 1, Nil).cache()
    val finalRdd = new MyRDD(sc, 1, List(new OneToOneDependency(baseRdd)))
    cacheLocations(baseRdd.id -> 0) =
      Seq(makeBlockManagerId("hostA"), makeBlockManagerId("hostB"))
    submit(finalRdd, Array(0))
    val taskSet = taskSets(0)
    assertLocations(taskSet, Seq(Seq("hostA", "hostB")))
    completeAndCheckAnswer(taskSet, Seq((Success, 42)), Map(0 -> 42))
    assertDataStructuresEmpty()
  }

  test("regression test for getCacheLocs") {
    val rdd = new MyRDD(sc, 3, Nil).cache()
    cacheLocations(rdd.id -> 0) =
      Seq(makeBlockManagerId("hostA"), makeBlockManagerId("hostB"))
    cacheLocations(rdd.id -> 1) =
      Seq(makeBlockManagerId("hostB"), makeBlockManagerId("hostC"))
    cacheLocations(rdd.id -> 2) =
      Seq(makeBlockManagerId("hostC"), makeBlockManagerId("hostD"))
    val locs = scheduler.getCacheLocs(rdd).map(_.map(_.host))
    assert(locs === Seq(Seq("hostA", "hostB"), Seq("hostB", "hostC"), Seq("hostC", "hostD")))
  }

  /**
   * This test ensures that if a particular RDD is cached, RDDs earlier in the dependency chain
   * are not computed. It constructs the following chain of dependencies:
   * +---+ shuffle +---+    +---+    +---+
   * | A |<--------| B |<---| C |<---| D |
   * +---+         +---+    +---+    +---+
   * Here, B is derived from A by performing a shuffle, C has a one-to-one dependency on B,
   * and D similarly has a one-to-one dependency on C. If none of the RDDs were cached, this
   * set of RDDs would result in a two stage job: one ShuffleMapStage, and a ResultStage that
   * reads the shuffled data from RDD A. This test ensures that if C is cached, the scheduler
   * doesn't perform a shuffle, and instead computes the result using a single ResultStage
   * that reads C's cached data.
   */
  test("getMissingParentStages should consider all ancestor RDDs' cache statuses") {
    val rddA = new MyRDD(sc, 1, Nil)
    val rddB = new MyRDD(sc, 1, List(new ShuffleDependency(rddA, new HashPartitioner(1))),
      tracker = mapOutputTracker)
    val rddC = new MyRDD(sc, 1, List(new OneToOneDependency(rddB))).cache()
    val rddD = new MyRDD(sc, 1, List(new OneToOneDependency(rddC)))
    cacheLocations(rddC.id -> 0) =
      Seq(makeBlockManagerId("hostA"), makeBlockManagerId("hostB"))
    submit(rddD, Array(0))
    assert(scheduler.runningStages.size === 1)
    // Make sure that the scheduler is running the final result stage.
    // Because C is cached, the shuffle map stage to compute A does not need to be run.
    assert(scheduler.runningStages.head.isInstanceOf[ResultStage])
  }

  test("avoid exponential blowup when getting preferred locs list") {
    // Build up a complex dependency graph with repeated zip operations, without preferred locations
    var rdd: RDD[_] = new MyRDD(sc, 1, Nil)
    (1 to 30).foreach(_ => rdd = rdd.zip(rdd))
    // getPreferredLocs runs quickly, indicating that exponential graph traversal is avoided.
    failAfter(10.seconds) {
      val preferredLocs = scheduler.getPreferredLocs(rdd, 0)
      // No preferred locations are returned.
      assert(preferredLocs.length === 0)
    }
  }

  test("unserializable task") {
    val unserializableRdd = new MyRDD(sc, 1, Nil) {
      class UnserializableClass
      val unserializable = new UnserializableClass
    }
    submit(unserializableRdd, Array(0))
    assert(failure.getMessage.startsWith(
      "Job aborted due to stage failure: Task not serializable:"))
    assert(sparkListener.failedStages === Seq(0))
    assertDataStructuresEmpty()
  }

  test("trivial job failure") {
    submit(new MyRDD(sc, 1, Nil), Array(0))
    failed(taskSets(0), "some failure")
    assert(failure.getMessage === "Job aborted due to stage failure: some failure")
    assert(sparkListener.failedStages === Seq(0))
    assertDataStructuresEmpty()
  }

  test("trivial job cancellation") {
    val rdd = new MyRDD(sc, 1, Nil)
    val jobId = submit(rdd, Array(0))
    cancel(jobId)
    assert(failure.getMessage === s"Job $jobId cancelled ")
    assert(sparkListener.failedStages === Seq(0))
    assertDataStructuresEmpty()
  }

  test("job cancellation no-kill backend") {
    // make sure that the DAGScheduler doesn't crash when the TaskScheduler
    // doesn't implement killTask()
    val noKillTaskScheduler = new TaskScheduler() {
      override def schedulingMode: SchedulingMode = SchedulingMode.FIFO
      override def rootPool: Pool = new Pool("", schedulingMode, 0, 0)
      override def start(): Unit = {}
      override def stop(): Unit = {}
      override def submitTasks(taskSet: TaskSet): Unit = {
        taskSets += taskSet
      }
      override def cancelTasks(stageId: Int, interruptThread: Boolean): Unit = {
        throw new UnsupportedOperationException
      }
      override def killTaskAttempt(
          taskId: Long, interruptThread: Boolean, reason: String): Boolean = {
        throw new UnsupportedOperationException
      }
      override def killAllTaskAttempts(
          stageId: Int, interruptThread: Boolean, reason: String): Unit = {
        throw new UnsupportedOperationException
      }
      override def notifyPartitionCompletion(stageId: Int, partitionId: Int): Unit = {
        throw new UnsupportedOperationException
      }
      override def setDAGScheduler(dagScheduler: DAGScheduler): Unit = {}
      override def defaultParallelism(): Int = 2
      override def executorHeartbeatReceived(
          execId: String,
          accumUpdates: Array[(Long, Seq[AccumulatorV2[_, _]])],
          blockManagerId: BlockManagerId,
          executorUpdates: Map[(Int, Int), ExecutorMetrics]): Boolean = true
      override def executorLost(executorId: String, reason: ExecutorLossReason): Unit = {}
      override def workerRemoved(workerId: String, host: String, message: String): Unit = {}
      override def applicationAttemptId(): Option[String] = None
      override def executorDecommission(
        executorId: String,
        decommissionInfo: ExecutorDecommissionInfo): Unit = {}
      override def getExecutorDecommissionState(
        executorId: String): Option[ExecutorDecommissionState] = None
    }
    val noKillScheduler = new DAGScheduler(
      sc,
      noKillTaskScheduler,
      sc.listenerBus,
      mapOutputTracker,
      blockManagerMaster,
      sc.env)
    dagEventProcessLoopTester = new DAGSchedulerEventProcessLoopTester(noKillScheduler)
    val jobId = submit(new MyRDD(sc, 1, Nil), Array(0))
    cancel(jobId)
    // Because the job wasn't actually cancelled, we shouldn't have received a failure message.
    assert(failure === null)

    // When the task set completes normally, state should be correctly updated.
    completeAndCheckAnswer(taskSets(0), Seq((Success, 42)), Map(0 -> 42))
    assertDataStructuresEmpty()

    assert(sparkListener.failedStages.isEmpty)
    assert(sparkListener.successfulStages.contains(0))
  }

  test("run trivial shuffle") {
    val shuffleMapRdd = new MyRDD(sc, 2, Nil)
    val shuffleDep = new ShuffleDependency(shuffleMapRdd, new HashPartitioner(1))
    val shuffleId = shuffleDep.shuffleId
    val reduceRdd = new MyRDD(sc, 1, List(shuffleDep), tracker = mapOutputTracker)
    submit(reduceRdd, Array(0))
    completeShuffleMapStageSuccessfully(0, 0, 1)
    assert(mapOutputTracker.getMapSizesByExecutorId(shuffleId, 0).map(_._1).toSet ===
      HashSet(makeBlockManagerId("hostA"), makeBlockManagerId("hostB")))
    completeAndCheckAnswer(taskSets(1), Seq((Success, 42)), Map(0 -> 42))
    assertDataStructuresEmpty()
  }

  test("run trivial shuffle with fetch failure") {
    val shuffleMapRdd = new MyRDD(sc, 2, Nil)
    val shuffleDep = new ShuffleDependency(shuffleMapRdd, new HashPartitioner(2))
    val shuffleId = shuffleDep.shuffleId
    val reduceRdd = new MyRDD(sc, 2, List(shuffleDep), tracker = mapOutputTracker)
    submit(reduceRdd, Array(0, 1))
    completeShuffleMapStageSuccessfully(0, 0, reduceRdd.partitions.length)
    // the 2nd ResultTask failed
    complete(taskSets(1), Seq(
      (Success, 42),
      (FetchFailed(makeBlockManagerId("hostA"), shuffleId, 0L, 0, 0, "ignored"), null)))
    verify(blockManagerMaster, times(1)).removeExecutor("hostA-exec")
    // ask the scheduler to try it again
    scheduler.resubmitFailedStages()
    // have the 2nd attempt pass
    complete(taskSets(2), Seq((Success, makeMapTaskResult("hostA", reduceRdd.partitions.length))))
    // we can see both result blocks now
    assert(mapOutputTracker.getMapSizesByExecutorId(shuffleId, 0).map(_._1.host).toSet ===
      HashSet("hostA", "hostB"))
    completeAndCheckAnswer(taskSets(3), Seq((Success, 43)), Map(0 -> 42, 1 -> 43))
    assertDataStructuresEmpty()
  }

  private val shuffleFileLossTests = Seq(
    ("executor process lost with shuffle service", ExecutorProcessLost("", None), true, false),
    ("worker lost with shuffle service", ExecutorProcessLost("", Some("hostA")), true, true),
    ("worker lost without shuffle service", ExecutorProcessLost("", Some("hostA")), false, true),
    ("executor failure with shuffle service", ExecutorKilled, true, false),
    ("executor failure without shuffle service", ExecutorKilled, false, true))

  for ((eventDescription, event, shuffleServiceOn, expectFileLoss) <- shuffleFileLossTests) {
    val maybeLost = if (expectFileLoss) {
      "lost"
    } else {
      "not lost"
    }
    test(s"shuffle files $maybeLost when $eventDescription") {
      conf.set(config.SHUFFLE_SERVICE_ENABLED.key, shuffleServiceOn.toString)
      assert(sc.env.blockManager.externalShuffleServiceEnabled == shuffleServiceOn)

      val shuffleMapRdd = new MyRDD(sc, 2, Nil)
      val shuffleDep = new ShuffleDependency(shuffleMapRdd, new HashPartitioner(1))
      val shuffleId = shuffleDep.shuffleId
      val reduceRdd = new MyRDD(sc, 1, List(shuffleDep), tracker = mapOutputTracker)
      submit(reduceRdd, Array(0))
      completeShuffleMapStageSuccessfully(0, 0, 1)
      val expectHostFileLoss = event match {
        case ExecutorProcessLost(_, workerHost, _) => workerHost.isDefined
        case _ => false
      }
      runEvent(ExecutorLost("hostA-exec", event))
      verify(blockManagerMaster, times(1)).removeExecutor("hostA-exec")
      if (expectFileLoss) {
        if (expectHostFileLoss) {
          verify(mapOutputTracker, times(1)).removeOutputsOnHost("hostA")
        } else {
          verify(mapOutputTracker, times(1)).removeOutputsOnExecutor("hostA-exec")
        }
        intercept[MetadataFetchFailedException] {
          mapOutputTracker.getMapSizesByExecutorId(shuffleId, 0)
        }
      } else {
        verify(mapOutputTracker, times(0)).removeOutputsOnExecutor("hostA-exec")
        assert(mapOutputTracker.getMapSizesByExecutorId(shuffleId, 0).map(_._1).toSet ===
          HashSet(makeBlockManagerId("hostA"), makeBlockManagerId("hostB")))
      }
    }
  }

  test("SPARK-28967 properties must be cloned before posting to listener bus for 0 partition") {
    val properties = new Properties()
    val func = (context: TaskContext, it: Iterator[(_)]) => 1
    val resultHandler = (taskIndex: Int, result: Int) => {}
    val assertionError = new AtomicReference[TestFailedException](
      new TestFailedException("Listener didn't receive expected JobStart event", 0))
    val listener = new SparkListener() {
      override def onJobStart(event: SparkListenerJobStart): Unit = {
        try {
          // spark.job.description can be implicitly set for 0 partition jobs.
          // So event.properties and properties can be different. See SPARK-29997.
          event.properties.remove(SparkContext.SPARK_JOB_DESCRIPTION)
          properties.remove(SparkContext.SPARK_JOB_DESCRIPTION)

          assert(event.properties.equals(properties), "Expected same content of properties, " +
            s"but got properties with different content. props in caller ${properties} /" +
            s" props in event ${event.properties}")
          assert(event.properties.ne(properties), "Expected instance with different identity, " +
            "but got same instance.")
          assertionError.set(null)
        } catch {
          case e: TestFailedException => assertionError.set(e)
        }
      }
    }
    sc.addSparkListener(listener)

    // 0 partition
    val testRdd = new MyRDD(sc, 0, Nil)
    val waiter = scheduler.submitJob(testRdd, func, Seq.empty, CallSite.empty,
      resultHandler, properties)
    sc.listenerBus.waitUntilEmpty()
    assert(assertionError.get() === null)
  }

  // Helper function to validate state when creating tests for task failures
  private def checkStageId(stageId: Int, attempt: Int, stageAttempt: TaskSet): Unit = {
    assert(stageAttempt.stageId === stageId)
    assert(stageAttempt.stageAttemptId == attempt)
  }

  // Helper functions to extract commonly used code in Fetch Failure test cases
  private def setupStageAbortTest(sc: SparkContext): Unit = {
    sc.listenerBus.addToSharedQueue(new EndListener())
    ended = false
    jobResult = null
  }

  // Create a new Listener to confirm that the listenerBus sees the JobEnd message
  // when we abort the stage. This message will also be consumed by the EventLoggingListener
  // so this will propagate up to the user.
  var ended = false
  var jobResult : JobResult = null

  class EndListener extends SparkListener {
    override def onJobEnd(jobEnd: SparkListenerJobEnd): Unit = {
      jobResult = jobEnd.jobResult
      ended = true
    }
  }

  /**
   * Common code to get the next stage attempt, confirm it's the one we expect, and complete it
   * successfully.
   *
   * @param stageId - The current stageId
   * @param attemptIdx - The current attempt count
   * @param numShufflePartitions - The number of partitions in the next stage
   * @param hostNames - Host on which each task in the task set is executed
   */
  private def completeShuffleMapStageSuccessfully(
      stageId: Int,
      attemptIdx: Int,
      numShufflePartitions: Int,
      hostNames: Seq[String] = Seq.empty[String]): Unit = {
    def compareStageAttempt(taskSet: TaskSet): Boolean = {
      taskSet.stageId == stageId && taskSet.stageAttemptId == attemptIdx
    }

    val stageAttemptOpt = taskSets.find(compareStageAttempt(_))
    assert(stageAttemptOpt.isDefined)
    val stageAttempt = stageAttemptOpt.get
    complete(stageAttempt, stageAttempt.tasks.zipWithIndex.map {
      case (task, idx) =>
        val hostName = if (idx < hostNames.size) {
          hostNames(idx)
        } else {
          s"host${('A' + idx).toChar}"
        }
        (Success, makeMapTaskResult(hostName, numShufflePartitions))
    }.toSeq)
  }

  /**
   * Common code to get the next stage attempt, confirm it's the one we expect, and complete it
   * with all FetchFailure.
   *
   * @param stageId - The current stageId
   * @param attemptIdx - The current attempt count
   * @param shuffleDep - The shuffle dependency of the stage with a fetch failure
   */
  private def completeNextStageWithFetchFailure(
      stageId: Int,
      attemptIdx: Int,
      shuffleDep: ShuffleDependency[_, _, _]): Unit = {
    val stageAttempt = taskSets.last
    checkStageId(stageId, attemptIdx, stageAttempt)
    complete(stageAttempt, stageAttempt.tasks.zipWithIndex.map { case (task, idx) =>
      (FetchFailed(makeBlockManagerId("hostA"), shuffleDep.shuffleId, 0L, 0, idx, "ignored"), null)
    }.toSeq)
  }

  /**
   * Common code to get the next result stage attempt, confirm it's the one we expect, and
   * complete it with a success where we return 42.
   *
   * @param stageId - The current stageId
   * @param attemptIdx - The current attempt count
   */
  private def completeNextResultStageWithSuccess(
      stageId: Int,
      attemptIdx: Int,
      partitionToResult: Int => Int = _ => 42): Unit = {
    val stageAttempt = taskSets.last
    checkStageId(stageId, attemptIdx, stageAttempt)
    assert(scheduler.stageIdToStage(stageId).isInstanceOf[ResultStage])
    val taskResults = stageAttempt.tasks.zipWithIndex.map { case (task, idx) =>
      (Success, partitionToResult(idx))
    }
    complete(stageAttempt, taskResults.toSeq)
  }

  /**
   * In this test, we simulate a job where many tasks in the same stage fail. We want to show
   * that many fetch failures inside a single stage attempt do not trigger an abort
   * on their own, but only when there are enough failing stage attempts.
   */
  test("Single stage fetch failure should not abort the stage.") {
    setupStageAbortTest(sc)

    val parts = 8
    val shuffleMapRdd = new MyRDD(sc, parts, Nil)
    val shuffleDep = new ShuffleDependency(shuffleMapRdd, new HashPartitioner(parts))
    val reduceRdd = new MyRDD(sc, parts, List(shuffleDep), tracker = mapOutputTracker)
    submit(reduceRdd, (0 until parts).toArray)

    completeShuffleMapStageSuccessfully(0, 0, numShufflePartitions = parts)

    completeNextStageWithFetchFailure(1, 0, shuffleDep)

    // Resubmit and confirm that now all is well
    scheduler.resubmitFailedStages()

    assert(scheduler.runningStages.nonEmpty)
    assert(!ended)

    // Complete stage 0 and then stage 1 with a "42"
    completeShuffleMapStageSuccessfully(0, 1, numShufflePartitions = parts)
    completeNextResultStageWithSuccess(1, 1)

    // Confirm job finished successfully
    sc.listenerBus.waitUntilEmpty()
    assert(ended)
    assert(results === (0 until parts).map { idx => idx -> 42 }.toMap)
    assertDataStructuresEmpty()
  }

  /**
   * In this test we simulate a job failure where the first stage completes successfully and
   * the second stage fails due to a fetch failure. Multiple successive fetch failures of a stage
   * trigger an overall job abort to avoid endless retries.
   */
  test("Multiple consecutive stage fetch failures should lead to job being aborted.") {
    setupStageAbortTest(sc)

    val shuffleMapRdd = new MyRDD(sc, 2, Nil)
    val shuffleDep = new ShuffleDependency(shuffleMapRdd, new HashPartitioner(2))
    val reduceRdd = new MyRDD(sc, 2, List(shuffleDep), tracker = mapOutputTracker)
    submit(reduceRdd, Array(0, 1))

    for (attempt <- 0 until scheduler.maxConsecutiveStageAttempts) {
      // Complete all the tasks for the current attempt of stage 0 successfully
      completeShuffleMapStageSuccessfully(0, attempt, numShufflePartitions = 2)

      // Now we should have a new taskSet, for a new attempt of stage 1.
      // Fail all these tasks with FetchFailure
      completeNextStageWithFetchFailure(1, attempt, shuffleDep)

      // this will trigger a resubmission of stage 0, since we've lost some of its
      // map output, for the next iteration through the loop
      scheduler.resubmitFailedStages()

      if (attempt < scheduler.maxConsecutiveStageAttempts - 1) {
        assert(scheduler.runningStages.nonEmpty)
        assert(!ended)
      } else {
        // Stage should have been aborted and removed from running stages
        assertDataStructuresEmpty()
        sc.listenerBus.waitUntilEmpty()
        assert(ended)
        jobResult match {
          case JobFailed(reason) =>
            assert(reason.getMessage.contains("ResultStage 1 () has failed the maximum"))
          case other => fail(s"expected JobFailed, not $other")
        }
      }
    }
  }

  /**
   * In this test, we create a job with two consecutive shuffles, and simulate 2 failures for each
   * shuffle fetch. In total In total, the job has had four failures overall but not four failures
   * for a particular stage, and as such should not be aborted.
   */
  test("Failures in different stages should not trigger an overall abort") {
    setupStageAbortTest(sc)

    val shuffleOneRdd = new MyRDD(sc, 2, Nil).cache()
    val shuffleDepOne = new ShuffleDependency(shuffleOneRdd, new HashPartitioner(2))
    val shuffleTwoRdd = new MyRDD(sc, 2, List(shuffleDepOne), tracker = mapOutputTracker).cache()
    val shuffleDepTwo = new ShuffleDependency(shuffleTwoRdd, new HashPartitioner(1))
    val finalRdd = new MyRDD(sc, 1, List(shuffleDepTwo), tracker = mapOutputTracker)
    submit(finalRdd, Array(0))

    // In the first two iterations, Stage 0 succeeds and stage 1 fails. In the next two iterations,
    // stage 2 fails.
    for (attempt <- 0 until scheduler.maxConsecutiveStageAttempts) {
      // Complete all the tasks for the current attempt of stage 0 successfully
      completeShuffleMapStageSuccessfully(0, attempt, numShufflePartitions = 2)

      if (attempt < scheduler.maxConsecutiveStageAttempts / 2) {
        // Now we should have a new taskSet, for a new attempt of stage 1.
        // Fail all these tasks with FetchFailure
        completeNextStageWithFetchFailure(1, attempt, shuffleDepOne)
      } else {
        completeShuffleMapStageSuccessfully(1, attempt, numShufflePartitions = 1)

        // Fail stage 2
        completeNextStageWithFetchFailure(2,
          attempt - scheduler.maxConsecutiveStageAttempts / 2, shuffleDepTwo)
      }

      // this will trigger a resubmission of stage 0, since we've lost some of its
      // map output, for the next iteration through the loop
      scheduler.resubmitFailedStages()
    }

    completeShuffleMapStageSuccessfully(0, 4, numShufflePartitions = 2)
    completeShuffleMapStageSuccessfully(1, 4, numShufflePartitions = 1)

    // Succeed stage2 with a "42"
    completeNextResultStageWithSuccess(2, scheduler.maxConsecutiveStageAttempts / 2)

    assert(results === Map(0 -> 42))
    assertDataStructuresEmpty()
  }

  /**
   * In this test we demonstrate that only consecutive failures trigger a stage abort. A stage may
   * fail multiple times, succeed, then fail a few more times (because its run again by downstream
   * dependencies). The total number of failed attempts for one stage will go over the limit,
   * but that doesn't matter, since they have successes in the middle.
   */
  test("Non-consecutive stage failures don't trigger abort") {
    setupStageAbortTest(sc)

    val shuffleOneRdd = new MyRDD(sc, 2, Nil).cache()
    val shuffleDepOne = new ShuffleDependency(shuffleOneRdd, new HashPartitioner(2))
    val shuffleTwoRdd = new MyRDD(sc, 2, List(shuffleDepOne), tracker = mapOutputTracker).cache()
    val shuffleDepTwo = new ShuffleDependency(shuffleTwoRdd, new HashPartitioner(1))
    val finalRdd = new MyRDD(sc, 1, List(shuffleDepTwo), tracker = mapOutputTracker)
    submit(finalRdd, Array(0))

    // First, execute stages 0 and 1, failing stage 1 up to MAX-1 times.
    for (attempt <- 0 until scheduler.maxConsecutiveStageAttempts - 1) {
      // Make each task in stage 0 success
      completeShuffleMapStageSuccessfully(0, attempt, numShufflePartitions = 2)

      // Now we should have a new taskSet, for a new attempt of stage 1.
      // Fail these tasks with FetchFailure
      completeNextStageWithFetchFailure(1, attempt, shuffleDepOne)

      scheduler.resubmitFailedStages()

      // Confirm we have not yet aborted
      assert(scheduler.runningStages.nonEmpty)
      assert(!ended)
    }

    // Rerun stage 0 and 1 to step through the task set
    completeShuffleMapStageSuccessfully(0, 3, numShufflePartitions = 2)
    completeShuffleMapStageSuccessfully(1, 3, numShufflePartitions = 1)

    // Fail stage 2 so that stage 1 is resubmitted when we call scheduler.resubmitFailedStages()
    completeNextStageWithFetchFailure(2, 0, shuffleDepTwo)

    scheduler.resubmitFailedStages()

    // Rerun stage 0 to step through the task set
    completeShuffleMapStageSuccessfully(0, 4, numShufflePartitions = 2)

    // Now again, fail stage 1 (up to MAX_FAILURES) but confirm that this doesn't trigger an abort
    // since we succeeded in between.
    completeNextStageWithFetchFailure(1, 4, shuffleDepOne)

    scheduler.resubmitFailedStages()

    // Confirm we have not yet aborted
    assert(scheduler.runningStages.nonEmpty)
    assert(!ended)

    // Next, succeed all and confirm output
    // Rerun stage 0 + 1
    completeShuffleMapStageSuccessfully(0, 5, numShufflePartitions = 2)
    completeShuffleMapStageSuccessfully(1, 5, numShufflePartitions = 1)

    // Succeed stage 2 and verify results
    completeNextResultStageWithSuccess(2, 1)

    assertDataStructuresEmpty()
    sc.listenerBus.waitUntilEmpty()
    assert(ended)
    assert(results === Map(0 -> 42))
  }

  test("trivial shuffle with multiple fetch failures") {
    val shuffleMapRdd = new MyRDD(sc, 2, Nil)
    val shuffleDep = new ShuffleDependency(shuffleMapRdd, new HashPartitioner(2))
    val shuffleId = shuffleDep.shuffleId
    val reduceRdd = new MyRDD(sc, 2, List(shuffleDep), tracker = mapOutputTracker)
    submit(reduceRdd, Array(0, 1))
    completeShuffleMapStageSuccessfully(0, 0, reduceRdd.partitions.length)
    // The MapOutputTracker should know about both map output locations.
    assert(mapOutputTracker.getMapSizesByExecutorId(shuffleId, 0).map(_._1.host).toSet ===
      HashSet("hostA", "hostB"))

    // The first result task fails, with a fetch failure for the output from the first mapper.
    runEvent(makeCompletionEvent(
      taskSets(1).tasks(0),
      FetchFailed(makeBlockManagerId("hostA"), shuffleId, 0L, 0, 0, "ignored"),
      null))
    assert(sparkListener.failedStages.contains(1))

    // The second ResultTask fails, with a fetch failure for the output from the second mapper.
    runEvent(makeCompletionEvent(
      taskSets(1).tasks(0),
      FetchFailed(makeBlockManagerId("hostA"), shuffleId, 1L, 1, 1, "ignored"),
      null))
    // The SparkListener should not receive redundant failure events.
    assert(sparkListener.failedStages.size === 1)
  }

  test("Retry all the tasks on a resubmitted attempt of a barrier stage caused by FetchFailure") {
    val shuffleMapRdd = new MyRDD(sc, 2, Nil).barrier().mapPartitions(iter => iter)
    val shuffleDep = new ShuffleDependency(shuffleMapRdd, new HashPartitioner(2))
    val shuffleId = shuffleDep.shuffleId
    val reduceRdd = new MyRDD(sc, 2, List(shuffleDep), tracker = mapOutputTracker)
    submit(reduceRdd, Array(0, 1))
    completeShuffleMapStageSuccessfully(0, 0, reduceRdd.partitions.length)
    assert(mapOutputTracker.findMissingPartitions(shuffleId) === Some(Seq.empty))

    // The first result task fails, with a fetch failure for the output from the first mapper.
    runEvent(makeCompletionEvent(
      taskSets(1).tasks(0),
      FetchFailed(makeBlockManagerId("hostA"), shuffleId, 0L, 0, 0, "ignored"),
      null))
    assert(mapOutputTracker.findMissingPartitions(shuffleId) === Some(Seq(0, 1)))

    scheduler.resubmitFailedStages()
    // Complete the map stage.
    completeShuffleMapStageSuccessfully(0, 1, numShufflePartitions = 2)

    // Complete the result stage.
    completeNextResultStageWithSuccess(1, 1)

    sc.listenerBus.waitUntilEmpty()
    assertDataStructuresEmpty()
  }

  test("Retry all the tasks on a resubmitted attempt of a barrier stage caused by TaskKilled") {
    val shuffleMapRdd = new MyRDD(sc, 2, Nil).barrier().mapPartitions(iter => iter)
    val shuffleDep = new ShuffleDependency(shuffleMapRdd, new HashPartitioner(2))
    val shuffleId = shuffleDep.shuffleId
    val reduceRdd = new MyRDD(sc, 2, List(shuffleDep), tracker = mapOutputTracker)
    submit(reduceRdd, Array(0, 1))
    complete(taskSets(0), Seq(
      (Success, makeMapTaskResult("hostA", reduceRdd.partitions.length))))
    assert(mapOutputTracker.findMissingPartitions(shuffleId) === Some(Seq(1)))

    // The second map task fails with TaskKilled.
    runEvent(makeCompletionEvent(
      taskSets(0).tasks(1),
      TaskKilled("test"),
      null))
    assert(sparkListener.failedStages === Seq(0))
    assert(mapOutputTracker.findMissingPartitions(shuffleId) === Some(Seq(0, 1)))

    scheduler.resubmitFailedStages()
    // Complete the map stage.
    completeShuffleMapStageSuccessfully(0, 1, numShufflePartitions = 2)

    // Complete the result stage.
    completeNextResultStageWithSuccess(1, 0)

    sc.listenerBus.waitUntilEmpty()
    assertDataStructuresEmpty()
  }

  test("Fail the job if a barrier ResultTask failed") {
    val shuffleMapRdd = new MyRDD(sc, 2, Nil)
    val shuffleDep = new ShuffleDependency(shuffleMapRdd, new HashPartitioner(2))
    val shuffleId = shuffleDep.shuffleId
    val reduceRdd = new MyRDD(sc, 2, List(shuffleDep), tracker = mapOutputTracker)
      .barrier()
      .mapPartitions(iter => iter)
    submit(reduceRdd, Array(0, 1))

    // Complete the map stage.
    completeShuffleMapStageSuccessfully(0, 0, 2, hostNames = Seq("hostA", "hostA"))
    assert(mapOutputTracker.findMissingPartitions(shuffleId) === Some(Seq.empty))

    // The first ResultTask fails
    runEvent(makeCompletionEvent(
      taskSets(1).tasks(0),
      TaskKilled("test"),
      null))

    // Assert the stage has been cancelled.
    sc.listenerBus.waitUntilEmpty()
    assert(failure.getMessage.startsWith("Job aborted due to stage failure: Could not recover " +
      "from a failed barrier ResultStage."))
  }

  /**
   * This tests the case where another FetchFailed comes in while the map stage is getting
   * re-run.
   */
  test("late fetch failures don't cause multiple concurrent attempts for the same map stage") {
    val shuffleMapRdd = new MyRDD(sc, 2, Nil)
    val shuffleDep = new ShuffleDependency(shuffleMapRdd, new HashPartitioner(2))
    val shuffleId = shuffleDep.shuffleId
    val reduceRdd = new MyRDD(sc, 2, List(shuffleDep), tracker = mapOutputTracker)
    submit(reduceRdd, Array(0, 1))

    val mapStageId = 0
    def countSubmittedMapStageAttempts(): Int = {
      sparkListener.submittedStageInfos.count(_.stageId == mapStageId)
    }

    // The map stage should have been submitted.
    assert(countSubmittedMapStageAttempts() === 1)

    completeShuffleMapStageSuccessfully(0, 0, 2)
    // The MapOutputTracker should know about both map output locations.
    assert(mapOutputTracker.getMapSizesByExecutorId(shuffleId, 0).map(_._1.host).toSet ===
      HashSet("hostA", "hostB"))
    assert(mapOutputTracker.getMapSizesByExecutorId(shuffleId, 1).map(_._1.host).toSet ===
      HashSet("hostA", "hostB"))

    // The first result task fails, with a fetch failure for the output from the first mapper.
    runEvent(makeCompletionEvent(
      taskSets(1).tasks(0),
      FetchFailed(makeBlockManagerId("hostA"), shuffleId, 0L, 0, 0, "ignored"),
      null))
    assert(sparkListener.failedStages.contains(1))

    // Trigger resubmission of the failed map stage.
    runEvent(ResubmitFailedStages)

    // Another attempt for the map stage should have been submitted, resulting in 2 total attempts.
    assert(countSubmittedMapStageAttempts() === 2)

    // The second ResultTask fails, with a fetch failure for the output from the second mapper.
    runEvent(makeCompletionEvent(
      taskSets(1).tasks(1),
      FetchFailed(makeBlockManagerId("hostB"), shuffleId, 1L, 1, 1, "ignored"),
      null))

    // Another ResubmitFailedStages event should not result in another attempt for the map
    // stage being run concurrently.
    // NOTE: the actual ResubmitFailedStages may get called at any time during this, but it
    // shouldn't effect anything -- our calling it just makes *SURE* it gets called between the
    // desired event and our check.
    runEvent(ResubmitFailedStages)
    assert(countSubmittedMapStageAttempts() === 2)

  }

  /**
   * This tests the case where a late FetchFailed comes in after the map stage has finished getting
   * retried and a new reduce stage starts running.
   */
  test("extremely late fetch failures don't cause multiple concurrent attempts for " +
    "the same stage") {
    val shuffleMapRdd = new MyRDD(sc, 2, Nil)
    val shuffleDep = new ShuffleDependency(shuffleMapRdd, new HashPartitioner(2))
    val shuffleId = shuffleDep.shuffleId
    val reduceRdd = new MyRDD(sc, 2, List(shuffleDep), tracker = mapOutputTracker)
    submit(reduceRdd, Array(0, 1))

    def countSubmittedReduceStageAttempts(): Int = {
      sparkListener.submittedStageInfos.count(_.stageId == 1)
    }
    def countSubmittedMapStageAttempts(): Int = {
      sparkListener.submittedStageInfos.count(_.stageId == 0)
    }

    // The map stage should have been submitted.
    assert(countSubmittedMapStageAttempts() === 1)

    // Complete the map stage.
    completeShuffleMapStageSuccessfully(0, 0, 2)

    // The reduce stage should have been submitted.
    assert(countSubmittedReduceStageAttempts() === 1)

    // The first result task fails, with a fetch failure for the output from the first mapper.
    runEvent(makeCompletionEvent(
      taskSets(1).tasks(0),
      FetchFailed(makeBlockManagerId("hostA"), shuffleId, 0L, 0, 0, "ignored"),
      null))

    // Trigger resubmission of the failed map stage and finish the re-started map task.
    runEvent(ResubmitFailedStages)
    complete(taskSets(2), Seq((Success, makeMapTaskResult("hostA", 1))))

    // Because the map stage finished, another attempt for the reduce stage should have been
    // submitted, resulting in 2 total attempts for each the map and the reduce stage.
    assert(countSubmittedMapStageAttempts() === 2)
    assert(countSubmittedReduceStageAttempts() === 2)

    // A late FetchFailed arrives from the second task in the original reduce stage.
    runEvent(makeCompletionEvent(
      taskSets(1).tasks(1),
      FetchFailed(makeBlockManagerId("hostB"), shuffleId, 1L, 1, 1, "ignored"),
      null))

    // Running ResubmitFailedStages shouldn't result in any more attempts for the map stage, because
    // the FetchFailed should have been ignored
    runEvent(ResubmitFailedStages)

    // The FetchFailed from the original reduce stage should be ignored.
    assert(countSubmittedMapStageAttempts() === 2)
  }

  test("task events always posted in speculation / when stage is killed") {
    val baseRdd = new MyRDD(sc, 4, Nil)
    val finalRdd = new MyRDD(sc, 4, List(new OneToOneDependency(baseRdd)))
    submit(finalRdd, Array(0, 1, 2, 3))

    // complete two tasks
    runEvent(makeCompletionEvent(
      taskSets(0).tasks(0), Success, 42,
      Seq.empty, Array.empty, createFakeTaskInfoWithId(0)))
    runEvent(makeCompletionEvent(
      taskSets(0).tasks(1), Success, 42,
      Seq.empty, Array.empty, createFakeTaskInfoWithId(1)))
    // verify stage exists
    assert(scheduler.stageIdToStage.contains(0))
    assert(sparkListener.endedTasks.size === 2)

    // finish other 2 tasks
    runEvent(makeCompletionEvent(
      taskSets(0).tasks(2), Success, 42,
      Seq.empty, Array.empty, createFakeTaskInfoWithId(2)))
    runEvent(makeCompletionEvent(
      taskSets(0).tasks(3), Success, 42,
      Seq.empty, Array.empty, createFakeTaskInfoWithId(3)))
    assert(sparkListener.endedTasks.size === 4)

    // verify the stage is done
    assert(!scheduler.stageIdToStage.contains(0))

    // Stage should be complete. Finish one other Successful task to simulate what can happen
    // with a speculative task and make sure the event is sent out
    runEvent(makeCompletionEvent(
      taskSets(0).tasks(3), Success, 42,
      Seq.empty, Array.empty, createFakeTaskInfoWithId(5)))
    assert(sparkListener.endedTasks.size === 5)

    // make sure non successful tasks also send out event
    runEvent(makeCompletionEvent(
      taskSets(0).tasks(3), UnknownReason, 42,
      Seq.empty, Array.empty, createFakeTaskInfoWithId(6)))
    assert(sparkListener.endedTasks.size === 6)
  }

  test("ignore late map task completions") {
    val shuffleMapRdd = new MyRDD(sc, 2, Nil)
    val shuffleDep = new ShuffleDependency(shuffleMapRdd, new HashPartitioner(2))
    val shuffleId = shuffleDep.shuffleId
    val reduceRdd = new MyRDD(sc, 2, List(shuffleDep), tracker = mapOutputTracker)
    submit(reduceRdd, Array(0, 1))

    // pretend we were told hostA went away
    val oldEpoch = mapOutputTracker.getEpoch
    runEvent(ExecutorLost("hostA-exec", ExecutorKilled))
    val newEpoch = mapOutputTracker.getEpoch
    assert(newEpoch > oldEpoch)

    // now start completing some tasks in the shuffle map stage, under different hosts
    // and epochs, and make sure scheduler updates its state correctly
    val taskSet = taskSets(0)
    val shuffleStage = scheduler.stageIdToStage(taskSet.stageId).asInstanceOf[ShuffleMapStage]
    assert(shuffleStage.numAvailableOutputs === 0)

    // should be ignored for being too old
    runEvent(makeCompletionEvent(
      taskSet.tasks(0),
      Success,
      makeMapTaskResult("hostA", reduceRdd.partitions.size)))
    assert(shuffleStage.numAvailableOutputs === 0)

    // should work because it's a non-failed host (so the available map outputs will increase)
    runEvent(makeCompletionEvent(
      taskSet.tasks(0),
      Success,
      makeMapTaskResult("hostB", reduceRdd.partitions.size)))
    assert(shuffleStage.numAvailableOutputs === 1)

    // should be ignored for being too old
    runEvent(makeCompletionEvent(
      taskSet.tasks(0),
      Success,
      makeMapTaskResult("hostA", reduceRdd.partitions.size)))
    assert(shuffleStage.numAvailableOutputs === 1)

    // should work because it's a new epoch, which will increase the number of available map
    // outputs, and also finish the stage
    taskSet.tasks(1).epoch = newEpoch
    runEvent(makeCompletionEvent(
      taskSet.tasks(1),
      Success,
      makeMapTaskResult("hostA", reduceRdd.partitions.size)))
    assert(shuffleStage.numAvailableOutputs === 2)
    assert(mapOutputTracker.getMapSizesByExecutorId(shuffleId, 0).map(_._1).toSet ===
      HashSet(makeBlockManagerId("hostB"), makeBlockManagerId("hostA")))

    // finish the next stage normally, which completes the job
    completeAndCheckAnswer(taskSets(1), Seq((Success, 42), (Success, 43)), Map(0 -> 42, 1 -> 43))
    assertDataStructuresEmpty()
  }

  test("run shuffle with map stage failure") {
    val shuffleMapRdd = new MyRDD(sc, 2, Nil)
    val shuffleDep = new ShuffleDependency(shuffleMapRdd, new HashPartitioner(2))
    val reduceRdd = new MyRDD(sc, 2, List(shuffleDep), tracker = mapOutputTracker)
    submit(reduceRdd, Array(0, 1))

    // Fail the map stage.  This should cause the entire job to fail.
    val stageFailureMessage = "Exception failure in map stage"
    failed(taskSets(0), stageFailureMessage)
    assert(failure.getMessage === s"Job aborted due to stage failure: $stageFailureMessage")

    // Listener bus should get told about the map stage failing, but not the reduce stage
    // (since the reduce stage hasn't been started yet).
    assert(sparkListener.failedStages.toSet === Set(0))

    assertDataStructuresEmpty()
  }

  /**
   * Run two jobs, with a shared dependency.  We simulate a fetch failure in the second job, which
   * requires regenerating some outputs of the shared dependency.  One key aspect of this test is
   * that the second job actually uses a different stage for the shared dependency (a "skipped"
   * stage).
   */
  test("shuffle fetch failure in a reused shuffle dependency") {
    // Run the first job successfully, which creates one shuffle dependency

    val shuffleMapRdd = new MyRDD(sc, 2, Nil)
    val shuffleDep = new ShuffleDependency(shuffleMapRdd, new HashPartitioner(2))
    val reduceRdd = new MyRDD(sc, 2, List(shuffleDep))
    submit(reduceRdd, Array(0, 1))

    completeShuffleMapStageSuccessfully(0, 0, 2)
    completeNextResultStageWithSuccess(1, 0)
    assert(results === Map(0 -> 42, 1 -> 42))
    assertDataStructuresEmpty()

    // submit another job w/ the shared dependency, and have a fetch failure
    val reduce2 = new MyRDD(sc, 2, List(shuffleDep))
    submit(reduce2, Array(0, 1))
    // Note that the stage numbering here is only b/c the shared dependency produces a new, skipped
    // stage.  If instead it reused the existing stage, then this would be stage 2
    completeNextStageWithFetchFailure(3, 0, shuffleDep)
    scheduler.resubmitFailedStages()

    // the scheduler now creates a new task set to regenerate the missing map output, but this time
    // using a different stage, the "skipped" one

    // SPARK-9809 -- this stage is submitted without a task for each partition (because some of
    // the shuffle map output is still available from stage 0); make sure we've still got internal
    // accumulators setup
    assert(scheduler.stageIdToStage(2).latestInfo.taskMetrics != null)
    completeShuffleMapStageSuccessfully(2, 0, 2)
    completeNextResultStageWithSuccess(3, 1, idx => idx + 1234)
    assert(results === Map(0 -> 1234, 1 -> 1235))

    assertDataStructuresEmpty()
  }

  /**
   * This test runs a three stage job, with a fetch failure in stage 1.  but during the retry, we
   * have completions from both the first & second attempt of stage 1.  So all the map output is
   * available before we finish any task set for stage 1.  We want to make sure that we don't
   * submit stage 2 until the map output for stage 1 is registered
   */
  test("don't submit stage until its dependencies map outputs are registered (SPARK-5259)") {
    val firstRDD = new MyRDD(sc, 3, Nil)
    val firstShuffleDep = new ShuffleDependency(firstRDD, new HashPartitioner(3))
    val firstShuffleId = firstShuffleDep.shuffleId
    val shuffleMapRdd = new MyRDD(sc, 3, List(firstShuffleDep))
    val shuffleDep = new ShuffleDependency(shuffleMapRdd, new HashPartitioner(1))
    val reduceRdd = new MyRDD(sc, 1, List(shuffleDep))
    submit(reduceRdd, Array(0))

    // things start out smoothly, stage 0 completes with no issues
    completeShuffleMapStageSuccessfully(
      0, 0, shuffleMapRdd.partitions.length, Seq("hostB", "hostB", "hostA"))

    // then one executor dies, and a task fails in stage 1
    runEvent(ExecutorLost("hostA-exec", ExecutorKilled))
    runEvent(makeCompletionEvent(
      taskSets(1).tasks(0),
      FetchFailed(null, firstShuffleId, 2L, 2, 0, "Fetch failed"),
      null))

    // so we resubmit stage 0, which completes happily
    scheduler.resubmitFailedStages()
    val stage0Resubmit = taskSets(2)
    assert(stage0Resubmit.stageId == 0)
    assert(stage0Resubmit.stageAttemptId === 1)
    val task = stage0Resubmit.tasks(0)
    assert(task.partitionId === 2)
    runEvent(makeCompletionEvent(
      task,
      Success,
      makeMapTaskResult("hostC", shuffleMapRdd.partitions.length)))

    // now here is where things get tricky : we will now have a task set representing
    // the second attempt for stage 1, but we *also* have some tasks for the first attempt for
    // stage 1 still going
    val stage1Resubmit = taskSets(3)
    assert(stage1Resubmit.stageId == 1)
    assert(stage1Resubmit.stageAttemptId === 1)
    assert(stage1Resubmit.tasks.length === 3)

    // we'll have some tasks finish from the first attempt, and some finish from the second attempt,
    // so that we actually have all stage outputs, though no attempt has completed all its
    // tasks
    runEvent(makeCompletionEvent(
      taskSets(3).tasks(0),
      Success,
      makeMapTaskResult("hostC", reduceRdd.partitions.length)))
    runEvent(makeCompletionEvent(
      taskSets(3).tasks(1),
      Success,
      makeMapTaskResult("hostC", reduceRdd.partitions.length)))
    // late task finish from the first attempt
    runEvent(makeCompletionEvent(
      taskSets(1).tasks(2),
      Success,
      makeMapTaskResult("hostB", reduceRdd.partitions.length)))

    // What should happen now is that we submit stage 2.  However, we might not see an error
    // b/c of DAGScheduler's error handling (it tends to swallow errors and just log them).  But
    // we can check some conditions.
    // Note that the really important thing here is not so much that we submit stage 2 *immediately*
    // but that we don't end up with some error from these interleaved completions.  It would also
    // be OK (though sub-optimal) if stage 2 simply waited until the resubmission of stage 1 had
    // all its tasks complete

    // check that we have all the map output for stage 0 (it should have been there even before
    // the last round of completions from stage 1, but just to double check it hasn't been messed
    // up) and also the newly available stage 1
    val stageToReduceIdxs = Seq(
      0 -> (0 until 3),
      1 -> (0 until 1)
    )
    for {
      (stage, reduceIdxs) <- stageToReduceIdxs
      reduceIdx <- reduceIdxs
    } {
      // this would throw an exception if the map status hadn't been registered
      val statuses = mapOutputTracker.getMapSizesByExecutorId(stage, reduceIdx)
      // really we should have already thrown an exception rather than fail either of these
      // asserts, but just to be extra defensive let's double check the statuses are OK
      assert(statuses != null)
      assert(statuses.nonEmpty)
    }

    // and check that stage 2 has been submitted
    assert(taskSets.size == 5)
    val stage2TaskSet = taskSets(4)
    assert(stage2TaskSet.stageId == 2)
    assert(stage2TaskSet.stageAttemptId == 0)
  }

  /**
   * We lose an executor after completing some shuffle map tasks on it.  Those tasks get
   * resubmitted, and when they finish the job completes normally
   */
  test("register map outputs correctly after ExecutorLost and task Resubmitted") {
    val firstRDD = new MyRDD(sc, 3, Nil)
    val firstShuffleDep = new ShuffleDependency(firstRDD, new HashPartitioner(2))
    val reduceRdd = new MyRDD(sc, 5, List(firstShuffleDep))
    submit(reduceRdd, Array(0))

    // complete some of the tasks from the first stage, on one host
    runEvent(makeCompletionEvent(
      taskSets(0).tasks(0),
      Success,
      makeMapTaskResult("hostA", reduceRdd.partitions.length)))
    runEvent(makeCompletionEvent(
      taskSets(0).tasks(1),
      Success,
      makeMapTaskResult("hostA", reduceRdd.partitions.length)))

    // now that host goes down
    runEvent(ExecutorLost("hostA-exec", ExecutorKilled))

    // so we resubmit those tasks
    runEvent(makeCompletionEvent(taskSets(0).tasks(0), Resubmitted, null))
    runEvent(makeCompletionEvent(taskSets(0).tasks(1), Resubmitted, null))

    // now complete everything on a different host
    completeShuffleMapStageSuccessfully(
      0, 0, reduceRdd.partitions.length, Seq("hostB", "hostB", "hostB"))

    // now we should submit stage 1, and the map output from stage 0 should be registered

    // check that we have all the map output for stage 0
    (0 until reduceRdd.partitions.length).foreach { reduceIdx =>
      val statuses = mapOutputTracker.getMapSizesByExecutorId(0, reduceIdx)
      // really we should have already thrown an exception rather than fail either of these
      // asserts, but just to be extra defensive let's double check the statuses are OK
      assert(statuses != null)
      assert(statuses.nonEmpty)
    }

    // and check that stage 1 has been submitted
    assert(taskSets.size == 2)
    val stage1TaskSet = taskSets(1)
    assert(stage1TaskSet.stageId == 1)
    assert(stage1TaskSet.stageAttemptId == 0)
  }

  /**
   * Makes sure that failures of stage used by multiple jobs are correctly handled.
   *
   * This test creates the following dependency graph:
   *
   * shuffleMapRdd1     shuffleMapRDD2
   *        |     \        |
   *        |      \       |
   *        |       \      |
   *        |        \     |
   *   reduceRdd1    reduceRdd2
   *
   * We start both shuffleMapRdds and then fail shuffleMapRdd1.  As a result, the job listeners for
   * reduceRdd1 and reduceRdd2 should both be informed that the job failed.  shuffleMapRDD2 should
   * also be cancelled, because it is only used by reduceRdd2 and reduceRdd2 cannot complete
   * without shuffleMapRdd1.
   */
  test("failure of stage used by two jobs") {
    val shuffleMapRdd1 = new MyRDD(sc, 2, Nil)
    val shuffleDep1 = new ShuffleDependency(shuffleMapRdd1, new HashPartitioner(2))
    val shuffleMapRdd2 = new MyRDD(sc, 2, Nil)
    val shuffleDep2 = new ShuffleDependency(shuffleMapRdd2, new HashPartitioner(2))

    val reduceRdd1 = new MyRDD(sc, 2, List(shuffleDep1), tracker = mapOutputTracker)
    val reduceRdd2 = new MyRDD(sc, 2, List(shuffleDep1, shuffleDep2), tracker = mapOutputTracker)

    // We need to make our own listeners for this test, since by default submit uses the same
    // listener for all jobs, and here we want to capture the failure for each job separately.
    class FailureRecordingJobListener() extends JobListener {
      var failureMessage: String = _
      override def taskSucceeded(index: Int, result: Any): Unit = {}
      override def jobFailed(exception: Exception): Unit = { failureMessage = exception.getMessage }
    }
    val listener1 = new FailureRecordingJobListener()
    val listener2 = new FailureRecordingJobListener()

    submit(reduceRdd1, Array(0, 1), listener = listener1)
    submit(reduceRdd2, Array(0, 1), listener = listener2)

    val stageFailureMessage = "Exception failure in map stage"
    failed(taskSets(0), stageFailureMessage)

    assert(cancelledStages.toSet === Set(0, 2))

    // Make sure the listeners got told about both failed stages.
    assert(sparkListener.successfulStages.isEmpty)
    assert(sparkListener.failedStages.toSet === Set(0, 2))

    assert(listener1.failureMessage === s"Job aborted due to stage failure: $stageFailureMessage")
    assert(listener2.failureMessage === s"Job aborted due to stage failure: $stageFailureMessage")
    assertDataStructuresEmpty()
  }

  def checkJobPropertiesAndPriority(taskSet: TaskSet, expected: String, priority: Int): Unit = {
    assert(taskSet.properties != null)
    assert(taskSet.properties.getProperty("testProperty") === expected)
    assert(taskSet.priority === priority)
  }

  def launchJobsThatShareStageAndCancelFirst(): ShuffleDependency[Int, Int, Nothing] = {
    val baseRdd = new MyRDD(sc, 1, Nil)
    val shuffleDep1 = new ShuffleDependency(baseRdd, new HashPartitioner(1))
    val intermediateRdd = new MyRDD(sc, 1, List(shuffleDep1))
    val shuffleDep2 = new ShuffleDependency(intermediateRdd, new HashPartitioner(1))
    val finalRdd1 = new MyRDD(sc, 1, List(shuffleDep2))
    val finalRdd2 = new MyRDD(sc, 1, List(shuffleDep2))
    val job1Properties = new Properties()
    val job2Properties = new Properties()
    job1Properties.setProperty("testProperty", "job1")
    job2Properties.setProperty("testProperty", "job2")

    // Run jobs 1 & 2, both referencing the same stage, then cancel job1.
    // Note that we have to submit job2 before we cancel job1 to have them actually share
    // *Stages*, and not just shuffle dependencies, due to skipped stages (at least until
    // we address SPARK-10193.)
    val jobId1 = submit(finalRdd1, Array(0), properties = job1Properties)
    val jobId2 = submit(finalRdd2, Array(0), properties = job2Properties)
    assert(scheduler.activeJobs.nonEmpty)
    val testProperty1 = scheduler.jobIdToActiveJob(jobId1).properties.getProperty("testProperty")

    // remove job1 as an ActiveJob
    cancel(jobId1)

    // job2 should still be running
    assert(scheduler.activeJobs.nonEmpty)
    val testProperty2 = scheduler.jobIdToActiveJob(jobId2).properties.getProperty("testProperty")
    assert(testProperty1 != testProperty2)
    // NB: This next assert isn't necessarily the "desired" behavior; it's just to document
    // the current behavior.  We've already submitted the TaskSet for stage 0 based on job1, but
    // even though we have cancelled that job and are now running it because of job2, we haven't
    // updated the TaskSet's properties.  Changing the properties to "job2" is likely the more
    // correct behavior.
    val job1Id = 0  // TaskSet priority for Stages run with "job1" as the ActiveJob
    checkJobPropertiesAndPriority(taskSets(0), "job1", job1Id)
    completeShuffleMapStageSuccessfully(0, 0, 1)

    shuffleDep1
  }

  /**
   * Makes sure that tasks for a stage used by multiple jobs are submitted with the properties of a
   * later, active job if they were previously run under a job that is no longer active
   */
  test("stage used by two jobs, the first no longer active (SPARK-6880)") {
    launchJobsThatShareStageAndCancelFirst()

    // The next check is the key for SPARK-6880.  For the stage which was shared by both job1 and
    // job2 but never had any tasks submitted for job1, the properties of job2 are now used to run
    // the stage.
    checkJobPropertiesAndPriority(taskSets(1), "job2", 1)

    completeShuffleMapStageSuccessfully(1, 0, 1)
    assert(taskSets(2).properties != null)
    complete(taskSets(2), Seq((Success, 42)))
    assert(results === Map(0 -> 42))
    assert(scheduler.activeJobs.isEmpty)

    assertDataStructuresEmpty()
  }

  /**
   * Makes sure that tasks for a stage used by multiple jobs are submitted with the properties of a
   * later, active job if they were previously run under a job that is no longer active, even when
   * there are fetch failures
   */
  test("stage used by two jobs, some fetch failures, and the first job no longer active " +
    "(SPARK-6880)") {
    val shuffleDep1 = launchJobsThatShareStageAndCancelFirst()
    val job2Id = 1  // TaskSet priority for Stages run with "job2" as the ActiveJob

    // lets say there is a fetch failure in this task set, which makes us go back and
    // run stage 0, attempt 1
    completeNextStageWithFetchFailure(1, 0, shuffleDep1)
    scheduler.resubmitFailedStages()

    // stage 0, attempt 1 should have the properties of job2
    assert(taskSets(2).stageId === 0)
    assert(taskSets(2).stageAttemptId === 1)
    checkJobPropertiesAndPriority(taskSets(2), "job2", job2Id)

    // run the rest of the stages normally, checking that they have the correct properties
    completeShuffleMapStageSuccessfully(0, 1, 1)
    checkJobPropertiesAndPriority(taskSets(3), "job2", job2Id)
    completeShuffleMapStageSuccessfully(1, 1, 1)
    checkJobPropertiesAndPriority(taskSets(4), "job2", job2Id)
    complete(taskSets(4), Seq((Success, 42)))
    assert(results === Map(0 -> 42))
    assert(scheduler.activeJobs.isEmpty)

    assertDataStructuresEmpty()
  }

  /**
   * In this test, we run a map stage where one of the executors fails but we still receive a
   * "zombie" complete message from a task that ran on that executor. We want to make sure the
   * stage is resubmitted so that the task that ran on the failed executor is re-executed, and
   * that the stage is only marked as finished once that task completes.
   */
  test("run trivial shuffle with out-of-band executor failure and retry") {
    val shuffleMapRdd = new MyRDD(sc, 2, Nil)
    val shuffleDep = new ShuffleDependency(shuffleMapRdd, new HashPartitioner(1))
    val shuffleId = shuffleDep.shuffleId
    val reduceRdd = new MyRDD(sc, 1, List(shuffleDep), tracker = mapOutputTracker)
    submit(reduceRdd, Array(0))
    // Tell the DAGScheduler that hostA was lost.
    runEvent(ExecutorLost("hostA-exec", ExecutorKilled))
    completeShuffleMapStageSuccessfully(0, 0, 1)

    // At this point, no more tasks are running for the stage (and the TaskSetManager considers the
    // stage complete), but the tasks that ran on HostA need to be re-run, so the DAGScheduler
    // should re-submit the stage with one task (the task that originally ran on HostA).
    assert(taskSets.size === 2)
    assert(taskSets(1).tasks.size === 1)

    // Make sure that the stage that was re-submitted was the ShuffleMapStage (not the reduce
    // stage, which shouldn't be run until all of the tasks in the ShuffleMapStage complete on
    // alive executors).
    assert(taskSets(1).tasks(0).isInstanceOf[ShuffleMapTask])

    // have hostC complete the resubmitted task
    complete(taskSets(1), Seq((Success, makeMapTaskResult("hostC", 1))))
    assert(mapOutputTracker.getMapSizesByExecutorId(shuffleId, 0).map(_._1).toSet ===
      HashSet(makeBlockManagerId("hostC"), makeBlockManagerId("hostB")))

    // Make sure that the reduce stage was now submitted.
    assert(taskSets.size === 3)
    assert(taskSets(2).tasks(0).isInstanceOf[ResultTask[_, _]])

    // Complete the reduce stage.
    complete(taskSets(2), Seq((Success, 42)))
    assert(results === Map(0 -> 42))
    assertDataStructuresEmpty()
  }

  test("recursive shuffle failures") {
    val shuffleOneRdd = new MyRDD(sc, 2, Nil)
    val shuffleDepOne = new ShuffleDependency(shuffleOneRdd, new HashPartitioner(2))
    val shuffleTwoRdd = new MyRDD(sc, 2, List(shuffleDepOne), tracker = mapOutputTracker)
    val shuffleDepTwo = new ShuffleDependency(shuffleTwoRdd, new HashPartitioner(1))
    val finalRdd = new MyRDD(sc, 1, List(shuffleDepTwo), tracker = mapOutputTracker)
    submit(finalRdd, Array(0))
    // have the first stage complete normally
    completeShuffleMapStageSuccessfully(0, 0, 2)
    // have the second stage complete normally
    completeShuffleMapStageSuccessfully(1, 0, 1, Seq("hostA", "hostC"))
    // fail the third stage because hostA went down
    completeNextStageWithFetchFailure(2, 0, shuffleDepTwo)
    // TODO assert this:
    // blockManagerMaster.removeExecutor("hostA-exec")
    // have DAGScheduler try again
    scheduler.resubmitFailedStages()
    complete(taskSets(3), Seq((Success, makeMapTaskResult("hostA", 2))))
    complete(taskSets(4), Seq((Success, makeMapTaskResult("hostA", 1))))
    complete(taskSets(5), Seq((Success, 42)))
    assert(results === Map(0 -> 42))
    assertDataStructuresEmpty()
  }

  test("cached post-shuffle") {
    val shuffleOneRdd = new MyRDD(sc, 2, Nil).cache()
    val shuffleDepOne = new ShuffleDependency(shuffleOneRdd, new HashPartitioner(2))
    val shuffleTwoRdd = new MyRDD(sc, 2, List(shuffleDepOne), tracker = mapOutputTracker).cache()
    val shuffleDepTwo = new ShuffleDependency(shuffleTwoRdd, new HashPartitioner(1))
    val finalRdd = new MyRDD(sc, 1, List(shuffleDepTwo), tracker = mapOutputTracker)
    submit(finalRdd, Array(0))
    cacheLocations(shuffleTwoRdd.id -> 0) = Seq(makeBlockManagerId("hostD"))
    cacheLocations(shuffleTwoRdd.id -> 1) = Seq(makeBlockManagerId("hostC"))
    // complete stage 0
    completeShuffleMapStageSuccessfully(0, 0, 2)
    // complete stage 1
    completeShuffleMapStageSuccessfully(1, 0, 1)
    // pretend stage 2 failed because hostA went down
    completeNextStageWithFetchFailure(2, 0, shuffleDepTwo)
    // TODO assert this:
    // blockManagerMaster.removeExecutor("hostA-exec")
    // DAGScheduler should notice the cached copy of the second shuffle and try to get it rerun.
    scheduler.resubmitFailedStages()
    assertLocations(taskSets(3), Seq(Seq("hostD")))
    // allow hostD to recover
    complete(taskSets(3), Seq((Success, makeMapTaskResult("hostD", 1))))
    complete(taskSets(4), Seq((Success, 42)))
    assert(results === Map(0 -> 42))
    assertDataStructuresEmpty()
  }

  test("SPARK-30388: shuffle fetch failed on speculative task, but original task succeed") {
    var completedStage: List[Int] = Nil
    val listener = new SparkListener() {
      override def onStageCompleted(event: SparkListenerStageCompleted): Unit = {
        completedStage = completedStage :+ event.stageInfo.stageId
      }
    }
    sc.addSparkListener(listener)

    val shuffleMapRdd = new MyRDD(sc, 2, Nil)
    val shuffleDep = new ShuffleDependency(shuffleMapRdd, new HashPartitioner(2))
    val reduceRdd = new MyRDD(sc, 2, List(shuffleDep))
    submit(reduceRdd, Array(0, 1))
    completeShuffleMapStageSuccessfully(0, 0, 2)
    sc.listenerBus.waitUntilEmpty()
    assert(completedStage === List(0))

    // result task 0.0 succeed
    runEvent(makeCompletionEvent(taskSets(1).tasks(0), Success, 42))
    // speculative result task 1.1 fetch failed
    val info = new TaskInfo(4, index = 1, attemptNumber = 1, 0L, "", "", TaskLocality.ANY, true)
    runEvent(makeCompletionEvent(
        taskSets(1).tasks(1),
        FetchFailed(makeBlockManagerId("hostA"), shuffleDep.shuffleId, 0L, 0, 1, "ignored"),
        null,
        Seq.empty,
        Array.empty,
        info
      )
    )
    sc.listenerBus.waitUntilEmpty()
    assert(completedStage === List(0, 1))

    Thread.sleep(DAGScheduler.RESUBMIT_TIMEOUT * 2)
    // map stage resubmitted
    assert(scheduler.runningStages.size === 1)
    val mapStage = scheduler.runningStages.head
    assert(mapStage.id === 0)
    assert(mapStage.latestInfo.failureReason.isEmpty)

    // original result task 1.0 succeed
    runEvent(makeCompletionEvent(taskSets(1).tasks(1), Success, 42))
    sc.listenerBus.waitUntilEmpty()
    assert(completedStage === List(0, 1, 1, 0))
    assert(scheduler.activeJobs.isEmpty)
  }

  test("misbehaved accumulator should not crash DAGScheduler and SparkContext") {
    val acc = new LongAccumulator {
      override def add(v: java.lang.Long): Unit = throw new DAGSchedulerSuiteDummyException
      override def add(v: Long): Unit = throw new DAGSchedulerSuiteDummyException
    }
    sc.register(acc)

    // Run this on executors
    sc.parallelize(1 to 10, 2).foreach { item => acc.add(1) }

    // Make sure we can still run commands
    assert(sc.parallelize(1 to 10, 2).count() === 10)
  }

  test("misbehaved accumulator should not impact other accumulators") {
    val bad = new LongAccumulator {
      override def merge(other: AccumulatorV2[java.lang.Long, java.lang.Long]): Unit = {
        throw new DAGSchedulerSuiteDummyException
      }
    }
    sc.register(bad, "bad")
    val good = sc.longAccumulator("good")

    sc.parallelize(1 to 10, 2).foreach { item =>
      bad.add(1)
      good.add(1)
    }

    // This is to ensure the `bad` accumulator did fail to update its value
    assert(bad.value == 0L)
    // Should be able to update the "good" accumulator
    assert(good.value == 10L)
  }

  /**
   * The job will be failed on first task throwing an error.
   *  Any subsequent task WILL throw a legitimate java.lang.UnsupportedOperationException.
   *  If multiple tasks, there exists a race condition between the SparkDriverExecutionExceptions
   *  and their differing causes as to which will represent result for job...
   */
  test("misbehaved resultHandler should not crash DAGScheduler and SparkContext") {
    failAfter(1.minute) { // If DAGScheduler crashes, the following test will hang forever
      for (error <- Seq(
        new DAGSchedulerSuiteDummyException,
        new AssertionError, // E.g., assert(foo == bar) fails
        new NotImplementedError // E.g., call a method with `???` implementation.
      )) {
        val e = intercept[SparkDriverExecutionException] {
          // Number of parallelized partitions implies number of tasks of job
          val rdd = sc.parallelize(1 to 10, 2)
          sc.runJob[Int, Int](
            rdd,
            (context: TaskContext, iter: Iterator[Int]) => iter.size,
            // For a robust test assertion, limit number of job tasks to 1; that is,
            // if multiple RDD partitions, use id of any one partition, say, first partition id=0
            Seq(0),
            (part: Int, result: Int) => throw error)
        }
        assert(e.getCause eq error)

        // Make sure we can still run commands on our SparkContext
        assert(sc.parallelize(1 to 10, 2).count() === 10)
      }
    }
  }

  test(s"invalid ${SparkContext.SPARK_JOB_INTERRUPT_ON_CANCEL} should not crash DAGScheduler") {
    sc.setLocalProperty(SparkContext.SPARK_JOB_INTERRUPT_ON_CANCEL, "invalid")
    try {
      intercept[SparkException] {
        sc.parallelize(1 to 1, 1).foreach { _ =>
          throw new DAGSchedulerSuiteDummyException
        }
      }
      // Verify the above job didn't crash DAGScheduler by running a simple job
      assert(sc.parallelize(1 to 10, 2).count() === 10)
    } finally {
      sc.setLocalProperty(SparkContext.SPARK_JOB_INTERRUPT_ON_CANCEL, null)
    }
  }

  test("getPartitions exceptions should not crash DAGScheduler and SparkContext (SPARK-8606)") {
    val e1 = intercept[DAGSchedulerSuiteDummyException] {
      val rdd = new MyRDD(sc, 2, Nil) {
        override def getPartitions: Array[Partition] = {
          throw new DAGSchedulerSuiteDummyException
        }
      }
      rdd.reduceByKey(_ + _, 1).count()
    }

    // Make sure we can still run commands
    assert(sc.parallelize(1 to 10, 2).count() === 10)
  }

  test("getPreferredLocations errors should not crash DAGScheduler and SparkContext (SPARK-8606)") {
    val e1 = intercept[SparkException] {
      val rdd = new MyRDD(sc, 2, Nil) {
        override def getPreferredLocations(split: Partition): Seq[String] = {
          throw new DAGSchedulerSuiteDummyException
        }
      }
      rdd.count()
    }
    assert(e1.getMessage.contains(classOf[DAGSchedulerSuiteDummyException].getName))

    // Make sure we can still run commands
    assert(sc.parallelize(1 to 10, 2).count() === 10)
  }

  test("accumulator not calculated for resubmitted result stage") {
    // just for register
    val accum = AccumulatorSuite.createLongAccum("a")
    val finalRdd = new MyRDD(sc, 1, Nil)
    submit(finalRdd, Array(0))
    completeWithAccumulator(accum.id, taskSets(0), Seq((Success, 42)))
    completeWithAccumulator(accum.id, taskSets(0), Seq((Success, 42)))
    assert(results === Map(0 -> 42))

    assert(accum.value === 1)
    assertDataStructuresEmpty()
  }

  test("accumulator not calculated for resubmitted task in result stage") {
    val accum = AccumulatorSuite.createLongAccum("a")
    val finalRdd = new MyRDD(sc, 2, Nil)
    submit(finalRdd, Array(0, 1))
    // finish the first task
    completeWithAccumulator(accum.id, taskSets(0), Seq((Success, 42)))
    // verify stage exists
    assert(scheduler.stageIdToStage.contains(0))

    // finish the first task again (simulate a speculative task or a resubmitted task)
    completeWithAccumulator(accum.id, taskSets(0), Seq((Success, 42)))
    assert(results === Map(0 -> 42))

    // The accumulator should only be updated once.
    assert(accum.value === 1)

    runEvent(makeCompletionEvent(taskSets(0).tasks(1), Success, 42))
    assertDataStructuresEmpty()
  }

  test("accumulators are updated on exception failures and task killed") {
    val acc1 = AccumulatorSuite.createLongAccum("ingenieur")
    val acc2 = AccumulatorSuite.createLongAccum("boulanger")
    val acc3 = AccumulatorSuite.createLongAccum("agriculteur")
    assert(AccumulatorContext.get(acc1.id).isDefined)
    assert(AccumulatorContext.get(acc2.id).isDefined)
    assert(AccumulatorContext.get(acc3.id).isDefined)
    val accUpdate1 = new LongAccumulator
    accUpdate1.metadata = acc1.metadata
    accUpdate1.setValue(15)
    val accUpdate2 = new LongAccumulator
    accUpdate2.metadata = acc2.metadata
    accUpdate2.setValue(13)
    val accUpdate3 = new LongAccumulator
    accUpdate3.metadata = acc3.metadata
    accUpdate3.setValue(18)

    val accumUpdates1 = Seq(accUpdate1, accUpdate2)
    val accumInfo1 = accumUpdates1.map(AccumulatorSuite.makeInfo)
    val exceptionFailure = new ExceptionFailure(
      new SparkException("fondue?"),
      accumInfo1).copy(accums = accumUpdates1)
    submit(new MyRDD(sc, 1, Nil), Array(0))
    runEvent(makeCompletionEvent(taskSets.head.tasks.head, exceptionFailure, "result"))

    assert(AccumulatorContext.get(acc1.id).get.value === 15L)
    assert(AccumulatorContext.get(acc2.id).get.value === 13L)

    val accumUpdates2 = Seq(accUpdate3)
    val accumInfo2 = accumUpdates2.map(AccumulatorSuite.makeInfo)

    val taskKilled = new TaskKilled( "test", accumInfo2, accums = accumUpdates2)
    runEvent(makeCompletionEvent(taskSets.head.tasks.head, taskKilled, "result"))

    assert(AccumulatorContext.get(acc3.id).get.value === 18L)
  }

  test("reduce tasks should be placed locally with map output") {
    // Create a shuffleMapRdd with 1 partition
    val shuffleMapRdd = new MyRDD(sc, 1, Nil)
    val shuffleDep = new ShuffleDependency(shuffleMapRdd, new HashPartitioner(1))
    val shuffleId = shuffleDep.shuffleId
    val reduceRdd = new MyRDD(sc, 1, List(shuffleDep), tracker = mapOutputTracker)
    submit(reduceRdd, Array(0))
    completeShuffleMapStageSuccessfully(0, 0, 1)
    assert(mapOutputTracker.getMapSizesByExecutorId(shuffleId, 0).map(_._1).toSet ===
      HashSet(makeBlockManagerId("hostA")))

    // Reducer should run on the same host that map task ran
    val reduceTaskSet = taskSets(1)
    assertLocations(reduceTaskSet, Seq(Seq("hostA")))
    complete(reduceTaskSet, Seq((Success, 42)))
    assert(results === Map(0 -> 42))
    assertDataStructuresEmpty()
  }

  test("reduce task locality preferences should only include machines with largest map outputs") {
    val numMapTasks = 4
    // Create a shuffleMapRdd with more partitions
    val shuffleMapRdd = new MyRDD(sc, numMapTasks, Nil)
    val shuffleDep = new ShuffleDependency(shuffleMapRdd, new HashPartitioner(1))
    val shuffleId = shuffleDep.shuffleId
    val reduceRdd = new MyRDD(sc, 1, List(shuffleDep), tracker = mapOutputTracker)
    submit(reduceRdd, Array(0))

    val statuses = (1 to numMapTasks).map { i =>
      (Success, makeMapTaskResult("host" + i, 1, (10*i).toByte))
    }
    complete(taskSets(0), statuses)

    // Reducer should prefer the last 3 hosts as they have 20%, 30% and 40% of data
    val hosts = (1 to numMapTasks).map(i => "host" + i).reverse.take(numMapTasks - 1)

    val reduceTaskSet = taskSets(1)
    assertLocations(reduceTaskSet, Seq(hosts))
    complete(reduceTaskSet, Seq((Success, 42)))
    assert(results === Map(0 -> 42))
    assertDataStructuresEmpty()
  }

  test("stages with both narrow and shuffle dependencies use narrow ones for locality") {
    // Create an RDD that has both a shuffle dependency and a narrow dependency (e.g. for a join)
    val rdd1 = new MyRDD(sc, 1, Nil)
    val rdd2 = new MyRDD(sc, 1, Nil, locations = Seq(Seq("hostB")))
    val shuffleDep = new ShuffleDependency(rdd1, new HashPartitioner(1))
    val narrowDep = new OneToOneDependency(rdd2)
    val shuffleId = shuffleDep.shuffleId
    val reduceRdd = new MyRDD(sc, 1, List(shuffleDep, narrowDep), tracker = mapOutputTracker)
    submit(reduceRdd, Array(0))
    completeShuffleMapStageSuccessfully(0, 0, 1)
    assert(mapOutputTracker.getMapSizesByExecutorId(shuffleId, 0).map(_._1).toSet ===
      HashSet(makeBlockManagerId("hostA")))

    // Reducer should run where RDD 2 has preferences, even though it also has a shuffle dep
    val reduceTaskSet = taskSets(1)
    assertLocations(reduceTaskSet, Seq(Seq("hostB")))
    complete(reduceTaskSet, Seq((Success, 42)))
    assert(results === Map(0 -> 42))
    assertDataStructuresEmpty()
  }

  test("Spark exceptions should include call site in stack trace") {
    val e = intercept[SparkException] {
      sc.parallelize(1 to 10, 2).map { _ => throw new RuntimeException("uh-oh!") }.count()
    }

    // Does not include message, ONLY stack trace.
    val stackTraceString = Utils.exceptionString(e)

    // should actually include the RDD operation that invoked the method:
    assert(stackTraceString.contains("org.apache.spark.rdd.RDD.count"))

    // should include the FunSuite setup:
    assert(stackTraceString.contains("org.scalatest.funsuite.AnyFunSuite"))
  }

  test("catch errors in event loop") {
    // this is a test of our testing framework -- make sure errors in event loop don't get ignored

    // just run some bad event that will throw an exception -- we'll give a null TaskEndReason
    val rdd1 = new MyRDD(sc, 1, Nil)
    submit(rdd1, Array(0))
    intercept[Exception] {
      complete(taskSets(0), Seq(
        (null, makeMapTaskResult("hostA", 1))))
    }
  }

  test("simple map stage submission") {
    val shuffleMapRdd = new MyRDD(sc, 2, Nil)
    val shuffleDep = new ShuffleDependency(shuffleMapRdd, new HashPartitioner(1))
    val shuffleId = shuffleDep.shuffleId
    val reduceRdd = new MyRDD(sc, 1, List(shuffleDep), tracker = mapOutputTracker)

    // Submit a map stage by itself
    submitMapStage(shuffleDep)
    assert(results.size === 0)  // No results yet
    completeShuffleMapStageSuccessfully(0, 0, 1)
    assert(results.size === 1)
    results.clear()
    assertDataStructuresEmpty()

    // Submit a reduce job that depends on this map stage; it should directly do the reduce
    submit(reduceRdd, Array(0))
    completeNextResultStageWithSuccess(2, 0)
    assert(results === Map(0 -> 42))
    results.clear()
    assertDataStructuresEmpty()

    // Check that if we submit the map stage again, no tasks run
    submitMapStage(shuffleDep)
    assert(results.size === 1)
    assertDataStructuresEmpty()
  }

  test("map stage submission with reduce stage also depending on the data") {
    val shuffleMapRdd = new MyRDD(sc, 2, Nil)
    val shuffleDep = new ShuffleDependency(shuffleMapRdd, new HashPartitioner(1))
    val shuffleId = shuffleDep.shuffleId
    val reduceRdd = new MyRDD(sc, 1, List(shuffleDep), tracker = mapOutputTracker)

    // Submit the map stage by itself
    submitMapStage(shuffleDep)

    // Submit a reduce job that depends on this map stage
    submit(reduceRdd, Array(0))

    // Complete tasks for the map stage
    completeShuffleMapStageSuccessfully(0, 0, 1)
    assert(results.size === 1)
    results.clear()

    // Complete tasks for the reduce stage
    completeNextResultStageWithSuccess(1, 0)
    assert(results === Map(0 -> 42))
    results.clear()
    assertDataStructuresEmpty()

    // Check that if we submit the map stage again, no tasks run
    submitMapStage(shuffleDep)
    assert(results.size === 1)
    assertDataStructuresEmpty()
  }

  test("map stage submission with fetch failure") {
    val shuffleMapRdd = new MyRDD(sc, 2, Nil)
    val shuffleDep = new ShuffleDependency(shuffleMapRdd, new HashPartitioner(2))
    val shuffleId = shuffleDep.shuffleId
    val reduceRdd = new MyRDD(sc, 2, List(shuffleDep), tracker = mapOutputTracker)

    // Submit a map stage by itself
    submitMapStage(shuffleDep)
    completeShuffleMapStageSuccessfully(0, 0, reduceRdd.partitions.length)
    assert(results.size === 1)
    results.clear()
    assertDataStructuresEmpty()

    // Submit a reduce job that depends on this map stage, but where one reduce will fail a fetch
    submit(reduceRdd, Array(0, 1))
    complete(taskSets(1), Seq(
      (Success, 42),
      (FetchFailed(makeBlockManagerId("hostA"), shuffleId, 0L, 0, 0, "ignored"), null)))
    // Ask the scheduler to try it again; TaskSet 2 will rerun the map task that we couldn't fetch
    // from, then TaskSet 3 will run the reduce stage
    scheduler.resubmitFailedStages()
    complete(taskSets(2), Seq((Success, makeMapTaskResult("hostA", reduceRdd.partitions.length))))
    complete(taskSets(3), Seq((Success, 43)))
    assert(results === Map(0 -> 42, 1 -> 43))
    results.clear()
    assertDataStructuresEmpty()

    // Run another reduce job without a failure; this should just work
    submit(reduceRdd, Array(0, 1))
    complete(taskSets(4), Seq(
      (Success, 44),
      (Success, 45)))
    assert(results === Map(0 -> 44, 1 -> 45))
    results.clear()
    assertDataStructuresEmpty()

    // Resubmit the map stage; this should also just work
    submitMapStage(shuffleDep)
    assert(results.size === 1)
    results.clear()
    assertDataStructuresEmpty()
  }

  /**
   * In this test, we have three RDDs with shuffle dependencies, and we submit map stage jobs
   * that are waiting on each one, as well as a reduce job on the last one. We test that all of
   * these jobs complete even if there are some fetch failures in both shuffles.
   */
  test("map stage submission with multiple shared stages and failures") {
    val rdd1 = new MyRDD(sc, 2, Nil)
    val dep1 = new ShuffleDependency(rdd1, new HashPartitioner(2))
    val rdd2 = new MyRDD(sc, 2, List(dep1), tracker = mapOutputTracker)
    val dep2 = new ShuffleDependency(rdd2, new HashPartitioner(2))
    val rdd3 = new MyRDD(sc, 2, List(dep2), tracker = mapOutputTracker)

    val listener1 = new SimpleListener
    val listener2 = new SimpleListener
    val listener3 = new SimpleListener

    submitMapStage(dep1, listener1)
    submitMapStage(dep2, listener2)
    submit(rdd3, Array(0, 1), listener = listener3)

    // Complete the first stage
    assert(taskSets(0).stageId === 0)
    completeShuffleMapStageSuccessfully(0, 0, rdd1.partitions.length)
    assert(mapOutputTracker.getMapSizesByExecutorId(dep1.shuffleId, 0).map(_._1).toSet ===
      HashSet(makeBlockManagerId("hostA"), makeBlockManagerId("hostB")))
    assert(listener1.results.size === 1)

    // When attempting the second stage, show a fetch failure
    assert(taskSets(1).stageId === 1)
    complete(taskSets(1), Seq(
      (Success, makeMapTaskResult("hostA", rdd2.partitions.length)),
      (FetchFailed(makeBlockManagerId("hostA"), dep1.shuffleId, 0L, 0, 0, "ignored"), null)))
    scheduler.resubmitFailedStages()
    assert(listener2.results.size === 0)    // Second stage listener should not have a result yet

    // Stage 0 should now be running as task set 2; make its task succeed
    assert(taskSets(2).stageId === 0)
    complete(taskSets(2), Seq(
      (Success, makeMapTaskResult("hostC", rdd2.partitions.length))))
    assert(mapOutputTracker.getMapSizesByExecutorId(dep1.shuffleId, 0).map(_._1).toSet ===
      HashSet(makeBlockManagerId("hostC"), makeBlockManagerId("hostB")))
    assert(listener2.results.size === 0)    // Second stage listener should still not have a result

    // Stage 1 should now be running as task set 3; make its first task succeed
    assert(taskSets(3).stageId === 1)
    complete(taskSets(3), Seq(
      (Success, makeMapTaskResult("hostB", rdd2.partitions.length)),
      (Success, makeMapTaskResult("hostD", rdd2.partitions.length))))
    assert(mapOutputTracker.getMapSizesByExecutorId(dep2.shuffleId, 0).map(_._1).toSet ===
      HashSet(makeBlockManagerId("hostB"), makeBlockManagerId("hostD")))
    assert(listener2.results.size === 1)

    // Finally, the reduce job should be running as task set 4; make it see a fetch failure,
    // then make it run again and succeed
    assert(taskSets(4).stageId === 2)
    complete(taskSets(4), Seq(
      (Success, 52),
      (FetchFailed(makeBlockManagerId("hostD"), dep2.shuffleId, 0L, 0, 0, "ignored"), null)))
    scheduler.resubmitFailedStages()

    // TaskSet 5 will rerun stage 1's lost task, then TaskSet 6 will rerun stage 2
    assert(taskSets(5).stageId === 1)
    complete(taskSets(5), Seq(
      (Success, makeMapTaskResult("hostE", rdd2.partitions.length))))
    complete(taskSets(6), Seq(
      (Success, 53)))
    assert(listener3.results === Map(0 -> 52, 1 -> 53))
    assertDataStructuresEmpty()
  }

  test("Trigger mapstage's job listener in submitMissingTasks") {
    val rdd1 = new MyRDD(sc, 2, Nil)
    val dep1 = new ShuffleDependency(rdd1, new HashPartitioner(2))
    val rdd2 = new MyRDD(sc, 2, List(dep1), tracker = mapOutputTracker)
    val dep2 = new ShuffleDependency(rdd2, new HashPartitioner(2))

    val listener1 = new SimpleListener
    val listener2 = new SimpleListener

    submitMapStage(dep1, listener1)
    submitMapStage(dep2, listener2)

    // Complete the stage0.
    assert(taskSets(0).stageId === 0)
    completeShuffleMapStageSuccessfully(0, 0, rdd1.partitions.length)
    assert(mapOutputTracker.getMapSizesByExecutorId(dep1.shuffleId, 0).map(_._1).toSet ===
        HashSet(makeBlockManagerId("hostA"), makeBlockManagerId("hostB")))
    assert(listener1.results.size === 1)

    // When attempting stage1, trigger a fetch failure.
    assert(taskSets(1).stageId === 1)
    complete(taskSets(1), Seq(
      (Success, makeMapTaskResult("hostC", rdd2.partitions.length)),
      (FetchFailed(makeBlockManagerId("hostA"), dep1.shuffleId, 0L, 0, 0, "ignored"), null)))
    scheduler.resubmitFailedStages()
    // Stage1 listener should not have a result yet
    assert(listener2.results.size === 0)

    // Speculative task succeeded in stage1.
    runEvent(makeCompletionEvent(
      taskSets(1).tasks(1),
      Success,
      makeMapTaskResult("hostD", rdd2.partitions.length)))
    // stage1 listener still should not have a result, though there's no missing partitions
    // in it. Because stage1 has been failed and is not inside `runningStages` at this moment.
    assert(listener2.results.size === 0)

    // Stage0 should now be running as task set 2; make its task succeed
    assert(taskSets(2).stageId === 0)
    complete(taskSets(2), Seq(
      (Success, makeMapTaskResult("hostC", rdd2.partitions.length))))
    assert(mapOutputTracker.getMapSizesByExecutorId(dep1.shuffleId, 0).map(_._1).toSet ===
        Set(makeBlockManagerId("hostC"), makeBlockManagerId("hostB")))

    // After stage0 is finished, stage1 will be submitted and found there is no missing
    // partitions in it. Then listener got triggered.
    assert(listener2.results.size === 1)
    assertDataStructuresEmpty()
  }

  /**
   * In this test, we run a map stage where one of the executors fails but we still receive a
   * "zombie" complete message from that executor. We want to make sure the stage is not reported
   * as done until all tasks have completed.
   *
   * Most of the functionality in this test is tested in "run trivial shuffle with out-of-band
   * executor failure and retry".  However, that test uses ShuffleMapStages that are followed by
   * a ResultStage, whereas in this test, the ShuffleMapStage is tested in isolation, without a
   * ResultStage after it.
   */
  test("map stage submission with executor failure late map task completions") {
    val shuffleMapRdd = new MyRDD(sc, 3, Nil)
    val shuffleDep = new ShuffleDependency(shuffleMapRdd, new HashPartitioner(2))

    submitMapStage(shuffleDep)

    val oldTaskSet = taskSets(0)
    runEvent(makeCompletionEvent(oldTaskSet.tasks(0), Success, makeMapTaskResult("hostA", 2)))
    assert(results.size === 0)    // Map stage job should not be complete yet

    // Pretend host A was lost. This will cause the TaskSetManager to resubmit task 0, because it
    // completed on hostA.
    val oldEpoch = mapOutputTracker.getEpoch
    runEvent(ExecutorLost("hostA-exec", ExecutorKilled))
    val newEpoch = mapOutputTracker.getEpoch
    assert(newEpoch > oldEpoch)

    // Suppose we also get a completed event from task 1 on the same host; this should be ignored
    runEvent(makeCompletionEvent(oldTaskSet.tasks(1), Success, makeMapTaskResult("hostA", 2)))
    assert(results.size === 0)    // Map stage job should not be complete yet

    // A completion from another task should work because it's a non-failed host
    runEvent(makeCompletionEvent(oldTaskSet.tasks(2), Success, makeMapTaskResult("hostB", 2)))

    // At this point, no more tasks are running for the stage (and the TaskSetManager considers
    // the stage complete), but the task that ran on hostA needs to be re-run, so the map stage
    // shouldn't be marked as complete, and the DAGScheduler should re-submit the stage.
    assert(results.size === 0)
    assert(taskSets.size === 2)

    // Now complete tasks in the second task set
    val newTaskSet = taskSets(1)
    // 2 tasks should have been re-submitted, for tasks 0 and 1 (which ran on hostA).
    assert(newTaskSet.tasks.size === 2)
    // Complete task 0 from the original task set (i.e., not the one that's currently active).
    // This should still be counted towards the job being complete (but there's still one
    // outstanding task).
    runEvent(makeCompletionEvent(newTaskSet.tasks(0), Success, makeMapTaskResult("hostB", 2)))
    assert(results.size === 0)

    // Complete the final task, from the currently active task set.  There's still one
    // running task, task 0 in the currently active stage attempt, but the success of task 0 means
    // the DAGScheduler can mark the stage as finished.
    runEvent(makeCompletionEvent(newTaskSet.tasks(1), Success, makeMapTaskResult("hostB", 2)))
    assert(results.size === 1)    // Map stage job should now finally be complete
    assertDataStructuresEmpty()

    // Also test that a reduce stage using this shuffled data can immediately run
    val reduceRDD = new MyRDD(sc, 2, List(shuffleDep), tracker = mapOutputTracker)
    results.clear()
    submit(reduceRDD, Array(0, 1))
    complete(taskSets(2), Seq((Success, 42), (Success, 43)))
    assert(results === Map(0 -> 42, 1 -> 43))
    results.clear()
    assertDataStructuresEmpty()
  }

  /**
   * Checks the DAGScheduler's internal logic for traversing an RDD DAG by making sure that
   * getShuffleDependenciesAndResourceProfiles correctly returns the direct shuffle dependencies
   * of a particular RDD. The test creates the following RDD graph (where n denotes a narrow
   * dependency and s denotes a shuffle dependency):
   *
   * A <------------s---------,
   *                           \
   * B <--s-- C <--s-- D <--n------ E
   *
   * Here, the direct shuffle dependency of C is just the shuffle dependency on B. The direct
   * shuffle dependencies of E are the shuffle dependency on A and the shuffle dependency on C.
   */
  test("getShuffleDependenciesAndResourceProfiles correctly returns only direct shuffle parents") {
    val rddA = new MyRDD(sc, 2, Nil)
    val shuffleDepA = new ShuffleDependency(rddA, new HashPartitioner(1))
    val rddB = new MyRDD(sc, 2, Nil)
    val shuffleDepB = new ShuffleDependency(rddB, new HashPartitioner(1))
    val rddC = new MyRDD(sc, 1, List(shuffleDepB))
    val shuffleDepC = new ShuffleDependency(rddC, new HashPartitioner(1))
    val rddD = new MyRDD(sc, 1, List(shuffleDepC))
    val narrowDepD = new OneToOneDependency(rddD)
    val rddE = new MyRDD(sc, 1, List(shuffleDepA, narrowDepD), tracker = mapOutputTracker)

    val (shuffleDepsA, _) = scheduler.getShuffleDependenciesAndResourceProfiles(rddA)
    assert(shuffleDepsA === Set())
    val (shuffleDepsB, _) = scheduler.getShuffleDependenciesAndResourceProfiles(rddB)
    assert(shuffleDepsB === Set())
    val (shuffleDepsC, _) = scheduler.getShuffleDependenciesAndResourceProfiles(rddC)
    assert(shuffleDepsC === Set(shuffleDepB))
    val (shuffleDepsD, _) = scheduler.getShuffleDependenciesAndResourceProfiles(rddD)
    assert(shuffleDepsD === Set(shuffleDepC))
    val (shuffleDepsE, _) = scheduler.getShuffleDependenciesAndResourceProfiles(rddE)
    assert(shuffleDepsE === Set(shuffleDepA, shuffleDepC))
  }

  test("SPARK-17644: After one stage is aborted for too many failed attempts, subsequent stages" +
    "still behave correctly on fetch failures") {
    // Runs a job that always encounters a fetch failure, so should eventually be aborted
    def runJobWithPersistentFetchFailure: Unit = {
      val rdd1 = sc.makeRDD(Array(1, 2, 3, 4), 2).map(x => (x, 1)).groupByKey()
      val shuffleHandle =
        rdd1.dependencies.head.asInstanceOf[ShuffleDependency[_, _, _]].shuffleHandle
      rdd1.map {
        case (x, _) if (x == 1) =>
          throw new FetchFailedException(
            BlockManagerId("1", "1", 1), shuffleHandle.shuffleId, 0L, 0, 0, "test")
        case (x, _) => x
      }.count()
    }

    // Runs a job that encounters a single fetch failure but succeeds on the second attempt
    def runJobWithTemporaryFetchFailure: Unit = {
      val rdd1 = sc.makeRDD(Array(1, 2, 3, 4), 2).map(x => (x, 1)).groupByKey()
      val shuffleHandle =
        rdd1.dependencies.head.asInstanceOf[ShuffleDependency[_, _, _]].shuffleHandle
      rdd1.map {
        case (x, _) if (x == 1) && FailThisAttempt._fail.getAndSet(false) =>
          throw new FetchFailedException(
            BlockManagerId("1", "1", 1), shuffleHandle.shuffleId, 0L, 0, 0, "test")
      }
    }

    failAfter(10.seconds) {
      val e = intercept[SparkException] {
        runJobWithPersistentFetchFailure
      }
      assert(e.getMessage.contains("org.apache.spark.shuffle.FetchFailedException"))
    }

    // Run a second job that will fail due to a fetch failure.
    // This job will hang without the fix for SPARK-17644.
    failAfter(10.seconds) {
      val e = intercept[SparkException] {
        runJobWithPersistentFetchFailure
      }
      assert(e.getMessage.contains("org.apache.spark.shuffle.FetchFailedException"))
    }

    failAfter(10.seconds) {
      try {
        runJobWithTemporaryFetchFailure
      } catch {
        case e: Throwable => fail("A job with one fetch failure should eventually succeed")
      }
    }
  }

  test("[SPARK-19263] DAGScheduler should not submit multiple active tasksets," +
      " even with late completions from earlier stage attempts") {
    // Create 3 RDDs with shuffle dependencies on each other: rddA <--- rddB <--- rddC
    val rddA = new MyRDD(sc, 2, Nil)
    val shuffleDepA = new ShuffleDependency(rddA, new HashPartitioner(2))
    val shuffleIdA = shuffleDepA.shuffleId

    val rddB = new MyRDD(sc, 2, List(shuffleDepA), tracker = mapOutputTracker)
    val shuffleDepB = new ShuffleDependency(rddB, new HashPartitioner(2))

    val rddC = new MyRDD(sc, 2, List(shuffleDepB), tracker = mapOutputTracker)

    submit(rddC, Array(0, 1))

    // Complete both tasks in rddA.
    assert(taskSets(0).stageId === 0 && taskSets(0).stageAttemptId === 0)
    completeShuffleMapStageSuccessfully(0, 0, 2, Seq("hostA", "hostA"))

    // Fetch failed for task(stageId=1, stageAttemptId=0, partitionId=0) running on hostA
    // and task(stageId=1, stageAttemptId=0, partitionId=1) is still running.
    assert(taskSets(1).stageId === 1 && taskSets(1).stageAttemptId === 0)
    runEvent(makeCompletionEvent(
      taskSets(1).tasks(0),
      FetchFailed(makeBlockManagerId("hostA"), shuffleIdA, 0L, 0, 0,
        "Fetch failure of task: stageId=1, stageAttempt=0, partitionId=0"),
      result = null))

    // Both original tasks in rddA should be marked as failed, because they ran on the
    // failed hostA, so both should be resubmitted. Complete them on hostB successfully.
    scheduler.resubmitFailedStages()
    assert(taskSets(2).stageId === 0 && taskSets(2).stageAttemptId === 1
      && taskSets(2).tasks.size === 2)
    complete(taskSets(2), Seq(
      (Success, makeMapTaskResult("hostB", 2)),
      (Success, makeMapTaskResult("hostB", 2))))

    // Complete task(stageId=1, stageAttemptId=0, partitionId=1) running on failed hostA
    // successfully. The success should be ignored because the task started before the
    // executor failed, so the output may have been lost.
    runEvent(makeCompletionEvent(
      taskSets(1).tasks(1), Success, makeMapTaskResult("hostA", 2)))

    // task(stageId=1, stageAttemptId=1, partitionId=1) should be marked completed when
    // task(stageId=1, stageAttemptId=0, partitionId=1) finished
    // ideally we would verify that but no way to get into task scheduler to verify

    // Both tasks in rddB should be resubmitted, because none of them has succeeded truly.
    // Complete the task(stageId=1, stageAttemptId=1, partitionId=0) successfully.
    // Task(stageId=1, stageAttemptId=1, partitionId=1) of this new active stage attempt
    // is still running.
    assert(taskSets(3).stageId === 1 && taskSets(3).stageAttemptId === 1
      && taskSets(3).tasks.size === 2)
    runEvent(makeCompletionEvent(
      taskSets(3).tasks(0), Success, makeMapTaskResult("hostB", 2)))

    // At this point there should be no active task set for stageId=1 and we need
    // to resubmit because the output from (stageId=1, stageAttemptId=0, partitionId=1)
    // was ignored due to executor failure
    assert(taskSets.size === 5)
    assert(taskSets(4).stageId === 1 && taskSets(4).stageAttemptId === 2
      && taskSets(4).tasks.size === 1)

    // Complete task(stageId=1, stageAttempt=2, partitionId=1) successfully.
    runEvent(makeCompletionEvent(
      taskSets(4).tasks(0), Success, makeMapTaskResult("hostB", 2)))

    // Now the ResultStage should be submitted, because all of the tasks of rddB have
    // completed successfully on alive executors.
    assert(taskSets.size === 6 && taskSets(5).tasks(0).isInstanceOf[ResultTask[_, _]])
    complete(taskSets(5), Seq(
      (Success, 1),
      (Success, 1)))
  }

  test("task end event should have updated accumulators (SPARK-20342)") {
    val tasks = 10

    val accumId = new AtomicLong()
    val foundCount = new AtomicLong()
    val listener = new SparkListener() {
      override def onTaskEnd(event: SparkListenerTaskEnd): Unit = {
        event.taskInfo.accumulables.find(_.id == accumId.get).foreach { _ =>
          foundCount.incrementAndGet()
        }
      }
    }
    sc.addSparkListener(listener)

    // Try a few times in a loop to make sure. This is not guaranteed to fail when the bug exists,
    // but it should at least make the test flaky. If the bug is fixed, this should always pass.
    (1 to 10).foreach { i =>
      foundCount.set(0L)

      val accum = sc.longAccumulator(s"accum$i")
      accumId.set(accum.id)

      sc.parallelize(1 to tasks, tasks).foreach { _ =>
        accum.add(1L)
      }
      sc.listenerBus.waitUntilEmpty()
      assert(foundCount.get() === tasks)
    }
  }

  test("Barrier task failures from the same stage attempt don't trigger multiple stage retries") {
    val shuffleMapRdd = new MyRDD(sc, 2, Nil).barrier().mapPartitions(iter => iter)
    val shuffleDep = new ShuffleDependency(shuffleMapRdd, new HashPartitioner(2))
    val reduceRdd = new MyRDD(sc, 2, List(shuffleDep), tracker = mapOutputTracker)
    submit(reduceRdd, Array(0, 1))

    val mapStageId = 0
    def countSubmittedMapStageAttempts(): Int = {
      sparkListener.submittedStageInfos.count(_.stageId == mapStageId)
    }

    // The map stage should have been submitted.
    assert(countSubmittedMapStageAttempts() === 1)

    // The first map task fails with TaskKilled.
    runEvent(makeCompletionEvent(
      taskSets(0).tasks(0),
      TaskKilled("test"),
      null))
    assert(sparkListener.failedStages === Seq(0))

    // The second map task fails with TaskKilled.
    runEvent(makeCompletionEvent(
      taskSets(0).tasks(1),
      TaskKilled("test"),
      null))

    // Trigger resubmission of the failed map stage.
    runEvent(ResubmitFailedStages)

    // Another attempt for the map stage should have been submitted, resulting in 2 total attempts.
    assert(countSubmittedMapStageAttempts() === 2)
  }

  test("Barrier task failures from a previous stage attempt don't trigger stage retry") {
    val shuffleMapRdd = new MyRDD(sc, 2, Nil).barrier().mapPartitions(iter => iter)
    val shuffleDep = new ShuffleDependency(shuffleMapRdd, new HashPartitioner(2))
    val reduceRdd = new MyRDD(sc, 2, List(shuffleDep), tracker = mapOutputTracker)
    submit(reduceRdd, Array(0, 1))

    val mapStageId = 0
    def countSubmittedMapStageAttempts(): Int = {
      sparkListener.submittedStageInfos.count(_.stageId == mapStageId)
    }

    // The map stage should have been submitted.
    assert(countSubmittedMapStageAttempts() === 1)

    // The first map task fails with TaskKilled.
    runEvent(makeCompletionEvent(
      taskSets(0).tasks(0),
      TaskKilled("test"),
      null))
    assert(sparkListener.failedStages === Seq(0))

    // Trigger resubmission of the failed map stage.
    runEvent(ResubmitFailedStages)

    // Another attempt for the map stage should have been submitted, resulting in 2 total attempts.
    assert(countSubmittedMapStageAttempts() === 2)

    // The second map task fails with TaskKilled.
    runEvent(makeCompletionEvent(
      taskSets(0).tasks(1),
      TaskKilled("test"),
      null))

    // The second map task failure doesn't trigger stage retry.
    runEvent(ResubmitFailedStages)
    assert(countSubmittedMapStageAttempts() === 2)
  }

  private def constructIndeterminateStageFetchFailed(): (Int, Int) = {
    val shuffleMapRdd1 = new MyRDD(sc, 2, Nil, indeterminate = true)

    val shuffleDep1 = new ShuffleDependency(shuffleMapRdd1, new HashPartitioner(2))
    val shuffleId1 = shuffleDep1.shuffleId
    val shuffleMapRdd2 = new MyRDD(sc, 2, List(shuffleDep1), tracker = mapOutputTracker)

    val shuffleDep2 = new ShuffleDependency(shuffleMapRdd2, new HashPartitioner(2))
    val shuffleId2 = shuffleDep2.shuffleId
    val finalRdd = new MyRDD(sc, 2, List(shuffleDep2), tracker = mapOutputTracker)

    submit(finalRdd, Array(0, 1))

    // Finish the first shuffle map stage.
    completeShuffleMapStageSuccessfully(0, 0, 2)
    assert(mapOutputTracker.findMissingPartitions(shuffleId1) === Some(Seq.empty))

    // Finish the second shuffle map stage.
    completeShuffleMapStageSuccessfully(1, 0, 2, Seq("hostC", "hostD"))
    assert(mapOutputTracker.findMissingPartitions(shuffleId2) === Some(Seq.empty))

    // The first task of the final stage failed with fetch failure
    runEvent(makeCompletionEvent(
      taskSets(2).tasks(0),
      FetchFailed(makeBlockManagerId("hostC"), shuffleId2, 0L, 0, 0, "ignored"),
      null))
    (shuffleId1, shuffleId2)
  }

  test("SPARK-25341: abort stage while using old fetch protocol") {
    conf.set(config.SHUFFLE_USE_OLD_FETCH_PROTOCOL.key, "true")
    // Construct the scenario of indeterminate stage fetch failed.
    constructIndeterminateStageFetchFailed()
    // The job should fail because Spark can't rollback the shuffle map stage while
    // using old protocol.
    assert(failure != null && failure.getMessage.contains(
      "Spark can only do this while using the new shuffle block fetching protocol"))
  }

  test("SPARK-25341: retry all the succeeding stages when the map stage is indeterminate") {
    val (shuffleId1, shuffleId2) = constructIndeterminateStageFetchFailed()

    // Check status for all failedStages
    val failedStages = scheduler.failedStages.toSeq
    assert(failedStages.map(_.id) == Seq(1, 2))
    // Shuffle blocks of "hostC" is lost, so first task of the `shuffleMapRdd2` needs to retry.
    assert(failedStages.collect {
      case stage: ShuffleMapStage if stage.shuffleDep.shuffleId == shuffleId2 => stage
    }.head.findMissingPartitions() == Seq(0))
    // The result stage is still waiting for its 2 tasks to complete
    assert(failedStages.collect {
      case stage: ResultStage => stage
    }.head.findMissingPartitions() == Seq(0, 1))

    scheduler.resubmitFailedStages()

    // The first task of the `shuffleMapRdd2` failed with fetch failure
    runEvent(makeCompletionEvent(
      taskSets(3).tasks(0),
      FetchFailed(makeBlockManagerId("hostA"), shuffleId1, 0L, 0, 0, "ignored"),
      null))

    val newFailedStages = scheduler.failedStages.toSeq
    assert(newFailedStages.map(_.id) == Seq(0, 1))

    scheduler.resubmitFailedStages()

    // First shuffle map stage resubmitted and reran all tasks.
    assert(taskSets(4).stageId == 0)
    assert(taskSets(4).stageAttemptId == 1)
    assert(taskSets(4).tasks.length == 2)

    // Finish all stage.
    completeShuffleMapStageSuccessfully(0, 1, 2)
    assert(mapOutputTracker.findMissingPartitions(shuffleId1) === Some(Seq.empty))

    completeShuffleMapStageSuccessfully(1, 2, 2, Seq("hostC", "hostD"))
    assert(mapOutputTracker.findMissingPartitions(shuffleId2) === Some(Seq.empty))

    complete(taskSets(6), Seq((Success, 11), (Success, 12)))

    // Job successful ended.
    assert(results === Map(0 -> 11, 1 -> 12))
    results.clear()
    assertDataStructuresEmpty()
  }

  test("SPARK-25341: continuous indeterminate stage roll back") {
    // shuffleMapRdd1/2/3 are all indeterminate.
    val shuffleMapRdd1 = new MyRDD(sc, 2, Nil, indeterminate = true)
    val shuffleDep1 = new ShuffleDependency(shuffleMapRdd1, new HashPartitioner(2))
    val shuffleId1 = shuffleDep1.shuffleId

    val shuffleMapRdd2 = new MyRDD(
      sc, 2, List(shuffleDep1), tracker = mapOutputTracker, indeterminate = true)
    val shuffleDep2 = new ShuffleDependency(shuffleMapRdd2, new HashPartitioner(2))
    val shuffleId2 = shuffleDep2.shuffleId

    val shuffleMapRdd3 = new MyRDD(
      sc, 2, List(shuffleDep2), tracker = mapOutputTracker, indeterminate = true)
    val shuffleDep3 = new ShuffleDependency(shuffleMapRdd3, new HashPartitioner(2))
    val shuffleId3 = shuffleDep3.shuffleId
    val finalRdd = new MyRDD(sc, 2, List(shuffleDep3), tracker = mapOutputTracker)

    submit(finalRdd, Array(0, 1), properties = new Properties())

    // Finish the first 2 shuffle map stages.
    completeShuffleMapStageSuccessfully(0, 0, 2)
    assert(mapOutputTracker.findMissingPartitions(shuffleId1) === Some(Seq.empty))

    completeShuffleMapStageSuccessfully(1, 0, 2, Seq("hostB", "hostD"))
    assert(mapOutputTracker.findMissingPartitions(shuffleId2) === Some(Seq.empty))

    // Executor lost on hostB, both of stage 0 and 1 should be reran.
    runEvent(makeCompletionEvent(
      taskSets(2).tasks(0),
      FetchFailed(makeBlockManagerId("hostB"), shuffleId2, 0L, 0, 0, "ignored"),
      null))
    mapOutputTracker.removeOutputsOnHost("hostB")

    assert(scheduler.failedStages.toSeq.map(_.id) == Seq(1, 2))
    scheduler.resubmitFailedStages()

    def checkAndCompleteRetryStage(
        taskSetIndex: Int,
        stageId: Int,
        shuffleId: Int): Unit = {
      assert(taskSets(taskSetIndex).stageId == stageId)
      assert(taskSets(taskSetIndex).stageAttemptId == 1)
      assert(taskSets(taskSetIndex).tasks.length == 2)
      completeShuffleMapStageSuccessfully(stageId, 1, 2)
      assert(mapOutputTracker.findMissingPartitions(shuffleId) === Some(Seq.empty))
    }

    // Check all indeterminate stage roll back.
    checkAndCompleteRetryStage(3, 0, shuffleId1)
    checkAndCompleteRetryStage(4, 1, shuffleId2)
    checkAndCompleteRetryStage(5, 2, shuffleId3)

    // Result stage success, all job ended.
    complete(taskSets(6), Seq((Success, 11), (Success, 12)))
    assert(results === Map(0 -> 11, 1 -> 12))
    results.clear()
    assertDataStructuresEmpty()
  }

  test("SPARK-29042: Sampled RDD with unordered input should be indeterminate") {
    val shuffleMapRdd1 = new MyRDD(sc, 2, Nil, indeterminate = false)

    val shuffleDep1 = new ShuffleDependency(shuffleMapRdd1, new HashPartitioner(2))
    val shuffleMapRdd2 = new MyRDD(sc, 2, List(shuffleDep1), tracker = mapOutputTracker)

    assert(shuffleMapRdd2.outputDeterministicLevel == DeterministicLevel.UNORDERED)

    val sampledRdd = shuffleMapRdd2.sample(true, 0.3, 1000L)
    assert(sampledRdd.outputDeterministicLevel == DeterministicLevel.INDETERMINATE)
  }

  private def assertResultStageFailToRollback(mapRdd: MyRDD): Unit = {
    val shuffleDep = new ShuffleDependency(mapRdd, new HashPartitioner(2))
    val shuffleId = shuffleDep.shuffleId
    val finalRdd = new MyRDD(sc, 2, List(shuffleDep), tracker = mapOutputTracker)

    submit(finalRdd, Array(0, 1))

    completeShuffleMapStageSuccessfully(taskSets.length - 1, 0, numShufflePartitions = 2)
    assert(mapOutputTracker.findMissingPartitions(shuffleId) === Some(Seq.empty))

    // Finish the first task of the result stage
    runEvent(makeCompletionEvent(
      taskSets.last.tasks(0), Success, 42,
      Seq.empty, Array.empty, createFakeTaskInfoWithId(0)))

    // Fail the second task with FetchFailed.
    runEvent(makeCompletionEvent(
      taskSets.last.tasks(1),
      FetchFailed(makeBlockManagerId("hostA"), shuffleId, 0L, 0, 0, "ignored"),
      null))

    // The job should fail because Spark can't rollback the result stage.
    assert(failure != null && failure.getMessage.contains("Spark cannot rollback"))
  }

  test("SPARK-23207: cannot rollback a result stage") {
    val shuffleMapRdd = new MyRDD(sc, 2, Nil, indeterminate = true)
    assertResultStageFailToRollback(shuffleMapRdd)
  }

  test("SPARK-23207: local checkpoint fail to rollback (checkpointed before)") {
    val shuffleMapRdd = new MyCheckpointRDD(sc, 2, Nil, indeterminate = true)
    shuffleMapRdd.localCheckpoint()
    shuffleMapRdd.doCheckpoint()
    assertResultStageFailToRollback(shuffleMapRdd)
  }

  test("SPARK-23207: local checkpoint fail to rollback (checkpointing now)") {
    val shuffleMapRdd = new MyCheckpointRDD(sc, 2, Nil, indeterminate = true)
    shuffleMapRdd.localCheckpoint()
    assertResultStageFailToRollback(shuffleMapRdd)
  }

  private def assertResultStageNotRolledBack(mapRdd: MyRDD): Unit = {
    val shuffleDep = new ShuffleDependency(mapRdd, new HashPartitioner(2))
    val shuffleId = shuffleDep.shuffleId
    val finalRdd = new MyRDD(sc, 2, List(shuffleDep), tracker = mapOutputTracker)

    submit(finalRdd, Array(0, 1))

    completeShuffleMapStageSuccessfully(taskSets.length - 1, 0, numShufflePartitions = 2)
    assert(mapOutputTracker.findMissingPartitions(shuffleId) === Some(Seq.empty))

    // Finish the first task of the result stage
    runEvent(makeCompletionEvent(
      taskSets.last.tasks(0), Success, 42,
      Seq.empty, Array.empty, createFakeTaskInfoWithId(0)))

    // Fail the second task with FetchFailed.
    runEvent(makeCompletionEvent(
      taskSets.last.tasks(1),
      FetchFailed(makeBlockManagerId("hostA"), shuffleId, 0L, 0, 0, "ignored"),
      null))

    assert(failure == null, "job should not fail")
    val failedStages = scheduler.failedStages.toSeq
    assert(failedStages.length == 2)
    // Shuffle blocks of "hostA" is lost, so first task of the `shuffleMapRdd2` needs to retry.
    assert(failedStages.collect {
      case stage: ShuffleMapStage if stage.shuffleDep.shuffleId == shuffleId => stage
    }.head.findMissingPartitions() == Seq(0))
    // The first task of result stage remains completed.
    assert(failedStages.collect {
      case stage: ResultStage => stage
    }.head.findMissingPartitions() == Seq(1))
  }

  test("SPARK-23207: reliable checkpoint can avoid rollback (checkpointed before)") {
    withTempDir { dir =>
      sc.setCheckpointDir(dir.getCanonicalPath)
      val shuffleMapRdd = new MyCheckpointRDD(sc, 2, Nil, indeterminate = true)
      shuffleMapRdd.checkpoint()
      shuffleMapRdd.doCheckpoint()
      assertResultStageNotRolledBack(shuffleMapRdd)
    }
  }

  test("SPARK-23207: reliable checkpoint fail to rollback (checkpointing now)") {
    withTempDir { dir =>
      sc.setCheckpointDir(dir.getCanonicalPath)
      val shuffleMapRdd = new MyCheckpointRDD(sc, 2, Nil, indeterminate = true)
      shuffleMapRdd.checkpoint()
      assertResultStageFailToRollback(shuffleMapRdd)
    }
  }

  test("SPARK-27164: RDD.countApprox on empty RDDs schedules jobs which never complete") {
    val latch = new CountDownLatch(1)
    val jobListener = new SparkListener {
      override def onJobEnd(jobEnd: SparkListenerJobEnd): Unit = {
        latch.countDown()
      }
    }
    sc.addSparkListener(jobListener)
    sc.emptyRDD[Int].countApprox(10000).getFinalValue()
    assert(latch.await(10, TimeUnit.SECONDS))
  }

  test("Completions in zombie tasksets update status of non-zombie taskset") {
    val parts = 4
    val shuffleMapRdd = new MyRDD(sc, parts, Nil)
    val shuffleDep = new ShuffleDependency(shuffleMapRdd, new HashPartitioner(parts))
    val reduceRdd = new MyRDD(sc, parts, List(shuffleDep), tracker = mapOutputTracker)
    submit(reduceRdd, (0 until parts).toArray)
    assert(taskSets.length == 1)

    // Finish the first task of the shuffle map stage.
    runEvent(makeCompletionEvent(
      taskSets(0).tasks(0), Success, makeMapTaskResult("hostA", 4),
      Seq.empty, Array.empty, createFakeTaskInfoWithId(0)))

    // The second task of the shuffle map stage failed with FetchFailed.
    runEvent(makeCompletionEvent(
      taskSets(0).tasks(1),
      FetchFailed(makeBlockManagerId("hostB"), shuffleDep.shuffleId, 0L, 0, 0, "ignored"),
      null))

    scheduler.resubmitFailedStages()
    assert(taskSets.length == 2)
    // The first partition has completed already, so the new attempt only need to run 3 tasks.
    assert(taskSets(1).tasks.length == 3)

    // Finish the first task of the second attempt of the shuffle map stage.
    runEvent(makeCompletionEvent(
      taskSets(1).tasks(0), Success, makeMapTaskResult("hostA", 4),
      Seq.empty, Array.empty, createFakeTaskInfoWithId(0)))

    // Finish the third task of the first attempt of the shuffle map stage.
    runEvent(makeCompletionEvent(
      taskSets(0).tasks(2), Success, makeMapTaskResult("hostA", 4),
      Seq.empty, Array.empty, createFakeTaskInfoWithId(0)))
    assert(tasksMarkedAsCompleted.length == 1)
    assert(tasksMarkedAsCompleted.head.partitionId == 2)

    // Finish the forth task of the first attempt of the shuffle map stage.
    runEvent(makeCompletionEvent(
      taskSets(0).tasks(3), Success, makeMapTaskResult("hostA", 4),
      Seq.empty, Array.empty, createFakeTaskInfoWithId(0)))
    assert(tasksMarkedAsCompleted.length == 2)
    assert(tasksMarkedAsCompleted.last.partitionId == 3)

    // Now the shuffle map stage is completed, and the next stage is submitted.
    assert(taskSets.length == 3)

    // Finish
    complete(taskSets(2), Seq((Success, 42), (Success, 42), (Success, 42), (Success, 42)))
    assertDataStructuresEmpty()
  }

  test("test default resource profile") {
    val rdd = sc.parallelize(1 to 10).map(x => (x, x))
    val (shuffledeps, resourceprofiles) = scheduler.getShuffleDependenciesAndResourceProfiles(rdd)
    val rp = scheduler.mergeResourceProfilesForStage(resourceprofiles)
    assert(rp.id == scheduler.sc.resourceProfileManager.defaultResourceProfile.id)
  }

  test("test 1 resource profile") {
    val ereqs = new ExecutorResourceRequests().cores(4)
    val treqs = new TaskResourceRequests().cpus(1)
    val rp1 = new ResourceProfileBuilder().require(ereqs).require(treqs).build

    val rdd = sc.parallelize(1 to 10).map(x => (x, x)).withResources(rp1)
    val (shuffledeps, resourceprofiles) = scheduler.getShuffleDependenciesAndResourceProfiles(rdd)
    val rpMerged = scheduler.mergeResourceProfilesForStage(resourceprofiles)
    val expectedid = Option(rdd.getResourceProfile).map(_.id)
    assert(expectedid.isDefined)
    assert(expectedid.get != ResourceProfile.DEFAULT_RESOURCE_PROFILE_ID)
    assert(rpMerged.id == expectedid.get)
  }

  test("test 2 resource profiles errors by default") {
    import org.apache.spark.resource._
    val ereqs = new ExecutorResourceRequests().cores(4)
    val treqs = new TaskResourceRequests().cpus(1)
    val rp1 = new ResourceProfileBuilder().require(ereqs).require(treqs).build

    val ereqs2 = new ExecutorResourceRequests().cores(2)
    val treqs2 = new TaskResourceRequests().cpus(2)
    val rp2 = new ResourceProfileBuilder().require(ereqs2).require(treqs2).build

    val rdd = sc.parallelize(1 to 10).withResources(rp1).map(x => (x, x)).withResources(rp2)
    val error = intercept[IllegalArgumentException] {
      val (shuffledeps, resourceprofiles) = scheduler.getShuffleDependenciesAndResourceProfiles(rdd)
      scheduler.mergeResourceProfilesForStage(resourceprofiles)
    }.getMessage()

    assert(error.contains("Multiple ResourceProfiles specified in the RDDs"))
  }

  test("test 2 resource profile with merge conflict config true") {
    conf.set(config.RESOURCE_PROFILE_MERGE_CONFLICTS.key, "true")

    val ereqs = new ExecutorResourceRequests().cores(4)
    val treqs = new TaskResourceRequests().cpus(1)
    val rp1 = new ResourceProfileBuilder().require(ereqs).require(treqs).build

    val ereqs2 = new ExecutorResourceRequests().cores(2)
    val treqs2 = new TaskResourceRequests().cpus(2)
    val rp2 = new ResourceProfileBuilder().require(ereqs2).require(treqs2).build

    val rdd = sc.parallelize(1 to 10).withResources(rp1).map(x => (x, x)).withResources(rp2)
    val (shuffledeps, resourceprofiles) = scheduler.getShuffleDependenciesAndResourceProfiles(rdd)
    val mergedRp = scheduler.mergeResourceProfilesForStage(resourceprofiles)
    assert(mergedRp.getTaskCpus.get == 2)
    assert(mergedRp.getExecutorCores.get == 4)
  }

  test("test multiple resource profiles created from merging use same rp") {
    conf.set(config.RESOURCE_PROFILE_MERGE_CONFLICTS.key, "true")

    val ereqs = new ExecutorResourceRequests().cores(4)
    val treqs = new TaskResourceRequests().cpus(1)
    val rp1 = new ResourceProfileBuilder().require(ereqs).require(treqs).build

    val ereqs2 = new ExecutorResourceRequests().cores(2)
    val treqs2 = new TaskResourceRequests().cpus(2)
    val rp2 = new ResourceProfileBuilder().require(ereqs2).require(treqs2).build

    val rdd = sc.parallelize(1 to 10).withResources(rp1).map(x => (x, x)).withResources(rp2)
    val (_, resourceprofiles) = scheduler.getShuffleDependenciesAndResourceProfiles(rdd)
    val mergedRp = scheduler.mergeResourceProfilesForStage(resourceprofiles)
    assert(mergedRp.getTaskCpus.get == 2)
    assert(mergedRp.getExecutorCores.get == 4)

    // test that instead of creating a new merged profile, we use the already created one
    val rdd2 = sc.parallelize(1 to 10).withResources(rp1).map(x => (x, x)).withResources(rp2)
    val (_, resourceprofiles2) = scheduler.getShuffleDependenciesAndResourceProfiles(rdd2)
    val mergedRp2 = scheduler.mergeResourceProfilesForStage(resourceprofiles2)
    assert(mergedRp2.id === mergedRp.id)
    assert(mergedRp2.getTaskCpus.get == 2)
    assert(mergedRp2.getExecutorCores.get == 4)
  }

  test("test merge 2 resource profiles multiple configs") {
    val ereqs = new ExecutorResourceRequests().cores(4)
    val treqs = new TaskResourceRequests().cpus(2)
    val rp1 = new ResourceProfile(ereqs.requests, treqs.requests)
    val ereqs2 = new ExecutorResourceRequests().cores(2)
    val treqs2 = new TaskResourceRequests().cpus(1)
    val rp2 = new ResourceProfile(ereqs2.requests, treqs2.requests)
    var mergedRp = scheduler.mergeResourceProfiles(rp1, rp2)

    assert(mergedRp.getTaskCpus.get == 2)
    assert(mergedRp.getExecutorCores.get == 4)

    val ereqs3 = new ExecutorResourceRequests().cores(1).resource(GPU, 1, "disc")
    val treqs3 = new TaskResourceRequests().cpus(1).resource(GPU, 1)
    val rp3 = new ResourceProfile(ereqs3.requests, treqs3.requests)
    val ereqs4 = new ExecutorResourceRequests().cores(2)
    val treqs4 = new TaskResourceRequests().cpus(2)
    val rp4 = new ResourceProfile(ereqs4.requests, treqs4.requests)
    mergedRp = scheduler.mergeResourceProfiles(rp3, rp4)

    assert(mergedRp.getTaskCpus.get == 2)
    assert(mergedRp.getExecutorCores.get == 2)
    assert(mergedRp.executorResources.size == 2)
    assert(mergedRp.taskResources.size == 2)
    assert(mergedRp.executorResources.get(GPU).get.amount == 1)
    assert(mergedRp.executorResources.get(GPU).get.discoveryScript == "disc")
    assert(mergedRp.taskResources.get(GPU).get.amount == 1)

    val ereqs5 = new ExecutorResourceRequests().cores(1).memory("3g")
      .memoryOverhead("1g").pysparkMemory("2g").offHeapMemory("4g").resource(GPU, 1, "disc")
    val treqs5 = new TaskResourceRequests().cpus(1).resource(GPU, 1)
    val rp5 = new ResourceProfile(ereqs5.requests, treqs5.requests)
    val ereqs6 = new ExecutorResourceRequests().cores(8).resource(FPGA, 2, "fdisc")
    val treqs6 = new TaskResourceRequests().cpus(2).resource(FPGA, 1)
    val rp6 = new ResourceProfile(ereqs6.requests, treqs6.requests)
    mergedRp = scheduler.mergeResourceProfiles(rp5, rp6)

    assert(mergedRp.getTaskCpus.get == 2)
    assert(mergedRp.getExecutorCores.get == 8)
    assert(mergedRp.executorResources.size == 7)
    assert(mergedRp.taskResources.size == 3)
    assert(mergedRp.executorResources.get(GPU).get.amount == 1)
    assert(mergedRp.executorResources.get(GPU).get.discoveryScript == "disc")
    assert(mergedRp.taskResources.get(GPU).get.amount == 1)
    assert(mergedRp.executorResources.get(FPGA).get.amount == 2)
    assert(mergedRp.executorResources.get(FPGA).get.discoveryScript == "fdisc")
    assert(mergedRp.taskResources.get(FPGA).get.amount == 1)
    assert(mergedRp.executorResources.get(ResourceProfile.MEMORY).get.amount == 3072)
    assert(mergedRp.executorResources.get(ResourceProfile.PYSPARK_MEM).get.amount == 2048)
    assert(mergedRp.executorResources.get(ResourceProfile.OVERHEAD_MEM).get.amount == 1024)
    assert(mergedRp.executorResources.get(ResourceProfile.OFFHEAP_MEM).get.amount == 4096)

    val ereqs7 = new ExecutorResourceRequests().cores(1).memory("3g")
      .resource(GPU, 4, "disc")
    val treqs7 = new TaskResourceRequests().cpus(1).resource(GPU, 1)
    val rp7 = new ResourceProfile(ereqs7.requests, treqs7.requests)
    val ereqs8 = new ExecutorResourceRequests().cores(1).resource(GPU, 2, "fdisc")
    val treqs8 = new TaskResourceRequests().cpus(1).resource(GPU, 2)
    val rp8 = new ResourceProfile(ereqs8.requests, treqs8.requests)
    mergedRp = scheduler.mergeResourceProfiles(rp7, rp8)

    assert(mergedRp.getTaskCpus.get == 1)
    assert(mergedRp.getExecutorCores.get == 1)
    assert(mergedRp.executorResources.get(GPU).get.amount == 4)
    assert(mergedRp.executorResources.get(GPU).get.discoveryScript == "disc")
    assert(mergedRp.taskResources.get(GPU).get.amount == 2)
  }

  test("test merge 3 resource profiles") {
    conf.set(config.RESOURCE_PROFILE_MERGE_CONFLICTS.key, "true")
    val ereqs = new ExecutorResourceRequests().cores(4)
    val treqs = new TaskResourceRequests().cpus(1)
    val rp1 = new ResourceProfile(ereqs.requests, treqs.requests)
    val ereqs2 = new ExecutorResourceRequests().cores(2)
    val treqs2 = new TaskResourceRequests().cpus(1)
    val rp2 = new ResourceProfile(ereqs2.requests, treqs2.requests)
    val ereqs3 = new ExecutorResourceRequests().cores(3)
    val treqs3 = new TaskResourceRequests().cpus(2)
    val rp3 = new ResourceProfile(ereqs3.requests, treqs3.requests)
    val mergedRp = scheduler.mergeResourceProfilesForStage(HashSet(rp1, rp2, rp3))

    assert(mergedRp.getTaskCpus.get == 2)
    assert(mergedRp.getExecutorCores.get == 4)
  }

  /**
   * Checks the DAGScheduler's internal logic for traversing an RDD DAG by making sure that
   * getShuffleDependenciesAndResourceProfiles correctly returns the direct shuffle dependencies
   * of a particular RDD. The test creates the following RDD graph (where n denotes a narrow
   * dependency and s denotes a shuffle dependency):
   *
   * A <------------s---------,
   *                           \
   * B <--s-- C <--s-- D <--n------ E
   *
   * Here, the direct shuffle dependency of C is just the shuffle dependency on B. The direct
   * shuffle dependencies of E are the shuffle dependency on A and the shuffle dependency on C.
   */
  test("getShuffleDependenciesAndResourceProfiles returns deps and profiles correctly") {
    import org.apache.spark.resource._
    val ereqs = new ExecutorResourceRequests().cores(4)
    val treqs = new TaskResourceRequests().cpus(1)
    val rp1 = new ResourceProfileBuilder().require(ereqs).require(treqs).build
    val ereqs2 = new ExecutorResourceRequests().cores(6)
    val treqs2 = new TaskResourceRequests().cpus(2)
    val rp2 = new ResourceProfileBuilder().require(ereqs2).require(treqs2).build

    val rddWithRp = new MyRDD(sc, 2, Nil).withResources(rp1)
    val rddA = new MyRDD(sc, 2, Nil).withResources(rp1)
    val shuffleDepA = new ShuffleDependency(rddA, new HashPartitioner(1))
    val rddB = new MyRDD(sc, 2, Nil)
    val shuffleDepB = new ShuffleDependency(rddB, new HashPartitioner(1))
    val rddWithRpDep = new OneToOneDependency(rddWithRp)
    val rddC = new MyRDD(sc, 1, List(rddWithRpDep, shuffleDepB)).withResources(rp2)
    val shuffleDepC = new ShuffleDependency(rddC, new HashPartitioner(1))
    val rddD = new MyRDD(sc, 1, List(shuffleDepC))
    val narrowDepD = new OneToOneDependency(rddD)
    val rddE = new MyRDD(sc, 1, List(shuffleDepA, narrowDepD), tracker = mapOutputTracker)

    val (shuffleDepsA, rprofsA) = scheduler.getShuffleDependenciesAndResourceProfiles(rddA)
    assert(shuffleDepsA === Set())
    assert(rprofsA === Set(rp1))
    val (shuffleDepsB, rprofsB) = scheduler.getShuffleDependenciesAndResourceProfiles(rddB)
    assert(shuffleDepsB === Set())
    assert(rprofsB === Set())
    val (shuffleDepsC, rprofsC) = scheduler.getShuffleDependenciesAndResourceProfiles(rddC)
    assert(shuffleDepsC === Set(shuffleDepB))
    assert(rprofsC === Set(rp1, rp2))
    val (shuffleDepsD, rprofsD) = scheduler.getShuffleDependenciesAndResourceProfiles(rddD)
    assert(shuffleDepsD === Set(shuffleDepC))
    assert(rprofsD === Set())
    val (shuffleDepsE, rprofsE) = scheduler.getShuffleDependenciesAndResourceProfiles(rddE)
    assert(shuffleDepsE === Set(shuffleDepA, shuffleDepC))
    assert(rprofsE === Set())
  }

  /**
   * Assert that the supplied TaskSet has exactly the given hosts as its preferred locations.
   * Note that this checks only the host and not the executor ID.
   */
  private def assertLocations(taskSet: TaskSet, hosts: Seq[Seq[String]]): Unit = {
    assert(hosts.size === taskSet.tasks.size)
    for ((taskLocs, expectedLocs) <- taskSet.tasks.map(_.preferredLocations).zip(hosts)) {
      assert(taskLocs.map(_.host).toSet === expectedLocs.toSet)
    }
  }

  private def assertDataStructuresEmpty(): Unit = {
    assert(scheduler.activeJobs.isEmpty)
    assert(scheduler.failedStages.isEmpty)
    assert(scheduler.jobIdToActiveJob.isEmpty)
    assert(scheduler.jobIdToStageIds.isEmpty)
    assert(scheduler.stageIdToStage.isEmpty)
    assert(scheduler.runningStages.isEmpty)
    assert(scheduler.shuffleIdToMapStage.isEmpty)
    assert(scheduler.waitingStages.isEmpty)
    assert(scheduler.outputCommitCoordinator.isEmpty)
  }

  // Nothing in this test should break if the task info's fields are null, but
  // OutputCommitCoordinator requires the task info itself to not be null.
  private def createFakeTaskInfo(): TaskInfo = {
    val info = new TaskInfo(0, 0, 0, 0L, "", "", TaskLocality.ANY, false)
    info.finishTime = 1
    info
  }

  private def createFakeTaskInfoWithId(taskId: Long): TaskInfo = {
    val info = new TaskInfo(taskId, 0, 0, 0L, "", "", TaskLocality.ANY, false)
    info.finishTime = 1
    info
  }

  private def makeCompletionEvent(
      task: Task[_],
      reason: TaskEndReason,
      result: Any,
      extraAccumUpdates: Seq[AccumulatorV2[_, _]] = Seq.empty,
      metricPeaks: Array[Long] = Array.empty,
      taskInfo: TaskInfo = createFakeTaskInfo()): CompletionEvent = {
    val accumUpdates = reason match {
      case Success => task.metrics.accumulators()
      case ef: ExceptionFailure => ef.accums
      case tk: TaskKilled => tk.accums
      case _ => Seq.empty
    }
    CompletionEvent(task, reason, result, accumUpdates ++ extraAccumUpdates, metricPeaks, taskInfo)
  }
}

object DAGSchedulerSuite {
  def makeMapTaskResult(
      host: String, reduces: Int, sizes: Byte = 2, mapTaskId: Long = -1): MapTaskResult =
    MapTaskResult(
      MapStatus(makeBlockManagerId(host), Array.fill[Long](reduces)(sizes), mapTaskId),
      None)

  def makeBlockManagerId(host: String): BlockManagerId = {
    BlockManagerId(host + "-exec", host, 12345)
  }
}

object FailThisAttempt {
  val _fail = new AtomicBoolean(true)
}<|MERGE_RESOLUTION|>--- conflicted
+++ resolved
@@ -321,14 +321,9 @@
     cacheLocations.clear()
     results.clear()
     securityMgr = new SecurityManager(sc.getConf)
-<<<<<<< HEAD
-    broadcastManager = new BroadcastManager(true, sc.getConf, securityMgr)
+    broadcastManager = new BroadcastManager(true, sc.getConf)
     mapOutputTracker = spy(
       new MyMapOutputTrackerMaster(sc.getConf, new NoOpShuffleOutputTracker(), broadcastManager))
-=======
-    broadcastManager = new BroadcastManager(true, sc.getConf)
-    mapOutputTracker = spy(new MyMapOutputTrackerMaster(sc.getConf, broadcastManager))
->>>>>>> 2526fdea
     blockManagerMaster = spy(new MyBlockManagerMaster(sc.getConf))
     scheduler = new DAGScheduler(
       sc,
