/*
 * Licensed to the Apache Software Foundation (ASF) under one or more
 * contributor license agreements.  See the NOTICE file distributed with
 * this work for additional information regarding copyright ownership.
 * The ASF licenses this file to You under the Apache License, Version 2.0
 * (the "License"); you may not use this file except in compliance with
 * the License.  You may obtain a copy of the License at
 *
 *    http://www.apache.org/licenses/LICENSE-2.0
 *
 * Unless required by applicable law or agreed to in writing, software
 * distributed under the License is distributed on an "AS IS" BASIS,
 * WITHOUT WARRANTIES OR CONDITIONS OF ANY KIND, either express or implied.
 * See the License for the specific language governing permissions and
 * limitations under the License.
 */

package org.apache.spark.scheduler

import java.util.concurrent.Semaphore

import scala.collection.JavaConverters._
import scala.collection.mutable

import org.mockito.Mockito
import org.scalatest.Matchers

import org.apache.spark._
import org.apache.spark.executor.TaskMetrics
import org.apache.spark.internal.config._
import org.apache.spark.metrics.MetricsSystem
import org.apache.spark.util.{ResetSystemProperties, RpcUtils}

class SparkListenerSuite extends SparkFunSuite with LocalSparkContext with Matchers
  with ResetSystemProperties {

  import LiveListenerBus._

  /** Length of time to wait while draining listener events. */
  val WAIT_TIMEOUT_MILLIS = 10000

  val jobCompletionTime = 1421191296660L

  private val mockSparkContext: SparkContext = Mockito.mock(classOf[SparkContext])
  private val mockMetricsSystem: MetricsSystem = Mockito.mock(classOf[MetricsSystem])

  private def numDroppedEvents(bus: LiveListenerBus, name: String): Long = {
    bus.metrics.metricRegistry.counter(s"queue.$name.numDroppedEvents").getCount
  }

<<<<<<< HEAD
  private def queueSize(bus: LiveListenerBus, name: String): Int = {
    bus.metrics.metricRegistry.getGauges().get(s"queue.$name.size").getValue()
=======
  private def sharedQueueSize(bus: LiveListenerBus): Int = {
    bus.metrics.metricRegistry.getGauges().get(s"queue.$SHARED_QUEUE.size").getValue()
>>>>>>> 9a7048b2
      .asInstanceOf[Int]
  }

  private def eventProcessingTimeCount(bus: LiveListenerBus): Long = {
    bus.metrics.metricRegistry.timer(s"queue.$SHARED_QUEUE.listenerProcessingTime").getCount()
  }

  private def totalDroppedEvents(bus: LiveListenerBus): Long = {
    bus.metrics.metricRegistry.counter(s"livelistenerbus.totalDroppedEvents").getCount()
      .asInstanceOf[Long]
  }

  test("don't call sc.stop in listener") {
    sc = new SparkContext("local", "SparkListenerSuite", new SparkConf())
    val listener = new SparkContextStoppingListener(sc)

    sc.listenerBus.addToSharedQueue(listener)
    sc.listenerBus.post(SparkListenerJobEnd(0, jobCompletionTime, JobSucceeded))
    sc.listenerBus.waitUntilEmpty(WAIT_TIMEOUT_MILLIS)
    sc.stop()

    assert(listener.sparkExSeen)
  }

  test("basic creation and shutdown of LiveListenerBus") {
    val conf = new SparkConf()
    val counter = new BasicJobCounter
    val bus = new LiveListenerBus(conf)

    // Metrics are initially empty.
    assert(bus.metrics.numEventsPosted.getCount === 0)
<<<<<<< HEAD
    assert(numDroppedEvents(bus, SHARED_QUEUE) === 0)
    assert(queueSize(bus, SHARED_QUEUE) === 0)
=======
    assert(numDroppedEvents(bus) === 0)
    assert(bus.queuedEvents.size === 0)
>>>>>>> 9a7048b2
    assert(eventProcessingTimeCount(bus) === 0)

    // Post five events:
    (1 to 5).foreach { _ => bus.post(SparkListenerJobEnd(0, jobCompletionTime, JobSucceeded)) }

    // Five messages should be marked as received and queued, but no messages should be posted to
    // listeners yet because the the listener bus hasn't been started.
    assert(bus.metrics.numEventsPosted.getCount === 5)
<<<<<<< HEAD
    assert(queueSize(bus, SHARED_QUEUE) === 5)
=======
    assert(bus.queuedEvents.size === 5)

    // Add the counter to the bus after messages have been queued for later delivery.
    bus.addToSharedQueue(counter)
>>>>>>> 9a7048b2
    assert(counter.count === 0)

    // Starting listener bus should flush all buffered events
    bus.start(mockSparkContext, mockMetricsSystem)
    Mockito.verify(mockMetricsSystem).registerSource(bus.metrics)
    bus.waitUntilEmpty(WAIT_TIMEOUT_MILLIS)
    assert(counter.count === 5)
<<<<<<< HEAD
    assert(queueSize(bus, SHARED_QUEUE) === 0)
=======
    assert(sharedQueueSize(bus) === 0)
>>>>>>> 9a7048b2
    assert(eventProcessingTimeCount(bus) === 5)

    // After the bus is started, there should be no more queued events.
    assert(bus.queuedEvents === null)

    // After listener bus has stopped, posting events should not increment counter
    bus.stop()
    (1 to 5).foreach { _ => bus.post(SparkListenerJobEnd(0, jobCompletionTime, JobSucceeded)) }
    assert(counter.count === 5)
    assert(eventProcessingTimeCount(bus) === 5)

    // Listener bus must not be started twice
    intercept[IllegalStateException] {
      val bus = new LiveListenerBus(conf)
      bus.start(mockSparkContext, mockMetricsSystem)
      bus.start(mockSparkContext, mockMetricsSystem)
    }

    // ... or stopped before starting
    intercept[IllegalStateException] {
      val bus = new LiveListenerBus(conf)
      bus.stop()
    }
  }

  test("bus.stop() waits for the event queue to completely drain") {
    @volatile var drained = false

    // When Listener has started
    val listenerStarted = new Semaphore(0)

    // Tells the listener to stop blocking
    val listenerWait = new Semaphore(0)

    // When stopper has started
    val stopperStarted = new Semaphore(0)

    // When stopper has returned
    val stopperReturned = new Semaphore(0)

    class BlockingListener extends SparkListener {
      override def onJobEnd(jobEnd: SparkListenerJobEnd): Unit = {
        listenerStarted.release()
        listenerWait.acquire()
        drained = true
      }
    }
    val bus = new LiveListenerBus(new SparkConf())
    val blockingListener = new BlockingListener

    bus.addToSharedQueue(blockingListener)
    bus.start(mockSparkContext, mockMetricsSystem)
    bus.post(SparkListenerJobEnd(0, jobCompletionTime, JobSucceeded))

    listenerStarted.acquire()
    // Listener should be blocked after start
    assert(!drained)

    new Thread("ListenerBusStopper") {
      override def run() {
        stopperStarted.release()
        // stop() will block until notify() is called below
        bus.stop()
        stopperReturned.release()
      }
    }.start()

    stopperStarted.acquire()
    // Listener should remain blocked after stopper started
    assert(!drained)

    // unblock Listener to let queue drain
    listenerWait.release()
    stopperReturned.acquire()
    assert(drained)
  }

  test("metrics for dropped listener events") {
    val bus = new LiveListenerBus(new SparkConf().set(LISTENER_BUS_EVENT_QUEUE_CAPACITY, 1))

    val listenerStarted = new Semaphore(0)
    val listenerWait = new Semaphore(0)

    bus.addToSharedQueue(new SparkListener {
      override def onJobEnd(jobEnd: SparkListenerJobEnd): Unit = {
        listenerStarted.release()
        listenerWait.acquire()
      }
    })

    bus.start(mockSparkContext, mockMetricsSystem)

    // Post a message to the listener bus and wait for processing to begin:
    bus.post(SparkListenerJobEnd(0, jobCompletionTime, JobSucceeded))
    listenerStarted.acquire()
<<<<<<< HEAD
    assert(queueSize(bus, SHARED_QUEUE) === 0)
    assert(numDroppedEvents(bus, SHARED_QUEUE) === 0)
=======
    assert(sharedQueueSize(bus) === 0)
    assert(numDroppedEvents(bus) === 0)
>>>>>>> 9a7048b2

    // If we post an additional message then it should remain in the queue because the listener is
    // busy processing the first event:
    bus.post(SparkListenerJobEnd(0, jobCompletionTime, JobSucceeded))
<<<<<<< HEAD
    assert(queueSize(bus, SHARED_QUEUE) === 1)
    assert(numDroppedEvents(bus, SHARED_QUEUE) === 0)

    // The queue is now full, so any additional events posted to the listener will be dropped:
    bus.post(SparkListenerJobEnd(0, jobCompletionTime, JobSucceeded))
    assert(queueSize(bus, SHARED_QUEUE) === 1)
    assert(numDroppedEvents(bus, SHARED_QUEUE) === 1)
=======
    assert(sharedQueueSize(bus) === 1)
    assert(numDroppedEvents(bus) === 0)

    // The queue is now full, so any additional events posted to the listener will be dropped:
    bus.post(SparkListenerJobEnd(0, jobCompletionTime, JobSucceeded))
    assert(sharedQueueSize(bus) === 1)
    assert(numDroppedEvents(bus) === 1)
>>>>>>> 9a7048b2

    // Allow the the remaining events to be processed so we can stop the listener bus:
    listenerWait.release(2)
    bus.stop()
  }

  test("metrics for all dropped listener events") {
    val bus = new LiveListenerBus(new SparkConf().set(LISTENER_BUS_EVENT_QUEUE_CAPACITY, 1))

    val listenerStarted = new Semaphore(0)
    val listenerWait = new Semaphore(0)

    // shared queue
    bus.addToSharedQueue(new SparkListener {
      override def onJobEnd(jobEnd: SparkListenerJobEnd): Unit = {
        listenerStarted.release()
        listenerWait.acquire()
      }
    })
    // app status queue
    bus.addToStatusQueue(new SparkListener {
      override def onJobEnd(jobEnd: SparkListenerJobEnd): Unit = {
        listenerStarted.release()
        listenerWait.acquire()
      }
    })

    bus.start(mockSparkContext, mockMetricsSystem)

    // Post one message to the listener bus and wait for processing to begin:
    bus.post(SparkListenerJobEnd(0, jobCompletionTime, JobSucceeded))
    listenerStarted.acquire()
    listenerStarted.acquire()
    assert(queueSize(bus, SHARED_QUEUE) === 0)
    assert(queueSize(bus, APP_STATUS_QUEUE) === 0)
    assert(numDroppedEvents(bus, SHARED_QUEUE) === 0)
    assert(numDroppedEvents(bus, APP_STATUS_QUEUE) === 0)
    assert(totalDroppedEvents(bus) === 0)

    // post another messgae
    bus.post(SparkListenerJobEnd(0, jobCompletionTime, JobSucceeded))

    // shared queue and app status queue are full now,
    // so any additional events posted to the listener will be dropped:
    bus.post(SparkListenerJobEnd(0, jobCompletionTime, JobSucceeded))
    assert(queueSize(bus, SHARED_QUEUE) === 1)
    assert(queueSize(bus, APP_STATUS_QUEUE) === 1)
    assert(numDroppedEvents(bus, SHARED_QUEUE) === 1)
    assert(numDroppedEvents(bus, APP_STATUS_QUEUE) === 1)
    assert(totalDroppedEvents(bus) === 0)

    // wait for first time total count in LiveListenrBus
    Thread.sleep(2 * 61 * 1000)

    assert(totalDroppedEvents(bus) === 2)

    // Allow the the remaining events to be processed so we can stop the listener bus:
    listenerWait.release(6)
    bus.stop()
  }

  test("basic creation of StageInfo") {
    sc = new SparkContext("local", "SparkListenerSuite")
    val listener = new SaveStageAndTaskInfo
    sc.addSparkListener(listener)
    val rdd1 = sc.parallelize(1 to 100, 4)
    val rdd2 = rdd1.map(_.toString)
    rdd2.setName("Target RDD")
    rdd2.count()

    sc.listenerBus.waitUntilEmpty(WAIT_TIMEOUT_MILLIS)

    listener.stageInfos.size should be {1}
    val (stageInfo, taskInfoMetrics) = listener.stageInfos.head
    stageInfo.rddInfos.size should be {2}
    stageInfo.rddInfos.forall(_.numPartitions == 4) should be {true}
    stageInfo.rddInfos.exists(_.name == "Target RDD") should be {true}
    stageInfo.numTasks should be {4}
    stageInfo.submissionTime should be ('defined)
    stageInfo.completionTime should be ('defined)
    taskInfoMetrics.length should be {4}
  }

  test("basic creation of StageInfo with shuffle") {
    sc = new SparkContext("local", "SparkListenerSuite")
    val listener = new SaveStageAndTaskInfo
    sc.addSparkListener(listener)
    val rdd1 = sc.parallelize(1 to 100, 4)
    val rdd2 = rdd1.filter(_ % 2 == 0).map(i => (i, i))
    val rdd3 = rdd2.reduceByKey(_ + _)
    rdd1.setName("Un")
    rdd2.setName("Deux")
    rdd3.setName("Trois")

    rdd1.count()
    sc.listenerBus.waitUntilEmpty(WAIT_TIMEOUT_MILLIS)
    listener.stageInfos.size should be {1}
    val stageInfo1 = listener.stageInfos.keys.find(_.stageId == 0).get
    stageInfo1.rddInfos.size should be {1} // ParallelCollectionRDD
    stageInfo1.rddInfos.forall(_.numPartitions == 4) should be {true}
    stageInfo1.rddInfos.exists(_.name == "Un") should be {true}
    listener.stageInfos.clear()

    rdd2.count()
    sc.listenerBus.waitUntilEmpty(WAIT_TIMEOUT_MILLIS)
    listener.stageInfos.size should be {1}
    val stageInfo2 = listener.stageInfos.keys.find(_.stageId == 1).get
    stageInfo2.rddInfos.size should be {3}
    stageInfo2.rddInfos.forall(_.numPartitions == 4) should be {true}
    stageInfo2.rddInfos.exists(_.name == "Deux") should be {true}
    listener.stageInfos.clear()

    rdd3.count()
    sc.listenerBus.waitUntilEmpty(WAIT_TIMEOUT_MILLIS)
    listener.stageInfos.size should be {2} // Shuffle map stage + result stage
    val stageInfo3 = listener.stageInfos.keys.find(_.stageId == 3).get
    stageInfo3.rddInfos.size should be {1} // ShuffledRDD
    stageInfo3.rddInfos.forall(_.numPartitions == 4) should be {true}
    stageInfo3.rddInfos.exists(_.name == "Trois") should be {true}
  }

  test("StageInfo with fewer tasks than partitions") {
    sc = new SparkContext("local", "SparkListenerSuite")
    val listener = new SaveStageAndTaskInfo
    sc.addSparkListener(listener)
    val rdd1 = sc.parallelize(1 to 100, 4)
    val rdd2 = rdd1.map(_.toString)
    sc.runJob(rdd2, (items: Iterator[String]) => items.size, Seq(0, 1))

    sc.listenerBus.waitUntilEmpty(WAIT_TIMEOUT_MILLIS)

    listener.stageInfos.size should be {1}
    val (stageInfo, _) = listener.stageInfos.head
    stageInfo.numTasks should be {2}
    stageInfo.rddInfos.size should be {2}
    stageInfo.rddInfos.forall(_.numPartitions == 4) should be {true}
  }

  test("local metrics") {
    sc = new SparkContext("local", "SparkListenerSuite")
    val listener = new SaveStageAndTaskInfo
    sc.addSparkListener(listener)
    sc.addSparkListener(new StatsReportListener)
    // just to make sure some of the tasks take a noticeable amount of time
    val w = { i: Int =>
      if (i == 0) {
        Thread.sleep(100)
      }
      i
    }

    val numSlices = 16
    val d = sc.parallelize(0 to 10000, numSlices).map(w)
    d.count()
    sc.listenerBus.waitUntilEmpty(WAIT_TIMEOUT_MILLIS)
    listener.stageInfos.size should be (1)

    val d2 = d.map { i => w(i) -> i * 2 }.setName("shuffle input 1")
    val d3 = d.map { i => w(i) -> (0 to (i % 5)) }.setName("shuffle input 2")
    val d4 = d2.cogroup(d3, numSlices).map { case (k, (v1, v2)) =>
      (w(k), (v1.size, v2.size))
    }
    d4.setName("A Cogroup")
    d4.collectAsMap()

    sc.listenerBus.waitUntilEmpty(WAIT_TIMEOUT_MILLIS)
    listener.stageInfos.size should be (4)
    listener.stageInfos.foreach { case (stageInfo, taskInfoMetrics) =>
      /**
       * Small test, so some tasks might take less than 1 millisecond, but average should be greater
       * than 0 ms.
       */
      checkNonZeroAvg(
        taskInfoMetrics.map(_._2.executorRunTime),
        stageInfo + " executorRunTime")
      checkNonZeroAvg(
        taskInfoMetrics.map(_._2.executorDeserializeTime),
        stageInfo + " executorDeserializeTime")

      /* Test is disabled (SEE SPARK-2208)
      if (stageInfo.rddInfos.exists(_.name == d4.name)) {
        checkNonZeroAvg(
          taskInfoMetrics.map(_._2.shuffleReadMetrics.get.fetchWaitTime),
          stageInfo + " fetchWaitTime")
      }
      */

      taskInfoMetrics.foreach { case (taskInfo, taskMetrics) =>
        taskMetrics.resultSize should be > (0L)
        if (stageInfo.rddInfos.exists(info => info.name == d2.name || info.name == d3.name)) {
          assert(taskMetrics.shuffleWriteMetrics.bytesWritten > 0L)
        }
        if (stageInfo.rddInfos.exists(_.name == d4.name)) {
          assert(taskMetrics.shuffleReadMetrics.totalBlocksFetched == 2 * numSlices)
          assert(taskMetrics.shuffleReadMetrics.localBlocksFetched == 2 * numSlices)
          assert(taskMetrics.shuffleReadMetrics.remoteBlocksFetched == 0)
          assert(taskMetrics.shuffleReadMetrics.remoteBytesRead == 0L)
        }
      }
    }
  }

  test("onTaskGettingResult() called when result fetched remotely") {
    val conf = new SparkConf().set("spark.rpc.message.maxSize", "1")
    sc = new SparkContext("local", "SparkListenerSuite", conf)
    val listener = new SaveTaskEvents
    sc.addSparkListener(listener)

    // Make a task whose result is larger than the RPC message size
    val maxRpcMessageSize = RpcUtils.maxMessageSizeBytes(conf)
    assert(maxRpcMessageSize === 1024 * 1024)
    val result = sc.parallelize(Seq(1), 1)
      .map { x => 1.to(maxRpcMessageSize).toArray }
      .reduce { case (x, y) => x }
    assert(result === 1.to(maxRpcMessageSize).toArray)

    sc.listenerBus.waitUntilEmpty(WAIT_TIMEOUT_MILLIS)
    val TASK_INDEX = 0
    assert(listener.startedTasks.contains(TASK_INDEX))
    assert(listener.startedGettingResultTasks.contains(TASK_INDEX))
    assert(listener.endedTasks.contains(TASK_INDEX))
  }

  test("onTaskGettingResult() not called when result sent directly") {
    sc = new SparkContext("local", "SparkListenerSuite")
    val listener = new SaveTaskEvents
    sc.addSparkListener(listener)

    // Make a task whose result is larger than the RPC message size
    val result = sc.parallelize(Seq(1), 1).map(2 * _).reduce { case (x, y) => x }
    assert(result === 2)

    sc.listenerBus.waitUntilEmpty(WAIT_TIMEOUT_MILLIS)
    val TASK_INDEX = 0
    assert(listener.startedTasks.contains(TASK_INDEX))
    assert(listener.startedGettingResultTasks.isEmpty)
    assert(listener.endedTasks.contains(TASK_INDEX))
  }

  test("onTaskEnd() should be called for all started tasks, even after job has been killed") {
    sc = new SparkContext("local", "SparkListenerSuite")
    val WAIT_TIMEOUT_MILLIS = 10000
    val listener = new SaveTaskEvents
    sc.addSparkListener(listener)

    val numTasks = 10
    val f = sc.parallelize(1 to 10000, numTasks).map { i => Thread.sleep(10); i }.countAsync()
    // Wait until one task has started (because we want to make sure that any tasks that are started
    // have corresponding end events sent to the listener).
    var finishTime = System.currentTimeMillis + WAIT_TIMEOUT_MILLIS
    listener.synchronized {
      var remainingWait = finishTime - System.currentTimeMillis
      while (listener.startedTasks.isEmpty && remainingWait > 0) {
        listener.wait(remainingWait)
        remainingWait = finishTime - System.currentTimeMillis
      }
      assert(!listener.startedTasks.isEmpty)
    }

    f.cancel()

    // Ensure that onTaskEnd is called for all started tasks.
    finishTime = System.currentTimeMillis + WAIT_TIMEOUT_MILLIS
    listener.synchronized {
      var remainingWait = finishTime - System.currentTimeMillis
      while (listener.endedTasks.size < listener.startedTasks.size && remainingWait > 0) {
        listener.wait(finishTime - System.currentTimeMillis)
        remainingWait = finishTime - System.currentTimeMillis
      }
      assert(listener.endedTasks.size === listener.startedTasks.size)
    }
  }

  test("SparkListener moves on if a listener throws an exception") {
    val badListener = new BadListener
    val jobCounter1 = new BasicJobCounter
    val jobCounter2 = new BasicJobCounter
    val bus = new LiveListenerBus(new SparkConf())

    // Propagate events to bad listener first
    bus.addToSharedQueue(badListener)
    bus.addToSharedQueue(jobCounter1)
    bus.addToSharedQueue(jobCounter2)
    bus.start(mockSparkContext, mockMetricsSystem)

    // Post events to all listeners, and wait until the queue is drained
    (1 to 5).foreach { _ => bus.post(SparkListenerJobEnd(0, jobCompletionTime, JobSucceeded)) }
    bus.waitUntilEmpty(WAIT_TIMEOUT_MILLIS)

    // The exception should be caught, and the event should be propagated to other listeners
    assert(jobCounter1.count === 5)
    assert(jobCounter2.count === 5)
  }

  test("registering listeners via spark.extraListeners") {
    val listeners = Seq(
      classOf[ListenerThatAcceptsSparkConf],
      classOf[FirehoseListenerThatAcceptsSparkConf],
      classOf[BasicJobCounter])
    val conf = new SparkConf().setMaster("local").setAppName("test")
      .set(EXTRA_LISTENERS, listeners.map(_.getName))
    sc = new SparkContext(conf)
    sc.listenerBus.listeners.asScala.count(_.isInstanceOf[BasicJobCounter]) should be (1)
    sc.listenerBus.listeners.asScala
      .count(_.isInstanceOf[ListenerThatAcceptsSparkConf]) should be (1)
    sc.listenerBus.listeners.asScala
      .count(_.isInstanceOf[FirehoseListenerThatAcceptsSparkConf]) should be (1)
  }

  test("add and remove listeners to/from LiveListenerBus queues") {
    val bus = new LiveListenerBus(new SparkConf(false))
    val counter1 = new BasicJobCounter()
    val counter2 = new BasicJobCounter()
    val counter3 = new BasicJobCounter()

    bus.addToSharedQueue(counter1)
    bus.addToStatusQueue(counter2)
    bus.addToStatusQueue(counter3)
    assert(bus.activeQueues() === Set(SHARED_QUEUE, APP_STATUS_QUEUE))
    assert(bus.findListenersByClass[BasicJobCounter]().size === 3)

    bus.removeListener(counter1)
    assert(bus.activeQueues() === Set(APP_STATUS_QUEUE))
    assert(bus.findListenersByClass[BasicJobCounter]().size === 2)

    bus.removeListener(counter2)
    assert(bus.activeQueues() === Set(APP_STATUS_QUEUE))
    assert(bus.findListenersByClass[BasicJobCounter]().size === 1)

    bus.removeListener(counter3)
    assert(bus.activeQueues().isEmpty)
    assert(bus.findListenersByClass[BasicJobCounter]().isEmpty)
  }

  /**
   * Assert that the given list of numbers has an average that is greater than zero.
   */
  private def checkNonZeroAvg(m: Traversable[Long], msg: String) {
    assert(m.sum / m.size.toDouble > 0.0, msg)
  }

  /**
   * A simple listener that saves all task infos and task metrics.
   */
  private class SaveStageAndTaskInfo extends SparkListener {
    val stageInfos = mutable.Map[StageInfo, Seq[(TaskInfo, TaskMetrics)]]()
    var taskInfoMetrics = mutable.Buffer[(TaskInfo, TaskMetrics)]()

    override def onTaskEnd(task: SparkListenerTaskEnd) {
      val info = task.taskInfo
      val metrics = task.taskMetrics
      if (info != null && metrics != null) {
        taskInfoMetrics += ((info, metrics))
      }
    }

    override def onStageCompleted(stage: SparkListenerStageCompleted) {
      stageInfos(stage.stageInfo) = taskInfoMetrics
      taskInfoMetrics = mutable.Buffer.empty
    }
  }

  /**
   * A simple listener that saves the task indices for all task events.
   */
  private class SaveTaskEvents extends SparkListener {
    val startedTasks = new mutable.HashSet[Int]()
    val startedGettingResultTasks = new mutable.HashSet[Int]()
    val endedTasks = new mutable.HashSet[Int]()

    override def onTaskStart(taskStart: SparkListenerTaskStart): Unit = synchronized {
      startedTasks += taskStart.taskInfo.index
      notify()
    }

    override def onTaskEnd(taskEnd: SparkListenerTaskEnd): Unit = synchronized {
      endedTasks += taskEnd.taskInfo.index
      notify()
    }

    override def onTaskGettingResult(taskGettingResult: SparkListenerTaskGettingResult) {
      startedGettingResultTasks += taskGettingResult.taskInfo.index
    }
  }

  /**
   * A simple listener that throws an exception on job end.
   */
  private class BadListener extends SparkListener {
    override def onJobEnd(jobEnd: SparkListenerJobEnd): Unit = { throw new Exception }
  }

}

// These classes can't be declared inside of the SparkListenerSuite class because we don't want
// their constructors to contain references to SparkListenerSuite:

/**
 * A simple listener that counts the number of jobs observed.
 */
private class BasicJobCounter extends SparkListener {
  var count = 0
  override def onJobEnd(job: SparkListenerJobEnd): Unit = count += 1
}

/**
 * A simple listener that tries to stop SparkContext.
 */
private class SparkContextStoppingListener(val sc: SparkContext) extends SparkListener {
  @volatile var sparkExSeen = false
  override def onJobEnd(job: SparkListenerJobEnd): Unit = {
    try {
      sc.stop()
    } catch {
      case se: SparkException =>
        sparkExSeen = true
    }
  }
}

private class ListenerThatAcceptsSparkConf(conf: SparkConf) extends SparkListener {
  var count = 0
  override def onJobEnd(job: SparkListenerJobEnd): Unit = count += 1
}

private class FirehoseListenerThatAcceptsSparkConf(conf: SparkConf) extends SparkFirehoseListener {
  var count = 0
  override def onEvent(event: SparkListenerEvent): Unit = event match {
    case job: SparkListenerJobEnd => count += 1
    case _ =>
  }
}<|MERGE_RESOLUTION|>--- conflicted
+++ resolved
@@ -48,13 +48,8 @@
     bus.metrics.metricRegistry.counter(s"queue.$name.numDroppedEvents").getCount
   }
 
-<<<<<<< HEAD
   private def queueSize(bus: LiveListenerBus, name: String): Int = {
     bus.metrics.metricRegistry.getGauges().get(s"queue.$name.size").getValue()
-=======
-  private def sharedQueueSize(bus: LiveListenerBus): Int = {
-    bus.metrics.metricRegistry.getGauges().get(s"queue.$SHARED_QUEUE.size").getValue()
->>>>>>> 9a7048b2
       .asInstanceOf[Int]
   }
 
@@ -86,13 +81,8 @@
 
     // Metrics are initially empty.
     assert(bus.metrics.numEventsPosted.getCount === 0)
-<<<<<<< HEAD
     assert(numDroppedEvents(bus, SHARED_QUEUE) === 0)
     assert(queueSize(bus, SHARED_QUEUE) === 0)
-=======
-    assert(numDroppedEvents(bus) === 0)
-    assert(bus.queuedEvents.size === 0)
->>>>>>> 9a7048b2
     assert(eventProcessingTimeCount(bus) === 0)
 
     // Post five events:
@@ -101,14 +91,10 @@
     // Five messages should be marked as received and queued, but no messages should be posted to
     // listeners yet because the the listener bus hasn't been started.
     assert(bus.metrics.numEventsPosted.getCount === 5)
-<<<<<<< HEAD
     assert(queueSize(bus, SHARED_QUEUE) === 5)
-=======
-    assert(bus.queuedEvents.size === 5)
 
     // Add the counter to the bus after messages have been queued for later delivery.
     bus.addToSharedQueue(counter)
->>>>>>> 9a7048b2
     assert(counter.count === 0)
 
     // Starting listener bus should flush all buffered events
@@ -116,11 +102,7 @@
     Mockito.verify(mockMetricsSystem).registerSource(bus.metrics)
     bus.waitUntilEmpty(WAIT_TIMEOUT_MILLIS)
     assert(counter.count === 5)
-<<<<<<< HEAD
     assert(queueSize(bus, SHARED_QUEUE) === 0)
-=======
-    assert(sharedQueueSize(bus) === 0)
->>>>>>> 9a7048b2
     assert(eventProcessingTimeCount(bus) === 5)
 
     // After the bus is started, there should be no more queued events.
@@ -216,18 +198,12 @@
     // Post a message to the listener bus and wait for processing to begin:
     bus.post(SparkListenerJobEnd(0, jobCompletionTime, JobSucceeded))
     listenerStarted.acquire()
-<<<<<<< HEAD
     assert(queueSize(bus, SHARED_QUEUE) === 0)
     assert(numDroppedEvents(bus, SHARED_QUEUE) === 0)
-=======
-    assert(sharedQueueSize(bus) === 0)
-    assert(numDroppedEvents(bus) === 0)
->>>>>>> 9a7048b2
 
     // If we post an additional message then it should remain in the queue because the listener is
     // busy processing the first event:
     bus.post(SparkListenerJobEnd(0, jobCompletionTime, JobSucceeded))
-<<<<<<< HEAD
     assert(queueSize(bus, SHARED_QUEUE) === 1)
     assert(numDroppedEvents(bus, SHARED_QUEUE) === 0)
 
@@ -235,15 +211,6 @@
     bus.post(SparkListenerJobEnd(0, jobCompletionTime, JobSucceeded))
     assert(queueSize(bus, SHARED_QUEUE) === 1)
     assert(numDroppedEvents(bus, SHARED_QUEUE) === 1)
-=======
-    assert(sharedQueueSize(bus) === 1)
-    assert(numDroppedEvents(bus) === 0)
-
-    // The queue is now full, so any additional events posted to the listener will be dropped:
-    bus.post(SparkListenerJobEnd(0, jobCompletionTime, JobSucceeded))
-    assert(sharedQueueSize(bus) === 1)
-    assert(numDroppedEvents(bus) === 1)
->>>>>>> 9a7048b2
 
     // Allow the the remaining events to be processed so we can stop the listener bus:
     listenerWait.release(2)
