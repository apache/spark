--- conflicted
+++ resolved
@@ -313,47 +313,6 @@
     }
   }
 
-<<<<<<< HEAD
-  test("Resource Profile") {
-    val input = new ResourceProfileWrapper(
-      rpInfo = new ResourceProfileInfo(
-        id = 0,
-        executorResources = Map(
-          "0" -> new ExecutorResourceRequest(
-            resourceName = "exec1",
-            amount = 1,
-            discoveryScript = "script0",
-            vendor = "apache"),
-          "1" -> new ExecutorResourceRequest(
-            resourceName = "exec2",
-            amount = 1,
-            discoveryScript = "script1",
-            vendor = "apache")
-        ),
-        taskResources = Map(
-          "0" -> new TaskResourceRequest(resourceName = "exec1", amount = 1),
-          "1" -> new TaskResourceRequest(resourceName = "exec2", amount = 1)
-        )
-      )
-    )
-
-    val bytes = serializer.serialize(input)
-    val result = serializer.deserialize(bytes, classOf[ResourceProfileWrapper])
-    assert(result.rpInfo.id == input.rpInfo.id)
-    assert(result.rpInfo.executorResources.size == input.rpInfo.executorResources.size)
-    assert(result.rpInfo.executorResources.keys.size == input.rpInfo.executorResources.keys.size)
-    result.rpInfo.executorResources.keysIterator.foreach { k =>
-      assert(result.rpInfo.executorResources.contains(k))
-      assert(input.rpInfo.executorResources.contains(k))
-      assert(result.rpInfo.executorResources(k) == input.rpInfo.executorResources(k))
-    }
-    assert(result.rpInfo.taskResources.size == input.rpInfo.taskResources.size)
-    assert(result.rpInfo.taskResources.keys.size == input.rpInfo.taskResources.keys.size)
-    result.rpInfo.taskResources.keysIterator.foreach { k =>
-      assert(result.rpInfo.taskResources.contains(k))
-      assert(input.rpInfo.taskResources.contains(k))
-      assert(result.rpInfo.taskResources(k) == input.rpInfo.taskResources(k))
-=======
   test("Application Info") {
     val attempts: Seq[ApplicationAttemptInfo] = Seq(
       ApplicationAttemptInfo(
@@ -497,7 +456,48 @@
           }
         }
       }
->>>>>>> 1310ce2d
+    }
+  }
+
+  test("Resource Profile") {
+    val input = new ResourceProfileWrapper(
+      rpInfo = new ResourceProfileInfo(
+        id = 0,
+        executorResources = Map(
+          "0" -> new ExecutorResourceRequest(
+            resourceName = "exec1",
+            amount = 1,
+            discoveryScript = "script0",
+            vendor = "apache"),
+          "1" -> new ExecutorResourceRequest(
+            resourceName = "exec2",
+            amount = 1,
+            discoveryScript = "script1",
+            vendor = "apache")
+        ),
+        taskResources = Map(
+          "0" -> new TaskResourceRequest(resourceName = "exec1", amount = 1),
+          "1" -> new TaskResourceRequest(resourceName = "exec2", amount = 1)
+        )
+      )
+    )
+
+    val bytes = serializer.serialize(input)
+    val result = serializer.deserialize(bytes, classOf[ResourceProfileWrapper])
+    assert(result.rpInfo.id == input.rpInfo.id)
+    assert(result.rpInfo.executorResources.size == input.rpInfo.executorResources.size)
+    assert(result.rpInfo.executorResources.keys.size == input.rpInfo.executorResources.keys.size)
+    result.rpInfo.executorResources.keysIterator.foreach { k =>
+      assert(result.rpInfo.executorResources.contains(k))
+      assert(input.rpInfo.executorResources.contains(k))
+      assert(result.rpInfo.executorResources(k) == input.rpInfo.executorResources(k))
+    }
+    assert(result.rpInfo.taskResources.size == input.rpInfo.taskResources.size)
+    assert(result.rpInfo.taskResources.keys.size == input.rpInfo.taskResources.keys.size)
+    result.rpInfo.taskResources.keysIterator.foreach { k =>
+      assert(result.rpInfo.taskResources.contains(k))
+      assert(input.rpInfo.taskResources.contains(k))
+      assert(result.rpInfo.taskResources(k) == input.rpInfo.taskResources(k))
     }
   }
 }