--- conflicted
+++ resolved
@@ -501,7 +501,6 @@
     }
   }
 
-<<<<<<< HEAD
   test("CachedQuantile") {
     val input = new CachedQuantile(
       stageId = 1,
@@ -570,7 +569,8 @@
     assert(result.shuffleWriteBytes == input.shuffleWriteBytes)
     assert(result.shuffleWriteRecords == input.shuffleWriteRecords)
     assert(result.shuffleWriteTime == input.shuffleWriteTime)
-=======
+  }
+
   test("Speculation Stage Summary") {
     val input = new SpeculationStageSummaryWrapper(
       stageId = 1,
@@ -592,6 +592,5 @@
     assert(result.info.numCompletedTasks == input.info.numCompletedTasks)
     assert(result.info.numFailedTasks == input.info.numFailedTasks)
     assert(result.info.numKilledTasks == input.info.numKilledTasks)
->>>>>>> e56f31d5
   }
 }