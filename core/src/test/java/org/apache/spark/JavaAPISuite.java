--- conflicted
+++ resolved
@@ -418,8 +418,9 @@
   public void mapPartitionsWithIndex() {
     JavaRDD<Integer> rdd = sc.parallelize(Arrays.asList(1, 2, 3, 4, 5));
     JavaRDD<Integer> rddByIndex =
-<<<<<<< HEAD
-	rdd.mapPartitionsWithIndex(new MapPartitionsWithIndexFunction<Integer, Integer>() {
+      rdd.mapPartitionsWithIndex(new Function2<Integer,
+				 java.util.Iterator<Integer>,
+				 java.util.Iterator<Integer>>() {
       @Override
       public Iterator<Integer> call(Integer start, java.util.Iterator<Integer> iter) {
 	  List<Integer> list = new ArrayList<Integer>();
@@ -431,20 +432,6 @@
 	return list.iterator();
       }
     }, false);
-=======
-      rdd.mapPartitionsWithIndex(new MapPartitionsWithIndexFunction<Integer, Integer>() {
-          @Override
-          public Iterator<Integer> call(Integer start, java.util.Iterator<Integer> iter) {
-            List<Integer> list = new ArrayList<Integer>();
-            int pos = start;
-            while (iter.hasNext()) {
-              list.add(iter.next() * pos);
-              pos += 1;
-            }
-            return list.iterator();
-          }
-        });
->>>>>>> cc4050d8
     Assert.assertEquals(0, rddByIndex.first().intValue());
     Integer[] values = {0, 2, 6, 12, 20};
     Assert.assertEquals(Arrays.asList(values), rddByIndex.collect());
