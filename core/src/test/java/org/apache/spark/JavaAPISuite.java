--- conflicted
+++ resolved
@@ -68,12 +68,6 @@
   public void tearDown() {
     sc.stop();
     sc = null;
-<<<<<<< HEAD
-=======
-    // To avoid Akka rebinding to the same port, since it doesn't unbind immediately on shutdown
-    System.clearProperty("spark.driver.port");
-    Utils.deleteRecursively(tempDir);
->>>>>>> d000ca98
   }
 
   static class ReverseIntComparator implements Comparator<Integer>, Serializable {
