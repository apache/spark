--- conflicted
+++ resolved
@@ -356,14 +356,9 @@
             <phase>generate-resources</phase>
             <configuration>
               <!-- Execute the shell script to generate the spark build information. -->
-<<<<<<< HEAD
               <target>
-                <exec executable="${project.basedir}/../build/spark-build-info">
-=======
-              <tasks>
                 <exec executable="bash">
-		  <arg value="${project.basedir}/../build/spark-build-info"/>
->>>>>>> 03790251
+                  <arg value="${project.basedir}/../build/spark-build-info"/>
                   <arg value="${project.build.directory}/extra-resources"/>
                   <arg value="${project.version}"/>
                 </exec>
