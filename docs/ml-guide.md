---
layout: global
title: Spark ML Programming Guide
---

`\[
\newcommand{\R}{\mathbb{R}}
\newcommand{\E}{\mathbb{E}}
\newcommand{\x}{\mathbf{x}}
\newcommand{\y}{\mathbf{y}}
\newcommand{\wv}{\mathbf{w}}
\newcommand{\av}{\mathbf{\alpha}}
\newcommand{\bv}{\mathbf{b}}
\newcommand{\N}{\mathbb{N}}
\newcommand{\id}{\mathbf{I}}
\newcommand{\ind}{\mathbf{1}}
\newcommand{\0}{\mathbf{0}}
\newcommand{\unit}{\mathbf{e}}
\newcommand{\one}{\mathbf{1}}
\newcommand{\zero}{\mathbf{0}}
\]`


The `spark.ml` package aims to provide a uniform set of high-level APIs built on top of
[DataFrames](sql-programming-guide.html#dataframes) that help users create and tune practical
machine learning pipelines.
See the [Algorithm Guides section](#algorithm-guides) below for guides on sub-packages of
`spark.ml`, including feature transformers unique to the Pipelines API, ensembles, and more.

**Table of Contents**

* This will become a table of contents (this text will be scraped).
{:toc}

# Main Concepts

Spark ML standardizes APIs for machine learning algorithms to make it easier to combine multiple algorithms into a single pipeline, or workflow.  This section covers the key concepts introduced by the Spark ML API.

* **[ML Dataset](ml-guide.html#ml-dataset)**: Spark ML uses the [`DataFrame`](api/scala/index.html#org.apache.spark.sql.DataFrame) from Spark SQL as a dataset which can hold a variety of data types.
E.g., a dataset could have different columns storing text, feature vectors, true labels, and predictions.

* **[`Transformer`](ml-guide.html#transformers)**: A `Transformer` is an algorithm which can transform one `DataFrame` into another `DataFrame`.
E.g., an ML model is a `Transformer` which transforms an RDD with features into an RDD with predictions.

* **[`Estimator`](ml-guide.html#estimators)**: An `Estimator` is an algorithm which can be fit on a `DataFrame` to produce a `Transformer`.
E.g., a learning algorithm is an `Estimator` which trains on a dataset and produces a model.

* **[`Pipeline`](ml-guide.html#pipeline)**: A `Pipeline` chains multiple `Transformer`s and `Estimator`s together to specify an ML workflow.

* **[`Param`](ml-guide.html#parameters)**: All `Transformer`s and `Estimator`s now share a common API for specifying parameters.

## ML Dataset

Machine learning can be applied to a wide variety of data types, such as vectors, text, images, and structured data.
Spark ML adopts the [`DataFrame`](api/scala/index.html#org.apache.spark.sql.DataFrame) from Spark SQL in order to support a variety of data types under a unified Dataset concept.

`DataFrame` supports many basic and structured types; see the [Spark SQL datatype reference](sql-programming-guide.html#spark-sql-datatype-reference) for a list of supported types.
In addition to the types listed in the Spark SQL guide, `DataFrame` can use ML [`Vector`](api/scala/index.html#org.apache.spark.mllib.linalg.Vector) types.

A `DataFrame` can be created either implicitly or explicitly from a regular `RDD`.  See the code examples below and the [Spark SQL programming guide](sql-programming-guide.html) for examples.

Columns in a `DataFrame` are named.  The code examples below use names such as "text," "features," and "label."

## ML Algorithms

### Transformers

A [`Transformer`](api/scala/index.html#org.apache.spark.ml.Transformer) is an abstraction which includes feature transformers and learned models.  Technically, a `Transformer` implements a method `transform()` which converts one `DataFrame` into another, generally by appending one or more columns.
For example:

* A feature transformer might take a dataset, read a column (e.g., text), convert it into a new column (e.g., feature vectors), append the new column to the dataset, and output the updated dataset.
* A learning model might take a dataset, read the column containing feature vectors, predict the label for each feature vector, append the labels as a new column, and output the updated dataset.

### Estimators

An [`Estimator`](api/scala/index.html#org.apache.spark.ml.Estimator) abstracts the concept of a learning algorithm or any algorithm which fits or trains on data.  Technically, an `Estimator` implements a method `fit()` which accepts a `DataFrame` and produces a `Transformer`.
For example, a learning algorithm such as `LogisticRegression` is an `Estimator`, and calling `fit()` trains a `LogisticRegressionModel`, which is a `Transformer`.

### Properties of ML Algorithms

`Transformer`s and `Estimator`s are both stateless.  In the future, stateful algorithms may be supported via alternative concepts.

Each instance of a `Transformer` or `Estimator` has a unique ID, which is useful in specifying parameters (discussed below).

## Pipeline

In machine learning, it is common to run a sequence of algorithms to process and learn from data.
E.g., a simple text document processing workflow might include several stages:

* Split each document's text into words.
* Convert each document's words into a numerical feature vector.
* Learn a prediction model using the feature vectors and labels.

Spark ML represents such a workflow as a [`Pipeline`](api/scala/index.html#org.apache.spark.ml.Pipeline),
which consists of a sequence of [`PipelineStage`s](api/scala/index.html#org.apache.spark.ml.PipelineStage) (`Transformer`s and `Estimator`s) to be run in a specific order.  We will use this simple workflow as a running example in this section.

### How It Works

A `Pipeline` is specified as a sequence of stages, and each stage is either a `Transformer` or an `Estimator`.
These stages are run in order, and the input dataset is modified as it passes through each stage.
For `Transformer` stages, the `transform()` method is called on the dataset.
For `Estimator` stages, the `fit()` method is called to produce a `Transformer` (which becomes part of the `PipelineModel`, or fitted `Pipeline`), and that `Transformer`'s `transform()` method is called on the dataset.

We illustrate this for the simple text document workflow.  The figure below is for the *training time* usage of a `Pipeline`.

<p style="text-align: center;">
  <img
    src="img/ml-Pipeline.png"
    title="Spark ML Pipeline Example"
    alt="Spark ML Pipeline Example"
    width="80%"
  />
</p>

Above, the top row represents a `Pipeline` with three stages.
The first two (`Tokenizer` and `HashingTF`) are `Transformer`s (blue), and the third (`LogisticRegression`) is an `Estimator` (red).
The bottom row represents data flowing through the pipeline, where cylinders indicate `DataFrame`s.
The `Pipeline.fit()` method is called on the original dataset which has raw text documents and labels.
The `Tokenizer.transform()` method splits the raw text documents into words, adding a new column with words into the dataset.
The `HashingTF.transform()` method converts the words column into feature vectors, adding a new column with those vectors to the dataset.
Now, since `LogisticRegression` is an `Estimator`, the `Pipeline` first calls `LogisticRegression.fit()` to produce a `LogisticRegressionModel`.
If the `Pipeline` had more stages, it would call the `LogisticRegressionModel`'s `transform()` method on the dataset before passing the dataset to the next stage.

A `Pipeline` is an `Estimator`.
Thus, after a `Pipeline`'s `fit()` method runs, it produces a `PipelineModel` which is a `Transformer`.  This `PipelineModel` is used at *test time*; the figure below illustrates this usage.

<p style="text-align: center;">
  <img
    src="img/ml-PipelineModel.png"
    title="Spark ML PipelineModel Example"
    alt="Spark ML PipelineModel Example"
    width="80%"
  />
</p>

In the figure above, the `PipelineModel` has the same number of stages as the original `Pipeline`, but all `Estimator`s in the original `Pipeline` have become `Transformer`s.
When the `PipelineModel`'s `transform()` method is called on a test dataset, the data are passed through the `Pipeline` in order.
Each stage's `transform()` method updates the dataset and passes it to the next stage.

`Pipeline`s and `PipelineModel`s help to ensure that training and test data go through identical feature processing steps.

### Details

*DAG `Pipeline`s*: A `Pipeline`'s stages are specified as an ordered array.  The examples given here are all for linear `Pipeline`s, i.e., `Pipeline`s in which each stage uses data produced by the previous stage.  It is possible to create non-linear `Pipeline`s as long as the data flow graph forms a Directed Acyclic Graph (DAG).  This graph is currently specified implicitly based on the input and output column names of each stage (generally specified as parameters).  If the `Pipeline` forms a DAG, then the stages must be specified in topological order.

*Runtime checking*: Since `Pipeline`s can operate on datasets with varied types, they cannot use compile-time type checking.  `Pipeline`s and `PipelineModel`s instead do runtime checking before actually running the `Pipeline`.  This type checking is done using the dataset *schema*, a description of the data types of columns in the `DataFrame`.

## Parameters

Spark ML `Estimator`s and `Transformer`s use a uniform API for specifying parameters.

A [`Param`](api/scala/index.html#org.apache.spark.ml.param.Param) is a named parameter with self-contained documentation.
A [`ParamMap`](api/scala/index.html#org.apache.spark.ml.param.ParamMap) is a set of (parameter, value) pairs.

There are two main ways to pass parameters to an algorithm:

1. Set parameters for an instance.  E.g., if `lr` is an instance of `LogisticRegression`, one could call `lr.setMaxIter(10)` to make `lr.fit()` use at most 10 iterations.  This API resembles the API used in MLlib.
2. Pass a `ParamMap` to `fit()` or `transform()`.  Any parameters in the `ParamMap` will override parameters previously specified via setter methods.

Parameters belong to specific instances of `Estimator`s and `Transformer`s.
For example, if we have two `LogisticRegression` instances `lr1` and `lr2`, then we can build a `ParamMap` with both `maxIter` parameters specified: `ParamMap(lr1.maxIter -> 10, lr2.maxIter -> 20)`.
This is useful if there are two algorithms with the `maxIter` parameter in a `Pipeline`.

# Algorithm Guides

There are now several algorithms in the Pipelines API which are not in the `spark.mllib` API, so we link to documentation for them here.  These algorithms are mostly feature transformers, which fit naturally into the `Transformer` abstraction in Pipelines, and ensembles, which fit naturally into the `Estimator` abstraction in the Pipelines.

**Pipelines API Algorithm Guides**

* [Feature Extraction, Transformation, and Selection](ml-features.html)
* [Decision Trees for Classification and Regression](ml-decision-tree.html)
* [Ensembles](ml-ensembles.html)
* [Linear methods with elastic net regularization](ml-linear-methods.html)
* [Multilayer perceptron classifier](ml-ann.html)

# Code Examples

This section gives code examples illustrating the functionality discussed above.
There is not yet documentation for specific algorithms in Spark ML.  For more info, please refer to the [API Documentation](api/scala/index.html#org.apache.spark.ml.package).  Spark ML algorithms are currently wrappers for MLlib algorithms, and the [MLlib programming guide](mllib-guide.html) has details on specific algorithms.

## Example: Estimator, Transformer, and Param

This example covers the concepts of `Estimator`, `Transformer`, and `Param`.

<div class="codetabs">

<div data-lang="scala">
{% highlight scala %}
import org.apache.spark.{SparkConf, SparkContext}
import org.apache.spark.ml.classification.LogisticRegression
import org.apache.spark.ml.param.ParamMap
import org.apache.spark.mllib.linalg.{Vector, Vectors}
import org.apache.spark.mllib.regression.LabeledPoint
import org.apache.spark.sql.{Row, SQLContext}

val conf = new SparkConf().setAppName("SimpleParamsExample")
val sc = new SparkContext(conf)
val sqlContext = new SQLContext(sc)
import sqlContext.implicits._

// Prepare training data.
// We use LabeledPoint, which is a case class.  Spark SQL can convert RDDs of case classes
// into DataFrames, where it uses the case class metadata to infer the schema.
val training = sc.parallelize(Seq(
  LabeledPoint(1.0, Vectors.dense(0.0, 1.1, 0.1)),
  LabeledPoint(0.0, Vectors.dense(2.0, 1.0, -1.0)),
  LabeledPoint(0.0, Vectors.dense(2.0, 1.3, 1.0)),
  LabeledPoint(1.0, Vectors.dense(0.0, 1.2, -0.5))))

// Create a LogisticRegression instance.  This instance is an Estimator.
val lr = new LogisticRegression()
// Print out the parameters, documentation, and any default values.
println("LogisticRegression parameters:\n" + lr.explainParams() + "\n")

// We may set parameters using setter methods.
lr.setMaxIter(10)
  .setRegParam(0.01)

// Learn a LogisticRegression model.  This uses the parameters stored in lr.
val model1 = lr.fit(training.toDF)
// Since model1 is a Model (i.e., a Transformer produced by an Estimator),
// we can view the parameters it used during fit().
// This prints the parameter (name: value) pairs, where names are unique IDs for this
// LogisticRegression instance.
println("Model 1 was fit using parameters: " + model1.parent.extractParamMap)

// We may alternatively specify parameters using a ParamMap,
// which supports several methods for specifying parameters.
val paramMap = ParamMap(lr.maxIter -> 20)
paramMap.put(lr.maxIter, 30) // Specify 1 Param.  This overwrites the original maxIter.
paramMap.put(lr.regParam -> 0.1, lr.threshold -> 0.55) // Specify multiple Params.

// One can also combine ParamMaps.
val paramMap2 = ParamMap(lr.probabilityCol -> "myProbability") // Change output column name
val paramMapCombined = paramMap ++ paramMap2

// Now learn a new model using the paramMapCombined parameters.
// paramMapCombined overrides all parameters set earlier via lr.set* methods.
val model2 = lr.fit(training.toDF, paramMapCombined)
println("Model 2 was fit using parameters: " + model2.parent.extractParamMap)

// Prepare test data.
val test = sc.parallelize(Seq(
  LabeledPoint(1.0, Vectors.dense(-1.0, 1.5, 1.3)),
  LabeledPoint(0.0, Vectors.dense(3.0, 2.0, -0.1)),
  LabeledPoint(1.0, Vectors.dense(0.0, 2.2, -1.5))))

// Make predictions on test data using the Transformer.transform() method.
// LogisticRegression.transform will only use the 'features' column.
// Note that model2.transform() outputs a 'myProbability' column instead of the usual
// 'probability' column since we renamed the lr.probabilityCol parameter previously.
model2.transform(test.toDF)
  .select("features", "label", "myProbability", "prediction")
  .collect()
  .foreach { case Row(features: Vector, label: Double, prob: Vector, prediction: Double) =>
    println(s"($features, $label) -> prob=$prob, prediction=$prediction")
  }

sc.stop()
{% endhighlight %}
</div>

<div data-lang="java">
{% highlight java %}
import java.util.Arrays;
import java.util.List;

import org.apache.spark.SparkConf;
import org.apache.spark.api.java.JavaSparkContext;
import org.apache.spark.ml.classification.LogisticRegressionModel;
import org.apache.spark.ml.param.ParamMap;
import org.apache.spark.ml.classification.LogisticRegression;
import org.apache.spark.mllib.linalg.Vectors;
import org.apache.spark.mllib.regression.LabeledPoint;
import org.apache.spark.sql.DataFrame;
import org.apache.spark.sql.SQLContext;
import org.apache.spark.sql.Row;

SparkConf conf = new SparkConf().setAppName("JavaSimpleParamsExample");
JavaSparkContext jsc = new JavaSparkContext(conf);
SQLContext jsql = new SQLContext(jsc);

// Prepare training data.
// We use LabeledPoint, which is a JavaBean.  Spark SQL can convert RDDs of JavaBeans
// into DataFrames, where it uses the bean metadata to infer the schema.
List<LabeledPoint> localTraining = Arrays.asList(
  new LabeledPoint(1.0, Vectors.dense(0.0, 1.1, 0.1)),
  new LabeledPoint(0.0, Vectors.dense(2.0, 1.0, -1.0)),
  new LabeledPoint(0.0, Vectors.dense(2.0, 1.3, 1.0)),
  new LabeledPoint(1.0, Vectors.dense(0.0, 1.2, -0.5)));
DataFrame training = jsql.createDataFrame(jsc.parallelize(localTraining), LabeledPoint.class);

// Create a LogisticRegression instance.  This instance is an Estimator.
LogisticRegression lr = new LogisticRegression();
// Print out the parameters, documentation, and any default values.
System.out.println("LogisticRegression parameters:\n" + lr.explainParams() + "\n");

// We may set parameters using setter methods.
lr.setMaxIter(10)
  .setRegParam(0.01);

// Learn a LogisticRegression model.  This uses the parameters stored in lr.
LogisticRegressionModel model1 = lr.fit(training);
// Since model1 is a Model (i.e., a Transformer produced by an Estimator),
// we can view the parameters it used during fit().
// This prints the parameter (name: value) pairs, where names are unique IDs for this
// LogisticRegression instance.
System.out.println("Model 1 was fit using parameters: " + model1.parent().extractParamMap());

// We may alternatively specify parameters using a ParamMap.
ParamMap paramMap = new ParamMap();
paramMap.put(lr.maxIter().w(20)); // Specify 1 Param.
paramMap.put(lr.maxIter(), 30); // This overwrites the original maxIter.
paramMap.put(lr.regParam().w(0.1), lr.threshold().w(0.55)); // Specify multiple Params.

// One can also combine ParamMaps.
ParamMap paramMap2 = new ParamMap();
paramMap2.put(lr.probabilityCol().w("myProbability")); // Change output column name
ParamMap paramMapCombined = paramMap.$plus$plus(paramMap2);

// Now learn a new model using the paramMapCombined parameters.
// paramMapCombined overrides all parameters set earlier via lr.set* methods.
LogisticRegressionModel model2 = lr.fit(training, paramMapCombined);
System.out.println("Model 2 was fit using parameters: " + model2.parent().extractParamMap());

// Prepare test documents.
List<LabeledPoint> localTest = Arrays.asList(
    new LabeledPoint(1.0, Vectors.dense(-1.0, 1.5, 1.3)),
    new LabeledPoint(0.0, Vectors.dense(3.0, 2.0, -0.1)),
    new LabeledPoint(1.0, Vectors.dense(0.0, 2.2, -1.5)));
DataFrame test = jsql.createDataFrame(jsc.parallelize(localTest), LabeledPoint.class);

// Make predictions on test documents using the Transformer.transform() method.
// LogisticRegression.transform will only use the 'features' column.
// Note that model2.transform() outputs a 'myProbability' column instead of the usual
// 'probability' column since we renamed the lr.probabilityCol parameter previously.
DataFrame results = model2.transform(test);
for (Row r: results.select("features", "label", "myProbability", "prediction").collect()) {
  System.out.println("(" + r.get(0) + ", " + r.get(1) + ") -> prob=" + r.get(2)
      + ", prediction=" + r.get(3));
}

jsc.stop();
{% endhighlight %}
</div>

<div data-lang="python">
{% highlight python %}
from pyspark import SparkContext
from pyspark.mllib.regression import LabeledPoint
from pyspark.ml.classification import LogisticRegression
from pyspark.ml.param import Param, Params
from pyspark.sql import Row, SQLContext

sc = SparkContext(appName="SimpleParamsExample")
sqlContext = SQLContext(sc)

# Prepare training data.
# We use LabeledPoint.
# Spark SQL can convert RDDs of LabeledPoints into DataFrames.
training = sc.parallelize([LabeledPoint(1.0, [0.0, 1.1,  0.1]),
                           LabeledPoint(0.0, [2.0, 1.0, -1.0]),
                           LabeledPoint(0.0, [2.0, 1.3,  1.0]),
                           LabeledPoint(1.0, [0.0, 1.2, -0.5])])

# Create a LogisticRegression instance. This instance is an Estimator.
lr = LogisticRegression(maxIter=10, regParam=0.01)
# Print out the parameters, documentation, and any default values.
print "LogisticRegression parameters:\n" + lr.explainParams() + "\n"

# Learn a LogisticRegression model. This uses the parameters stored in lr.
model1 = lr.fit(training.toDF())

# Since model1 is a Model (i.e., a transformer produced by an Estimator),
# we can view the parameters it used during fit().
# This prints the parameter (name: value) pairs, where names are unique IDs for this
# LogisticRegression instance.
print "Model 1 was fit using parameters: "
print model1.extractParamMap()

# We may alternatively specify parameters using a Python dictionary as a paramMap
paramMap = {lr.maxIter: 20}
paramMap[lr.maxIter] = 30 # Specify 1 Param, overwriting the original maxIter.
paramMap.update({lr.regParam: 0.1, lr.threshold: 0.55}) # Specify multiple Params.

# You can combine paramMaps, which are python dictionaries.
paramMap2 = {lr.probabilityCol: "myProbability"} # Change output column name
paramMapCombined = paramMap.copy()
paramMapCombined.update(paramMap2)

# Now learn a new model using the paramMapCombined parameters.
# paramMapCombined overrides all parameters set earlier via lr.set* methods.
model2 = lr.fit(training.toDF(), paramMapCombined)
print "Model 2 was fit using parameters: "
print model2.extractParamMap()

# Prepare test data
test = sc.parallelize([LabeledPoint(1.0, [-1.0, 1.5,  1.3]),
                       LabeledPoint(0.0, [ 3.0, 2.0, -0.1]),
                       LabeledPoint(1.0, [ 0.0, 2.2, -1.5])])

# Make predictions on test data using the Transformer.transform() method.
# LogisticRegression.transform will only use the 'features' column.
# Note that model2.transform() outputs a "myProbability" column instead of the usual
# 'probability' column since we renamed the lr.probabilityCol parameter previously.
prediction = model2.transform(test.toDF())
selected = prediction.select("features", "label", "myProbability", "prediction")
for row in selected.collect():
    print row

sc.stop()
{% endhighlight %}
</div>

</div>

## Example: Pipeline

This example follows the simple text document `Pipeline` illustrated in the figures above.

<div class="codetabs">

<div data-lang="scala">
{% highlight scala %}
import org.apache.spark.{SparkConf, SparkContext}
import org.apache.spark.ml.Pipeline
import org.apache.spark.ml.classification.LogisticRegression
import org.apache.spark.ml.feature.{HashingTF, Tokenizer}
import org.apache.spark.mllib.linalg.Vector
import org.apache.spark.sql.{Row, SQLContext}

// Labeled and unlabeled instance types.
// Spark SQL can infer schema from case classes.
case class LabeledDocument(id: Long, text: String, label: Double)
case class Document(id: Long, text: String)

// Set up contexts.  Import implicit conversions to DataFrame from sqlContext.
val conf = new SparkConf().setAppName("SimpleTextClassificationPipeline")
val sc = new SparkContext(conf)
val sqlContext = new SQLContext(sc)
import sqlContext.implicits._

// Prepare training documents, which are labeled.
val training = sc.parallelize(Seq(
  LabeledDocument(0L, "a b c d e spark", 1.0),
  LabeledDocument(1L, "b d", 0.0),
  LabeledDocument(2L, "spark f g h", 1.0),
  LabeledDocument(3L, "hadoop mapreduce", 0.0)))

// Configure an ML pipeline, which consists of three stages: tokenizer, hashingTF, and lr.
val tokenizer = new Tokenizer()
  .setInputCol("text")
  .setOutputCol("words")
val hashingTF = new HashingTF()
  .setNumFeatures(1000)
  .setInputCol(tokenizer.getOutputCol)
  .setOutputCol("features")
val lr = new LogisticRegression()
  .setMaxIter(10)
  .setRegParam(0.01)
val pipeline = new Pipeline()
  .setStages(Array(tokenizer, hashingTF, lr))

// Fit the pipeline to training documents.
val model = pipeline.fit(training.toDF)

// Prepare test documents, which are unlabeled.
val test = sc.parallelize(Seq(
  Document(4L, "spark i j k"),
  Document(5L, "l m n"),
  Document(6L, "mapreduce spark"),
  Document(7L, "apache hadoop")))

// Make predictions on test documents.
model.transform(test.toDF)
  .select("id", "text", "probability", "prediction")
  .collect()
  .foreach { case Row(id: Long, text: String, prob: Vector, prediction: Double) =>
    println(s"($id, $text) --> prob=$prob, prediction=$prediction")
  }

sc.stop()
{% endhighlight %}
</div>

<div data-lang="java">
{% highlight java %}
import java.util.Arrays;
import java.util.List;

import org.apache.spark.SparkConf;
import org.apache.spark.api.java.JavaSparkContext;
import org.apache.spark.ml.Pipeline;
import org.apache.spark.ml.PipelineModel;
import org.apache.spark.ml.PipelineStage;
import org.apache.spark.ml.classification.LogisticRegression;
import org.apache.spark.ml.feature.HashingTF;
import org.apache.spark.ml.feature.Tokenizer;
import org.apache.spark.sql.DataFrame;
import org.apache.spark.sql.Row;
import org.apache.spark.sql.SQLContext;

// Labeled and unlabeled instance types.
// Spark SQL can infer schema from Java Beans.
public class Document implements Serializable {
  private long id;
  private String text;

  public Document(long id, String text) {
    this.id = id;
    this.text = text;
  }

  public long getId() { return this.id; }
  public void setId(long id) { this.id = id; }

  public String getText() { return this.text; }
  public void setText(String text) { this.text = text; }
}

public class LabeledDocument extends Document implements Serializable {
  private double label;

  public LabeledDocument(long id, String text, double label) {
    super(id, text);
    this.label = label;
  }

  public double getLabel() { return this.label; }
  public void setLabel(double label) { this.label = label; }
}

// Set up contexts.
SparkConf conf = new SparkConf().setAppName("JavaSimpleTextClassificationPipeline");
JavaSparkContext jsc = new JavaSparkContext(conf);
SQLContext jsql = new SQLContext(jsc);

// Prepare training documents, which are labeled.
List<LabeledDocument> localTraining = Arrays.asList(
  new LabeledDocument(0L, "a b c d e spark", 1.0),
  new LabeledDocument(1L, "b d", 0.0),
  new LabeledDocument(2L, "spark f g h", 1.0),
  new LabeledDocument(3L, "hadoop mapreduce", 0.0));
DataFrame training = jsql.createDataFrame(jsc.parallelize(localTraining), LabeledDocument.class);

// Configure an ML pipeline, which consists of three stages: tokenizer, hashingTF, and lr.
Tokenizer tokenizer = new Tokenizer()
  .setInputCol("text")
  .setOutputCol("words");
HashingTF hashingTF = new HashingTF()
  .setNumFeatures(1000)
  .setInputCol(tokenizer.getOutputCol())
  .setOutputCol("features");
LogisticRegression lr = new LogisticRegression()
  .setMaxIter(10)
  .setRegParam(0.01);
Pipeline pipeline = new Pipeline()
  .setStages(new PipelineStage[] {tokenizer, hashingTF, lr});

// Fit the pipeline to training documents.
PipelineModel model = pipeline.fit(training);

// Prepare test documents, which are unlabeled.
List<Document> localTest = Arrays.asList(
  new Document(4L, "spark i j k"),
  new Document(5L, "l m n"),
  new Document(6L, "mapreduce spark"),
  new Document(7L, "apache hadoop"));
DataFrame test = jsql.createDataFrame(jsc.parallelize(localTest), Document.class);

// Make predictions on test documents.
DataFrame predictions = model.transform(test);
for (Row r: predictions.select("id", "text", "probability", "prediction").collect()) {
  System.out.println("(" + r.get(0) + ", " + r.get(1) + ") --> prob=" + r.get(2)
      + ", prediction=" + r.get(3));
}

jsc.stop();
{% endhighlight %}
</div>

<div data-lang="python">
{% highlight python %}
from pyspark import SparkContext
from pyspark.ml import Pipeline
from pyspark.ml.classification import LogisticRegression
from pyspark.ml.feature import HashingTF, Tokenizer
from pyspark.sql import Row, SQLContext

sc = SparkContext(appName="SimpleTextClassificationPipeline")
sqlContext = SQLContext(sc)

# Prepare training documents, which are labeled.
LabeledDocument = Row("id", "text", "label")
training = sc.parallelize([(0L, "a b c d e spark", 1.0),
                           (1L, "b d", 0.0),
                           (2L, "spark f g h", 1.0),
                           (3L, "hadoop mapreduce", 0.0)]) \
    .map(lambda x: LabeledDocument(*x)).toDF()

# Configure an ML pipeline, which consists of tree stages: tokenizer, hashingTF, and lr.
tokenizer = Tokenizer(inputCol="text", outputCol="words")
hashingTF = HashingTF(inputCol=tokenizer.getOutputCol(), outputCol="features")
lr = LogisticRegression(maxIter=10, regParam=0.01)
pipeline = Pipeline(stages=[tokenizer, hashingTF, lr])

# Fit the pipeline to training documents.
model = pipeline.fit(training)

# Prepare test documents, which are unlabeled.
Document = Row("id", "text")
test = sc.parallelize([(4L, "spark i j k"),
                       (5L, "l m n"),
                       (6L, "mapreduce spark"),
                       (7L, "apache hadoop")]) \
    .map(lambda x: Document(*x)).toDF()

# Make predictions on test documents and print columns of interest.
prediction = model.transform(test)
selected = prediction.select("id", "text", "prediction")
for row in selected.collect():
    print(row)

sc.stop()
{% endhighlight %}
</div>

</div>

## Example: Model Selection via Cross-Validation

An important task in ML is *model selection*, or using data to find the best model or parameters for a given task.  This is also called *tuning*.
`Pipeline`s facilitate model selection by making it easy to tune an entire `Pipeline` at once, rather than tuning each element in the `Pipeline` separately.

Currently, `spark.ml` supports model selection using the [`CrossValidator`](api/scala/index.html#org.apache.spark.ml.tuning.CrossValidator) class, which takes an `Estimator`, a set of `ParamMap`s, and an [`Evaluator`](api/scala/index.html#org.apache.spark.ml.Evaluator).
`CrossValidator` begins by splitting the dataset into a set of *folds* which are used as separate training and test datasets; e.g., with `$k=3$` folds, `CrossValidator` will generate 3 (training, test) dataset pairs, each of which uses 2/3 of the data for training and 1/3 for testing.
`CrossValidator` iterates through the set of `ParamMap`s. For each `ParamMap`, it trains the given `Estimator` and evaluates it using the given `Evaluator`.

The `Evaluator` can be a [`RegressionEvaluator`](api/scala/index.html#org.apache.spark.ml.RegressionEvaluator)
for regression problems, a [`BinaryClassificationEvaluator`](api/scala/index.html#org.apache.spark.ml.BinaryClassificationEvaluator)
for binary data or a [`MultiClassClassificationEvaluator`](api/scala/index.html#org.apache.spark.ml.MultiClassClassificationEvaluator)
for multiclass problems. The default metric used to choose the best `ParamMap` can be overriden by the setMetric
method in each of these evaluators.

The `ParamMap` which produces the best evaluation metric (averaged over the `$k$` folds) is selected as the best model.
`CrossValidator` finally fits the `Estimator` using the best `ParamMap` and the entire dataset.

The following example demonstrates using `CrossValidator` to select from a grid of parameters.
To help construct the parameter grid, we use the [`ParamGridBuilder`](api/scala/index.html#org.apache.spark.ml.tuning.ParamGridBuilder) utility.

Note that cross-validation over a grid of parameters is expensive.
E.g., in the example below, the parameter grid has 3 values for `hashingTF.numFeatures` and 2 values for `lr.regParam`, and `CrossValidator` uses 2 folds.  This multiplies out to `$(3 \times 2) \times 2 = 12$` different models being trained.
In realistic settings, it can be common to try many more parameters and use more folds (`$k=3$` and `$k=10$` are common).
In other words, using `CrossValidator` can be very expensive.
However, it is also a well-established method for choosing parameters which is more statistically sound than heuristic hand-tuning.

<div class="codetabs">

<div data-lang="scala">
{% highlight scala %}
import org.apache.spark.{SparkConf, SparkContext}
import org.apache.spark.ml.Pipeline
import org.apache.spark.ml.classification.LogisticRegression
import org.apache.spark.ml.evaluation.BinaryClassificationEvaluator
import org.apache.spark.ml.feature.{HashingTF, Tokenizer}
import org.apache.spark.ml.tuning.{ParamGridBuilder, CrossValidator}
import org.apache.spark.mllib.linalg.Vector
import org.apache.spark.sql.{Row, SQLContext}

// Labeled and unlabeled instance types.
// Spark SQL can infer schema from case classes.
case class LabeledDocument(id: Long, text: String, label: Double)
case class Document(id: Long, text: String)

val conf = new SparkConf().setAppName("CrossValidatorExample")
val sc = new SparkContext(conf)
val sqlContext = new SQLContext(sc)
import sqlContext.implicits._

// Prepare training documents, which are labeled.
val training = sc.parallelize(Seq(
  LabeledDocument(0L, "a b c d e spark", 1.0),
  LabeledDocument(1L, "b d", 0.0),
  LabeledDocument(2L, "spark f g h", 1.0),
  LabeledDocument(3L, "hadoop mapreduce", 0.0),
  LabeledDocument(4L, "b spark who", 1.0),
  LabeledDocument(5L, "g d a y", 0.0),
  LabeledDocument(6L, "spark fly", 1.0),
  LabeledDocument(7L, "was mapreduce", 0.0),
  LabeledDocument(8L, "e spark program", 1.0),
  LabeledDocument(9L, "a e c l", 0.0),
  LabeledDocument(10L, "spark compile", 1.0),
  LabeledDocument(11L, "hadoop software", 0.0)))

// Configure an ML pipeline, which consists of three stages: tokenizer, hashingTF, and lr.
val tokenizer = new Tokenizer()
  .setInputCol("text")
  .setOutputCol("words")
val hashingTF = new HashingTF()
  .setInputCol(tokenizer.getOutputCol)
  .setOutputCol("features")
val lr = new LogisticRegression()
  .setMaxIter(10)
val pipeline = new Pipeline()
  .setStages(Array(tokenizer, hashingTF, lr))

// We now treat the Pipeline as an Estimator, wrapping it in a CrossValidator instance.
// This will allow us to jointly choose parameters for all Pipeline stages.
// A CrossValidator requires an Estimator, a set of Estimator ParamMaps, and an Evaluator.
// Note that the evaluator here is a BinaryClassificationEvaluator and the default metric
// used is areaUnderROC.
val crossval = new CrossValidator()
  .setEstimator(pipeline)
  .setEvaluator(new BinaryClassificationEvaluator)

// We use a ParamGridBuilder to construct a grid of parameters to search over.
// With 3 values for hashingTF.numFeatures and 2 values for lr.regParam,
// this grid will have 3 x 2 = 6 parameter settings for CrossValidator to choose from.
val paramGrid = new ParamGridBuilder()
  .addGrid(hashingTF.numFeatures, Array(10, 100, 1000))
  .addGrid(lr.regParam, Array(0.1, 0.01))
  .build()
crossval.setEstimatorParamMaps(paramGrid)
crossval.setNumFolds(2) // Use 3+ in practice

// Run cross-validation, and choose the best set of parameters.
val cvModel = crossval.fit(training.toDF)

// Prepare test documents, which are unlabeled.
val test = sc.parallelize(Seq(
  Document(4L, "spark i j k"),
  Document(5L, "l m n"),
  Document(6L, "mapreduce spark"),
  Document(7L, "apache hadoop")))

// Make predictions on test documents. cvModel uses the best model found (lrModel).
cvModel.transform(test.toDF)
  .select("id", "text", "probability", "prediction")
  .collect()
  .foreach { case Row(id: Long, text: String, prob: Vector, prediction: Double) =>
  println(s"($id, $text) --> prob=$prob, prediction=$prediction")
}

sc.stop()
{% endhighlight %}
</div>

<div data-lang="java">
{% highlight java %}
import java.util.Arrays;
import java.util.List;

import org.apache.spark.SparkConf;
import org.apache.spark.api.java.JavaSparkContext;
import org.apache.spark.ml.Pipeline;
import org.apache.spark.ml.PipelineStage;
import org.apache.spark.ml.classification.LogisticRegression;
import org.apache.spark.ml.evaluation.BinaryClassificationEvaluator;
import org.apache.spark.ml.feature.HashingTF;
import org.apache.spark.ml.feature.Tokenizer;
import org.apache.spark.ml.param.ParamMap;
import org.apache.spark.ml.tuning.CrossValidator;
import org.apache.spark.ml.tuning.CrossValidatorModel;
import org.apache.spark.ml.tuning.ParamGridBuilder;
import org.apache.spark.sql.DataFrame;
import org.apache.spark.sql.Row;
import org.apache.spark.sql.SQLContext;

// Labeled and unlabeled instance types.
// Spark SQL can infer schema from Java Beans.
public class Document implements Serializable {
  private long id;
  private String text;

  public Document(long id, String text) {
    this.id = id;
    this.text = text;
  }

  public long getId() { return this.id; }
  public void setId(long id) { this.id = id; }

  public String getText() { return this.text; }
  public void setText(String text) { this.text = text; }
}

public class LabeledDocument extends Document implements Serializable {
  private double label;

  public LabeledDocument(long id, String text, double label) {
    super(id, text);
    this.label = label;
  }

  public double getLabel() { return this.label; }
  public void setLabel(double label) { this.label = label; }
}

SparkConf conf = new SparkConf().setAppName("JavaCrossValidatorExample");
JavaSparkContext jsc = new JavaSparkContext(conf);
SQLContext jsql = new SQLContext(jsc);

// Prepare training documents, which are labeled.
List<LabeledDocument> localTraining = Arrays.asList(
  new LabeledDocument(0L, "a b c d e spark", 1.0),
  new LabeledDocument(1L, "b d", 0.0),
  new LabeledDocument(2L, "spark f g h", 1.0),
  new LabeledDocument(3L, "hadoop mapreduce", 0.0),
  new LabeledDocument(4L, "b spark who", 1.0),
  new LabeledDocument(5L, "g d a y", 0.0),
  new LabeledDocument(6L, "spark fly", 1.0),
  new LabeledDocument(7L, "was mapreduce", 0.0),
  new LabeledDocument(8L, "e spark program", 1.0),
  new LabeledDocument(9L, "a e c l", 0.0),
  new LabeledDocument(10L, "spark compile", 1.0),
  new LabeledDocument(11L, "hadoop software", 0.0));
DataFrame training = jsql.createDataFrame(jsc.parallelize(localTraining), LabeledDocument.class);

// Configure an ML pipeline, which consists of three stages: tokenizer, hashingTF, and lr.
Tokenizer tokenizer = new Tokenizer()
  .setInputCol("text")
  .setOutputCol("words");
HashingTF hashingTF = new HashingTF()
  .setNumFeatures(1000)
  .setInputCol(tokenizer.getOutputCol())
  .setOutputCol("features");
LogisticRegression lr = new LogisticRegression()
  .setMaxIter(10)
  .setRegParam(0.01);
Pipeline pipeline = new Pipeline()
  .setStages(new PipelineStage[] {tokenizer, hashingTF, lr});

// We now treat the Pipeline as an Estimator, wrapping it in a CrossValidator instance.
// This will allow us to jointly choose parameters for all Pipeline stages.
// A CrossValidator requires an Estimator, a set of Estimator ParamMaps, and an Evaluator.
// Note that the evaluator here is a BinaryClassificationEvaluator and the default metric
// used is areaUnderROC.
CrossValidator crossval = new CrossValidator()
    .setEstimator(pipeline)
    .setEvaluator(new BinaryClassificationEvaluator());

// We use a ParamGridBuilder to construct a grid of parameters to search over.
// With 3 values for hashingTF.numFeatures and 2 values for lr.regParam,
// this grid will have 3 x 2 = 6 parameter settings for CrossValidator to choose from.
ParamMap[] paramGrid = new ParamGridBuilder()
    .addGrid(hashingTF.numFeatures(), new int[]{10, 100, 1000})
    .addGrid(lr.regParam(), new double[]{0.1, 0.01})
    .build();
crossval.setEstimatorParamMaps(paramGrid);
crossval.setNumFolds(2); // Use 3+ in practice

// Run cross-validation, and choose the best set of parameters.
CrossValidatorModel cvModel = crossval.fit(training);

// Prepare test documents, which are unlabeled.
List<Document> localTest = Arrays.asList(
  new Document(4L, "spark i j k"),
  new Document(5L, "l m n"),
  new Document(6L, "mapreduce spark"),
  new Document(7L, "apache hadoop"));
DataFrame test = jsql.createDataFrame(jsc.parallelize(localTest), Document.class);

// Make predictions on test documents. cvModel uses the best model found (lrModel).
DataFrame predictions = cvModel.transform(test);
for (Row r: predictions.select("id", "text", "probability", "prediction").collect()) {
  System.out.println("(" + r.get(0) + ", " + r.get(1) + ") --> prob=" + r.get(2)
      + ", prediction=" + r.get(3));
}

jsc.stop();
{% endhighlight %}
</div>

<<<<<<< HEAD
</div>

## Example: Model Selection via Train Validation Split
In addition to  `CrossValidator` Spark also offers
[`TrainValidationSplit`](api/scala/index.html#org.apache.spark.ml.tuning.TrainValidationSplit) for hyper-parameter tuning.
`TrainValidationSplit` only evaluates each combination of parameters once as opposed to k times in
 case of `CrossValidator`. It is therefore less expensive, but will not produce as reliable results.

`TrainValidationSplit` takes an `Estimator`, a set of `ParamMap`s provided in the `estimatorParamMaps` parameter, and an
[`Evaluator`](api/scala/index.html#org.apache.spark.ml.Evaluator).
It begins by splitting the dataset into two parts using `trainRatio` parameter
which are used as separate training and test datasets. For example with `$trainRatio=0.75$` (default),
`TrainValidationSplit` will generate a training and test dataset pair where 75% of the data is used for training and 25% for validation.
Similar to `CrossValidator`, `TrainValidationSplit` also iterates through the set of `ParamMap`s.
For each combination of parameters, it trains the given `Estimator` and evaluates it using the given `Evaluator`.
The `ParamMap` which produces the best evaluation metric is selected as the best option.
`TrainValidationSplit` finally fits the `Estimator` using the best `ParamMap` and the entire dataset.

<div class="codetabs">

<div data-lang="scala" markdown="1">
{% highlight scala %}
import org.apache.spark.ml.evaluation.RegressionEvaluator
import org.apache.spark.ml.regression.LinearRegression
import org.apache.spark.ml.tuning.{ParamGridBuilder, TrainValidationSplit}
import org.apache.spark.mllib.util.MLUtils
import org.apache.spark.sql.SQLContext
import org.apache.spark.{SparkConf, SparkContext}

import sqlContext.implicits._

// Prepare training and test data.
val data = MLUtils.loadLibSVMFile(sc, "data/mllib/sample_libsvm_data.txt")
val Array(training, test) = data.randomSplit(Array(0.9, 0.1), seed = 12345)

val lr = new LinearRegression()

// In this case the estimator is simply the linear regression.
// A TrainValidationSplit requires an Estimator, a set of Estimator ParamMaps, and an Evaluator.
val trainValidationSplit = new TrainValidationSplit()
  .setEstimator(lr)
  .setEvaluator(new RegressionEvaluator)

// We use a ParamGridBuilder to construct a grid of parameters to search over.
// TrainValidationSplit will try all combinations of values and determine best model using
// the evaluator.
val paramGrid = new ParamGridBuilder()
  .addGrid(lr.regParam, Array(0.1, 0.01))
  .addGrid(lr.fitIntercept, Array(true, false))
  .addGrid(lr.elasticNetParam, Array(0.0, 0.5, 1.0))
  .build()

trainValidationSplit.setEstimatorParamMaps(paramGrid)

// 80% of the data will be used for training and the remaining 20% for validation.
trainValidationSplit.setTrainRatio(0.8)

// Run train validation split, and choose the best set of parameters.
val model = trainValidationSplit.fit(training.toDF())

// Make predictions on test data. model is the model with combination of parameters
// that performed best.
model.transform(test.toDF())
  .select("features", "label", "prediction")
  .show()

sc.stop()
{% endhighlight %}
</div>

<div data-lang="java" markdown="1">
{% highlight java %}
import org.apache.spark.SparkConf;
import org.apache.spark.api.java.JavaSparkContext;
import org.apache.spark.ml.evaluation.RegressionEvaluator;
import org.apache.spark.ml.param.ParamMap;
import org.apache.spark.ml.regression.LinearRegression;
import org.apache.spark.ml.tuning.*;
import org.apache.spark.mllib.regression.LabeledPoint;
import org.apache.spark.mllib.util.MLUtils;
import org.apache.spark.rdd.RDD;
import org.apache.spark.sql.DataFrame;
import org.apache.spark.sql.SQLContext;

RDD<LabeledPoint> data = MLUtils.loadLibSVMFile(jsc.sc(), "data/mllib/sample_libsvm_data.txt");
RDD<LabeledPoint>[] splits = data.randomSplit(new double []{0.9, 0.1}, 12345);

// Prepare training and test data.
DataFrame training = jsql.createDataFrame(splits[0], LabeledPoint.class);
DataFrame test = jsql.createDataFrame(splits[1], LabeledPoint.class);

LinearRegression lr = new LinearRegression();

// In this case the estimator is simply the linear regression.
// A TrainValidationSplit requires an Estimator, a set of Estimator ParamMaps, and an Evaluator.
TrainValidationSplit trainValidationSplit = new TrainValidationSplit()
  .setEstimator(lr)
  .setEvaluator(new RegressionEvaluator());

// We use a ParamGridBuilder to construct a grid of parameters to search over.
// TrainValidationSplit will try all combinations of values and determine best model using
// the evaluator.
ParamMap[] paramGrid = new ParamGridBuilder()
  .addGrid(lr.regParam(), new double[]{0.1, 0.01})
  .addGrid(lr.fitIntercept())
  .addGrid(lr.elasticNetParam(), new double[]{0.0, 0.5, 1.0})
  .build();

trainValidationSplit.setEstimatorParamMaps(paramGrid);

// 80% of the data will be used for training and the remaining 20% for validation.
trainValidationSplit.setTrainRatio(0.8);

// Run train validation split, and choose the best set of parameters.
TrainValidationSplitModel model = trainValidationSplit.fit(training);

// Make predictions on test data. model is the model with combination of parameters
// that performed best.
model.transform(test)
  .select("features", "label", "prediction")
  .show();

jsc.stop();
{% endhighlight %}
</div>

</div>

# Dependencies

Spark ML currently depends on MLlib and has the same dependencies.
Please see the [MLlib Dependencies guide](mllib-guide.html#dependencies) for more info.

Spark ML also depends upon Spark SQL, but the relevant parts of Spark SQL do not bring additional dependencies.

# Migration Guide

## From 1.3 to 1.4

Several major API changes occurred, including:
* `Param` and other APIs for specifying parameters
* `uid` unique IDs for Pipeline components
* Reorganization of certain classes
Since the `spark.ml` API was an Alpha Component in Spark 1.3, we do not list all changes here.

However, now that `spark.ml` is no longer an Alpha Component, we will provide details on any API changes for future releases.

## From 1.2 to 1.3

The main API changes are from Spark SQL.  We list the most important changes here:

* The old [SchemaRDD](http://spark.apache.org/docs/1.2.1/api/scala/index.html#org.apache.spark.sql.SchemaRDD) has been replaced with [DataFrame](api/scala/index.html#org.apache.spark.sql.DataFrame) with a somewhat modified API.  All algorithms in Spark ML which used to use SchemaRDD now use DataFrame.
* In Spark 1.2, we used implicit conversions from `RDD`s of `LabeledPoint` into `SchemaRDD`s by calling `import sqlContext._` where `sqlContext` was an instance of `SQLContext`.  These implicits have been moved, so we now call `import sqlContext.implicits._`.
* Java APIs for SQL have also changed accordingly.  Please see the examples above and the [Spark SQL Programming Guide](sql-programming-guide.html) for details.

Other changes were in `LogisticRegression`:

* The `scoreCol` output column (with default value "score") was renamed to be `probabilityCol` (with default value "probability").  The type was originally `Double` (for the probability of class 1.0), but it is now `Vector` (for the probability of each class, to support multiclass classification in the future).
* In Spark 1.2, `LogisticRegressionModel` did not include an intercept.  In Spark 1.3, it includes an intercept; however, it will always be 0.0 since it uses the default settings for [spark.mllib.LogisticRegressionWithLBFGS](api/scala/index.html#org.apache.spark.mllib.classification.LogisticRegressionWithLBFGS).  The option to use an intercept will be added in the future.
=======
</div>
>>>>>>> bb7f3523
<|MERGE_RESOLUTION|>--- conflicted
+++ resolved
@@ -871,7 +871,6 @@
 {% endhighlight %}
 </div>
 
-<<<<<<< HEAD
 </div>
 
 ## Example: Model Selection via Train Validation Split
@@ -998,39 +997,4 @@
 {% endhighlight %}
 </div>
 
-</div>
-
-# Dependencies
-
-Spark ML currently depends on MLlib and has the same dependencies.
-Please see the [MLlib Dependencies guide](mllib-guide.html#dependencies) for more info.
-
-Spark ML also depends upon Spark SQL, but the relevant parts of Spark SQL do not bring additional dependencies.
-
-# Migration Guide
-
-## From 1.3 to 1.4
-
-Several major API changes occurred, including:
-* `Param` and other APIs for specifying parameters
-* `uid` unique IDs for Pipeline components
-* Reorganization of certain classes
-Since the `spark.ml` API was an Alpha Component in Spark 1.3, we do not list all changes here.
-
-However, now that `spark.ml` is no longer an Alpha Component, we will provide details on any API changes for future releases.
-
-## From 1.2 to 1.3
-
-The main API changes are from Spark SQL.  We list the most important changes here:
-
-* The old [SchemaRDD](http://spark.apache.org/docs/1.2.1/api/scala/index.html#org.apache.spark.sql.SchemaRDD) has been replaced with [DataFrame](api/scala/index.html#org.apache.spark.sql.DataFrame) with a somewhat modified API.  All algorithms in Spark ML which used to use SchemaRDD now use DataFrame.
-* In Spark 1.2, we used implicit conversions from `RDD`s of `LabeledPoint` into `SchemaRDD`s by calling `import sqlContext._` where `sqlContext` was an instance of `SQLContext`.  These implicits have been moved, so we now call `import sqlContext.implicits._`.
-* Java APIs for SQL have also changed accordingly.  Please see the examples above and the [Spark SQL Programming Guide](sql-programming-guide.html) for details.
-
-Other changes were in `LogisticRegression`:
-
-* The `scoreCol` output column (with default value "score") was renamed to be `probabilityCol` (with default value "probability").  The type was originally `Double` (for the probability of class 1.0), but it is now `Vector` (for the probability of each class, to support multiclass classification in the future).
-* In Spark 1.2, `LogisticRegressionModel` did not include an intercept.  In Spark 1.3, it includes an intercept; however, it will always be 0.0 since it uses the default settings for [spark.mllib.LogisticRegressionWithLBFGS](api/scala/index.html#org.apache.spark.mllib.classification.LogisticRegressionWithLBFGS).  The option to use an intercept will be added in the future.
-=======
-</div>
->>>>>>> bb7f3523
+</div>