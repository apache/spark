--- conflicted
+++ resolved
@@ -27,13 +27,8 @@
 ## Apache Maven
 
 The Maven-based build is the build of reference for Apache Spark.
-<<<<<<< HEAD
 Building Spark using Maven requires Maven 3.9.4 and Java 17.
-Spark requires Scala 2.12/2.13; support for Scala 2.11 was removed in Spark 3.0.0.
-=======
-Building Spark using Maven requires Maven 3.9.4 and Java 8/11/17.
 Spark requires Scala 2.13; support for Scala 2.12 was removed in Spark 4.0.0.
->>>>>>> 5f643ee1
 
 ### Setting up Maven's Memory Usage
 
