--- conflicted
+++ resolved
@@ -185,7 +185,6 @@
 --conf spark.kubernetes.executor.secretKeyRef.ENV_NAME=name:key
 ```
 
-<<<<<<< HEAD
 ## Pod Template
 Kubernetes allows defining pods from [template files](https://kubernetes.io/docs/concepts/workloads/pods/pod-overview/#pod-templates).
 Spark users can similarly use template files to define the driver or executor pod configurations that Spark configurations do not support.
@@ -200,7 +199,7 @@
 
 Pod template files can also define multiple containers. In such cases, Spark will always assume that the first container in
 the list will be the driver or executor container.
-=======
+
 ## Using Kubernetes Volumes
 
 Starting with Spark 2.4.0, users can mount the following types of Kubernetes [volumes](https://kubernetes.io/docs/concepts/storage/volumes/) into the driver and executor pods:
@@ -230,7 +229,6 @@
 ```
 
 The configuration properties for mounting volumes into the executor pods use prefix `spark.kubernetes.executor.` instead of `spark.kubernetes.driver.`. For a complete list of available options for each supported type of volumes, please refer to the [Spark Properties](#spark-properties) section below. 
->>>>>>> 1fd59c12
 
 ## Introspection and Debugging
 
