---
layout: global
title: "Migration Guide: SQL, Datasets and DataFrame"
displayTitle: "Migration Guide: SQL, Datasets and DataFrame"
license: |
  Licensed to the Apache Software Foundation (ASF) under one or more
  contributor license agreements.  See the NOTICE file distributed with
  this work for additional information regarding copyright ownership.
  The ASF licenses this file to You under the Apache License, Version 2.0
  (the "License"); you may not use this file except in compliance with
  the License.  You may obtain a copy of the License at

     http://www.apache.org/licenses/LICENSE-2.0

  Unless required by applicable law or agreed to in writing, software
  distributed under the License is distributed on an "AS IS" BASIS,
  WITHOUT WARRANTIES OR CONDITIONS OF ANY KIND, either express or implied.
  See the License for the specific language governing permissions and
  limitations under the License.
---

* Table of contents
{:toc}

## Upgrading from Spark SQL 2.4 to 3.0
  - Since Spark 3.0, when inserting a value into a table column with a different data type, the type coercion is performed as per ANSI SQL standard. Certain unreasonable type conversions such as converting `string` to `int` and `double` to `boolean` are disallowed. A runtime exception will be thrown if the value is out-of-range for the data type of the column. In Spark version 2.4 and earlier, type conversions during table insertion are allowed as long as they are valid `Cast`. When inserting an out-of-range value to a integral field, the low-order bits of the value is inserted(the same as Java/Scala numeric type casting). For example, if 257 is inserted to a field of byte type, the result is 1. The behavior is controlled by the option `spark.sql.storeAssignmentPolicy`, with a default value as "ANSI". Setting the option as "Legacy" restores the previous behavior.

  - In Spark 3.0, the deprecated methods `SQLContext.createExternalTable` and `SparkSession.createExternalTable` have been removed in favor of its replacement, `createTable`.

  - In Spark 3.0, the deprecated `HiveContext` class has been removed. Use `SparkSession.builder.enableHiveSupport()` instead.

  - Since Spark 3.0, configuration `spark.sql.crossJoin.enabled` become internal configuration, and is true by default, so by default spark won't raise exception on sql with implicit cross join.

  - Since Spark 3.0, we reversed argument order of the trim function from `TRIM(trimStr, str)` to `TRIM(str, trimStr)` to be compatible with other databases.

  - In Spark version 2.4 and earlier, SQL queries such as `FROM <table>` or `FROM <table> UNION ALL FROM <table>` are supported by accident. In hive-style `FROM <table> SELECT <expr>`, the `SELECT` clause is not negligible. Neither Hive nor Presto support this syntax. Therefore we will treat these queries as invalid since Spark 3.0.

  - Since Spark 3.0, the Dataset and DataFrame API `unionAll` is not deprecated any more. It is an alias for `union`.

  - In Spark version 2.4 and earlier, the parser of JSON data source treats empty strings as null for some data types such as `IntegerType`. For `FloatType` and `DoubleType`, it fails on empty strings and throws exceptions. Since Spark 3.0, we disallow empty strings and will throw exceptions for data types except for `StringType` and `BinaryType`.

  - Since Spark 3.0, the `from_json` functions supports two modes - `PERMISSIVE` and `FAILFAST`. The modes can be set via the `mode` option. The default mode became `PERMISSIVE`. In previous versions, behavior of `from_json` did not conform to either `PERMISSIVE` nor `FAILFAST`, especially in processing of malformed JSON records. For example, the JSON string `{"a" 1}` with the schema `a INT` is converted to `null` by previous versions but Spark 3.0 converts it to `Row(null)`.

  - The `ADD JAR` command previously returned a result set with the single value 0. It now returns an empty result set.

  - In Spark version 2.4 and earlier, users can create map values with map type key via built-in function like `CreateMap`, `MapFromArrays`, etc. Since Spark 3.0, it's not allowed to create map values with map type key with these built-in functions. Users can still read map values with map type key from data source or Java/Scala collections, though they are not very useful.

  - In Spark version 2.4 and earlier, `Dataset.groupByKey` results to a grouped dataset with key attribute wrongly named as "value", if the key is non-struct type, e.g. int, string, array, etc. This is counterintuitive and makes the schema of aggregation queries weird. For example, the schema of `ds.groupByKey(...).count()` is `(value, count)`. Since Spark 3.0, we name the grouping attribute to "key". The old behaviour is preserved under a newly added configuration `spark.sql.legacy.dataset.nameNonStructGroupingKeyAsValue` with a default value of `false`.

  - In Spark version 2.4 and earlier, float/double -0.0 is semantically equal to 0.0, but -0.0 and 0.0 are considered as different values when used in aggregate grouping keys, window partition keys and join keys. Since Spark 3.0, this bug is fixed. For example, `Seq(-0.0, 0.0).toDF("d").groupBy("d").count()` returns `[(0.0, 2)]` in Spark 3.0, and `[(0.0, 1), (-0.0, 1)]` in Spark 2.4 and earlier.

  - In Spark version 2.4 and earlier, users can create a map with duplicated keys via built-in functions like `CreateMap`, `StringToMap`, etc. The behavior of map with duplicated keys is undefined, e.g. map look up respects the duplicated key appears first, `Dataset.collect` only keeps the duplicated key appears last, `MapKeys` returns duplicated keys, etc. Since Spark 3.0, these built-in functions will remove duplicated map keys with last wins policy. Users may still read map values with duplicated keys from data sources which do not enforce it (e.g. Parquet), the behavior will be undefined.

  - In Spark version 2.4 and earlier, partition column value is converted as null if it can't be casted to corresponding user provided schema. Since 3.0, partition column value is validated with user provided schema. An exception is thrown if the validation fails. You can disable such validation by setting `spark.sql.sources.validatePartitionColumns` to `false`.

  - In Spark version 2.4 and earlier, the `SET` command works without any warnings even if the specified key is for `SparkConf` entries and it has no effect because the command does not update `SparkConf`, but the behavior might confuse users. Since 3.0, the command fails if a `SparkConf` key is used. You can disable such a check by setting `spark.sql.legacy.setCommandRejectsSparkCoreConfs` to `false`.

  - In Spark version 2.4 and earlier, CSV datasource converts a malformed CSV string to a row with all `null`s in the PERMISSIVE mode. Since Spark 3.0, the returned row can contain non-`null` fields if some of CSV column values were parsed and converted to desired types successfully.

  - In Spark version 2.4 and earlier, JSON datasource and JSON functions like `from_json` convert a bad JSON record to a row with all `null`s in the PERMISSIVE mode when specified schema is `StructType`. Since Spark 3.0, the returned row can contain non-`null` fields if some of JSON column values were parsed and converted to desired types successfully.

  - Refreshing a cached table would trigger a table uncache operation and then a table cache (lazily) operation. In Spark version 2.4 and earlier, the cache name and storage level are not preserved before the uncache operation. Therefore, the cache name and storage level could be changed unexpectedly. Since Spark 3.0, cache name and storage level will be first preserved for cache recreation. It helps to maintain a consistent cache behavior upon table refreshing.

  - Since Spark 3.0, JSON datasource and JSON function `schema_of_json` infer TimestampType from string values if they match to the pattern defined by the JSON option `timestampFormat`. Set JSON option `inferTimestamp` to `false` to disable such type inferring.

  - In Spark version 2.4 and earlier, if `org.apache.spark.sql.functions.udf(Any, DataType)` gets a Scala closure with primitive-type argument, the returned UDF will return null if the input values is null. Since Spark 3.0, the UDF will return the default value of the Java type if the input value is null. For example, `val f = udf((x: Int) => x, IntegerType)`, `f($"x")` will return null in Spark 2.4 and earlier if column `x` is null, and return 0 in Spark 3.0. This behavior change is introduced because Spark 3.0 is built with Scala 2.12 by default.

  - Since Spark 3.0, Proleptic Gregorian calendar is used in parsing, formatting, and converting dates and timestamps as well as in extracting sub-components like years, days and etc. Spark 3.0 uses Java 8 API classes from the java.time packages that based on ISO chronology (https://docs.oracle.com/javase/8/docs/api/java/time/chrono/IsoChronology.html). In Spark version 2.4 and earlier, those operations are performed by using the hybrid calendar (Julian + Gregorian, see https://docs.oracle.com/javase/7/docs/api/java/util/GregorianCalendar.html). The changes impact on the results for dates before October 15, 1582 (Gregorian) and affect on the following Spark 3.0 API:

    - CSV/JSON datasources use java.time API for parsing and generating CSV/JSON content. In Spark version 2.4 and earlier, java.text.SimpleDateFormat is used for the same purpose with fallbacks to the parsing mechanisms of Spark 2.0 and 1.x. For example, `2018-12-08 10:39:21.123` with the pattern `yyyy-MM-dd'T'HH:mm:ss.SSS` cannot be parsed since Spark 3.0 because the timestamp does not match to the pattern but it can be parsed by earlier Spark versions due to a fallback to `Timestamp.valueOf`. To parse the same timestamp since Spark 3.0, the pattern should be `yyyy-MM-dd HH:mm:ss.SSS`.

    - The `unix_timestamp`, `date_format`, `to_unix_timestamp`, `from_unixtime`, `to_date`, `to_timestamp` functions. New implementation supports pattern formats as described here https://docs.oracle.com/javase/8/docs/api/java/time/format/DateTimeFormatter.html and performs strict checking of its input. For example, the `2015-07-22 10:00:00` timestamp cannot be parse if pattern is `yyyy-MM-dd` because the parser does not consume whole input. Another example is the `31/01/2015 00:00` input cannot be parsed by the `dd/MM/yyyy hh:mm` pattern because `hh` supposes hours in the range `1-12`.

    - The `weekofyear`, `weekday`, `dayofweek`, `date_trunc`, `from_utc_timestamp`, `to_utc_timestamp`, and `unix_timestamp` functions use java.time API for calculation week number of year, day number of week as well for conversion from/to TimestampType values in UTC time zone.

    - the JDBC options `lowerBound` and `upperBound` are converted to TimestampType/DateType values in the same way as casting strings to TimestampType/DateType values. The conversion is based on Proleptic Gregorian calendar, and time zone defined by the SQL config `spark.sql.session.timeZone`. In Spark version 2.4 and earlier, the conversion is based on the hybrid calendar (Julian + Gregorian) and on default system time zone.

    - Formatting of `TIMESTAMP` and `DATE` literals.

    - Creating of typed `TIMESTAMP` and `DATE` literals from strings. Since Spark 3.0, string conversion to typed `TIMESTAMP`/`DATE` literals is performed via casting to `TIMESTAMP`/`DATE` values. For example, `TIMESTAMP '2019-12-23 12:59:30'` is semantically equal to `CAST('2019-12-23 12:59:30' AS TIMESTAMP)`. In Spark version 2.4 and earlier, the `java.sql.Timestamp.valueOf()` and `java.sql.Date.valueOf()` functions are used for the same purpose.

  - In Spark version 2.4 and earlier, invalid time zone ids are silently ignored and replaced by GMT time zone, for example, in the from_utc_timestamp function. Since Spark 3.0, such time zone ids are rejected, and Spark throws `java.time.DateTimeException`.

  - In Spark version 2.4 and earlier, the `current_timestamp` function returns a timestamp with millisecond resolution only. Since Spark 3.0, the function can return the result with microsecond resolution if the underlying clock available on the system offers such resolution.

  - In Spark version 2.4 and earlier, when reading a Hive Serde table with Spark native data sources(parquet/orc), Spark will infer the actual file schema and update the table schema in metastore. Since Spark 3.0, Spark doesn't infer the schema anymore. This should not cause any problems to end users, but if it does, please set `spark.sql.hive.caseSensitiveInferenceMode` to `INFER_AND_SAVE`.

  - Since Spark 3.0, `TIMESTAMP` literals are converted to strings using the SQL config `spark.sql.session.timeZone`. In Spark version 2.4 and earlier, the conversion uses the default time zone of the Java virtual machine.

  - In Spark version 2.4, when a spark session is created via `cloneSession()`, the newly created spark session inherits its configuration from its parent `SparkContext` even though the same configuration may exist with a different value in its parent spark session. Since Spark 3.0, the configurations of a parent `SparkSession` have a higher precedence over the parent `SparkContext`. The old behavior can be restored by setting `spark.sql.legacy.sessionInitWithConfigDefaults` to `true`.

  - Since Spark 3.0, parquet logical type `TIMESTAMP_MICROS` is used by default while saving `TIMESTAMP` columns. In Spark version 2.4 and earlier, `TIMESTAMP` columns are saved as `INT96` in parquet files. To set `INT96` to `spark.sql.parquet.outputTimestampType` restores the previous behavior.

  - Since Spark 3.0, if `hive.default.fileformat` is not found in `Spark SQL configuration` then it will fallback to hive-site.xml present in the `Hadoop configuration` of `SparkContext`.

  - Since Spark 3.0, Spark will cast `String` to `Date/TimeStamp` in binary comparisons with dates/timestamps. The previous behaviour of casting `Date/Timestamp` to `String` can be restored by setting `spark.sql.legacy.typeCoercion.datetimeToString` to `true`.

  - Since Spark 3.0, when Avro files are written with user provided schema, the fields will be matched by field names between catalyst schema and avro schema instead of positions.

  - Since Spark 3.0, when Avro files are written with user provided non-nullable schema, even the catalyst schema is nullable, Spark is still able to write the files. However, Spark will throw runtime NPE if any of the records contains null.

  - Since Spark 3.0, a higher-order function `exists` follows the three-valued boolean logic, i.e., if the `predicate` returns any `null`s and no `true` is obtained, then `exists` will return `null` instead of `false`. For example, `exists(array(1, null, 3), x -> x % 2 == 0)` will be `null`. The previous behaviour can be restored by setting `spark.sql.legacy.arrayExistsFollowsThreeValuedLogic` to `false`.

  - Since Spark 3.0, if files or subdirectories disappear during recursive directory listing (i.e. they appear in an intermediate listing but then cannot be read or listed during later phases of the recursive directory listing, due to either concurrent file deletions or object store consistency issues) then the listing will fail with an exception unless `spark.sql.files.ignoreMissingFiles` is `true` (default `false`). In previous versions, these missing files or subdirectories would be ignored. Note that this change of behavior only applies during initial table file listing (or during `REFRESH TABLE`), not during query execution: the net change is that `spark.sql.files.ignoreMissingFiles` is now obeyed during table file listing / query planning, not only at query execution time.

  - Since Spark 3.0, substitution order of nested WITH clauses is changed and an inner CTE definition takes precedence over an outer. In version 2.4 and earlier, `WITH t AS (SELECT 1), t2 AS (WITH t AS (SELECT 2) SELECT * FROM t) SELECT * FROM t2` returns `1` while in version 3.0 it returns `2`. The previous behaviour can be restored by setting `spark.sql.legacy.ctePrecedence.enabled` to `true`.

  - Since Spark 3.0, the `add_months` function does not adjust the resulting date to a last day of month if the original date is a last day of months. For example, `select add_months(DATE'2019-02-28', 1)` results `2019-03-28`. In Spark version 2.4 and earlier, the resulting date is adjusted when the original date is a last day of months. For example, adding a month to `2019-02-28` results in `2019-03-31`.

  - Since Spark 3.0, 0-argument Java UDF is executed in the executor side identically with other UDFs. In Spark version 2.4 and earlier, 0-argument Java UDF alone was executed in the driver side, and the result was propagated to executors, which might be more performant in some cases but caused inconsistency with a correctness issue in some cases.

  - The result of `java.lang.Math`'s `log`, `log1p`, `exp`, `expm1`, and `pow` may vary across platforms. In Spark 3.0, the result of the equivalent SQL functions (including related SQL functions like `LOG10`) return values consistent with `java.lang.StrictMath`. In virtually all cases this makes no difference in the return value, and the difference is very small, but may not exactly match `java.lang.Math` on x86 platforms in cases like, for example, `log(3.0)`, whose value varies between `Math.log()` and `StrictMath.log()`.

  - Since Spark 3.0, Dataset query fails if it contains ambiguous column reference that is caused by self join. A typical example: `val df1 = ...; val df2 = df1.filter(...);`, then `df1.join(df2, df1("a") > df2("a"))` returns an empty result which is quite confusing. This is because Spark cannot resolve Dataset column references that point to tables being self joined, and `df1("a")` is exactly the same as `df2("a")` in Spark. To restore the behavior before Spark 3.0, you can set `spark.sql.analyzer.failAmbiguousSelfJoin.enabled` to `false`.

  - Since Spark 3.0, `Cast` function processes string literals such as 'Infinity', '+Infinity', '-Infinity', 'NaN', 'Inf', '+Inf', '-Inf' in case insensitive manner when casting the literals to `Double` or `Float` type to ensure greater compatibility with other database systems. This behaviour change is illustrated in the table below:
    <table class="table">
        <tr>
          <th>
            <b>Operation</b>
          </th>
          <th>
            <b>Result prior to Spark 3.0</b>
          </th>
          <th>
            <b>Result starting Spark 3.0</b>
          </th>
        </tr>
        <tr>
          <td>
            CAST('infinity' AS DOUBLE)<br>
            CAST('+infinity' AS DOUBLE)<br>
            CAST('inf' AS DOUBLE)<br>
            CAST('+inf' AS DOUBLE)<br>
          </td>
          <td>
            NULL
          </td>
          <td>
            Double.PositiveInfinity
          </td>
        </tr>
        <tr>
          <td>
            CAST('-infinity' AS DOUBLE)<br>
            CAST('-inf' AS DOUBLE)<br>
          </td>
          <td>
            NULL
          </td>
          <td>
            Double.NegativeInfinity
          </td>
        </tr>
        <tr>
          <td>
            CAST('infinity' AS FLOAT)<br>
            CAST('+infinity' AS FLOAT)<br>
            CAST('inf' AS FLOAT)<br>
            CAST('+inf' AS FLOAT)<br>
          </td>
          <td>
            NULL
          </td>
          <td>
            Float.PositiveInfinity
          </td>
        </tr>
        <tr>
          <td>
            CAST('-infinity' AS FLOAT)<br>
            CAST('-inf' AS FLOAT)<br>
          </td>
          <td>
            NULL
          </td>
          <td>
            Float.NegativeInfinity
          </td>
        </tr>
        <tr>
          <td>
            CAST('nan' AS DOUBLE)
          </td>
          <td>
            NULL
          </td>
          <td>
            Double.NaN
          </td>
        </tr>
        <tr>
          <td>
            CAST('nan' AS FLOAT)
          </td>
          <td>
            NULL
          </td>
          <td>
            Float.NaN
          </td>
        </tr>
    </table>

  - Since Spark 3.0, special values are supported in conversion from strings to dates and timestamps. Those values are simply notational shorthands that will be converted to ordinary date or timestamp values when read. The following string values are supported for dates:
    - `epoch [zoneId]` - 1970-01-01
    - `today [zoneId]` - the current date in the time zone specified by `spark.sql.session.timeZone`
    - `yesterday [zoneId]` - the current date - 1
    - `tomorrow [zoneId]` - the current date + 1
    - `now` - the date of running the current query. It has the same notion as today
  For example `SELECT date 'tomorrow' - date 'yesterday';` should output `2`. Here are special timestamp values:
    - `epoch [zoneId]` - 1970-01-01 00:00:00+00 (Unix system time zero)
    - `today [zoneId]` - midnight today
    - `yesterday [zoneId]` - midnight yesterday
    - `tomorrow [zoneId]` - midnight tomorrow
    - `now` - current query start time
  For example `SELECT timestamp 'tomorrow';`.

  - Since Spark 3.0, the `size` function returns `NULL` for the `NULL` input. In Spark version 2.4 and earlier, this function gives `-1` for the same input. To restore the behavior before Spark 3.0, you can set `spark.sql.legacy.sizeOfNull` to `true`.

  - Since Spark 3.0, the interval literal syntax does not allow multiple from-to units anymore. For example, `SELECT INTERVAL '1-1' YEAR TO MONTH '2-2' YEAR TO MONTH'` throws parser exception.

  - Since Spark 3.0, when casting interval values to string type, there is no "interval" prefix, e.g. `1 days 2 hours`. In Spark version 2.4 and earlier, the string contains the "interval" prefix like `interval 1 days 2 hours`.

  - Since Spark 3.0, when casting string value to integral types(tinyint, smallint, int and bigint), datetime types(date, timestamp and interval) and boolean type, the leading and trailing whitespaces (<= ASCII 32) will be trimmed before converted to these type values, e.g. `cast(' 1\t' as int)` results `1`, `cast(' 1\t' as boolean)` results `true`, `cast('2019-10-10\t as date)` results the date value `2019-10-10`. In Spark version 2.4 and earlier, while casting string to integrals and booleans, it will not trim the whitespaces from both ends, the foregoing results will be `null`, while to datetimes, only the trailing spaces (= ASCII 32) will be removed.

  - Since Spark 3.0, numbers written in scientific notation(e.g. `1E2`) would be parsed as Double. In Spark version 2.4 and earlier, they're parsed as Decimal. To restore the behavior before Spark 3.0, you can set `spark.sql.legacy.exponentLiteralAsDecimal.enabled` to `true`.

  - Since Spark 3.0, we pad decimal numbers with trailing zeros to the scale of the column for `spark-sql` interface, for example:
    <table class="table">
        <tr>
          <th>
            <b>Query</b>
          </th>
          <th>
            <b>Spark 2.4 or Prior</b>
          </th>
          <th>
            <b>Spark 3.0</b>
          </th>
        </tr>
        <tr>
          <td>
            <code>SELECT CAST(1 AS decimal(38, 18));</code>
          </td>
          <td>
            <code>1</code>
          </td>
          <td>
            <code>1.000000000000000000</code>
          </td>
        </tr>
    </table>
    
  - Since Spark 3.0, CREATE TABLE without a specific provider will use the value of `spark.sql.sources.default` as its provider. In Spark version 2.4 and earlier, it was hive. To restore the behavior before Spark 3.0, you can set `spark.sql.legacy.createHiveTableByDefault.enabled` to `true`.

  - Since Spark 3.0, the unary arithmetic operator plus(`+`) only accepts string, numeric and interval type values as inputs. Besides, `+` with a integral string representation will be coerced to double value, e.g. `+'1'` results `1.0`. In Spark version 2.4 and earlier, this operator is ignored. There is no type checking for it, thus, all type values with a `+` prefix are valid, e.g. `+ array(1, 2)` is valid and results `[1, 2]`. Besides, there is no type coercion for it at all, e.g. in Spark 2.4, the result of `+'1'` is string `1`.

  - Since Spark 3.0, day-time interval strings are converted to intervals with respect to the `from` and `to` bounds. If an input string does not match to the pattern defined by specified bounds, the `ParseException` exception is thrown. For example, `interval '2 10:20' hour to minute` raises the exception because the expected format is `[+|-]h[h]:[m]m`. In Spark version 2.4, the `from` bound was not taken into account, and the `to` bound was used to truncate the resulted interval. For instance, the day-time interval string from the showed example is converted to `interval 10 hours 20 minutes`. To restore the behavior before Spark 3.0, you can set `spark.sql.legacy.fromDayTimeString.enabled` to `true`.

  - Since Spark 3.0, the `date_add` and `date_sub` functions only accepts int, smallint, tinyint as the 2nd argument, fractional and string types are not valid anymore, e.g. `date_add(cast('1964-05-23' as date), '12.34')` will cause `AnalysisException`. In Spark version 2.4 and earlier, if the 2nd argument is fractional or string value, it will be coerced to int value, and the result will be a date value of `1964-06-04`.

<<<<<<< HEAD
  - Since Spark 3.0, the `rpad` function returns `NULL` for the `empty pad` input. In Spark version 2.4 and earlier, this function gives `origin string` for the same input.
=======
  - Since Spark 3.0, the function `percentile_approx` and its alias `approx_percentile` only accept integral value with range in `[1, 2147483647]` as its 3rd argument `accuracy`, fractional and string types are disallowed, e.g. `percentile_approx(10.0, 0.2, 1.8D)` will cause `AnalysisException`. In Spark version 2.4 and earlier, if `accuracy` is fractional or string value, it will be coerced to an int value, `percentile_approx(10.0, 0.2, 1.8D)` is operated as `percentile_approx(10.0, 0.2, 1)` which results in `10.0`.

>>>>>>> 6d64fc24
## Upgrading from Spark SQL 2.4 to 2.4.1

  - The value of `spark.executor.heartbeatInterval`, when specified without units like "30" rather than "30s", was
    inconsistently interpreted as both seconds and milliseconds in Spark 2.4.0 in different parts of the code.
    Unitless values are now consistently interpreted as milliseconds. Applications that set values like "30"
    need to specify a value with units like "30s" now, to avoid being interpreted as milliseconds; otherwise,
    the extremely short interval that results will likely cause applications to fail.

  - When turning a Dataset to another Dataset, Spark will up cast the fields in the original Dataset to the type of corresponding fields in the target DataSet. In version 2.4 and earlier, this up cast is not very strict, e.g. `Seq("str").toDS.as[Int]` fails, but `Seq("str").toDS.as[Boolean]` works and throw NPE during execution. In Spark 3.0, the up cast is stricter and turning String into something else is not allowed, i.e. `Seq("str").toDS.as[Boolean]` will fail during analysis.

## Upgrading from Spark SQL 2.3 to 2.4

  - In Spark version 2.3 and earlier, the second parameter to array_contains function is implicitly promoted to the element type of first array type parameter. This type promotion can be lossy and may cause `array_contains` function to return wrong result. This problem has been addressed in 2.4 by employing a safer type promotion mechanism. This can cause some change in behavior and are illustrated in the table below.
    <table class="table">
        <tr>
          <th>
            <b>Query</b>
          </th>
          <th>
            <b>Spark 2.3 or Prior</b>
          </th>
          <th>
            <b>Spark 2.4</b>
          </th>
          <th>
            <b>Remarks</b>
          </th>
        </tr>
        <tr>
          <td>
            <code>SELECT array_contains(array(1), 1.34D);</code>
          </td>
          <td>
            <code>true</code>
          </td>
          <td>
            <code>false</code>
          </td>
          <td>
            In Spark 2.4, left and right parameters are promoted to array type of double type and double type respectively.
          </td>
        </tr>
        <tr>
          <td>
            <code>SELECT array_contains(array(1), '1');</code>
          </td>
          <td>
            <code>true</code>
          </td>
          <td>
            <code>AnalysisException</code> is thrown.
          </td>
          <td>
            Explicit cast can be used in arguments to avoid the exception. In Spark 2.4, <code>AnalysisException</code> is thrown since integer type can not be promoted to string type in a loss-less manner.
          </td>
        </tr>
        <tr>
          <td>
            <code>SELECT array_contains(array(1), 'anystring');</code>
          </td>
          <td>
            <code>null</code>
          </td>
          <td>
            <code>AnalysisException</code> is thrown.
          </td>
          <td>
            Explicit cast can be used in arguments to avoid the exception. In Spark 2.4, <code>AnalysisException</code> is thrown since integer type can not be promoted to string type in a loss-less manner.
          </td>
        </tr>
    </table>

  - Since Spark 2.4, when there is a struct field in front of the IN operator before a subquery, the inner query must contain a struct field as well. In previous versions, instead, the fields of the struct were compared to the output of the inner query. Eg. if `a` is a `struct(a string, b int)`, in Spark 2.4 `a in (select (1 as a, 'a' as b) from range(1))` is a valid query, while `a in (select 1, 'a' from range(1))` is not. In previous version it was the opposite.

  - In versions 2.2.1+ and 2.3, if `spark.sql.caseSensitive` is set to true, then the `CURRENT_DATE` and `CURRENT_TIMESTAMP` functions incorrectly became case-sensitive and would resolve to columns (unless typed in lower case). In Spark 2.4 this has been fixed and the functions are no longer case-sensitive.

  - Since Spark 2.4, Spark will evaluate the set operations referenced in a query by following a precedence rule as per the SQL standard. If the order is not specified by parentheses, set operations are performed from left to right with the exception that all INTERSECT operations are performed before any UNION, EXCEPT or MINUS operations. The old behaviour of giving equal precedence to all the set operations are preserved under a newly added configuration `spark.sql.legacy.setopsPrecedence.enabled` with a default value of `false`. When this property is set to `true`, spark will evaluate the set operators from left to right as they appear in the query given no explicit ordering is enforced by usage of parenthesis.

  - Since Spark 2.4, Spark will display table description column Last Access value as UNKNOWN when the value was Jan 01 1970.

  - Since Spark 2.4, Spark maximizes the usage of a vectorized ORC reader for ORC files by default. To do that, `spark.sql.orc.impl` and `spark.sql.orc.filterPushdown` change their default values to `native` and `true` respectively. ORC files created by native ORC writer cannot be read by some old Apache Hive releases. Use `spark.sql.orc.impl=hive` to create the files shared with Hive 2.1.1 and older.

  - Since Spark 2.4, writing an empty dataframe to a directory launches at least one write task, even if physically the dataframe has no partition. This introduces a small behavior change that for self-describing file formats like Parquet and Orc, Spark creates a metadata-only file in the target directory when writing a 0-partition dataframe, so that schema inference can still work if users read that directory later. The new behavior is more reasonable and more consistent regarding writing empty dataframe.

  - Since Spark 2.4, expression IDs in UDF arguments do not appear in column names. For example, a column name in Spark 2.4 is not `UDF:f(col0 AS colA#28)` but ``UDF:f(col0 AS `colA`)``.

  - Since Spark 2.4, writing a dataframe with an empty or nested empty schema using any file formats (parquet, orc, json, text, csv etc.) is not allowed. An exception is thrown when attempting to write dataframes with empty schema.

  - Since Spark 2.4, Spark compares a DATE type with a TIMESTAMP type after promotes both sides to TIMESTAMP. To set `false` to `spark.sql.legacy.compareDateTimestampInTimestamp` restores the previous behavior. This option will be removed in Spark 3.0.

  - Since Spark 2.4, creating a managed table with nonempty location is not allowed. An exception is thrown when attempting to create a managed table with nonempty location. To set `true` to `spark.sql.legacy.allowCreatingManagedTableUsingNonemptyLocation` restores the previous behavior. This option will be removed in Spark 3.0.

  - Since Spark 2.4, renaming a managed table to existing location is not allowed. An exception is thrown when attempting to rename a managed table to existing location.

  - Since Spark 2.4, the type coercion rules can automatically promote the argument types of the variadic SQL functions (e.g., IN/COALESCE) to the widest common type, no matter how the input arguments order. In prior Spark versions, the promotion could fail in some specific orders (e.g., TimestampType, IntegerType and StringType) and throw an exception.

  - Since Spark 2.4, Spark has enabled non-cascading SQL cache invalidation in addition to the traditional cache invalidation mechanism. The non-cascading cache invalidation mechanism allows users to remove a cache without impacting its dependent caches. This new cache invalidation mechanism is used in scenarios where the data of the cache to be removed is still valid, e.g., calling unpersist() on a Dataset, or dropping a temporary view. This allows users to free up memory and keep the desired caches valid at the same time.

  - In version 2.3 and earlier, Spark converts Parquet Hive tables by default but ignores table properties like `TBLPROPERTIES (parquet.compression 'NONE')`. This happens for ORC Hive table properties like `TBLPROPERTIES (orc.compress 'NONE')` in case of `spark.sql.hive.convertMetastoreOrc=true`, too. Since Spark 2.4, Spark respects Parquet/ORC specific table properties while converting Parquet/ORC Hive tables. As an example, `CREATE TABLE t(id int) STORED AS PARQUET TBLPROPERTIES (parquet.compression 'NONE')` would generate Snappy parquet files during insertion in Spark 2.3, and in Spark 2.4, the result would be uncompressed parquet files.

  - Since Spark 2.0, Spark converts Parquet Hive tables by default for better performance. Since Spark 2.4, Spark converts ORC Hive tables by default, too. It means Spark uses its own ORC support by default instead of Hive SerDe. As an example, `CREATE TABLE t(id int) STORED AS ORC` would be handled with Hive SerDe in Spark 2.3, and in Spark 2.4, it would be converted into Spark's ORC data source table and ORC vectorization would be applied. To set `false` to `spark.sql.hive.convertMetastoreOrc` restores the previous behavior.

  - In version 2.3 and earlier, CSV rows are considered as malformed if at least one column value in the row is malformed. CSV parser dropped such rows in the DROPMALFORMED mode or outputs an error in the FAILFAST mode. Since Spark 2.4, CSV row is considered as malformed only when it contains malformed column values requested from CSV datasource, other values can be ignored. As an example, CSV file contains the "id,name" header and one row "1234". In Spark 2.4, selection of the id column consists of a row with one column value 1234 but in Spark 2.3 and earlier it is empty in the DROPMALFORMED mode. To restore the previous behavior, set `spark.sql.csv.parser.columnPruning.enabled` to `false`.

  - Since Spark 2.4, File listing for compute statistics is done in parallel by default. This can be disabled by setting `spark.sql.statistics.parallelFileListingInStatsComputation.enabled` to `False`.

  - Since Spark 2.4, Metadata files (e.g. Parquet summary files) and temporary files are not counted as data files when calculating table size during Statistics computation.

  - Since Spark 2.4, empty strings are saved as quoted empty strings `""`. In version 2.3 and earlier, empty strings are equal to `null` values and do not reflect to any characters in saved CSV files. For example, the row of `"a", null, "", 1` was written as `a,,,1`. Since Spark 2.4, the same row is saved as `a,,"",1`. To restore the previous behavior, set the CSV option `emptyValue` to empty (not quoted) string.

  - Since Spark 2.4, The LOAD DATA command supports wildcard `?` and `*`, which match any one character, and zero or more characters, respectively. Example: `LOAD DATA INPATH '/tmp/folder*/'` or `LOAD DATA INPATH '/tmp/part-?'`. Special Characters like `space` also now work in paths. Example: `LOAD DATA INPATH '/tmp/folder name/'`.

  - In Spark version 2.3 and earlier, HAVING without GROUP BY is treated as WHERE. This means, `SELECT 1 FROM range(10) HAVING true` is executed as `SELECT 1 FROM range(10) WHERE true`  and returns 10 rows. This violates SQL standard, and has been fixed in Spark 2.4. Since Spark 2.4, HAVING without GROUP BY is treated as a global aggregate, which means `SELECT 1 FROM range(10) HAVING true` will return only one row. To restore the previous behavior, set `spark.sql.legacy.parser.havingWithoutGroupByAsWhere` to `true`.

  - In version 2.3 and earlier, when reading from a Parquet data source table, Spark always returns null for any column whose column names in Hive metastore schema and Parquet schema are in different letter cases, no matter whether `spark.sql.caseSensitive` is set to `true` or `false`. Since 2.4, when `spark.sql.caseSensitive` is set to `false`, Spark does case insensitive column name resolution between Hive metastore schema and Parquet schema, so even column names are in different letter cases, Spark returns corresponding column values. An exception is thrown if there is ambiguity, i.e. more than one Parquet column is matched. This change also applies to Parquet Hive tables when `spark.sql.hive.convertMetastoreParquet` is set to `true`.

## Upgrading from Spark SQL 2.2 to 2.3

  - Since Spark 2.3, the queries from raw JSON/CSV files are disallowed when the referenced columns only include the internal corrupt record column (named `_corrupt_record` by default). For example, `spark.read.schema(schema).json(file).filter($"_corrupt_record".isNotNull).count()` and `spark.read.schema(schema).json(file).select("_corrupt_record").show()`. Instead, you can cache or save the parsed results and then send the same query. For example, `val df = spark.read.schema(schema).json(file).cache()` and then `df.filter($"_corrupt_record".isNotNull).count()`.

  - The `percentile_approx` function previously accepted numeric type input and output double type results. Now it supports date type, timestamp type and numeric types as input types. The result type is also changed to be the same as the input type, which is more reasonable for percentiles.

  - Since Spark 2.3, the Join/Filter's deterministic predicates that are after the first non-deterministic predicates are also pushed down/through the child operators, if possible. In prior Spark versions, these filters are not eligible for predicate pushdown.

  - Partition column inference previously found incorrect common type for different inferred types, for example, previously it ended up with double type as the common type for double type and date type. Now it finds the correct common type for such conflicts. The conflict resolution follows the table below:
    <table class="table">
      <tr>
        <th>
          <b>InputA \ InputB</b>
        </th>
        <th>
          <b>NullType</b>
        </th>
        <th>
          <b>IntegerType</b>
        </th>
        <th>
          <b>LongType</b>
        </th>
        <th>
          <b>DecimalType(38,0)*</b>
        </th>
        <th>
          <b>DoubleType</b>
        </th>
        <th>
          <b>DateType</b>
        </th>
        <th>
          <b>TimestampType</b>
        </th>
        <th>
          <b>StringType</b>
        </th>
      </tr>
      <tr>
        <td>
          <b>NullType</b>
        </td>
        <td>NullType</td>
        <td>IntegerType</td>
        <td>LongType</td>
        <td>DecimalType(38,0)</td>
        <td>DoubleType</td>
        <td>DateType</td>
        <td>TimestampType</td>
        <td>StringType</td>
      </tr>
      <tr>
        <td>
          <b>IntegerType</b>
        </td>
        <td>IntegerType</td>
        <td>IntegerType</td>
        <td>LongType</td>
        <td>DecimalType(38,0)</td>
        <td>DoubleType</td>
        <td>StringType</td>
        <td>StringType</td>
        <td>StringType</td>
      </tr>
      <tr>
        <td>
          <b>LongType</b>
        </td>
        <td>LongType</td>
        <td>LongType</td>
        <td>LongType</td>
        <td>DecimalType(38,0)</td>
        <td>StringType</td>
        <td>StringType</td>
        <td>StringType</td>
        <td>StringType</td>
      </tr>
      <tr>
        <td>
          <b>DecimalType(38,0)*</b>
        </td>
        <td>DecimalType(38,0)</td>
        <td>DecimalType(38,0)</td>
        <td>DecimalType(38,0)</td>
        <td>DecimalType(38,0)</td>
        <td>StringType</td>
        <td>StringType</td>
        <td>StringType</td>
        <td>StringType</td>
      </tr>
      <tr>
        <td>
          <b>DoubleType</b>
        </td>
        <td>DoubleType</td>
        <td>DoubleType</td>
        <td>StringType</td>
        <td>StringType</td>
        <td>DoubleType</td>
        <td>StringType</td>
        <td>StringType</td>
        <td>StringType</td>
      </tr>
      <tr>
        <td>
          <b>DateType</b>
        </td>
        <td>DateType</td>
        <td>StringType</td>
        <td>StringType</td>
        <td>StringType</td>
        <td>StringType</td>
        <td>DateType</td>
        <td>TimestampType</td>
        <td>StringType</td>
      </tr>
      <tr>
        <td>
          <b>TimestampType</b>
        </td>
        <td>TimestampType</td>
        <td>StringType</td>
        <td>StringType</td>
        <td>StringType</td>
        <td>StringType</td>
        <td>TimestampType</td>
        <td>TimestampType</td>
        <td>StringType</td>
      </tr>
      <tr>
        <td>
          <b>StringType</b>
        </td>
        <td>StringType</td>
        <td>StringType</td>
        <td>StringType</td>
        <td>StringType</td>
        <td>StringType</td>
        <td>StringType</td>
        <td>StringType</td>
        <td>StringType</td>
      </tr>
    </table>

    Note that, for <b>DecimalType(38,0)*</b>, the table above intentionally does not cover all other combinations of scales and precisions because currently we only infer decimal type like `BigInteger`/`BigInt`. For example, 1.1 is inferred as double type.

  - Since Spark 2.3, when either broadcast hash join or broadcast nested loop join is applicable, we prefer to broadcasting the table that is explicitly specified in a broadcast hint. For details, see the section [Broadcast Hint](sql-performance-tuning.html#broadcast-hint-for-sql-queries) and [SPARK-22489](https://issues.apache.org/jira/browse/SPARK-22489).

  - Since Spark 2.3, when all inputs are binary, `functions.concat()` returns an output as binary. Otherwise, it returns as a string. Until Spark 2.3, it always returns as a string despite of input types. To keep the old behavior, set `spark.sql.function.concatBinaryAsString` to `true`.

  - Since Spark 2.3, when all inputs are binary, SQL `elt()` returns an output as binary. Otherwise, it returns as a string. Until Spark 2.3, it always returns as a string despite of input types. To keep the old behavior, set `spark.sql.function.eltOutputAsString` to `true`.

 - Since Spark 2.3, by default arithmetic operations between decimals return a rounded value if an exact representation is not possible (instead of returning NULL). This is compliant with SQL ANSI 2011 specification and Hive's new behavior introduced in Hive 2.2 (HIVE-15331). This involves the following changes

    - The rules to determine the result type of an arithmetic operation have been updated. In particular, if the precision / scale needed are out of the range of available values, the scale is reduced up to 6, in order to prevent the truncation of the integer part of the decimals. All the arithmetic operations are affected by the change, ie. addition (`+`), subtraction (`-`), multiplication (`*`), division (`/`), remainder (`%`) and positive module (`pmod`).

    - Literal values used in SQL operations are converted to DECIMAL with the exact precision and scale needed by them.

    - The configuration `spark.sql.decimalOperations.allowPrecisionLoss` has been introduced. It defaults to `true`, which means the new behavior described here; if set to `false`, Spark uses previous rules, ie. it doesn't adjust the needed scale to represent the values and it returns NULL if an exact representation of the value is not possible.

  - Un-aliased subquery's semantic has not been well defined with confusing behaviors. Since Spark 2.3, we invalidate such confusing cases, for example: `SELECT v.i from (SELECT i FROM v)`, Spark will throw an analysis exception in this case because users should not be able to use the qualifier inside a subquery. See [SPARK-20690](https://issues.apache.org/jira/browse/SPARK-20690) and [SPARK-21335](https://issues.apache.org/jira/browse/SPARK-21335) for more details.

  - When creating a `SparkSession` with `SparkSession.builder.getOrCreate()`, if there is an existing `SparkContext`, the builder was trying to update the `SparkConf` of the existing `SparkContext` with configurations specified to the builder, but the `SparkContext` is shared by all `SparkSession`s, so we should not update them. Since 2.3, the builder comes to not update the configurations. If you want to update them, you need to update them prior to creating a `SparkSession`.

## Upgrading from Spark SQL 2.1 to 2.2

  - Spark 2.1.1 introduced a new configuration key: `spark.sql.hive.caseSensitiveInferenceMode`. It had a default setting of `NEVER_INFER`, which kept behavior identical to 2.1.0. However, Spark 2.2.0 changes this setting's default value to `INFER_AND_SAVE` to restore compatibility with reading Hive metastore tables whose underlying file schema have mixed-case column names. With the `INFER_AND_SAVE` configuration value, on first access Spark will perform schema inference on any Hive metastore table for which it has not already saved an inferred schema. Note that schema inference can be a very time-consuming operation for tables with thousands of partitions. If compatibility with mixed-case column names is not a concern, you can safely set `spark.sql.hive.caseSensitiveInferenceMode` to `NEVER_INFER` to avoid the initial overhead of schema inference. Note that with the new default `INFER_AND_SAVE` setting, the results of the schema inference are saved as a metastore key for future use. Therefore, the initial schema inference occurs only at a table's first access.

  - Since Spark 2.2.1 and 2.3.0, the schema is always inferred at runtime when the data source tables have the columns that exist in both partition schema and data schema. The inferred schema does not have the partitioned columns. When reading the table, Spark respects the partition values of these overlapping columns instead of the values stored in the data source files. In 2.2.0 and 2.1.x release, the inferred schema is partitioned but the data of the table is invisible to users (i.e., the result set is empty).

  - Since Spark 2.2, view definitions are stored in a different way from prior versions. This may cause Spark unable to read views created by prior versions. In such cases, you need to recreate the views using `ALTER VIEW AS` or `CREATE OR REPLACE VIEW AS` with newer Spark versions.

## Upgrading from Spark SQL 2.0 to 2.1

 - Datasource tables now store partition metadata in the Hive metastore. This means that Hive DDLs such as `ALTER TABLE PARTITION ... SET LOCATION` are now available for tables created with the Datasource API.

    - Legacy datasource tables can be migrated to this format via the `MSCK REPAIR TABLE` command. Migrating legacy tables is recommended to take advantage of Hive DDL support and improved planning performance.

    - To determine if a table has been migrated, look for the `PartitionProvider: Catalog` attribute when issuing `DESCRIBE FORMATTED` on the table.
 - Changes to `INSERT OVERWRITE TABLE ... PARTITION ...` behavior for Datasource tables.

    - In prior Spark versions `INSERT OVERWRITE` overwrote the entire Datasource table, even when given a partition specification. Now only partitions matching the specification are overwritten.

    - Note that this still differs from the behavior of Hive tables, which is to overwrite only partitions overlapping with newly inserted data.

## Upgrading from Spark SQL 1.6 to 2.0

 - `SparkSession` is now the new entry point of Spark that replaces the old `SQLContext` and

   `HiveContext`. Note that the old SQLContext and HiveContext are kept for backward compatibility. A new `catalog` interface is accessible from `SparkSession` - existing API on databases and tables access such as `listTables`, `createExternalTable`, `dropTempView`, `cacheTable` are moved here.

 - Dataset API and DataFrame API are unified. In Scala, `DataFrame` becomes a type alias for
   `Dataset[Row]`, while Java API users must replace `DataFrame` with `Dataset<Row>`. Both the typed
   transformations (e.g., `map`, `filter`, and `groupByKey`) and untyped transformations (e.g.,
   `select` and `groupBy`) are available on the Dataset class. Since compile-time type-safety in
   Python and R is not a language feature, the concept of Dataset does not apply to these languages’
   APIs. Instead, `DataFrame` remains the primary programming abstraction, which is analogous to the
   single-node data frame notion in these languages.

 - Dataset and DataFrame API `unionAll` has been deprecated and replaced by `union`

 - Dataset and DataFrame API `explode` has been deprecated, alternatively, use `functions.explode()` with `select` or `flatMap`

 - Dataset and DataFrame API `registerTempTable` has been deprecated and replaced by `createOrReplaceTempView`

 - Changes to `CREATE TABLE ... LOCATION` behavior for Hive tables.

    - From Spark 2.0, `CREATE TABLE ... LOCATION` is equivalent to `CREATE EXTERNAL TABLE ... LOCATION`
      in order to prevent accidental dropping the existing data in the user-provided locations.
      That means, a Hive table created in Spark SQL with the user-specified location is always a Hive external table.
      Dropping external tables will not remove the data. Users are not allowed to specify the location for Hive managed tables.
      Note that this is different from the Hive behavior.

    - As a result, `DROP TABLE` statements on those tables will not remove the data.

 - `spark.sql.parquet.cacheMetadata` is no longer used.
   See [SPARK-13664](https://issues.apache.org/jira/browse/SPARK-13664) for details.

## Upgrading from Spark SQL 1.5 to 1.6

 - From Spark 1.6, by default, the Thrift server runs in multi-session mode. Which means each JDBC/ODBC
   connection owns a copy of their own SQL configuration and temporary function registry. Cached
   tables are still shared though. If you prefer to run the Thrift server in the old single-session
   mode, please set option `spark.sql.hive.thriftServer.singleSession` to `true`. You may either add
   this option to `spark-defaults.conf`, or pass it to `start-thriftserver.sh` via `--conf`:

   {% highlight bash %}
   ./sbin/start-thriftserver.sh \
     --conf spark.sql.hive.thriftServer.singleSession=true \
     ...
   {% endhighlight %}

 - From Spark 1.6, LongType casts to TimestampType expect seconds instead of microseconds. This
   change was made to match the behavior of Hive 1.2 for more consistent type casting to TimestampType
   from numeric types. See [SPARK-11724](https://issues.apache.org/jira/browse/SPARK-11724) for
   details.

## Upgrading from Spark SQL 1.4 to 1.5

 - Optimized execution using manually managed memory (Tungsten) is now enabled by default, along with
   code generation for expression evaluation. These features can both be disabled by setting
   `spark.sql.tungsten.enabled` to `false`.

 - Parquet schema merging is no longer enabled by default. It can be re-enabled by setting
   `spark.sql.parquet.mergeSchema` to `true`.

 - In-memory columnar storage partition pruning is on by default. It can be disabled by setting
   `spark.sql.inMemoryColumnarStorage.partitionPruning` to `false`.

 - Unlimited precision decimal columns are no longer supported, instead Spark SQL enforces a maximum
   precision of 38. When inferring schema from `BigDecimal` objects, a precision of (38, 18) is now
   used. When no precision is specified in DDL then the default remains `Decimal(10, 0)`.

 - Timestamps are now stored at a precision of 1us, rather than 1ns

 - In the `sql` dialect, floating point numbers are now parsed as decimal. HiveQL parsing remains
   unchanged.

 - The canonical name of SQL/DataFrame functions are now lower case (e.g., sum vs SUM).

 - JSON data source will not automatically load new files that are created by other applications
   (i.e. files that are not inserted to the dataset through Spark SQL).
   For a JSON persistent table (i.e. the metadata of the table is stored in Hive Metastore),
   users can use `REFRESH TABLE` SQL command or `HiveContext`'s `refreshTable` method
   to include those new files to the table. For a DataFrame representing a JSON dataset, users need to recreate
   the DataFrame and the new DataFrame will include new files.

## Upgrading from Spark SQL 1.3 to 1.4

#### DataFrame data reader/writer interface
{:.no_toc}

Based on user feedback, we created a new, more fluid API for reading data in (`SQLContext.read`)
and writing data out (`DataFrame.write`),
and deprecated the old APIs (e.g., `SQLContext.parquetFile`, `SQLContext.jsonFile`).

See the API docs for `SQLContext.read` (
  <a href="api/scala/index.html#org.apache.spark.sql.SQLContext@read:DataFrameReader">Scala</a>,
  <a href="api/java/org/apache/spark/sql/SQLContext.html#read()">Java</a>,
  <a href="api/python/pyspark.sql.html#pyspark.sql.SQLContext.read">Python</a>
) and `DataFrame.write` (
  <a href="api/scala/index.html#org.apache.spark.sql.DataFrame@write:DataFrameWriter">Scala</a>,
  <a href="api/java/org/apache/spark/sql/Dataset.html#write()">Java</a>,
  <a href="api/python/pyspark.sql.html#pyspark.sql.DataFrame.write">Python</a>
) more information.


#### DataFrame.groupBy retains grouping columns
{:.no_toc}

Based on user feedback, we changed the default behavior of `DataFrame.groupBy().agg()` to retain the
grouping columns in the resulting `DataFrame`. To keep the behavior in 1.3, set `spark.sql.retainGroupColumns` to `false`.

<div class="codetabs">
<div data-lang="scala"  markdown="1">
{% highlight scala %}

// In 1.3.x, in order for the grouping column "department" to show up,
// it must be included explicitly as part of the agg function call.
df.groupBy("department").agg($"department", max("age"), sum("expense"))

// In 1.4+, grouping column "department" is included automatically.
df.groupBy("department").agg(max("age"), sum("expense"))

// Revert to 1.3 behavior (not retaining grouping column) by:
sqlContext.setConf("spark.sql.retainGroupColumns", "false")

{% endhighlight %}
</div>

<div data-lang="java"  markdown="1">
{% highlight java %}

// In 1.3.x, in order for the grouping column "department" to show up,
// it must be included explicitly as part of the agg function call.
df.groupBy("department").agg(col("department"), max("age"), sum("expense"));

// In 1.4+, grouping column "department" is included automatically.
df.groupBy("department").agg(max("age"), sum("expense"));

// Revert to 1.3 behavior (not retaining grouping column) by:
sqlContext.setConf("spark.sql.retainGroupColumns", "false");

{% endhighlight %}
</div>

<div data-lang="python"  markdown="1">
{% highlight python %}

import pyspark.sql.functions as func

# In 1.3.x, in order for the grouping column "department" to show up,
# it must be included explicitly as part of the agg function call.
df.groupBy("department").agg(df["department"], func.max("age"), func.sum("expense"))

# In 1.4+, grouping column "department" is included automatically.
df.groupBy("department").agg(func.max("age"), func.sum("expense"))

# Revert to 1.3.x behavior (not retaining grouping column) by:
sqlContext.setConf("spark.sql.retainGroupColumns", "false")

{% endhighlight %}
</div>

</div>


#### Behavior change on DataFrame.withColumn
{:.no_toc}

Prior to 1.4, DataFrame.withColumn() supports adding a column only. The column will always be added
as a new column with its specified name in the result DataFrame even if there may be any existing
columns of the same name. Since 1.4, DataFrame.withColumn() supports adding a column of a different
name from names of all existing columns or replacing existing columns of the same name.

Note that this change is only for Scala API, not for PySpark and SparkR.


## Upgrading from Spark SQL 1.0-1.2 to 1.3

In Spark 1.3 we removed the "Alpha" label from Spark SQL and as part of this did a cleanup of the
available APIs. From Spark 1.3 onwards, Spark SQL will provide binary compatibility with other
releases in the 1.X series. This compatibility guarantee excludes APIs that are explicitly marked
as unstable (i.e., DeveloperAPI or Experimental).

#### Rename of SchemaRDD to DataFrame
{:.no_toc}

The largest change that users will notice when upgrading to Spark SQL 1.3 is that `SchemaRDD` has
been renamed to `DataFrame`. This is primarily because DataFrames no longer inherit from RDD
directly, but instead provide most of the functionality that RDDs provide though their own
implementation. DataFrames can still be converted to RDDs by calling the `.rdd` method.

In Scala, there is a type alias from `SchemaRDD` to `DataFrame` to provide source compatibility for
some use cases. It is still recommended that users update their code to use `DataFrame` instead.
Java and Python users will need to update their code.

#### Unification of the Java and Scala APIs
{:.no_toc}

Prior to Spark 1.3 there were separate Java compatible classes (`JavaSQLContext` and `JavaSchemaRDD`)
that mirrored the Scala API. In Spark 1.3 the Java API and Scala API have been unified. Users
of either language should use `SQLContext` and `DataFrame`. In general these classes try to
use types that are usable from both languages (i.e. `Array` instead of language-specific collections).
In some cases where no common type exists (e.g., for passing in closures or Maps) function overloading
is used instead.

Additionally, the Java specific types API has been removed. Users of both Scala and Java should
use the classes present in `org.apache.spark.sql.types` to describe schema programmatically.


#### Isolation of Implicit Conversions and Removal of dsl Package (Scala-only)
{:.no_toc}

Many of the code examples prior to Spark 1.3 started with `import sqlContext._`, which brought
all of the functions from sqlContext into scope. In Spark 1.3 we have isolated the implicit
conversions for converting `RDD`s into `DataFrame`s into an object inside of the `SQLContext`.
Users should now write `import sqlContext.implicits._`.

Additionally, the implicit conversions now only augment RDDs that are composed of `Product`s (i.e.,
case classes or tuples) with a method `toDF`, instead of applying automatically.

When using function inside of the DSL (now replaced with the `DataFrame` API) users used to import
`org.apache.spark.sql.catalyst.dsl`. Instead the public dataframe functions API should be used:
`import org.apache.spark.sql.functions._`.

#### Removal of the type aliases in org.apache.spark.sql for DataType (Scala-only)
{:.no_toc}

Spark 1.3 removes the type aliases that were present in the base sql package for `DataType`. Users
should instead import the classes in `org.apache.spark.sql.types`

#### UDF Registration Moved to `sqlContext.udf` (Java & Scala)
{:.no_toc}

Functions that are used to register UDFs, either for use in the DataFrame DSL or SQL, have been
moved into the udf object in `SQLContext`.

<div class="codetabs">
<div data-lang="scala"  markdown="1">
{% highlight scala %}

sqlContext.udf.register("strLen", (s: String) => s.length())

{% endhighlight %}
</div>

<div data-lang="java"  markdown="1">
{% highlight java %}

sqlContext.udf().register("strLen", (String s) -> s.length(), DataTypes.IntegerType);

{% endhighlight %}
</div>

</div>

Python UDF registration is unchanged.



## Compatibility with Apache Hive

Spark SQL is designed to be compatible with the Hive Metastore, SerDes and UDFs.
Currently, Hive SerDes and UDFs are based on built-in Hive,
and Spark SQL can be connected to different versions of Hive Metastore
(from 0.12.0 to 2.3.6 and 3.0.0 to 3.1.2. Also see [Interacting with Different Versions of Hive Metastore](sql-data-sources-hive-tables.html#interacting-with-different-versions-of-hive-metastore)).

#### Deploying in Existing Hive Warehouses
{:.no_toc}

The Spark SQL Thrift JDBC server is designed to be "out of the box" compatible with existing Hive
installations. You do not need to modify your existing Hive Metastore or change the data placement
or partitioning of your tables.

### Supported Hive Features
{:.no_toc}

Spark SQL supports the vast majority of Hive features, such as:

* Hive query statements, including:
  * `SELECT`
  * `GROUP BY`
  * `ORDER BY`
  * `CLUSTER BY`
  * `SORT BY`
* All Hive operators, including:
  * Relational operators (`=`, `<=>`, `==`, `<>`, `<`, `>`, `>=`, `<=`, etc)
  * Arithmetic operators (`+`, `-`, `*`, `/`, `%`, etc)
  * Logical operators (`AND`, `&&`, `OR`, `||`, etc)
  * Complex type constructors
  * Mathematical functions (`sign`, `ln`, `cos`, etc)
  * String functions (`instr`, `length`, `printf`, etc)
* User defined functions (UDF)
* User defined aggregation functions (UDAF)
* User defined serialization formats (SerDes)
* Window functions
* Joins
  * `JOIN`
  * `{LEFT|RIGHT|FULL} OUTER JOIN`
  * `LEFT SEMI JOIN`
  * `CROSS JOIN`
* Unions
* Sub-queries
  * `SELECT col FROM ( SELECT a + b AS col from t1) t2`
* Sampling
* Explain
* Partitioned tables including dynamic partition insertion
* View
  * If column aliases are not specified in view definition queries, both Spark and Hive will
    generate alias names, but in different ways. In order for Spark to be able to read views created
    by Hive, users should explicitly specify column aliases in view definition queries. As an
    example, Spark cannot read `v1` created as below by Hive.

    ```
    CREATE VIEW v1 AS SELECT * FROM (SELECT c + 1 FROM (SELECT 1 c) t1) t2;
    ```

    Instead, you should create `v1` as below with column aliases explicitly specified.

    ```
    CREATE VIEW v1 AS SELECT * FROM (SELECT c + 1 AS inc_c FROM (SELECT 1 c) t1) t2;
    ```

* All Hive DDL Functions, including:
  * `CREATE TABLE`
  * `CREATE TABLE AS SELECT`
  * `CREATE TABLE LIKE`
  * `ALTER TABLE`
* Most Hive Data types, including:
  * `TINYINT`
  * `SMALLINT`
  * `INT`
  * `BIGINT`
  * `BOOLEAN`
  * `FLOAT`
  * `DOUBLE`
  * `STRING`
  * `BINARY`
  * `TIMESTAMP`
  * `DATE`
  * `ARRAY<>`
  * `MAP<>`
  * `STRUCT<>`

### Unsupported Hive Functionality
{:.no_toc}

Below is a list of Hive features that we don't support yet. Most of these features are rarely used
in Hive deployments.

**Major Hive Features**

* Tables with buckets: bucket is the hash partitioning within a Hive table partition. Spark SQL
  doesn't support buckets yet.


**Esoteric Hive Features**

* `UNION` type
* Unique join
* Column statistics collecting: Spark SQL does not piggyback scans to collect column statistics at
  the moment and only supports populating the sizeInBytes field of the hive metastore.

**Hive Input/Output Formats**

* File format for CLI: For results showing back to the CLI, Spark SQL only supports TextOutputFormat.
* Hadoop archive

**Hive Optimizations**

A handful of Hive optimizations are not yet included in Spark. Some of these (such as indexes) are
less important due to Spark SQL's in-memory computational model. Others are slotted for future
releases of Spark SQL.

* Block-level bitmap indexes and virtual columns (used to build indexes)
* Automatically determine the number of reducers for joins and groupbys: Currently, in Spark SQL, you
  need to control the degree of parallelism post-shuffle using "`SET spark.sql.shuffle.partitions=[num_tasks];`".
* Meta-data only query: For queries that can be answered by using only metadata, Spark SQL still
  launches tasks to compute the result.
* Skew data flag: Spark SQL does not follow the skew data flags in Hive.
* `STREAMTABLE` hint in join: Spark SQL does not follow the `STREAMTABLE` hint.
* Merge multiple small files for query results: if the result output contains multiple small files,
  Hive can optionally merge the small files into fewer large files to avoid overflowing the HDFS
  metadata. Spark SQL does not support that.

**Hive UDF/UDTF/UDAF**

Not all the APIs of the Hive UDF/UDTF/UDAF are supported by Spark SQL. Below are the unsupported APIs:

* `getRequiredJars` and `getRequiredFiles` (`UDF` and `GenericUDF`) are functions to automatically
  include additional resources required by this UDF.
* `initialize(StructObjectInspector)` in `GenericUDTF` is not supported yet. Spark SQL currently uses
  a deprecated interface `initialize(ObjectInspector[])` only.
* `configure` (`GenericUDF`, `GenericUDTF`, and `GenericUDAFEvaluator`) is a function to initialize
  functions with `MapredContext`, which is inapplicable to Spark.
* `close` (`GenericUDF` and `GenericUDAFEvaluator`) is a function to release associated resources.
  Spark SQL does not call this function when tasks finish.
* `reset` (`GenericUDAFEvaluator`) is a function to re-initialize aggregation for reusing the same aggregation.
  Spark SQL currently does not support the reuse of aggregation.
* `getWindowingEvaluator` (`GenericUDAFEvaluator`) is a function to optimize aggregation by evaluating
  an aggregate over a fixed window.

### Incompatible Hive UDF
{:.no_toc}

Below are the scenarios in which Hive and Spark generate different results:

* `SQRT(n)` If n < 0, Hive returns null, Spark SQL returns NaN.
* `ACOS(n)` If n < -1 or n > 1, Hive returns null, Spark SQL returns NaN.
* `ASIN(n)` If n < -1 or n > 1, Hive returns null, Spark SQL returns NaN.<|MERGE_RESOLUTION|>--- conflicted
+++ resolved
@@ -259,13 +259,10 @@
   - Since Spark 3.0, day-time interval strings are converted to intervals with respect to the `from` and `to` bounds. If an input string does not match to the pattern defined by specified bounds, the `ParseException` exception is thrown. For example, `interval '2 10:20' hour to minute` raises the exception because the expected format is `[+|-]h[h]:[m]m`. In Spark version 2.4, the `from` bound was not taken into account, and the `to` bound was used to truncate the resulted interval. For instance, the day-time interval string from the showed example is converted to `interval 10 hours 20 minutes`. To restore the behavior before Spark 3.0, you can set `spark.sql.legacy.fromDayTimeString.enabled` to `true`.
 
   - Since Spark 3.0, the `date_add` and `date_sub` functions only accepts int, smallint, tinyint as the 2nd argument, fractional and string types are not valid anymore, e.g. `date_add(cast('1964-05-23' as date), '12.34')` will cause `AnalysisException`. In Spark version 2.4 and earlier, if the 2nd argument is fractional or string value, it will be coerced to int value, and the result will be a date value of `1964-06-04`.
-
-<<<<<<< HEAD
+  
+  - Since Spark 3.0, the function `percentile_approx` and its alias `approx_percentile` only accept integral value with range in `[1, 2147483647]` as its 3rd argument `accuracy`, fractional and string types are disallowed, e.g. `percentile_approx(10.0, 0.2, 1.8D)` will cause `AnalysisException`. In Spark version 2.4 and earlier, if `accuracy` is fractional or string value, it will be coerced to an int value, `percentile_approx(10.0, 0.2, 1.8D)` is operated as `percentile_approx(10.0, 0.2, 1)` which results in `10.0`.
+
   - Since Spark 3.0, the `rpad` function returns `NULL` for the `empty pad` input. In Spark version 2.4 and earlier, this function gives `origin string` for the same input.
-=======
-  - Since Spark 3.0, the function `percentile_approx` and its alias `approx_percentile` only accept integral value with range in `[1, 2147483647]` as its 3rd argument `accuracy`, fractional and string types are disallowed, e.g. `percentile_approx(10.0, 0.2, 1.8D)` will cause `AnalysisException`. In Spark version 2.4 and earlier, if `accuracy` is fractional or string value, it will be coerced to an int value, `percentile_approx(10.0, 0.2, 1.8D)` is operated as `percentile_approx(10.0, 0.2, 1)` which results in `10.0`.
-
->>>>>>> 6d64fc24
 ## Upgrading from Spark SQL 2.4 to 2.4.1
 
   - The value of `spark.executor.heartbeatInterval`, when specified without units like "30" rather than "30s", was
