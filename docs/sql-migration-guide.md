--- conflicted
+++ resolved
@@ -218,7 +218,12 @@
 
   - Since Spark 3.0, the `size` function returns `NULL` for the `NULL` input. In Spark version 2.4 and earlier, this function gives `-1` for the same input. To restore the behavior before Spark 3.0, you can set `spark.sql.legacy.sizeOfNull` to `true`.
 
-<<<<<<< HEAD
+  - Since Spark 3.0, the interval literal syntax does not allow multiple from-to units anymore. For example, `SELECT INTERVAL '1-1' YEAR TO MONTH '2-2' YEAR TO MONTH'` throws parser exception.
+
+  - Since Spark 3.0, when casting interval values to string type, there is no "interval" prefix, e.g. `1 days 2 hours`. In Spark version 2.4 and earlier, the string contains the "interval" prefix like `interval 1 days 2 hours`.
+
+  - Since Spark 3.0, when casting string value to integral types, including tinyint, smallint, int and bigint type, the leading and trailing white spaces(<= ACSII 32) will be trimmed before convert to integral values, e.g. `cast(' 1 ' as int)` results `1`. In Spark version 2.4 and earlier, the result will be `null`.
+
   - Since Spark 3.0, we pad decimal numbers with trailing zeros to the scale of the column for Hive result, for example:
     <table class="table">
         <tr>
@@ -244,13 +249,6 @@
           </td>
         </tr>
     </table>
-=======
-  - Since Spark 3.0, the interval literal syntax does not allow multiple from-to units anymore. For example, `SELECT INTERVAL '1-1' YEAR TO MONTH '2-2' YEAR TO MONTH'` throws parser exception.
-
-  - Since Spark 3.0, when casting interval values to string type, there is no "interval" prefix, e.g. `1 days 2 hours`. In Spark version 2.4 and earlier, the string contains the "interval" prefix like `interval 1 days 2 hours`.
-
-  - Since Spark 3.0, when casting string value to integral types, including tinyint, smallint, int and bigint type, the leading and trailing white spaces(<= ACSII 32) will be trimmed before convert to integral values, e.g. `cast(' 1 ' as int)` results `1`. In Spark version 2.4 and earlier, the result will be `null`.
->>>>>>> a60da23d
 
 ## Upgrading from Spark SQL 2.4 to 2.4.1
 
