---
layout: global
displayTitle: Spark Overview
title: Overview
description: Apache Spark SPARK_VERSION_SHORT documentation homepage
---

Apache Spark is a fast and general-purpose cluster computing system.
It provides high-level APIs in Java, Scala, Python and R,
and an optimized engine that supports general execution graphs.
It also supports a rich set of higher-level tools including [Spark SQL](sql-programming-guide.html) for SQL and structured data processing, [MLlib](ml-guide.html) for machine learning, [GraphX](graphx-programming-guide.html) for graph processing, and [Spark Streaming](streaming-programming-guide.html).

# Downloading

Get Spark from the [downloads page](http://spark.apache.org/downloads.html) of the project website. This documentation is for Spark version {{site.SPARK_VERSION}}. Spark uses Hadoop's client libraries for HDFS and YARN. Downloads are pre-packaged for a handful of popular Hadoop versions.
Users can also download a "Hadoop free" binary and run Spark with any Hadoop version
[by augmenting Spark's classpath](hadoop-provided.html).
Scala and Java users can include Spark in their projects using its Maven coordinates and in the future Python users can also install Spark from PyPI.


If you'd like to build Spark from 
source, visit [Building Spark](building-spark.html).


Spark runs on both Windows and UNIX-like systems (e.g. Linux, Mac OS). It's easy to run
locally on one machine --- all you need is to have `java` installed on your system `PATH`,
or the `JAVA_HOME` environment variable pointing to a Java installation.

Spark runs on Java 8+, Python 2.6+/3.4+ and R 3.1+. For the Scala API, Spark {{site.SPARK_VERSION}}
uses Scala {{site.SCALA_BINARY_VERSION}}. You will need to use a compatible Scala version
({{site.SCALA_BINARY_VERSION}}.x).

Note that support for Java 7 was removed as of Spark 2.2.0.

Note that support for Python 2.6 is deprecated as of Spark 2.0.0, and support for 
Scala 2.10 and versions of Hadoop before 2.6 are deprecated as of Spark 2.1.0, and may be 
removed in Spark 2.2.0.

# Running the Examples and Shell

Spark comes with several sample programs.  Scala, Java, Python and R examples are in the
`examples/src/main` directory. To run one of the Java or Scala sample programs, use
`bin/run-example <class> [params]` in the top-level Spark directory. (Behind the scenes, this
invokes the more general
[`spark-submit` script](submitting-applications.html) for
launching applications). For example,

    ./bin/run-example SparkPi 10

You can also run Spark interactively through a modified version of the Scala shell. This is a
great way to learn the framework.

    ./bin/spark-shell --master local[2]

The `--master` option specifies the
[master URL for a distributed cluster](submitting-applications.html#master-urls), or `local` to run
locally with one thread, or `local[N]` to run locally with N threads. You should start by using
`local` for testing. For a full list of options, run Spark shell with the `--help` option.

Spark also provides a Python API. To run Spark interactively in a Python interpreter, use
`bin/pyspark`:

    ./bin/pyspark --master local[2]

Example applications are also provided in Python. For example,

    ./bin/spark-submit examples/src/main/python/pi.py 10

Spark also provides an experimental [R API](sparkr.html) since 1.4 (only DataFrames APIs included).
To run Spark interactively in a R interpreter, use `bin/sparkR`:

    ./bin/sparkR --master local[2]

Example applications are also provided in R. For example,

    ./bin/spark-submit examples/src/main/r/dataframe.R

# Launching on a Cluster

The Spark [cluster mode overview](cluster-overview.html) explains the key concepts in running on a cluster.
Spark can run both by itself, or over several existing cluster managers. It currently provides several
options for deployment:

* [Standalone Deploy Mode](spark-standalone.html): simplest way to deploy Spark on a private cluster
* [Apache Mesos](running-on-mesos.html)
* [Hadoop YARN](running-on-yarn.html)

# Where to Go from Here

**Programming Guides:**

* [Quick Start](quick-start.html): a quick introduction to the Spark API; start here!
* [Spark Programming Guide](programming-guide.html): detailed overview of Spark
  in all supported languages (Scala, Java, Python, R)
* Modules built on Spark:
  * [Spark Streaming](streaming-programming-guide.html): processing real-time data streams
  * [Spark SQL, Datasets, and DataFrames](sql-programming-guide.html): support for structured data and relational queries
  * [MLlib](ml-guide.html): built-in machine learning library
  * [GraphX](graphx-programming-guide.html): Spark's new API for graph processing

**API Docs:**

* [Spark Scala API (Scaladoc)](api/scala/index.html#org.apache.spark.package)
* [Spark Java API (Javadoc)](api/java/index.html)
* [Spark Python API (Sphinx)](api/python/index.html)
* [Spark R API (Roxygen2)](api/R/index.html)

**Deployment Guides:**

* [Cluster Overview](cluster-overview.html): overview of concepts and components when running on a cluster
* [Submitting Applications](submitting-applications.html): packaging and deploying applications
* Deployment modes:
  * [Amazon EC2](https://github.com/amplab/spark-ec2): scripts that let you launch a cluster on EC2 in about 5 minutes
  * [Standalone Deploy Mode](spark-standalone.html): launch a standalone cluster quickly without a third-party cluster manager
  * [Mesos](running-on-mesos.html): deploy a private cluster using
      [Apache Mesos](http://mesos.apache.org)
  * [YARN](running-on-yarn.html): deploy Spark on top of Hadoop NextGen (YARN)
<<<<<<< HEAD
  * [Kubernetes](running-on-kubernetes.html): deploy Spark on top of Kubernetes
=======
  * [Kubernetes (experimental)](https://github.com/apache-spark-on-k8s/spark): deploy Spark on top of Kubernetes
>>>>>>> a355b667

**Other Documents:**

* [Configuration](configuration.html): customize Spark via its configuration system
* [Monitoring](monitoring.html): track the behavior of your applications
* [Tuning Guide](tuning.html): best practices to optimize performance and memory use
* [Job Scheduling](job-scheduling.html): scheduling resources across and within Spark applications
* [Security](security.html): Spark security support
* [Hardware Provisioning](hardware-provisioning.html): recommendations for cluster hardware
* Integration with other storage systems:
  * [Cloud Infrastructures](cloud-integration.html)
  * [OpenStack Swift](storage-openstack-swift.html)
* [Building Spark](building-spark.html): build Spark using the Maven system
* [Contributing to Spark](http://spark.apache.org/contributing.html)
* [Third Party Projects](http://spark.apache.org/third-party-projects.html): related third party Spark projects

**External Resources:**

* [Spark Homepage](http://spark.apache.org)
* [Spark Community](http://spark.apache.org/community.html) resources, including local meetups
* [StackOverflow tag `apache-spark`](http://stackoverflow.com/questions/tagged/apache-spark)
* [Mailing Lists](http://spark.apache.org/mailing-lists.html): ask questions about Spark here
* [AMP Camps](http://ampcamp.berkeley.edu/): a series of training camps at UC Berkeley that featured talks and
  exercises about Spark, Spark Streaming, Mesos, and more. [Videos](http://ampcamp.berkeley.edu/6/),
  [slides](http://ampcamp.berkeley.edu/6/) and [exercises](http://ampcamp.berkeley.edu/6/exercises/) are
  available online for free.
* [Code Examples](http://spark.apache.org/examples.html): more are also available in the `examples` subfolder of Spark ([Scala]({{site.SPARK_GITHUB_URL}}/tree/master/examples/src/main/scala/org/apache/spark/examples),
 [Java]({{site.SPARK_GITHUB_URL}}/tree/master/examples/src/main/java/org/apache/spark/examples),
 [Python]({{site.SPARK_GITHUB_URL}}/tree/master/examples/src/main/python),
 [R]({{site.SPARK_GITHUB_URL}}/tree/master/examples/src/main/r))<|MERGE_RESOLUTION|>--- conflicted
+++ resolved
@@ -18,7 +18,7 @@
 Scala and Java users can include Spark in their projects using its Maven coordinates and in the future Python users can also install Spark from PyPI.
 
 
-If you'd like to build Spark from 
+If you'd like to build Spark from
 source, visit [Building Spark](building-spark.html).
 
 
@@ -32,8 +32,8 @@
 
 Note that support for Java 7 was removed as of Spark 2.2.0.
 
-Note that support for Python 2.6 is deprecated as of Spark 2.0.0, and support for 
-Scala 2.10 and versions of Hadoop before 2.6 are deprecated as of Spark 2.1.0, and may be 
+Note that support for Python 2.6 is deprecated as of Spark 2.0.0, and support for
+Scala 2.10 and versions of Hadoop before 2.6 are deprecated as of Spark 2.1.0, and may be
 removed in Spark 2.2.0.
 
 # Running the Examples and Shell
@@ -115,11 +115,7 @@
   * [Mesos](running-on-mesos.html): deploy a private cluster using
       [Apache Mesos](http://mesos.apache.org)
   * [YARN](running-on-yarn.html): deploy Spark on top of Hadoop NextGen (YARN)
-<<<<<<< HEAD
   * [Kubernetes](running-on-kubernetes.html): deploy Spark on top of Kubernetes
-=======
-  * [Kubernetes (experimental)](https://github.com/apache-spark-on-k8s/spark): deploy Spark on top of Kubernetes
->>>>>>> a355b667
 
 **Other Documents:**
 
