--- conflicted
+++ resolved
@@ -53,13 +53,8 @@
         --driver-memory 4g \
         --executor-memory 2g \
         --executor-cores 1
-<<<<<<< HEAD
-        examples/target/scala-{{site.SCALA_BINARY_VERSION}}/spark-examples-assembly-{{site.SPARK_VERSION}}.jar \
+        lib/spark-examples*.jar \
         10
-=======
-        lib/spark-examples*.jar \
-        yarn-cluster 5
->>>>>>> bd67551e
 
 The above starts a YARN client program which starts the default Application Master. Then SparkPi will be run as a child thread of Application Master. The client will periodically poll the Application Master for status updates and display them in the console. The client will exit once your application has finished running.  Refer to the "Viewing Logs" section below for how to see driver and executor logs.
 
