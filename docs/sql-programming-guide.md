--- conflicted
+++ resolved
@@ -1577,10 +1577,6 @@
 
   - Since Spark 2.3, the queries from raw JSON/CSV files are disallowed when the referenced columns only include the internal corrupt record column (named `_corrupt_record` by default). For example, `spark.read.schema(schema).json(file).filter($"_corrupt_record".isNotNull).count()` and `spark.read.schema(schema).json(file).select("_corrupt_record").show()`. Instead, you can cache or save the parsed results and then send the same query. For example, `val df = spark.read.schema(schema).json(file).cache()` and then `df.filter($"_corrupt_record".isNotNull).count()`.
   - The `percentile_approx` function previously accepted numeric type input and output double type results. Now it supports date type, timestamp type and numeric types as input types. The result type is also changed to be the same as the input type, which is more reasonable for percentiles.
-<<<<<<< HEAD
-  - In PySpark, now we need Pandas 0.19.2 or upper if you want to use Pandas related functionalities, such as `toPandas`, `createDataFrame` from Pandas DataFrame, etc.
-  - In PySpark, the behavior of timestamp values for Pandas related functionalities was changed to respect session timezone. If you want to use the old behavior, you need to set a configuration `spark.sql.execution.pandas.respectSessionTimeZone` to `False`. See [SPARK-22395](https://issues.apache.org/jira/browse/SPARK-22395) for details.
-=======
   - Partition column inference previously found incorrect common type for different inferred types, for example, previously it ended up with double type as the common type for double type and date type. Now it finds the correct common type for such conflicts. The conflict resolution follows the table below:
 
     <table class="table">
@@ -1720,7 +1716,8 @@
     </table>
 
     Note that, for <b>DecimalType(38,0)*</b>, the table above intentionally does not cover all other combinations of scales and precisions because currently we only infer decimal type like `BigInteger`/`BigInt`. For example, 1.1 is inferred as double type.
->>>>>>> d49d9e40
+  - In PySpark, now we need Pandas 0.19.2 or upper if you want to use Pandas related functionalities, such as `toPandas`, `createDataFrame` from Pandas DataFrame, etc.
+  - In PySpark, the behavior of timestamp values for Pandas related functionalities was changed to respect session timezone. If you want to use the old behavior, you need to set a configuration `spark.sql.execution.pandas.respectSessionTimeZone` to `False`. See [SPARK-22395](https://issues.apache.org/jira/browse/SPARK-22395) for details.
 
 ## Upgrading From Spark SQL 2.1 to 2.2
 
