- text: Getting Started
  url: sql-getting-started.html
  subitems:
    - text: "Starting Point: SparkSession"
      url: sql-getting-started.html#starting-point-sparksession
    - text: Creating DataFrames
      url: sql-getting-started.html#creating-dataframes
    - text: Untyped Dataset Operations (DataFrame operations)
      url: sql-getting-started.html#untyped-dataset-operations-aka-dataframe-operations
    - text: Running SQL Queries Programmatically
      url: sql-getting-started.html#running-sql-queries-programmatically
    - text: Global Temporary View
      url: sql-getting-started.html#global-temporary-view
    - text: Creating Datasets
      url: sql-getting-started.html#creating-datasets
    - text: Interoperating with RDDs
      url: sql-getting-started.html#interoperating-with-rdds
    - text: Scalar Functions
      url: sql-getting-started.html#scalar-functions
    - text: Aggregations
      url: sql-getting-started.html#aggregations
- text: Data Sources
  url: sql-data-sources.html
  subitems:
    - text: "Generic Load/Save Functions"
      url: sql-data-sources-load-save-functions.html
    - text: Parquet Files
      url: sql-data-sources-parquet.html
    - text: ORC Files
      url: sql-data-sources-orc.html
    - text: JSON Files
      url: sql-data-sources-json.html
    - text: Hive Tables
      url: sql-data-sources-hive-tables.html
    - text: JDBC To Other Databases
      url: sql-data-sources-jdbc.html
    - text: Avro Files
      url: sql-data-sources-avro.html
    - text: Whole Binary Files
      url: sql-data-sources-binaryFile.html
    - text: Troubleshooting
      url: sql-data-sources-troubleshooting.html
- text: Performance Tuning
  url: sql-performance-tuning.html
  subitems:
    - text: Caching Data In Memory
      url: sql-performance-tuning.html#caching-data-in-memory
    - text: Other Configuration Options
      url: sql-performance-tuning.html#other-configuration-options
    - text: Join Strategy Hints for SQL Queries
      url: sql-performance-tuning.html#join-strategy-hints-for-sql-queries
- text: Distributed SQL Engine
  url: sql-distributed-sql-engine.html
  subitems:
    - text: "Running the Thrift JDBC/ODBC server"
      url: sql-distributed-sql-engine.html#running-the-thrift-jdbcodbc-server
    - text: Running the Spark SQL CLI
      url: sql-distributed-sql-engine.html#running-the-spark-sql-cli
- text: PySpark Usage Guide for Pandas with Apache Arrow
  url: sql-pyspark-pandas-with-arrow.html
  subitems:
    - text: Apache Arrow in Spark
      url: sql-pyspark-pandas-with-arrow.html#apache-arrow-in-spark
    - text: "Enabling for Conversion to/from Pandas"
      url: sql-pyspark-pandas-with-arrow.html#enabling-for-conversion-tofrom-pandas
    - text: "Pandas UDFs (a.k.a. Vectorized UDFs)"
      url: sql-pyspark-pandas-with-arrow.html#pandas-udfs-aka-vectorized-udfs
    - text: Usage Notes
      url: sql-pyspark-pandas-with-arrow.html#usage-notes
- text: Migration Guide
  url: sql-migration-old.html
- text: SQL Reference
  url: sql-ref.html
  subitems:
    - text: Data Types
      url: sql-ref-datatypes.html
    - text: Null Semantics
      url: sql-ref-null-semantics.html
    - text: NaN Semantics
      url: sql-ref-nan-semantics.html
    - text: SQL Syntax
      url: sql-ref-syntax.html
      subitems:
        - text: Data Definition Statements
          url: sql-ref-syntax-ddl.html
          subitems:
            - text: ALTER DATABASE
              url: sql-ref-syntax-ddl-alter-database.html
            - text: ALTER TABLE
              url: sql-ref-syntax-ddl-alter-table.html
            - text: ALTER VIEW
              url: sql-ref-syntax-ddl-alter-view.html
            - text: CREATE DATABASE
              url: sql-ref-syntax-ddl-create-database.html
            - text: CREATE FUNCTION
              url: sql-ref-syntax-ddl-create-function.html
            - text: CREATE TABLE
              url: sql-ref-syntax-ddl-create-table.html
            - text: CREATE VIEW
              url: sql-ref-syntax-ddl-create-view.html
            - text: DROP DATABASE
              url: sql-ref-syntax-ddl-drop-database.html
            - text: DROP FUNCTION
              url: sql-ref-syntax-ddl-drop-function.html
            - text: DROP TABLE
              url: sql-ref-syntax-ddl-drop-table.html
            - text: DROP VIEW
              url: sql-ref-syntax-ddl-drop-view.html
            - text: TRUNCATE TABLE
              url: sql-ref-syntax-ddl-truncate-table.html
            - text: REPAIR TABLE
              url: sql-ref-syntax-ddl-repair-table.html
        - text: Data Manipulation Statements
          url: sql-ref-syntax-dml.html
          subitems:
            - text: INSERT
              url: sql-ref-syntax-dml-insert.html
            - text: LOAD
              url: sql-ref-syntax-dml-load.html
        - text: Data Retrieval(Queries)
          url: sql-ref-syntax-qry.html
          subitems:
            - text: SELECT 
              url: sql-ref-syntax-qry-select.html 
              subitems:
                - text: WHERE Clause 
                  url: sql-ref-syntax-qry-select-where.html
                - text: GROUP BY Clause 
                  url: sql-ref-syntax-qry-select-groupby.html
                - text: HAVING Clause 
                  url: sql-ref-syntax-qry-select-having.html
                - text: ORDER BY Clause 
                  url: sql-ref-syntax-qry-select-orderby.html
                - text: SORT BY Clause 
                  url: sql-ref-syntax-qry-select-sortby.html
                - text: CLUSTER BY Clause 
                  url: sql-ref-syntax-qry-select-clusterby.html
                - text: DISTRIBUTE BY Clause 
                  url: sql-ref-syntax-qry-select-distribute-by.html
                - text: LIMIT Clause 
                  url: sql-ref-syntax-qry-select-limit.html
                - text: USE database
                  url: sql-ref-syntax-qry-select-usedb.html
            - text: EXPLAIN
              url: sql-ref-syntax-qry-explain.html
        - text: Auxiliary Statements
          url: sql-ref-syntax-aux.html
          subitems:
            - text: Analyze statement
              url: sql-ref-syntax-aux-analyze.html
              subitems: 
                - text: ANALYZE TABLE
                  url: sql-ref-syntax-aux-analyze-table.html
            - text: Caching statements 
              url: sql-ref-syntax-aux-cache.html
              subitems:
                - text: CACHE TABLE
                  url: sql-ref-syntax-aux-cache-cache-table.html
                - text: UNCACHE TABLE
                  url: sql-ref-syntax-aux-cache-uncache-table.html
                - text: CLEAR CACHE
                  url: sql-ref-syntax-aux-cache-clear-cache.html
                - text: REFRESH TABLE
                  url: sql-ref-syntax-aux-refresh-table.html
                - text: REFRESH
                  url: sql-ref-syntax-aux-cache-refresh.md
            - text: Describe Commands
              url: sql-ref-syntax-aux-describe.html
              subitems:
                - text: DESCRIBE DATABASE
                  url: sql-ref-syntax-aux-describe-database.html
                - text: DESCRIBE TABLE
                  url: sql-ref-syntax-aux-describe-table.html
                - text: DESCRIBE FUNCTION
                  url: sql-ref-syntax-aux-describe-function.html
                - text: DESCRIBE QUERY
                  url: sql-ref-syntax-aux-describe-query.html
            - text: Show commands
              url: sql-ref-syntax-aux-show.html
              subitems:
                - text: SHOW COLUMNS 
                  url: sql-ref-syntax-aux-show-columns.html
                - text: SHOW DATABASES
                  url: sql-ref-syntax-aux-show-databases.html
                - text: SHOW FUNCTIONS
                  url: sql-ref-syntax-aux-show-functions.html
                - text: SHOW TABLE
                  url: sql-ref-syntax-aux-show-table.html
                - text: SHOW TABLES
                  url: sql-ref-syntax-aux-show-tables.html
                - text: SHOW TBLPROPERTIES
                  url: sql-ref-syntax-aux-show-tblproperties.html
                - text: SHOW PARTITIONS 
                  url: sql-ref-syntax-aux-show-partitions.html
                - text: SHOW CREATE TABLE
                  url: sql-ref-syntax-aux-show-create-table.html
            - text: Configuration Management Commands
              url: sql-ref-syntax-aux-conf-mgmt.html
              subitems:
                - text: SET 
                  url: sql-ref-syntax-aux-conf-mgmt-set.html
                - text: RESET
                  url: sql-ref-syntax-aux-conf-mgmt-reset.html
            - text: Resource Management Commands
              url: sql-ref-syntax-aux-resource-mgmt.html
              subitems:
                - text: ADD FILE
                  url: sql-ref-syntax-aux-resource-mgmt-add-file.html
                - text: ADD JAR
                  url: sql-ref-syntax-aux-resource-mgmt-add-jar.html
                - text: LIST FILE
                  url: sql-ref-syntax-aux-resource-mgmt-list-file.html
                - text: LIST JAR
                  url: sql-ref-syntax-aux-resource-mgmt-list-jar.html
<<<<<<< HEAD
    - text: Functions
      url: sql-ref-functions.html
      subitems:
        - text: Builtin Functions
          url: sql-ref-functions-builtin.html
          subitems:
            - text: Scalar functions
              url: sql-ref-functions-builtin-scalar.html
            - text: Aggregate functions
              url: sql-ref-functions-builtin-aggregate.html
        - text: User defined Functions
          url: sql-ref-functions-udf.html
          subitems:
            - text: Scalar functions
              url: sql-ref-functions-udf-scalar.html
            - text: Aggregate functions
              url: sql-ref-functions-udf-aggregate.html
=======
>>>>>>> 2d4b5eae
    - text: Arithmetic operations
      url: sql-ref-arithmetic-ops.html<|MERGE_RESOLUTION|>--- conflicted
+++ resolved
@@ -212,25 +212,5 @@
                   url: sql-ref-syntax-aux-resource-mgmt-list-file.html
                 - text: LIST JAR
                   url: sql-ref-syntax-aux-resource-mgmt-list-jar.html
-<<<<<<< HEAD
-    - text: Functions
-      url: sql-ref-functions.html
-      subitems:
-        - text: Builtin Functions
-          url: sql-ref-functions-builtin.html
-          subitems:
-            - text: Scalar functions
-              url: sql-ref-functions-builtin-scalar.html
-            - text: Aggregate functions
-              url: sql-ref-functions-builtin-aggregate.html
-        - text: User defined Functions
-          url: sql-ref-functions-udf.html
-          subitems:
-            - text: Scalar functions
-              url: sql-ref-functions-udf-scalar.html
-            - text: Aggregate functions
-              url: sql-ref-functions-udf-aggregate.html
-=======
->>>>>>> 2d4b5eae
     - text: Arithmetic operations
       url: sql-ref-arithmetic-ops.html