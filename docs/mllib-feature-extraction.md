--- conflicted
+++ resolved
@@ -227,38 +227,21 @@
 [`ChiSqSelector`](api/scala/index.html#org.apache.spark.mllib.feature.ChiSqSelector) implements
 Chi-Squared feature selection. It operates on labeled data with categorical features. ChiSqSelector uses the
 [Chi-Squared test of independence](https://en.wikipedia.org/wiki/Chi-squared_test) to decide which
-<<<<<<< HEAD
-features to choose. It supports five selection methods: `KBest`, `Percentile`, `FPR`, `FDR`, and `FWE`:
-
-* `KBest` chooses the `k` top features according to a chi-squared test. This is akin to yielding the features with the most predictive power.
-* `Percentile` is similar to `KBest` but chooses a fraction of all features instead of a fixed number.
-* `FPR` chooses all features whose false positive rate meets some threshold.
-* `FDR` chooses all features whose false discovery rate meets some threshold.
-* `FWE` chooses all features whose family-wise error rate meets some threshold.
-
-By default, the selection method is `KBest`, the default number of top features is 50. User can use
-`setSelectorType` to set different selection methods.
-=======
-features to choose. It supports three selection methods: `numTopFeatures`, `percentile`, `fpr`:
+features to choose. It supports five selection methods: `numTopFeatures`, `percentile`, `fpr`, `fdr`, `fwe`:
 
 * `numTopFeatures` chooses a fixed number of top features according to a chi-squared test. This is akin to yielding the features with the most predictive power.
 * `percentile` is similar to `numTopFeatures` but chooses a fraction of all features instead of a fixed number.
 * `fpr` chooses all features whose p-value is below a threshold, thus controlling the false positive rate of selection.
+* `fdr` chooses all features whose false discovery rate meets some threshold.
+* `fwe` chooses all features whose family-wise error rate meets some threshold.
 
 By default, the selection method is `numTopFeatures`, with the default number of top features set to 50.
 The user can choose a selection method using `setSelectorType`.
->>>>>>> acb97157
 
 The number of features to select can be tuned using a held-out validation set.
 
 ### Model Fitting
 
-<<<<<<< HEAD
-`ChiSqSelector` can take a `numTopFeatures` parameter specifying the number of top features that
-the selector will select.
-
-=======
->>>>>>> acb97157
 The [`fit`](api/scala/index.html#org.apache.spark.mllib.feature.ChiSqSelector) method takes
 an input of `RDD[LabeledPoint]` with categorical features, learns the summary statistics, and then
 returns a `ChiSqSelectorModel` which can transform an input dataset into the reduced feature space.
