--- conflicted
+++ resolved
@@ -25,11 +25,9 @@
 
   - In Spark version 2.4 and earlier, `Dataset.groupByKey` results to a grouped dataset with key attribute wrongly named as "value", if the key is non-struct type, e.g. int, string, array, etc. This is counterintuitive and makes the schema of aggregation queries weird. For example, the schema of `ds.groupByKey(...).count()` is `(value, count)`. Since Spark 3.0, we name the grouping attribute to "key". The old behaviour is preserved under a newly added configuration `spark.sql.legacy.dataset.nameNonStructGroupingKeyAsValue` with a default value of `false`.
 
-<<<<<<< HEAD
+  - In Spark version 2.4 and earlier, float/double -0.0 is semantically equal to 0.0, but users can still distinguish them via `Dataset.show`, `Dataset.collect` etc. Since Spark 3.0, float/double -0.0 is replaced by 0.0 internally, and users can't distinguish them any more.
+
   - In Spark version 2.4 and earlier, users can create a map with duplicated keys via built-in functions like `CreateMap`, `StringToMap`, etc. The behavior of map with duplicated keys is undefined, e.g. map look up respects the duplicated key appears first, `Dataset.collect` only keeps the duplicated key appears last, `MapKeys` returns duplicated keys, etc. Since Spark 3.0, these built-in functions will remove duplicated map keys with last wins policy. Users may still read map values with duplicated keys from data sources which do not enforce it (e.g. Parquet), the behavior will be udefined.
-=======
-  - In Spark version 2.4 and earlier, float/double -0.0 is semantically equal to 0.0, but users can still distinguish them via `Dataset.show`, `Dataset.collect` etc. Since Spark 3.0, float/double -0.0 is replaced by 0.0 internally, and users can't distinguish them any more.
->>>>>>> 09a91d98
 
 ## Upgrading From Spark SQL 2.3 to 2.4
 
