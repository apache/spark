<<<<<<< HEAD
@echo off

rem
rem Licensed to the Apache Software Foundation (ASF) under one or more
rem contributor license agreements.  See the NOTICE file distributed with
rem this work for additional information regarding copyright ownership.
rem The ASF licenses this file to You under the Apache License, Version 2.0
rem (the "License"); you may not use this file except in compliance with
rem the License.  You may obtain a copy of the License at
rem
rem    http://www.apache.org/licenses/LICENSE-2.0
rem
rem Unless required by applicable law or agreed to in writing, software
rem distributed under the License is distributed on an "AS IS" BASIS,
rem WITHOUT WARRANTIES OR CONDITIONS OF ANY KIND, either express or implied.
rem See the License for the specific language governing permissions and
rem limitations under the License.
rem

set SCALA_VERSION=2.10

rem Figure out where the Spark framework is installed
set FWDIR=%~dp0..\

rem Export this as SPARK_HOME
set SPARK_HOME=%FWDIR%

rem Test whether the user has built Spark
if exist "%FWDIR%RELEASE" goto skip_build_test
set FOUND_JAR=0
for %%d in ("%FWDIR%assembly\target\scala-%SCALA_VERSION%\spark-assembly*hadoop*.jar") do (
  set FOUND_JAR=1
)
if [%FOUND_JAR%] == [0] (
  echo Failed to find Spark assembly JAR.
  echo You need to build Spark with sbt\sbt assembly before running this program.
  goto exit
)
:skip_build_test

rem Load environment variables from conf\spark-env.cmd, if it exists
if exist "%FWDIR%conf\spark-env.cmd" call "%FWDIR%conf\spark-env.cmd"

rem Figure out which Python to use.
if [%PYSPARK_PYTHON%] == [] set PYSPARK_PYTHON=python

set PYTHONPATH=%FWDIR%python;%PYTHONPATH%
set PYTHONPATH=%FWDIR%python\lib\py4j-0.8.2.1-src.zip;%PYTHONPATH%

set OLD_PYTHONSTARTUP=%PYTHONSTARTUP%
set PYTHONSTARTUP=%FWDIR%python\pyspark\shell.py
set PYSPARK_SUBMIT_ARGS=%*

echo Running %PYSPARK_PYTHON% with PYTHONPATH=%PYTHONPATH%

rem Check whether the argument is a file
for /f %%i in ('echo %1^| findstr /R "\.py"') do (
  set PYTHON_FILE=%%i
)

if [%PYTHON_FILE%] == [] (
  %PYSPARK_PYTHON%
) else (
  echo.
  echo WARNING: Running python applications through ./bin/pyspark.cmd is deprecated as of Spark 1.0.
  echo Use ./bin/spark-submit ^<python file^>
  echo.
  "%FWDIR%\bin\spark-submit.cmd" %PYSPARK_SUBMIT_ARGS%
)

:exit
=======
@echo off

rem
rem Licensed to the Apache Software Foundation (ASF) under one or more
rem contributor license agreements.  See the NOTICE file distributed with
rem this work for additional information regarding copyright ownership.
rem The ASF licenses this file to You under the Apache License, Version 2.0
rem (the "License"); you may not use this file except in compliance with
rem the License.  You may obtain a copy of the License at
rem
rem    http://www.apache.org/licenses/LICENSE-2.0
rem
rem Unless required by applicable law or agreed to in writing, software
rem distributed under the License is distributed on an "AS IS" BASIS,
rem WITHOUT WARRANTIES OR CONDITIONS OF ANY KIND, either express or implied.
rem See the License for the specific language governing permissions and
rem limitations under the License.
rem

set SCALA_VERSION=2.10

rem Figure out where the Spark framework is installed
set FWDIR=%~dp0..\

rem Export this as SPARK_HOME
set SPARK_HOME=%FWDIR%

rem Test whether the user has built Spark
if exist "%FWDIR%RELEASE" goto skip_build_test
set FOUND_JAR=0
for %%d in ("%FWDIR%assembly\target\scala-%SCALA_VERSION%\spark-assembly*hadoop*.jar") do (
  set FOUND_JAR=1
)
if [%FOUND_JAR%] == [0] (
  echo Failed to find Spark assembly JAR.
  echo You need to build Spark before running this program.
  goto exit
)
:skip_build_test

rem Load environment variables from conf\spark-env.cmd, if it exists
if exist "%FWDIR%conf\spark-env.cmd" call "%FWDIR%conf\spark-env.cmd"

rem Figure out which Python to use.
if [%PYSPARK_PYTHON%] == [] set PYSPARK_PYTHON=python

set PYTHONPATH=%FWDIR%python;%PYTHONPATH%
set PYTHONPATH=%FWDIR%python\lib\py4j-0.8.2.1-src.zip;%PYTHONPATH%

set OLD_PYTHONSTARTUP=%PYTHONSTARTUP%
set PYTHONSTARTUP=%FWDIR%python\pyspark\shell.py
set PYSPARK_SUBMIT_ARGS=%*

echo Running %PYSPARK_PYTHON% with PYTHONPATH=%PYTHONPATH%

rem Check whether the argument is a file
for /f %%i in ('echo %1^| findstr /R "\.py"') do (
  set PYTHON_FILE=%%i
)

if [%PYTHON_FILE%] == [] (
  %PYSPARK_PYTHON%
) else (
  echo.
  echo WARNING: Running python applications through ./bin/pyspark.cmd is deprecated as of Spark 1.0.
  echo Use ./bin/spark-submit ^<python file^>
  echo.
  "%FWDIR%\bin\spark-submit.cmd" %PYSPARK_SUBMIT_ARGS%
)

:exit
>>>>>>> cf1d32e3
<|MERGE_RESOLUTION|>--- conflicted
+++ resolved
@@ -1,145 +1,71 @@
-<<<<<<< HEAD
-@echo off
-
-rem
-rem Licensed to the Apache Software Foundation (ASF) under one or more
-rem contributor license agreements.  See the NOTICE file distributed with
-rem this work for additional information regarding copyright ownership.
-rem The ASF licenses this file to You under the Apache License, Version 2.0
-rem (the "License"); you may not use this file except in compliance with
-rem the License.  You may obtain a copy of the License at
-rem
-rem    http://www.apache.org/licenses/LICENSE-2.0
-rem
-rem Unless required by applicable law or agreed to in writing, software
-rem distributed under the License is distributed on an "AS IS" BASIS,
-rem WITHOUT WARRANTIES OR CONDITIONS OF ANY KIND, either express or implied.
-rem See the License for the specific language governing permissions and
-rem limitations under the License.
-rem
-
-set SCALA_VERSION=2.10
-
-rem Figure out where the Spark framework is installed
-set FWDIR=%~dp0..\
-
-rem Export this as SPARK_HOME
-set SPARK_HOME=%FWDIR%
-
-rem Test whether the user has built Spark
-if exist "%FWDIR%RELEASE" goto skip_build_test
-set FOUND_JAR=0
-for %%d in ("%FWDIR%assembly\target\scala-%SCALA_VERSION%\spark-assembly*hadoop*.jar") do (
-  set FOUND_JAR=1
-)
-if [%FOUND_JAR%] == [0] (
-  echo Failed to find Spark assembly JAR.
-  echo You need to build Spark with sbt\sbt assembly before running this program.
-  goto exit
-)
-:skip_build_test
-
-rem Load environment variables from conf\spark-env.cmd, if it exists
-if exist "%FWDIR%conf\spark-env.cmd" call "%FWDIR%conf\spark-env.cmd"
-
-rem Figure out which Python to use.
-if [%PYSPARK_PYTHON%] == [] set PYSPARK_PYTHON=python
-
-set PYTHONPATH=%FWDIR%python;%PYTHONPATH%
-set PYTHONPATH=%FWDIR%python\lib\py4j-0.8.2.1-src.zip;%PYTHONPATH%
-
-set OLD_PYTHONSTARTUP=%PYTHONSTARTUP%
-set PYTHONSTARTUP=%FWDIR%python\pyspark\shell.py
-set PYSPARK_SUBMIT_ARGS=%*
-
-echo Running %PYSPARK_PYTHON% with PYTHONPATH=%PYTHONPATH%
-
-rem Check whether the argument is a file
-for /f %%i in ('echo %1^| findstr /R "\.py"') do (
-  set PYTHON_FILE=%%i
-)
-
-if [%PYTHON_FILE%] == [] (
-  %PYSPARK_PYTHON%
-) else (
-  echo.
-  echo WARNING: Running python applications through ./bin/pyspark.cmd is deprecated as of Spark 1.0.
-  echo Use ./bin/spark-submit ^<python file^>
-  echo.
-  "%FWDIR%\bin\spark-submit.cmd" %PYSPARK_SUBMIT_ARGS%
-)
-
-:exit
-=======
-@echo off
-
-rem
-rem Licensed to the Apache Software Foundation (ASF) under one or more
-rem contributor license agreements.  See the NOTICE file distributed with
-rem this work for additional information regarding copyright ownership.
-rem The ASF licenses this file to You under the Apache License, Version 2.0
-rem (the "License"); you may not use this file except in compliance with
-rem the License.  You may obtain a copy of the License at
-rem
-rem    http://www.apache.org/licenses/LICENSE-2.0
-rem
-rem Unless required by applicable law or agreed to in writing, software
-rem distributed under the License is distributed on an "AS IS" BASIS,
-rem WITHOUT WARRANTIES OR CONDITIONS OF ANY KIND, either express or implied.
-rem See the License for the specific language governing permissions and
-rem limitations under the License.
-rem
-
-set SCALA_VERSION=2.10
-
-rem Figure out where the Spark framework is installed
-set FWDIR=%~dp0..\
-
-rem Export this as SPARK_HOME
-set SPARK_HOME=%FWDIR%
-
-rem Test whether the user has built Spark
-if exist "%FWDIR%RELEASE" goto skip_build_test
-set FOUND_JAR=0
-for %%d in ("%FWDIR%assembly\target\scala-%SCALA_VERSION%\spark-assembly*hadoop*.jar") do (
-  set FOUND_JAR=1
-)
-if [%FOUND_JAR%] == [0] (
-  echo Failed to find Spark assembly JAR.
-  echo You need to build Spark before running this program.
-  goto exit
-)
-:skip_build_test
-
-rem Load environment variables from conf\spark-env.cmd, if it exists
-if exist "%FWDIR%conf\spark-env.cmd" call "%FWDIR%conf\spark-env.cmd"
-
-rem Figure out which Python to use.
-if [%PYSPARK_PYTHON%] == [] set PYSPARK_PYTHON=python
-
-set PYTHONPATH=%FWDIR%python;%PYTHONPATH%
-set PYTHONPATH=%FWDIR%python\lib\py4j-0.8.2.1-src.zip;%PYTHONPATH%
-
-set OLD_PYTHONSTARTUP=%PYTHONSTARTUP%
-set PYTHONSTARTUP=%FWDIR%python\pyspark\shell.py
-set PYSPARK_SUBMIT_ARGS=%*
-
-echo Running %PYSPARK_PYTHON% with PYTHONPATH=%PYTHONPATH%
-
-rem Check whether the argument is a file
-for /f %%i in ('echo %1^| findstr /R "\.py"') do (
-  set PYTHON_FILE=%%i
-)
-
-if [%PYTHON_FILE%] == [] (
-  %PYSPARK_PYTHON%
-) else (
-  echo.
-  echo WARNING: Running python applications through ./bin/pyspark.cmd is deprecated as of Spark 1.0.
-  echo Use ./bin/spark-submit ^<python file^>
-  echo.
-  "%FWDIR%\bin\spark-submit.cmd" %PYSPARK_SUBMIT_ARGS%
-)
-
-:exit
->>>>>>> cf1d32e3
+@echo off
+
+rem
+rem Licensed to the Apache Software Foundation (ASF) under one or more
+rem contributor license agreements.  See the NOTICE file distributed with
+rem this work for additional information regarding copyright ownership.
+rem The ASF licenses this file to You under the Apache License, Version 2.0
+rem (the "License"); you may not use this file except in compliance with
+rem the License.  You may obtain a copy of the License at
+rem
+rem    http://www.apache.org/licenses/LICENSE-2.0
+rem
+rem Unless required by applicable law or agreed to in writing, software
+rem distributed under the License is distributed on an "AS IS" BASIS,
+rem WITHOUT WARRANTIES OR CONDITIONS OF ANY KIND, either express or implied.
+rem See the License for the specific language governing permissions and
+rem limitations under the License.
+rem
+
+set SCALA_VERSION=2.10
+
+rem Figure out where the Spark framework is installed
+set FWDIR=%~dp0..\
+
+rem Export this as SPARK_HOME
+set SPARK_HOME=%FWDIR%
+
+rem Test whether the user has built Spark
+if exist "%FWDIR%RELEASE" goto skip_build_test
+set FOUND_JAR=0
+for %%d in ("%FWDIR%assembly\target\scala-%SCALA_VERSION%\spark-assembly*hadoop*.jar") do (
+  set FOUND_JAR=1
+)
+if [%FOUND_JAR%] == [0] (
+  echo Failed to find Spark assembly JAR.
+  echo You need to build Spark before running this program.
+  goto exit
+)
+:skip_build_test
+
+rem Load environment variables from conf\spark-env.cmd, if it exists
+if exist "%FWDIR%conf\spark-env.cmd" call "%FWDIR%conf\spark-env.cmd"
+
+rem Figure out which Python to use.
+if [%PYSPARK_PYTHON%] == [] set PYSPARK_PYTHON=python
+
+set PYTHONPATH=%FWDIR%python;%PYTHONPATH%
+set PYTHONPATH=%FWDIR%python\lib\py4j-0.8.2.1-src.zip;%PYTHONPATH%
+
+set OLD_PYTHONSTARTUP=%PYTHONSTARTUP%
+set PYTHONSTARTUP=%FWDIR%python\pyspark\shell.py
+set PYSPARK_SUBMIT_ARGS=%*
+
+echo Running %PYSPARK_PYTHON% with PYTHONPATH=%PYTHONPATH%
+
+rem Check whether the argument is a file
+for /f %%i in ('echo %1^| findstr /R "\.py"') do (
+  set PYTHON_FILE=%%i
+)
+
+if [%PYTHON_FILE%] == [] (
+  %PYSPARK_PYTHON%
+) else (
+  echo.
+  echo WARNING: Running python applications through ./bin/pyspark.cmd is deprecated as of Spark 1.0.
+  echo Use ./bin/spark-submit ^<python file^>
+  echo.
+  "%FWDIR%\bin\spark-submit.cmd" %PYSPARK_SUBMIT_ARGS%
+)
+
+:exit