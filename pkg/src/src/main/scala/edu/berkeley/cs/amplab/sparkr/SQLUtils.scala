package edu.berkeley.cs.amplab.sparkr

<<<<<<< HEAD
import java.io.{ByteArrayInputStream, ByteArrayOutputStream, DataInputStream, DataOutputStream}

import edu.berkeley.cs.amplab.sparkr.SerDe._
import org.apache.spark.api.java.{JavaRDD, JavaSparkContext}
import org.apache.spark.rdd.RDD
import org.apache.spark.sql.types.{DataType, StructType}
import org.apache.spark.sql.{DataFrame, Row, SQLContext, SaveMode}
=======
import java.io.{ByteArrayOutputStream, DataOutputStream}

import org.apache.spark.api.java.{JavaRDD, JavaSparkContext}
import org.apache.spark.sql.catalyst.expressions.{Alias, Expression, NamedExpression}
import org.apache.spark.sql.{Column, DataFrame, GroupedData, Row, SQLContext, SaveMode}
>>>>>>> 05b9126c

object SQLUtils {
  def createSQLContext(jsc: JavaSparkContext): SQLContext = {
    new SQLContext(jsc)
  }

  def getJavaSparkContext(sqlCtx: SQLContext): JavaSparkContext = {
    new JavaSparkContext(sqlCtx.sparkContext)
  }

  def toSeq[T](arr: Array[T]): Seq[T] = {
    arr.toSeq
  }

<<<<<<< HEAD
  def createDF(rdd: RDD[Array[Byte]], schemaString: String, sqlContext: SQLContext): DataFrame = {
    val schema = DataType.fromJson(schemaString).asInstanceOf[StructType]
    val num = schema.fields.size
    val rowRDD = rdd.map(bytesToRow)
    sqlContext.createDataFrame(rowRDD, schema)
=======
  // A helper to include grouping columns in Agg()
  // TODO(davies): use internal API after merged into Spark
  def aggWithGrouping(gd: GroupedData, exprs: Column*): DataFrame = {
    val aggExprs = exprs.map { col =>
      val f = col.getClass.getDeclaredField("expr")
      f.setAccessible(true)
      val expr = f.get(col).asInstanceOf[Expression]
      expr match {
        case expr: NamedExpression => expr
        case expr: Expression => Alias(expr, expr.simpleString)()
      }
    }
    val toDF = gd.getClass.getDeclaredMethods.filter(f => f.getName == "toDF").head
    toDF.setAccessible(true)
    toDF.invoke(gd, aggExprs).asInstanceOf[DataFrame]
>>>>>>> 05b9126c
  }

  def dfToRowRDD(df: DataFrame): JavaRDD[Array[Byte]] = {
    df.map(r => rowToRBytes(r))
  }

  private[this] def bytesToRow(bytes: Array[Byte]): Row = {
    val bis = new ByteArrayInputStream(bytes)
    val dis = new DataInputStream(bis)
    val num = readInt(dis)
    Row.fromSeq((0 until num).map { i =>
      readObject(dis)
    }.toSeq)
  }

  private[this] def rowToRBytes(row: Row): Array[Byte] = {
    val bos = new ByteArrayOutputStream()
    val dos = new DataOutputStream(bos)

    SerDe.writeInt(dos, row.length)
    (0 until row.length).map { idx =>
      val obj: Object = row(idx).asInstanceOf[Object]
      SerDe.writeObject(dos, obj)
    }
    bos.toByteArray()
  }

  def dfToCols(df: DataFrame): Array[Array[Byte]] = {
    // localDF is Array[Row]
    val localDF = df.collect()
    val numCols = df.columns.length
    // dfCols is Array[Array[Any]]
    val dfCols = convertRowsToColumns(localDF, numCols)

    dfCols.map { col =>
      colToRBytes(col)
    } 
  }

  def convertRowsToColumns(localDF: Array[Row], numCols: Int): Array[Array[Any]] = {
    (0 until numCols).map { colIdx =>
      localDF.map { row =>
        row(colIdx)
      }
    }.toArray
  }

  def colToRBytes(col: Array[Any]): Array[Byte] = {
    val numRows = col.length
    val bos = new ByteArrayOutputStream()
    val dos = new DataOutputStream(bos)
    
    SerDe.writeInt(dos, numRows)

    col.map { item =>
      val obj: Object = item.asInstanceOf[Object]
      SerDe.writeObject(dos, obj)
    }
    bos.toByteArray()
  }

  def saveMode(mode: String): SaveMode = {
    mode match {
      case "append" => SaveMode.Append
      case "overwrite" => SaveMode.Overwrite
      case "error" => SaveMode.ErrorIfExists
      case "ignore" => SaveMode.Ignore
    }
  }
}<|MERGE_RESOLUTION|>--- conflicted
+++ resolved
@@ -1,20 +1,14 @@
 package edu.berkeley.cs.amplab.sparkr
 
-<<<<<<< HEAD
 import java.io.{ByteArrayInputStream, ByteArrayOutputStream, DataInputStream, DataOutputStream}
 
-import edu.berkeley.cs.amplab.sparkr.SerDe._
 import org.apache.spark.api.java.{JavaRDD, JavaSparkContext}
 import org.apache.spark.rdd.RDD
+import org.apache.spark.sql.catalyst.expressions.{Alias, Expression, NamedExpression}
 import org.apache.spark.sql.types.{DataType, StructType}
-import org.apache.spark.sql.{DataFrame, Row, SQLContext, SaveMode}
-=======
-import java.io.{ByteArrayOutputStream, DataOutputStream}
+import org.apache.spark.sql.{Column, DataFrame, GroupedData, Row, SQLContext, SaveMode}
 
-import org.apache.spark.api.java.{JavaRDD, JavaSparkContext}
-import org.apache.spark.sql.catalyst.expressions.{Alias, Expression, NamedExpression}
-import org.apache.spark.sql.{Column, DataFrame, GroupedData, Row, SQLContext, SaveMode}
->>>>>>> 05b9126c
+import edu.berkeley.cs.amplab.sparkr.SerDe._
 
 object SQLUtils {
   def createSQLContext(jsc: JavaSparkContext): SQLContext = {
@@ -29,13 +23,13 @@
     arr.toSeq
   }
 
-<<<<<<< HEAD
   def createDF(rdd: RDD[Array[Byte]], schemaString: String, sqlContext: SQLContext): DataFrame = {
     val schema = DataType.fromJson(schemaString).asInstanceOf[StructType]
     val num = schema.fields.size
     val rowRDD = rdd.map(bytesToRow)
     sqlContext.createDataFrame(rowRDD, schema)
-=======
+  }
+
   // A helper to include grouping columns in Agg()
   // TODO(davies): use internal API after merged into Spark
   def aggWithGrouping(gd: GroupedData, exprs: Column*): DataFrame = {
@@ -51,7 +45,6 @@
     val toDF = gd.getClass.getDeclaredMethods.filter(f => f.getName == "toDF").head
     toDF.setAccessible(true)
     toDF.invoke(gd, aggExprs).asInstanceOf[DataFrame]
->>>>>>> 05b9126c
   }
 
   def dfToRowRDD(df: DataFrame): JavaRDD[Array[Byte]] = {
