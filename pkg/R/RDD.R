--- conflicted
+++ resolved
@@ -130,10 +130,6 @@
             computeFunc <- function(split, part) {
               rdd@func(split, part)
             }
-<<<<<<< HEAD
-            serializedFuncArr <- serialize("computeFunc", connection = NULL)
-=======
->>>>>>> 3e0555db
 
             packageNamesArr <- serialize(.sparkREnv[[".packages"]],
                                          connection = NULL)
@@ -148,14 +144,8 @@
             if (serializedMode == "string") {
               rddRef <- newJObject("edu.berkeley.cs.amplab.sparkr.StringRRDD",
                                    callJMethod(prev_jrdd, "rdd"),
-<<<<<<< HEAD
                                    serializedFuncArr,
                                    rdd@env$prev_serializedMode,
-                                   depsBin,
-=======
-                                   rdd@env$prev_serialized,
-                                   serializedFuncArr,
->>>>>>> 3e0555db
                                    packageNamesArr,
                                    as.character(.sparkREnv[["libname"]]),
                                    broadcastArr,
@@ -163,15 +153,9 @@
             } else {
               rddRef <- newJObject("edu.berkeley.cs.amplab.sparkr.RRDD",
                                    callJMethod(prev_jrdd, "rdd"),
-<<<<<<< HEAD
                                    serializedFuncArr,
                                    rdd@env$prev_serializedMode,
                                    serializedMode,
-                                   depsBin,
-=======
-                                   rdd@env$prev_serialized,
-                                   serializedFuncArr,
->>>>>>> 3e0555db
                                    packageNamesArr,
                                    as.character(.sparkREnv[["libname"]]),
                                    broadcastArr,
@@ -203,22 +187,12 @@
 #' Persist this RDD with the default storage level (MEMORY_ONLY).
 #'
 #' @param x The RDD to cache
-<<<<<<< HEAD
-#' @rdname cache-methods
-#' @export
-=======
->>>>>>> 3e0555db
 #' @examples
 #'\dontrun{
 #' sc <- sparkR.init()
 #' rdd <- parallelize(sc, 1:10, 2L)
 #' cache(rdd)
 #'}
-<<<<<<< HEAD
-setGeneric("cache", function(x) { standardGeneric("cache") })
-
-=======
->>>>>>> 3e0555db
 #' @rdname cache-methods
 #' @aliases cache,RDD-method
 setMethod("cache",
@@ -243,46 +217,12 @@
 #' rdd <- parallelize(sc, 1:10, 2L)
 #' persist(rdd, "MEMORY_AND_DISK")
 #'}
-<<<<<<< HEAD
-setGeneric("persist", function(x, newLevel) { standardGeneric("persist") })
-
-=======
->>>>>>> 3e0555db
 #' @rdname persist
 #' @aliases persist,RDD-method
 setMethod("persist",
           signature(x = "RDD", newLevel = "character"),
-<<<<<<< HEAD
           function(x, newLevel) {
             callJMethod(getJRDD(x), "persist", getStorageLevel(newLevel))
-=======
-          function(x, newLevel = c("DISK_ONLY",
-                                     "DISK_ONLY_2",
-                                     "MEMORY_AND_DISK",
-                                     "MEMORY_AND_DISK_2",
-                                     "MEMORY_AND_DISK_SER",
-                                     "MEMORY_AND_DISK_SER_2",
-                                     "MEMORY_ONLY",
-                                     "MEMORY_ONLY_2",
-                                     "MEMORY_ONLY_SER",
-                                     "MEMORY_ONLY_SER_2",
-                                     "OFF_HEAP")) {
-            match.arg(newLevel)
-            storageLevel <- switch(newLevel,
-              "DISK_ONLY" = callJStatic("org.apache.spark.storage.StorageLevel", "DISK_ONLY"),
-              "DISK_ONLY_2" = callJStatic("org.apache.spark.storage.StorageLevel", "DISK_ONLY_2"),
-              "MEMORY_AND_DISK" = callJStatic("org.apache.spark.storage.StorageLevel", "MEMORY_AND_DISK"),
-              "MEMORY_AND_DISK_2" = callJStatic("org.apache.spark.storage.StorageLevel", "MEMORY_AND_DISK_2"),
-              "MEMORY_AND_DISK_SER" = callJStatic("org.apache.spark.storage.StorageLevel", "MEMORY_AND_DISK_SER"),
-              "MEMORY_AND_DISK_SER_2" = callJStatic("org.apache.spark.storage.StorageLevel", "MEMORY_AND_DISK_SER_2"),
-              "MEMORY_ONLY" = callJStatic("org.apache.spark.storage.StorageLevel", "MEMORY_ONLY"),
-              "MEMORY_ONLY_2" = callJStatic("org.apache.spark.storage.StorageLevel", "MEMORY_ONLY_2"),
-              "MEMORY_ONLY_SER" = callJStatic("org.apache.spark.storage.StorageLevel", "MEMORY_ONLY_SER"),
-              "MEMORY_ONLY_SER_2" = callJStatic("org.apache.spark.storage.StorageLevel", "MEMORY_ONLY_SER_2"),
-              "OFF_HEAP" = callJStatic("org.apache.spark.storage.StorageLevel", "OFF_HEAP"))
-            
-            callJMethod(getJRDD(x), "persist", storageLevel)
->>>>>>> 3e0555db
             x@env$isCached <- TRUE
             x
           })
@@ -300,11 +240,6 @@
 #' cache(rdd) # rdd@@env$isCached == TRUE
 #' unpersist(rdd) # rdd@@env$isCached == FALSE
 #'}
-<<<<<<< HEAD
-setGeneric("unpersist", function(x, ...) { standardGeneric("unpersist") })
-
-=======
->>>>>>> 3e0555db
 #' @rdname unpersist-methods
 #' @aliases unpersist,RDD-method
 setMethod("unpersist",
@@ -331,11 +266,6 @@
 #' rdd <- parallelize(sc, 1:10, 2L)
 #' checkpoint(rdd)
 #'}
-<<<<<<< HEAD
-setGeneric("checkpoint", function(x) { standardGeneric("checkpoint") })
-
-=======
->>>>>>> 3e0555db
 #' @rdname checkpoint-methods
 #' @aliases checkpoint,RDD-method
 setMethod("checkpoint",
@@ -357,11 +287,6 @@
 #' rdd <- parallelize(sc, 1:10, 2L)
 #' numPartitions(rdd)  # 2L
 #'}
-<<<<<<< HEAD
-setGeneric("numPartitions", function(x) { standardGeneric("numPartitions") })
-
-=======
->>>>>>> 3e0555db
 #' @rdname numPartitions
 #' @aliases numPartitions,RDD-method
 setMethod("numPartitions",
@@ -388,11 +313,6 @@
 #' collect(rdd) # list from 1 to 10
 #' collectPartition(rdd, 0L) # list from 1 to 5
 #'}
-<<<<<<< HEAD
-setGeneric("collect", function(x, ...) { standardGeneric("collect") })
-
-=======
->>>>>>> 3e0555db
 #' @rdname collect-methods
 #' @aliases collect,RDD-method
 setMethod("collect",
@@ -400,31 +320,15 @@
           function(x, flatten = TRUE) {
             # Assumes a pairwise RDD is backed by a JavaPairRDD.
             collected <- callJMethod(getJRDD(x), "collect")
-<<<<<<< HEAD
             convertJListToRList(collected, flatten,
               serializedMode = getSerializedMode(x))
           })
 
 
-#' @rdname collect-methods
-#' @export
-=======
-            convertJListToRList(collected, flatten)
-          })
-
->>>>>>> 3e0555db
 #' @description
 #' \code{collectPartition} returns a list that contains all of the elements
 #' in the specified partition of the RDD.
 #' @param partitionId the partition to collect (starts from 0)
-<<<<<<< HEAD
-setGeneric("collectPartition",
-           function(x, partitionId) {
-             standardGeneric("collectPartition")
-           })
-
-=======
->>>>>>> 3e0555db
 #' @rdname collect-methods
 #' @aliases collectPartition,integer,RDD-method
 setMethod("collectPartition",
@@ -439,11 +343,6 @@
               serializedMode = getSerializedMode(x))
           })
 
-<<<<<<< HEAD
-#' @rdname collect-methods
-#' @export
-=======
->>>>>>> 3e0555db
 #' @description
 #' \code{collectAsMap} returns a named list as a map that contains all of the elements
 #' in a key-value pair RDD. 
@@ -453,11 +352,6 @@
 #' rdd <- parallelize(sc, list(list(1, 2), list(3, 4)), 2L)
 #' collectAsMap(rdd) # list(`1` = 2, `3` = 4)
 #'}
-<<<<<<< HEAD
-setGeneric("collectAsMap", function(x) { standardGeneric("collectAsMap") })
-
-=======
->>>>>>> 3e0555db
 #' @rdname collect-methods
 #' @aliases collectAsMap,RDD-method
 setMethod("collectAsMap",
@@ -516,11 +410,6 @@
 #' rdd <- parallelize(sc, c(1,2,3,2,1))
 #' countByValue(rdd) # (1,2L), (2,2L), (3,1L)
 #'}
-<<<<<<< HEAD
-setGeneric("countByValue", function(x) { standardGeneric("countByValue") })
-
-=======
->>>>>>> 3e0555db
 #' @rdname countByValue
 #' @aliases countByValue,RDD-method
 setMethod("countByValue",
@@ -705,11 +594,6 @@
 #' rdd <- parallelize(sc, 1:10)
 #' reduce(rdd, "+") # 55
 #'}
-<<<<<<< HEAD
-setGeneric("reduce", function(x, func) { standardGeneric("reduce") })
-
-=======
->>>>>>> 3e0555db
 #' @rdname reduce
 #' @aliases reduce,RDD,ANY-method
 setMethod("reduce",
@@ -728,22 +612,12 @@
 #' Get the maximum element of an RDD.
 #'
 #' @param x The RDD to get the maximum element from
-<<<<<<< HEAD
-#' @export
-#' @rdname maximum
-=======
->>>>>>> 3e0555db
 #' @examples
 #'\dontrun{
 #' sc <- sparkR.init()
 #' rdd <- parallelize(sc, 1:10)
 #' maximum(rdd) # 10
 #'}
-<<<<<<< HEAD
-setGeneric("maximum", function(x) { standardGeneric("maximum") })
-
-=======
->>>>>>> 3e0555db
 #' @rdname maximum
 #' @aliases maximum,RDD
 setMethod("maximum",
@@ -755,22 +629,12 @@
 #' Get the minimum element of an RDD.
 #'
 #' @param x The RDD to get the minimum element from
-<<<<<<< HEAD
-#' @export
-#' @rdname minimum
-=======
->>>>>>> 3e0555db
 #' @examples
 #'\dontrun{
 #' sc <- sparkR.init()
 #' rdd <- parallelize(sc, 1:10)
 #' minimum(rdd) # 1
 #'}
-<<<<<<< HEAD
-setGeneric("minimum", function(x) { standardGeneric("minimum") })
-
-=======
->>>>>>> 3e0555db
 #' @rdname minimum
 #' @aliases minimum,RDD
 setMethod("minimum",
@@ -790,11 +654,6 @@
 #' rdd <- parallelize(sc, 1:10)
 #' foreach(rdd, function(x) { save(x, file=...) })
 #'}
-<<<<<<< HEAD
-setGeneric("foreach", function(x, func) { standardGeneric("foreach") })
-
-=======
->>>>>>> 3e0555db
 #' @rdname foreach
 #' @aliases foreach,RDD,function-method
 setMethod("foreach",
@@ -815,12 +674,6 @@
 #' rdd <- parallelize(sc, 1:10)
 #' foreachPartition(rdd, function(part) { save(part, file=...); NULL })
 #'}
-<<<<<<< HEAD
-setGeneric("foreachPartition", 
-           function(x, func) { standardGeneric("foreachPartition") })
-
-=======
->>>>>>> 3e0555db
 #' @rdname foreach
 #' @aliases foreachPartition,RDD,function-method
 setMethod("foreachPartition",
@@ -842,11 +695,6 @@
 #' rdd <- parallelize(sc, 1:10)
 #' take(rdd, 2L) # list(1, 2)
 #'}
-<<<<<<< HEAD
-setGeneric("take", function(x, num) { standardGeneric("take") })
-
-=======
->>>>>>> 3e0555db
 #' @rdname take
 #' @aliases take,RDD,numeric-method
 setMethod("take",
@@ -874,11 +722,7 @@
               elems <- convertJListToRList(partition,
                                            flatten = TRUE,
                                            logicalUpperBound = size,
-<<<<<<< HEAD
                                            serializedMode = getSerializedMode(x))
-=======
-                                           serialized = x@env$serialized)
->>>>>>> 3e0555db
               # TODO: Check if this append is O(n^2)?
               resList <- append(resList, elems)
             }
@@ -918,26 +762,15 @@
 #' rdd <- parallelize(sc, c(1,2,2,3,3,3))
 #' sort(unlist(collect(distinct(rdd)))) # c(1, 2, 3)
 #'}
-<<<<<<< HEAD
-setGeneric("distinct",
-           function(x, numPartitions) { standardGeneric("distinct") })
-
 setClassUnion("missingOrInteger", c("missing", "integer"))
-=======
->>>>>>> 3e0555db
 #' @rdname distinct
 #' @aliases distinct,RDD-method
 setMethod("distinct",
-<<<<<<< HEAD
           signature(x = "RDD", numPartitions = "missingOrInteger"),
           function(x, numPartitions) {
             if (missing(numPartitions)) {
               numPartitions <- SparkR::numPartitions(x)
             }
-=======
-          signature(x = "RDD"),
-          function(x, numPartitions = SparkR::numPartitions(x)) {
->>>>>>> 3e0555db
             identical.mapped <- lapply(x, function(x) { list(x, NULL) })
             reduced <- reduceByKey(identical.mapped,
                                    function(x, y) { x },
@@ -962,14 +795,6 @@
 #' collect(sampleRDD(rdd, FALSE, 0.5, 1618L)) # ~5 distinct elements
 #' collect(sampleRDD(rdd, TRUE, 0.5, 9L)) # ~5 elements possibly with duplicates
 #'}
-<<<<<<< HEAD
-setGeneric("sampleRDD",
-           function(x, withReplacement, fraction, seed) {
-             standardGeneric("sampleRDD")
-           })
-
-=======
->>>>>>> 3e0555db
 #' @rdname sampleRDD
 #' @aliases sampleRDD,RDD
 setMethod("sampleRDD",
@@ -1030,13 +855,6 @@
 #' # exactly 5 distinct elements sampled
 #' takeSample(rdd, FALSE, 5L, 16181618L)
 #'}
-<<<<<<< HEAD
-setGeneric("takeSample",
-           function(x, withReplacement, num, seed) {
-             standardGeneric("takeSample")
-           })
-=======
->>>>>>> 3e0555db
 #' @rdname takeSample
 #' @aliases takeSample,RDD
 setMethod("takeSample", signature(x = "RDD", withReplacement = "logical",
@@ -1095,11 +913,6 @@
 #' rdd <- parallelize(sc, list(1, 2, 3))
 #' collect(keyBy(rdd, function(x) { x*x })) # list(list(1, 1), list(4, 2), list(9, 3))
 #'}
-<<<<<<< HEAD
-setGeneric("keyBy", function(x, func) { standardGeneric("keyBy") })
-
-=======
->>>>>>> 3e0555db
 #' @rdname keyBy
 #' @aliases keyBy,RDD
 setMethod("keyBy",
@@ -1132,7 +945,7 @@
 setMethod("repartition",
           signature(x = "RDD", numPartitions = "numeric"),
           function(x, numPartitions) {
-            coalesce(x, numPartitions, TRUE)
+            coalesce(x, numToInt(numPartitions), TRUE)
           })
 
 #' Return a new RDD that is reduced into numPartitions partitions.
@@ -1152,10 +965,7 @@
 setMethod("coalesce",
            signature(x = "RDD", numPartitions = "numeric"),
            function(x, numPartitions, shuffle = FALSE) {
-             if (as.integer(numPartitions) != numPartitions) {
-               warning("Number of partitions should be an integer. Coercing it to integer.")
-             }
-             numPartitions <- as.integer(numPartitions)
+             numPartitions <- numToInt(numPartitions)
              if (shuffle || numPartitions > SparkR::numPartitions(x)) {
                func <- function(s, part) {
                  set.seed(s)  # split as seed
@@ -1186,27 +996,15 @@
 #' rdd <- parallelize(sc, 1:3)
 #' saveAsObjectFile(rdd, "/tmp/sparkR-tmp")
 #'}
-<<<<<<< HEAD
-setGeneric("saveAsObjectFile", function(x, path) { standardGeneric("saveAsObjectFile") })
-
-=======
->>>>>>> 3e0555db
 #' @rdname saveAsObjectFile
 #' @aliases saveAsObjectFile,RDD
 setMethod("saveAsObjectFile",
           signature(x = "RDD", path = "character"),
           function(x, path) {
-<<<<<<< HEAD
             # If serializedMode == "string" we need to serialize the data before saving it since
             # objectFile() assumes serializedMode == "byte".
             if (getSerializedMode(x) != "byte") {
               x <- serializeToBytes(x)
-=======
-            # If the RDD is in string format, need to serialize it before saving it because when
-            # objectFile() is invoked to load the saved file, only serialized format is assumed.
-            if (!x@env$serialized) {
-              x <- reserialize(x)
->>>>>>> 3e0555db
             }
             # Return nothing
             invisible(callJMethod(getJRDD(x), "saveAsObjectFile", path))
@@ -1222,11 +1020,6 @@
 #' rdd <- parallelize(sc, 1:3)
 #' saveAsTextFile(rdd, "/tmp/sparkR-tmp")
 #'}
-<<<<<<< HEAD
-setGeneric("saveAsTextFile", function(x, path) { standardGeneric("saveAsTextFile") })
-
-=======
->>>>>>> 3e0555db
 #' @rdname saveAsTextFile
 #' @aliases saveAsTextFile,RDD
 setMethod("saveAsTextFile",
@@ -1248,27 +1041,12 @@
 #' @param ascending A flag to indicate whether the sorting is ascending or descending.
 #' @param numPartitions Number of partitions to create.
 #' @return An RDD where all elements are sorted.
-<<<<<<< HEAD
-#' @rdname sortBy
-#' @export
-=======
->>>>>>> 3e0555db
 #' @examples
 #'\dontrun{
 #' sc <- sparkR.init()
 #' rdd <- parallelize(sc, list(3, 2, 1))
 #' collect(sortBy(rdd, function(x) { x })) # list (1, 2, 3)
 #'}
-<<<<<<< HEAD
-setGeneric("sortBy", function(x,
-                              func,
-                              ascending = TRUE,
-                              numPartitions = 1L) {
-                       standardGeneric("sortBy")
-                     })
-
-=======
->>>>>>> 3e0555db
 #' @rdname sortBy
 #' @aliases sortBy,RDD,RDD-method
 setMethod("sortBy",
@@ -1316,22 +1094,12 @@
 #' @param x An RDD.
 #' @param num Number of elements to return.
 #' @return The first N elements from the RDD in ascending order.
-<<<<<<< HEAD
-#' @rdname takeOrdered
-#' @export
-=======
->>>>>>> 3e0555db
 #' @examples
 #'\dontrun{
 #' sc <- sparkR.init()
 #' rdd <- parallelize(sc, list(10, 1, 2, 9, 3, 4, 5, 6, 7))
 #' takeOrdered(rdd, 6L) # list(1, 2, 3, 4, 5, 6)
 #'}
-<<<<<<< HEAD
-setGeneric("takeOrdered", function(x, num) { standardGeneric("takeOrdered") })
-
-=======
->>>>>>> 3e0555db
 #' @rdname takeOrdered
 #' @aliases takeOrdered,RDD,RDD-method
 setMethod("takeOrdered",
@@ -1345,7 +1113,6 @@
 #' @param x An RDD.
 #' @param num Number of elements to return.
 #' @return The top N elements from the RDD.
-<<<<<<< HEAD
 #' @rdname top
 #' @export
 #' @examples
@@ -1514,7 +1281,7 @@
             callJMethod(getJRDD(x), "setName", name)
             x
           })
-=======
+
 #' @examples
 #'\dontrun{
 #' sc <- sparkR.init()
@@ -1748,7 +1515,6 @@
            lapplyPartitionsWithIndex(x, partitionFunc)
          })
 
->>>>>>> 3e0555db
 
 ############ Binary Functions #############
 
