--- conflicted
+++ resolved
@@ -41,16 +41,6 @@
       <version>${project.version}</version>
     </dependency>
     <dependency>
-<<<<<<< HEAD
-      <groupId>org.scalatest</groupId>
-      <artifactId>scalatest_${scala.binary.version}</artifactId>
-      <scope>test</scope>
-=======
-      <groupId>org.eclipse.jetty</groupId>
-      <artifactId>jetty-server</artifactId>
->>>>>>> bb38ebb1
-    </dependency>
-    <dependency>
       <groupId>org.scalacheck</groupId>
       <artifactId>scalacheck_${scala.binary.version}</artifactId>
       <scope>test</scope>
