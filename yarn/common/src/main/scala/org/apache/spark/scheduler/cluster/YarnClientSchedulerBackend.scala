/*
 * Licensed to the Apache Software Foundation (ASF) under one or more
 * contributor license agreements.  See the NOTICE file distributed with
 * this work for additional information regarding copyright ownership.
 * The ASF licenses this file to You under the Apache License, Version 2.0
 * (the "License"); you may not use this file except in compliance with
 * the License.  You may obtain a copy of the License at
 *
 *    http://www.apache.org/licenses/LICENSE-2.0
 *
 * Unless required by applicable law or agreed to in writing, software
 * distributed under the License is distributed on an "AS IS" BASIS,
 * WITHOUT WARRANTIES OR CONDITIONS OF ANY KIND, either express or implied.
 * See the License for the specific language governing permissions and
 * limitations under the License.
 */

package org.apache.spark.scheduler.cluster

import org.apache.hadoop.yarn.api.records.{ApplicationId, YarnApplicationState}
import org.apache.spark.{SparkException, Logging, SparkContext}
import org.apache.spark.deploy.yarn.{Client, ClientArguments, ExecutorLauncher, YarnSparkHadoopUtil}
import org.apache.spark.scheduler.TaskSchedulerImpl

import scala.collection.mutable.ArrayBuffer

private[spark] class YarnClientSchedulerBackend(
    scheduler: TaskSchedulerImpl,
    sc: SparkContext)
  extends CoarseGrainedSchedulerBackend(scheduler, sc.env.actorSystem)
  with Logging {

  if (conf.getOption("spark.scheduler.minRegisteredResourcesRatio").isEmpty) {
    minRegisteredRatio = 0.8
  }

  var client: Client = null
  var appId: ApplicationId = null
  var checkerThread: Thread = null
  var stopping: Boolean = false
  var totalExpectedExecutors = 0

  private[spark] def addArg(optionName: String, envVar: String, sysProp: String,
      arrayBuf: ArrayBuffer[String]) {
    if (System.getenv(envVar) != null) {
      arrayBuf += (optionName, System.getenv(envVar))
    } else if (sc.getConf.contains(sysProp)) {
      arrayBuf += (optionName, sc.getConf.get(sysProp))
    }
  }

  override def start() {
    super.start()

    val driverHost = conf.get("spark.driver.host")
    val driverPort = conf.get("spark.driver.port")
    val hostport = driverHost + ":" + driverPort
    conf.set("spark.driver.appUIAddress", sc.ui.appUIHostPort)

    val argsArrayBuf = new ArrayBuffer[String]()
    argsArrayBuf += (
      "--class", "notused",
      "--jar", null, // The primary jar will be added dynamically in SparkContext.
      "--args", hostport,
      "--am-class", classOf[ExecutorLauncher].getName
    )

    // process any optional arguments, given either as environment variables
    // or system properties. use the defaults already defined in ClientArguments
    // if things aren't specified. system properties override environment
    // variables.
    List(("--driver-memory", "SPARK_MASTER_MEMORY", "spark.master.memory"),
      ("--driver-memory", "SPARK_DRIVER_MEMORY", "spark.driver.memory"),
      ("--num-executors", "SPARK_WORKER_INSTANCES", "spark.executor.instances"),
      ("--num-executors", "SPARK_EXECUTOR_INSTANCES", "spark.executor.instances"),
      ("--executor-memory", "SPARK_WORKER_MEMORY", "spark.executor.memory"),
      ("--executor-memory", "SPARK_EXECUTOR_MEMORY", "spark.executor.memory"),
      ("--executor-cores", "SPARK_WORKER_CORES", "spark.executor.cores"),
      ("--executor-cores", "SPARK_EXECUTOR_CORES", "spark.executor.cores"),
      ("--queue", "SPARK_YARN_QUEUE", "spark.yarn.queue"),
      ("--name", "SPARK_YARN_APP_NAME", "spark.app.name"))
    .foreach { case (optName, envVar, sysProp) => addArg(optName, envVar, sysProp, argsArrayBuf) }

    logDebug("ClientArguments called with: " + argsArrayBuf)
    val args = new ClientArguments(argsArrayBuf.toArray, conf)
    totalExpectedExecutors = args.numExecutors
    client = new Client(args, conf)
    appId = client.runApp()
    waitForApp()
    checkerThread = yarnApplicationStateCheckerThread()
  }

  def waitForApp() {

    // TODO : need a better way to find out whether the executors are ready or not
    // maybe by resource usage report?
    while(true) {
      val report = client.getApplicationReport(appId)

      logInfo("Application report from ASM: \n" +
        "\t appMasterRpcPort: " + report.getRpcPort() + "\n" +
        "\t appStartTime: " + report.getStartTime() + "\n" +
        "\t yarnAppState: " + report.getYarnApplicationState() + "\n"
      )

      // Ready to go, or already gone.
      val state = report.getYarnApplicationState()
      if (state == YarnApplicationState.RUNNING) {
        return
      } else if (state == YarnApplicationState.FINISHED ||
        state == YarnApplicationState.FAILED ||
        state == YarnApplicationState.KILLED) {
        throw new SparkException("Yarn application already ended," +
          "might be killed or not able to launch application master.")
      }

      Thread.sleep(1000)
    }
  }

  private def yarnApplicationStateCheckerThread(): Thread = {
    val t = new Thread {
      override def run() {
        while (!stopping) {
          val report = client.getApplicationReport(appId)
          val state = report.getYarnApplicationState()
          if (state == YarnApplicationState.FINISHED || state == YarnApplicationState.KILLED
            || state == YarnApplicationState.FAILED) {
            logError(s"Yarn application already ended: $state")
            sc.stop()
            stopping = true
          }
          Thread.sleep(1000L)
        }
        checkerThread = null
        Thread.currentThread().interrupt()
      }
    }
    t.setName("Yarn Application State Checker")
    t.setDaemon(true)
    t.start()
    t
  }

  override def stop() {
    stopping = true
    super.stop()
    client.stop
    logInfo("Stopped")
  }

<<<<<<< HEAD
  override def applicationId(): Option[String] = if (appId != null) Some(appId.toString()) else None

=======
  override def sufficientResourcesRegistered(): Boolean = {
    totalRegisteredExecutors.get() >= totalExpectedExecutors * minRegisteredRatio
  }
>>>>>>> ba28a8fc
}<|MERGE_RESOLUTION|>--- conflicted
+++ resolved
@@ -149,12 +149,10 @@
     logInfo("Stopped")
   }
 
-<<<<<<< HEAD
-  override def applicationId(): Option[String] = if (appId != null) Some(appId.toString()) else None
-
-=======
   override def sufficientResourcesRegistered(): Boolean = {
     totalRegisteredExecutors.get() >= totalExpectedExecutors * minRegisteredRatio
   }
->>>>>>> ba28a8fc
+
+  override def applicationId(): Option[String] = if (appId != null) Some(appId.toString()) else None
+
 }