<?xml version="1.0" encoding="UTF-8"?>
<!--
  ~ Licensed to the Apache Software Foundation (ASF) under one or more
  ~ contributor license agreements.  See the NOTICE file distributed with
  ~ this work for additional information regarding copyright ownership.
  ~ The ASF licenses this file to You under the Apache License, Version 2.0
  ~ (the "License"); you may not use this file except in compliance with
  ~ the License.  You may obtain a copy of the License at
  ~
  ~    http://www.apache.org/licenses/LICENSE-2.0
  ~
  ~ Unless required by applicable law or agreed to in writing, software
  ~ distributed under the License is distributed on an "AS IS" BASIS,
  ~ WITHOUT WARRANTIES OR CONDITIONS OF ANY KIND, either express or implied.
  ~ See the License for the specific language governing permissions and
  ~ limitations under the License.
  -->
<project xmlns="http://maven.apache.org/POM/4.0.0" xmlns:xsi="http://www.w3.org/2001/XMLSchema-instance" xsi:schemaLocation="http://maven.apache.org/POM/4.0.0 http://maven.apache.org/xsd/maven-4.0.0.xsd">
  <modelVersion>4.0.0</modelVersion>
  <parent>
    <groupId>org.apache.spark</groupId>
    <artifactId>spark-parent</artifactId>
    <version>1.3.0-SNAPSHOT</version>
    <relativePath>../pom.xml</relativePath>
  </parent>

  <groupId>org.apache.spark</groupId>
  <artifactId>spark-yarn_2.10</artifactId>
  <packaging>jar</packaging>
  <name>Spark Project YARN</name>
  <properties>
    <sbt.project.name>yarn</sbt.project.name>
  </properties>

  <dependencies>
    <dependency>
      <groupId>org.apache.spark</groupId>
      <artifactId>spark-core_${scala.binary.version}</artifactId>
      <version>${project.version}</version>
    </dependency>
    <dependency>
      <groupId>org.apache.hadoop</groupId>
      <artifactId>hadoop-yarn-api</artifactId>
    </dependency>
    <dependency>
      <groupId>org.apache.hadoop</groupId>
      <artifactId>hadoop-yarn-common</artifactId>
    </dependency>
    <dependency>
      <groupId>org.apache.hadoop</groupId>
      <artifactId>hadoop-yarn-server-web-proxy</artifactId>
    </dependency>
    <dependency>
      <groupId>org.apache.hadoop</groupId>
      <artifactId>hadoop-yarn-client</artifactId>
    </dependency>
    <dependency>
      <groupId>org.apache.hadoop</groupId>
      <artifactId>hadoop-client</artifactId>
    </dependency>
    <dependency>
      <groupId>org.apache.hadoop</groupId>
      <artifactId>hadoop-yarn-server-tests</artifactId>
      <classifier>tests</classifier>
      <scope>test</scope>
    </dependency>
    <dependency>
      <groupId>org.scalatest</groupId>
      <artifactId>scalatest_${scala.binary.version}</artifactId>
      <scope>test</scope>
    </dependency>
    <dependency>
      <groupId>org.mockito</groupId>
      <artifactId>mockito-all</artifactId>
      <scope>test</scope>
    </dependency>
  </dependencies>

  <!--
    See SPARK-3710. hadoop-yarn-server-tests in Hadoop 2.2 fails to pull some needed
    dependencies, so they need to be added manually for the tests to work.
  -->
  <profiles>
    <profile>
      <id>hadoop-2.2</id>
      <properties>
        <jersey.version>1.9</jersey.version>
      </properties>
      <dependencies>
        <dependency>
          <groupId>org.mortbay.jetty</groupId>
          <artifactId>jetty</artifactId>
          <version>6.1.26</version>
          <exclusions>
            <exclusion>
              <groupId>org.mortbay.jetty</groupId>
              <artifactId>servlet-api</artifactId>
            </exclusion>
          </exclusions>
          <scope>test</scope>
        </dependency>
        <dependency>
          <groupId>com.sun.jersey</groupId>
          <artifactId>jersey-core</artifactId>
          <version>${jersey.version}</version>
          <scope>test</scope>
        </dependency>
        <dependency>
          <groupId>com.sun.jersey</groupId>
          <artifactId>jersey-json</artifactId>
          <version>${jersey.version}</version>
          <scope>test</scope>
          <exclusions>
            <exclusion>
              <groupId>stax</groupId>
              <artifactId>stax-api</artifactId>
            </exclusion>
          </exclusions>
        </dependency>
        <dependency>
          <groupId>com.sun.jersey</groupId>
          <artifactId>jersey-server</artifactId>
          <version>${jersey.version}</version>
          <scope>test</scope>
        </dependency>
      </dependencies>
    </profile>
  </profiles>

  <build>
    <plugins>
      <plugin>
        <groupId>org.apache.maven.plugins</groupId>
        <artifactId>maven-deploy-plugin</artifactId>
        <configuration>
          <skip>true</skip>
        </configuration>
      </plugin>
      <plugin>
<<<<<<< HEAD
        <groupId>org.codehaus.mojo</groupId>
        <artifactId>build-helper-maven-plugin</artifactId>
        <executions>
          <execution>
           <id>add-scala-sources</id>
            <phase>generate-sources</phase>
            <goals>
              <goal>add-source</goal>
            </goals>
            <configuration>
              <sources>
                <source>src/main/scala</source>
                <source>../common/src/main/scala</source>
              </sources>
            </configuration>
          </execution>
          <execution>
            <id>add-scala-test-sources</id>
            <phase>generate-test-sources</phase>
            <goals>
              <goal>add-test-source</goal>
            </goals>
            <configuration>
              <sources>
                <source>src/test/scala</source>
                <source>../common/src/test/scala</source>
              </sources>
            </configuration>
          </execution>
        </executions>
=======
        <groupId>org.apache.maven.plugins</groupId>
        <artifactId>maven-install-plugin</artifactId>
        <configuration>
          <skip>true</skip>
        </configuration>
>>>>>>> 912563aa
      </plugin>
      <plugin>
        <groupId>org.scalatest</groupId>
        <artifactId>scalatest-maven-plugin</artifactId>
        <configuration>
          <environmentVariables>
            <SPARK_HOME>${basedir}/../..</SPARK_HOME>
          </environmentVariables>
        </configuration>
      </plugin>
    </plugins>

    <outputDirectory>target/scala-${scala.binary.version}/classes</outputDirectory>
    <testOutputDirectory>target/scala-${scala.binary.version}/test-classes</testOutputDirectory>
  </build>

</project><|MERGE_RESOLUTION|>--- conflicted
+++ resolved
@@ -137,46 +137,6 @@
         </configuration>
       </plugin>
       <plugin>
-<<<<<<< HEAD
-        <groupId>org.codehaus.mojo</groupId>
-        <artifactId>build-helper-maven-plugin</artifactId>
-        <executions>
-          <execution>
-           <id>add-scala-sources</id>
-            <phase>generate-sources</phase>
-            <goals>
-              <goal>add-source</goal>
-            </goals>
-            <configuration>
-              <sources>
-                <source>src/main/scala</source>
-                <source>../common/src/main/scala</source>
-              </sources>
-            </configuration>
-          </execution>
-          <execution>
-            <id>add-scala-test-sources</id>
-            <phase>generate-test-sources</phase>
-            <goals>
-              <goal>add-test-source</goal>
-            </goals>
-            <configuration>
-              <sources>
-                <source>src/test/scala</source>
-                <source>../common/src/test/scala</source>
-              </sources>
-            </configuration>
-          </execution>
-        </executions>
-=======
-        <groupId>org.apache.maven.plugins</groupId>
-        <artifactId>maven-install-plugin</artifactId>
-        <configuration>
-          <skip>true</skip>
-        </configuration>
->>>>>>> 912563aa
-      </plugin>
-      <plugin>
         <groupId>org.scalatest</groupId>
         <artifactId>scalatest-maven-plugin</artifactId>
         <configuration>
