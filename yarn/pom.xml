<?xml version="1.0" encoding="UTF-8"?>
<!--
  ~ Licensed to the Apache Software Foundation (ASF) under one or more
  ~ contributor license agreements.  See the NOTICE file distributed with
  ~ this work for additional information regarding copyright ownership.
  ~ The ASF licenses this file to You under the Apache License, Version 2.0
  ~ (the "License"); you may not use this file except in compliance with
  ~ the License.  You may obtain a copy of the License at
  ~
  ~    http://www.apache.org/licenses/LICENSE-2.0
  ~
  ~ Unless required by applicable law or agreed to in writing, software
  ~ distributed under the License is distributed on an "AS IS" BASIS,
  ~ WITHOUT WARRANTIES OR CONDITIONS OF ANY KIND, either express or implied.
  ~ See the License for the specific language governing permissions and
  ~ limitations under the License.
  -->
<project xmlns="http://maven.apache.org/POM/4.0.0" xmlns:xsi="http://www.w3.org/2001/XMLSchema-instance" xsi:schemaLocation="http://maven.apache.org/POM/4.0.0 http://maven.apache.org/xsd/maven-4.0.0.xsd">
  <modelVersion>4.0.0</modelVersion>
  <parent>
    <groupId>org.apache.spark</groupId>
    <artifactId>spark-parent</artifactId>
    <version>1.3.0-SNAPSHOT</version>
    <relativePath>../pom.xml</relativePath>
  </parent>

  <groupId>org.apache.spark</groupId>
  <artifactId>spark-yarn_2.10</artifactId>
  <packaging>jar</packaging>
  <name>Spark Project YARN</name>
  <properties>
    <sbt.project.name>yarn</sbt.project.name>
  </properties>

  <dependencies>
    <dependency>
      <groupId>org.apache.spark</groupId>
      <artifactId>spark-core_${scala.binary.version}</artifactId>
      <version>${project.version}</version>
    </dependency>
    <dependency>
      <groupId>org.apache.hadoop</groupId>
      <artifactId>hadoop-yarn-api</artifactId>
    </dependency>
    <dependency>
      <groupId>org.apache.hadoop</groupId>
      <artifactId>hadoop-yarn-common</artifactId>
    </dependency>
    <dependency>
      <groupId>org.apache.hadoop</groupId>
      <artifactId>hadoop-yarn-server-web-proxy</artifactId>
    </dependency>
    <dependency>
      <groupId>org.apache.hadoop</groupId>
      <artifactId>hadoop-yarn-client</artifactId>
    </dependency>
    <dependency>
      <groupId>org.apache.hadoop</groupId>
      <artifactId>hadoop-client</artifactId>
    </dependency>
    <dependency>
      <groupId>org.apache.hadoop</groupId>
      <artifactId>hadoop-yarn-server-tests</artifactId>
      <classifier>tests</classifier>
      <scope>test</scope>
    </dependency>
    <dependency>
      <groupId>org.mockito</groupId>
      <artifactId>mockito-all</artifactId>
      <scope>test</scope>
    </dependency>
  </dependencies>

  <!--
    See SPARK-3710. hadoop-yarn-server-tests in Hadoop 2.2 fails to pull some needed
    dependencies, so they need to be added manually for the tests to work.
  -->
  <profiles>
    <profile>
      <id>hadoop-2.2</id>
      <properties>
        <jersey.version>1.9</jersey.version>
      </properties>
      <dependencies>
        <dependency>
          <groupId>org.mortbay.jetty</groupId>
          <artifactId>jetty</artifactId>
          <version>6.1.26</version>
          <exclusions>
            <exclusion>
              <groupId>org.mortbay.jetty</groupId>
              <artifactId>servlet-api</artifactId>
            </exclusion>
          </exclusions>
          <scope>test</scope>
        </dependency>
        <dependency>
          <groupId>com.sun.jersey</groupId>
          <artifactId>jersey-core</artifactId>
          <version>${jersey.version}</version>
          <scope>test</scope>
        </dependency>
        <dependency>
          <groupId>com.sun.jersey</groupId>
          <artifactId>jersey-json</artifactId>
          <version>${jersey.version}</version>
          <scope>test</scope>
          <exclusions>
            <exclusion>
              <groupId>stax</groupId>
              <artifactId>stax-api</artifactId>
            </exclusion>
          </exclusions>
        </dependency>
        <dependency>
          <groupId>com.sun.jersey</groupId>
          <artifactId>jersey-server</artifactId>
          <version>${jersey.version}</version>
          <scope>test</scope>
        </dependency>
      </dependencies>
    </profile>
  </profiles>

  <build>
    <plugins>
      <plugin>
        <groupId>org.apache.maven.plugins</groupId>
        <artifactId>maven-deploy-plugin</artifactId>
        <configuration>
          <skip>true</skip>
        </configuration>
      </plugin>
      <plugin>
<<<<<<< HEAD
        <groupId>org.scalatest</groupId>
        <artifactId>scalatest-maven-plugin</artifactId>
        <configuration>
          <environmentVariables>
            <SPARK_HOME>${basedir}/../..</SPARK_HOME>
          </environmentVariables>
=======
        <groupId>org.apache.maven.plugins</groupId>
        <artifactId>maven-install-plugin</artifactId>
        <configuration>
          <skip>true</skip>
>>>>>>> bb38ebb1
        </configuration>
      </plugin>
    </plugins>

    <outputDirectory>target/scala-${scala.binary.version}/classes</outputDirectory>
    <testOutputDirectory>target/scala-${scala.binary.version}/test-classes</testOutputDirectory>
  </build>

</project><|MERGE_RESOLUTION|>--- conflicted
+++ resolved
@@ -131,22 +131,6 @@
           <skip>true</skip>
         </configuration>
       </plugin>
-      <plugin>
-<<<<<<< HEAD
-        <groupId>org.scalatest</groupId>
-        <artifactId>scalatest-maven-plugin</artifactId>
-        <configuration>
-          <environmentVariables>
-            <SPARK_HOME>${basedir}/../..</SPARK_HOME>
-          </environmentVariables>
-=======
-        <groupId>org.apache.maven.plugins</groupId>
-        <artifactId>maven-install-plugin</artifactId>
-        <configuration>
-          <skip>true</skip>
->>>>>>> bb38ebb1
-        </configuration>
-      </plugin>
     </plugins>
 
     <outputDirectory>target/scala-${scala.binary.version}/classes</outputDirectory>
