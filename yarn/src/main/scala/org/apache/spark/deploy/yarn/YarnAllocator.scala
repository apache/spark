--- conflicted
+++ resolved
@@ -484,12 +484,9 @@
     releasedContainers.add(container.getId())
     amClient.releaseAssignedContainer(container.getId())
   }
-<<<<<<< HEAD
 
   private[yarn] def getNumUnexpectedContainerRelease = numUnexpectedContainerRelease
 
-=======
->>>>>>> 61432340
 }
 
 private object YarnAllocator {
