/*
 * Licensed to the Apache Software Foundation (ASF) under one or more
 * contributor license agreements.  See the NOTICE file distributed with
 * this work for additional information regarding copyright ownership.
 * The ASF licenses this file to You under the Apache License, Version 2.0
 * (the "License"); you may not use this file except in compliance with
 * the License.  You may obtain a copy of the License at
 *
 *    http://www.apache.org/licenses/LICENSE-2.0
 *
 * Unless required by applicable law or agreed to in writing, software
 * distributed under the License is distributed on an "AS IS" BASIS,
 * WITHOUT WARRANTIES OR CONDITIONS OF ANY KIND, either express or implied.
 * See the License for the specific language governing permissions and
 * limitations under the License.
 */

package org.apache.spark.deploy.yarn

import java.io.{ByteArrayInputStream, DataInputStream, File, FileOutputStream, IOException,
  OutputStreamWriter}
import java.net.{InetAddress, UnknownHostException, URI}
import java.nio.ByteBuffer
import java.nio.charset.StandardCharsets
import java.util.{Properties, UUID}
import java.util.zip.{ZipEntry, ZipOutputStream}

import scala.collection.JavaConverters._
import scala.collection.mutable.{ArrayBuffer, HashMap, HashSet, ListBuffer, Map}
import scala.util.{Failure, Success, Try}
import scala.util.control.NonFatal

import com.google.common.base.Objects
import com.google.common.io.Files
import org.apache.hadoop.conf.Configuration
import org.apache.hadoop.fs._
import org.apache.hadoop.fs.permission.FsPermission
import org.apache.hadoop.hdfs.security.token.delegation.DelegationTokenIdentifier
import org.apache.hadoop.io.DataOutputBuffer
import org.apache.hadoop.mapreduce.MRJobConfig
import org.apache.hadoop.security.{Credentials, UserGroupInformation}
import org.apache.hadoop.util.StringUtils
import org.apache.hadoop.yarn.api._
import org.apache.hadoop.yarn.api.ApplicationConstants.Environment
import org.apache.hadoop.yarn.api.protocolrecords._
import org.apache.hadoop.yarn.api.records._
import org.apache.hadoop.yarn.client.api.{YarnClient, YarnClientApplication}
import org.apache.hadoop.yarn.conf.YarnConfiguration
import org.apache.hadoop.yarn.exceptions.ApplicationNotFoundException
import org.apache.hadoop.yarn.util.Records

import org.apache.spark.{SecurityManager, SparkConf, SparkContext, SparkException}
import org.apache.spark.deploy.SparkHadoopUtil
import org.apache.spark.deploy.yarn.config._
import org.apache.spark.internal.Logging
import org.apache.spark.internal.config._
import org.apache.spark.launcher.{LauncherBackend, SparkAppHandle, YarnCommandBuilderUtils}
import org.apache.spark.util.Utils

private[spark] class Client(
    val args: ClientArguments,
    val hadoopConf: Configuration,
    val sparkConf: SparkConf)
  extends Logging {

  import Client._

  def this(clientArgs: ClientArguments, spConf: SparkConf) =
    this(clientArgs, SparkHadoopUtil.get.newConfiguration(spConf), spConf)

  private val yarnClient = YarnClient.createYarnClient
  private val yarnConf = new YarnConfiguration(hadoopConf)
  private var credentials: Credentials = null
  private val amMemoryOverhead = args.amMemoryOverhead // MB
  private val executorMemoryOverhead = args.executorMemoryOverhead // MB
  private val distCacheMgr = new ClientDistributedCacheManager()
  private val isClusterMode = args.isClusterMode

  private var loginFromKeytab = false
  private var principal: String = null
  private var keytab: String = null

  private val launcherBackend = new LauncherBackend() {
    override def onStopRequest(): Unit = {
      if (isClusterMode && appId != null) {
        yarnClient.killApplication(appId)
      } else {
        setState(SparkAppHandle.State.KILLED)
        stop()
      }
    }
  }
  private val fireAndForget = isClusterMode && !sparkConf.get(WAIT_FOR_APP_COMPLETION)

  private var appId: ApplicationId = null

  def reportLauncherState(state: SparkAppHandle.State): Unit = {
    launcherBackend.setState(state)
  }

  def stop(): Unit = {
    launcherBackend.close()
    yarnClient.stop()
    // Unset YARN mode system env variable, to allow switching between cluster types.
    System.clearProperty("SPARK_YARN_MODE")
  }

  /**
   * Submit an application running our ApplicationMaster to the ResourceManager.
   *
   * The stable Yarn API provides a convenience method (YarnClient#createApplication) for
   * creating applications and setting up the application submission context. This was not
   * available in the alpha API.
   */
  def submitApplication(): ApplicationId = {
    var appId: ApplicationId = null
    try {
      launcherBackend.connect()
      // Setup the credentials before doing anything else,
      // so we have don't have issues at any point.
      setupCredentials()
      yarnClient.init(yarnConf)
      yarnClient.start()

      logInfo("Requesting a new application from cluster with %d NodeManagers"
        .format(yarnClient.getYarnClusterMetrics.getNumNodeManagers))

      // Get a new application from our RM
      val newApp = yarnClient.createApplication()
      val newAppResponse = newApp.getNewApplicationResponse()
      appId = newAppResponse.getApplicationId()
      reportLauncherState(SparkAppHandle.State.SUBMITTED)
      launcherBackend.setAppId(appId.toString())

      // Verify whether the cluster has enough resources for our AM
      verifyClusterResources(newAppResponse)

      // Set up the appropriate contexts to launch our AM
      val containerContext = createContainerLaunchContext(newAppResponse)
      val appContext = createApplicationSubmissionContext(newApp, containerContext)

      // Finally, submit and monitor the application
      logInfo(s"Submitting application ${appId.getId} to ResourceManager")
      yarnClient.submitApplication(appContext)
      appId
    } catch {
      case e: Throwable =>
        if (appId != null) {
          cleanupStagingDir(appId)
        }
        throw e
    }
  }

  /**
   * Cleanup application staging directory.
   */
  private def cleanupStagingDir(appId: ApplicationId): Unit = {
    val appStagingDir = getAppStagingDir(appId)
    try {
      val preserveFiles = sparkConf.get(PRESERVE_STAGING_FILES)
      val stagingDirPath = new Path(appStagingDir)
      val fs = FileSystem.get(hadoopConf)
      if (!preserveFiles && fs.exists(stagingDirPath)) {
        logInfo("Deleting staging directory " + stagingDirPath)
        fs.delete(stagingDirPath, true)
      }
    } catch {
      case ioe: IOException =>
        logWarning("Failed to cleanup staging dir " + appStagingDir, ioe)
    }
  }

  /**
   * Set up the context for submitting our ApplicationMaster.
   * This uses the YarnClientApplication not available in the Yarn alpha API.
   */
  def createApplicationSubmissionContext(
      newApp: YarnClientApplication,
      containerContext: ContainerLaunchContext): ApplicationSubmissionContext = {
    val appContext = newApp.getApplicationSubmissionContext
    appContext.setApplicationName(args.appName)
    appContext.setQueue(args.amQueue)
    appContext.setAMContainerSpec(containerContext)
    appContext.setApplicationType("SPARK")

    sparkConf.get(APPLICATION_TAGS).foreach { tags =>
      try {
        // The setApplicationTags method was only introduced in Hadoop 2.4+, so we need to use
        // reflection to set it, printing a warning if a tag was specified but the YARN version
        // doesn't support it.
        val method = appContext.getClass().getMethod(
          "setApplicationTags", classOf[java.util.Set[String]])
        method.invoke(appContext, new java.util.HashSet[String](tags.asJava))
      } catch {
        case e: NoSuchMethodException =>
          logWarning(s"Ignoring ${APPLICATION_TAGS.key} because this version of " +
            "YARN does not support it")
      }
    }
    sparkConf.get(MAX_APP_ATTEMPTS) match {
      case Some(v) => appContext.setMaxAppAttempts(v)
      case None => logDebug(s"${MAX_APP_ATTEMPTS.key} is not set. " +
          "Cluster's default value will be used.")
    }

    sparkConf.get(ATTEMPT_FAILURE_VALIDITY_INTERVAL_MS).foreach { interval =>
      try {
        val method = appContext.getClass().getMethod(
          "setAttemptFailuresValidityInterval", classOf[Long])
        method.invoke(appContext, interval: java.lang.Long)
      } catch {
        case e: NoSuchMethodException =>
          logWarning(s"Ignoring ${ATTEMPT_FAILURE_VALIDITY_INTERVAL_MS.key} because " +
            "the version of YARN does not support it")
      }
    }

    val capability = Records.newRecord(classOf[Resource])
    capability.setMemory(args.amMemory + amMemoryOverhead)
    capability.setVirtualCores(args.amCores)

    sparkConf.get(AM_NODE_LABEL_EXPRESSION) match {
      case Some(expr) =>
        try {
          val amRequest = Records.newRecord(classOf[ResourceRequest])
          amRequest.setResourceName(ResourceRequest.ANY)
          amRequest.setPriority(Priority.newInstance(0))
          amRequest.setCapability(capability)
          amRequest.setNumContainers(1)
          val method = amRequest.getClass.getMethod("setNodeLabelExpression", classOf[String])
          method.invoke(amRequest, expr)

          val setResourceRequestMethod =
            appContext.getClass.getMethod("setAMContainerResourceRequest", classOf[ResourceRequest])
          setResourceRequestMethod.invoke(appContext, amRequest)
        } catch {
          case e: NoSuchMethodException =>
            logWarning(s"Ignoring ${AM_NODE_LABEL_EXPRESSION.key} because the version " +
              "of YARN does not support it")
            appContext.setResource(capability)
        }
      case None =>
        appContext.setResource(capability)
    }

    appContext
  }

  /** Set up security tokens for launching our ApplicationMaster container. */
  private def setupSecurityToken(amContainer: ContainerLaunchContext): Unit = {
    val dob = new DataOutputBuffer
    credentials.writeTokenStorageToStream(dob)
    amContainer.setTokens(ByteBuffer.wrap(dob.getData))
  }

  /** Get the application report from the ResourceManager for an application we have submitted. */
  def getApplicationReport(appId: ApplicationId): ApplicationReport =
    yarnClient.getApplicationReport(appId)

  /**
   * Return the security token used by this client to communicate with the ApplicationMaster.
   * If no security is enabled, the token returned by the report is null.
   */
  private def getClientToken(report: ApplicationReport): String =
    Option(report.getClientToAMToken).map(_.toString).getOrElse("")

  /**
   * Fail fast if we have requested more resources per container than is available in the cluster.
   */
  private def verifyClusterResources(newAppResponse: GetNewApplicationResponse): Unit = {
    val maxMem = newAppResponse.getMaximumResourceCapability().getMemory()
    logInfo("Verifying our application has not requested more than the maximum " +
      s"memory capability of the cluster ($maxMem MB per container)")
    val executorMem = args.executorMemory + executorMemoryOverhead
    if (executorMem > maxMem) {
      throw new IllegalArgumentException(s"Required executor memory (${args.executorMemory}" +
        s"+$executorMemoryOverhead MB) is above the max threshold ($maxMem MB) of this cluster! " +
        "Please check the values of 'yarn.scheduler.maximum-allocation-mb' and/or " +
        "'yarn.nodemanager.resource.memory-mb'.")
    }
    val amMem = args.amMemory + amMemoryOverhead
    if (amMem > maxMem) {
      throw new IllegalArgumentException(s"Required AM memory (${args.amMemory}" +
        s"+$amMemoryOverhead MB) is above the max threshold ($maxMem MB) of this cluster! " +
        "Please increase the value of 'yarn.scheduler.maximum-allocation-mb'.")
    }
    logInfo("Will allocate AM container, with %d MB memory including %d MB overhead".format(
      amMem,
      amMemoryOverhead))

    // We could add checks to make sure the entire cluster has enough resources but that involves
    // getting all the node reports and computing ourselves.
  }

  /**
   * Copy the given file to a remote file system (e.g. HDFS) if needed.
   * The file is only copied if the source and destination file systems are different. This is used
   * for preparing resources for launching the ApplicationMaster container. Exposed for testing.
   */
  private[yarn] def copyFileToRemote(
      destDir: Path,
      srcPath: Path,
      replication: Short): Path = {
    val destFs = destDir.getFileSystem(hadoopConf)
    val srcFs = srcPath.getFileSystem(hadoopConf)
    var destPath = srcPath
    if (!compareFs(srcFs, destFs)) {
      destPath = new Path(destDir, srcPath.getName())
      logInfo(s"Uploading resource $srcPath -> $destPath")
      FileUtil.copy(srcFs, srcPath, destFs, destPath, false, hadoopConf)
      destFs.setReplication(destPath, replication)
      destFs.setPermission(destPath, new FsPermission(APP_FILE_PERMISSION))
    } else {
      logInfo(s"Source and destination file systems are the same. Not copying $srcPath")
    }
    // Resolve any symlinks in the URI path so using a "current" symlink to point to a specific
    // version shows the specific version in the distributed cache configuration
    val qualifiedDestPath = destFs.makeQualified(destPath)
    val fc = FileContext.getFileContext(qualifiedDestPath.toUri(), hadoopConf)
    fc.resolvePath(qualifiedDestPath)
  }

  /**
   * Upload any resources to the distributed cache if needed. If a resource is intended to be
   * consumed locally, set up the appropriate config for downstream code to handle it properly.
   * This is used for setting up a container launch context for our ApplicationMaster.
   * Exposed for testing.
   */
  def prepareLocalResources(
      appStagingDir: String,
      pySparkArchives: Seq[String]): HashMap[String, LocalResource] = {
    logInfo("Preparing resources for our AM container")
    // Upload Spark and the application JAR to the remote file system if necessary,
    // and add them as local resources to the application master.
    val fs = FileSystem.get(hadoopConf)
    val dst = new Path(fs.getHomeDirectory(), appStagingDir)
    val nns = YarnSparkHadoopUtil.get.getNameNodesToAccess(sparkConf) + dst
    YarnSparkHadoopUtil.get.obtainTokensForNamenodes(nns, hadoopConf, credentials)
    // Used to keep track of URIs added to the distributed cache. If the same URI is added
    // multiple times, YARN will fail to launch containers for the app with an internal
    // error.
    val distributedUris = new HashSet[String]
    YarnSparkHadoopUtil.get.obtainTokenForHiveMetastore(sparkConf, hadoopConf, credentials)
    YarnSparkHadoopUtil.get.obtainTokenForHBase(sparkConf, hadoopConf, credentials)

    val replication = sparkConf.get(STAGING_FILE_REPLICATION).map(_.toShort)
      .getOrElse(fs.getDefaultReplication(dst))
    val localResources = HashMap[String, LocalResource]()
    FileSystem.mkdirs(fs, dst, new FsPermission(STAGING_DIR_PERMISSION))

    val statCache: Map[URI, FileStatus] = HashMap[URI, FileStatus]()

    val oldLog4jConf = Option(System.getenv("SPARK_LOG4J_CONF"))
    if (oldLog4jConf.isDefined) {
      logWarning(
        "SPARK_LOG4J_CONF detected in the system environment. This variable has been " +
          "deprecated. Please refer to the \"Launching Spark on YARN\" documentation " +
          "for alternatives.")
    }

    def addDistributedUri(uri: URI): Boolean = {
      val uriStr = uri.toString()
      if (distributedUris.contains(uriStr)) {
        logWarning(s"Resource $uri added multiple times to distributed cache.")
        false
      } else {
        distributedUris += uriStr
        true
      }
    }

    /**
     * Distribute a file to the cluster.
     *
     * If the file's path is a "local:" URI, it's actually not distributed. Other files are copied
     * to HDFS (if not already there) and added to the application's distributed cache.
     *
     * @param path URI of the file to distribute.
     * @param resType Type of resource being distributed.
     * @param destName Name of the file in the distributed cache.
     * @param targetDir Subdirectory where to place the file.
     * @param appMasterOnly Whether to distribute only to the AM.
     * @return A 2-tuple. First item is whether the file is a "local:" URI. Second item is the
     *         localized path for non-local paths, or the input `path` for local paths.
     *         The localized path will be null if the URI has already been added to the cache.
     */
    def distribute(
        path: String,
        resType: LocalResourceType = LocalResourceType.FILE,
        destName: Option[String] = None,
        targetDir: Option[String] = None,
        appMasterOnly: Boolean = false): (Boolean, String) = {
      val trimmedPath = path.trim()
      val localURI = Utils.resolveURI(trimmedPath)
      if (localURI.getScheme != LOCAL_SCHEME) {
        if (addDistributedUri(localURI)) {
          val localPath = getQualifiedLocalPath(localURI, hadoopConf)
          val linkname = targetDir.map(_ + "/").getOrElse("") +
            destName.orElse(Option(localURI.getFragment())).getOrElse(localPath.getName())
          val destPath = copyFileToRemote(dst, localPath, replication)
          val destFs = FileSystem.get(destPath.toUri(), hadoopConf)
          distCacheMgr.addResource(
            destFs, hadoopConf, destPath, localResources, resType, linkname, statCache,
            appMasterOnly = appMasterOnly)
          (false, linkname)
        } else {
          (false, null)
        }
      } else {
        (true, trimmedPath)
      }
    }

    // If we passed in a keytab, make sure we copy the keytab to the staging directory on
    // HDFS, and setup the relevant environment vars, so the AM can login again.
    if (loginFromKeytab) {
      logInfo("To enable the AM to login from keytab, credentials are being copied over to the AM" +
        " via the YARN Secure Distributed Cache.")
      val (_, localizedPath) = distribute(keytab,
        destName = sparkConf.get(KEYTAB),
        appMasterOnly = true)
      require(localizedPath != null, "Keytab file already distributed.")
    }

    /**
     * Add Spark to the cache. There are two settings that control what files to add to the cache:
     * - if a Spark archive is defined, use the archive. The archive is expected to contain
     *   jar files at its root directory.
     * - if a list of jars is provided, filter the non-local ones, resolve globs, and
     *   add the found files to the cache.
     *
     * Note that the archive cannot be a "local" URI. If none of the above settings are found,
     * then upload all files found in $SPARK_HOME/jars.
     */
    val sparkArchive = sparkConf.get(SPARK_ARCHIVE)
    if (sparkArchive.isDefined) {
      val archive = sparkArchive.get
      require(!isLocalUri(archive), s"${SPARK_ARCHIVE.key} cannot be a local URI.")
      distribute(Utils.resolveURI(archive).toString,
        resType = LocalResourceType.ARCHIVE,
        destName = Some(LOCALIZED_LIB_DIR))
    } else {
      sparkConf.get(SPARK_JARS) match {
        case Some(jars) =>
          // Break the list of jars to upload, and resolve globs.
          val localJars = new ArrayBuffer[String]()
          jars.foreach { jar =>
            if (!isLocalUri(jar)) {
              val path = getQualifiedLocalPath(Utils.resolveURI(jar), hadoopConf)
              val pathFs = FileSystem.get(path.toUri(), hadoopConf)
              pathFs.globStatus(path).filter(_.isFile()).foreach { entry =>
                distribute(entry.getPath().toUri().toString(),
                  targetDir = Some(LOCALIZED_LIB_DIR))
              }
            } else {
              localJars += jar
            }
          }

          // Propagate the local URIs to the containers using the configuration.
          sparkConf.set(SPARK_JARS, localJars)

        case None =>
          // No configuration, so fall back to uploading local jar files.
          logWarning(s"Neither ${SPARK_JARS.key} nor ${SPARK_ARCHIVE.key} is set, falling back " +
            "to uploading libraries under SPARK_HOME.")
<<<<<<< HEAD
          val jarsDir = new File(sparkConf.getenv("SPARK_HOME"), "jars")
          if (jarsDir.isDirectory()) {
            jarsDir.listFiles().foreach { f =>
              if (f.isFile() && f.getName().toLowerCase().endsWith(".jar")) {
                distribute(f.getAbsolutePath(), targetDir = Some(LOCALIZED_LIB_DIR))
              }
=======
          val jarsDir = new File(YarnCommandBuilderUtils.findJarsDir(
            sparkConf.getenv("SPARK_HOME")))
          jarsDir.listFiles().foreach { f =>
            if (f.isFile() && f.getName().toLowerCase().endsWith(".jar")) {
              distribute(f.getAbsolutePath(), targetDir = Some(LOCALIZED_LIB_DIR))
>>>>>>> bdabfd43
            }
          }
      }
    }

    /**
     * Copy a few resources to the distributed cache if their scheme is not "local".
     * Otherwise, set the corresponding key in our SparkConf to handle it downstream.
     * Each resource is represented by a 3-tuple of:
     *   (1) destination resource name,
     *   (2) local path to the resource,
     *   (3) Spark property key to set if the scheme is not local
     */
    List(
      (APP_JAR_NAME, args.userJar, APP_JAR),
      ("log4j.properties", oldLog4jConf.orNull, null)
    ).foreach { case (destName, path, confKey) =>
      if (path != null && !path.trim().isEmpty()) {
        val (isLocal, localizedPath) = distribute(path, destName = Some(destName))
        if (isLocal && confKey != null) {
          require(localizedPath != null, s"Path $path already distributed.")
          // If the resource is intended for local use only, handle this downstream
          // by setting the appropriate property
          sparkConf.set(confKey, localizedPath)
        }
      }
    }

    /**
     * Do the same for any additional resources passed in through ClientArguments.
     * Each resource category is represented by a 3-tuple of:
     *   (1) comma separated list of resources in this category,
     *   (2) resource type, and
     *   (3) whether to add these resources to the classpath
     */
    val cachedSecondaryJarLinks = ListBuffer.empty[String]
    List(
      (args.addJars, LocalResourceType.FILE, true),
      (args.files, LocalResourceType.FILE, false),
      (args.archives, LocalResourceType.ARCHIVE, false)
    ).foreach { case (flist, resType, addToClasspath) =>
      if (flist != null && !flist.isEmpty()) {
        flist.split(',').foreach { file =>
          val (_, localizedPath) = distribute(file, resType = resType)
          require(localizedPath != null)
          if (addToClasspath) {
            cachedSecondaryJarLinks += localizedPath
          }
        }
      }
    }
    if (cachedSecondaryJarLinks.nonEmpty) {
      sparkConf.set(SECONDARY_JARS, cachedSecondaryJarLinks)
    }

    if (isClusterMode && args.primaryPyFile != null) {
      distribute(args.primaryPyFile, appMasterOnly = true)
    }

    pySparkArchives.foreach { f => distribute(f) }

    // The python files list needs to be treated especially. All files that are not an
    // archive need to be placed in a subdirectory that will be added to PYTHONPATH.
    args.pyFiles.foreach { f =>
      val targetDir = if (f.endsWith(".py")) Some(LOCALIZED_PYTHON_DIR) else None
      distribute(f, targetDir = targetDir)
    }

    // Distribute an archive with Hadoop and Spark configuration for the AM.
    val (_, confLocalizedPath) = distribute(createConfArchive().toURI().getPath(),
      resType = LocalResourceType.ARCHIVE,
      destName = Some(LOCALIZED_CONF_DIR),
      appMasterOnly = true)
    require(confLocalizedPath != null)

    localResources
  }

  /**
   * Create an archive with the config files for distribution.
   *
   * These are only used by the AM, since executors will use the configuration object broadcast by
   * the driver. The files are zipped and added to the job as an archive, so that YARN will explode
   * it when distributing to the AM. This directory is then added to the classpath of the AM
   * process, just to make sure that everybody is using the same default config.
   *
   * This follows the order of precedence set by the startup scripts, in which HADOOP_CONF_DIR
   * shows up in the classpath before YARN_CONF_DIR.
   *
   * Currently this makes a shallow copy of the conf directory. If there are cases where a
   * Hadoop config directory contains subdirectories, this code will have to be fixed.
   *
   * The archive also contains some Spark configuration. Namely, it saves the contents of
   * SparkConf in a file to be loaded by the AM process.
   */
  private def createConfArchive(): File = {
    val hadoopConfFiles = new HashMap[String, File]()

    // Uploading $SPARK_CONF_DIR/log4j.properties file to the distributed cache to make sure that
    // the executors will use the latest configurations instead of the default values. This is
    // required when user changes log4j.properties directly to set the log configurations. If
    // configuration file is provided through --files then executors will be taking configurations
    // from --files instead of $SPARK_CONF_DIR/log4j.properties.
    val log4jFileName = "log4j.properties"
    Option(Utils.getContextOrSparkClassLoader.getResource(log4jFileName)).foreach { url =>
      if (url.getProtocol == "file") {
        hadoopConfFiles(log4jFileName) = new File(url.getPath)
      }
    }

    Seq("HADOOP_CONF_DIR", "YARN_CONF_DIR").foreach { envKey =>
      sys.env.get(envKey).foreach { path =>
        val dir = new File(path)
        if (dir.isDirectory()) {
          val files = dir.listFiles()
          if (files == null) {
            logWarning("Failed to list files under directory " + dir)
          } else {
            files.foreach { file =>
              if (file.isFile && !hadoopConfFiles.contains(file.getName())) {
                hadoopConfFiles(file.getName()) = file
              }
            }
          }
        }
      }
    }

    val confArchive = File.createTempFile(LOCALIZED_CONF_DIR, ".zip",
      new File(Utils.getLocalDir(sparkConf)))
    val confStream = new ZipOutputStream(new FileOutputStream(confArchive))

    try {
      confStream.setLevel(0)
      hadoopConfFiles.foreach { case (name, file) =>
        if (file.canRead()) {
          confStream.putNextEntry(new ZipEntry(name))
          Files.copy(file, confStream)
          confStream.closeEntry()
        }
      }

      // Save Spark configuration to a file in the archive.
      val props = new Properties()
      sparkConf.getAll.foreach { case (k, v) => props.setProperty(k, v) }
      confStream.putNextEntry(new ZipEntry(SPARK_CONF_FILE))
      val writer = new OutputStreamWriter(confStream, StandardCharsets.UTF_8)
      props.store(writer, "Spark configuration.")
      writer.flush()
      confStream.closeEntry()
    } finally {
      confStream.close()
    }
    confArchive
  }

  /**
   * Get the renewal interval for tokens.
   */
  private def getTokenRenewalInterval(stagingDirPath: Path): Long = {
    // We cannot use the tokens generated above since those have renewer yarn. Trying to renew
    // those will fail with an access control issue. So create new tokens with the logged in
    // user as renewer.
    val creds = new Credentials()
    val nns = YarnSparkHadoopUtil.get.getNameNodesToAccess(sparkConf) + stagingDirPath
    YarnSparkHadoopUtil.get.obtainTokensForNamenodes(
      nns, hadoopConf, creds, sparkConf.get(PRINCIPAL))
    val t = creds.getAllTokens.asScala
      .filter(_.getKind == DelegationTokenIdentifier.HDFS_DELEGATION_KIND)
      .head
    val newExpiration = t.renew(hadoopConf)
    val identifier = new DelegationTokenIdentifier()
    identifier.readFields(new DataInputStream(new ByteArrayInputStream(t.getIdentifier)))
    val interval = newExpiration - identifier.getIssueDate
    logInfo(s"Renewal Interval set to $interval")
    interval
  }

  /**
   * Set up the environment for launching our ApplicationMaster container.
   */
  private def setupLaunchEnv(
      stagingDir: String,
      pySparkArchives: Seq[String]): HashMap[String, String] = {
    logInfo("Setting up the launch environment for our AM container")
    val env = new HashMap[String, String]()
    populateClasspath(args, yarnConf, sparkConf, env, true, sparkConf.get(DRIVER_CLASS_PATH))
    env("SPARK_YARN_MODE") = "true"
    env("SPARK_YARN_STAGING_DIR") = stagingDir
    env("SPARK_USER") = UserGroupInformation.getCurrentUser().getShortUserName()
    if (loginFromKeytab) {
      val remoteFs = FileSystem.get(hadoopConf)
      val stagingDirPath = new Path(remoteFs.getHomeDirectory, stagingDir)
      val credentialsFile = "credentials-" + UUID.randomUUID().toString
      sparkConf.set(CREDENTIALS_FILE_PATH, new Path(stagingDirPath, credentialsFile).toString)
      logInfo(s"Credentials file set to: $credentialsFile")
      val renewalInterval = getTokenRenewalInterval(stagingDirPath)
      sparkConf.set(TOKEN_RENEWAL_INTERVAL, renewalInterval)
    }

    // Pick up any environment variables for the AM provided through spark.yarn.appMasterEnv.*
    val amEnvPrefix = "spark.yarn.appMasterEnv."
    sparkConf.getAll
      .filter { case (k, v) => k.startsWith(amEnvPrefix) }
      .map { case (k, v) => (k.substring(amEnvPrefix.length), v) }
      .foreach { case (k, v) => YarnSparkHadoopUtil.addPathToEnvironment(env, k, v) }

    // Keep this for backwards compatibility but users should move to the config
    sys.env.get("SPARK_YARN_USER_ENV").foreach { userEnvs =>
    // Allow users to specify some environment variables.
      YarnSparkHadoopUtil.setEnvFromInputString(env, userEnvs)
      // Pass SPARK_YARN_USER_ENV itself to the AM so it can use it to set up executor environments.
      env("SPARK_YARN_USER_ENV") = userEnvs
    }

    // If pyFiles contains any .py files, we need to add LOCALIZED_PYTHON_DIR to the PYTHONPATH
    // of the container processes too. Add all non-.py files directly to PYTHONPATH.
    //
    // NOTE: the code currently does not handle .py files defined with a "local:" scheme.
    val pythonPath = new ListBuffer[String]()
    val (pyFiles, pyArchives) = args.pyFiles.partition(_.endsWith(".py"))
    if (pyFiles.nonEmpty) {
      pythonPath += buildPath(YarnSparkHadoopUtil.expandEnvironment(Environment.PWD),
        LOCALIZED_PYTHON_DIR)
    }
    (pySparkArchives ++ pyArchives).foreach { path =>
      val uri = Utils.resolveURI(path)
      if (uri.getScheme != LOCAL_SCHEME) {
        pythonPath += buildPath(YarnSparkHadoopUtil.expandEnvironment(Environment.PWD),
          new Path(uri).getName())
      } else {
        pythonPath += uri.getPath()
      }
    }

    // Finally, update the Spark config to propagate PYTHONPATH to the AM and executors.
    if (pythonPath.nonEmpty) {
      val pythonPathStr = (sys.env.get("PYTHONPATH") ++ pythonPath)
        .mkString(YarnSparkHadoopUtil.getClassPathSeparator)
      env("PYTHONPATH") = pythonPathStr
      sparkConf.setExecutorEnv("PYTHONPATH", pythonPathStr)
    }

    // In cluster mode, if the deprecated SPARK_JAVA_OPTS is set, we need to propagate it to
    // executors. But we can't just set spark.executor.extraJavaOptions, because the driver's
    // SparkContext will not let that set spark* system properties, which is expected behavior for
    // Yarn clients. So propagate it through the environment.
    //
    // Note that to warn the user about the deprecation in cluster mode, some code from
    // SparkConf#validateSettings() is duplicated here (to avoid triggering the condition
    // described above).
    if (isClusterMode) {
      sys.env.get("SPARK_JAVA_OPTS").foreach { value =>
        val warning =
          s"""
            |SPARK_JAVA_OPTS was detected (set to '$value').
            |This is deprecated in Spark 1.0+.
            |
            |Please instead use:
            | - ./spark-submit with conf/spark-defaults.conf to set defaults for an application
            | - ./spark-submit with --driver-java-options to set -X options for a driver
            | - spark.executor.extraJavaOptions to set -X options for executors
          """.stripMargin
        logWarning(warning)
        for (proc <- Seq("driver", "executor")) {
          val key = s"spark.$proc.extraJavaOptions"
          if (sparkConf.contains(key)) {
            throw new SparkException(s"Found both $key and SPARK_JAVA_OPTS. Use only the former.")
          }
        }
        env("SPARK_JAVA_OPTS") = value
      }
      // propagate PYSPARK_DRIVER_PYTHON and PYSPARK_PYTHON to driver in cluster mode
      sys.env.get("PYSPARK_DRIVER_PYTHON").foreach(env("PYSPARK_DRIVER_PYTHON") = _)
      sys.env.get("PYSPARK_PYTHON").foreach(env("PYSPARK_PYTHON") = _)
    }

    sys.env.get(ENV_DIST_CLASSPATH).foreach { dcp =>
      env(ENV_DIST_CLASSPATH) = dcp
    }

    env
  }

  /**
   * Set up a ContainerLaunchContext to launch our ApplicationMaster container.
   * This sets up the launch environment, java options, and the command for launching the AM.
   */
  private def createContainerLaunchContext(newAppResponse: GetNewApplicationResponse)
    : ContainerLaunchContext = {
    logInfo("Setting up container launch context for our AM")
    val appId = newAppResponse.getApplicationId
    val appStagingDir = getAppStagingDir(appId)
    val pySparkArchives =
      if (sparkConf.get(IS_PYTHON_APP)) {
        findPySparkArchives()
      } else {
        Nil
      }
    val launchEnv = setupLaunchEnv(appStagingDir, pySparkArchives)
    val localResources = prepareLocalResources(appStagingDir, pySparkArchives)

    // Set the environment variables to be passed on to the executors.
    distCacheMgr.setDistFilesEnv(launchEnv)
    distCacheMgr.setDistArchivesEnv(launchEnv)

    val amContainer = Records.newRecord(classOf[ContainerLaunchContext])
    amContainer.setLocalResources(localResources.asJava)
    amContainer.setEnvironment(launchEnv.asJava)

    val javaOpts = ListBuffer[String]()

    // Set the environment variable through a command prefix
    // to append to the existing value of the variable
    var prefixEnv: Option[String] = None

    // Add Xmx for AM memory
    javaOpts += "-Xmx" + args.amMemory + "m"

    val tmpDir = new Path(
      YarnSparkHadoopUtil.expandEnvironment(Environment.PWD),
      YarnConfiguration.DEFAULT_CONTAINER_TEMP_DIR
    )
    javaOpts += "-Djava.io.tmpdir=" + tmpDir

    // TODO: Remove once cpuset version is pushed out.
    // The context is, default gc for server class machines ends up using all cores to do gc -
    // hence if there are multiple containers in same node, Spark GC affects all other containers'
    // performance (which can be that of other Spark containers)
    // Instead of using this, rely on cpusets by YARN to enforce "proper" Spark behavior in
    // multi-tenant environments. Not sure how default Java GC behaves if it is limited to subset
    // of cores on a node.
    val useConcurrentAndIncrementalGC = launchEnv.get("SPARK_USE_CONC_INCR_GC").exists(_.toBoolean)
    if (useConcurrentAndIncrementalGC) {
      // In our expts, using (default) throughput collector has severe perf ramifications in
      // multi-tenant machines
      javaOpts += "-XX:+UseConcMarkSweepGC"
      javaOpts += "-XX:MaxTenuringThreshold=31"
      javaOpts += "-XX:SurvivorRatio=8"
      javaOpts += "-XX:+CMSIncrementalMode"
      javaOpts += "-XX:+CMSIncrementalPacing"
      javaOpts += "-XX:CMSIncrementalDutyCycleMin=0"
      javaOpts += "-XX:CMSIncrementalDutyCycle=10"
    }

    // Include driver-specific java options if we are launching a driver
    if (isClusterMode) {
      val driverOpts = sparkConf.get(DRIVER_JAVA_OPTIONS).orElse(sys.env.get("SPARK_JAVA_OPTS"))
      driverOpts.foreach { opts =>
        javaOpts ++= Utils.splitCommandString(opts).map(YarnSparkHadoopUtil.escapeForShell)
      }
      val libraryPaths = Seq(sparkConf.get(DRIVER_LIBRARY_PATH),
        sys.props.get("spark.driver.libraryPath")).flatten
      if (libraryPaths.nonEmpty) {
        prefixEnv = Some(getClusterPath(sparkConf, Utils.libraryPathEnvPrefix(libraryPaths)))
      }
      if (sparkConf.get(AM_JAVA_OPTIONS).isDefined) {
        logWarning(s"${AM_JAVA_OPTIONS.key} will not take effect in cluster mode")
      }
    } else {
      // Validate and include yarn am specific java options in yarn-client mode.
      sparkConf.get(AM_JAVA_OPTIONS).foreach { opts =>
        if (opts.contains("-Dspark")) {
          val msg = s"$${amJavaOptions.key} is not allowed to set Spark options (was '$opts'). "
          throw new SparkException(msg)
        }
        if (opts.contains("-Xmx") || opts.contains("-Xms")) {
          val msg = s"$${amJavaOptions.key} is not allowed to alter memory settings (was '$opts')."
          throw new SparkException(msg)
        }
        javaOpts ++= Utils.splitCommandString(opts).map(YarnSparkHadoopUtil.escapeForShell)
      }

      sparkConf.get(AM_LIBRARY_PATH).foreach { paths =>
        prefixEnv = Some(getClusterPath(sparkConf, Utils.libraryPathEnvPrefix(Seq(paths))))
      }
    }

    // For log4j configuration to reference
    javaOpts += ("-Dspark.yarn.app.container.log.dir=" + ApplicationConstants.LOG_DIR_EXPANSION_VAR)
    YarnCommandBuilderUtils.addPermGenSizeOpt(javaOpts)

    val userClass =
      if (isClusterMode) {
        Seq("--class", YarnSparkHadoopUtil.escapeForShell(args.userClass))
      } else {
        Nil
      }
    val userJar =
      if (args.userJar != null) {
        Seq("--jar", args.userJar)
      } else {
        Nil
      }
    val primaryPyFile =
      if (isClusterMode && args.primaryPyFile != null) {
        Seq("--primary-py-file", new Path(args.primaryPyFile).getName())
      } else {
        Nil
      }
    val primaryRFile =
      if (args.primaryRFile != null) {
        Seq("--primary-r-file", args.primaryRFile)
      } else {
        Nil
      }
    val amClass =
      if (isClusterMode) {
        Utils.classForName("org.apache.spark.deploy.yarn.ApplicationMaster").getName
      } else {
        Utils.classForName("org.apache.spark.deploy.yarn.ExecutorLauncher").getName
      }
    if (args.primaryRFile != null && args.primaryRFile.endsWith(".R")) {
      args.userArgs = ArrayBuffer(args.primaryRFile) ++ args.userArgs
    }
    val userArgs = args.userArgs.flatMap { arg =>
      Seq("--arg", YarnSparkHadoopUtil.escapeForShell(arg))
    }
    val amArgs =
      Seq(amClass) ++ userClass ++ userJar ++ primaryPyFile ++ primaryRFile ++
        userArgs ++ Seq(
          "--executor-memory", args.executorMemory.toString + "m",
          "--executor-cores", args.executorCores.toString,
          "--properties-file", buildPath(YarnSparkHadoopUtil.expandEnvironment(Environment.PWD),
            LOCALIZED_CONF_DIR, SPARK_CONF_FILE))

    // Command for the ApplicationMaster
    val commands = prefixEnv ++ Seq(
        YarnSparkHadoopUtil.expandEnvironment(Environment.JAVA_HOME) + "/bin/java", "-server"
      ) ++
      javaOpts ++ amArgs ++
      Seq(
        "1>", ApplicationConstants.LOG_DIR_EXPANSION_VAR + "/stdout",
        "2>", ApplicationConstants.LOG_DIR_EXPANSION_VAR + "/stderr")

    // TODO: it would be nicer to just make sure there are no null commands here
    val printableCommands = commands.map(s => if (s == null) "null" else s).toList
    amContainer.setCommands(printableCommands.asJava)

    logDebug("===============================================================================")
    logDebug("YARN AM launch context:")
    logDebug(s"    user class: ${Option(args.userClass).getOrElse("N/A")}")
    logDebug("    env:")
    launchEnv.foreach { case (k, v) => logDebug(s"        $k -> $v") }
    logDebug("    resources:")
    localResources.foreach { case (k, v) => logDebug(s"        $k -> $v")}
    logDebug("    command:")
    logDebug(s"        ${printableCommands.mkString(" ")}")
    logDebug("===============================================================================")

    // send the acl settings into YARN to control who has access via YARN interfaces
    val securityManager = new SecurityManager(sparkConf)
    amContainer.setApplicationACLs(
      YarnSparkHadoopUtil.getApplicationAclsForYarn(securityManager).asJava)
    setupSecurityToken(amContainer)
    UserGroupInformation.getCurrentUser().addCredentials(credentials)

    amContainer
  }

  def setupCredentials(): Unit = {
    loginFromKeytab = args.principal != null || sparkConf.contains(PRINCIPAL.key)
    if (loginFromKeytab) {
      principal = Option(args.principal).orElse(sparkConf.get(PRINCIPAL)).get
      keytab = Option(args.keytab).orElse(sparkConf.get(KEYTAB)).orNull

      require(keytab != null, "Keytab must be specified when principal is specified.")
      logInfo("Attempting to login to the Kerberos" +
        s" using principal: $principal and keytab: $keytab")
      val f = new File(keytab)
      // Generate a file name that can be used for the keytab file, that does not conflict
      // with any user file.
      val keytabFileName = f.getName + "-" + UUID.randomUUID().toString
      sparkConf.set(KEYTAB.key, keytabFileName)
      sparkConf.set(PRINCIPAL.key, principal)
    }
    credentials = UserGroupInformation.getCurrentUser.getCredentials
  }

  /**
   * Report the state of an application until it has exited, either successfully or
   * due to some failure, then return a pair of the yarn application state (FINISHED, FAILED,
   * KILLED, or RUNNING) and the final application state (UNDEFINED, SUCCEEDED, FAILED,
   * or KILLED).
   *
   * @param appId ID of the application to monitor.
   * @param returnOnRunning Whether to also return the application state when it is RUNNING.
   * @param logApplicationReport Whether to log details of the application report every iteration.
   * @return A pair of the yarn application state and the final application state.
   */
  def monitorApplication(
      appId: ApplicationId,
      returnOnRunning: Boolean = false,
      logApplicationReport: Boolean = true): (YarnApplicationState, FinalApplicationStatus) = {
    val interval = sparkConf.get(REPORT_INTERVAL)
    var lastState: YarnApplicationState = null
    while (true) {
      Thread.sleep(interval)
      val report: ApplicationReport =
        try {
          getApplicationReport(appId)
        } catch {
          case e: ApplicationNotFoundException =>
            logError(s"Application $appId not found.")
            return (YarnApplicationState.KILLED, FinalApplicationStatus.KILLED)
          case NonFatal(e) =>
            logError(s"Failed to contact YARN for application $appId.", e)
            return (YarnApplicationState.FAILED, FinalApplicationStatus.FAILED)
        }
      val state = report.getYarnApplicationState

      if (logApplicationReport) {
        logInfo(s"Application report for $appId (state: $state)")

        // If DEBUG is enabled, log report details every iteration
        // Otherwise, log them every time the application changes state
        if (log.isDebugEnabled) {
          logDebug(formatReportDetails(report))
        } else if (lastState != state) {
          logInfo(formatReportDetails(report))
        }
      }

      if (lastState != state) {
        state match {
          case YarnApplicationState.RUNNING =>
            reportLauncherState(SparkAppHandle.State.RUNNING)
          case YarnApplicationState.FINISHED =>
            reportLauncherState(SparkAppHandle.State.FINISHED)
          case YarnApplicationState.FAILED =>
            reportLauncherState(SparkAppHandle.State.FAILED)
          case YarnApplicationState.KILLED =>
            reportLauncherState(SparkAppHandle.State.KILLED)
          case _ =>
        }
      }

      if (state == YarnApplicationState.FINISHED ||
        state == YarnApplicationState.FAILED ||
        state == YarnApplicationState.KILLED) {
        cleanupStagingDir(appId)
        return (state, report.getFinalApplicationStatus)
      }

      if (returnOnRunning && state == YarnApplicationState.RUNNING) {
        return (state, report.getFinalApplicationStatus)
      }

      lastState = state
    }

    // Never reached, but keeps compiler happy
    throw new SparkException("While loop is depleted! This should never happen...")
  }

  private def formatReportDetails(report: ApplicationReport): String = {
    val details = Seq[(String, String)](
      ("client token", getClientToken(report)),
      ("diagnostics", report.getDiagnostics),
      ("ApplicationMaster host", report.getHost),
      ("ApplicationMaster RPC port", report.getRpcPort.toString),
      ("queue", report.getQueue),
      ("start time", report.getStartTime.toString),
      ("final status", report.getFinalApplicationStatus.toString),
      ("tracking URL", report.getTrackingUrl),
      ("user", report.getUser)
    )

    // Use more loggable format if value is null or empty
    details.map { case (k, v) =>
      val newValue = Option(v).filter(_.nonEmpty).getOrElse("N/A")
      s"\n\t $k: $newValue"
    }.mkString("")
  }

  /**
   * Submit an application to the ResourceManager.
   * If set spark.yarn.submit.waitAppCompletion to true, it will stay alive
   * reporting the application's status until the application has exited for any reason.
   * Otherwise, the client process will exit after submission.
   * If the application finishes with a failed, killed, or undefined status,
   * throw an appropriate SparkException.
   */
  def run(): Unit = {
    this.appId = submitApplication()
    if (!launcherBackend.isConnected() && fireAndForget) {
      val report = getApplicationReport(appId)
      val state = report.getYarnApplicationState
      logInfo(s"Application report for $appId (state: $state)")
      logInfo(formatReportDetails(report))
      if (state == YarnApplicationState.FAILED || state == YarnApplicationState.KILLED) {
        throw new SparkException(s"Application $appId finished with status: $state")
      }
    } else {
      val (yarnApplicationState, finalApplicationStatus) = monitorApplication(appId)
      if (yarnApplicationState == YarnApplicationState.FAILED ||
        finalApplicationStatus == FinalApplicationStatus.FAILED) {
        throw new SparkException(s"Application $appId finished with failed status")
      }
      if (yarnApplicationState == YarnApplicationState.KILLED ||
        finalApplicationStatus == FinalApplicationStatus.KILLED) {
        throw new SparkException(s"Application $appId is killed")
      }
      if (finalApplicationStatus == FinalApplicationStatus.UNDEFINED) {
        throw new SparkException(s"The final status of application $appId is undefined")
      }
    }
  }

  private def findPySparkArchives(): Seq[String] = {
    sys.env.get("PYSPARK_ARCHIVES_PATH")
      .map(_.split(",").toSeq)
      .getOrElse {
        val pyLibPath = Seq(sys.env("SPARK_HOME"), "python", "lib").mkString(File.separator)
        val pyArchivesFile = new File(pyLibPath, "pyspark.zip")
        require(pyArchivesFile.exists(),
          "pyspark.zip not found; cannot run pyspark application in YARN mode.")
        val py4jFile = new File(pyLibPath, "py4j-0.9.2-src.zip")
        require(py4jFile.exists(),
          "py4j-0.9.2-src.zip not found; cannot run pyspark application in YARN mode.")
        Seq(pyArchivesFile.getAbsolutePath(), py4jFile.getAbsolutePath())
      }
  }

}

object Client extends Logging {

  def main(argStrings: Array[String]) {
    if (!sys.props.contains("SPARK_SUBMIT")) {
      logWarning("WARNING: This client is deprecated and will be removed in a " +
        "future version of Spark. Use ./bin/spark-submit with \"--master yarn\"")
    }

    // Set an env variable indicating we are running in YARN mode.
    // Note that any env variable with the SPARK_ prefix gets propagated to all (remote) processes
    System.setProperty("SPARK_YARN_MODE", "true")
    val sparkConf = new SparkConf

    val args = new ClientArguments(argStrings, sparkConf)
    // to maintain backwards-compatibility
    if (!Utils.isDynamicAllocationEnabled(sparkConf)) {
      sparkConf.setIfMissing(EXECUTOR_INSTANCES, args.numExecutors)
    }
    new Client(args, sparkConf).run()
  }

  // Alias for the user jar
  val APP_JAR_NAME: String = "__app__.jar"

  // URI scheme that identifies local resources
  val LOCAL_SCHEME = "local"

  // Staging directory for any temporary jars or files
  val SPARK_STAGING: String = ".sparkStaging"


  // Staging directory is private! -> rwx--------
  val STAGING_DIR_PERMISSION: FsPermission =
    FsPermission.createImmutable(Integer.parseInt("700", 8).toShort)

  // App files are world-wide readable and owner writable -> rw-r--r--
  val APP_FILE_PERMISSION: FsPermission =
    FsPermission.createImmutable(Integer.parseInt("644", 8).toShort)

  // Distribution-defined classpath to add to processes
  val ENV_DIST_CLASSPATH = "SPARK_DIST_CLASSPATH"

  // Subdirectory where the user's Spark and Hadoop config files will be placed.
  val LOCALIZED_CONF_DIR = "__spark_conf__"

  // Name of the file in the conf archive containing Spark configuration.
  val SPARK_CONF_FILE = "__spark_conf__.properties"

  // Subdirectory where the user's python files (not archives) will be placed.
  val LOCALIZED_PYTHON_DIR = "__pyfiles__"

  // Subdirectory where Spark libraries will be placed.
  val LOCALIZED_LIB_DIR = "__spark_libs__"

  /**
   * Return the path to the given application's staging directory.
   */
  private def getAppStagingDir(appId: ApplicationId): String = {
    buildPath(SPARK_STAGING, appId.toString())
  }

  /**
   * Populate the classpath entry in the given environment map with any application
   * classpath specified through the Hadoop and Yarn configurations.
   */
  private[yarn] def populateHadoopClasspath(conf: Configuration, env: HashMap[String, String])
    : Unit = {
    val classPathElementsToAdd = getYarnAppClasspath(conf) ++ getMRAppClasspath(conf)
    for (c <- classPathElementsToAdd.flatten) {
      YarnSparkHadoopUtil.addPathToEnvironment(env, Environment.CLASSPATH.name, c.trim)
    }
  }

  private def getYarnAppClasspath(conf: Configuration): Option[Seq[String]] =
    Option(conf.getStrings(YarnConfiguration.YARN_APPLICATION_CLASSPATH)) match {
      case Some(s) => Some(s.toSeq)
      case None => getDefaultYarnApplicationClasspath
    }

  private def getMRAppClasspath(conf: Configuration): Option[Seq[String]] =
    Option(conf.getStrings("mapreduce.application.classpath")) match {
      case Some(s) => Some(s.toSeq)
      case None => getDefaultMRApplicationClasspath
    }

  private[yarn] def getDefaultYarnApplicationClasspath: Option[Seq[String]] = {
    val triedDefault = Try[Seq[String]] {
      val field = classOf[YarnConfiguration].getField("DEFAULT_YARN_APPLICATION_CLASSPATH")
      val value = field.get(null).asInstanceOf[Array[String]]
      value.toSeq
    } recoverWith {
      case e: NoSuchFieldException => Success(Seq.empty[String])
    }

    triedDefault match {
      case f: Failure[_] =>
        logError("Unable to obtain the default YARN Application classpath.", f.exception)
      case s: Success[Seq[String]] =>
        logDebug(s"Using the default YARN application classpath: ${s.get.mkString(",")}")
    }

    triedDefault.toOption
  }

  private[yarn] def getDefaultMRApplicationClasspath: Option[Seq[String]] = {
    val triedDefault = Try[Seq[String]] {
      val field = classOf[MRJobConfig].getField("DEFAULT_MAPREDUCE_APPLICATION_CLASSPATH")
      StringUtils.getStrings(field.get(null).asInstanceOf[String]).toSeq
    } recoverWith {
      case e: NoSuchFieldException => Success(Seq.empty[String])
    }

    triedDefault match {
      case f: Failure[_] =>
        logError("Unable to obtain the default MR Application classpath.", f.exception)
      case s: Success[Seq[String]] =>
        logDebug(s"Using the default MR application classpath: ${s.get.mkString(",")}")
    }

    triedDefault.toOption
  }

  /**
   * Populate the classpath entry in the given environment map.
   *
   * User jars are generally not added to the JVM's system classpath; those are handled by the AM
   * and executor backend. When the deprecated `spark.yarn.user.classpath.first` is used, user jars
   * are included in the system classpath, though. The extra class path and other uploaded files are
   * always made available through the system class path.
   *
   * @param args Client arguments (when starting the AM) or null (when starting executors).
   */
  private[yarn] def populateClasspath(
      args: ClientArguments,
      conf: Configuration,
      sparkConf: SparkConf,
      env: HashMap[String, String],
      isAM: Boolean,
      extraClassPath: Option[String] = None): Unit = {
    extraClassPath.foreach { cp =>
      addClasspathEntry(getClusterPath(sparkConf, cp), env)
    }
    addClasspathEntry(YarnSparkHadoopUtil.expandEnvironment(Environment.PWD), env)

    if (isAM) {
      addClasspathEntry(
        YarnSparkHadoopUtil.expandEnvironment(Environment.PWD) + Path.SEPARATOR +
          LOCALIZED_CONF_DIR, env)
    }

    if (sparkConf.get(USER_CLASS_PATH_FIRST)) {
      // in order to properly add the app jar when user classpath is first
      // we have to do the mainJar separate in order to send the right thing
      // into addFileToClasspath
      val mainJar =
        if (args != null) {
          getMainJarUri(Option(args.userJar))
        } else {
          getMainJarUri(sparkConf.get(APP_JAR))
        }
      mainJar.foreach(addFileToClasspath(sparkConf, conf, _, APP_JAR_NAME, env))

      val secondaryJars =
        if (args != null) {
          getSecondaryJarUris(Option(args.addJars).map(_.split(",").toSeq))
        } else {
          getSecondaryJarUris(sparkConf.get(SECONDARY_JARS))
        }
      secondaryJars.foreach { x =>
        addFileToClasspath(sparkConf, conf, x, null, env)
      }
    }

    // Add the Spark jars to the classpath, depending on how they were distributed.
    addClasspathEntry(buildPath(YarnSparkHadoopUtil.expandEnvironment(Environment.PWD),
      LOCALIZED_LIB_DIR, "*"), env)
    if (!sparkConf.get(SPARK_ARCHIVE).isDefined) {
      sparkConf.get(SPARK_JARS).foreach { jars =>
        jars.filter(isLocalUri).foreach { jar =>
          addClasspathEntry(getClusterPath(sparkConf, jar), env)
        }
      }
    }

    populateHadoopClasspath(conf, env)
    sys.env.get(ENV_DIST_CLASSPATH).foreach { cp =>
      addClasspathEntry(getClusterPath(sparkConf, cp), env)
    }
  }

  /**
   * Returns a list of URIs representing the user classpath.
   *
   * @param conf Spark configuration.
   */
  def getUserClasspath(conf: SparkConf): Array[URI] = {
    val mainUri = getMainJarUri(conf.get(APP_JAR))
    val secondaryUris = getSecondaryJarUris(conf.get(SECONDARY_JARS))
    (mainUri ++ secondaryUris).toArray
  }

  private def getMainJarUri(mainJar: Option[String]): Option[URI] = {
    mainJar.flatMap { path =>
      val uri = Utils.resolveURI(path)
      if (uri.getScheme == LOCAL_SCHEME) Some(uri) else None
    }.orElse(Some(new URI(APP_JAR_NAME)))
  }

  private def getSecondaryJarUris(secondaryJars: Option[Seq[String]]): Seq[URI] = {
    secondaryJars.getOrElse(Nil).map(new URI(_))
  }

  /**
   * Adds the given path to the classpath, handling "local:" URIs correctly.
   *
   * If an alternate name for the file is given, and it's not a "local:" file, the alternate
   * name will be added to the classpath (relative to the job's work directory).
   *
   * If not a "local:" file and no alternate name, the linkName will be added to the classpath.
   *
   * @param conf        Spark configuration.
   * @param hadoopConf  Hadoop configuration.
   * @param uri         URI to add to classpath (optional).
   * @param fileName    Alternate name for the file (optional).
   * @param env         Map holding the environment variables.
   */
  private def addFileToClasspath(
      conf: SparkConf,
      hadoopConf: Configuration,
      uri: URI,
      fileName: String,
      env: HashMap[String, String]): Unit = {
    if (uri != null && uri.getScheme == LOCAL_SCHEME) {
      addClasspathEntry(getClusterPath(conf, uri.getPath), env)
    } else if (fileName != null) {
      addClasspathEntry(buildPath(
        YarnSparkHadoopUtil.expandEnvironment(Environment.PWD), fileName), env)
    } else if (uri != null) {
      val localPath = getQualifiedLocalPath(uri, hadoopConf)
      val linkName = Option(uri.getFragment()).getOrElse(localPath.getName())
      addClasspathEntry(buildPath(
        YarnSparkHadoopUtil.expandEnvironment(Environment.PWD), linkName), env)
    }
  }

  /**
   * Add the given path to the classpath entry of the given environment map.
   * If the classpath is already set, this appends the new path to the existing classpath.
   */
  private def addClasspathEntry(path: String, env: HashMap[String, String]): Unit =
    YarnSparkHadoopUtil.addPathToEnvironment(env, Environment.CLASSPATH.name, path)

  /**
   * Returns the path to be sent to the NM for a path that is valid on the gateway.
   *
   * This method uses two configuration values:
   *
   *  - spark.yarn.config.gatewayPath: a string that identifies a portion of the input path that may
   *    only be valid in the gateway node.
   *  - spark.yarn.config.replacementPath: a string with which to replace the gateway path. This may
   *    contain, for example, env variable references, which will be expanded by the NMs when
   *    starting containers.
   *
   * If either config is not available, the input path is returned.
   */
  def getClusterPath(conf: SparkConf, path: String): String = {
    val localPath = conf.get(GATEWAY_ROOT_PATH)
    val clusterPath = conf.get(REPLACEMENT_ROOT_PATH)
    if (localPath != null && clusterPath != null) {
      path.replace(localPath, clusterPath)
    } else {
      path
    }
  }

  /**
   * Return whether the two file systems are the same.
   */
  private def compareFs(srcFs: FileSystem, destFs: FileSystem): Boolean = {
    val srcUri = srcFs.getUri()
    val dstUri = destFs.getUri()
    if (srcUri.getScheme() == null || srcUri.getScheme() != dstUri.getScheme()) {
      return false
    }

    var srcHost = srcUri.getHost()
    var dstHost = dstUri.getHost()

    // In HA or when using viewfs, the host part of the URI may not actually be a host, but the
    // name of the HDFS namespace. Those names won't resolve, so avoid even trying if they
    // match.
    if (srcHost != null && dstHost != null && srcHost != dstHost) {
      try {
        srcHost = InetAddress.getByName(srcHost).getCanonicalHostName()
        dstHost = InetAddress.getByName(dstHost).getCanonicalHostName()
      } catch {
        case e: UnknownHostException =>
          return false
      }
    }

    Objects.equal(srcHost, dstHost) && srcUri.getPort() == dstUri.getPort()
  }

  /**
   * Given a local URI, resolve it and return a qualified local path that corresponds to the URI.
   * This is used for preparing local resources to be included in the container launch context.
   */
  private def getQualifiedLocalPath(localURI: URI, hadoopConf: Configuration): Path = {
    val qualifiedURI =
      if (localURI.getScheme == null) {
        // If not specified, assume this is in the local filesystem to keep the behavior
        // consistent with that of Hadoop
        new URI(FileSystem.getLocal(hadoopConf).makeQualified(new Path(localURI)).toString)
      } else {
        localURI
      }
    new Path(qualifiedURI)
  }

  /**
   * Whether to consider jars provided by the user to have precedence over the Spark jars when
   * loading user classes.
   */
  def isUserClassPathFirst(conf: SparkConf, isDriver: Boolean): Boolean = {
    if (isDriver) {
      conf.get(DRIVER_USER_CLASS_PATH_FIRST)
    } else {
      conf.get(EXECUTOR_USER_CLASS_PATH_FIRST)
    }
  }

  /**
   * Joins all the path components using Path.SEPARATOR.
   */
  def buildPath(components: String*): String = {
    components.mkString(Path.SEPARATOR)
  }

  /** Returns whether the URI is a "local:" URI. */
  def isLocalUri(uri: String): Boolean = {
    uri.startsWith(s"$LOCAL_SCHEME:")
  }

}<|MERGE_RESOLUTION|>--- conflicted
+++ resolved
@@ -465,20 +465,11 @@
           // No configuration, so fall back to uploading local jar files.
           logWarning(s"Neither ${SPARK_JARS.key} nor ${SPARK_ARCHIVE.key} is set, falling back " +
             "to uploading libraries under SPARK_HOME.")
-<<<<<<< HEAD
-          val jarsDir = new File(sparkConf.getenv("SPARK_HOME"), "jars")
-          if (jarsDir.isDirectory()) {
-            jarsDir.listFiles().foreach { f =>
-              if (f.isFile() && f.getName().toLowerCase().endsWith(".jar")) {
-                distribute(f.getAbsolutePath(), targetDir = Some(LOCALIZED_LIB_DIR))
-              }
-=======
           val jarsDir = new File(YarnCommandBuilderUtils.findJarsDir(
             sparkConf.getenv("SPARK_HOME")))
           jarsDir.listFiles().foreach { f =>
             if (f.isFile() && f.getName().toLowerCase().endsWith(".jar")) {
               distribute(f.getAbsolutePath(), targetDir = Some(LOCALIZED_LIB_DIR))
->>>>>>> bdabfd43
             }
           }
       }
