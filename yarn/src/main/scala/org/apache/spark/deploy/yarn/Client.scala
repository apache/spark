/*
 * Licensed to the Apache Software Foundation (ASF) under one or more
 * contributor license agreements.  See the NOTICE file distributed with
 * this work for additional information regarding copyright ownership.
 * The ASF licenses this file to You under the Apache License, Version 2.0
 * (the "License"); you may not use this file except in compliance with
 * the License.  You may obtain a copy of the License at
 *
 *    http://www.apache.org/licenses/LICENSE-2.0
 *
 * Unless required by applicable law or agreed to in writing, software
 * distributed under the License is distributed on an "AS IS" BASIS,
 * WITHOUT WARRANTIES OR CONDITIONS OF ANY KIND, either express or implied.
 * See the License for the specific language governing permissions and
 * limitations under the License.
 */

package org.apache.spark.deploy.yarn

import java.io.{ByteArrayInputStream, DataInputStream, File, FileOutputStream, IOException,
  OutputStreamWriter}
import java.net.{InetAddress, UnknownHostException, URI, URISyntaxException}
import java.nio.ByteBuffer
import java.security.PrivilegedExceptionAction
import java.util.{Properties, UUID}
import java.util.zip.{ZipEntry, ZipOutputStream}

import scala.collection.JavaConverters._
import scala.collection.mutable.{ArrayBuffer, HashMap, HashSet, ListBuffer, Map}
import scala.reflect.runtime.universe
import scala.util.{Try, Success, Failure}
import scala.util.control.NonFatal

import com.google.common.base.Charsets.UTF_8
import com.google.common.base.Objects
import com.google.common.io.Files

import org.apache.hadoop.io.DataOutputBuffer
import org.apache.hadoop.conf.Configuration
import org.apache.hadoop.hdfs.security.token.delegation.DelegationTokenIdentifier
import org.apache.hadoop.fs._
import org.apache.hadoop.fs.permission.FsPermission
import org.apache.hadoop.io.Text
import org.apache.hadoop.mapreduce.MRJobConfig
import org.apache.hadoop.security.{Credentials, UserGroupInformation}
import org.apache.hadoop.security.token.{TokenIdentifier, Token}
import org.apache.hadoop.util.StringUtils
import org.apache.hadoop.yarn.api._
import org.apache.hadoop.yarn.api.ApplicationConstants.Environment
import org.apache.hadoop.yarn.api.protocolrecords._
import org.apache.hadoop.yarn.api.records._
import org.apache.hadoop.yarn.client.api.{YarnClient, YarnClientApplication}
import org.apache.hadoop.yarn.conf.YarnConfiguration
import org.apache.hadoop.yarn.exceptions.ApplicationNotFoundException
import org.apache.hadoop.yarn.util.Records

import org.apache.spark.{Logging, SecurityManager, SparkConf, SparkContext, SparkException}
import org.apache.spark.launcher.{LauncherBackend, SparkAppHandle, YarnCommandBuilderUtils}
import org.apache.spark.deploy.SparkHadoopUtil
import org.apache.spark.util.Utils

private[spark] class Client(
    val args: ClientArguments,
    val hadoopConf: Configuration,
    val sparkConf: SparkConf)
  extends Logging {

  import Client._

  def this(clientArgs: ClientArguments, spConf: SparkConf) =
    this(clientArgs, SparkHadoopUtil.get.newConfiguration(spConf), spConf)

  private val yarnClient = YarnClient.createYarnClient
  private val yarnConf = new YarnConfiguration(hadoopConf)
  private var credentials: Credentials = null
  private val amMemoryOverhead = args.amMemoryOverhead // MB
  private val executorMemoryOverhead = args.executorMemoryOverhead // MB
  private val distCacheMgr = new ClientDistributedCacheManager()
  private val isClusterMode = args.isClusterMode

  private var loginFromKeytab = false
  private var principal: String = null
  private var keytab: String = null

  private val launcherBackend = new LauncherBackend() {
    override def onStopRequest(): Unit = {
      if (isClusterMode && appId != null) {
        yarnClient.killApplication(appId)
      } else {
        setState(SparkAppHandle.State.KILLED)
        stop()
      }
    }
  }
  private val fireAndForget = isClusterMode &&
    !sparkConf.getBoolean("spark.yarn.submit.waitAppCompletion", true)

<<<<<<< HEAD
  def stop(): Unit = yarnClient.stop()
=======
  private var appId: ApplicationId = null

  def reportLauncherState(state: SparkAppHandle.State): Unit = {
    launcherBackend.setState(state)
  }

  def stop(): Unit = {
    launcherBackend.close()
    yarnClient.stop()
    // Unset YARN mode system env variable, to allow switching between cluster types.
    System.clearProperty("SPARK_YARN_MODE")
  }
>>>>>>> f328feda

  /**
   * Submit an application running our ApplicationMaster to the ResourceManager.
   *
   * The stable Yarn API provides a convenience method (YarnClient#createApplication) for
   * creating applications and setting up the application submission context. This was not
   * available in the alpha API.
   */
  def submitApplication(): ApplicationId = {
    var appId: ApplicationId = null
    try {
      launcherBackend.connect()
      // Setup the credentials before doing anything else,
      // so we have don't have issues at any point.
      setupCredentials()
      yarnClient.init(yarnConf)
      yarnClient.start()

      logInfo("Requesting a new application from cluster with %d NodeManagers"
        .format(yarnClient.getYarnClusterMetrics.getNumNodeManagers))

      // Get a new application from our RM
      val newApp = yarnClient.createApplication()
      val newAppResponse = newApp.getNewApplicationResponse()
      appId = newAppResponse.getApplicationId()
      reportLauncherState(SparkAppHandle.State.SUBMITTED)
      launcherBackend.setAppId(appId.toString())

      // Verify whether the cluster has enough resources for our AM
      verifyClusterResources(newAppResponse)

      // Set up the appropriate contexts to launch our AM
      val containerContext = createContainerLaunchContext(newAppResponse)
      val appContext = createApplicationSubmissionContext(newApp, containerContext)

      // Finally, submit and monitor the application
      logInfo(s"Submitting application ${appId.getId} to ResourceManager")
      yarnClient.submitApplication(appContext)
      appId
    } catch {
      case e: Throwable =>
        if (appId != null) {
          cleanupStagingDir(appId)
        }
        throw e
    }
  }

  /**
   * Cleanup application staging directory.
   */
  private def cleanupStagingDir(appId: ApplicationId): Unit = {
    val appStagingDir = getAppStagingDir(appId)
    try {
      val preserveFiles = sparkConf.getBoolean("spark.yarn.preserve.staging.files", false)
      val stagingDirPath = new Path(appStagingDir)
      val fs = FileSystem.get(hadoopConf)
      if (!preserveFiles && fs.exists(stagingDirPath)) {
        logInfo("Deleting staging directory " + stagingDirPath)
        fs.delete(stagingDirPath, true)
      }
    } catch {
      case ioe: IOException =>
        logWarning("Failed to cleanup staging dir " + appStagingDir, ioe)
    }
  }

  /**
   * Set up the context for submitting our ApplicationMaster.
   * This uses the YarnClientApplication not available in the Yarn alpha API.
   */
  def createApplicationSubmissionContext(
      newApp: YarnClientApplication,
      containerContext: ContainerLaunchContext): ApplicationSubmissionContext = {
    val appContext = newApp.getApplicationSubmissionContext
    appContext.setApplicationName(args.appName)
    appContext.setQueue(args.amQueue)
    appContext.setAMContainerSpec(containerContext)
    appContext.setApplicationType("SPARK")
    sparkConf.getOption(CONF_SPARK_YARN_APPLICATION_TAGS)
      .map(StringUtils.getTrimmedStringCollection(_))
      .filter(!_.isEmpty())
      .foreach { tagCollection =>
        try {
          // The setApplicationTags method was only introduced in Hadoop 2.4+, so we need to use
          // reflection to set it, printing a warning if a tag was specified but the YARN version
          // doesn't support it.
          val method = appContext.getClass().getMethod(
            "setApplicationTags", classOf[java.util.Set[String]])
          method.invoke(appContext, new java.util.HashSet[String](tagCollection))
        } catch {
          case e: NoSuchMethodException =>
            logWarning(s"Ignoring $CONF_SPARK_YARN_APPLICATION_TAGS because this version of " +
              "YARN does not support it")
        }
      }
    sparkConf.getOption("spark.yarn.maxAppAttempts").map(_.toInt) match {
      case Some(v) => appContext.setMaxAppAttempts(v)
      case None => logDebug("spark.yarn.maxAppAttempts is not set. " +
          "Cluster's default value will be used.")
    }

    if (sparkConf.contains("spark.yarn.am.attemptFailuresValidityInterval")) {
      try {
        val interval = sparkConf.getTimeAsMs("spark.yarn.am.attemptFailuresValidityInterval")
        val method = appContext.getClass().getMethod(
          "setAttemptFailuresValidityInterval", classOf[Long])
        method.invoke(appContext, interval: java.lang.Long)
      } catch {
        case e: NoSuchMethodException =>
          logWarning("Ignoring spark.yarn.am.attemptFailuresValidityInterval because the version " +
            "of YARN does not support it")
      }
    }

    val capability = Records.newRecord(classOf[Resource])
    capability.setMemory(args.amMemory + amMemoryOverhead)
    capability.setVirtualCores(args.amCores)
    appContext.setResource(capability)
    appContext
  }

  /** Set up security tokens for launching our ApplicationMaster container. */
  private def setupSecurityToken(amContainer: ContainerLaunchContext): Unit = {
    val dob = new DataOutputBuffer
    credentials.writeTokenStorageToStream(dob)
    amContainer.setTokens(ByteBuffer.wrap(dob.getData))
  }

  /** Get the application report from the ResourceManager for an application we have submitted. */
  def getApplicationReport(appId: ApplicationId): ApplicationReport =
    yarnClient.getApplicationReport(appId)

  /**
   * Return the security token used by this client to communicate with the ApplicationMaster.
   * If no security is enabled, the token returned by the report is null.
   */
  private def getClientToken(report: ApplicationReport): String =
    Option(report.getClientToAMToken).map(_.toString).getOrElse("")

  /**
   * Fail fast if we have requested more resources per container than is available in the cluster.
   */
  private def verifyClusterResources(newAppResponse: GetNewApplicationResponse): Unit = {
    val maxMem = newAppResponse.getMaximumResourceCapability().getMemory()
    logInfo("Verifying our application has not requested more than the maximum " +
      s"memory capability of the cluster ($maxMem MB per container)")
    val executorMem = args.executorMemory + executorMemoryOverhead
    if (executorMem > maxMem) {
      throw new IllegalArgumentException(s"Required executor memory (${args.executorMemory}" +
        s"+$executorMemoryOverhead MB) is above the max threshold ($maxMem MB) of this cluster! " +
        "Please increase the value of 'yarn.scheduler.maximum-allocation-mb'.")
    }
    val amMem = args.amMemory + amMemoryOverhead
    if (amMem > maxMem) {
      throw new IllegalArgumentException(s"Required AM memory (${args.amMemory}" +
        s"+$amMemoryOverhead MB) is above the max threshold ($maxMem MB) of this cluster! " +
        "Please increase the value of 'yarn.scheduler.maximum-allocation-mb'.")
    }
    logInfo("Will allocate AM container, with %d MB memory including %d MB overhead".format(
      amMem,
      amMemoryOverhead))

    // We could add checks to make sure the entire cluster has enough resources but that involves
    // getting all the node reports and computing ourselves.
  }

  /**
   * Copy the given file to a remote file system (e.g. HDFS) if needed.
   * The file is only copied if the source and destination file systems are different. This is used
   * for preparing resources for launching the ApplicationMaster container. Exposed for testing.
   */
  private[yarn] def copyFileToRemote(
      destDir: Path,
      srcPath: Path,
      replication: Short): Path = {
    val destFs = destDir.getFileSystem(hadoopConf)
    val srcFs = srcPath.getFileSystem(hadoopConf)
    var destPath = srcPath
    if (!compareFs(srcFs, destFs)) {
      destPath = new Path(destDir, srcPath.getName())
      logInfo(s"Uploading resource $srcPath -> $destPath")
      FileUtil.copy(srcFs, srcPath, destFs, destPath, false, hadoopConf)
      destFs.setReplication(destPath, replication)
      destFs.setPermission(destPath, new FsPermission(APP_FILE_PERMISSION))
    } else {
      logInfo(s"Source and destination file systems are the same. Not copying $srcPath")
    }
    // Resolve any symlinks in the URI path so using a "current" symlink to point to a specific
    // version shows the specific version in the distributed cache configuration
    val qualifiedDestPath = destFs.makeQualified(destPath)
    val fc = FileContext.getFileContext(qualifiedDestPath.toUri(), hadoopConf)
    fc.resolvePath(qualifiedDestPath)
  }

  /**
   * Upload any resources to the distributed cache if needed. If a resource is intended to be
   * consumed locally, set up the appropriate config for downstream code to handle it properly.
   * This is used for setting up a container launch context for our ApplicationMaster.
   * Exposed for testing.
   */
  def prepareLocalResources(
      appStagingDir: String,
      pySparkArchives: Seq[String]): HashMap[String, LocalResource] = {
    logInfo("Preparing resources for our AM container")
    // Upload Spark and the application JAR to the remote file system if necessary,
    // and add them as local resources to the application master.
    val fs = FileSystem.get(hadoopConf)
    val dst = new Path(fs.getHomeDirectory(), appStagingDir)
    val nns = YarnSparkHadoopUtil.get.getNameNodesToAccess(sparkConf) + dst
    YarnSparkHadoopUtil.get.obtainTokensForNamenodes(nns, hadoopConf, credentials)
    // Used to keep track of URIs added to the distributed cache. If the same URI is added
    // multiple times, YARN will fail to launch containers for the app with an internal
    // error.
    val distributedUris = new HashSet[String]
    obtainTokenForHiveMetastore(sparkConf, hadoopConf, credentials)
    obtainTokenForHBase(sparkConf, hadoopConf, credentials)

    val replication = sparkConf.getInt("spark.yarn.submit.file.replication",
      fs.getDefaultReplication(dst)).toShort
    val localResources = HashMap[String, LocalResource]()
    FileSystem.mkdirs(fs, dst, new FsPermission(STAGING_DIR_PERMISSION))

    val statCache: Map[URI, FileStatus] = HashMap[URI, FileStatus]()

    val oldLog4jConf = Option(System.getenv("SPARK_LOG4J_CONF"))
    if (oldLog4jConf.isDefined) {
      logWarning(
        "SPARK_LOG4J_CONF detected in the system environment. This variable has been " +
          "deprecated. Please refer to the \"Launching Spark on YARN\" documentation " +
          "for alternatives.")
    }

    def addDistributedUri(uri: URI): Boolean = {
      val uriStr = uri.toString()
      if (distributedUris.contains(uriStr)) {
        logWarning(s"Resource $uri added multiple times to distributed cache.")
        false
      } else {
        distributedUris += uriStr
        true
      }
    }

    /**
     * Distribute a file to the cluster.
     *
     * If the file's path is a "local:" URI, it's actually not distributed. Other files are copied
     * to HDFS (if not already there) and added to the application's distributed cache.
     *
     * @param path URI of the file to distribute.
     * @param resType Type of resource being distributed.
     * @param destName Name of the file in the distributed cache.
     * @param targetDir Subdirectory where to place the file.
     * @param appMasterOnly Whether to distribute only to the AM.
     * @return A 2-tuple. First item is whether the file is a "local:" URI. Second item is the
     *         localized path for non-local paths, or the input `path` for local paths.
     *         The localized path will be null if the URI has already been added to the cache.
     */
    def distribute(
        path: String,
        resType: LocalResourceType = LocalResourceType.FILE,
        destName: Option[String] = None,
        targetDir: Option[String] = None,
        appMasterOnly: Boolean = false): (Boolean, String) = {
      val trimmedPath = path.trim()
      val localURI = Utils.resolveURI(trimmedPath)
      if (localURI.getScheme != LOCAL_SCHEME) {
        if (addDistributedUri(localURI)) {
          val localPath = getQualifiedLocalPath(localURI, hadoopConf)
          val linkname = targetDir.map(_ + "/").getOrElse("") +
            destName.orElse(Option(localURI.getFragment())).getOrElse(localPath.getName())
          val destPath = copyFileToRemote(dst, localPath, replication)
          val destFs = FileSystem.get(destPath.toUri(), hadoopConf)
          distCacheMgr.addResource(
            destFs, hadoopConf, destPath, localResources, resType, linkname, statCache,
            appMasterOnly = appMasterOnly)
          (false, linkname)
        } else {
          (false, null)
        }
      } else {
        (true, trimmedPath)
      }
    }

    // If we passed in a keytab, make sure we copy the keytab to the staging directory on
    // HDFS, and setup the relevant environment vars, so the AM can login again.
    if (loginFromKeytab) {
      logInfo("To enable the AM to login from keytab, credentials are being copied over to the AM" +
        " via the YARN Secure Distributed Cache.")
      val (_, localizedPath) = distribute(keytab,
        destName = Some(sparkConf.get("spark.yarn.keytab")),
        appMasterOnly = true)
      require(localizedPath != null, "Keytab file already distributed.")
    }

    /**
     * Copy the given main resource to the distributed cache if the scheme is not "local".
     * Otherwise, set the corresponding key in our SparkConf to handle it downstream.
     * Each resource is represented by a 3-tuple of:
     *   (1) destination resource name,
     *   (2) local path to the resource,
     *   (3) Spark property key to set if the scheme is not local
     */
    List(
      (SPARK_JAR, sparkJar(sparkConf), CONF_SPARK_JAR),
      (APP_JAR, args.userJar, CONF_SPARK_USER_JAR),
      ("log4j.properties", oldLog4jConf.orNull, null)
    ).foreach { case (destName, path, confKey) =>
      if (path != null && !path.trim().isEmpty()) {
        val (isLocal, localizedPath) = distribute(path, destName = Some(destName))
        if (isLocal && confKey != null) {
          require(localizedPath != null, s"Path $path already distributed.")
          // If the resource is intended for local use only, handle this downstream
          // by setting the appropriate property
          sparkConf.set(confKey, localizedPath)
        }
      }
    }

    /**
     * Do the same for any additional resources passed in through ClientArguments.
     * Each resource category is represented by a 3-tuple of:
     *   (1) comma separated list of resources in this category,
     *   (2) resource type, and
     *   (3) whether to add these resources to the classpath
     */
    val cachedSecondaryJarLinks = ListBuffer.empty[String]
    List(
      (args.addJars, LocalResourceType.FILE, true),
      (args.files, LocalResourceType.FILE, false),
      (args.archives, LocalResourceType.ARCHIVE, false)
    ).foreach { case (flist, resType, addToClasspath) =>
      if (flist != null && !flist.isEmpty()) {
        flist.split(',').foreach { file =>
          val (_, localizedPath) = distribute(file, resType = resType)
          require(localizedPath != null)
          if (addToClasspath) {
            cachedSecondaryJarLinks += localizedPath
          }
        }
      }
    }
    if (cachedSecondaryJarLinks.nonEmpty) {
      sparkConf.set(CONF_SPARK_YARN_SECONDARY_JARS, cachedSecondaryJarLinks.mkString(","))
    }

    if (isClusterMode && args.primaryPyFile != null) {
      distribute(args.primaryPyFile, appMasterOnly = true)
    }

    pySparkArchives.foreach { f => distribute(f) }

    // The python files list needs to be treated especially. All files that are not an
    // archive need to be placed in a subdirectory that will be added to PYTHONPATH.
    args.pyFiles.foreach { f =>
      val targetDir = if (f.endsWith(".py")) Some(LOCALIZED_PYTHON_DIR) else None
      distribute(f, targetDir = targetDir)
    }

    // Distribute an archive with Hadoop and Spark configuration for the AM.
    val (_, confLocalizedPath) = distribute(createConfArchive().toURI().getPath(),
      resType = LocalResourceType.ARCHIVE,
      destName = Some(LOCALIZED_CONF_DIR),
      appMasterOnly = true)
    require(confLocalizedPath != null)

    localResources
  }

  /**
   * Create an archive with the config files for distribution.
   *
   * These are only used by the AM, since executors will use the configuration object broadcast by
   * the driver. The files are zipped and added to the job as an archive, so that YARN will explode
   * it when distributing to the AM. This directory is then added to the classpath of the AM
   * process, just to make sure that everybody is using the same default config.
   *
   * This follows the order of precedence set by the startup scripts, in which HADOOP_CONF_DIR
   * shows up in the classpath before YARN_CONF_DIR.
   *
   * Currently this makes a shallow copy of the conf directory. If there are cases where a
   * Hadoop config directory contains subdirectories, this code will have to be fixed.
   *
   * The archive also contains some Spark configuration. Namely, it saves the contents of
   * SparkConf in a file to be loaded by the AM process.
   */
  private def createConfArchive(): File = {
    val hadoopConfFiles = new HashMap[String, File]()

    // Uploading $SPARK_CONF_DIR/log4j.properties file to the distributed cache to make sure that
    // the executors will use the latest configurations instead of the default values. This is
    // required when user changes log4j.properties directly to set the log configurations. If
    // configuration file is provided through --files then executors will be taking configurations
    // from --files instead of $SPARK_CONF_DIR/log4j.properties.
    val log4jFileName = "log4j.properties"
    Option(Utils.getContextOrSparkClassLoader.getResource(log4jFileName)).foreach { url =>
      if (url.getProtocol == "file") {
        hadoopConfFiles(log4jFileName) = new File(url.getPath)
      }
    }

    Seq("HADOOP_CONF_DIR", "YARN_CONF_DIR").foreach { envKey =>
      sys.env.get(envKey).foreach { path =>
        val dir = new File(path)
        if (dir.isDirectory()) {
          dir.listFiles().foreach { file =>
            if (file.isFile && !hadoopConfFiles.contains(file.getName())) {
              hadoopConfFiles(file.getName()) = file
            }
          }
        }
      }
    }

    val confArchive = File.createTempFile(LOCALIZED_CONF_DIR, ".zip",
      new File(Utils.getLocalDir(sparkConf)))
    val confStream = new ZipOutputStream(new FileOutputStream(confArchive))

    try {
      confStream.setLevel(0)
      hadoopConfFiles.foreach { case (name, file) =>
        if (file.canRead()) {
          confStream.putNextEntry(new ZipEntry(name))
          Files.copy(file, confStream)
          confStream.closeEntry()
        }
      }

      // Save Spark configuration to a file in the archive.
      val props = new Properties()
      sparkConf.getAll.foreach { case (k, v) => props.setProperty(k, v) }
      confStream.putNextEntry(new ZipEntry(SPARK_CONF_FILE))
      val writer = new OutputStreamWriter(confStream, UTF_8)
      props.store(writer, "Spark configuration.")
      writer.flush()
      confStream.closeEntry()
    } finally {
      confStream.close()
    }
    confArchive
  }

  /**
   * Get the renewal interval for tokens.
   */
  private def getTokenRenewalInterval(stagingDirPath: Path): Long = {
    // We cannot use the tokens generated above since those have renewer yarn. Trying to renew
    // those will fail with an access control issue. So create new tokens with the logged in
    // user as renewer.
    val creds = new Credentials()
    val nns = YarnSparkHadoopUtil.get.getNameNodesToAccess(sparkConf) + stagingDirPath
    YarnSparkHadoopUtil.get.obtainTokensForNamenodes(
      nns, hadoopConf, creds, Some(sparkConf.get("spark.yarn.principal")))
    val t = creds.getAllTokens.asScala
      .filter(_.getKind == DelegationTokenIdentifier.HDFS_DELEGATION_KIND)
      .head
    val newExpiration = t.renew(hadoopConf)
    val identifier = new DelegationTokenIdentifier()
    identifier.readFields(new DataInputStream(new ByteArrayInputStream(t.getIdentifier)))
    val interval = newExpiration - identifier.getIssueDate
    logInfo(s"Renewal Interval set to $interval")
    interval
  }

  /**
   * Set up the environment for launching our ApplicationMaster container.
   */
  private def setupLaunchEnv(
      stagingDir: String,
      pySparkArchives: Seq[String]): HashMap[String, String] = {
    logInfo("Setting up the launch environment for our AM container")
    val env = new HashMap[String, String]()
    val extraCp = sparkConf.getOption("spark.driver.extraClassPath")
    populateClasspath(args, yarnConf, sparkConf, env, true, extraCp)
    env("SPARK_YARN_MODE") = "true"
    env("SPARK_YARN_STAGING_DIR") = stagingDir
    env("SPARK_USER") = UserGroupInformation.getCurrentUser().getShortUserName()
    if (loginFromKeytab) {
      val remoteFs = FileSystem.get(hadoopConf)
      val stagingDirPath = new Path(remoteFs.getHomeDirectory, stagingDir)
      val credentialsFile = "credentials-" + UUID.randomUUID().toString
      sparkConf.set(
        "spark.yarn.credentials.file", new Path(stagingDirPath, credentialsFile).toString)
      logInfo(s"Credentials file set to: $credentialsFile")
      val renewalInterval = getTokenRenewalInterval(stagingDirPath)
      sparkConf.set("spark.yarn.token.renewal.interval", renewalInterval.toString)
    }

    // Pick up any environment variables for the AM provided through spark.yarn.appMasterEnv.*
    val amEnvPrefix = "spark.yarn.appMasterEnv."
    sparkConf.getAll
      .filter { case (k, v) => k.startsWith(amEnvPrefix) }
      .map { case (k, v) => (k.substring(amEnvPrefix.length), v) }
      .foreach { case (k, v) => YarnSparkHadoopUtil.addPathToEnvironment(env, k, v) }

    // Keep this for backwards compatibility but users should move to the config
    sys.env.get("SPARK_YARN_USER_ENV").foreach { userEnvs =>
    // Allow users to specify some environment variables.
      YarnSparkHadoopUtil.setEnvFromInputString(env, userEnvs)
      // Pass SPARK_YARN_USER_ENV itself to the AM so it can use it to set up executor environments.
      env("SPARK_YARN_USER_ENV") = userEnvs
    }

    // If pyFiles contains any .py files, we need to add LOCALIZED_PYTHON_DIR to the PYTHONPATH
    // of the container processes too. Add all non-.py files directly to PYTHONPATH.
    //
    // NOTE: the code currently does not handle .py files defined with a "local:" scheme.
    val pythonPath = new ListBuffer[String]()
    val (pyFiles, pyArchives) = args.pyFiles.partition(_.endsWith(".py"))
    if (pyFiles.nonEmpty) {
      pythonPath += buildPath(YarnSparkHadoopUtil.expandEnvironment(Environment.PWD),
        LOCALIZED_PYTHON_DIR)
    }
    (pySparkArchives ++ pyArchives).foreach { path =>
      val uri = Utils.resolveURI(path)
      if (uri.getScheme != LOCAL_SCHEME) {
        pythonPath += buildPath(YarnSparkHadoopUtil.expandEnvironment(Environment.PWD),
          new Path(uri).getName())
      } else {
        pythonPath += uri.getPath()
      }
    }

    // Finally, update the Spark config to propagate PYTHONPATH to the AM and executors.
    if (pythonPath.nonEmpty) {
      val pythonPathStr = (sys.env.get("PYTHONPATH") ++ pythonPath)
        .mkString(YarnSparkHadoopUtil.getClassPathSeparator)
      env("PYTHONPATH") = pythonPathStr
      sparkConf.setExecutorEnv("PYTHONPATH", pythonPathStr)
    }

    // In cluster mode, if the deprecated SPARK_JAVA_OPTS is set, we need to propagate it to
    // executors. But we can't just set spark.executor.extraJavaOptions, because the driver's
    // SparkContext will not let that set spark* system properties, which is expected behavior for
    // Yarn clients. So propagate it through the environment.
    //
    // Note that to warn the user about the deprecation in cluster mode, some code from
    // SparkConf#validateSettings() is duplicated here (to avoid triggering the condition
    // described above).
    if (isClusterMode) {
      sys.env.get("SPARK_JAVA_OPTS").foreach { value =>
        val warning =
          s"""
            |SPARK_JAVA_OPTS was detected (set to '$value').
            |This is deprecated in Spark 1.0+.
            |
            |Please instead use:
            | - ./spark-submit with conf/spark-defaults.conf to set defaults for an application
            | - ./spark-submit with --driver-java-options to set -X options for a driver
            | - spark.executor.extraJavaOptions to set -X options for executors
          """.stripMargin
        logWarning(warning)
        for (proc <- Seq("driver", "executor")) {
          val key = s"spark.$proc.extraJavaOptions"
          if (sparkConf.contains(key)) {
            throw new SparkException(s"Found both $key and SPARK_JAVA_OPTS. Use only the former.")
          }
        }
        env("SPARK_JAVA_OPTS") = value
      }
    }

    sys.env.get(ENV_DIST_CLASSPATH).foreach { dcp =>
      env(ENV_DIST_CLASSPATH) = dcp
    }

    env
  }

  /**
   * Set up a ContainerLaunchContext to launch our ApplicationMaster container.
   * This sets up the launch environment, java options, and the command for launching the AM.
   */
  private def createContainerLaunchContext(newAppResponse: GetNewApplicationResponse)
    : ContainerLaunchContext = {
    logInfo("Setting up container launch context for our AM")
    val appId = newAppResponse.getApplicationId
    val appStagingDir = getAppStagingDir(appId)
    val pySparkArchives =
      if (sparkConf.getBoolean("spark.yarn.isPython", false)) {
        findPySparkArchives()
      } else {
        Nil
      }
    val launchEnv = setupLaunchEnv(appStagingDir, pySparkArchives)
    val localResources = prepareLocalResources(appStagingDir, pySparkArchives)

    // Set the environment variables to be passed on to the executors.
    distCacheMgr.setDistFilesEnv(launchEnv)
    distCacheMgr.setDistArchivesEnv(launchEnv)

    val amContainer = Records.newRecord(classOf[ContainerLaunchContext])
    amContainer.setLocalResources(localResources.asJava)
    amContainer.setEnvironment(launchEnv.asJava)

    val javaOpts = ListBuffer[String]()

    // Set the environment variable through a command prefix
    // to append to the existing value of the variable
    var prefixEnv: Option[String] = None

    // Add Xmx for AM memory
    javaOpts += "-Xmx" + args.amMemory + "m"

    val tmpDir = new Path(
      YarnSparkHadoopUtil.expandEnvironment(Environment.PWD),
      YarnConfiguration.DEFAULT_CONTAINER_TEMP_DIR
    )
    javaOpts += "-Djava.io.tmpdir=" + tmpDir

    // TODO: Remove once cpuset version is pushed out.
    // The context is, default gc for server class machines ends up using all cores to do gc -
    // hence if there are multiple containers in same node, Spark GC affects all other containers'
    // performance (which can be that of other Spark containers)
    // Instead of using this, rely on cpusets by YARN to enforce "proper" Spark behavior in
    // multi-tenant environments. Not sure how default Java GC behaves if it is limited to subset
    // of cores on a node.
    val useConcurrentAndIncrementalGC = launchEnv.get("SPARK_USE_CONC_INCR_GC").exists(_.toBoolean)
    if (useConcurrentAndIncrementalGC) {
      // In our expts, using (default) throughput collector has severe perf ramifications in
      // multi-tenant machines
      javaOpts += "-XX:+UseConcMarkSweepGC"
      javaOpts += "-XX:MaxTenuringThreshold=31"
      javaOpts += "-XX:SurvivorRatio=8"
      javaOpts += "-XX:+CMSIncrementalMode"
      javaOpts += "-XX:+CMSIncrementalPacing"
      javaOpts += "-XX:CMSIncrementalDutyCycleMin=0"
      javaOpts += "-XX:CMSIncrementalDutyCycle=10"
    }

    // Include driver-specific java options if we are launching a driver
    if (isClusterMode) {
      val driverOpts = sparkConf.getOption("spark.driver.extraJavaOptions")
        .orElse(sys.env.get("SPARK_JAVA_OPTS"))
      driverOpts.foreach { opts =>
        javaOpts ++= Utils.splitCommandString(opts).map(YarnSparkHadoopUtil.escapeForShell)
      }
      val libraryPaths = Seq(sys.props.get("spark.driver.extraLibraryPath"),
        sys.props.get("spark.driver.libraryPath")).flatten
      if (libraryPaths.nonEmpty) {
        prefixEnv = Some(getClusterPath(sparkConf, Utils.libraryPathEnvPrefix(libraryPaths)))
      }
      if (sparkConf.getOption("spark.yarn.am.extraJavaOptions").isDefined) {
        logWarning("spark.yarn.am.extraJavaOptions will not take effect in cluster mode")
      }
    } else {
      // Validate and include yarn am specific java options in yarn-client mode.
      val amOptsKey = "spark.yarn.am.extraJavaOptions"
      val amOpts = sparkConf.getOption(amOptsKey)
      amOpts.foreach { opts =>
        if (opts.contains("-Dspark")) {
          val msg = s"$amOptsKey is not allowed to set Spark options (was '$opts'). "
          throw new SparkException(msg)
        }
        if (opts.contains("-Xmx") || opts.contains("-Xms")) {
          val msg = s"$amOptsKey is not allowed to alter memory settings (was '$opts')."
          throw new SparkException(msg)
        }
        javaOpts ++= Utils.splitCommandString(opts).map(YarnSparkHadoopUtil.escapeForShell)
      }

      sparkConf.getOption("spark.yarn.am.extraLibraryPath").foreach { paths =>
        prefixEnv = Some(getClusterPath(sparkConf, Utils.libraryPathEnvPrefix(Seq(paths))))
      }
    }

    // For log4j configuration to reference
    javaOpts += ("-Dspark.yarn.app.container.log.dir=" + ApplicationConstants.LOG_DIR_EXPANSION_VAR)
    YarnCommandBuilderUtils.addPermGenSizeOpt(javaOpts)

    val userClass =
      if (isClusterMode) {
        Seq("--class", YarnSparkHadoopUtil.escapeForShell(args.userClass))
      } else {
        Nil
      }
    val userJar =
      if (args.userJar != null) {
        Seq("--jar", args.userJar)
      } else {
        Nil
      }
    val primaryPyFile =
      if (isClusterMode && args.primaryPyFile != null) {
        Seq("--primary-py-file", new Path(args.primaryPyFile).getName())
      } else {
        Nil
      }
    val primaryRFile =
      if (args.primaryRFile != null) {
        Seq("--primary-r-file", args.primaryRFile)
      } else {
        Nil
      }
    val amClass =
      if (isClusterMode) {
        Utils.classForName("org.apache.spark.deploy.yarn.ApplicationMaster").getName
      } else {
        Utils.classForName("org.apache.spark.deploy.yarn.ExecutorLauncher").getName
      }
    if (args.primaryRFile != null && args.primaryRFile.endsWith(".R")) {
      args.userArgs = ArrayBuffer(args.primaryRFile) ++ args.userArgs
    }
    val userArgs = args.userArgs.flatMap { arg =>
      Seq("--arg", YarnSparkHadoopUtil.escapeForShell(arg))
    }
    val amArgs =
      Seq(amClass) ++ userClass ++ userJar ++ primaryPyFile ++ primaryRFile ++
        userArgs ++ Seq(
          "--executor-memory", args.executorMemory.toString + "m",
          "--executor-cores", args.executorCores.toString,
          "--properties-file", buildPath(YarnSparkHadoopUtil.expandEnvironment(Environment.PWD),
            LOCALIZED_CONF_DIR, SPARK_CONF_FILE))

    // Command for the ApplicationMaster
    val commands = prefixEnv ++ Seq(
        YarnSparkHadoopUtil.expandEnvironment(Environment.JAVA_HOME) + "/bin/java", "-server"
      ) ++
      javaOpts ++ amArgs ++
      Seq(
        "1>", ApplicationConstants.LOG_DIR_EXPANSION_VAR + "/stdout",
        "2>", ApplicationConstants.LOG_DIR_EXPANSION_VAR + "/stderr")

    // TODO: it would be nicer to just make sure there are no null commands here
    val printableCommands = commands.map(s => if (s == null) "null" else s).toList
    amContainer.setCommands(printableCommands.asJava)

    logDebug("===============================================================================")
    logDebug("YARN AM launch context:")
    logDebug(s"    user class: ${Option(args.userClass).getOrElse("N/A")}")
    logDebug("    env:")
    launchEnv.foreach { case (k, v) => logDebug(s"        $k -> $v") }
    logDebug("    resources:")
    localResources.foreach { case (k, v) => logDebug(s"        $k -> $v")}
    logDebug("    command:")
    logDebug(s"        ${printableCommands.mkString(" ")}")
    logDebug("===============================================================================")

    // send the acl settings into YARN to control who has access via YARN interfaces
    val securityManager = new SecurityManager(sparkConf)
    amContainer.setApplicationACLs(
      YarnSparkHadoopUtil.getApplicationAclsForYarn(securityManager).asJava)
    setupSecurityToken(amContainer)
    UserGroupInformation.getCurrentUser().addCredentials(credentials)

    amContainer
  }

  def setupCredentials(): Unit = {
    loginFromKeytab = args.principal != null || sparkConf.contains("spark.yarn.principal")
    if (loginFromKeytab) {
      principal =
        if (args.principal != null) args.principal else sparkConf.get("spark.yarn.principal")
      keytab = {
        if (args.keytab != null) {
          args.keytab
        } else {
          sparkConf.getOption("spark.yarn.keytab").orNull
        }
      }

      require(keytab != null, "Keytab must be specified when principal is specified.")
      logInfo("Attempting to login to the Kerberos" +
        s" using principal: $principal and keytab: $keytab")
      val f = new File(keytab)
      // Generate a file name that can be used for the keytab file, that does not conflict
      // with any user file.
      val keytabFileName = f.getName + "-" + UUID.randomUUID().toString
      sparkConf.set("spark.yarn.keytab", keytabFileName)
      sparkConf.set("spark.yarn.principal", principal)
    }
    credentials = UserGroupInformation.getCurrentUser.getCredentials
  }

  /**
   * Report the state of an application until it has exited, either successfully or
   * due to some failure, then return a pair of the yarn application state (FINISHED, FAILED,
   * KILLED, or RUNNING) and the final application state (UNDEFINED, SUCCEEDED, FAILED,
   * or KILLED).
   *
   * @param appId ID of the application to monitor.
   * @param returnOnRunning Whether to also return the application state when it is RUNNING.
   * @param logApplicationReport Whether to log details of the application report every iteration.
   * @return A pair of the yarn application state and the final application state.
   */
  def monitorApplication(
      appId: ApplicationId,
      returnOnRunning: Boolean = false,
      logApplicationReport: Boolean = true): (YarnApplicationState, FinalApplicationStatus) = {
    val interval = sparkConf.getLong("spark.yarn.report.interval", 1000)
    var lastState: YarnApplicationState = null
    while (true) {
      Thread.sleep(interval)
      val report: ApplicationReport =
        try {
          getApplicationReport(appId)
        } catch {
          case e: ApplicationNotFoundException =>
            logError(s"Application $appId not found.")
            return (YarnApplicationState.KILLED, FinalApplicationStatus.KILLED)
          case NonFatal(e) =>
            logError(s"Failed to contact YARN for application $appId.", e)
            return (YarnApplicationState.FAILED, FinalApplicationStatus.FAILED)
        }
      val state = report.getYarnApplicationState

      if (logApplicationReport) {
        logInfo(s"Application report for $appId (state: $state)")

        // If DEBUG is enabled, log report details every iteration
        // Otherwise, log them every time the application changes state
        if (log.isDebugEnabled) {
          logDebug(formatReportDetails(report))
        } else if (lastState != state) {
          logInfo(formatReportDetails(report))
        }
      }

      if (lastState != state) {
        state match {
          case YarnApplicationState.RUNNING =>
            reportLauncherState(SparkAppHandle.State.RUNNING)
          case YarnApplicationState.FINISHED =>
            reportLauncherState(SparkAppHandle.State.FINISHED)
          case YarnApplicationState.FAILED =>
            reportLauncherState(SparkAppHandle.State.FAILED)
          case YarnApplicationState.KILLED =>
            reportLauncherState(SparkAppHandle.State.KILLED)
          case _ =>
        }
      }

      if (state == YarnApplicationState.FINISHED ||
        state == YarnApplicationState.FAILED ||
        state == YarnApplicationState.KILLED) {
        cleanupStagingDir(appId)
        return (state, report.getFinalApplicationStatus)
      }

      if (returnOnRunning && state == YarnApplicationState.RUNNING) {
        return (state, report.getFinalApplicationStatus)
      }

      lastState = state
    }

    // Never reached, but keeps compiler happy
    throw new SparkException("While loop is depleted! This should never happen...")
  }

  private def formatReportDetails(report: ApplicationReport): String = {
    val details = Seq[(String, String)](
      ("client token", getClientToken(report)),
      ("diagnostics", report.getDiagnostics),
      ("ApplicationMaster host", report.getHost),
      ("ApplicationMaster RPC port", report.getRpcPort.toString),
      ("queue", report.getQueue),
      ("start time", report.getStartTime.toString),
      ("final status", report.getFinalApplicationStatus.toString),
      ("tracking URL", report.getTrackingUrl),
      ("user", report.getUser)
    )

    // Use more loggable format if value is null or empty
    details.map { case (k, v) =>
      val newValue = Option(v).filter(_.nonEmpty).getOrElse("N/A")
      s"\n\t $k: $newValue"
    }.mkString("")
  }

  /**
   * Submit an application to the ResourceManager.
   * If set spark.yarn.submit.waitAppCompletion to true, it will stay alive
   * reporting the application's status until the application has exited for any reason.
   * Otherwise, the client process will exit after submission.
   * If the application finishes with a failed, killed, or undefined status,
   * throw an appropriate SparkException.
   */
  def run(): Unit = {
    this.appId = submitApplication()
    if (!launcherBackend.isConnected() && fireAndForget) {
      val report = getApplicationReport(appId)
      val state = report.getYarnApplicationState
      logInfo(s"Application report for $appId (state: $state)")
      logInfo(formatReportDetails(report))
      if (state == YarnApplicationState.FAILED || state == YarnApplicationState.KILLED) {
        throw new SparkException(s"Application $appId finished with status: $state")
      }
    } else {
      val (yarnApplicationState, finalApplicationStatus) = monitorApplication(appId)
      if (yarnApplicationState == YarnApplicationState.FAILED ||
        finalApplicationStatus == FinalApplicationStatus.FAILED) {
        throw new SparkException(s"Application $appId finished with failed status")
      }
      if (yarnApplicationState == YarnApplicationState.KILLED ||
        finalApplicationStatus == FinalApplicationStatus.KILLED) {
        throw new SparkException(s"Application $appId is killed")
      }
      if (finalApplicationStatus == FinalApplicationStatus.UNDEFINED) {
        throw new SparkException(s"The final status of application $appId is undefined")
      }
    }
  }

  private def findPySparkArchives(): Seq[String] = {
    sys.env.get("PYSPARK_ARCHIVES_PATH")
      .map(_.split(",").toSeq)
      .getOrElse {
        val pyLibPath = Seq(sys.env("SPARK_HOME"), "python", "lib").mkString(File.separator)
        val pyArchivesFile = new File(pyLibPath, "pyspark.zip")
        require(pyArchivesFile.exists(),
          "pyspark.zip not found; cannot run pyspark application in YARN mode.")
        val py4jFile = new File(pyLibPath, "py4j-0.9-src.zip")
        require(py4jFile.exists(),
          "py4j-0.9-src.zip not found; cannot run pyspark application in YARN mode.")
        Seq(pyArchivesFile.getAbsolutePath(), py4jFile.getAbsolutePath())
      }
  }

}

object Client extends Logging {

  def main(argStrings: Array[String]) {
    if (!sys.props.contains("SPARK_SUBMIT")) {
      logWarning("WARNING: This client is deprecated and will be removed in a " +
        "future version of Spark. Use ./bin/spark-submit with \"--master yarn\"")
    }

    // Set an env variable indicating we are running in YARN mode.
    // Note that any env variable with the SPARK_ prefix gets propagated to all (remote) processes
    System.setProperty("SPARK_YARN_MODE", "true")
    val sparkConf = new SparkConf

    val args = new ClientArguments(argStrings, sparkConf)
    // to maintain backwards-compatibility
    if (!Utils.isDynamicAllocationEnabled(sparkConf)) {
      sparkConf.setIfMissing("spark.executor.instances", args.numExecutors.toString)
    }
    new Client(args, sparkConf).run()
  }

  // Alias for the Spark assembly jar and the user jar
  val SPARK_JAR: String = "__spark__.jar"
  val APP_JAR: String = "__app__.jar"

  // URI scheme that identifies local resources
  val LOCAL_SCHEME = "local"

  // Staging directory for any temporary jars or files
  val SPARK_STAGING: String = ".sparkStaging"

  // Location of any user-defined Spark jars
  val CONF_SPARK_JAR = "spark.yarn.jar"
  val ENV_SPARK_JAR = "SPARK_JAR"

  // Internal config to propagate the location of the user's jar to the driver/executors
  val CONF_SPARK_USER_JAR = "spark.yarn.user.jar"

  // Internal config to propagate the locations of any extra jars to add to the classpath
  // of the executors
  val CONF_SPARK_YARN_SECONDARY_JARS = "spark.yarn.secondary.jars"

  // Comma-separated list of strings to pass through as YARN application tags appearing
  // in YARN ApplicationReports, which can be used for filtering when querying YARN.
  val CONF_SPARK_YARN_APPLICATION_TAGS = "spark.yarn.tags"

  // Staging directory is private! -> rwx--------
  val STAGING_DIR_PERMISSION: FsPermission =
    FsPermission.createImmutable(Integer.parseInt("700", 8).toShort)

  // App files are world-wide readable and owner writable -> rw-r--r--
  val APP_FILE_PERMISSION: FsPermission =
    FsPermission.createImmutable(Integer.parseInt("644", 8).toShort)

  // Distribution-defined classpath to add to processes
  val ENV_DIST_CLASSPATH = "SPARK_DIST_CLASSPATH"

  // Subdirectory where the user's Spark and Hadoop config files will be placed.
  val LOCALIZED_CONF_DIR = "__spark_conf__"

  // Name of the file in the conf archive containing Spark configuration.
  val SPARK_CONF_FILE = "__spark_conf__.properties"

  // Subdirectory where the user's python files (not archives) will be placed.
  val LOCALIZED_PYTHON_DIR = "__pyfiles__"

  /**
   * Find the user-defined Spark jar if configured, or return the jar containing this
   * class if not.
   *
   * This method first looks in the SparkConf object for the CONF_SPARK_JAR key, and in the
   * user environment if that is not found (for backwards compatibility).
   */
  private def sparkJar(conf: SparkConf): String = {
    if (conf.contains(CONF_SPARK_JAR)) {
      conf.get(CONF_SPARK_JAR)
    } else if (System.getenv(ENV_SPARK_JAR) != null) {
      logWarning(
        s"$ENV_SPARK_JAR detected in the system environment. This variable has been deprecated " +
          s"in favor of the $CONF_SPARK_JAR configuration variable.")
      System.getenv(ENV_SPARK_JAR)
    } else {
      SparkContext.jarOfClass(this.getClass).getOrElse(throw new SparkException("Could not "
        + "find jar containing Spark classes. The jar can be defined using the "
        + "spark.yarn.jar configuration option. If testing Spark, either set that option or "
        + "make sure SPARK_PREPEND_CLASSES is not set."))
    }
  }

  /**
   * Return the path to the given application's staging directory.
   */
  private def getAppStagingDir(appId: ApplicationId): String = {
    buildPath(SPARK_STAGING, appId.toString())
  }

  /**
   * Populate the classpath entry in the given environment map with any application
   * classpath specified through the Hadoop and Yarn configurations.
   */
  private[yarn] def populateHadoopClasspath(conf: Configuration, env: HashMap[String, String])
    : Unit = {
    val classPathElementsToAdd = getYarnAppClasspath(conf) ++ getMRAppClasspath(conf)
    for (c <- classPathElementsToAdd.flatten) {
      YarnSparkHadoopUtil.addPathToEnvironment(env, Environment.CLASSPATH.name, c.trim)
    }
  }

  private def getYarnAppClasspath(conf: Configuration): Option[Seq[String]] =
    Option(conf.getStrings(YarnConfiguration.YARN_APPLICATION_CLASSPATH)) match {
      case Some(s) => Some(s.toSeq)
      case None => getDefaultYarnApplicationClasspath
    }

  private def getMRAppClasspath(conf: Configuration): Option[Seq[String]] =
    Option(conf.getStrings("mapreduce.application.classpath")) match {
      case Some(s) => Some(s.toSeq)
      case None => getDefaultMRApplicationClasspath
    }

  private[yarn] def getDefaultYarnApplicationClasspath: Option[Seq[String]] = {
    val triedDefault = Try[Seq[String]] {
      val field = classOf[YarnConfiguration].getField("DEFAULT_YARN_APPLICATION_CLASSPATH")
      val value = field.get(null).asInstanceOf[Array[String]]
      value.toSeq
    } recoverWith {
      case e: NoSuchFieldException => Success(Seq.empty[String])
    }

    triedDefault match {
      case f: Failure[_] =>
        logError("Unable to obtain the default YARN Application classpath.", f.exception)
      case s: Success[Seq[String]] =>
        logDebug(s"Using the default YARN application classpath: ${s.get.mkString(",")}")
    }

    triedDefault.toOption
  }

  private[yarn] def getDefaultMRApplicationClasspath: Option[Seq[String]] = {
    val triedDefault = Try[Seq[String]] {
      val field = classOf[MRJobConfig].getField("DEFAULT_MAPREDUCE_APPLICATION_CLASSPATH")
      StringUtils.getStrings(field.get(null).asInstanceOf[String]).toSeq
    } recoverWith {
      case e: NoSuchFieldException => Success(Seq.empty[String])
    }

    triedDefault match {
      case f: Failure[_] =>
        logError("Unable to obtain the default MR Application classpath.", f.exception)
      case s: Success[Seq[String]] =>
        logDebug(s"Using the default MR application classpath: ${s.get.mkString(",")}")
    }

    triedDefault.toOption
  }

  /**
   * Populate the classpath entry in the given environment map.
   *
   * User jars are generally not added to the JVM's system classpath; those are handled by the AM
   * and executor backend. When the deprecated `spark.yarn.user.classpath.first` is used, user jars
   * are included in the system classpath, though. The extra class path and other uploaded files are
   * always made available through the system class path.
   *
   * @param args Client arguments (when starting the AM) or null (when starting executors).
   */
  private[yarn] def populateClasspath(
      args: ClientArguments,
      conf: Configuration,
      sparkConf: SparkConf,
      env: HashMap[String, String],
      isAM: Boolean,
      extraClassPath: Option[String] = None): Unit = {
    extraClassPath.foreach { cp =>
      addClasspathEntry(getClusterPath(sparkConf, cp), env)
    }
    addClasspathEntry(YarnSparkHadoopUtil.expandEnvironment(Environment.PWD), env)

    if (isAM) {
      addClasspathEntry(
        YarnSparkHadoopUtil.expandEnvironment(Environment.PWD) + Path.SEPARATOR +
          LOCALIZED_CONF_DIR, env)
    }

    if (sparkConf.getBoolean("spark.yarn.user.classpath.first", false)) {
      // in order to properly add the app jar when user classpath is first
      // we have to do the mainJar separate in order to send the right thing
      // into addFileToClasspath
      val mainJar =
        if (args != null) {
          getMainJarUri(Option(args.userJar))
        } else {
          getMainJarUri(sparkConf.getOption(CONF_SPARK_USER_JAR))
        }
      mainJar.foreach(addFileToClasspath(sparkConf, conf, _, APP_JAR, env))

      val secondaryJars =
        if (args != null) {
          getSecondaryJarUris(Option(args.addJars))
        } else {
          getSecondaryJarUris(sparkConf.getOption(CONF_SPARK_YARN_SECONDARY_JARS))
        }
      secondaryJars.foreach { x =>
        addFileToClasspath(sparkConf, conf, x, null, env)
      }
    }
    addFileToClasspath(sparkConf, conf, new URI(sparkJar(sparkConf)), SPARK_JAR, env)
    populateHadoopClasspath(conf, env)
    sys.env.get(ENV_DIST_CLASSPATH).foreach { cp =>
      addClasspathEntry(getClusterPath(sparkConf, cp), env)
    }
  }

  /**
   * Returns a list of URIs representing the user classpath.
   *
   * @param conf Spark configuration.
   */
  def getUserClasspath(conf: SparkConf): Array[URI] = {
    val mainUri = getMainJarUri(conf.getOption(CONF_SPARK_USER_JAR))
    val secondaryUris = getSecondaryJarUris(conf.getOption(CONF_SPARK_YARN_SECONDARY_JARS))
    (mainUri ++ secondaryUris).toArray
  }

  private def getMainJarUri(mainJar: Option[String]): Option[URI] = {
    mainJar.flatMap { path =>
      val uri = Utils.resolveURI(path)
      if (uri.getScheme == LOCAL_SCHEME) Some(uri) else None
    }.orElse(Some(new URI(APP_JAR)))
  }

  private def getSecondaryJarUris(secondaryJars: Option[String]): Seq[URI] = {
    secondaryJars.map(_.split(",")).toSeq.flatten.map(new URI(_))
  }

  /**
   * Adds the given path to the classpath, handling "local:" URIs correctly.
   *
   * If an alternate name for the file is given, and it's not a "local:" file, the alternate
   * name will be added to the classpath (relative to the job's work directory).
   *
   * If not a "local:" file and no alternate name, the linkName will be added to the classpath.
   *
   * @param conf        Spark configuration.
   * @param hadoopConf  Hadoop configuration.
   * @param uri         URI to add to classpath (optional).
   * @param fileName    Alternate name for the file (optional).
   * @param env         Map holding the environment variables.
   */
  private def addFileToClasspath(
      conf: SparkConf,
      hadoopConf: Configuration,
      uri: URI,
      fileName: String,
      env: HashMap[String, String]): Unit = {
    if (uri != null && uri.getScheme == LOCAL_SCHEME) {
      addClasspathEntry(getClusterPath(conf, uri.getPath), env)
    } else if (fileName != null) {
      addClasspathEntry(buildPath(
        YarnSparkHadoopUtil.expandEnvironment(Environment.PWD), fileName), env)
    } else if (uri != null) {
      val localPath = getQualifiedLocalPath(uri, hadoopConf)
      val linkName = Option(uri.getFragment()).getOrElse(localPath.getName())
      addClasspathEntry(buildPath(
        YarnSparkHadoopUtil.expandEnvironment(Environment.PWD), linkName), env)
    }
  }

  /**
   * Add the given path to the classpath entry of the given environment map.
   * If the classpath is already set, this appends the new path to the existing classpath.
   */
  private def addClasspathEntry(path: String, env: HashMap[String, String]): Unit =
    YarnSparkHadoopUtil.addPathToEnvironment(env, Environment.CLASSPATH.name, path)

  /**
   * Returns the path to be sent to the NM for a path that is valid on the gateway.
   *
   * This method uses two configuration values:
   *
   * - spark.yarn.config.gatewayPath: a string that identifies a portion of the input path that may
   *   only be valid in the gateway node.
   * - spark.yarn.config.replacementPath: a string with which to replace the gateway path. This may
   *   contain, for example, env variable references, which will be expanded by the NMs when
   *   starting containers.
   *
   * If either config is not available, the input path is returned.
   */
  def getClusterPath(conf: SparkConf, path: String): String = {
    val localPath = conf.get("spark.yarn.config.gatewayPath", null)
    val clusterPath = conf.get("spark.yarn.config.replacementPath", null)
    if (localPath != null && clusterPath != null) {
      path.replace(localPath, clusterPath)
    } else {
      path
    }
  }

  /**
   * Obtains token for the Hive metastore and adds them to the credentials.
   */
  private def obtainTokenForHiveMetastore(
      sparkConf: SparkConf,
      conf: Configuration,
      credentials: Credentials) {
    if (shouldGetTokens(sparkConf, "hive") && UserGroupInformation.isSecurityEnabled) {
      YarnSparkHadoopUtil.get.obtainTokenForHiveMetastore(conf).foreach {
        credentials.addToken(new Text("hive.server2.delegation.token"), _)
      }
    }
  }

  /**
   * Obtain security token for HBase.
   */
  def obtainTokenForHBase(
      sparkConf: SparkConf,
      conf: Configuration,
      credentials: Credentials): Unit = {
    if (shouldGetTokens(sparkConf, "hbase") && UserGroupInformation.isSecurityEnabled) {
      val mirror = universe.runtimeMirror(getClass.getClassLoader)

      try {
        val confCreate = mirror.classLoader.
          loadClass("org.apache.hadoop.hbase.HBaseConfiguration").
          getMethod("create", classOf[Configuration])
        val obtainToken = mirror.classLoader.
          loadClass("org.apache.hadoop.hbase.security.token.TokenUtil").
          getMethod("obtainToken", classOf[Configuration])

        logDebug("Attempting to fetch HBase security token.")

        val hbaseConf = confCreate.invoke(null, conf).asInstanceOf[Configuration]
        if ("kerberos" == hbaseConf.get("hbase.security.authentication")) {
          val token = obtainToken.invoke(null, hbaseConf).asInstanceOf[Token[TokenIdentifier]]
          credentials.addToken(token.getService, token)
          logInfo("Added HBase security token to credentials.")
        }
      } catch {
        case e: java.lang.NoSuchMethodException =>
          logInfo("HBase Method not found: " + e)
        case e: java.lang.ClassNotFoundException =>
          logDebug("HBase Class not found: " + e)
        case e: java.lang.NoClassDefFoundError =>
          logDebug("HBase Class not found: " + e)
        case e: Exception =>
          logError("Exception when obtaining HBase security token: " + e)
      }
    }
  }

  /**
   * Return whether the two file systems are the same.
   */
  private def compareFs(srcFs: FileSystem, destFs: FileSystem): Boolean = {
    val srcUri = srcFs.getUri()
    val dstUri = destFs.getUri()
    if (srcUri.getScheme() == null || srcUri.getScheme() != dstUri.getScheme()) {
      return false
    }

    var srcHost = srcUri.getHost()
    var dstHost = dstUri.getHost()

    // In HA or when using viewfs, the host part of the URI may not actually be a host, but the
    // name of the HDFS namespace. Those names won't resolve, so avoid even trying if they
    // match.
    if (srcHost != null && dstHost != null && srcHost != dstHost) {
      try {
        srcHost = InetAddress.getByName(srcHost).getCanonicalHostName()
        dstHost = InetAddress.getByName(dstHost).getCanonicalHostName()
      } catch {
        case e: UnknownHostException =>
          return false
      }
    }

    Objects.equal(srcHost, dstHost) && srcUri.getPort() == dstUri.getPort()
  }

  /**
   * Given a local URI, resolve it and return a qualified local path that corresponds to the URI.
   * This is used for preparing local resources to be included in the container launch context.
   */
  private def getQualifiedLocalPath(localURI: URI, hadoopConf: Configuration): Path = {
    val qualifiedURI =
      if (localURI.getScheme == null) {
        // If not specified, assume this is in the local filesystem to keep the behavior
        // consistent with that of Hadoop
        new URI(FileSystem.getLocal(hadoopConf).makeQualified(new Path(localURI)).toString)
      } else {
        localURI
      }
    new Path(qualifiedURI)
  }

  /**
   * Whether to consider jars provided by the user to have precedence over the Spark jars when
   * loading user classes.
   */
  def isUserClassPathFirst(conf: SparkConf, isDriver: Boolean): Boolean = {
    if (isDriver) {
      conf.getBoolean("spark.driver.userClassPathFirst", false)
    } else {
      conf.getBoolean("spark.executor.userClassPathFirst", false)
    }
  }

  /**
   * Joins all the path components using Path.SEPARATOR.
   */
  def buildPath(components: String*): String = {
    components.mkString(Path.SEPARATOR)
  }

  /**
   * Return whether delegation tokens should be retrieved for the given service when security is
   * enabled. By default, tokens are retrieved, but that behavior can be changed by setting
   * a service-specific configuration.
   */
  def shouldGetTokens(conf: SparkConf, service: String): Boolean = {
    conf.getBoolean(s"spark.yarn.security.tokens.${service}.enabled", true)
  }

}<|MERGE_RESOLUTION|>--- conflicted
+++ resolved
@@ -95,9 +95,6 @@
   private val fireAndForget = isClusterMode &&
     !sparkConf.getBoolean("spark.yarn.submit.waitAppCompletion", true)
 
-<<<<<<< HEAD
-  def stop(): Unit = yarnClient.stop()
-=======
   private var appId: ApplicationId = null
 
   def reportLauncherState(state: SparkAppHandle.State): Unit = {
@@ -110,7 +107,6 @@
     // Unset YARN mode system env variable, to allow switching between cluster types.
     System.clearProperty("SPARK_YARN_MODE")
   }
->>>>>>> f328feda
 
   /**
    * Submit an application running our ApplicationMaster to the ResourceManager.
