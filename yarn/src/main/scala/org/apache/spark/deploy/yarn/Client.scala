/*
 * Licensed to the Apache Software Foundation (ASF) under one or more
 * contributor license agreements.  See the NOTICE file distributed with
 * this work for additional information regarding copyright ownership.
 * The ASF licenses this file to You under the Apache License, Version 2.0
 * (the "License"); you may not use this file except in compliance with
 * the License.  You may obtain a copy of the License at
 *
 *    http://www.apache.org/licenses/LICENSE-2.0
 *
 * Unless required by applicable law or agreed to in writing, software
 * distributed under the License is distributed on an "AS IS" BASIS,
 * WITHOUT WARRANTIES OR CONDITIONS OF ANY KIND, either express or implied.
 * See the License for the specific language governing permissions and
 * limitations under the License.
 */

package org.apache.spark.deploy.yarn

import java.net.{InetAddress, UnknownHostException, URI, URISyntaxException}
import java.nio.ByteBuffer

import scala.collection.JavaConversions._
import scala.collection.mutable.{ArrayBuffer, HashMap, ListBuffer, Map}
import scala.util.{Try, Success, Failure}

import com.google.common.base.Objects

import org.apache.hadoop.io.DataOutputBuffer
import org.apache.hadoop.conf.Configuration
import org.apache.hadoop.fs._
import org.apache.hadoop.fs.permission.FsPermission
import org.apache.hadoop.mapred.Master
import org.apache.hadoop.mapreduce.MRJobConfig
import org.apache.hadoop.security.{Credentials, UserGroupInformation}
import org.apache.hadoop.util.StringUtils
import org.apache.hadoop.yarn.api._
import org.apache.hadoop.yarn.api.ApplicationConstants.Environment
import org.apache.hadoop.yarn.api.protocolrecords._
import org.apache.hadoop.yarn.api.records._
import org.apache.hadoop.yarn.client.api.{YarnClient, YarnClientApplication}
import org.apache.hadoop.yarn.conf.YarnConfiguration
import org.apache.hadoop.yarn.exceptions.ApplicationNotFoundException
import org.apache.hadoop.yarn.util.Records

import org.apache.spark.{Logging, SecurityManager, SparkConf, SparkContext, SparkException}
import org.apache.spark.deploy.SparkHadoopUtil
import org.apache.spark.util.Utils

private[spark] class Client(
    val args: ClientArguments,
    val hadoopConf: Configuration,
    val sparkConf: SparkConf)
  extends Logging {

  import Client._

  def this(clientArgs: ClientArguments, spConf: SparkConf) =
    this(clientArgs, SparkHadoopUtil.get.newConfiguration(spConf), spConf)

  def this(clientArgs: ClientArguments) = this(clientArgs, new SparkConf())

  private val yarnClient = YarnClient.createYarnClient
  private val yarnConf = new YarnConfiguration(hadoopConf)
  private val credentials = UserGroupInformation.getCurrentUser.getCredentials
  private val amMemoryOverhead = args.amMemoryOverhead // MB
  private val executorMemoryOverhead = args.executorMemoryOverhead // MB
  private val distCacheMgr = new ClientDistributedCacheManager()
  private val isClusterMode = args.isClusterMode


  def stop(): Unit = yarnClient.stop()

  /* ------------------------------------------------------------------------------------- *
   | The following methods have much in common in the stable and alpha versions of Client, |
   | but cannot be implemented in the parent trait due to subtle API differences across    |
   | hadoop versions.                                                                      |
   * ------------------------------------------------------------------------------------- */

  /**
   * Submit an application running our ApplicationMaster to the ResourceManager.
   *
   * The stable Yarn API provides a convenience method (YarnClient#createApplication) for
   * creating applications and setting up the application submission context. This was not
   * available in the alpha API.
   */
  def submitApplication(): ApplicationId = {
    yarnClient.init(yarnConf)
    yarnClient.start()

    logInfo("Requesting a new application from cluster with %d NodeManagers"
      .format(yarnClient.getYarnClusterMetrics.getNumNodeManagers))

    // Get a new application from our RM
    val newApp = yarnClient.createApplication()
    val newAppResponse = newApp.getNewApplicationResponse()
    val appId = newAppResponse.getApplicationId()

    // Verify whether the cluster has enough resources for our AM
    verifyClusterResources(newAppResponse)

    // Set up the appropriate contexts to launch our AM
    val containerContext = createContainerLaunchContext(newAppResponse)
    val appContext = createApplicationSubmissionContext(newApp, containerContext)

    // Finally, submit and monitor the application
    logInfo(s"Submitting application ${appId.getId} to ResourceManager")
    yarnClient.submitApplication(appContext)
    appId
  }

  /**
   * Set up the context for submitting our ApplicationMaster.
   * This uses the YarnClientApplication not available in the Yarn alpha API.
   */
  def createApplicationSubmissionContext(
      newApp: YarnClientApplication,
      containerContext: ContainerLaunchContext): ApplicationSubmissionContext = {
    val appContext = newApp.getApplicationSubmissionContext
    appContext.setApplicationName(args.appName)
    appContext.setQueue(args.amQueue)
    appContext.setAMContainerSpec(containerContext)
    appContext.setApplicationType("SPARK")
    sparkConf.getOption("spark.yarn.maxAppAttempts").map(_.toInt) match {
      case Some(v) => appContext.setMaxAppAttempts(v)
      case None => logDebug("spark.yarn.maxAppAttempts is not set. " +
          "Cluster's default value will be used.")
    }
    val capability = Records.newRecord(classOf[Resource])
    capability.setMemory(args.amMemory + amMemoryOverhead)
    capability.setVirtualCores(args.amCores)
    appContext.setResource(capability)
    appContext
  }

  /** Set up security tokens for launching our ApplicationMaster container. */
  private def setupSecurityToken(amContainer: ContainerLaunchContext): Unit = {
    val dob = new DataOutputBuffer
    credentials.writeTokenStorageToStream(dob)
    amContainer.setTokens(ByteBuffer.wrap(dob.getData))
  }

  /** Get the application report from the ResourceManager for an application we have submitted. */
  def getApplicationReport(appId: ApplicationId): ApplicationReport =
    yarnClient.getApplicationReport(appId)

  /**
   * Return the security token used by this client to communicate with the ApplicationMaster.
   * If no security is enabled, the token returned by the report is null.
   */
  private def getClientToken(report: ApplicationReport): String =
    Option(report.getClientToAMToken).map(_.toString).getOrElse("")

  /**
   * Fail fast if we have requested more resources per container than is available in the cluster.
   */
  private def verifyClusterResources(newAppResponse: GetNewApplicationResponse): Unit = {
    val maxMem = newAppResponse.getMaximumResourceCapability().getMemory()
    logInfo("Verifying our application has not requested more than the maximum " +
      s"memory capability of the cluster ($maxMem MB per container)")
    val executorMem = args.executorMemory + executorMemoryOverhead
    if (executorMem > maxMem) {
      throw new IllegalArgumentException(s"Required executor memory (${args.executorMemory}" +
        s"+$executorMemoryOverhead MB) is above the max threshold ($maxMem MB) of this cluster!")
    }
    val amMem = args.amMemory + amMemoryOverhead
    if (amMem > maxMem) {
      throw new IllegalArgumentException(s"Required AM memory (${args.amMemory}" +
        s"+$amMemoryOverhead MB) is above the max threshold ($maxMem MB) of this cluster!")
    }
    logInfo("Will allocate AM container, with %d MB memory including %d MB overhead".format(
      amMem,
      amMemoryOverhead))

    // We could add checks to make sure the entire cluster has enough resources but that involves
    // getting all the node reports and computing ourselves.
  }

  /**
   * Copy the given file to a remote file system (e.g. HDFS) if needed.
   * The file is only copied if the source and destination file systems are different. This is used
   * for preparing resources for launching the ApplicationMaster container. Exposed for testing.
   */
  private[yarn] def copyFileToRemote(
      destDir: Path,
      srcPath: Path,
      replication: Short): Path = {
    val destFs = destDir.getFileSystem(hadoopConf)
    val srcFs = srcPath.getFileSystem(hadoopConf)
    var destPath = srcPath
    if (!compareFs(srcFs, destFs)) {
      destPath = new Path(destDir, srcPath.getName())
      logInfo(s"Uploading resource $srcPath -> $destPath")
      FileUtil.copy(srcFs, srcPath, destFs, destPath, false, hadoopConf)
      destFs.setReplication(destPath, replication)
      destFs.setPermission(destPath, new FsPermission(APP_FILE_PERMISSION))
    } else {
      logInfo(s"Source and destination file systems are the same. Not copying $srcPath")
    }
    // Resolve any symlinks in the URI path so using a "current" symlink to point to a specific
    // version shows the specific version in the distributed cache configuration
    val qualifiedDestPath = destFs.makeQualified(destPath)
    val fc = FileContext.getFileContext(qualifiedDestPath.toUri(), hadoopConf)
    fc.resolvePath(qualifiedDestPath)
  }

  /**
   * Upload any resources to the distributed cache if needed. If a resource is intended to be
   * consumed locally, set up the appropriate config for downstream code to handle it properly.
   * This is used for setting up a container launch context for our ApplicationMaster.
   * Exposed for testing.
   */
  def prepareLocalResources(appStagingDir: String): HashMap[String, LocalResource] = {
    logInfo("Preparing resources for our AM container")
    // Upload Spark and the application JAR to the remote file system if necessary,
    // and add them as local resources to the application master.
    val fs = FileSystem.get(hadoopConf)
    val dst = new Path(fs.getHomeDirectory(), appStagingDir)
    val nns = getNameNodesToAccess(sparkConf) + dst
    obtainTokensForNamenodes(nns, hadoopConf, credentials)

    val replication = sparkConf.getInt("spark.yarn.submit.file.replication",
      fs.getDefaultReplication(dst)).toShort
    val localResources = HashMap[String, LocalResource]()
    FileSystem.mkdirs(fs, dst, new FsPermission(STAGING_DIR_PERMISSION))

    val statCache: Map[URI, FileStatus] = HashMap[URI, FileStatus]()

    val oldLog4jConf = Option(System.getenv("SPARK_LOG4J_CONF"))
    if (oldLog4jConf.isDefined) {
      logWarning(
        "SPARK_LOG4J_CONF detected in the system environment. This variable has been " +
          "deprecated. Please refer to the \"Launching Spark on YARN\" documentation " +
          "for alternatives.")
    }

    /**
     * Copy the given main resource to the distributed cache if the scheme is not "local".
     * Otherwise, set the corresponding key in our SparkConf to handle it downstream.
     * Each resource is represented by a 3-tuple of:
     *   (1) destination resource name,
     *   (2) local path to the resource,
     *   (3) Spark property key to set if the scheme is not local
     */
    List(
      (SPARK_JAR, sparkJar(sparkConf), CONF_SPARK_JAR),
      (APP_JAR, args.userJar, CONF_SPARK_USER_JAR),
      ("log4j.properties", oldLog4jConf.orNull, null)
    ).foreach { case (destName, _localPath, confKey) =>
      val localPath: String = if (_localPath != null) _localPath.trim() else ""
      if (!localPath.isEmpty()) {
        val localURI = new URI(localPath)
        if (localURI.getScheme != LOCAL_SCHEME) {
          val src = getQualifiedLocalPath(localURI, hadoopConf)
          val destPath = copyFileToRemote(dst, src, replication)
          val destFs = FileSystem.get(destPath.toUri(), hadoopConf)
          distCacheMgr.addResource(destFs, hadoopConf, destPath,
            localResources, LocalResourceType.FILE, destName, statCache)
        } else if (confKey != null) {
          // If the resource is intended for local use only, handle this downstream
          // by setting the appropriate property
          sparkConf.set(confKey, localPath)
        }
      }
    }

    /**
     * Do the same for any additional resources passed in through ClientArguments.
     * Each resource category is represented by a 3-tuple of:
     *   (1) comma separated list of resources in this category,
     *   (2) resource type, and
     *   (3) whether to add these resources to the classpath
     */
    val cachedSecondaryJarLinks = ListBuffer.empty[String]
    List(
      (args.addJars, LocalResourceType.FILE, true),
      (args.files, LocalResourceType.FILE, false),
      (args.archives, LocalResourceType.ARCHIVE, false)
    ).foreach { case (flist, resType, addToClasspath) =>
      if (flist != null && !flist.isEmpty()) {
        flist.split(',').foreach { file =>
          val localURI = new URI(file.trim())
          if (localURI.getScheme != LOCAL_SCHEME) {
            val localPath = new Path(localURI)
            val linkname = Option(localURI.getFragment()).getOrElse(localPath.getName())
            val destPath = copyFileToRemote(dst, localPath, replication)
            distCacheMgr.addResource(
              fs, hadoopConf, destPath, localResources, resType, linkname, statCache)
            if (addToClasspath) {
              cachedSecondaryJarLinks += linkname
            }
          } else if (addToClasspath) {
            // Resource is intended for local use only and should be added to the class path
            cachedSecondaryJarLinks += file.trim()
          }
        }
      }
    }
    if (cachedSecondaryJarLinks.nonEmpty) {
      sparkConf.set(CONF_SPARK_YARN_SECONDARY_JARS, cachedSecondaryJarLinks.mkString(","))
    }

    localResources
  }

  /**
   * Set up the environment for launching our ApplicationMaster container.
   */
  private def setupLaunchEnv(stagingDir: String): HashMap[String, String] = {
    logInfo("Setting up the launch environment for our AM container")
    val env = new HashMap[String, String]()
    val extraCp = sparkConf.getOption("spark.driver.extraClassPath")
    populateClasspath(args, yarnConf, sparkConf, env, extraCp)
    env("SPARK_YARN_MODE") = "true"
    env("SPARK_YARN_STAGING_DIR") = stagingDir
    env("SPARK_USER") = UserGroupInformation.getCurrentUser().getShortUserName()

    // Set the environment variables to be passed on to the executors.
    distCacheMgr.setDistFilesEnv(env)
    distCacheMgr.setDistArchivesEnv(env)

    // Pick up any environment variables for the AM provided through spark.yarn.appMasterEnv.*
    val amEnvPrefix = "spark.yarn.appMasterEnv."
    sparkConf.getAll
      .filter { case (k, v) => k.startsWith(amEnvPrefix) }
      .map { case (k, v) => (k.substring(amEnvPrefix.length), v) }
      .foreach { case (k, v) => YarnSparkHadoopUtil.addPathToEnvironment(env, k, v) }

    // Keep this for backwards compatibility but users should move to the config
    sys.env.get("SPARK_YARN_USER_ENV").foreach { userEnvs =>
    // Allow users to specify some environment variables.
      YarnSparkHadoopUtil.setEnvFromInputString(env, userEnvs)
      // Pass SPARK_YARN_USER_ENV itself to the AM so it can use it to set up executor environments.
      env("SPARK_YARN_USER_ENV") = userEnvs
    }

    // In cluster mode, if the deprecated SPARK_JAVA_OPTS is set, we need to propagate it to
    // executors. But we can't just set spark.executor.extraJavaOptions, because the driver's
    // SparkContext will not let that set spark* system properties, which is expected behavior for
    // Yarn clients. So propagate it through the environment.
    //
    // Note that to warn the user about the deprecation in cluster mode, some code from
    // SparkConf#validateSettings() is duplicated here (to avoid triggering the condition
    // described above).
    if (isClusterMode) {
      sys.env.get("SPARK_JAVA_OPTS").foreach { value =>
        val warning =
          s"""
            |SPARK_JAVA_OPTS was detected (set to '$value').
            |This is deprecated in Spark 1.0+.
            |
            |Please instead use:
            | - ./spark-submit with conf/spark-defaults.conf to set defaults for an application
            | - ./spark-submit with --driver-java-options to set -X options for a driver
            | - spark.executor.extraJavaOptions to set -X options for executors
          """.stripMargin
        logWarning(warning)
        for (proc <- Seq("driver", "executor")) {
          val key = s"spark.$proc.extraJavaOptions"
          if (sparkConf.contains(key)) {
            throw new SparkException(s"Found both $key and SPARK_JAVA_OPTS. Use only the former.")
          }
        }
        env("SPARK_JAVA_OPTS") = value
      }
    }

    sys.env.get(ENV_DIST_CLASSPATH).foreach { dcp =>
      env(ENV_DIST_CLASSPATH) = dcp
    }

    env
  }

  /**
   * Set up a ContainerLaunchContext to launch our ApplicationMaster container.
   * This sets up the launch environment, java options, and the command for launching the AM.
   */
  private def createContainerLaunchContext(newAppResponse: GetNewApplicationResponse)
    : ContainerLaunchContext = {
    logInfo("Setting up container launch context for our AM")

    val appId = newAppResponse.getApplicationId
    val appStagingDir = getAppStagingDir(appId)
    val localResources = prepareLocalResources(appStagingDir)
    val launchEnv = setupLaunchEnv(appStagingDir)
    val amContainer = Records.newRecord(classOf[ContainerLaunchContext])
    amContainer.setLocalResources(localResources)
    amContainer.setEnvironment(launchEnv)

    val javaOpts = ListBuffer[String]()

    // Set the environment variable through a command prefix
    // to append to the existing value of the variable
    var prefixEnv: Option[String] = None

    // Add Xmx for AM memory
    javaOpts += "-Xmx" + args.amMemory + "m"

    val tmpDir = new Path(
      YarnSparkHadoopUtil.expandEnvironment(Environment.PWD),
      YarnConfiguration.DEFAULT_CONTAINER_TEMP_DIR
    )
    javaOpts += "-Djava.io.tmpdir=" + tmpDir

    // TODO: Remove once cpuset version is pushed out.
    // The context is, default gc for server class machines ends up using all cores to do gc -
    // hence if there are multiple containers in same node, Spark GC affects all other containers'
    // performance (which can be that of other Spark containers)
    // Instead of using this, rely on cpusets by YARN to enforce "proper" Spark behavior in
    // multi-tenant environments. Not sure how default Java GC behaves if it is limited to subset
    // of cores on a node.
    val useConcurrentAndIncrementalGC = launchEnv.get("SPARK_USE_CONC_INCR_GC").exists(_.toBoolean)
    if (useConcurrentAndIncrementalGC) {
      // In our expts, using (default) throughput collector has severe perf ramifications in
      // multi-tenant machines
      javaOpts += "-XX:+UseConcMarkSweepGC"
      javaOpts += "-XX:MaxTenuringThreshold=31"
      javaOpts += "-XX:SurvivorRatio=8"
      javaOpts += "-XX:+CMSIncrementalMode"
      javaOpts += "-XX:+CMSIncrementalPacing"
      javaOpts += "-XX:CMSIncrementalDutyCycleMin=0"
      javaOpts += "-XX:CMSIncrementalDutyCycle=10"
    }

    // Forward the Spark configuration to the application master / executors.
    // TODO: it might be nicer to pass these as an internal environment variable rather than
    // as Java options, due to complications with string parsing of nested quotes.
    for ((k, v) <- sparkConf.getAll) {
      javaOpts += YarnSparkHadoopUtil.escapeForShell(s"-D$k=$v")
    }

    // Include driver-specific java options if we are launching a driver
    if (isClusterMode) {
      val driverOpts = sparkConf.getOption("spark.driver.extraJavaOptions")
        .orElse(sys.env.get("SPARK_JAVA_OPTS"))
      driverOpts.foreach { opts =>
        javaOpts ++= Utils.splitCommandString(opts).map(YarnSparkHadoopUtil.escapeForShell)
      }
      val libraryPaths = Seq(sys.props.get("spark.driver.extraLibraryPath"),
        sys.props.get("spark.driver.libraryPath")).flatten
      if (libraryPaths.nonEmpty) {
        prefixEnv = Some(Utils.libraryPathEnvPrefix(libraryPaths))
      }
      if (sparkConf.getOption("spark.yarn.am.extraJavaOptions").isDefined) {
        logWarning("spark.yarn.am.extraJavaOptions will not take effect in cluster mode")
      }
    } else {
      // Validate and include yarn am specific java options in yarn-client mode.
      val amOptsKey = "spark.yarn.am.extraJavaOptions"
      val amOpts = sparkConf.getOption(amOptsKey)
      amOpts.foreach { opts =>
        if (opts.contains("-Dspark")) {
          val msg = s"$amOptsKey is not allowed to set Spark options (was '$opts'). "
          throw new SparkException(msg)
        }
        if (opts.contains("-Xmx") || opts.contains("-Xms")) {
          val msg = s"$amOptsKey is not allowed to alter memory settings (was '$opts')."
          throw new SparkException(msg)
        }
        javaOpts ++= Utils.splitCommandString(opts).map(YarnSparkHadoopUtil.escapeForShell)
      }
    }

    // For log4j configuration to reference
    javaOpts += ("-Dspark.yarn.app.container.log.dir=" + ApplicationConstants.LOG_DIR_EXPANSION_VAR)

    val userClass =
      if (isClusterMode) {
        Seq("--class", YarnSparkHadoopUtil.escapeForShell(args.userClass))
      } else {
        Nil
      }
    val userJar =
      if (args.userJar != null) {
        Seq("--jar", args.userJar)
      } else {
        Nil
      }
    val primaryPyFile =
      if (args.primaryPyFile != null) {
        Seq("--primary-py-file", args.primaryPyFile)
      } else {
        Nil
      }
    val pyFiles =
      if (args.pyFiles != null) {
        Seq("--py-files", args.pyFiles)
      } else {
        Nil
      }
    val amClass =
      if (isClusterMode) {
        Class.forName("org.apache.spark.deploy.yarn.ApplicationMaster").getName
      } else {
        Class.forName("org.apache.spark.deploy.yarn.ExecutorLauncher").getName
      }
    if (args.primaryPyFile != null && args.primaryPyFile.endsWith(".py")) {
      args.userArgs = ArrayBuffer(args.primaryPyFile, args.pyFiles) ++ args.userArgs
    }
    val userArgs = args.userArgs.flatMap { arg =>
      Seq("--arg", YarnSparkHadoopUtil.escapeForShell(arg))
    }
    val amArgs =
      Seq(amClass) ++ userClass ++ userJar ++ primaryPyFile ++ pyFiles ++ userArgs ++
        Seq(
          "--executor-memory", args.executorMemory.toString + "m",
          "--executor-cores", args.executorCores.toString,
          "--num-executors ", args.numExecutors.toString)

    // Command for the ApplicationMaster
    val commands = prefixEnv ++ Seq(
        YarnSparkHadoopUtil.expandEnvironment(Environment.JAVA_HOME) + "/bin/java", "-server"
      ) ++
      javaOpts ++ amArgs ++
      Seq(
        "1>", ApplicationConstants.LOG_DIR_EXPANSION_VAR + "/stdout",
        "2>", ApplicationConstants.LOG_DIR_EXPANSION_VAR + "/stderr")

    // TODO: it would be nicer to just make sure there are no null commands here
    val printableCommands = commands.map(s => if (s == null) "null" else s).toList
    amContainer.setCommands(printableCommands)

    logDebug("===============================================================================")
    logDebug("Yarn AM launch context:")
    logDebug(s"    user class: ${Option(args.userClass).getOrElse("N/A")}")
    logDebug("    env:")
    launchEnv.foreach { case (k, v) => logDebug(s"        $k -> $v") }
    logDebug("    resources:")
    localResources.foreach { case (k, v) => logDebug(s"        $k -> $v")}
    logDebug("    command:")
    logDebug(s"        ${printableCommands.mkString(" ")}")
    logDebug("===============================================================================")

    // send the acl settings into YARN to control who has access via YARN interfaces
    val securityManager = new SecurityManager(sparkConf)
    amContainer.setApplicationACLs(YarnSparkHadoopUtil.getApplicationAclsForYarn(securityManager))
    setupSecurityToken(amContainer)
    UserGroupInformation.getCurrentUser().addCredentials(credentials)

    amContainer
  }

  /**
   * Report the state of an application until it has exited, either successfully or
   * due to some failure, then return a pair of the yarn application state (FINISHED, FAILED,
   * KILLED, or RUNNING) and the final application state (UNDEFINED, SUCCEEDED, FAILED,
   * or KILLED).
   *
   * @param appId ID of the application to monitor.
   * @param returnOnRunning Whether to also return the application state when it is RUNNING.
   * @param logApplicationReport Whether to log details of the application report every iteration.
   * @return A pair of the yarn application state and the final application state.
   */
  def monitorApplication(
      appId: ApplicationId,
      returnOnRunning: Boolean = false,
      logApplicationReport: Boolean = true): (YarnApplicationState, FinalApplicationStatus) = {
    val interval = sparkConf.getLong("spark.yarn.report.interval", 1000)
    var lastState: YarnApplicationState = null
    while (true) {
      Thread.sleep(interval)
<<<<<<< HEAD
      val report: ApplicationReport =
=======
      val report: ApplicationReport = 
>>>>>>> aaacb42e
        try {
          getApplicationReport(appId)
        } catch {
          case e: ApplicationNotFoundException =>
<<<<<<< HEAD
            logError(s"Application $appId not found.")
            return (YarnApplicationState.KILLED, FinalApplicationStatus.KILLED)
=======
          logError(s"Application $appId not found.")
          return (YarnApplicationState.KILLED, FinalApplicationStatus.KILLED)
>>>>>>> aaacb42e
        }
      val state = report.getYarnApplicationState

      if (logApplicationReport) {
        logInfo(s"Application report for $appId (state: $state)")
        val details = Seq[(String, String)](
          ("client token", getClientToken(report)),
          ("diagnostics", report.getDiagnostics),
          ("ApplicationMaster host", report.getHost),
          ("ApplicationMaster RPC port", report.getRpcPort.toString),
          ("queue", report.getQueue),
          ("start time", report.getStartTime.toString),
          ("final status", report.getFinalApplicationStatus.toString),
          ("tracking URL", report.getTrackingUrl),
          ("user", report.getUser)
        )

        // Use more loggable format if value is null or empty
        val formattedDetails = details
          .map { case (k, v) =>
          val newValue = Option(v).filter(_.nonEmpty).getOrElse("N/A")
<<<<<<< HEAD
          s"\n\t $k: $newValue"
        }
          .mkString("")

        // If DEBUG is enabled, log report details every iteration
        // Otherwise, log them every time the application changes state
        if (log.isDebugEnabled) {
          logDebug(formattedDetails)
        } else if (lastState != state) {
          logInfo(formattedDetails)
        }
      }

      if (state == YarnApplicationState.FINISHED ||
        state == YarnApplicationState.FAILED ||
        state == YarnApplicationState.KILLED) {
        return (state, report.getFinalApplicationStatus)
      }

=======
          s"\n\t $k: $newValue" }
          .mkString("")

        // If DEBUG is enabled, log report details every iteration
        // Otherwise, log them every time the application changes state
        if (log.isDebugEnabled) {
          logDebug(formattedDetails)
        } else if (lastState != state) {
          logInfo(formattedDetails)
        }
      }

      if (state == YarnApplicationState.FINISHED ||
        state == YarnApplicationState.FAILED ||
        state == YarnApplicationState.KILLED) {
        return (state, report.getFinalApplicationStatus)
      }

>>>>>>> aaacb42e
      if (returnOnRunning && state == YarnApplicationState.RUNNING) {
        return (state, report.getFinalApplicationStatus)
      }

      lastState = state
    }

    // Never reached, but keeps compiler happy
    throw new SparkException("While loop is depleted! This should never happen...")
  }

  /**
   * Submit an application to the ResourceManager and monitor its state.
   * This continues until the application has exited for any reason.
   * If the application finishes with a failed, killed, or undefined status,
   * throw an appropriate SparkException.
   */
  def run(): Unit = {
    val (yarnApplicationState, finalApplicationStatus) = monitorApplication(submitApplication())
    if (yarnApplicationState == YarnApplicationState.FAILED ||
      finalApplicationStatus == FinalApplicationStatus.FAILED) {
      throw new SparkException("Application finished with failed status")
    }
    if (yarnApplicationState == YarnApplicationState.KILLED ||
      finalApplicationStatus == FinalApplicationStatus.KILLED) {
      throw new SparkException("Application is killed")
    }
    if (finalApplicationStatus == FinalApplicationStatus.UNDEFINED) {
      throw new SparkException("The final status of application is undefined")
    }
  }
}

object Client extends Logging {
  def main(argStrings: Array[String]) {
    if (!sys.props.contains("SPARK_SUBMIT")) {
      println("WARNING: This client is deprecated and will be removed in a " +
        "future version of Spark. Use ./bin/spark-submit with \"--master yarn\"")
    }

    // Set an env variable indicating we are running in YARN mode.
    // Note that any env variable with the SPARK_ prefix gets propagated to all (remote) processes
    System.setProperty("SPARK_YARN_MODE", "true")
    val sparkConf = new SparkConf

    val args = new ClientArguments(argStrings, sparkConf)
    new Client(args, sparkConf).run()
  }

  // Alias for the Spark assembly jar and the user jar
  val SPARK_JAR: String = "__spark__.jar"
  val APP_JAR: String = "__app__.jar"

  // URI scheme that identifies local resources
  val LOCAL_SCHEME = "local"

  // Staging directory for any temporary jars or files
  val SPARK_STAGING: String = ".sparkStaging"

  // Location of any user-defined Spark jars
  val CONF_SPARK_JAR = "spark.yarn.jar"
  val ENV_SPARK_JAR = "SPARK_JAR"

  // Internal config to propagate the location of the user's jar to the driver/executors
  val CONF_SPARK_USER_JAR = "spark.yarn.user.jar"

  // Internal config to propagate the locations of any extra jars to add to the classpath
  // of the executors
  val CONF_SPARK_YARN_SECONDARY_JARS = "spark.yarn.secondary.jars"

  // Staging directory is private! -> rwx--------
  val STAGING_DIR_PERMISSION: FsPermission =
    FsPermission.createImmutable(Integer.parseInt("700", 8).toShort)

  // App files are world-wide readable and owner writable -> rw-r--r--
  val APP_FILE_PERMISSION: FsPermission =
    FsPermission.createImmutable(Integer.parseInt("644", 8).toShort)

  // Distribution-defined classpath to add to processes
  val ENV_DIST_CLASSPATH = "SPARK_DIST_CLASSPATH"

  /**
   * Find the user-defined Spark jar if configured, or return the jar containing this
   * class if not.
   *
   * This method first looks in the SparkConf object for the CONF_SPARK_JAR key, and in the
   * user environment if that is not found (for backwards compatibility).
   */
  private def sparkJar(conf: SparkConf): String = {
    if (conf.contains(CONF_SPARK_JAR)) {
      conf.get(CONF_SPARK_JAR)
    } else if (System.getenv(ENV_SPARK_JAR) != null) {
      logWarning(
        s"$ENV_SPARK_JAR detected in the system environment. This variable has been deprecated " +
          s"in favor of the $CONF_SPARK_JAR configuration variable.")
      System.getenv(ENV_SPARK_JAR)
    } else {
      SparkContext.jarOfClass(this.getClass).head
    }
  }

  /**
   * Return the path to the given application's staging directory.
   */
  private def getAppStagingDir(appId: ApplicationId): String = {
    buildPath(SPARK_STAGING, appId.toString())
  }

  /**
   * Populate the classpath entry in the given environment map with any application
   * classpath specified through the Hadoop and Yarn configurations.
   */
  private[yarn] def populateHadoopClasspath(conf: Configuration, env: HashMap[String, String])
    : Unit = {
    val classPathElementsToAdd = getYarnAppClasspath(conf) ++ getMRAppClasspath(conf)
    for (c <- classPathElementsToAdd.flatten) {
      YarnSparkHadoopUtil.addPathToEnvironment(env, Environment.CLASSPATH.name, c.trim)
    }
  }

  private def getYarnAppClasspath(conf: Configuration): Option[Seq[String]] =
    Option(conf.getStrings(YarnConfiguration.YARN_APPLICATION_CLASSPATH)) match {
      case Some(s) => Some(s.toSeq)
      case None => getDefaultYarnApplicationClasspath
    }

  private def getMRAppClasspath(conf: Configuration): Option[Seq[String]] =
    Option(conf.getStrings("mapreduce.application.classpath")) match {
      case Some(s) => Some(s.toSeq)
      case None => getDefaultMRApplicationClasspath
    }

  private[yarn] def getDefaultYarnApplicationClasspath: Option[Seq[String]] = {
    val triedDefault = Try[Seq[String]] {
      val field = classOf[YarnConfiguration].getField("DEFAULT_YARN_APPLICATION_CLASSPATH")
      val value = field.get(null).asInstanceOf[Array[String]]
      value.toSeq
    } recoverWith {
      case e: NoSuchFieldException => Success(Seq.empty[String])
    }

    triedDefault match {
      case f: Failure[_] =>
        logError("Unable to obtain the default YARN Application classpath.", f.exception)
      case s: Success[Seq[String]] =>
        logDebug(s"Using the default YARN application classpath: ${s.get.mkString(",")}")
    }

    triedDefault.toOption
  }

  /**
   * In Hadoop 0.23, the MR application classpath comes with the YARN application
   * classpath. In Hadoop 2.0, it's an array of Strings, and in 2.2+ it's a String.
   * So we need to use reflection to retrieve it.
   */
  private[yarn] def getDefaultMRApplicationClasspath: Option[Seq[String]] = {
    val triedDefault = Try[Seq[String]] {
      val field = classOf[MRJobConfig].getField("DEFAULT_MAPREDUCE_APPLICATION_CLASSPATH")
      val value = if (field.getType == classOf[String]) {
        StringUtils.getStrings(field.get(null).asInstanceOf[String]).toArray
      } else {
        field.get(null).asInstanceOf[Array[String]]
      }
      value.toSeq
    } recoverWith {
      case e: NoSuchFieldException => Success(Seq.empty[String])
    }

    triedDefault match {
      case f: Failure[_] =>
        logError("Unable to obtain the default MR Application classpath.", f.exception)
      case s: Success[Seq[String]] =>
        logDebug(s"Using the default MR application classpath: ${s.get.mkString(",")}")
    }

    triedDefault.toOption
  }

  /**
   * Populate the classpath entry in the given environment map.
   *
   * User jars are generally not added to the JVM's system classpath; those are handled by the AM
   * and executor backend. When the deprecated `spark.yarn.user.classpath.first` is used, user jars
   * are included in the system classpath, though. The extra class path and other uploaded files are
   * always made available through the system class path.
   *
   * @param args Client arguments (when starting the AM) or null (when starting executors).
   */
  private[yarn] def populateClasspath(
      args: ClientArguments,
      conf: Configuration,
      sparkConf: SparkConf,
      env: HashMap[String, String],
      extraClassPath: Option[String] = None): Unit = {
    extraClassPath.foreach(addClasspathEntry(_, env))
    addClasspathEntry(
      YarnSparkHadoopUtil.expandEnvironment(Environment.PWD), env
    )
    if (sparkConf.getBoolean("spark.yarn.user.classpath.first", false)) {
      val userClassPath =
        if (args != null) {
          getUserClasspath(Option(args.userJar), Option(args.addJars))
        } else {
          getUserClasspath(sparkConf)
        }
      userClassPath.foreach { x =>
        addFileToClasspath(x, null, env)
      }
    }
    addFileToClasspath(new URI(sparkJar(sparkConf)), SPARK_JAR, env)
    populateHadoopClasspath(conf, env)
    sys.env.get(ENV_DIST_CLASSPATH).foreach(addClasspathEntry(_, env))
  }

  /**
   * Returns a list of URIs representing the user classpath.
   *
   * @param conf Spark configuration.
   */
  def getUserClasspath(conf: SparkConf): Array[URI] = {
    getUserClasspath(conf.getOption(CONF_SPARK_USER_JAR),
      conf.getOption(CONF_SPARK_YARN_SECONDARY_JARS))
  }

  private def getUserClasspath(
      mainJar: Option[String],
      secondaryJars: Option[String]): Array[URI] = {
    val mainUri = mainJar.orElse(Some(APP_JAR)).map(new URI(_))
    val secondaryUris = secondaryJars.map(_.split(",")).toSeq.flatten.map(new URI(_))
    (mainUri ++ secondaryUris).toArray
  }

  /**
   * Adds the given path to the classpath, handling "local:" URIs correctly.
   *
   * If an alternate name for the file is given, and it's not a "local:" file, the alternate
   * name will be added to the classpath (relative to the job's work directory).
   *
   * If not a "local:" file and no alternate name, the environment is not modified.
   *
   * @param uri       URI to add to classpath (optional).
   * @param fileName  Alternate name for the file (optional).
   * @param env       Map holding the environment variables.
   */
  private def addFileToClasspath(
      uri: URI,
      fileName: String,
      env: HashMap[String, String]): Unit = {
    if (uri != null && uri.getScheme == LOCAL_SCHEME) {
      addClasspathEntry(uri.getPath, env)
    } else if (fileName != null) {
      addClasspathEntry(buildPath(
        YarnSparkHadoopUtil.expandEnvironment(Environment.PWD), fileName), env)
    }
  }

  /**
   * Add the given path to the classpath entry of the given environment map.
   * If the classpath is already set, this appends the new path to the existing classpath.
   */
  private def addClasspathEntry(path: String, env: HashMap[String, String]): Unit =
    YarnSparkHadoopUtil.addPathToEnvironment(env, Environment.CLASSPATH.name, path)

  /**
   * Get the list of namenodes the user may access.
   */
  private[yarn] def getNameNodesToAccess(sparkConf: SparkConf): Set[Path] = {
    sparkConf.get("spark.yarn.access.namenodes", "")
      .split(",")
      .map(_.trim())
      .filter(!_.isEmpty)
      .map(new Path(_))
      .toSet
  }

  private[yarn] def getTokenRenewer(conf: Configuration): String = {
    val delegTokenRenewer = Master.getMasterPrincipal(conf)
    logDebug("delegation token renewer is: " + delegTokenRenewer)
    if (delegTokenRenewer == null || delegTokenRenewer.length() == 0) {
      val errorMessage = "Can't get Master Kerberos principal for use as renewer"
      logError(errorMessage)
      throw new SparkException(errorMessage)
    }
    delegTokenRenewer
  }

  /**
   * Obtains tokens for the namenodes passed in and adds them to the credentials.
   */
  private def obtainTokensForNamenodes(
      paths: Set[Path],
      conf: Configuration,
      creds: Credentials): Unit = {
    if (UserGroupInformation.isSecurityEnabled()) {
      val delegTokenRenewer = getTokenRenewer(conf)
      paths.foreach { dst =>
        val dstFs = dst.getFileSystem(conf)
        logDebug("getting token for namenode: " + dst)
        dstFs.addDelegationTokens(delegTokenRenewer, creds)
      }
    }
  }

  /**
   * Return whether the two file systems are the same.
   */
  private def compareFs(srcFs: FileSystem, destFs: FileSystem): Boolean = {
    val srcUri = srcFs.getUri()
    val dstUri = destFs.getUri()
    if (srcUri.getScheme() == null || srcUri.getScheme() != dstUri.getScheme()) {
      return false
    }

    var srcHost = srcUri.getHost()
    var dstHost = dstUri.getHost()

    // In HA or when using viewfs, the host part of the URI may not actually be a host, but the
    // name of the HDFS namespace. Those names won't resolve, so avoid even trying if they
    // match.
    if (srcHost != null && dstHost != null && srcHost != dstHost) {
      try {
        srcHost = InetAddress.getByName(srcHost).getCanonicalHostName()
        dstHost = InetAddress.getByName(dstHost).getCanonicalHostName()
      } catch {
        case e: UnknownHostException =>
          return false
      }
    }

    Objects.equal(srcHost, dstHost) && srcUri.getPort() == dstUri.getPort()
  }

  /**
   * Given a local URI, resolve it and return a qualified local path that corresponds to the URI.
   * This is used for preparing local resources to be included in the container launch context.
   */
  private def getQualifiedLocalPath(localURI: URI, hadoopConf: Configuration): Path = {
    val qualifiedURI =
      if (localURI.getScheme == null) {
        // If not specified, assume this is in the local filesystem to keep the behavior
        // consistent with that of Hadoop
        new URI(FileSystem.getLocal(hadoopConf).makeQualified(new Path(localURI)).toString)
      } else {
        localURI
      }
    new Path(qualifiedURI)
  }

  /**
   * Whether to consider jars provided by the user to have precedence over the Spark jars when
   * loading user classes.
   */
  def isUserClassPathFirst(conf: SparkConf, isDriver: Boolean): Boolean = {
    if (isDriver) {
      conf.getBoolean("spark.driver.userClassPathFirst", false)
    } else {
      conf.getBoolean("spark.executor.userClassPathFirst",
        conf.getBoolean("spark.files.userClassPathFirst", false))
    }
  }

  /**
   * Joins all the path components using Path.SEPARATOR.
   */
  def buildPath(components: String*): String = {
    components.mkString(Path.SEPARATOR)
  }

}<|MERGE_RESOLUTION|>--- conflicted
+++ resolved
@@ -560,22 +560,13 @@
     var lastState: YarnApplicationState = null
     while (true) {
       Thread.sleep(interval)
-<<<<<<< HEAD
       val report: ApplicationReport =
-=======
-      val report: ApplicationReport = 
->>>>>>> aaacb42e
         try {
           getApplicationReport(appId)
         } catch {
           case e: ApplicationNotFoundException =>
-<<<<<<< HEAD
             logError(s"Application $appId not found.")
             return (YarnApplicationState.KILLED, FinalApplicationStatus.KILLED)
-=======
-          logError(s"Application $appId not found.")
-          return (YarnApplicationState.KILLED, FinalApplicationStatus.KILLED)
->>>>>>> aaacb42e
         }
       val state = report.getYarnApplicationState
 
@@ -597,9 +588,7 @@
         val formattedDetails = details
           .map { case (k, v) =>
           val newValue = Option(v).filter(_.nonEmpty).getOrElse("N/A")
-<<<<<<< HEAD
-          s"\n\t $k: $newValue"
-        }
+          s"\n\t $k: $newValue" }
           .mkString("")
 
         // If DEBUG is enabled, log report details every iteration
@@ -617,26 +606,6 @@
         return (state, report.getFinalApplicationStatus)
       }
 
-=======
-          s"\n\t $k: $newValue" }
-          .mkString("")
-
-        // If DEBUG is enabled, log report details every iteration
-        // Otherwise, log them every time the application changes state
-        if (log.isDebugEnabled) {
-          logDebug(formattedDetails)
-        } else if (lastState != state) {
-          logInfo(formattedDetails)
-        }
-      }
-
-      if (state == YarnApplicationState.FINISHED ||
-        state == YarnApplicationState.FAILED ||
-        state == YarnApplicationState.KILLED) {
-        return (state, report.getFinalApplicationStatus)
-      }
-
->>>>>>> aaacb42e
       if (returnOnRunning && state == YarnApplicationState.RUNNING) {
         return (state, report.getFinalApplicationStatus)
       }
