--- conflicted
+++ resolved
@@ -118,16 +118,6 @@
     logInfo(s"RM address in configuration is ${config.get(YarnConfiguration.RM_ADDRESS)}")
 
     fakeSparkJar = File.createTempFile("sparkJar", null, tempDir)
-<<<<<<< HEAD
-=======
-    val sparkHome = sys.props.getOrElse("spark.test.home", fail("spark.test.home is not set!"))
-    sys.props += ("spark.yarn.appMasterEnv.SPARK_HOME" ->  sparkHome)
-    sys.props += ("spark.executorEnv.SPARK_HOME" -> sparkHome)
-    sys.props += ("spark.yarn.jar" -> ("local:" + fakeSparkJar.getAbsolutePath()))
-    sys.props += ("spark.executor.instances" -> "1")
-    sys.props += ("spark.driver.extraClassPath" -> childClasspath)
-    sys.props += ("spark.executor.extraClassPath" -> childClasspath)
->>>>>>> db821ed2
 
     super.beforeAll()
   }
@@ -236,9 +226,9 @@
 
   test("run Python application in yarn-cluster mode") {
     val primaryPyFile = new File(tempDir, "test.py")
-    Files.write(TEST_PYFILE, primaryPyFile, Charsets.UTF_8)
+    Files.write(TEST_PYFILE, primaryPyFile, UTF_8)
     val pyFile = new File(tempDir, "test2.py")
-    Files.write(TEST_PYFILE, pyFile, Charsets.UTF_8)
+    Files.write(TEST_PYFILE, pyFile, UTF_8)
     var result = File.createTempFile("result", null, tempDir)
 
     val args = Array("--class", "org.apache.spark.deploy.PythonRunner",
