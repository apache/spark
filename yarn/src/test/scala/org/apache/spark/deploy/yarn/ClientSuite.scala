/*
 * Licensed to the Apache Software Foundation (ASF) under one or more
 * contributor license agreements.  See the NOTICE file distributed with
 * this work for additional information regarding copyright ownership.
 * The ASF licenses this file to You under the Apache License, Version 2.0
 * (the "License"); you may not use this file except in compliance with
 * the License.  You may obtain a copy of the License at
 *
 *    http://www.apache.org/licenses/LICENSE-2.0
 *
 * Unless required by applicable law or agreed to in writing, software
 * distributed under the License is distributed on an "AS IS" BASIS,
 * WITHOUT WARRANTIES OR CONDITIONS OF ANY KIND, either express or implied.
 * See the License for the specific language governing permissions and
 * limitations under the License.
 */

package org.apache.spark.deploy.yarn

import java.io.File
import java.net.URI
import java.util.Properties

import scala.collection.JavaConverters._
import scala.collection.mutable.{HashMap => MutableHashMap}
import scala.reflect.ClassTag
import scala.util.Try

import org.apache.commons.lang3.SerializationUtils
import org.apache.hadoop.conf.Configuration
import org.apache.hadoop.fs.Path
import org.apache.hadoop.mapreduce.MRJobConfig
import org.apache.hadoop.yarn.api.ApplicationConstants.Environment
import org.apache.hadoop.yarn.api.protocolrecords.GetNewApplicationResponse
import org.apache.hadoop.yarn.api.records._
import org.apache.hadoop.yarn.client.api.YarnClientApplication
import org.apache.hadoop.yarn.conf.YarnConfiguration
import org.apache.hadoop.yarn.util.Records
import org.mockito.Matchers.{eq => meq, _}
import org.mockito.Mockito._
import org.scalatest.{BeforeAndAfterAll, Matchers}

<<<<<<< HEAD
import org.apache.spark.{SparkConf, SparkFunSuite, TestUtils}
import org.apache.spark.util.{ResetSystemProperties, SparkConfWithEnv, Utils}
=======
import org.apache.spark.{SparkConf, SparkFunSuite}
import org.apache.spark.deploy.yarn.config._
import org.apache.spark.util.{ResetSystemProperties, Utils}
>>>>>>> e1fb8579

class ClientSuite extends SparkFunSuite with Matchers with BeforeAndAfterAll
  with ResetSystemProperties {

  import Client._

  var oldSystemProperties: Properties = null

  override def beforeAll(): Unit = {
    super.beforeAll()
    oldSystemProperties = SerializationUtils.clone(System.getProperties)
    System.setProperty("SPARK_YARN_MODE", "true")
  }

  override def afterAll(): Unit = {
    try {
      System.setProperties(oldSystemProperties)
      oldSystemProperties = null
    } finally {
      super.afterAll()
    }
  }

  test("default Yarn application classpath") {
    getDefaultYarnApplicationClasspath should be(Some(Fixtures.knownDefYarnAppCP))
  }

  test("default MR application classpath") {
    getDefaultMRApplicationClasspath should be(Some(Fixtures.knownDefMRAppCP))
  }

  test("resultant classpath for an application that defines a classpath for YARN") {
    withAppConf(Fixtures.mapYARNAppConf) { conf =>
      val env = newEnv
      populateHadoopClasspath(conf, env)
      classpath(env) should be(
        flatten(Fixtures.knownYARNAppCP, getDefaultMRApplicationClasspath))
    }
  }

  test("resultant classpath for an application that defines a classpath for MR") {
    withAppConf(Fixtures.mapMRAppConf) { conf =>
      val env = newEnv
      populateHadoopClasspath(conf, env)
      classpath(env) should be(
        flatten(getDefaultYarnApplicationClasspath, Fixtures.knownMRAppCP))
    }
  }

  test("resultant classpath for an application that defines both classpaths, YARN and MR") {
    withAppConf(Fixtures.mapAppConf) { conf =>
      val env = newEnv
      populateHadoopClasspath(conf, env)
      classpath(env) should be(flatten(Fixtures.knownYARNAppCP, Fixtures.knownMRAppCP))
    }
  }

  private val SPARK = "local:/sparkJar"
  private val USER = "local:/userJar"
  private val ADDED = "local:/addJar1,local:/addJar2,/addJar3"

  private val PWD =
    if (classOf[Environment].getMethods().exists(_.getName == "$$")) {
      "{{PWD}}"
    } else if (Utils.isWindows) {
      "%PWD%"
    } else {
      Environment.PWD.$()
    }

  test("Local jar URIs") {
    val conf = new Configuration()
<<<<<<< HEAD
    val sparkConf = new SparkConf().set(CONF_SPARK_JARS, SPARK)
      .set("spark.yarn.user.classpath.first", "true")
=======
    val sparkConf = new SparkConf()
      .set(SPARK_JAR, SPARK)
      .set(USER_CLASS_PATH_FIRST, true)
>>>>>>> e1fb8579
    val env = new MutableHashMap[String, String]()
    val args = new ClientArguments(Array("--jar", USER, "--addJars", ADDED), sparkConf)

    populateClasspath(args, conf, sparkConf, env, true)

    val cp = env("CLASSPATH").split(":|;|<CPS>")
    s"$SPARK,$USER,$ADDED".split(",").foreach({ entry =>
      val uri = new URI(entry)
      if (LOCAL_SCHEME.equals(uri.getScheme())) {
        cp should contain (uri.getPath())
      } else {
        cp should not contain (uri.getPath())
      }
    })
<<<<<<< HEAD
    cp should contain(PWD)
    cp should contain (s"$PWD${Path.SEPARATOR}${LOCALIZED_CONF_DIR}")
    cp should not contain (APP_JAR)
  }

  test("Jar path propagation through SparkConf") {
    val sparkConf = new SparkConf().set(CONF_SPARK_JARS, SPARK)
    val client = createClient(sparkConf,
      args = Array("--jar", USER, "--addJars", ADDED))
=======
    val pwdVar =
      if (classOf[Environment].getMethods().exists(_.getName == "$$")) {
        "{{PWD}}"
      } else if (Utils.isWindows) {
        "%PWD%"
      } else {
        Environment.PWD.$()
      }
    cp should contain(pwdVar)
    cp should contain (s"$pwdVar${Path.SEPARATOR}${Client.LOCALIZED_CONF_DIR}")
    cp should not contain (Client.SPARK_JAR_NAME)
    cp should not contain (Client.APP_JAR_NAME)
  }

  test("Jar path propagation through SparkConf") {
    val conf = new Configuration()
    val sparkConf = new SparkConf().set(SPARK_JAR, SPARK)
    val args = new ClientArguments(Array("--jar", USER, "--addJars", ADDED), sparkConf)

    val client = spy(new Client(args, conf, sparkConf))
    doReturn(new Path("/")).when(client).copyFileToRemote(any(classOf[Path]),
      any(classOf[Path]), anyShort())
>>>>>>> e1fb8579

    val tempDir = Utils.createTempDir()
    try {
      client.prepareLocalResources(tempDir.getAbsolutePath(), Nil)
<<<<<<< HEAD
      sparkConf.getOption(CONF_SPARK_USER_JAR) should be (Some(USER))
=======
      sparkConf.get(APP_JAR) should be (Some(USER))
>>>>>>> e1fb8579

      // The non-local path should be propagated by name only, since it will end up in the app's
      // staging dir.
      val expected = ADDED.split(",")
        .map(p => {
          val uri = new URI(p)
          if (LOCAL_SCHEME == uri.getScheme()) {
            p
          } else {
            Option(uri.getFragment()).getOrElse(new File(p).getName())
          }
        })
        .mkString(",")

<<<<<<< HEAD
      sparkConf.getOption(CONF_SPARK_YARN_SECONDARY_JARS) should be (Some(expected))
=======
      sparkConf.get(SECONDARY_JARS) should be (Some(expected.split(",").toSeq))
>>>>>>> e1fb8579
    } finally {
      Utils.deleteRecursively(tempDir)
    }
  }

  test("Cluster path translation") {
    val conf = new Configuration()
    val sparkConf = new SparkConf()
<<<<<<< HEAD
      .set(CONF_SPARK_JARS, "local:/localPath/spark.jar")
      .set("spark.yarn.config.gatewayPath", "/localPath")
      .set("spark.yarn.config.replacementPath", "/remotePath")
=======
      .set(SPARK_JAR.key, "local:/localPath/spark.jar")
      .set(GATEWAY_ROOT_PATH, "/localPath")
      .set(REPLACEMENT_ROOT_PATH, "/remotePath")
>>>>>>> e1fb8579

    getClusterPath(sparkConf, "/localPath") should be ("/remotePath")
    getClusterPath(sparkConf, "/localPath/1:/localPath/2") should be (
      "/remotePath/1:/remotePath/2")

    val env = new MutableHashMap[String, String]()
    populateClasspath(null, conf, sparkConf, env, false,
      extraClassPath = Some("/localPath/my1.jar"))
    val cp = classpath(env)
    cp should contain ("/remotePath/spark.jar")
    cp should contain ("/remotePath/my1.jar")
  }

  test("configuration and args propagate through createApplicationSubmissionContext") {
    val conf = new Configuration()
    // When parsing tags, duplicates and leading/trailing whitespace should be removed.
    // Spaces between non-comma strings should be preserved as single tags. Empty strings may or
    // may not be removed depending on the version of Hadoop being used.
    val sparkConf = new SparkConf()
<<<<<<< HEAD
      .set(CONF_SPARK_YARN_APPLICATION_TAGS, ",tag1, dup,tag2 , ,multi word , dup")
      .set("spark.yarn.maxAppAttempts", "42")
=======
      .set(APPLICATION_TAGS.key, ",tag1, dup,tag2 , ,multi word , dup")
      .set(MAX_APP_ATTEMPTS, 42)
>>>>>>> e1fb8579
    val args = new ClientArguments(Array(
      "--name", "foo-test-app",
      "--queue", "staging-queue"), sparkConf)

    val appContext = Records.newRecord(classOf[ApplicationSubmissionContext])
    val getNewApplicationResponse = Records.newRecord(classOf[GetNewApplicationResponse])
    val containerLaunchContext = Records.newRecord(classOf[ContainerLaunchContext])

    val client = new Client(args, conf, sparkConf)
    client.createApplicationSubmissionContext(
      new YarnClientApplication(getNewApplicationResponse, appContext),
      containerLaunchContext)

    appContext.getApplicationName should be ("foo-test-app")
    appContext.getQueue should be ("staging-queue")
    appContext.getAMContainerSpec should be (containerLaunchContext)
    appContext.getApplicationType should be ("SPARK")
    appContext.getClass.getMethods.filter(_.getName.equals("getApplicationTags")).foreach{ method =>
      val tags = method.invoke(appContext).asInstanceOf[java.util.Set[String]]
      tags should contain allOf ("tag1", "dup", "tag2", "multi word")
      tags.asScala.count(_.nonEmpty) should be (4)
    }
    appContext.getMaxAppAttempts should be (42)
  }

  test("spark.yarn.jars with multiple paths and globs") {
    val libs = Utils.createTempDir()
    val single = Utils.createTempDir()
    val jar1 = TestUtils.createJarWithFiles(Map(), libs)
    val jar2 = TestUtils.createJarWithFiles(Map(), libs)
    val jar3 = TestUtils.createJarWithFiles(Map(), single)
    val jar4 = TestUtils.createJarWithFiles(Map(), single)

    val jarsConf = Seq(
      s"${libs.getAbsolutePath()}/*",
      jar3.getPath(),
      s"local:${jar4.getPath()}",
      s"local:${single.getAbsolutePath()}/*").mkString(",")

    val sparkConf = new SparkConf().set(CONF_SPARK_JARS, jarsConf)
    val client = createClient(sparkConf)

    val tempDir = Utils.createTempDir()
    client.prepareLocalResources(tempDir.getAbsolutePath(), Nil)

    assert(sparkConf.get(CONF_SPARK_JARS) ===
      Seq(s"local:${jar4.getPath()}", s"local:${single.getAbsolutePath()}/*").mkString(","))

    verify(client).copyFileToRemote(any(classOf[Path]), meq(new Path(jar1.toURI())), anyShort())
    verify(client).copyFileToRemote(any(classOf[Path]), meq(new Path(jar2.toURI())), anyShort())
    verify(client).copyFileToRemote(any(classOf[Path]), meq(new Path(jar3.toURI())), anyShort())

    val cp = classpath(client)
    cp should contain (buildPath(PWD, LOCALIZED_LIB_DIR, "*"))
    cp should not contain (jar3.getPath())
    cp should contain (jar4.getPath())
    cp should contain (buildPath(single.getAbsolutePath(), "*"))
  }

  test("distribute jars archive") {
    val temp = Utils.createTempDir()
    val archive = TestUtils.createJarWithFiles(Map(), temp)

    val sparkConf = new SparkConf().set(CONF_JARS_ARCHIVE, archive.getPath())
    val client = createClient(sparkConf)
    client.prepareLocalResources(temp.getAbsolutePath(), Nil)

    verify(client).copyFileToRemote(any(classOf[Path]), meq(new Path(archive.toURI())), anyShort())
    classpath(client) should contain (buildPath(PWD, LOCALIZED_LIB_DIR, "*"))

    sparkConf.set(CONF_JARS_ARCHIVE, LOCAL_SCHEME + ":" + archive.getPath())
    intercept[IllegalArgumentException] {
      client.prepareLocalResources(temp.getAbsolutePath(), Nil)
    }
  }

  test("distribute local spark jars") {
    val temp = Utils.createTempDir()
    val jarsDir = new File(temp, "lib")
    assert(jarsDir.mkdir())
    val jar = TestUtils.createJarWithFiles(Map(), jarsDir)

    val sparkConf = new SparkConfWithEnv(Map("SPARK_HOME" -> temp.getAbsolutePath()))
    val client = createClient(sparkConf)
    client.prepareLocalResources(temp.getAbsolutePath(), Nil)
    verify(client).copyFileToRemote(any(classOf[Path]), meq(new Path(jar.toURI())), anyShort())
    classpath(client) should contain (buildPath(PWD, LOCALIZED_LIB_DIR, "*"))
  }

  object Fixtures {

    val knownDefYarnAppCP: Seq[String] =
      getFieldValue[Array[String], Seq[String]](classOf[YarnConfiguration],
                                                "DEFAULT_YARN_APPLICATION_CLASSPATH",
                                                Seq[String]())(a => a.toSeq)


    val knownDefMRAppCP: Seq[String] =
      getFieldValue2[String, Array[String], Seq[String]](
        classOf[MRJobConfig],
        "DEFAULT_MAPREDUCE_APPLICATION_CLASSPATH",
        Seq[String]())(a => a.split(","))(a => a.toSeq)

    val knownYARNAppCP = Some(Seq("/known/yarn/path"))

    val knownMRAppCP = Some(Seq("/known/mr/path"))

    val mapMRAppConf =
      Map("mapreduce.application.classpath" -> knownMRAppCP.map(_.mkString(":")).get)

    val mapYARNAppConf =
      Map(YarnConfiguration.YARN_APPLICATION_CLASSPATH -> knownYARNAppCP.map(_.mkString(":")).get)

    val mapAppConf = mapYARNAppConf ++ mapMRAppConf
  }

  def withAppConf(m: Map[String, String] = Map())(testCode: (Configuration) => Any) {
    val conf = new Configuration
    m.foreach { case (k, v) => conf.set(k, v, "ClientSpec") }
    testCode(conf)
  }

  def newEnv: MutableHashMap[String, String] = MutableHashMap[String, String]()

  def classpath(env: MutableHashMap[String, String]): Array[String] =
    env(Environment.CLASSPATH.name).split(":|;|<CPS>")

  def flatten(a: Option[Seq[String]], b: Option[Seq[String]]): Array[String] =
    (a ++ b).flatten.toArray

  def getFieldValue[A, B](clazz: Class[_], field: String, defaults: => B)(mapTo: A => B): B = {
    Try(clazz.getField(field))
      .map(_.get(null).asInstanceOf[A])
      .toOption
      .map(mapTo)
      .getOrElse(defaults)
  }

  def getFieldValue2[A: ClassTag, A1: ClassTag, B](
        clazz: Class[_],
        field: String,
        defaults: => B)(mapTo: A => B)(mapTo1: A1 => B): B = {
    Try(clazz.getField(field)).map(_.get(null)).map {
      case v: A => mapTo(v)
      case v1: A1 => mapTo1(v1)
      case _ => defaults
    }.toOption.getOrElse(defaults)
  }

  private def createClient(
      sparkConf: SparkConf,
      conf: Configuration = new Configuration(),
      args: Array[String] = Array()): Client = {
    val clientArgs = new ClientArguments(args, sparkConf)
    val client = spy(new Client(clientArgs, conf, sparkConf))
    doReturn(new Path("/")).when(client).copyFileToRemote(any(classOf[Path]),
      any(classOf[Path]), anyShort())
    client
  }

  private def classpath(client: Client): Array[String] = {
    val env = new MutableHashMap[String, String]()
    populateClasspath(null, client.hadoopConf, client.sparkConf, env, false)
    classpath(env)
  }

}<|MERGE_RESOLUTION|>--- conflicted
+++ resolved
@@ -40,14 +40,9 @@
 import org.mockito.Mockito._
 import org.scalatest.{BeforeAndAfterAll, Matchers}
 
-<<<<<<< HEAD
 import org.apache.spark.{SparkConf, SparkFunSuite, TestUtils}
+import org.apache.spark.deploy.yarn.config._
 import org.apache.spark.util.{ResetSystemProperties, SparkConfWithEnv, Utils}
-=======
-import org.apache.spark.{SparkConf, SparkFunSuite}
-import org.apache.spark.deploy.yarn.config._
-import org.apache.spark.util.{ResetSystemProperties, Utils}
->>>>>>> e1fb8579
 
 class ClientSuite extends SparkFunSuite with Matchers with BeforeAndAfterAll
   with ResetSystemProperties {
@@ -120,14 +115,9 @@
 
   test("Local jar URIs") {
     val conf = new Configuration()
-<<<<<<< HEAD
-    val sparkConf = new SparkConf().set(CONF_SPARK_JARS, SPARK)
-      .set("spark.yarn.user.classpath.first", "true")
-=======
     val sparkConf = new SparkConf()
-      .set(SPARK_JAR, SPARK)
+      .set(SPARK_JARS, Seq(SPARK))
       .set(USER_CLASS_PATH_FIRST, true)
->>>>>>> e1fb8579
     val env = new MutableHashMap[String, String]()
     val args = new ClientArguments(Array("--jar", USER, "--addJars", ADDED), sparkConf)
 
@@ -142,49 +132,20 @@
         cp should not contain (uri.getPath())
       }
     })
-<<<<<<< HEAD
     cp should contain(PWD)
     cp should contain (s"$PWD${Path.SEPARATOR}${LOCALIZED_CONF_DIR}")
     cp should not contain (APP_JAR)
   }
 
   test("Jar path propagation through SparkConf") {
-    val sparkConf = new SparkConf().set(CONF_SPARK_JARS, SPARK)
+    val sparkConf = new SparkConf().set(SPARK_JARS, Seq(SPARK))
     val client = createClient(sparkConf,
       args = Array("--jar", USER, "--addJars", ADDED))
-=======
-    val pwdVar =
-      if (classOf[Environment].getMethods().exists(_.getName == "$$")) {
-        "{{PWD}}"
-      } else if (Utils.isWindows) {
-        "%PWD%"
-      } else {
-        Environment.PWD.$()
-      }
-    cp should contain(pwdVar)
-    cp should contain (s"$pwdVar${Path.SEPARATOR}${Client.LOCALIZED_CONF_DIR}")
-    cp should not contain (Client.SPARK_JAR_NAME)
-    cp should not contain (Client.APP_JAR_NAME)
-  }
-
-  test("Jar path propagation through SparkConf") {
-    val conf = new Configuration()
-    val sparkConf = new SparkConf().set(SPARK_JAR, SPARK)
-    val args = new ClientArguments(Array("--jar", USER, "--addJars", ADDED), sparkConf)
-
-    val client = spy(new Client(args, conf, sparkConf))
-    doReturn(new Path("/")).when(client).copyFileToRemote(any(classOf[Path]),
-      any(classOf[Path]), anyShort())
->>>>>>> e1fb8579
 
     val tempDir = Utils.createTempDir()
     try {
       client.prepareLocalResources(tempDir.getAbsolutePath(), Nil)
-<<<<<<< HEAD
-      sparkConf.getOption(CONF_SPARK_USER_JAR) should be (Some(USER))
-=======
       sparkConf.get(APP_JAR) should be (Some(USER))
->>>>>>> e1fb8579
 
       // The non-local path should be propagated by name only, since it will end up in the app's
       // staging dir.
@@ -199,11 +160,7 @@
         })
         .mkString(",")
 
-<<<<<<< HEAD
-      sparkConf.getOption(CONF_SPARK_YARN_SECONDARY_JARS) should be (Some(expected))
-=======
       sparkConf.get(SECONDARY_JARS) should be (Some(expected.split(",").toSeq))
->>>>>>> e1fb8579
     } finally {
       Utils.deleteRecursively(tempDir)
     }
@@ -212,15 +169,9 @@
   test("Cluster path translation") {
     val conf = new Configuration()
     val sparkConf = new SparkConf()
-<<<<<<< HEAD
-      .set(CONF_SPARK_JARS, "local:/localPath/spark.jar")
-      .set("spark.yarn.config.gatewayPath", "/localPath")
-      .set("spark.yarn.config.replacementPath", "/remotePath")
-=======
-      .set(SPARK_JAR.key, "local:/localPath/spark.jar")
+      .set(SPARK_JARS, Seq("local:/localPath/spark.jar"))
       .set(GATEWAY_ROOT_PATH, "/localPath")
       .set(REPLACEMENT_ROOT_PATH, "/remotePath")
->>>>>>> e1fb8579
 
     getClusterPath(sparkConf, "/localPath") should be ("/remotePath")
     getClusterPath(sparkConf, "/localPath/1:/localPath/2") should be (
@@ -240,13 +191,8 @@
     // Spaces between non-comma strings should be preserved as single tags. Empty strings may or
     // may not be removed depending on the version of Hadoop being used.
     val sparkConf = new SparkConf()
-<<<<<<< HEAD
-      .set(CONF_SPARK_YARN_APPLICATION_TAGS, ",tag1, dup,tag2 , ,multi word , dup")
-      .set("spark.yarn.maxAppAttempts", "42")
-=======
       .set(APPLICATION_TAGS.key, ",tag1, dup,tag2 , ,multi word , dup")
       .set(MAX_APP_ATTEMPTS, 42)
->>>>>>> e1fb8579
     val args = new ClientArguments(Array(
       "--name", "foo-test-app",
       "--queue", "staging-queue"), sparkConf)
@@ -284,16 +230,16 @@
       s"${libs.getAbsolutePath()}/*",
       jar3.getPath(),
       s"local:${jar4.getPath()}",
-      s"local:${single.getAbsolutePath()}/*").mkString(",")
-
-    val sparkConf = new SparkConf().set(CONF_SPARK_JARS, jarsConf)
+      s"local:${single.getAbsolutePath()}/*")
+
+    val sparkConf = new SparkConf().set(SPARK_JARS, jarsConf)
     val client = createClient(sparkConf)
 
     val tempDir = Utils.createTempDir()
     client.prepareLocalResources(tempDir.getAbsolutePath(), Nil)
 
-    assert(sparkConf.get(CONF_SPARK_JARS) ===
-      Seq(s"local:${jar4.getPath()}", s"local:${single.getAbsolutePath()}/*").mkString(","))
+    assert(sparkConf.get(SPARK_JARS) ===
+      Some(Seq(s"local:${jar4.getPath()}", s"local:${single.getAbsolutePath()}/*")))
 
     verify(client).copyFileToRemote(any(classOf[Path]), meq(new Path(jar1.toURI())), anyShort())
     verify(client).copyFileToRemote(any(classOf[Path]), meq(new Path(jar2.toURI())), anyShort())
@@ -310,14 +256,14 @@
     val temp = Utils.createTempDir()
     val archive = TestUtils.createJarWithFiles(Map(), temp)
 
-    val sparkConf = new SparkConf().set(CONF_JARS_ARCHIVE, archive.getPath())
+    val sparkConf = new SparkConf().set(SPARK_ARCHIVE, archive.getPath())
     val client = createClient(sparkConf)
     client.prepareLocalResources(temp.getAbsolutePath(), Nil)
 
     verify(client).copyFileToRemote(any(classOf[Path]), meq(new Path(archive.toURI())), anyShort())
     classpath(client) should contain (buildPath(PWD, LOCALIZED_LIB_DIR, "*"))
 
-    sparkConf.set(CONF_JARS_ARCHIVE, LOCAL_SCHEME + ":" + archive.getPath())
+    sparkConf.set(SPARK_ARCHIVE, LOCAL_SCHEME + ":" + archive.getPath())
     intercept[IllegalArgumentException] {
       client.prepareLocalResources(temp.getAbsolutePath(), Nil)
     }
