--- conflicted
+++ resolved
@@ -23,11 +23,8 @@
 import com.google.common.io.{ByteStreams, Files}
 import org.apache.hadoop.conf.Configuration
 import org.apache.hadoop.fs.Path
-<<<<<<< HEAD
+import org.apache.hadoop.hive.ql.metadata.HiveException
 import org.apache.hadoop.io.Text
-=======
-import org.apache.hadoop.hive.ql.metadata.HiveException
->>>>>>> dc7e399f
 import org.apache.hadoop.yarn.api.ApplicationConstants
 import org.apache.hadoop.yarn.api.ApplicationConstants.Environment
 import org.apache.hadoop.security.{Credentials, UserGroupInformation}
@@ -253,7 +250,32 @@
     }
   }
 
-<<<<<<< HEAD
+  test("Obtain tokens For HiveMetastore") {
+    val hadoopConf = new Configuration()
+    hadoopConf.set("hive.metastore.kerberos.principal", "bob")
+    // thrift picks up on port 0 and bails out, without trying to talk to endpoint
+    hadoopConf.set("hive.metastore.uris", "http://localhost:0")
+    val util = new YarnSparkHadoopUtil
+    assertNestedHiveException(intercept[InvocationTargetException] {
+      util.obtainTokenForHiveMetastoreInner(hadoopConf, "alice")
+    })
+    // expect exception trapping code to unwind this hive-side exception
+    assertNestedHiveException(intercept[InvocationTargetException] {
+      util.obtainTokenForHiveMetastore(hadoopConf)
+    })
+  }
+
+  private def assertNestedHiveException(e: InvocationTargetException): Throwable = {
+    val inner = e.getCause
+    if (inner == null) {
+      fail("No inner cause", e)
+    }
+    if (!inner.isInstanceOf[HiveException]) {
+      fail("Not a hive exception", inner)
+    }
+    inner
+  }
+
   // This test needs to live here because it depends on isYarnMode returning true, which can only
   // happen in the YARN module.
   test("security manager token generation") {
@@ -280,33 +302,6 @@
       SparkHadoopUtil.get.addSecretKeyToUserCredentials(SecurityManager.SECRET_LOOKUP_KEY, "")
       System.clearProperty("SPARK_YARN_MODE")
     }
-
-=======
-  test("Obtain tokens For HiveMetastore") {
-    val hadoopConf = new Configuration()
-    hadoopConf.set("hive.metastore.kerberos.principal", "bob")
-    // thrift picks up on port 0 and bails out, without trying to talk to endpoint
-    hadoopConf.set("hive.metastore.uris", "http://localhost:0")
-    val util = new YarnSparkHadoopUtil
-    assertNestedHiveException(intercept[InvocationTargetException] {
-      util.obtainTokenForHiveMetastoreInner(hadoopConf, "alice")
-    })
-    // expect exception trapping code to unwind this hive-side exception
-    assertNestedHiveException(intercept[InvocationTargetException] {
-      util.obtainTokenForHiveMetastore(hadoopConf)
-    })
-  }
-
-  def assertNestedHiveException(e: InvocationTargetException): Throwable = {
-    val inner = e.getCause
-    if (inner == null) {
-      fail("No inner cause", e)
-    }
-    if (!inner.isInstanceOf[HiveException]) {
-      fail("Not a hive exception", inner)
-    }
-    inner
->>>>>>> dc7e399f
   }
 
 }