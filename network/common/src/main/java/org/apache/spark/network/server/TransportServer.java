--- conflicted
+++ resolved
@@ -56,18 +56,14 @@
   private PooledByteBufAllocator allocator;
   private int port = -1;
 
-<<<<<<< HEAD
   public PooledByteBufAllocator getAllocator() {
     return allocator;
   }
 
-  /** Creates a TransportServer that binds to the given port, or to any available if 0. */
-=======
   /**
    * Creates a TransportServer that binds to the given host and the given port, or to any available
    * if 0. If you don't want to bind to any special host, set "hostToBind" to null.
-   * */
->>>>>>> 10574564
+   **/
   public TransportServer(
       TransportContext context,
       String hostToBind,
