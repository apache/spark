--- conflicted
+++ resolved
@@ -88,14 +88,8 @@
               \"build\": \"true\",
               \"pyspark\": \"$pyspark\",
               \"sparkr\": \"$sparkr\",
-<<<<<<< HEAD
               \"tpcds-1g\": \"false\",
               \"docker-integration-tests\": \"false\",
-              \"maven-build\": \"true\",
-=======
-              \"tpcds-1g\": \"$tpcds\",
-              \"docker-integration-tests\": \"$docker\",
->>>>>>> defda866
               \"lint\" : \"true\",
               \"k8s-integration-tests\" : \"$kubernetes\",
               \"buf\" : \"true\",
