#
# Licensed to the Apache Software Foundation (ASF) under one
# or more contributor license agreements.  See the NOTICE file
# distributed with this work for additional information
# regarding copyright ownership.  The ASF licenses this file
# to you under the Apache License, Version 2.0 (the
# "License"); you may not use this file except in compliance
# with the License.  You may obtain a copy of the License at
#
#   http://www.apache.org/licenses/LICENSE-2.0
#
# Unless required by applicable law or agreed to in writing,
# software distributed under the License is distributed on an
# "AS IS" BASIS, WITHOUT WARRANTIES OR CONDITIONS OF ANY
# KIND, either express or implied.  See the License for the
# specific language governing permissions and limitations
# under the License.
#

name: Build and test

on:
  workflow_call:
    inputs:
      java:
        required: false
        type: string
        default: 8
      branch:
        description: Branch to run the build against
        required: false
        type: string
        default: branch-3.4
      hadoop:
        description: Hadoop version to run with. HADOOP_PROFILE environment variable should accept it.
        required: false
        type: string
        default: hadoop3
      envs:
        description: Additional environment variables to set when running the tests. Should be in JSON format.
        required: false
        type: string
        default: '{}'
      jobs:
        description: >-
          Jobs to run, and should be in JSON format. The values should be matched with the job's key defined
          in this file, e.g., build. See precondition job below.
        required: false
        type: string
        default: ''
jobs:
  precondition:
    name: Check changes
    runs-on: ubuntu-20.04
    env:
      GITHUB_PREV_SHA: ${{ github.event.before }}
    outputs:
      required: ${{ steps.set-outputs.outputs.required }}
      image_url: >-
        ${{
          (inputs.branch == 'branch-3.4' && steps.infra-image-outputs.outputs.image_url)
          || 'dongjoon/apache-spark-github-action-image:20220207'
        }}
    steps:
    - name: Checkout Spark repository
      uses: actions/checkout@v3
      with:
        fetch-depth: 0
        repository: apache/spark
        ref: ${{ inputs.branch }}
    - name: Sync the current branch with the latest in Apache Spark
      if: github.repository != 'apache/spark'
      run: |
        echo "APACHE_SPARK_REF=$(git rev-parse HEAD)" >> $GITHUB_ENV
        git fetch https://github.com/$GITHUB_REPOSITORY.git ${GITHUB_REF#refs/heads/}
        git -c user.name='Apache Spark Test Account' -c user.email='sparktestacc@gmail.com' merge --no-commit --progress --squash FETCH_HEAD
        git -c user.name='Apache Spark Test Account' -c user.email='sparktestacc@gmail.com' commit -m "Merged commit" --allow-empty
    - name: Check all modules
      id: set-outputs
      run: |
        if [ -z "${{ inputs.jobs }}" ]; then
          # is-changed.py is missing in branch-3.2, and it might run in scheduled build, see also SPARK-39517
          pyspark=true; sparkr=true; tpcds=true; docker=true;
          if [ -f "./dev/is-changed.py" ]; then
            pyspark_modules=`cd dev && python -c "import sparktestsupport.modules as m; print(','.join(m.name for m in m.all_modules if m.name.startswith('pyspark')))"`
            pyspark=`./dev/is-changed.py -m $pyspark_modules`
            sparkr=`./dev/is-changed.py -m sparkr`
            tpcds=`./dev/is-changed.py -m sql`
            docker=`./dev/is-changed.py -m docker-integration-tests`
          fi
          # 'build', 'scala-213', and 'java-11-17' are always true for now.
          # It does not save significant time and most of PRs trigger the build.
          precondition="
            {
              \"build\": \"true\",
              \"pyspark\": \"$pyspark\",
              \"sparkr\": \"$sparkr\",
              \"tpcds-1g\": \"$tpcds\",
              \"docker-integration-tests\": \"$docker\",
              \"scala-213\": \"true\",
              \"java-11-17\": \"true\",
              \"lint\" : \"true\",
              \"k8s-integration-tests\" : \"true\",
            }"
          echo $precondition # For debugging
          # Remove `\n` to avoid "Invalid format" error
          precondition="${precondition//$'\n'/}}"
          echo "required=$precondition" >> $GITHUB_OUTPUT
        else
          # This is usually set by scheduled jobs.
          precondition='${{ inputs.jobs }}'
          echo $precondition # For debugging
          precondition="${precondition//$'\n'/}"
          echo "required=$precondition" >> $GITHUB_OUTPUT
        fi
    - name: Generate infra image URL
      id: infra-image-outputs
      run: |
        # Convert to lowercase to meet Docker repo name requirement
        REPO_OWNER=$(echo "${{ github.repository_owner }}" | tr '[:upper:]' '[:lower:]')
        IMG_NAME="apache-spark-ci-image:${{ inputs.branch }}-${{ github.run_id }}"
        IMG_URL="ghcr.io/$REPO_OWNER/$IMG_NAME"
        echo "image_url=$IMG_URL" >> $GITHUB_OUTPUT

  # Build: build Spark and run the tests for specified modules.
  build:
    name: "Build modules: ${{ matrix.modules }} ${{ matrix.comment }}"
    needs: precondition
    if: fromJson(needs.precondition.outputs.required).build == 'true'
    # Ubuntu 20.04 is the latest LTS. The next LTS is 22.04.
    runs-on: ubuntu-20.04
    strategy:
      fail-fast: false
      matrix:
        java:
          - ${{ inputs.java }}
        hadoop:
          - ${{ inputs.hadoop }}
        hive:
          - hive2.3
        # TODO(SPARK-32246): We don't test 'streaming-kinesis-asl' for now.
        # Kinesis tests depends on external Amazon kinesis service.
        # Note that the modules below are from sparktestsupport/modules.py.
        modules:
          - >-
            core, unsafe, kvstore, avro,
            network-common, network-shuffle, repl, launcher,
            examples, sketch, graphx
          - >-
            catalyst, hive-thriftserver
          - >-
            streaming, sql-kafka-0-10, streaming-kafka-0-10,
            mllib-local, mllib,
            yarn, mesos, kubernetes, hadoop-cloud, spark-ganglia-lgpl,
            connect, protobuf
        # Here, we split Hive and SQL tests into some of slow ones and the rest of them.
        included-tags: [""]
        excluded-tags: [""]
        comment: [""]
        include:
          # Hive tests
          - modules: hive
            java: ${{ inputs.java }}
            hadoop: ${{ inputs.hadoop }}
            hive: hive2.3
            included-tags: org.apache.spark.tags.SlowHiveTest
            comment: "- slow tests"
          - modules: hive
            java: ${{ inputs.java }}
            hadoop: ${{ inputs.hadoop }}
            hive: hive2.3
            excluded-tags: org.apache.spark.tags.SlowHiveTest
            comment: "- other tests"
          # SQL tests
          - modules: sql
            java: ${{ inputs.java }}
            hadoop: ${{ inputs.hadoop }}
            hive: hive2.3
            included-tags: org.apache.spark.tags.ExtendedSQLTest
            comment: "- slow tests"
          - modules: sql
            java: ${{ inputs.java }}
            hadoop: ${{ inputs.hadoop }}
            hive: hive2.3
            excluded-tags: org.apache.spark.tags.ExtendedSQLTest
            comment: "- other tests"
    env:
      MODULES_TO_TEST: ${{ matrix.modules }}
      EXCLUDED_TAGS: ${{ matrix.excluded-tags }}
      INCLUDED_TAGS: ${{ matrix.included-tags }}
      HADOOP_PROFILE: ${{ matrix.hadoop }}
      HIVE_PROFILE: ${{ matrix.hive }}
      GITHUB_PREV_SHA: ${{ github.event.before }}
      SPARK_LOCAL_IP: localhost
      SKIP_PACKAGING: true
    steps:
    - name: Checkout Spark repository
      uses: actions/checkout@v3
      # In order to fetch changed files
      with:
        fetch-depth: 0
        repository: apache/spark
        ref: ${{ inputs.branch }}
    - name: Sync the current branch with the latest in Apache Spark
      if: github.repository != 'apache/spark'
      run: |
        echo "APACHE_SPARK_REF=$(git rev-parse HEAD)" >> $GITHUB_ENV
        git fetch https://github.com/$GITHUB_REPOSITORY.git ${GITHUB_REF#refs/heads/}
        git -c user.name='Apache Spark Test Account' -c user.email='sparktestacc@gmail.com' merge --no-commit --progress --squash FETCH_HEAD
        git -c user.name='Apache Spark Test Account' -c user.email='sparktestacc@gmail.com' commit -m "Merged commit" --allow-empty
    # Cache local repositories. Note that GitHub Actions cache has a 2G limit.
    - name: Cache Scala, SBT and Maven
      uses: actions/cache@v3
      with:
        path: |
          build/apache-maven-*
          build/scala-*
          build/*.jar
          ~/.sbt
        key: build-${{ hashFiles('**/pom.xml', 'project/build.properties', 'build/mvn', 'build/sbt', 'build/sbt-launch-lib.bash', 'build/spark-build-info') }}
        restore-keys: |
          build-
    - name: Cache Coursier local repository
      uses: actions/cache@v3
      with:
        path: ~/.cache/coursier
        key: ${{ matrix.java }}-${{ matrix.hadoop }}-coursier-${{ hashFiles('**/pom.xml', '**/plugins.sbt') }}
        restore-keys: |
          ${{ matrix.java }}-${{ matrix.hadoop }}-coursier-
    - name: Install Java ${{ matrix.java }}
      uses: actions/setup-java@v3
      with:
        distribution: temurin
        java-version: ${{ matrix.java }}
    - name: Install Python 3.8
      uses: actions/setup-python@v4
      # We should install one Python that is higher then 3+ for SQL and Yarn because:
      # - SQL component also has Python related tests, for example, IntegratedUDFTestUtils.
      # - Yarn has a Python specific test too, for example, YarnClusterSuite.
      if: contains(matrix.modules, 'yarn') || (contains(matrix.modules, 'sql') && !contains(matrix.modules, 'sql-'))
      with:
        python-version: 3.8
        architecture: x64
    - name: Install Python packages (Python 3.8)
      if: (contains(matrix.modules, 'sql') && !contains(matrix.modules, 'sql-'))
      run: |
        python3.8 -m pip install 'numpy>=1.20.0' pyarrow pandas scipy unittest-xml-reporting 'grpcio==1.48.1' 'protobuf==3.19.5'
        python3.8 -m pip list
    # Run the tests.
    - name: Run tests
      env: ${{ fromJSON(inputs.envs) }}
      run: |
        # Hive "other tests" test needs larger metaspace size based on experiment.
        if [[ "$MODULES_TO_TEST" == "hive" ]] && [[ "$EXCLUDED_TAGS" == "org.apache.spark.tags.SlowHiveTest" ]]; then export METASPACE_SIZE=2g; fi
        export SERIAL_SBT_TESTS=1
        ./dev/run-tests --parallelism 1 --modules "$MODULES_TO_TEST" --included-tags "$INCLUDED_TAGS" --excluded-tags "$EXCLUDED_TAGS"
    - name: Upload test results to report
      if: always()
      uses: actions/upload-artifact@v3
      with:
        name: test-results-${{ matrix.modules }}-${{ matrix.comment }}-${{ matrix.java }}-${{ matrix.hadoop }}-${{ matrix.hive }}
        path: "**/target/test-reports/*.xml"
    - name: Upload unit tests log files
      if: failure()
      uses: actions/upload-artifact@v3
      with:
        name: unit-tests-log-${{ matrix.modules }}-${{ matrix.comment }}-${{ matrix.java }}-${{ matrix.hadoop }}-${{ matrix.hive }}
        path: "**/target/unit-tests.log"

  infra-image:
    name: "Base image build"
    needs: precondition
    # Currently, only enable docker build from cache for `master` branch jobs
    if: >-
      (fromJson(needs.precondition.outputs.required).pyspark == 'true' ||
      fromJson(needs.precondition.outputs.required).lint == 'true' ||
      fromJson(needs.precondition.outputs.required).sparkr == 'true') &&
      inputs.branch == 'branch-3.4'
    runs-on: ubuntu-latest
    permissions:
      packages: write
    steps:
      - name: Login to GitHub Container Registry
        uses: docker/login-action@v2
        with:
          registry: ghcr.io
          username: ${{ github.actor }}
          password: ${{ secrets.GITHUB_TOKEN }}
      - name: Checkout Spark repository
        uses: actions/checkout@v3
        # In order to fetch changed files
        with:
          fetch-depth: 0
          repository: apache/spark
          ref: ${{ inputs.branch }}
      - name: Sync the current branch with the latest in Apache Spark
        if: github.repository != 'apache/spark'
        run: |
          echo "APACHE_SPARK_REF=$(git rev-parse HEAD)" >> $GITHUB_ENV
          git fetch https://github.com/$GITHUB_REPOSITORY.git ${GITHUB_REF#refs/heads/}
          git -c user.name='Apache Spark Test Account' -c user.email='sparktestacc@gmail.com' merge --no-commit --progress --squash FETCH_HEAD
          git -c user.name='Apache Spark Test Account' -c user.email='sparktestacc@gmail.com' commit -m "Merged commit" --allow-empty
      - name: Set up QEMU
        uses: docker/setup-qemu-action@v2
      - name: Set up Docker Buildx
        uses: docker/setup-buildx-action@v2
      - name: Build and push
        id: docker_build
        uses: docker/build-push-action@v3
        with:
          context: ./dev/infra/
          push: true
          tags: |
            ${{ needs.precondition.outputs.image_url }}
          # Use the infra image cache to speed up
          cache-from: type=registry,ref=ghcr.io/apache/spark/apache-spark-github-action-image-cache:${{ inputs.branch }}

  pyspark:
    needs: [precondition, infra-image]
    # always run if pyspark == 'true', even infra-image is skip (such as non-master job)
    if: always() && fromJson(needs.precondition.outputs.required).pyspark == 'true'
    name: "Build modules: ${{ matrix.modules }}"
    runs-on: ubuntu-20.04
    container:
      image: ${{ needs.precondition.outputs.image_url }}
    strategy:
      fail-fast: false
      matrix:
        java:
          - ${{ inputs.java }}
        modules:
          - >-
            pyspark-errors
          - >-
            pyspark-sql, pyspark-mllib, pyspark-resource
          - >-
            pyspark-core, pyspark-streaming, pyspark-ml
          - >-
            pyspark-pandas
          - >-
            pyspark-pandas-slow
          - >-
            pyspark-connect
    env:
      MODULES_TO_TEST: ${{ matrix.modules }}
      HADOOP_PROFILE: ${{ inputs.hadoop }}
      HIVE_PROFILE: hive2.3
      GITHUB_PREV_SHA: ${{ github.event.before }}
      SPARK_LOCAL_IP: localhost
      SKIP_UNIDOC: true
      SKIP_MIMA: true
      SKIP_PACKAGING: true
      METASPACE_SIZE: 1g
    steps:
    - name: Checkout Spark repository
      uses: actions/checkout@v3
      # In order to fetch changed files
      with:
        fetch-depth: 0
        repository: apache/spark
        ref: ${{ inputs.branch }}
    - name: Add GITHUB_WORKSPACE to git trust safe.directory
      run: |
        git config --global --add safe.directory ${GITHUB_WORKSPACE}
    - name: Sync the current branch with the latest in Apache Spark
      if: github.repository != 'apache/spark'
      run: |
        echo "APACHE_SPARK_REF=$(git rev-parse HEAD)" >> $GITHUB_ENV
        git fetch https://github.com/$GITHUB_REPOSITORY.git ${GITHUB_REF#refs/heads/}
        git -c user.name='Apache Spark Test Account' -c user.email='sparktestacc@gmail.com' merge --no-commit --progress --squash FETCH_HEAD
        git -c user.name='Apache Spark Test Account' -c user.email='sparktestacc@gmail.com' commit -m "Merged commit" --allow-empty
    # Cache local repositories. Note that GitHub Actions cache has a 2G limit.
    - name: Cache Scala, SBT and Maven
      uses: actions/cache@v3
      with:
        path: |
          build/apache-maven-*
          build/scala-*
          build/*.jar
          ~/.sbt
        key: build-${{ hashFiles('**/pom.xml', 'project/build.properties', 'build/mvn', 'build/sbt', 'build/sbt-launch-lib.bash', 'build/spark-build-info') }}
        restore-keys: |
          build-
    - name: Cache Coursier local repository
      uses: actions/cache@v3
      with:
        path: ~/.cache/coursier
        key: pyspark-coursier-${{ hashFiles('**/pom.xml', '**/plugins.sbt') }}
        restore-keys: |
          pyspark-coursier-
    - name: Install Java ${{ matrix.java }}
      uses: actions/setup-java@v3
      with:
        distribution: temurin
        java-version: ${{ matrix.java }}
    - name: List Python packages (Python 3.9, PyPy3)
      run: |
        python3.9 -m pip list
        pypy3 -m pip list
    - name: Install Conda for pip packaging test
      if: ${{ matrix.modules == 'pyspark-errors' }}
      run: |
        curl -s https://repo.anaconda.com/miniconda/Miniconda3-latest-Linux-x86_64.sh > miniconda.sh
        bash miniconda.sh -b -p $HOME/miniconda
    # Run the tests.
    - name: Run tests
      env: ${{ fromJSON(inputs.envs) }}
      shell: 'script -q -e -c "bash {0}"'
      run: |
        if [[ "$MODULES_TO_TEST" == "pyspark-errors" ]]; then
          export PATH=$PATH:$HOME/miniconda/bin
          export SKIP_PACKAGING=false
          echo "Python Packaging Tests Enabled!"
        fi
        ./dev/run-tests --parallelism 1 --modules "$MODULES_TO_TEST"
    - name: Upload coverage to Codecov
      if: fromJSON(inputs.envs).PYSPARK_CODECOV == 'true'
      uses: codecov/codecov-action@v2
      with:
        files: ./python/coverage.xml
        flags: unittests
        name: PySpark
    - name: Upload test results to report
      if: always()
      uses: actions/upload-artifact@v3
      with:
        name: test-results-${{ matrix.modules }}--8-${{ inputs.hadoop }}-hive2.3
        path: "**/target/test-reports/*.xml"
    - name: Upload unit tests log files
      if: failure()
      uses: actions/upload-artifact@v3
      with:
        name: unit-tests-log-${{ matrix.modules }}--8-${{ inputs.hadoop }}-hive2.3
        path: "**/target/unit-tests.log"

  sparkr:
    needs: [precondition, infra-image]
    # always run if sparkr == 'true', even infra-image is skip (such as non-master job)
    if: always() && fromJson(needs.precondition.outputs.required).sparkr == 'true'
    name: "Build modules: sparkr"
    runs-on: ubuntu-20.04
    container:
      image: ${{ needs.precondition.outputs.image_url }}
    env:
      HADOOP_PROFILE: ${{ inputs.hadoop }}
      HIVE_PROFILE: hive2.3
      GITHUB_PREV_SHA: ${{ github.event.before }}
      SPARK_LOCAL_IP: localhost
      SKIP_MIMA: true
      SKIP_PACKAGING: true
    steps:
    - name: Checkout Spark repository
      uses: actions/checkout@v3
      # In order to fetch changed files
      with:
        fetch-depth: 0
        repository: apache/spark
        ref: ${{ inputs.branch }}
    - name: Add GITHUB_WORKSPACE to git trust safe.directory
      run: |
        git config --global --add safe.directory ${GITHUB_WORKSPACE}
    - name: Sync the current branch with the latest in Apache Spark
      if: github.repository != 'apache/spark'
      run: |
        echo "APACHE_SPARK_REF=$(git rev-parse HEAD)" >> $GITHUB_ENV
        git fetch https://github.com/$GITHUB_REPOSITORY.git ${GITHUB_REF#refs/heads/}
        git -c user.name='Apache Spark Test Account' -c user.email='sparktestacc@gmail.com' merge --no-commit --progress --squash FETCH_HEAD
        git -c user.name='Apache Spark Test Account' -c user.email='sparktestacc@gmail.com' commit -m "Merged commit" --allow-empty
    # Cache local repositories. Note that GitHub Actions cache has a 2G limit.
    - name: Cache Scala, SBT and Maven
      uses: actions/cache@v3
      with:
        path: |
          build/apache-maven-*
          build/scala-*
          build/*.jar
          ~/.sbt
        key: build-${{ hashFiles('**/pom.xml', 'project/build.properties', 'build/mvn', 'build/sbt', 'build/sbt-launch-lib.bash', 'build/spark-build-info') }}
        restore-keys: |
          build-
    - name: Cache Coursier local repository
      uses: actions/cache@v3
      with:
        path: ~/.cache/coursier
        key: sparkr-coursier-${{ hashFiles('**/pom.xml', '**/plugins.sbt') }}
        restore-keys: |
          sparkr-coursier-
    - name: Install Java ${{ inputs.java }}
      uses: actions/setup-java@v3
      with:
        distribution: temurin
        java-version: ${{ inputs.java }}
    - name: Run tests
      env: ${{ fromJSON(inputs.envs) }}
      run: |
        # The followings are also used by `r-lib/actions/setup-r` to avoid
        # R issues at docker environment
        export TZ=UTC
        export _R_CHECK_SYSTEM_CLOCK_=FALSE
        ./dev/run-tests --parallelism 1 --modules sparkr
    - name: Upload test results to report
      if: always()
      uses: actions/upload-artifact@v3
      with:
        name: test-results-sparkr--8-${{ inputs.hadoop }}-hive2.3
        path: "**/target/test-reports/*.xml"

  # Static analysis, and documentation build
  lint:
    needs: [precondition, infra-image]
    # always run if lint == 'true', even infra-image is skip (such as non-master job)
    if: always() && fromJson(needs.precondition.outputs.required).lint == 'true'
    name: Linters, licenses, dependencies and documentation generation
    runs-on: ubuntu-20.04
    env:
      LC_ALL: C.UTF-8
      LANG: C.UTF-8
      PYSPARK_DRIVER_PYTHON: python3.9
      PYSPARK_PYTHON: python3.9
      GITHUB_PREV_SHA: ${{ github.event.before }}
    container:
      image: ${{ needs.precondition.outputs.image_url }}
    steps:
    - name: Checkout Spark repository
      uses: actions/checkout@v3
      with:
        fetch-depth: 0
        repository: apache/spark
        ref: ${{ inputs.branch }}
    - name: Add GITHUB_WORKSPACE to git trust safe.directory
      run: |
        git config --global --add safe.directory ${GITHUB_WORKSPACE}
    - name: Sync the current branch with the latest in Apache Spark
      if: github.repository != 'apache/spark'
      run: |
        echo "APACHE_SPARK_REF=$(git rev-parse HEAD)" >> $GITHUB_ENV
        git fetch https://github.com/$GITHUB_REPOSITORY.git ${GITHUB_REF#refs/heads/}
        git -c user.name='Apache Spark Test Account' -c user.email='sparktestacc@gmail.com' merge --no-commit --progress --squash FETCH_HEAD
        git -c user.name='Apache Spark Test Account' -c user.email='sparktestacc@gmail.com' commit -m "Merged commit" --allow-empty
    # Cache local repositories. Note that GitHub Actions cache has a 2G limit.
    - name: Cache Scala, SBT and Maven
      uses: actions/cache@v3
      with:
        path: |
          build/apache-maven-*
          build/scala-*
          build/*.jar
          ~/.sbt
        key: build-${{ hashFiles('**/pom.xml', 'project/build.properties', 'build/mvn', 'build/sbt', 'build/sbt-launch-lib.bash', 'build/spark-build-info') }}
        restore-keys: |
          build-
    - name: Cache Coursier local repository
      uses: actions/cache@v3
      with:
        path: ~/.cache/coursier
        key: docs-coursier-${{ hashFiles('**/pom.xml', '**/plugins.sbt') }}
        restore-keys: |
          docs-coursier-
    - name: Cache Maven local repository
      uses: actions/cache@v3
      with:
        path: ~/.m2/repository
        key: docs-maven-${{ hashFiles('**/pom.xml') }}
        restore-keys: |
          docs-maven-
    - name: Install Java 8
      uses: actions/setup-java@v3
      with:
        distribution: temurin
        java-version: 8
    - name: License test
      run: ./dev/check-license
    - name: Dependencies test
      run: ./dev/test-dependencies.sh
    - name: Scala linter
      run: ./dev/lint-scala
    - name: Java linter
      run: ./dev/lint-java
    - name: Spark connect jvm client mima check
      if: inputs.branch != 'branch-3.2' && inputs.branch != 'branch-3.3'
      run: ./dev/connect-jvm-client-mima-check
    - name: Install Python linter dependencies for branch-3.3
      if: inputs.branch == 'branch-3.3'
      run: |
        # SPARK-44554: Copy from https://github.com/apache/spark/blob/073d0b60d31bf68ebacdc005f59b928a5902670f/.github/workflows/build_and_test.yml#L501-L508
        # Should delete this section after SPARK 3.3 EOL.
        python3.9 -m pip install 'flake8==3.9.0' pydata_sphinx_theme 'mypy==0.920' 'pytest==7.1.3' 'pytest-mypy-plugins==1.9.3' numpydoc 'jinja2<3.0.0' 'black==21.12b0'
        python3.9 -m pip install 'pandas-stubs==1.2.0.53'
    - name: Install Python linter dependencies for branch-3.4
      if: inputs.branch == 'branch-3.4'
      run: |
        # SPARK-44554: Copy from https://github.com/apache/spark/blob/a05c27e85829fe742c1828507a1fd180cdc84b54/.github/workflows/build_and_test.yml#L571-L578
        # Should delete this section after SPARK 3.4 EOL.
        python3.9 -m pip install 'flake8==3.9.0' pydata_sphinx_theme 'mypy==0.920' 'pytest==7.1.3' 'pytest-mypy-plugins==1.9.3' numpydoc 'jinja2<3.0.0' 'black==22.6.0'
        python3.9 -m pip install 'pandas-stubs==1.2.0.53' ipython 'grpcio==1.48.1' 'grpc-stubs==1.24.11' 'googleapis-common-protos-stubs==2.2.0'
    - name: Install Python linter dependencies
      if: inputs.branch != 'branch-3.3' && inputs.branch != 'branch-3.4'
      run: |
        # TODO(SPARK-32407): Sphinx 3.1+ does not correctly index nested classes.
        #   See also https://github.com/sphinx-doc/sphinx/issues/7551.
        # Jinja2 3.0.0+ causes error when building with Sphinx.
        #   See also https://issues.apache.org/jira/browse/SPARK-35375.
        python3.9 -m pip install 'flake8==3.9.0' pydata_sphinx_theme 'mypy==0.982' 'pytest==7.1.3' 'pytest-mypy-plugins==1.9.3' numpydoc 'jinja2<3.0.0' 'black==22.6.0'
        python3.9 -m pip install 'pandas-stubs==1.2.0.53' ipython 'grpcio==1.56.0' 'grpc-stubs==1.24.11' 'googleapis-common-protos-stubs==2.2.0'
    - name: Python linter
      run: PYTHON_EXECUTABLE=python3.9 ./dev/lint-python
<<<<<<< HEAD
    - name: Install dependencies for Python code generation check
      if: inputs.branch != 'branch-3.3' && inputs.branch != 'branch-3.4'
      run: |
        # See more in "Installation" https://docs.buf.build/installation#tarball
        curl -LO https://github.com/bufbuild/buf/releases/download/v1.15.1/buf-Linux-x86_64.tar.gz
        mkdir -p $HOME/buf
        tar -xvzf buf-Linux-x86_64.tar.gz -C $HOME/buf --strip-components 1
        python3.9 -m pip install 'protobuf==3.19.5' 'mypy-protobuf==3.3.0'
    - name: Python code generation check
      if: inputs.branch != 'branch-3.3' && inputs.branch != 'branch-3.4'
      run: if test -f ./dev/connect-check-protos.py; then PATH=$PATH:$HOME/buf/bin PYTHON_EXECUTABLE=python3.9 ./dev/connect-check-protos.py; fi
=======
>>>>>>> 135bb497
    - name: Install JavaScript linter dependencies
      run: |
        apt update
        apt-get install -y nodejs npm
    - name: JS linter
      run: ./dev/lint-js
    - name: Install R linter dependencies and SparkR
      run: |
        apt update
        apt-get install -y libcurl4-openssl-dev libgit2-dev libssl-dev libxml2-dev \
          libfontconfig1-dev libharfbuzz-dev libfribidi-dev libfreetype6-dev libpng-dev \
          libtiff5-dev libjpeg-dev
        Rscript -e "install.packages(c('devtools'), repos='https://cloud.r-project.org/')"
        Rscript -e "devtools::install_version('lintr', version='2.0.1', repos='https://cloud.r-project.org')"
        ./R/install-dev.sh
    - name: Install dependencies for documentation generation
      run: |
        # pandoc is required to generate PySpark APIs as well in nbsphinx.
        apt-get install -y libcurl4-openssl-dev pandoc
        # TODO(SPARK-32407): Sphinx 3.1+ does not correctly index nested classes.
        #   See also https://github.com/sphinx-doc/sphinx/issues/7551.
        # Jinja2 3.0.0+ causes error when building with Sphinx.
        #   See also https://issues.apache.org/jira/browse/SPARK-35375.
        # Pin the MarkupSafe to 2.0.1 to resolve the CI error.
        #   See also https://issues.apache.org/jira/browse/SPARK-38279.
        python3.9 -m pip install 'sphinx<3.1.0' mkdocs pydata_sphinx_theme nbsphinx numpydoc 'jinja2<3.0.0' 'markupsafe==2.0.1' 'pyzmq<24.0.0'
        python3.9 -m pip install ipython_genutils # See SPARK-38517
        python3.9 -m pip install sphinx_plotly_directive 'numpy>=1.20.0' pyarrow pandas 'plotly>=4.8'
        python3.9 -m pip install 'docutils<0.18.0' # See SPARK-39421
        apt-get update -y
        apt-get install -y ruby ruby-dev
        Rscript -e "install.packages(c('devtools', 'testthat', 'knitr', 'rmarkdown', 'markdown', 'e1071', 'roxygen2', 'ggplot2', 'mvtnorm', 'statmod'), repos='https://cloud.r-project.org/')"
        Rscript -e "devtools::install_version('pkgdown', version='2.0.1', repos='https://cloud.r-project.org')"
        Rscript -e "devtools::install_version('preferably', version='0.4', repos='https://cloud.r-project.org')"
        gem install bundler
        cd docs
        bundle install
    - name: R linter
      run: ./dev/lint-r
    - name: Run documentation build
      run: |
        if [ -f "./dev/is-changed.py" ]; then
          # Skip PySpark and SparkR docs while keeping Scala/Java/SQL docs
          pyspark_modules=`cd dev && python3.9 -c "import sparktestsupport.modules as m; print(','.join(m.name for m in m.all_modules if m.name.startswith('pyspark')))"`
          if [ `./dev/is-changed.py -m $pyspark_modules` = false ]; then export SKIP_PYTHONDOC=1; fi
          if [ `./dev/is-changed.py -m sparkr` = false ]; then export SKIP_RDOC=1; fi
        fi
        cd docs
        bundle exec jekyll build

  java-11-17:
    needs: precondition
    if: fromJson(needs.precondition.outputs.required).java-11-17 == 'true'
    name: Java ${{ matrix.java }} build with Maven
    strategy:
      fail-fast: false
      matrix:
        java:
          - 11
          - 17
    runs-on: ubuntu-20.04
    steps:
    - name: Checkout Spark repository
      uses: actions/checkout@v3
      with:
        fetch-depth: 0
        repository: apache/spark
        ref: ${{ inputs.branch }}
    - name: Sync the current branch with the latest in Apache Spark
      if: github.repository != 'apache/spark'
      run: |
        git fetch https://github.com/$GITHUB_REPOSITORY.git ${GITHUB_REF#refs/heads/}
        git -c user.name='Apache Spark Test Account' -c user.email='sparktestacc@gmail.com' merge --no-commit --progress --squash FETCH_HEAD
        git -c user.name='Apache Spark Test Account' -c user.email='sparktestacc@gmail.com' commit -m "Merged commit" --allow-empty
    - name: Cache Scala, SBT and Maven
      uses: actions/cache@v3
      with:
        path: |
          build/apache-maven-*
          build/scala-*
          build/*.jar
          ~/.sbt
        key: build-${{ hashFiles('**/pom.xml', 'project/build.properties', 'build/mvn', 'build/sbt', 'build/sbt-launch-lib.bash', 'build/spark-build-info') }}
        restore-keys: |
          build-
    - name: Cache Maven local repository
      uses: actions/cache@v3
      with:
        path: ~/.m2/repository
        key: java${{ matrix.java }}-maven-${{ hashFiles('**/pom.xml') }}
        restore-keys: |
          java${{ matrix.java }}-maven-
    - name: Install Java ${{ matrix.java }}
      uses: actions/setup-java@v3
      with:
        distribution: temurin
        java-version: ${{ matrix.java }}
    - name: Build with Maven
      run: |
        export MAVEN_OPTS="-Xss64m -Xmx2g -XX:ReservedCodeCacheSize=1g -Dorg.slf4j.simpleLogger.defaultLogLevel=WARN"
        export MAVEN_CLI_OPTS="--no-transfer-progress"
        export JAVA_VERSION=${{ matrix.java }}
        # It uses Maven's 'install' intentionally, see https://github.com/apache/spark/pull/26414.
        ./build/mvn $MAVEN_CLI_OPTS -DskipTests -Pyarn -Pmesos -Pkubernetes -Pvolcano -Phive -Phive-thriftserver -Phadoop-cloud -Djava.version=${JAVA_VERSION/-ea} install
        rm -rf ~/.m2/repository/org/apache/spark

  scala-213:
    needs: precondition
    if: fromJson(needs.precondition.outputs.required).scala-213 == 'true'
    name: Scala 2.13 build with SBT
    runs-on: ubuntu-20.04
    steps:
    - name: Checkout Spark repository
      uses: actions/checkout@v3
      with:
        fetch-depth: 0
        repository: apache/spark
        ref: ${{ inputs.branch }}
    - name: Sync the current branch with the latest in Apache Spark
      if: github.repository != 'apache/spark'
      run: |
        git fetch https://github.com/$GITHUB_REPOSITORY.git ${GITHUB_REF#refs/heads/}
        git -c user.name='Apache Spark Test Account' -c user.email='sparktestacc@gmail.com' merge --no-commit --progress --squash FETCH_HEAD
        git -c user.name='Apache Spark Test Account' -c user.email='sparktestacc@gmail.com' commit -m "Merged commit" --allow-empty
    - name: Cache Scala, SBT and Maven
      uses: actions/cache@v3
      with:
        path: |
          build/apache-maven-*
          build/scala-*
          build/*.jar
          ~/.sbt
        key: build-${{ hashFiles('**/pom.xml', 'project/build.properties', 'build/mvn', 'build/sbt', 'build/sbt-launch-lib.bash', 'build/spark-build-info') }}
        restore-keys: |
          build-
    - name: Cache Coursier local repository
      uses: actions/cache@v3
      with:
        path: ~/.cache/coursier
        key: scala-213-coursier-${{ hashFiles('**/pom.xml', '**/plugins.sbt') }}
        restore-keys: |
          scala-213-coursier-
    - name: Install Java 8
      uses: actions/setup-java@v3
      with:
        distribution: temurin
        java-version: 8
    - name: Build with SBT
      run: |
        ./dev/change-scala-version.sh 2.13
        ./build/sbt -Pyarn -Pmesos -Pkubernetes -Pvolcano -Phive -Phive-thriftserver -Phadoop-cloud -Pkinesis-asl -Pdocker-integration-tests -Pkubernetes-integration-tests -Pspark-ganglia-lgpl -Pscala-2.13 compile Test/compile

  # Any TPC-DS related updates on this job need to be applied to tpcds-1g-gen job of benchmark.yml as well
  tpcds-1g:
    needs: precondition
    if: fromJson(needs.precondition.outputs.required).tpcds-1g == 'true'
    name: Run TPC-DS queries with SF=1
    runs-on: ubuntu-20.04
    env:
      SPARK_LOCAL_IP: localhost
    steps:
    - name: Checkout Spark repository
      uses: actions/checkout@v3
      with:
        fetch-depth: 0
        repository: apache/spark
        ref: ${{ inputs.branch }}
    - name: Sync the current branch with the latest in Apache Spark
      if: github.repository != 'apache/spark'
      run: |
        git fetch https://github.com/$GITHUB_REPOSITORY.git ${GITHUB_REF#refs/heads/}
        git -c user.name='Apache Spark Test Account' -c user.email='sparktestacc@gmail.com' merge --no-commit --progress --squash FETCH_HEAD
        git -c user.name='Apache Spark Test Account' -c user.email='sparktestacc@gmail.com' commit -m "Merged commit" --allow-empty
    - name: Cache Scala, SBT and Maven
      uses: actions/cache@v3
      with:
        path: |
          build/apache-maven-*
          build/scala-*
          build/*.jar
          ~/.sbt
        key: build-${{ hashFiles('**/pom.xml', 'project/build.properties', 'build/mvn', 'build/sbt', 'build/sbt-launch-lib.bash', 'build/spark-build-info') }}
        restore-keys: |
          build-
    - name: Cache Coursier local repository
      uses: actions/cache@v3
      with:
        path: ~/.cache/coursier
        key: tpcds-coursier-${{ hashFiles('**/pom.xml', '**/plugins.sbt') }}
        restore-keys: |
          tpcds-coursier-
    - name: Install Java 8
      uses: actions/setup-java@v3
      with:
        distribution: temurin
        java-version: 8
    - name: Cache TPC-DS generated data
      id: cache-tpcds-sf-1
      uses: actions/cache@v3
      with:
        path: ./tpcds-sf-1
        key: tpcds-${{ hashFiles('.github/workflows/build_and_test.yml', 'sql/core/src/test/scala/org/apache/spark/sql/TPCDSSchema.scala') }}
    - name: Checkout tpcds-kit repository
      if: steps.cache-tpcds-sf-1.outputs.cache-hit != 'true'
      uses: actions/checkout@v3
      with:
        repository: databricks/tpcds-kit
        ref: 2a5078a782192ddb6efbcead8de9973d6ab4f069
        path: ./tpcds-kit
    - name: Build tpcds-kit
      if: steps.cache-tpcds-sf-1.outputs.cache-hit != 'true'
      run: cd tpcds-kit/tools && make OS=LINUX
    - name: Generate TPC-DS (SF=1) table data
      if: steps.cache-tpcds-sf-1.outputs.cache-hit != 'true'
      run: build/sbt "sql/Test/runMain org.apache.spark.sql.GenTPCDSData --dsdgenDir `pwd`/tpcds-kit/tools --location `pwd`/tpcds-sf-1 --scaleFactor 1 --numPartitions 1 --overwrite"
    - name: Run TPC-DS queries (Sort merge join)
      run: |
        SPARK_TPCDS_DATA=`pwd`/tpcds-sf-1 build/sbt "sql/testOnly org.apache.spark.sql.TPCDSQueryTestSuite"
      env:
        SPARK_ANSI_SQL_MODE: ${{ fromJSON(inputs.envs).SPARK_ANSI_SQL_MODE }}
        SPARK_TPCDS_JOIN_CONF: |
          spark.sql.autoBroadcastJoinThreshold=-1
          spark.sql.join.preferSortMergeJoin=true
    - name: Run TPC-DS queries (Broadcast hash join)
      run: |
        SPARK_TPCDS_DATA=`pwd`/tpcds-sf-1 build/sbt "sql/testOnly org.apache.spark.sql.TPCDSQueryTestSuite"
      env:
        SPARK_ANSI_SQL_MODE: ${{ fromJSON(inputs.envs).SPARK_ANSI_SQL_MODE }}
        SPARK_TPCDS_JOIN_CONF: |
          spark.sql.autoBroadcastJoinThreshold=10485760
    - name: Run TPC-DS queries (Shuffled hash join)
      run: |
        SPARK_TPCDS_DATA=`pwd`/tpcds-sf-1 build/sbt "sql/testOnly org.apache.spark.sql.TPCDSQueryTestSuite"
      env:
        SPARK_ANSI_SQL_MODE: ${{ fromJSON(inputs.envs).SPARK_ANSI_SQL_MODE }}
        SPARK_TPCDS_JOIN_CONF: |
          spark.sql.autoBroadcastJoinThreshold=-1
          spark.sql.join.forceApplyShuffledHashJoin=true
    - name: Upload test results to report
      if: always()
      uses: actions/upload-artifact@v3
      with:
        name: test-results-tpcds--8-${{ inputs.hadoop }}-hive2.3
        path: "**/target/test-reports/*.xml"
    - name: Upload unit tests log files
      if: failure()
      uses: actions/upload-artifact@v3
      with:
        name: unit-tests-log-tpcds--8-${{ inputs.hadoop }}-hive2.3
        path: "**/target/unit-tests.log"

  docker-integration-tests:
    needs: precondition
    if: fromJson(needs.precondition.outputs.required).docker-integration-tests == 'true'
    name: Run Docker integration tests
    runs-on: ubuntu-20.04
    env:
      HADOOP_PROFILE: ${{ inputs.hadoop }}
      HIVE_PROFILE: hive2.3
      GITHUB_PREV_SHA: ${{ github.event.before }}
      SPARK_LOCAL_IP: localhost
      ORACLE_DOCKER_IMAGE_NAME: gvenzl/oracle-xe:21.3.0
      SKIP_MIMA: true
      SKIP_PACKAGING: true
    steps:
    - name: Checkout Spark repository
      uses: actions/checkout@v3
      with:
        fetch-depth: 0
        repository: apache/spark
        ref: ${{ inputs.branch }}
    - name: Sync the current branch with the latest in Apache Spark
      if: github.repository != 'apache/spark'
      run: |
        echo "APACHE_SPARK_REF=$(git rev-parse HEAD)" >> $GITHUB_ENV
        git fetch https://github.com/$GITHUB_REPOSITORY.git ${GITHUB_REF#refs/heads/}
        git -c user.name='Apache Spark Test Account' -c user.email='sparktestacc@gmail.com' merge --no-commit --progress --squash FETCH_HEAD
        git -c user.name='Apache Spark Test Account' -c user.email='sparktestacc@gmail.com' commit -m "Merged commit" --allow-empty
    - name: Cache Scala, SBT and Maven
      uses: actions/cache@v3
      with:
        path: |
          build/apache-maven-*
          build/scala-*
          build/*.jar
          ~/.sbt
        key: build-${{ hashFiles('**/pom.xml', 'project/build.properties', 'build/mvn', 'build/sbt', 'build/sbt-launch-lib.bash', 'build/spark-build-info') }}
        restore-keys: |
          build-
    - name: Cache Coursier local repository
      uses: actions/cache@v3
      with:
        path: ~/.cache/coursier
        key: docker-integration-coursier-${{ hashFiles('**/pom.xml', '**/plugins.sbt') }}
        restore-keys: |
          docker-integration-coursier-
    - name: Install Java 8
      uses: actions/setup-java@v3
      with:
        distribution: temurin
        java-version: 8
    - name: Run tests
      run: |
        ./dev/run-tests --parallelism 1 --modules docker-integration-tests --included-tags org.apache.spark.tags.DockerTest
    - name: Upload test results to report
      if: always()
      uses: actions/upload-artifact@v3
      with:
        name: test-results-docker-integration--8-${{ inputs.hadoop }}-hive2.3
        path: "**/target/test-reports/*.xml"
    - name: Upload unit tests log files
      if: failure()
      uses: actions/upload-artifact@v3
      with:
        name: unit-tests-log-docker-integration--8-${{ inputs.hadoop }}-hive2.3
        path: "**/target/unit-tests.log"

  k8s-integration-tests:
    needs: precondition
    if: fromJson(needs.precondition.outputs.required).k8s-integration-tests == 'true'
    name: Run Spark on Kubernetes Integration test
    runs-on: ubuntu-20.04
    steps:
      - name: Checkout Spark repository
        uses: actions/checkout@v3
        with:
          fetch-depth: 0
          repository: apache/spark
          ref: ${{ inputs.branch }}
      - name: Sync the current branch with the latest in Apache Spark
        if: github.repository != 'apache/spark'
        run: |
          echo "APACHE_SPARK_REF=$(git rev-parse HEAD)" >> $GITHUB_ENV
          git fetch https://github.com/$GITHUB_REPOSITORY.git ${GITHUB_REF#refs/heads/}
          git -c user.name='Apache Spark Test Account' -c user.email='sparktestacc@gmail.com' merge --no-commit --progress --squash FETCH_HEAD
          git -c user.name='Apache Spark Test Account' -c user.email='sparktestacc@gmail.com' commit -m "Merged commit" --allow-empty
      - name: Cache Scala, SBT and Maven
        uses: actions/cache@v3
        with:
          path: |
            build/apache-maven-*
            build/scala-*
            build/*.jar
            ~/.sbt
          key: build-${{ hashFiles('**/pom.xml', 'project/build.properties', 'build/mvn', 'build/sbt', 'build/sbt-launch-lib.bash', 'build/spark-build-info') }}
          restore-keys: |
            build-
      - name: Cache Coursier local repository
        uses: actions/cache@v3
        with:
          path: ~/.cache/coursier
          key: k8s-integration-coursier-${{ hashFiles('**/pom.xml', '**/plugins.sbt') }}
          restore-keys: |
            k8s-integration-coursier-
      - name: Install Java ${{ inputs.java }}
        uses: actions/setup-java@v3
        with:
          distribution: temurin
          java-version: ${{ inputs.java }}
      - name: start minikube
        run: |
          # See more in "Installation" https://minikube.sigs.k8s.io/docs/start/
          # curl -LO https://storage.googleapis.com/minikube/releases/latest/minikube-linux-amd64
          # TODO(SPARK-44495): Resume to use the latest minikube for k8s-integration-tests.
          curl -LO https://storage.googleapis.com/minikube/releases/v1.30.1/minikube-linux-amd64
          sudo install minikube-linux-amd64 /usr/local/bin/minikube
          # Github Action limit cpu:2, memory: 6947MB, limit to 2U6G for better resource statistic
          minikube start --cpus 2 --memory 6144
      - name: Print K8S pods and nodes info
        run: |
          kubectl get pods -A
          kubectl describe node
      - name: Run Spark on K8S integration test (With driver cpu 0.5, executor cpu 0.2 limited)
        run: |
          # Prepare PV test
          PVC_TMP_DIR=$(mktemp -d)
          export PVC_TESTS_HOST_PATH=$PVC_TMP_DIR
          export PVC_TESTS_VM_PATH=$PVC_TMP_DIR
          minikube mount ${PVC_TESTS_HOST_PATH}:${PVC_TESTS_VM_PATH} --gid=0 --uid=185 &
          kubectl create clusterrolebinding serviceaccounts-cluster-admin --clusterrole=cluster-admin --group=system:serviceaccounts || true
          kubectl apply -f https://raw.githubusercontent.com/volcano-sh/volcano/v1.7.0/installer/volcano-development.yaml || true
          eval $(minikube docker-env)
          build/sbt -Psparkr -Pkubernetes -Pvolcano -Pkubernetes-integration-tests -Dspark.kubernetes.test.driverRequestCores=0.5 -Dspark.kubernetes.test.executorRequestCores=0.2 -Dspark.kubernetes.test.volcanoMaxConcurrencyJobNum=1 -Dtest.exclude.tags=local "kubernetes-integration-tests/test"
      - name: Upload Spark on K8S integration tests log files
        if: failure()
        uses: actions/upload-artifact@v3
        with:
          name: spark-on-kubernetes-it-log
          path: "**/target/integration-tests.log"<|MERGE_RESOLUTION|>--- conflicted
+++ resolved
@@ -604,7 +604,6 @@
         python3.9 -m pip install 'pandas-stubs==1.2.0.53' ipython 'grpcio==1.56.0' 'grpc-stubs==1.24.11' 'googleapis-common-protos-stubs==2.2.0'
     - name: Python linter
       run: PYTHON_EXECUTABLE=python3.9 ./dev/lint-python
-<<<<<<< HEAD
     - name: Install dependencies for Python code generation check
       if: inputs.branch != 'branch-3.3' && inputs.branch != 'branch-3.4'
       run: |
@@ -616,8 +615,6 @@
     - name: Python code generation check
       if: inputs.branch != 'branch-3.3' && inputs.branch != 'branch-3.4'
       run: if test -f ./dev/connect-check-protos.py; then PATH=$PATH:$HOME/buf/bin PYTHON_EXECUTABLE=python3.9 ./dev/connect-check-protos.py; fi
-=======
->>>>>>> 135bb497
     - name: Install JavaScript linter dependencies
       run: |
         apt update
