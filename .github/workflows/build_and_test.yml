#
# Licensed to the Apache Software Foundation (ASF) under one
# or more contributor license agreements.  See the NOTICE file
# distributed with this work for additional information
# regarding copyright ownership.  The ASF licenses this file
# to you under the Apache License, Version 2.0 (the
# "License"); you may not use this file except in compliance
# with the License.  You may obtain a copy of the License at
#
#   http://www.apache.org/licenses/LICENSE-2.0
#
# Unless required by applicable law or agreed to in writing,
# software distributed under the License is distributed on an
# "AS IS" BASIS, WITHOUT WARRANTIES OR CONDITIONS OF ANY
# KIND, either express or implied.  See the License for the
# specific language governing permissions and limitations
# under the License.
#

name: Build and test

on:
  workflow_call:
    inputs:
      java:
        required: false
        type: string
        default: 17
      branch:
        description: Branch to run the build against
        required: false
        type: string
        # Change 'master' to 'branch-4.0' in branch-4.0 branch after cutting it.
        default: master
      hadoop:
        description: Hadoop version to run with. HADOOP_PROFILE environment variable should accept it.
        required: false
        type: string
        default: hadoop3
      envs:
        description: Additional environment variables to set when running the tests. Should be in JSON format.
        required: false
        type: string
        default: '{}'
      jobs:
        description: >-
          Jobs to run, and should be in JSON format. The values should be matched with the job's key defined
          in this file, e.g., build. See precondition job below.
        required: false
        type: string
        default: ''
jobs:
  precondition:
    name: Check changes
    runs-on: ubuntu-22.04
    env:
      GITHUB_PREV_SHA: ${{ github.event.before }}
    outputs:
      required: ${{ steps.set-outputs.outputs.required }}
      image_url: >-
        ${{
          (inputs.branch == 'branch-3.3' && 'dongjoon/apache-spark-github-action-image:20220207')
          || steps.infra-image-outputs.outputs.image_url
        }}
    steps:
    - name: Checkout Spark repository
      uses: actions/checkout@v3
      with:
        fetch-depth: 0
        repository: apache/spark
        ref: ${{ inputs.branch }}
    - name: Sync the current branch with the latest in Apache Spark
      if: github.repository != 'apache/spark'
      run: |
        echo "APACHE_SPARK_REF=$(git rev-parse HEAD)" >> $GITHUB_ENV
        git fetch https://github.com/$GITHUB_REPOSITORY.git ${GITHUB_REF#refs/heads/}
        git -c user.name='Apache Spark Test Account' -c user.email='sparktestacc@gmail.com' merge --no-commit --progress --squash FETCH_HEAD
        git -c user.name='Apache Spark Test Account' -c user.email='sparktestacc@gmail.com' commit -m "Merged commit" --allow-empty
    - name: Check all modules
      id: set-outputs
      run: |
        if [ -z "${{ inputs.jobs }}" ]; then
          pyspark=true; sparkr=true; tpcds=true; docker=true;
          pyspark_modules=`cd dev && python -c "import sparktestsupport.modules as m; print(','.join(m.name for m in m.all_modules if m.name.startswith('pyspark')))"`
          pyspark=`./dev/is-changed.py -m $pyspark_modules`
          sparkr=`./dev/is-changed.py -m sparkr`
          tpcds=`./dev/is-changed.py -m sql`
          docker=`./dev/is-changed.py -m docker-integration-tests`
          # 'build', 'scala-213', and 'java-other-versions' are always true for now.
          # It does not save significant time and most of PRs trigger the build.
          precondition="
            {
              \"build\": \"true\",
              \"pyspark\": \"$pyspark\",
              \"sparkr\": \"$sparkr\",
              \"tpcds-1g\": \"$tpcds\",
              \"docker-integration-tests\": \"$docker\",
              \"scala-213\": \"true\",
              \"java-other-versions\": \"true\",
              \"lint\" : \"true\",
              \"k8s-integration-tests\" : \"true\",
              \"breaking-changes-buf\" : \"true\",
            }"
          echo $precondition # For debugging
          # Remove `\n` to avoid "Invalid format" error
          precondition="${precondition//$'\n'/}}"
          echo "required=$precondition" >> $GITHUB_OUTPUT
        else
          # This is usually set by scheduled jobs.
          precondition='${{ inputs.jobs }}'
          echo $precondition # For debugging
          precondition="${precondition//$'\n'/}"
          echo "required=$precondition" >> $GITHUB_OUTPUT
        fi
    - name: Generate infra image URL
      id: infra-image-outputs
      run: |
        # Convert to lowercase to meet Docker repo name requirement
        REPO_OWNER=$(echo "${{ github.repository_owner }}" | tr '[:upper:]' '[:lower:]')
        IMG_NAME="apache-spark-ci-image:${{ inputs.branch }}-${{ github.run_id }}"
        IMG_URL="ghcr.io/$REPO_OWNER/$IMG_NAME"
        echo "image_url=$IMG_URL" >> $GITHUB_OUTPUT

  # Build: build Spark and run the tests for specified modules.
  build:
    name: "Build modules: ${{ matrix.modules }} ${{ matrix.comment }}"
    needs: precondition
    if: fromJson(needs.precondition.outputs.required).build == 'true'
    runs-on: ubuntu-22.04
    timeout-minutes: 300
    strategy:
      fail-fast: false
      matrix:
        java:
          - ${{ inputs.java }}
        hadoop:
          - ${{ inputs.hadoop }}
        hive:
          - hive2.3
        # TODO(SPARK-32246): We don't test 'streaming-kinesis-asl' for now.
        # Kinesis tests depends on external Amazon kinesis service.
        # Note that the modules below are from sparktestsupport/modules.py.
        modules:
          - >-
            core, unsafe, kvstore, avro,
            network-common, network-shuffle, repl, launcher,
            examples, sketch, graphx
          - >-
            catalyst, hive-thriftserver
          - >-
            streaming, sql-kafka-0-10, streaming-kafka-0-10,
            mllib-local, mllib,
            yarn, mesos, kubernetes, hadoop-cloud, spark-ganglia-lgpl,
            connect, protobuf
        # Here, we split Hive and SQL tests into some of slow ones and the rest of them.
        included-tags: [""]
        excluded-tags: [""]
        comment: [""]
        include:
          # Hive tests
          - modules: hive
            java: ${{ inputs.java }}
            hadoop: ${{ inputs.hadoop }}
            hive: hive2.3
            included-tags: org.apache.spark.tags.SlowHiveTest
            comment: "- slow tests"
          - modules: hive
            java: ${{ inputs.java }}
            hadoop: ${{ inputs.hadoop }}
            hive: hive2.3
            excluded-tags: org.apache.spark.tags.SlowHiveTest
            comment: "- other tests"
          # SQL tests
          - modules: sql
            java: ${{ inputs.java }}
            hadoop: ${{ inputs.hadoop }}
            hive: hive2.3
            included-tags: org.apache.spark.tags.ExtendedSQLTest
            comment: "- extended tests"
          - modules: sql
            java: ${{ inputs.java }}
            hadoop: ${{ inputs.hadoop }}
            hive: hive2.3
            # Using a tag that will not appear in sql module for placeholder, branch-3.3 and branch-3.4 will not run any UTs.
            included-tags: >-
              ${{
                ((inputs.branch == 'branch-3.3' || inputs.branch == 'branch-3.4') && 'org.apache.spark.tags.SlowHiveTest')
                || 'org.apache.spark.tags.SlowSQLTest'
              }}
            comment: "- slow tests"
          - modules: sql
            java: ${{ inputs.java }}
            hadoop: ${{ inputs.hadoop }}
            hive: hive2.3
            excluded-tags: >-
              ${{
                ((inputs.branch == 'branch-3.3' || inputs.branch == 'branch-3.4') && 'org.apache.spark.tags.ExtendedSQLTest')
                || 'org.apache.spark.tags.ExtendedSQLTest,org.apache.spark.tags.SlowSQLTest'
              }}
            comment: "- other tests"
    env:
      MODULES_TO_TEST: ${{ matrix.modules }}
      EXCLUDED_TAGS: ${{ matrix.excluded-tags }}
      INCLUDED_TAGS: ${{ matrix.included-tags }}
      HADOOP_PROFILE: ${{ matrix.hadoop }}
      HIVE_PROFILE: ${{ matrix.hive }}
      GITHUB_PREV_SHA: ${{ github.event.before }}
      SPARK_LOCAL_IP: localhost
      SKIP_PACKAGING: true
      SCALA_PROFILE: scala2.13
    steps:
    - name: Checkout Spark repository
      uses: actions/checkout@v3
      # In order to fetch changed files
      with:
        fetch-depth: 0
        repository: apache/spark
        ref: ${{ inputs.branch }}
    - name: Sync the current branch with the latest in Apache Spark
      if: github.repository != 'apache/spark'
      run: |
        echo "APACHE_SPARK_REF=$(git rev-parse HEAD)" >> $GITHUB_ENV
        git fetch https://github.com/$GITHUB_REPOSITORY.git ${GITHUB_REF#refs/heads/}
        git -c user.name='Apache Spark Test Account' -c user.email='sparktestacc@gmail.com' merge --no-commit --progress --squash FETCH_HEAD
        git -c user.name='Apache Spark Test Account' -c user.email='sparktestacc@gmail.com' commit -m "Merged commit" --allow-empty
    # Cache local repositories. Note that GitHub Actions cache has a 2G limit.
    - name: Cache Scala, SBT and Maven
      uses: actions/cache@v3
      with:
        path: |
          build/apache-maven-*
          build/scala-*
          build/*.jar
          ~/.sbt
        key: build-${{ hashFiles('**/pom.xml', 'project/build.properties', 'build/mvn', 'build/sbt', 'build/sbt-launch-lib.bash', 'build/spark-build-info') }}
        restore-keys: |
          build-
    - name: Cache Coursier local repository
      uses: actions/cache@v3
      with:
        path: ~/.cache/coursier
        key: ${{ matrix.java }}-${{ matrix.hadoop }}-coursier-${{ hashFiles('**/pom.xml', '**/plugins.sbt') }}
        restore-keys: |
          ${{ matrix.java }}-${{ matrix.hadoop }}-coursier-
    - name: Free up disk space
      run: |
        if [ -f ./dev/free_disk_space ]; then
          ./dev/free_disk_space
        fi
    - name: Install Java ${{ matrix.java }}
      uses: actions/setup-java@v3
      with:
        distribution: zulu
        java-version: ${{ matrix.java }}
    - name: Install Python 3.8
      uses: actions/setup-python@v4
      # We should install one Python that is higher then 3+ for SQL and Yarn because:
      # - SQL component also has Python related tests, for example, IntegratedUDFTestUtils.
      # - Yarn has a Python specific test too, for example, YarnClusterSuite.
      if: contains(matrix.modules, 'yarn') || (contains(matrix.modules, 'sql') && !contains(matrix.modules, 'sql-')) || contains(matrix.modules, 'connect')
      with:
        python-version: 3.8
        architecture: x64
    - name: Install Python packages (Python 3.8)
      if: (contains(matrix.modules, 'sql') && !contains(matrix.modules, 'sql-')) || contains(matrix.modules, 'connect')
      run: |
        python3.8 -m pip install 'numpy>=1.20.0' pyarrow pandas scipy unittest-xml-reporting 'grpcio>=1.48,<1.57' 'grpcio-status>=1.48,<1.57' 'protobuf==3.20.3'
        python3.8 -m pip list
    # Run the tests.
    - name: Run tests
      env: ${{ fromJSON(inputs.envs) }}
      shell: 'script -q -e -c "bash {0}"'
      run: |
        # Fix for TTY related issues when launching the Ammonite REPL in tests.
        export TERM=vt100 && script -qfc 'echo exit | amm -s' && rm typescript
        # Hive "other tests" test needs larger metaspace size based on experiment.
        if [[ "$MODULES_TO_TEST" == "hive" ]] && [[ "$EXCLUDED_TAGS" == "org.apache.spark.tags.SlowHiveTest" ]]; then export METASPACE_SIZE=2g; fi
        export SERIAL_SBT_TESTS=1
        ./dev/run-tests --parallelism 1 --modules "$MODULES_TO_TEST" --included-tags "$INCLUDED_TAGS" --excluded-tags "$EXCLUDED_TAGS"
    - name: Upload test results to report
      if: always()
      uses: actions/upload-artifact@v3
      with:
        name: test-results-${{ matrix.modules }}-${{ matrix.comment }}-${{ matrix.java }}-${{ matrix.hadoop }}-${{ matrix.hive }}
        path: "**/target/test-reports/*.xml"
    - name: Upload unit tests log files
      if: ${{ !success() }}
      uses: actions/upload-artifact@v3
      with:
        name: unit-tests-log-${{ matrix.modules }}-${{ matrix.comment }}-${{ matrix.java }}-${{ matrix.hadoop }}-${{ matrix.hive }}
        path: "**/target/unit-tests.log"

  infra-image:
    name: "Base image build"
    needs: precondition
    # Currently, enable docker build from cache for `master` and branch (since 3.4) jobs
    if: >-
      (fromJson(needs.precondition.outputs.required).pyspark == 'true' ||
      fromJson(needs.precondition.outputs.required).lint == 'true' ||
      fromJson(needs.precondition.outputs.required).sparkr == 'true') &&
      (inputs.branch != 'branch-3.3')
    runs-on: ubuntu-latest
    permissions:
      packages: write
    steps:
      - name: Login to GitHub Container Registry
        uses: docker/login-action@v2
        with:
          registry: ghcr.io
          username: ${{ github.actor }}
          password: ${{ secrets.GITHUB_TOKEN }}
      - name: Checkout Spark repository
        uses: actions/checkout@v3
        # In order to fetch changed files
        with:
          fetch-depth: 0
          repository: apache/spark
          ref: ${{ inputs.branch }}
      - name: Sync the current branch with the latest in Apache Spark
        if: github.repository != 'apache/spark'
        run: |
          echo "APACHE_SPARK_REF=$(git rev-parse HEAD)" >> $GITHUB_ENV
          git fetch https://github.com/$GITHUB_REPOSITORY.git ${GITHUB_REF#refs/heads/}
          git -c user.name='Apache Spark Test Account' -c user.email='sparktestacc@gmail.com' merge --no-commit --progress --squash FETCH_HEAD
          git -c user.name='Apache Spark Test Account' -c user.email='sparktestacc@gmail.com' commit -m "Merged commit" --allow-empty
      - name: Set up QEMU
        uses: docker/setup-qemu-action@v2
      - name: Set up Docker Buildx
        uses: docker/setup-buildx-action@v2
      - name: Build and push
        id: docker_build
        uses: docker/build-push-action@v3
        with:
          context: ./dev/infra/
          push: true
          tags: |
            ${{ needs.precondition.outputs.image_url }}
          # Use the infra image cache to speed up
          cache-from: type=registry,ref=ghcr.io/apache/spark/apache-spark-github-action-image-cache:${{ inputs.branch }}

  pyspark:
    needs: [precondition, infra-image]
    # always run if pyspark == 'true', even infra-image is skip (such as non-master job)
    if: (!cancelled()) && fromJson(needs.precondition.outputs.required).pyspark == 'true'
    name: "Build modules: ${{ matrix.modules }}"
    runs-on: ubuntu-22.04
    timeout-minutes: 300
    container:
      image: ${{ needs.precondition.outputs.image_url }}
    strategy:
      fail-fast: false
      matrix:
        java:
          - ${{ inputs.java }}
        modules:
          - >-
            pyspark-errors
          - >-
            pyspark-sql, pyspark-resource, pyspark-testing
          - >-
            pyspark-core, pyspark-streaming
          - >-
            pyspark-mllib, pyspark-ml, pyspark-ml-connect
          - >-
            pyspark-pandas
          - >-
            pyspark-pandas-slow
          - >-
            pyspark-connect
          - >-
            pyspark-pandas-connect-part0
          - >-
            pyspark-pandas-connect-part1
          - >-
            pyspark-pandas-connect-part2
          - >-
            pyspark-pandas-connect-part3
    env:
      MODULES_TO_TEST: ${{ matrix.modules }}
      HADOOP_PROFILE: ${{ inputs.hadoop }}
      HIVE_PROFILE: hive2.3
      GITHUB_PREV_SHA: ${{ github.event.before }}
      SPARK_LOCAL_IP: localhost
      SKIP_UNIDOC: true
      SKIP_MIMA: true
      SKIP_PACKAGING: true
      METASPACE_SIZE: 1g
      BRANCH: ${{ inputs.branch }}
      SCALA_PROFILE: scala2.13
    steps:
    - name: Checkout Spark repository
      uses: actions/checkout@v3
      # In order to fetch changed files
      with:
        fetch-depth: 0
        repository: apache/spark
        ref: ${{ inputs.branch }}
    - name: Add GITHUB_WORKSPACE to git trust safe.directory
      run: |
        git config --global --add safe.directory ${GITHUB_WORKSPACE}
    - name: Sync the current branch with the latest in Apache Spark
      if: github.repository != 'apache/spark'
      run: |
        echo "APACHE_SPARK_REF=$(git rev-parse HEAD)" >> $GITHUB_ENV
        git fetch https://github.com/$GITHUB_REPOSITORY.git ${GITHUB_REF#refs/heads/}
        git -c user.name='Apache Spark Test Account' -c user.email='sparktestacc@gmail.com' merge --no-commit --progress --squash FETCH_HEAD
        git -c user.name='Apache Spark Test Account' -c user.email='sparktestacc@gmail.com' commit -m "Merged commit" --allow-empty
    # Cache local repositories. Note that GitHub Actions cache has a 2G limit.
    - name: Cache Scala, SBT and Maven
      uses: actions/cache@v3
      with:
        path: |
          build/apache-maven-*
          build/scala-*
          build/*.jar
          ~/.sbt
        key: build-${{ hashFiles('**/pom.xml', 'project/build.properties', 'build/mvn', 'build/sbt', 'build/sbt-launch-lib.bash', 'build/spark-build-info') }}
        restore-keys: |
          build-
    - name: Cache Coursier local repository
      uses: actions/cache@v3
      with:
        path: ~/.cache/coursier
        key: pyspark-coursier-${{ hashFiles('**/pom.xml', '**/plugins.sbt') }}
        restore-keys: |
          pyspark-coursier-
    - name: Free up disk space
      shell: 'script -q -e -c "bash {0}"'
      run: |
        if [[ "$MODULES_TO_TEST" != *"pyspark-ml"* ]] && [[ "$BRANCH" != "branch-3.5" ]]; then
          # uninstall libraries dedicated for ML testing
          python3.9 -m pip uninstall -y torch torchvision torcheval torchtnt tensorboard mlflow deepspeed
        fi
        if [ -f ./dev/free_disk_space_container ]; then
          ./dev/free_disk_space_container
        fi
    - name: Install Java ${{ matrix.java }}
      uses: actions/setup-java@v3
      with:
        distribution: zulu
        java-version: ${{ matrix.java }}
    - name: List Python packages (Python 3.9, PyPy3)
      run: |
        python3.9 -m pip list
        pypy3 -m pip list
    - name: Install Conda for pip packaging test
      if: ${{ matrix.modules == 'pyspark-errors' }}
      run: |
        curl -s https://repo.anaconda.com/miniconda/Miniconda3-latest-Linux-x86_64.sh > miniconda.sh
        bash miniconda.sh -b -p $HOME/miniconda
        rm miniconda.sh
    # Run the tests.
    - name: Run tests
      env: ${{ fromJSON(inputs.envs) }}
      shell: 'script -q -e -c "bash {0}"'
      run: |
        if [[ "$MODULES_TO_TEST" == "pyspark-errors" ]]; then
          export PATH=$PATH:$HOME/miniconda/bin
          export SKIP_PACKAGING=false
          echo "Python Packaging Tests Enabled!"
        fi
        ./dev/run-tests --parallelism 1 --modules "$MODULES_TO_TEST"
    - name: Upload coverage to Codecov
      if: fromJSON(inputs.envs).PYSPARK_CODECOV == 'true'
      uses: codecov/codecov-action@v2
      with:
        files: ./python/coverage.xml
        flags: unittests
        name: PySpark
    - name: Upload test results to report
      if: always()
      uses: actions/upload-artifact@v3
      with:
        name: test-results-${{ matrix.modules }}--8-${{ inputs.hadoop }}-hive2.3
        path: "**/target/test-reports/*.xml"
    - name: Upload unit tests log files
      if: ${{ !success() }}
      uses: actions/upload-artifact@v3
      with:
        name: unit-tests-log-${{ matrix.modules }}--8-${{ inputs.hadoop }}-hive2.3
        path: "**/target/unit-tests.log"

  sparkr:
    needs: [precondition, infra-image]
    # always run if sparkr == 'true', even infra-image is skip (such as non-master job)
    if: (!cancelled()) && fromJson(needs.precondition.outputs.required).sparkr == 'true'
    name: "Build modules: sparkr"
    runs-on: ubuntu-22.04
    timeout-minutes: 300
    container:
      image: ${{ needs.precondition.outputs.image_url }}
    env:
      HADOOP_PROFILE: ${{ inputs.hadoop }}
      HIVE_PROFILE: hive2.3
      GITHUB_PREV_SHA: ${{ github.event.before }}
      SPARK_LOCAL_IP: localhost
      SKIP_MIMA: true
      SKIP_PACKAGING: true
      SCALA_PROFILE: scala2.13
    steps:
    - name: Checkout Spark repository
      uses: actions/checkout@v3
      # In order to fetch changed files
      with:
        fetch-depth: 0
        repository: apache/spark
        ref: ${{ inputs.branch }}
    - name: Add GITHUB_WORKSPACE to git trust safe.directory
      run: |
        git config --global --add safe.directory ${GITHUB_WORKSPACE}
    - name: Sync the current branch with the latest in Apache Spark
      if: github.repository != 'apache/spark'
      run: |
        echo "APACHE_SPARK_REF=$(git rev-parse HEAD)" >> $GITHUB_ENV
        git fetch https://github.com/$GITHUB_REPOSITORY.git ${GITHUB_REF#refs/heads/}
        git -c user.name='Apache Spark Test Account' -c user.email='sparktestacc@gmail.com' merge --no-commit --progress --squash FETCH_HEAD
        git -c user.name='Apache Spark Test Account' -c user.email='sparktestacc@gmail.com' commit -m "Merged commit" --allow-empty
    # Cache local repositories. Note that GitHub Actions cache has a 2G limit.
    - name: Cache Scala, SBT and Maven
      uses: actions/cache@v3
      with:
        path: |
          build/apache-maven-*
          build/scala-*
          build/*.jar
          ~/.sbt
        key: build-${{ hashFiles('**/pom.xml', 'project/build.properties', 'build/mvn', 'build/sbt', 'build/sbt-launch-lib.bash', 'build/spark-build-info') }}
        restore-keys: |
          build-
    - name: Cache Coursier local repository
      uses: actions/cache@v3
      with:
        path: ~/.cache/coursier
        key: sparkr-coursier-${{ hashFiles('**/pom.xml', '**/plugins.sbt') }}
        restore-keys: |
          sparkr-coursier-
    - name: Free up disk space
      run: |
        if [ -f ./dev/free_disk_space_container ]; then
          ./dev/free_disk_space_container
        fi
    - name: Install Java ${{ inputs.java }}
      uses: actions/setup-java@v3
      with:
        distribution: zulu
        java-version: ${{ inputs.java }}
    - name: Run tests
      env: ${{ fromJSON(inputs.envs) }}
      run: |
        # The followings are also used by `r-lib/actions/setup-r` to avoid
        # R issues at docker environment
        export TZ=UTC
        export _R_CHECK_SYSTEM_CLOCK_=FALSE
        ./dev/run-tests --parallelism 1 --modules sparkr
    - name: Upload test results to report
      if: always()
      uses: actions/upload-artifact@v3
      with:
        name: test-results-sparkr--8-${{ inputs.hadoop }}-hive2.3
        path: "**/target/test-reports/*.xml"

  breaking-changes-buf:
    needs: [precondition]
    if: (!cancelled()) && fromJson(needs.precondition.outputs.required).breaking-changes-buf == 'true'
    # Change 'branch-3.5' to 'branch-4.0' in master branch after cutting branch-4.0 branch.
    name: Breaking change detection with Buf (branch-3.5)
    runs-on: ubuntu-22.04
    steps:
    - name: Checkout Spark repository
      uses: actions/checkout@v3
      with:
        fetch-depth: 0
        repository: apache/spark
        ref: ${{ inputs.branch }}
    - name: Sync the current branch with the latest in Apache Spark
      if: github.repository != 'apache/spark'
      run: |
        git fetch https://github.com/$GITHUB_REPOSITORY.git ${GITHUB_REF#refs/heads/}
        git -c user.name='Apache Spark Test Account' -c user.email='sparktestacc@gmail.com' merge --no-commit --progress --squash FETCH_HEAD
        git -c user.name='Apache Spark Test Account' -c user.email='sparktestacc@gmail.com' commit -m "Merged commit" --allow-empty
    - name: Install Buf
      uses: bufbuild/buf-setup-action@v1
      with:
        github_token: ${{ secrets.GITHUB_TOKEN }}
    - name: Detect breaking changes
      uses: bufbuild/buf-breaking-action@v1
      with:
        input: connector/connect/common/src/main
        against: 'https://github.com/apache/spark.git#branch=branch-3.5,subdir=connector/connect/common/src/main'


  # Static analysis, and documentation build
  lint:
    needs: [precondition, infra-image]
    # always run if lint == 'true', even infra-image is skip (such as non-master job)
    if: (!cancelled()) && fromJson(needs.precondition.outputs.required).lint == 'true'
    name: Linters, licenses, dependencies and documentation generation
    runs-on: ubuntu-22.04
    timeout-minutes: 300
    env:
      LC_ALL: C.UTF-8
      LANG: C.UTF-8
      PYSPARK_DRIVER_PYTHON: python3.9
      PYSPARK_PYTHON: python3.9
      GITHUB_PREV_SHA: ${{ github.event.before }}
    container:
      image: ${{ needs.precondition.outputs.image_url }}
    steps:
    - name: Checkout Spark repository
      uses: actions/checkout@v3
      with:
        fetch-depth: 0
        repository: apache/spark
        ref: ${{ inputs.branch }}
    - name: Add GITHUB_WORKSPACE to git trust safe.directory
      run: |
        git config --global --add safe.directory ${GITHUB_WORKSPACE}
    - name: Sync the current branch with the latest in Apache Spark
      if: github.repository != 'apache/spark'
      run: |
        echo "APACHE_SPARK_REF=$(git rev-parse HEAD)" >> $GITHUB_ENV
        git fetch https://github.com/$GITHUB_REPOSITORY.git ${GITHUB_REF#refs/heads/}
        git -c user.name='Apache Spark Test Account' -c user.email='sparktestacc@gmail.com' merge --no-commit --progress --squash FETCH_HEAD
        git -c user.name='Apache Spark Test Account' -c user.email='sparktestacc@gmail.com' commit -m "Merged commit" --allow-empty
    # Cache local repositories. Note that GitHub Actions cache has a 2G limit.
    - name: Cache Scala, SBT and Maven
      uses: actions/cache@v3
      with:
        path: |
          build/apache-maven-*
          build/scala-*
          build/*.jar
          ~/.sbt
        key: build-${{ hashFiles('**/pom.xml', 'project/build.properties', 'build/mvn', 'build/sbt', 'build/sbt-launch-lib.bash', 'build/spark-build-info') }}
        restore-keys: |
          build-
    - name: Cache Coursier local repository
      uses: actions/cache@v3
      with:
        path: ~/.cache/coursier
        key: docs-coursier-${{ hashFiles('**/pom.xml', '**/plugins.sbt') }}
        restore-keys: |
          docs-coursier-
    - name: Cache Maven local repository
      uses: actions/cache@v3
      with:
        path: ~/.m2/repository
        key: docs-maven-${{ hashFiles('**/pom.xml') }}
        restore-keys: |
          docs-maven-
    - name: Free up disk space
      run: |
        if [ -f ./dev/free_disk_space_container ]; then
          ./dev/free_disk_space_container
        fi
    - name: Install Java 17
      uses: actions/setup-java@v3
      with:
<<<<<<< HEAD
        distribution: temurin
        java-version: 17
=======
        distribution: zulu
        java-version: 8
>>>>>>> 892fdc53
    - name: License test
      run: ./dev/check-license
    - name: Dependencies test
      run: ./dev/test-dependencies.sh
    - name: Scala linter
      run: ./dev/lint-scala
    - name: Java linter
      run: ./dev/lint-java
    - name: Spark connect jvm client mima check
      if: inputs.branch != 'branch-3.3'
      run: ./dev/connect-jvm-client-mima-check
    - name: Install Python linter dependencies for branch-3.3
      if: inputs.branch == 'branch-3.3'
      run: |
        # SPARK-44554: Copy from https://github.com/apache/spark/blob/073d0b60d31bf68ebacdc005f59b928a5902670f/.github/workflows/build_and_test.yml#L501-L508
        # Should delete this section after SPARK 3.3 EOL.
        python3.9 -m pip install 'flake8==3.9.0' pydata_sphinx_theme 'mypy==0.920' 'pytest==7.1.3' 'pytest-mypy-plugins==1.9.3' numpydoc 'jinja2<3.0.0' 'black==21.12b0'
        python3.9 -m pip install 'pandas-stubs==1.2.0.53' ipython
    - name: Install Python linter dependencies for branch-3.4
      if: inputs.branch == 'branch-3.4'
      run: |
        # SPARK-44554: Copy from https://github.com/apache/spark/blob/a05c27e85829fe742c1828507a1fd180cdc84b54/.github/workflows/build_and_test.yml#L571-L578
        # Should delete this section after SPARK 3.4 EOL.
        python3.9 -m pip install 'flake8==3.9.0' pydata_sphinx_theme 'mypy==0.920' 'pytest==7.1.3' 'pytest-mypy-plugins==1.9.3' numpydoc 'jinja2<3.0.0' 'black==22.6.0'
        python3.9 -m pip install 'pandas-stubs==1.2.0.53' ipython 'grpcio==1.48.1' 'grpc-stubs==1.24.11' 'googleapis-common-protos-stubs==2.2.0'
    - name: Install Python linter dependencies for branch-3.5
      if: inputs.branch == 'branch-3.5'
      run: |
        # SPARK-45212: Copy from https://github.com/apache/spark/blob/555c8def51e5951c7bf5165a332795e9e330ec9d/.github/workflows/build_and_test.yml#L631-L638
        # Should delete this section after SPARK 3.5 EOL.
        python3.9 -m pip install 'flake8==3.9.0' pydata_sphinx_theme 'mypy==0.982' 'pytest==7.1.3' 'pytest-mypy-plugins==1.9.3' numpydoc 'jinja2<3.0.0' 'black==22.6.0'
        python3.9 -m pip install 'pandas-stubs==1.2.0.53' ipython 'grpcio==1.56.0' 'grpc-stubs==1.24.11' 'googleapis-common-protos-stubs==2.2.0'
    - name: Install Python linter dependencies
      if: inputs.branch != 'branch-3.3' && inputs.branch != 'branch-3.4' && inputs.branch != 'branch-3.5'
      run: |
        # TODO(SPARK-32407): Sphinx 3.1+ does not correctly index nested classes.
        #   See also https://github.com/sphinx-doc/sphinx/issues/7551.
        # Jinja2 3.0.0+ causes error when building with Sphinx.
        #   See also https://issues.apache.org/jira/browse/SPARK-35375.
        python3.9 -m pip install 'flake8==3.9.0' pydata_sphinx_theme 'mypy==0.982' 'pytest==7.1.3' 'pytest-mypy-plugins==1.9.3' numpydoc 'jinja2<3.0.0' 'black==23.9.1'
        python3.9 -m pip install 'pandas-stubs==1.2.0.53' ipython 'grpcio==1.56.0' 'grpc-stubs==1.24.11' 'googleapis-common-protos-stubs==2.2.0'
    - name: Python linter
      run: PYTHON_EXECUTABLE=python3.9 ./dev/lint-python
    - name: Install dependencies for Python code generation check
      if: inputs.branch != 'branch-3.3' && inputs.branch != 'branch-3.4'
      run: |
        # See more in "Installation" https://docs.buf.build/installation#tarball
        curl -LO https://github.com/bufbuild/buf/releases/download/v1.26.1/buf-Linux-x86_64.tar.gz
        mkdir -p $HOME/buf
        tar -xvzf buf-Linux-x86_64.tar.gz -C $HOME/buf --strip-components 1
        rm buf-Linux-x86_64.tar.gz
        python3.9 -m pip install 'protobuf==3.20.3' 'mypy-protobuf==3.3.0'
    - name: Python code generation check
      if: inputs.branch != 'branch-3.3' && inputs.branch != 'branch-3.4'
      run: if test -f ./dev/connect-check-protos.py; then PATH=$PATH:$HOME/buf/bin PYTHON_EXECUTABLE=python3.9 ./dev/connect-check-protos.py; fi
    - name: Install JavaScript linter dependencies
      run: |
        apt update
        apt-get install -y nodejs npm
    - name: JS linter
      run: ./dev/lint-js
    - name: Install R linter dependencies and SparkR
      run: |
        apt update
        apt-get install -y libcurl4-openssl-dev libgit2-dev libssl-dev libxml2-dev \
          libfontconfig1-dev libharfbuzz-dev libfribidi-dev libfreetype6-dev libpng-dev \
          libtiff5-dev libjpeg-dev
        Rscript -e "install.packages(c('devtools'), repos='https://cloud.r-project.org/')"
        Rscript -e "devtools::install_version('lintr', version='2.0.1', repos='https://cloud.r-project.org')"
        ./R/install-dev.sh
    - name: Install dependencies for documentation generation
      run: |
        # pandoc is required to generate PySpark APIs as well in nbsphinx.
        apt-get install -y libcurl4-openssl-dev pandoc
        # TODO(SPARK-32407): Sphinx 3.1+ does not correctly index nested classes.
        #   See also https://github.com/sphinx-doc/sphinx/issues/7551.
        # Jinja2 3.0.0+ causes error when building with Sphinx.
        #   See also https://issues.apache.org/jira/browse/SPARK-35375.
        # Pin the MarkupSafe to 2.0.1 to resolve the CI error.
        #   See also https://issues.apache.org/jira/browse/SPARK-38279.
        python3.9 -m pip install 'sphinx<3.1.0' mkdocs pydata_sphinx_theme nbsphinx numpydoc 'jinja2<3.0.0' 'markupsafe==2.0.1' 'pyzmq<24.0.0'
        python3.9 -m pip install ipython_genutils # See SPARK-38517
        python3.9 -m pip install sphinx_plotly_directive 'numpy>=1.20.0' pyarrow pandas 'plotly>=4.8'
        python3.9 -m pip install 'docutils<0.18.0' # See SPARK-39421
        apt-get update -y
        apt-get install -y ruby ruby-dev
        Rscript -e "install.packages(c('devtools', 'testthat', 'knitr', 'rmarkdown', 'markdown', 'e1071', 'roxygen2', 'ggplot2', 'mvtnorm', 'statmod'), repos='https://cloud.r-project.org/')"
        Rscript -e "devtools::install_version('pkgdown', version='2.0.1', repos='https://cloud.r-project.org')"
        Rscript -e "devtools::install_version('preferably', version='0.4', repos='https://cloud.r-project.org')"
        gem install bundler
        cd docs
        bundle install
    - name: R linter
      run: ./dev/lint-r
    - name: Run documentation build
      run: |
        if [ -f "./dev/is-changed.py" ]; then
          # Skip PySpark and SparkR docs while keeping Scala/Java/SQL docs
          pyspark_modules=`cd dev && python3.9 -c "import sparktestsupport.modules as m; print(','.join(m.name for m in m.all_modules if m.name.startswith('pyspark')))"`
          if [ `./dev/is-changed.py -m $pyspark_modules` = false ]; then export SKIP_PYTHONDOC=1; fi
          if [ `./dev/is-changed.py -m sparkr` = false ]; then export SKIP_RDOC=1; fi
        fi
        cd docs
        bundle exec jekyll build
    - name: Tar documentation
      if: github.repository != 'apache/spark'
      run: tar cjf site.tar.bz2 docs/_site
    - name: Upload documentation
      if: github.repository != 'apache/spark'
      uses: actions/upload-artifact@v3
      with:
        name: site
        path: site.tar.bz2
        retention-days: 1

  java-other-versions:
    needs: precondition
    if: fromJson(needs.precondition.outputs.required).java-other-versions == 'true'
    name: Java ${{ matrix.java }} build with Maven
    strategy:
      fail-fast: false
      matrix:
        java:
          - 17
          - 21
    runs-on: ubuntu-22.04
    timeout-minutes: 300
    steps:
    - name: Checkout Spark repository
      uses: actions/checkout@v3
      with:
        fetch-depth: 0
        repository: apache/spark
        ref: ${{ inputs.branch }}
    - name: Sync the current branch with the latest in Apache Spark
      if: github.repository != 'apache/spark'
      run: |
        git fetch https://github.com/$GITHUB_REPOSITORY.git ${GITHUB_REF#refs/heads/}
        git -c user.name='Apache Spark Test Account' -c user.email='sparktestacc@gmail.com' merge --no-commit --progress --squash FETCH_HEAD
        git -c user.name='Apache Spark Test Account' -c user.email='sparktestacc@gmail.com' commit -m "Merged commit" --allow-empty
    - name: Cache Scala, SBT and Maven
      uses: actions/cache@v3
      with:
        path: |
          build/apache-maven-*
          build/scala-*
          build/*.jar
          ~/.sbt
        key: build-${{ hashFiles('**/pom.xml', 'project/build.properties', 'build/mvn', 'build/sbt', 'build/sbt-launch-lib.bash', 'build/spark-build-info') }}
        restore-keys: |
          build-
    - name: Cache Maven local repository
      uses: actions/cache@v3
      with:
        path: ~/.m2/repository
        key: java${{ matrix.java }}-maven-${{ hashFiles('**/pom.xml') }}
        restore-keys: |
          java${{ matrix.java }}-maven-
    - name: Install Java ${{ matrix.java }}
      uses: actions/setup-java@v3
      with:
        distribution: zulu
        java-version: ${{ matrix.java }}
    - name: Build with Maven
      run: |
        export MAVEN_OPTS="-Xss64m -Xmx2g -XX:ReservedCodeCacheSize=1g -Dorg.slf4j.simpleLogger.defaultLogLevel=WARN"
        export MAVEN_CLI_OPTS="--no-transfer-progress"
        export JAVA_VERSION=${{ matrix.java }}
        # It uses Maven's 'install' intentionally, see https://github.com/apache/spark/pull/26414.
        ./build/mvn $MAVEN_CLI_OPTS -DskipTests -Pyarn -Pmesos -Pkubernetes -Pvolcano -Phive -Phive-thriftserver -Phadoop-cloud -Djava.version=${JAVA_VERSION/-ea} install
        rm -rf ~/.m2/repository/org/apache/spark

  scala-213:
    needs: precondition
    if: fromJson(needs.precondition.outputs.required).scala-213 == 'true'
    name: Scala 2.13 build with SBT
    runs-on: ubuntu-22.04
    timeout-minutes: 300
    steps:
    - name: Checkout Spark repository
      uses: actions/checkout@v3
      with:
        fetch-depth: 0
        repository: apache/spark
        ref: ${{ inputs.branch }}
    - name: Sync the current branch with the latest in Apache Spark
      if: github.repository != 'apache/spark'
      run: |
        git fetch https://github.com/$GITHUB_REPOSITORY.git ${GITHUB_REF#refs/heads/}
        git -c user.name='Apache Spark Test Account' -c user.email='sparktestacc@gmail.com' merge --no-commit --progress --squash FETCH_HEAD
        git -c user.name='Apache Spark Test Account' -c user.email='sparktestacc@gmail.com' commit -m "Merged commit" --allow-empty
    - name: Cache Scala, SBT and Maven
      uses: actions/cache@v3
      with:
        path: |
          build/apache-maven-*
          build/scala-*
          build/*.jar
          ~/.sbt
        key: build-${{ hashFiles('**/pom.xml', 'project/build.properties', 'build/mvn', 'build/sbt', 'build/sbt-launch-lib.bash', 'build/spark-build-info') }}
        restore-keys: |
          build-
    - name: Cache Coursier local repository
      uses: actions/cache@v3
      with:
        path: ~/.cache/coursier
        key: scala-213-coursier-${{ hashFiles('**/pom.xml', '**/plugins.sbt') }}
        restore-keys: |
          scala-213-coursier-
    - name: Install Java 17
      uses: actions/setup-java@v3
      with:
<<<<<<< HEAD
        distribution: temurin
        java-version: 17
=======
        distribution: zulu
        java-version: 8
>>>>>>> 892fdc53
    - name: Build with SBT
      run: |
        ./dev/change-scala-version.sh 2.13
        ./build/sbt -Pyarn -Pmesos -Pkubernetes -Pvolcano -Phive -Phive-thriftserver -Phadoop-cloud -Pkinesis-asl -Pdocker-integration-tests -Pkubernetes-integration-tests -Pspark-ganglia-lgpl -Pscala-2.13 compile Test/compile

  # Any TPC-DS related updates on this job need to be applied to tpcds-1g-gen job of benchmark.yml as well
  tpcds-1g:
    needs: precondition
    if: fromJson(needs.precondition.outputs.required).tpcds-1g == 'true'
    name: Run TPC-DS queries with SF=1
    # Pin to 'Ubuntu 20.04' due to 'databricks/tpcds-kit' compilation
    runs-on: ubuntu-20.04
    timeout-minutes: 300
    env:
      SPARK_LOCAL_IP: localhost
      SCALA_PROFILE: scala2.13
    steps:
    - name: Checkout Spark repository
      uses: actions/checkout@v3
      with:
        fetch-depth: 0
        repository: apache/spark
        ref: ${{ inputs.branch }}
    - name: Sync the current branch with the latest in Apache Spark
      if: github.repository != 'apache/spark'
      run: |
        git fetch https://github.com/$GITHUB_REPOSITORY.git ${GITHUB_REF#refs/heads/}
        git -c user.name='Apache Spark Test Account' -c user.email='sparktestacc@gmail.com' merge --no-commit --progress --squash FETCH_HEAD
        git -c user.name='Apache Spark Test Account' -c user.email='sparktestacc@gmail.com' commit -m "Merged commit" --allow-empty
    - name: Cache Scala, SBT and Maven
      uses: actions/cache@v3
      with:
        path: |
          build/apache-maven-*
          build/scala-*
          build/*.jar
          ~/.sbt
        key: build-${{ hashFiles('**/pom.xml', 'project/build.properties', 'build/mvn', 'build/sbt', 'build/sbt-launch-lib.bash', 'build/spark-build-info') }}
        restore-keys: |
          build-
    - name: Cache Coursier local repository
      uses: actions/cache@v3
      with:
        path: ~/.cache/coursier
        key: tpcds-coursier-${{ hashFiles('**/pom.xml', '**/plugins.sbt') }}
        restore-keys: |
          tpcds-coursier-
    - name: Install Java 17
      uses: actions/setup-java@v3
      with:
<<<<<<< HEAD
        distribution: temurin
        java-version: 17
=======
        distribution: zulu
        java-version: 8
>>>>>>> 892fdc53
    - name: Cache TPC-DS generated data
      id: cache-tpcds-sf-1
      uses: actions/cache@v3
      with:
        path: ./tpcds-sf-1
        key: tpcds-${{ hashFiles('.github/workflows/build_and_test.yml', 'sql/core/src/test/scala/org/apache/spark/sql/TPCDSSchema.scala') }}
    - name: Checkout tpcds-kit repository
      if: steps.cache-tpcds-sf-1.outputs.cache-hit != 'true'
      uses: actions/checkout@v3
      with:
        repository: databricks/tpcds-kit
        ref: 2a5078a782192ddb6efbcead8de9973d6ab4f069
        path: ./tpcds-kit
    - name: Build tpcds-kit
      if: steps.cache-tpcds-sf-1.outputs.cache-hit != 'true'
      run: cd tpcds-kit/tools && make OS=LINUX
    - name: Generate TPC-DS (SF=1) table data
      if: steps.cache-tpcds-sf-1.outputs.cache-hit != 'true'
      run: build/sbt "sql/Test/runMain org.apache.spark.sql.GenTPCDSData --dsdgenDir `pwd`/tpcds-kit/tools --location `pwd`/tpcds-sf-1 --scaleFactor 1 --numPartitions 1 --overwrite"
    - name: Run TPC-DS queries (Sort merge join)
      run: |
        SPARK_TPCDS_DATA=`pwd`/tpcds-sf-1 build/sbt "sql/testOnly org.apache.spark.sql.TPCDSQueryTestSuite"
      env:
        SPARK_ANSI_SQL_MODE: ${{ fromJSON(inputs.envs).SPARK_ANSI_SQL_MODE }}
        SPARK_TPCDS_JOIN_CONF: |
          spark.sql.autoBroadcastJoinThreshold=-1
          spark.sql.join.preferSortMergeJoin=true
    - name: Run TPC-DS queries (Broadcast hash join)
      run: |
        SPARK_TPCDS_DATA=`pwd`/tpcds-sf-1 build/sbt "sql/testOnly org.apache.spark.sql.TPCDSQueryTestSuite"
      env:
        SPARK_ANSI_SQL_MODE: ${{ fromJSON(inputs.envs).SPARK_ANSI_SQL_MODE }}
        SPARK_TPCDS_JOIN_CONF: |
          spark.sql.autoBroadcastJoinThreshold=10485760
    - name: Run TPC-DS queries (Shuffled hash join)
      run: |
        SPARK_TPCDS_DATA=`pwd`/tpcds-sf-1 build/sbt "sql/testOnly org.apache.spark.sql.TPCDSQueryTestSuite"
      env:
        SPARK_ANSI_SQL_MODE: ${{ fromJSON(inputs.envs).SPARK_ANSI_SQL_MODE }}
        SPARK_TPCDS_JOIN_CONF: |
          spark.sql.autoBroadcastJoinThreshold=-1
          spark.sql.join.forceApplyShuffledHashJoin=true
    - name: Upload test results to report
      if: always()
      uses: actions/upload-artifact@v3
      with:
        name: test-results-tpcds--8-${{ inputs.hadoop }}-hive2.3
        path: "**/target/test-reports/*.xml"
    - name: Upload unit tests log files
      if: ${{ !success() }}
      uses: actions/upload-artifact@v3
      with:
        name: unit-tests-log-tpcds--8-${{ inputs.hadoop }}-hive2.3
        path: "**/target/unit-tests.log"

  docker-integration-tests:
    needs: precondition
    if: fromJson(needs.precondition.outputs.required).docker-integration-tests == 'true'
    name: Run Docker integration tests
    runs-on: ubuntu-22.04
    timeout-minutes: 300
    env:
      HADOOP_PROFILE: ${{ inputs.hadoop }}
      HIVE_PROFILE: hive2.3
      GITHUB_PREV_SHA: ${{ github.event.before }}
      SPARK_LOCAL_IP: localhost
      ORACLE_DOCKER_IMAGE_NAME: gvenzl/oracle-xe:21.3.0
      SKIP_MIMA: true
      SKIP_PACKAGING: true
      SCALA_PROFILE: scala2.13
    steps:
    - name: Checkout Spark repository
      uses: actions/checkout@v3
      with:
        fetch-depth: 0
        repository: apache/spark
        ref: ${{ inputs.branch }}
    - name: Sync the current branch with the latest in Apache Spark
      if: github.repository != 'apache/spark'
      run: |
        echo "APACHE_SPARK_REF=$(git rev-parse HEAD)" >> $GITHUB_ENV
        git fetch https://github.com/$GITHUB_REPOSITORY.git ${GITHUB_REF#refs/heads/}
        git -c user.name='Apache Spark Test Account' -c user.email='sparktestacc@gmail.com' merge --no-commit --progress --squash FETCH_HEAD
        git -c user.name='Apache Spark Test Account' -c user.email='sparktestacc@gmail.com' commit -m "Merged commit" --allow-empty
    - name: Cache Scala, SBT and Maven
      uses: actions/cache@v3
      with:
        path: |
          build/apache-maven-*
          build/scala-*
          build/*.jar
          ~/.sbt
        key: build-${{ hashFiles('**/pom.xml', 'project/build.properties', 'build/mvn', 'build/sbt', 'build/sbt-launch-lib.bash', 'build/spark-build-info') }}
        restore-keys: |
          build-
    - name: Cache Coursier local repository
      uses: actions/cache@v3
      with:
        path: ~/.cache/coursier
        key: docker-integration-coursier-${{ hashFiles('**/pom.xml', '**/plugins.sbt') }}
        restore-keys: |
          docker-integration-coursier-
    - name: Install Java 17
      uses: actions/setup-java@v3
      with:
<<<<<<< HEAD
        distribution: temurin
        java-version: 17
=======
        distribution: zulu
        java-version: 8
>>>>>>> 892fdc53
    - name: Run tests
      run: |
        ./dev/run-tests --parallelism 1 --modules docker-integration-tests --included-tags org.apache.spark.tags.DockerTest
    - name: Upload test results to report
      if: always()
      uses: actions/upload-artifact@v3
      with:
        name: test-results-docker-integration--8-${{ inputs.hadoop }}-hive2.3
        path: "**/target/test-reports/*.xml"
    - name: Upload unit tests log files
      if: ${{ !success() }}
      uses: actions/upload-artifact@v3
      with:
        name: unit-tests-log-docker-integration--8-${{ inputs.hadoop }}-hive2.3
        path: "**/target/unit-tests.log"

  k8s-integration-tests:
    needs: precondition
    if: fromJson(needs.precondition.outputs.required).k8s-integration-tests == 'true'
    name: Run Spark on Kubernetes Integration test
    runs-on: ubuntu-22.04
    timeout-minutes: 300
    steps:
      - name: Checkout Spark repository
        uses: actions/checkout@v3
        with:
          fetch-depth: 0
          repository: apache/spark
          ref: ${{ inputs.branch }}
      - name: Sync the current branch with the latest in Apache Spark
        if: github.repository != 'apache/spark'
        run: |
          echo "APACHE_SPARK_REF=$(git rev-parse HEAD)" >> $GITHUB_ENV
          git fetch https://github.com/$GITHUB_REPOSITORY.git ${GITHUB_REF#refs/heads/}
          git -c user.name='Apache Spark Test Account' -c user.email='sparktestacc@gmail.com' merge --no-commit --progress --squash FETCH_HEAD
          git -c user.name='Apache Spark Test Account' -c user.email='sparktestacc@gmail.com' commit -m "Merged commit" --allow-empty
      - name: Cache Scala, SBT and Maven
        uses: actions/cache@v3
        with:
          path: |
            build/apache-maven-*
            build/scala-*
            build/*.jar
            ~/.sbt
          key: build-${{ hashFiles('**/pom.xml', 'project/build.properties', 'build/mvn', 'build/sbt', 'build/sbt-launch-lib.bash', 'build/spark-build-info') }}
          restore-keys: |
            build-
      - name: Cache Coursier local repository
        uses: actions/cache@v3
        with:
          path: ~/.cache/coursier
          key: k8s-integration-coursier-${{ hashFiles('**/pom.xml', '**/plugins.sbt') }}
          restore-keys: |
            k8s-integration-coursier-
      - name: Install Java ${{ inputs.java }}
        uses: actions/setup-java@v3
        with:
          distribution: zulu
          java-version: ${{ inputs.java }}
      - name: start minikube
        run: |
          # See more in "Installation" https://minikube.sigs.k8s.io/docs/start/
          # curl -LO https://storage.googleapis.com/minikube/releases/latest/minikube-linux-amd64
          # TODO(SPARK-44495): Resume to use the latest minikube for k8s-integration-tests.
          curl -LO https://storage.googleapis.com/minikube/releases/v1.30.1/minikube-linux-amd64
          sudo install minikube-linux-amd64 /usr/local/bin/minikube
          rm minikube-linux-amd64
          # Github Action limit cpu:2, memory: 6947MB, limit to 2U6G for better resource statistic
          minikube start --cpus 2 --memory 6144
      - name: Print K8S pods and nodes info
        run: |
          kubectl get pods -A
          kubectl describe node
      - name: Run Spark on K8S integration test (With driver cpu 0.5, executor cpu 0.2 limited)
        run: |
          # Prepare PV test
          PVC_TMP_DIR=$(mktemp -d)
          export PVC_TESTS_HOST_PATH=$PVC_TMP_DIR
          export PVC_TESTS_VM_PATH=$PVC_TMP_DIR
          minikube mount ${PVC_TESTS_HOST_PATH}:${PVC_TESTS_VM_PATH} --gid=0 --uid=185 &
          kubectl create clusterrolebinding serviceaccounts-cluster-admin --clusterrole=cluster-admin --group=system:serviceaccounts || true
          kubectl apply -f https://raw.githubusercontent.com/volcano-sh/volcano/v1.7.0/installer/volcano-development.yaml || true
          eval $(minikube docker-env)
          dev/change-scala-version.sh 2.13
          build/sbt -Pscala-2.13 -Psparkr -Pkubernetes -Pvolcano -Pkubernetes-integration-tests -Dspark.kubernetes.test.driverRequestCores=0.5 -Dspark.kubernetes.test.executorRequestCores=0.2 -Dspark.kubernetes.test.volcanoMaxConcurrencyJobNum=1 -Dtest.exclude.tags=local "kubernetes-integration-tests/test"
      - name: Upload Spark on K8S integration tests log files
        if: ${{ !success() }}
        uses: actions/upload-artifact@v3
        with:
          name: spark-on-kubernetes-it-log
          path: "**/target/integration-tests.log"<|MERGE_RESOLUTION|>--- conflicted
+++ resolved
@@ -656,13 +656,8 @@
     - name: Install Java 17
       uses: actions/setup-java@v3
       with:
-<<<<<<< HEAD
-        distribution: temurin
+        distribution: zulu
         java-version: 17
-=======
-        distribution: zulu
-        java-version: 8
->>>>>>> 892fdc53
     - name: License test
       run: ./dev/check-license
     - name: Dependencies test
@@ -875,13 +870,8 @@
     - name: Install Java 17
       uses: actions/setup-java@v3
       with:
-<<<<<<< HEAD
-        distribution: temurin
+        distribution: zulu
         java-version: 17
-=======
-        distribution: zulu
-        java-version: 8
->>>>>>> 892fdc53
     - name: Build with SBT
       run: |
         ./dev/change-scala-version.sh 2.13
@@ -932,13 +922,8 @@
     - name: Install Java 17
       uses: actions/setup-java@v3
       with:
-<<<<<<< HEAD
-        distribution: temurin
+        distribution: zulu
         java-version: 17
-=======
-        distribution: zulu
-        java-version: 8
->>>>>>> 892fdc53
     - name: Cache TPC-DS generated data
       id: cache-tpcds-sf-1
       uses: actions/cache@v3
@@ -1044,13 +1029,8 @@
     - name: Install Java 17
       uses: actions/setup-java@v3
       with:
-<<<<<<< HEAD
-        distribution: temurin
+        distribution: zulu
         java-version: 17
-=======
-        distribution: zulu
-        java-version: 8
->>>>>>> 892fdc53
     - name: Run tests
       run: |
         ./dev/run-tests --parallelism 1 --modules docker-integration-tests --included-tags org.apache.spark.tags.DockerTest
