--- conflicted
+++ resolved
@@ -17,11 +17,7 @@
 # under the License.
 #
 
-<<<<<<< HEAD
-name: "Build / ANSI (master, Hadoop 3, JDK 17, Scala 2.12)"
-=======
-name: "Build / ANSI (master, Hadoop 3, JDK 8, Scala 2.13)"
->>>>>>> 5f643ee1
+name: "Build / ANSI (master, Hadoop 3, JDK 17, Scala 2.13)"
 
 on:
   schedule:
