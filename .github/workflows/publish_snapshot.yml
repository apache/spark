#
# Licensed to the Apache Software Foundation (ASF) under one
# or more contributor license agreements.  See the NOTICE file
# distributed with this work for additional information
# regarding copyright ownership.  The ASF licenses this file
# to you under the Apache License, Version 2.0 (the
# "License"); you may not use this file except in compliance
# with the License.  You may obtain a copy of the License at
#
#   http://www.apache.org/licenses/LICENSE-2.0
#
# Unless required by applicable law or agreed to in writing,
# software distributed under the License is distributed on an
# "AS IS" BASIS, WITHOUT WARRANTIES OR CONDITIONS OF ANY
# KIND, either express or implied.  See the License for the
# specific language governing permissions and limitations
# under the License.
#

name: Publish Snapshot

on:
  schedule:
  - cron: '0 0 * * *'

jobs:
  publish-snapshot:
    if: github.repository == 'apache/spark'
    runs-on: ubuntu-latest
<<<<<<< HEAD
=======
    strategy:
      fail-fast: false
      matrix:
        branch:
          - master
          - branch-3.2
          - branch-3.1
>>>>>>> 1a62e6a2
    steps:
    - name: Checkout Spark repository
      uses: actions/checkout@master
    - name: Cache Maven local repository
      uses: actions/cache@v2
      with:
        path: ~/.m2/repository
        key: snapshot-maven-${{ hashFiles('**/pom.xml') }}
        restore-keys: |
          snapshot-maven-
    - name: Install Java 8
      uses: actions/setup-java@v1
      with:
        java-version: 8
    - name: Publish snapshot
      env:
        ASF_USERNAME: ${{ secrets.NEXUS_USER }}
        ASF_PASSWORD: ${{ secrets.NEXUS_PW }}
        GPG_KEY: "not_used"
        GPG_PASSPHRASE: "not_used"
      run: ./dev/create-release/release-build.sh publish-snapshot<|MERGE_RESOLUTION|>--- conflicted
+++ resolved
@@ -27,8 +27,6 @@
   publish-snapshot:
     if: github.repository == 'apache/spark'
     runs-on: ubuntu-latest
-<<<<<<< HEAD
-=======
     strategy:
       fail-fast: false
       matrix:
@@ -36,7 +34,6 @@
           - master
           - branch-3.2
           - branch-3.1
->>>>>>> 1a62e6a2
     steps:
     - name: Checkout Spark repository
       uses: actions/checkout@master
