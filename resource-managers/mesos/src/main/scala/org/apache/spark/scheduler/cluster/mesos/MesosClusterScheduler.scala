/*
 * Licensed to the Apache Software Foundation (ASF) under one or more
 * contributor license agreements.  See the NOTICE file distributed with
 * this work for additional information regarding copyright ownership.
 * The ASF licenses this file to You under the Apache License, Version 2.0
 * (the "License"); you may not use this file except in compliance with
 * the License.  You may obtain a copy of the License at
 *
 *    http://www.apache.org/licenses/LICENSE-2.0
 *
 * Unless required by applicable law or agreed to in writing, software
 * distributed under the License is distributed on an "AS IS" BASIS,
 * WITHOUT WARRANTIES OR CONDITIONS OF ANY KIND, either express or implied.
 * See the License for the specific language governing permissions and
 * limitations under the License.
 */

package org.apache.spark.scheduler.cluster.mesos

import java.io.File
import java.util.{Collections, Date, List => JList}

import scala.collection.JavaConverters._
import scala.collection.immutable
import scala.collection.mutable
import scala.collection.mutable.ArrayBuffer

import org.apache.mesos.{Scheduler, SchedulerDriver}
import org.apache.mesos.Protos.{SlaveID => AgentID, TaskState => MesosTaskState, _}
import org.apache.mesos.Protos.Environment.Variable
import org.apache.mesos.Protos.TaskStatus.Reason

import org.apache.spark.{SecurityManager, SparkConf, SparkException, TaskState}
import org.apache.spark.deploy.mesos.{config, MesosDriverDescription}
import org.apache.spark.deploy.rest.{CreateSubmissionResponse, KillSubmissionResponse, SubmissionStatusResponse}
import org.apache.spark.internal.config._
import org.apache.spark.metrics.{MetricsSystem, MetricsSystemInstances}
import org.apache.spark.util.Utils

/**
 * Tracks the current state of a Mesos Task that runs a Spark driver.
 * @param driverDescription Submitted driver description from
 * [[org.apache.spark.deploy.rest.mesos.MesosRestServer]]
 * @param taskId Mesos TaskID generated for the task
 * @param agentId Agent ID that the task is assigned to
 * @param mesosTaskStatus The last known task status update.
 * @param startDate The date the task was launched
 * @param finishDate The date the task finished
 * @param frameworkId Mesos framework ID the task registers with
 */
private[spark] class MesosClusterSubmissionState(
    val driverDescription: MesosDriverDescription,
    val taskId: TaskID,
    val agentId: AgentID,
    var mesosTaskStatus: Option[TaskStatus],
    var startDate: Date,
    var finishDate: Option[Date],
    val frameworkId: String)
  extends Serializable {

  def copy(): MesosClusterSubmissionState = {
    new MesosClusterSubmissionState(
      driverDescription, taskId, agentId, mesosTaskStatus, startDate, finishDate, frameworkId)
  }
}

/**
 * Tracks the retry state of a driver, which includes the next time it should be scheduled
 * and necessary information to do exponential backoff.
 * This class is not thread-safe, and we expect the caller to handle synchronizing state.
 *
 * @param lastFailureStatus Last Task status when it failed.
 * @param retries Number of times it has been retried.
 * @param nextRetry Time at which it should be retried next
 * @param waitTime The amount of time driver is scheduled to wait until next retry.
 */
private[spark] class MesosClusterRetryState(
    val lastFailureStatus: TaskStatus,
    val retries: Int,
    val nextRetry: Date,
    val waitTime: Int) extends Serializable {
  def copy(): MesosClusterRetryState =
    new MesosClusterRetryState(lastFailureStatus, retries, nextRetry, waitTime)
}

/**
 * The full state of the cluster scheduler, currently being used for displaying
 * information on the UI.
 *
 * @param frameworkId Mesos Framework id for the cluster scheduler.
 * @param masterUrl The Mesos master url
 * @param queuedDrivers All drivers queued to be launched
 * @param launchedDrivers All launched or running drivers
 * @param finishedDrivers All terminated drivers
 * @param pendingRetryDrivers All drivers pending to be retried
 */
private[spark] class MesosClusterSchedulerState(
    val frameworkId: String,
    val masterUrl: Option[String],
    val queuedDrivers: Iterable[MesosDriverDescription],
    val launchedDrivers: Iterable[MesosClusterSubmissionState],
    val finishedDrivers: Iterable[MesosClusterSubmissionState],
    val pendingRetryDrivers: Iterable[MesosDriverDescription])

/**
 * The full state of a Mesos driver, that is being used to display driver information on the UI.
 */
private[spark] class MesosDriverState(
    val state: String,
    val description: MesosDriverDescription,
    val submissionState: Option[MesosClusterSubmissionState] = None)

/**
 * A Mesos scheduler that is responsible for launching submitted Spark drivers in cluster mode
 * as Mesos tasks in a Mesos cluster.
 * All drivers are launched asynchronously by the framework, which will eventually be launched
 * by one of the agents in the cluster. The results of the driver will be stored in agent's task
 * sandbox which is accessible by visiting the Mesos UI.
 * This scheduler supports recovery by persisting all its state and performs task reconciliation
 * on recover, which gets all the latest state for all the drivers from Mesos master.
 */
private[spark] class MesosClusterScheduler(
    engineFactory: MesosClusterPersistenceEngineFactory,
    conf: SparkConf)
  extends Scheduler with MesosSchedulerUtils with MesosScheduler {
  var frameworkUrl: String = _
  private val metricsSystem =
    MetricsSystem.createMetricsSystem(MetricsSystemInstances.MESOS_CLUSTER, conf,
      new SecurityManager(conf))
  private val master = conf.get("spark.master")
  private val appName = conf.get("spark.app.name")
<<<<<<< HEAD
  private val queuedCapacity = conf.getInt("spark.mesos.maxDrivers", 200)
  private val retainedDrivers = conf.getInt("spark.mesos.retainedDrivers", 200)
  private val maxRetryWaitTime = conf.getInt("spark.mesos.cluster.retry.wait.max", 60) // 1 minute
  private val useFetchCache = conf.getBoolean("spark.mesos.fetchCache.enable", false)
  private val queues: immutable.Map[String, Float] =
    conf.getAllWithPrefix("spark.mesos.dispatcher.queue.").toMap.mapValues(_.toFloat)
=======
  private val queuedCapacity = conf.get(config.MAX_DRIVERS)
  private val retainedDrivers = conf.get(config.RETAINED_DRIVERS)
  private val maxRetryWaitTime = conf.get(config.CLUSTER_RETRY_WAIT_MAX_SECONDS)
>>>>>>> 6d31daeb
  private val schedulerState = engineFactory.createEngine("scheduler")
  private val stateLock = new Object()
  // Keyed by submission id
  private val finishedDrivers =
    new mutable.ArrayBuffer[MesosClusterSubmissionState](retainedDrivers)
  private var frameworkId: String = null
  // Holds all the launched drivers and current launch state, keyed by submission id.
  private val launchedDrivers = new mutable.HashMap[String, MesosClusterSubmissionState]()
  // Holds a map of driver id to expected agent id that is passed to Mesos for reconciliation.
  // All drivers that are loaded after failover are added here, as we need get the latest
  // state of the tasks from Mesos. Keyed by task Id.
  private val pendingRecover = new mutable.HashMap[String, AgentID]()
  // Stores all the submitted drivers that hasn't been launched, keyed by submission id
  // and sorted by priority, then by submission date
  private val driverOrdering = new Ordering[MesosDriverDescription] {
    override def compare(x: MesosDriverDescription, y: MesosDriverDescription): Int = {
      val xp = getDriverPriority(x)
      val yp = getDriverPriority(y)
      if (xp != yp) {
        xp compare yp
      } else {
        y.submissionDate.compareTo(x.submissionDate)
      }
    }
  }
  private val queuedDrivers = new mutable.TreeSet[MesosDriverDescription]()(driverOrdering.reverse)
  // All supervised drivers that are waiting to retry after termination, keyed by submission id
  private val pendingRetryDrivers = new ArrayBuffer[MesosDriverDescription]()
  private val queuedDriversState = engineFactory.createEngine("driverQueue")
  private val launchedDriversState = engineFactory.createEngine("launchedDrivers")
  private val pendingRetryDriversState = engineFactory.createEngine("retryList")
  private final val RETRY_SEP = "-retry-"
  // Flag to mark if the scheduler is ready to be called, which is until the scheduler
  // is registered with Mesos master.
  @volatile protected var ready = false
  private var masterInfo: Option[MasterInfo] = None
  private var schedulerDriver: SchedulerDriver = _

  def submitDriver(desc: MesosDriverDescription): CreateSubmissionResponse = {
    val c = new CreateSubmissionResponse
    if (!ready) {
      c.success = false
      c.message = "Scheduler is not ready to take requests"
      return c
    }

    stateLock.synchronized {
      if (isQueueFull()) {
        c.success = false
        c.message = "Already reached maximum submission size"
        return c
      }
      c.submissionId = desc.submissionId
      c.success = true
      addDriverToQueue(desc)
    }
    c
  }

  def killDriver(submissionId: String): KillSubmissionResponse = {
    val k = new KillSubmissionResponse
    if (!ready) {
      k.success = false
      k.message = "Scheduler is not ready to take requests"
      return k
    }
    k.submissionId = submissionId
    stateLock.synchronized {
      // We look for the requested driver in the following places:
      // 1. Check if submission is running or launched.
      // 2. Check if it's still queued.
      // 3. Check if it's in the retry list.
      // 4. Check if it has already completed.
      if (launchedDrivers.contains(submissionId)) {
        val state = launchedDrivers(submissionId)
        schedulerDriver.killTask(state.taskId)
        k.success = true
        k.message = "Killing running driver"
      } else if (removeFromQueuedDrivers(submissionId)) {
        k.success = true
        k.message = "Removed driver while it's still pending"
      } else if (removeFromPendingRetryDrivers(submissionId)) {
        k.success = true
        k.message = "Removed driver while it's being retried"
      } else if (finishedDrivers.exists(_.driverDescription.submissionId == submissionId)) {
        k.success = false
        k.message = "Driver already terminated"
      } else {
        k.success = false
        k.message = "Cannot find driver"
      }
    }
    k
  }

  def getDriverStatus(submissionId: String): SubmissionStatusResponse = {
    val s = new SubmissionStatusResponse
    if (!ready) {
      s.success = false
      s.message = "Scheduler is not ready to take requests"
      return s
    }
    s.submissionId = submissionId
    stateLock.synchronized {
      if (queuedDrivers.exists(_.submissionId == submissionId)) {
        s.success = true
        s.driverState = "QUEUED"
      } else if (launchedDrivers.contains(submissionId)) {
        s.success = true
        s.driverState = "RUNNING"
        launchedDrivers(submissionId).mesosTaskStatus.foreach(state => s.message = state.toString)
      } else if (finishedDrivers.exists(_.driverDescription.submissionId == submissionId)) {
        s.success = true
        s.driverState = "FINISHED"
        finishedDrivers
          .find(d => d.driverDescription.submissionId.equals(submissionId)).get.mesosTaskStatus
          .foreach(state => s.message = state.toString)
      } else if (pendingRetryDrivers.exists(_.submissionId == submissionId)) {
        val status = pendingRetryDrivers.find(_.submissionId == submissionId)
          .get.retryState.get.lastFailureStatus
        s.success = true
        s.driverState = "RETRYING"
        s.message = status.toString
      } else {
        s.success = false
        s.driverState = "NOT_FOUND"
      }
    }
    s
  }

  /**
   * Gets the driver state to be displayed on the Web UI.
   */
  def getDriverState(submissionId: String): Option[MesosDriverState] = {
    stateLock.synchronized {
      queuedDrivers.find(_.submissionId == submissionId)
        .map(d => new MesosDriverState("QUEUED", d))
        .orElse(launchedDrivers.get(submissionId)
          .map(d => new MesosDriverState("RUNNING", d.driverDescription, Some(d))))
        .orElse(finishedDrivers.find(_.driverDescription.submissionId == submissionId)
          .map(d => new MesosDriverState("FINISHED", d.driverDescription, Some(d))))
        .orElse(pendingRetryDrivers.find(_.submissionId == submissionId)
          .map(d => new MesosDriverState("RETRYING", d)))
    }
  }

  private def isQueueFull(): Boolean = launchedDrivers.size >= queuedCapacity

  /**
   * Recover scheduler state that is persisted.
   * We still need to do task reconciliation to be up to date of the latest task states
   * as it might have changed while the scheduler is failing over.
   */
  private def recoverState(): Unit = {
    stateLock.synchronized {
      launchedDriversState.fetchAll[MesosClusterSubmissionState]().foreach { state =>
        launchedDrivers(state.driverDescription.submissionId) = state
        pendingRecover(state.taskId.getValue) = state.agentId
      }
      queuedDriversState.fetchAll[MesosDriverDescription]().foreach(d => queuedDrivers += d)
      // There is potential timing issue where a queued driver might have been launched
      // but the scheduler shuts down before the queued driver was able to be removed
      // from the queue. We try to mitigate this issue by walking through all queued drivers
      // and remove if they're already launched.
      queuedDrivers
        .filter(d => launchedDrivers.contains(d.submissionId))
        .foreach(d => removeFromQueuedDrivers(d.submissionId))
      pendingRetryDriversState.fetchAll[MesosDriverDescription]()
        .foreach(s => pendingRetryDrivers += s)
      // TODO: Consider storing finished drivers so we can show them on the UI after
      // failover. For now we clear the history on each recovery.
      finishedDrivers.clear()
    }
  }

  /**
   * Starts the cluster scheduler and wait until the scheduler is registered.
   * This also marks the scheduler to be ready for requests.
   */
  def start(): Unit = {
    // TODO: Implement leader election to make sure only one framework running in the cluster.
    val fwId = schedulerState.fetch[String]("frameworkId")
    fwId.foreach { id =>
      frameworkId = id
    }
    recoverState()
    metricsSystem.registerSource(new MesosClusterSchedulerSource(this))
    metricsSystem.start()
    val driver = createSchedulerDriver(
      master,
      MesosClusterScheduler.this,
      Utils.getCurrentUserName(),
      appName,
      conf,
      Some(frameworkUrl),
      Some(true),
      Some(Integer.MAX_VALUE),
      fwId)

    startScheduler(driver)
    ready = true
  }

  def stop(): Unit = {
    ready = false
    metricsSystem.report()
    metricsSystem.stop()
    schedulerDriver.stop(true)
  }

  override def registered(
      driver: SchedulerDriver,
      newFrameworkId: FrameworkID,
      masterInfo: MasterInfo): Unit = {
    logInfo("Registered as framework ID " + newFrameworkId.getValue)
    if (newFrameworkId.getValue != frameworkId) {
      frameworkId = newFrameworkId.getValue
      schedulerState.persist("frameworkId", frameworkId)
    }
    markRegistered()

    stateLock.synchronized {
      this.masterInfo = Some(masterInfo)
      this.schedulerDriver = driver

      if (!pendingRecover.isEmpty) {
        // Start task reconciliation if we need to recover.
        val statuses = pendingRecover.collect {
          case (taskId, agentId) =>
            val newStatus = TaskStatus.newBuilder()
              .setTaskId(TaskID.newBuilder().setValue(taskId).build())
              .setSlaveId(agentId)
              .setState(MesosTaskState.TASK_STAGING)
              .build()
            launchedDrivers.get(getSubmissionIdFromTaskId(taskId))
              .map(_.mesosTaskStatus.getOrElse(newStatus))
              .getOrElse(newStatus)
        }
        // TODO: Page the status updates to avoid trying to reconcile
        // a large amount of tasks at once.
        driver.reconcileTasks(statuses.toSeq.asJava)
      }
    }
  }

  private def getDriverExecutorURI(desc: MesosDriverDescription): Option[String] = {
    desc.conf.get(config.EXECUTOR_URI).orElse(desc.command.environment.get("SPARK_EXECUTOR_URI"))
  }

  private def getDriverFrameworkID(desc: MesosDriverDescription): String = {
    val retries = desc.retryState.map { d => s"${RETRY_SEP}${d.retries.toString}" }.getOrElse("")
    s"${frameworkId}-${desc.submissionId}${retries}"
  }

  private[mesos] def getDriverPriority(desc: MesosDriverDescription): Float = {
      val queueName = desc.conf.get("spark.mesos.dispatcher.queue", config.DEFAULT_QUEUE)
      if (queueName != config.DEFAULT_QUEUE) {
        queues.getOrElse(queueName, throw new NoSuchElementException(queueName))
      } else {
        0.0f
      }
  }

  private def getDriverTaskId(desc: MesosDriverDescription): String = {
    val sId = desc.submissionId
    desc.retryState.map(state => sId + s"${RETRY_SEP}${state.retries.toString}").getOrElse(sId)
  }

  private def getSubmissionIdFromTaskId(taskId: String): String = {
    taskId.split(s"${RETRY_SEP}").head
  }

  private def adjust[A, B](m: Map[A, B], k: A, default: B)(f: B => B) = {
    m.updated(k, f(m.getOrElse(k, default)))
  }

  private def getDriverEnvironment(desc: MesosDriverDescription): Environment = {
    // TODO(mgummelt): Don't do this here.  This should be passed as a --conf
    val commandEnv = adjust(desc.command.environment.toMap, "SPARK_SUBMIT_OPTS", "")(
      v => s"$v -D${config.DRIVER_FRAMEWORK_ID.key}=${getDriverFrameworkID(desc)}"
    )

    val env = desc.conf.getAllWithPrefix(config.DRIVER_ENV_PREFIX) ++ commandEnv

    val envBuilder = Environment.newBuilder()

    // add normal environment variables
    env.foreach { case (k, v) =>
      envBuilder.addVariables(Variable.newBuilder().setName(k).setValue(v))
    }

    // add secret environment variables
    MesosSchedulerBackendUtil.getSecretEnvVar(desc.conf, config.driverSecretConfig)
      .foreach { variable =>
        if (variable.getSecret.getReference.isInitialized) {
          logInfo(s"Setting reference secret ${variable.getSecret.getReference.getName} " +
            s"on file ${variable.getName}")
        } else {
          logInfo(s"Setting secret on environment variable name=${variable.getName}")
        }
        envBuilder.addVariables(variable)
    }

    envBuilder.build()
  }

  private def isContainerLocalAppJar(desc: MesosDriverDescription): Boolean = {
    val isLocalJar = desc.jarUrl.startsWith("local://")
    val isContainerLocal = desc.conf.get(config.APP_JAR_LOCAL_RESOLUTION_MODE) match {
      case "container" => true
      case "host" => false
    }
    isLocalJar && isContainerLocal
  }

  private def getDriverUris(desc: MesosDriverDescription): List[CommandInfo.URI] = {
    val useFetchCache = desc.conf.get(config.ENABLE_FETCHER_CACHE) ||
        conf.get(config.ENABLE_FETCHER_CACHE)
    val confUris = (conf.get(config.URIS_TO_DOWNLOAD) ++
      desc.conf.get(config.URIS_TO_DOWNLOAD) ++
      desc.conf.get(SUBMIT_PYTHON_FILES)).toList

    if (isContainerLocalAppJar(desc)) {
      (confUris ++ getDriverExecutorURI(desc).toList).map(uri =>
        CommandInfo.URI.newBuilder().setValue(uri.trim()).setCache(useFetchCache).build())
    } else {
      val jarUrl = desc.jarUrl.stripPrefix("file:").stripPrefix("local:")
      ((jarUrl :: confUris) ++ getDriverExecutorURI(desc).toList).map(uri =>
        CommandInfo.URI.newBuilder().setValue(uri.trim()).setCache(useFetchCache).build())
    }
  }

  private def getContainerInfo(desc: MesosDriverDescription): ContainerInfo.Builder = {
    val containerInfo = MesosSchedulerBackendUtil.buildContainerInfo(desc.conf)

    MesosSchedulerBackendUtil.getSecretVolume(desc.conf, config.driverSecretConfig)
      .foreach { volume =>
        if (volume.getSource.getSecret.getReference.isInitialized) {
          logInfo(s"Setting reference secret ${volume.getSource.getSecret.getReference.getName} " +
            s"on file ${volume.getContainerPath}")
        } else {
          logInfo(s"Setting secret on file name=${volume.getContainerPath}")
        }
        containerInfo.addVolumes(volume)
    }

    containerInfo
  }

  private[mesos] def getDriverCommandValue(desc: MesosDriverDescription): String = {
    val dockerDefined = desc.conf.contains(config.EXECUTOR_DOCKER_IMAGE)
    val executorUri = getDriverExecutorURI(desc)
    // Gets the path to run spark-submit, and the path to the Mesos sandbox.
    val (executable, sandboxPath) = if (dockerDefined) {
      // Application jar is automatically downloaded in the mounted sandbox by Mesos,
      // and the path to the mounted volume is stored in $MESOS_SANDBOX env variable.
      ("./bin/spark-submit", "$MESOS_SANDBOX")
    } else if (executorUri.isDefined) {
      val folderBasename = executorUri.get.split('/').last.split('.').head

      val entries = conf.get(EXECUTOR_LIBRARY_PATH)
        .map(path => Seq(path) ++ desc.command.libraryPathEntries)
        .getOrElse(desc.command.libraryPathEntries)

      val prefixEnv = if (!entries.isEmpty) Utils.libraryPathEnvPrefix(entries) else ""

      val cmdExecutable = s"cd $folderBasename*; $prefixEnv bin/spark-submit"
      // Sandbox path points to the parent folder as we chdir into the folderBasename.
      (cmdExecutable, "..")
    } else {
      val executorSparkHome = desc.conf.get(config.EXECUTOR_HOME)
        .orElse(conf.getOption("spark.home"))
        .orElse(Option(System.getenv("SPARK_HOME")))
        .getOrElse {
          throw new SparkException(s"Executor Spark home `${config.EXECUTOR_HOME}` is not set!")
        }
      val cmdExecutable = new File(executorSparkHome, "./bin/spark-submit").getPath
      // Sandbox points to the current directory by default with Mesos.
      (cmdExecutable, ".")
    }
    val cmdOptions = generateCmdOption(desc, sandboxPath).mkString(" ")
    val primaryResource = {
      if (isContainerLocalAppJar(desc)) {
        new File(desc.jarUrl.stripPrefix("local://")).toString()
      } else {
        new File(sandboxPath, desc.jarUrl.split("/").last).toString()
      }
    }

    val appArguments = desc.command.arguments.map(shellEscape).mkString(" ")

    s"$executable $cmdOptions $primaryResource $appArguments"
  }

  private def buildDriverCommand(desc: MesosDriverDescription): CommandInfo = {
    val builder = CommandInfo.newBuilder()
    builder.setValue(getDriverCommandValue(desc))
    builder.setEnvironment(getDriverEnvironment(desc))
    builder.addAllUris(getDriverUris(desc).asJava)
    builder.build()
  }

  private def generateCmdOption(desc: MesosDriverDescription, sandboxPath: String): Seq[String] = {
    var options = Seq(
      "--name", desc.conf.get("spark.app.name"),
      "--master", s"mesos://${conf.get("spark.master")}",
      "--driver-cores", desc.cores.toString,
      "--driver-memory", s"${desc.mem}M")

    // Assume empty main class means we're running python
    if (!desc.command.mainClass.equals("")) {
      options ++= Seq("--class", desc.command.mainClass)
    }

    desc.conf.getOption(EXECUTOR_MEMORY.key).foreach { v =>
      options ++= Seq("--executor-memory", v)
    }
    desc.conf.getOption(CORES_MAX.key).foreach { v =>
      options ++= Seq("--total-executor-cores", v)
    }

    val pyFiles = desc.conf.get(SUBMIT_PYTHON_FILES)
    val formattedFiles = pyFiles.map { path =>
      new File(sandboxPath, path.split("/").last).toString()
    }.mkString(",")
    if (!formattedFiles.equals("")) {
      options ++= Seq("--py-files", formattedFiles)
    }

    // --conf
    val replicatedOptionsExcludeList = Set(
      JARS.key, // Avoids duplicate classes in classpath
      SUBMIT_DEPLOY_MODE.key, // this would be set to `cluster`, but we need client
      "spark.master" // this contains the address of the dispatcher, not master
    )
    val defaultConf = conf.getAllWithPrefix(config.DISPATCHER_DRIVER_DEFAULT_PREFIX).toMap
    val driverConf = desc.conf.getAll
      .filter { case (key, _) => !replicatedOptionsExcludeList.contains(key) }
      .toMap
    (defaultConf ++ driverConf).toSeq.sortBy(_._1).foreach { case (key, value) =>
      options ++= Seq("--conf", s"${key}=${value}") }

    options.map(shellEscape)
  }

  /**
   * Escape args for Unix-like shells, unless already quoted by the user.
   * Based on: http://www.gnu.org/software/bash/manual/html_node/Double-Quotes.html
   * and http://www.grymoire.com/Unix/Quote.html
 *
   * @param value argument
   * @return escaped argument
   */
  private[scheduler] def shellEscape(value: String): String = {
    val WrappedInQuotes = """^(".+"|'.+')$""".r
    val ShellSpecialChars = (""".*([ '<>&|\?\*;!#\\(\)"$`]).*""").r
    value match {
      case WrappedInQuotes(c) => value // The user quoted his args, don't touch it!
      case ShellSpecialChars(c) => "\"" + value.replaceAll("""(["`\$\\])""", """\\$1""") + "\""
      case _: String => value // Don't touch harmless strings
    }
  }

  private class ResourceOffer(
      val offer: Offer,
      var remainingResources: JList[Resource],
      var attributes: JList[Attribute]) {
    override def toString(): String = {
      s"Offer id: ${offer.getId}, resources: ${remainingResources}, attributes: ${attributes}"
    }
  }

  private def createTaskInfo(desc: MesosDriverDescription, offer: ResourceOffer): TaskInfo = {
    val taskId = TaskID.newBuilder().setValue(getDriverTaskId(desc)).build()

    val (remainingResources, cpuResourcesToUse) =
      partitionResources(offer.remainingResources, "cpus", desc.cores)
    val (finalResources, memResourcesToUse) =
      partitionResources(remainingResources.asJava, "mem", desc.mem)
    offer.remainingResources = finalResources.asJava

    val appName = desc.conf.get("spark.app.name")

    val driverLabels = MesosProtoUtils.mesosLabels(desc.conf.get(config.DRIVER_LABELS)
      .getOrElse(""))

    TaskInfo.newBuilder()
      .setTaskId(taskId)
      .setName(s"Driver for ${appName}")
      .setSlaveId(offer.offer.getSlaveId)
      .setCommand(buildDriverCommand(desc))
      .setContainer(getContainerInfo(desc))
      .addAllResources(cpuResourcesToUse.asJava)
      .addAllResources(memResourcesToUse.asJava)
      .setLabels(driverLabels)
      .build
  }

  /**
   * This method takes all the possible candidates and attempt to schedule them with Mesos offers.
   * Every time a new task is scheduled, the afterLaunchCallback is called to perform post scheduled
   * logic on each task.
   */
  private def scheduleTasks(
      candidates: Seq[MesosDriverDescription],
      afterLaunchCallback: (String) => Boolean,
      currentOffers: List[ResourceOffer],
      tasks: mutable.HashMap[OfferID, ArrayBuffer[TaskInfo]]): Unit = {
    for (submission <- candidates) {
      val driverCpu = submission.cores
      val driverMem = submission.mem
      val driverConstraints =
        parseConstraintString(submission.conf.get(config.DRIVER_CONSTRAINTS))
      logTrace(s"Finding offer to launch driver with cpu: $driverCpu, mem: $driverMem, " +
        s"driverConstraints: $driverConstraints")
      val offerOption = currentOffers.find { offer =>
        getResource(offer.remainingResources, "cpus") >= driverCpu &&
        getResource(offer.remainingResources, "mem") >= driverMem &&
        matchesAttributeRequirements(driverConstraints, toAttributeMap(offer.attributes))
      }
      if (offerOption.isEmpty) {
        logDebug(s"Unable to find offer to launch driver id: ${submission.submissionId}, " +
          s"cpu: $driverCpu, mem: $driverMem")
      } else {
        val offer = offerOption.get
        val queuedTasks = tasks.getOrElseUpdate(offer.offer.getId, new ArrayBuffer[TaskInfo])
        try {
          val task = createTaskInfo(submission, offer)
          queuedTasks += task
          logTrace(s"Using offer ${offer.offer.getId.getValue} to launch driver " +
            submission.submissionId + s" with taskId: ${task.getTaskId.toString}")
          val newState = new MesosClusterSubmissionState(
            submission,
            task.getTaskId,
            offer.offer.getSlaveId,
            None,
            new Date(),
            None,
            getDriverFrameworkID(submission))
          launchedDrivers(submission.submissionId) = newState
          launchedDriversState.persist(submission.submissionId, newState)
          afterLaunchCallback(submission.submissionId)
        } catch {
          case e: SparkException =>
            afterLaunchCallback(submission.submissionId)
            finishedDrivers += new MesosClusterSubmissionState(
              submission,
              TaskID.newBuilder().setValue(submission.submissionId).build(),
              AgentID.newBuilder().setValue("").build(),
              None,
              null,
              None,
              getDriverFrameworkID(submission))
            logError(s"Failed to launch the driver with id: ${submission.submissionId}, " +
              s"cpu: $driverCpu, mem: $driverMem, reason: ${e.getMessage}")
        }
      }
    }
  }

  override def resourceOffers(driver: SchedulerDriver, offers: JList[Offer]): Unit = {
    logTrace(s"Received offers from Mesos: \n${offers.asScala.mkString("\n")}")
    val tasks = new mutable.HashMap[OfferID, ArrayBuffer[TaskInfo]]()
    val currentTime = new Date()

    val currentOffers = offers.asScala.map {
      offer => new ResourceOffer(offer, offer.getResourcesList, offer.getAttributesList)
    }.toList

    stateLock.synchronized {
      // We first schedule all the supervised drivers that are ready to retry.
      // This list will be empty if none of the drivers are marked as supervise.
      val driversToRetry = pendingRetryDrivers.filter { d =>
        d.retryState.get.nextRetry.before(currentTime)
      }

      scheduleTasks(
        copyBuffer(driversToRetry).toSeq,
        removeFromPendingRetryDrivers,
        currentOffers,
        tasks)

      // Then we walk through the queued drivers and try to schedule them.
      scheduleTasks(
        copyBuffer(queuedDrivers).toSeq,
        removeFromQueuedDrivers,
        currentOffers,
        tasks)
    }
    tasks.foreach { case (offerId, taskInfos) =>
      driver.launchTasks(Collections.singleton(offerId), taskInfos.asJava)
    }

    for (offer <- currentOffers if !tasks.contains(offer.offer.getId)) {
      declineOffer(driver, offer.offer, None, Some(getRejectOfferDuration(conf)))
    }
  }

  private def copyBuffer(
      buffer: TraversableOnce[MesosDriverDescription]): ArrayBuffer[MesosDriverDescription] = {
    val newBuffer = new ArrayBuffer[MesosDriverDescription](buffer.size)
    buffer.copyToBuffer(newBuffer)
    newBuffer
  }

  def getSchedulerState(): MesosClusterSchedulerState = {
    stateLock.synchronized {
      new MesosClusterSchedulerState(
        frameworkId,
        masterInfo.map(m => s"http://${m.getIp}:${m.getPort}"),
        copyBuffer(queuedDrivers),
        launchedDrivers.values.map(_.copy()).toList,
        finishedDrivers.map(_.copy()).toList,
        copyBuffer(pendingRetryDrivers))
    }
  }

  override def offerRescinded(driver: SchedulerDriver, offerId: OfferID): Unit = {}
  override def disconnected(driver: SchedulerDriver): Unit = {}
  override def reregistered(driver: SchedulerDriver, masterInfo: MasterInfo): Unit = {
    logInfo(s"Framework re-registered with master ${masterInfo.getId}")
  }
  override def agentLost(driver: SchedulerDriver, agentId: AgentID): Unit = {}
  override def error(driver: SchedulerDriver, error: String): Unit = {
    logError("Error received: " + error)
    markErr()
  }

  /**
   * Check if the task state is a recoverable state that we can relaunch the task.
   * Task state like TASK_ERROR are not relaunchable state since it wasn't able
   * to be validated by Mesos.
   */
  private def shouldRelaunch(state: MesosTaskState): Boolean = {
    state == MesosTaskState.TASK_FAILED ||
      state == MesosTaskState.TASK_LOST
  }

  override def statusUpdate(driver: SchedulerDriver, status: TaskStatus): Unit = {
    val taskId = status.getTaskId.getValue

    logInfo(s"Received status update: taskId=${taskId}" +
      s" state=${status.getState}" +
      s" message=${status.getMessage}" +
      s" reason=${status.getReason}")

    stateLock.synchronized {
      val subId = getSubmissionIdFromTaskId(taskId)
      if (launchedDrivers.contains(subId)) {
        if (status.getReason == Reason.REASON_RECONCILIATION &&
          !pendingRecover.contains(taskId)) {
          // Task has already received update and no longer requires reconciliation.
          return
        }
        val state = launchedDrivers(subId)
        // Check if the driver is supervise enabled and can be relaunched.
        if (state.driverDescription.supervise && shouldRelaunch(status.getState)) {
          if (isTaskOutdated(taskId, state)) {
            // Prevent outdated task from overwriting a more recent status
            return
          }
          removeFromLaunchedDrivers(subId)
          state.finishDate = Some(new Date())
          val retryState: Option[MesosClusterRetryState] = state.driverDescription.retryState
          val (retries, waitTimeSec) = retryState
            .map { rs => (rs.retries + 1, Math.min(maxRetryWaitTime, rs.waitTime * 2)) }
            .getOrElse{ (1, 1) }
          val nextRetry = new Date(new Date().getTime + waitTimeSec * 1000L)
          val newDriverDescription = state.driverDescription.copy(
            retryState = Some(new MesosClusterRetryState(status, retries, nextRetry, waitTimeSec)))
          addDriverToPending(newDriverDescription, newDriverDescription.submissionId)
        } else if (TaskState.isFinished(mesosToTaskState(status.getState))) {
          retireDriver(subId, state)
        }
        state.mesosTaskStatus = Option(status)
      } else {
        logError(s"Unable to find driver with $taskId in status update")
      }
    }
  }

  /**
   * Check if the task is outdated i.e. has already been launched or is pending
   * If neither, the taskId is outdated and should be ignored
   * This is to avoid scenarios where an outdated status update arrives
   * after a supervised driver has already been relaunched
   */
  private def isTaskOutdated(taskId: String, state: MesosClusterSubmissionState): Boolean =
    taskId != state.taskId.getValue &&
      !pendingRetryDrivers.exists(_.submissionId == state.driverDescription.submissionId)

  private def retireDriver(
      submissionId: String,
      state: MesosClusterSubmissionState) = {
    removeFromLaunchedDrivers(submissionId)
    state.finishDate = Some(new Date())
    if (finishedDrivers.size >= retainedDrivers) {
      val toRemove = math.max(retainedDrivers / 10, 1)
      finishedDrivers.trimStart(toRemove)
    }
    finishedDrivers += state
  }

  override def frameworkMessage(
      driver: SchedulerDriver,
      executorId: ExecutorID,
      agentId: AgentID,
      message: Array[Byte]): Unit = {}

  override def executorLost(
      driver: SchedulerDriver,
      executorId: ExecutorID,
      agentId: AgentID,
      status: Int): Unit = {}

  private def removeFromQueuedDrivers(subId: String): Boolean = {
<<<<<<< HEAD

    val matchOption = queuedDrivers.find(_.submissionId.equals(subId))
    if (matchOption.isEmpty) {
      false
    } else {
      queuedDrivers.remove(matchOption.get)
=======
    val index = queuedDrivers.indexWhere(_.submissionId == subId)
    if (index != -1) {
      queuedDrivers.remove(index)
>>>>>>> 6d31daeb
      queuedDriversState.expunge(subId)
      true
    }
  }

  private def removeFromLaunchedDrivers(subId: String): Boolean = {
    if (launchedDrivers.remove(subId).isDefined) {
      launchedDriversState.expunge(subId)
      true
    } else {
      false
    }
  }

  private def removeFromPendingRetryDrivers(subId: String): Boolean = {
    val index = pendingRetryDrivers.indexWhere(_.submissionId == subId)
    if (index != -1) {
      pendingRetryDrivers.remove(index)
      pendingRetryDriversState.expunge(subId)
      true
    } else {
      false
    }
  }

  def getQueuedDriversSize: Int = queuedDrivers.size
  def getLaunchedDriversSize: Int = launchedDrivers.size
  def getPendingRetryDriversSize: Int = pendingRetryDrivers.size

  private def addDriverToQueue(desc: MesosDriverDescription): Unit = {
    queuedDriversState.persist(desc.submissionId, desc)
    queuedDrivers += desc
    revive()
  }

  private def addDriverToPending(desc: MesosDriverDescription, subId: String) = {
    pendingRetryDriversState.persist(subId, desc)
    pendingRetryDrivers += desc
    revive()
  }

  private def revive(): Unit = {
    logInfo("Reviving Offers.")
    schedulerDriver.reviveOffers()
  }
}<|MERGE_RESOLUTION|>--- conflicted
+++ resolved
@@ -129,18 +129,11 @@
       new SecurityManager(conf))
   private val master = conf.get("spark.master")
   private val appName = conf.get("spark.app.name")
-<<<<<<< HEAD
-  private val queuedCapacity = conf.getInt("spark.mesos.maxDrivers", 200)
-  private val retainedDrivers = conf.getInt("spark.mesos.retainedDrivers", 200)
-  private val maxRetryWaitTime = conf.getInt("spark.mesos.cluster.retry.wait.max", 60) // 1 minute
-  private val useFetchCache = conf.getBoolean("spark.mesos.fetchCache.enable", false)
-  private val queues: immutable.Map[String, Float] =
-    conf.getAllWithPrefix("spark.mesos.dispatcher.queue.").toMap.mapValues(_.toFloat)
-=======
   private val queuedCapacity = conf.get(config.MAX_DRIVERS)
   private val retainedDrivers = conf.get(config.RETAINED_DRIVERS)
   private val maxRetryWaitTime = conf.get(config.CLUSTER_RETRY_WAIT_MAX_SECONDS)
->>>>>>> 6d31daeb
+  private val queues: immutable.Map[String, Float] =
+      conf.getAllWithPrefix("spark.mesos.dispatcher.queue.").toMap.mapValues(_.toFloat)
   private val schedulerState = engineFactory.createEngine("scheduler")
   private val stateLock = new Object()
   // Keyed by submission id
@@ -858,18 +851,12 @@
       status: Int): Unit = {}
 
   private def removeFromQueuedDrivers(subId: String): Boolean = {
-<<<<<<< HEAD
-
-    val matchOption = queuedDrivers.find(_.submissionId.equals(subId))
+
+    val matchOption = queuedDrivers.find(_.submissionId == subId)
     if (matchOption.isEmpty) {
       false
     } else {
       queuedDrivers.remove(matchOption.get)
-=======
-    val index = queuedDrivers.indexWhere(_.submissionId == subId)
-    if (index != -1) {
-      queuedDrivers.remove(index)
->>>>>>> 6d31daeb
       queuedDriversState.expunge(subId)
       true
     }
