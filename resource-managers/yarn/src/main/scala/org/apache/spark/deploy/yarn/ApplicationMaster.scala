/*
 * Licensed to the Apache Software Foundation (ASF) under one or more
 * contributor license agreements.  See the NOTICE file distributed with
 * this work for additional information regarding copyright ownership.
 * The ASF licenses this file to You under the Apache License, Version 2.0
 * (the "License"); you may not use this file except in compliance with
 * the License.  You may obtain a copy of the License at
 *
 *    http://www.apache.org/licenses/LICENSE-2.0
 *
 * Unless required by applicable law or agreed to in writing, software
 * distributed under the License is distributed on an "AS IS" BASIS,
 * WITHOUT WARRANTIES OR CONDITIONS OF ANY KIND, either express or implied.
 * See the License for the specific language governing permissions and
 * limitations under the License.
 */

package org.apache.spark.deploy.yarn

import java.io.{File, IOException}
import java.lang.reflect.{InvocationTargetException, Modifier}
import java.net.{URI, URL}
import java.security.PrivilegedExceptionAction
import java.util.concurrent.{TimeoutException, TimeUnit}

import scala.collection.mutable.HashMap
import scala.concurrent.Promise
import scala.concurrent.duration.Duration
import scala.util.control.NonFatal

import org.apache.commons.lang3.{StringUtils => ComStrUtils}
import org.apache.hadoop.fs.{FileSystem, Path}
import org.apache.hadoop.security.UserGroupInformation
import org.apache.hadoop.util.StringUtils
import org.apache.hadoop.yarn.api._
import org.apache.hadoop.yarn.api.records._
import org.apache.hadoop.yarn.conf.YarnConfiguration
import org.apache.hadoop.yarn.exceptions.ApplicationAttemptNotFoundException
import org.apache.hadoop.yarn.server.webproxy.ProxyUriUtils
import org.apache.hadoop.yarn.util.{ConverterUtils, Records}

import org.apache.spark._
import org.apache.spark.deploy.SparkHadoopUtil
import org.apache.spark.deploy.history.HistoryServer
import org.apache.spark.deploy.yarn.config._
import org.apache.spark.internal.Logging
import org.apache.spark.internal.config._
import org.apache.spark.metrics.MetricsSystem
import org.apache.spark.rpc._
import org.apache.spark.scheduler.cluster.{CoarseGrainedSchedulerBackend, YarnSchedulerBackend}
import org.apache.spark.scheduler.cluster.CoarseGrainedClusterMessages._
import org.apache.spark.util._

/**
 * Common application master functionality for Spark on Yarn.
 */
private[spark] class ApplicationMaster(
    args: ApplicationMasterArguments,
    sparkConf: SparkConf,
    yarnConf: YarnConfiguration) extends Logging {

  // TODO: Currently, task to container is computed once (TaskSetManager) - which need not be
  // optimal as more containers are available. Might need to handle this better.

  private val appAttemptId = YarnSparkHadoopUtil.getContainerId.getApplicationAttemptId()
  private val isClusterMode = args.userClass != null

  private val securityMgr = new SecurityManager(sparkConf)

  private var metricsSystem: Option[MetricsSystem] = None

  private val userClassLoader = {
    val classpath = Client.getUserClasspath(sparkConf)
    val urls = classpath.map { entry =>
      new URL("file:" + new File(entry.getPath()).getAbsolutePath())
    }

    if (isClusterMode) {
      if (Client.isUserClassPathFirst(sparkConf, isDriver = true)) {
        new ChildFirstURLClassLoader(urls, Utils.getContextOrSparkClassLoader)
      } else {
        new MutableURLClassLoader(urls, Utils.getContextOrSparkClassLoader)
      }
    } else {
      new MutableURLClassLoader(urls, Utils.getContextOrSparkClassLoader)
    }
  }

  private val client = new YarnRMClient()

  // Default to twice the number of executors (twice the maximum number of executors if dynamic
  // allocation is enabled), with a minimum of 3.

  private val maxNumExecutorFailures = {
    val effectiveNumExecutors =
      if (Utils.isDynamicAllocationEnabled(sparkConf)) {
        sparkConf.get(DYN_ALLOCATION_MAX_EXECUTORS)
      } else {
        sparkConf.get(EXECUTOR_INSTANCES).getOrElse(0)
      }
    // By default, effectiveNumExecutors is Int.MaxValue if dynamic allocation is enabled. We need
    // avoid the integer overflow here.
    val defaultMaxNumExecutorFailures = math.max(3,
      if (effectiveNumExecutors > Int.MaxValue / 2) Int.MaxValue else (2 * effectiveNumExecutors))

    sparkConf.get(MAX_EXECUTOR_FAILURES).getOrElse(defaultMaxNumExecutorFailures)
  }

  @volatile private var exitCode = 0
  @volatile private var unregistered = false
  @volatile private var finished = false
  @volatile private var finalStatus = getDefaultFinalStatus
  @volatile private var finalMsg: String = ""
  @volatile private var userClassThread: Thread = _

  @volatile private var reporterThread: Thread = _
  @volatile private var allocator: YarnAllocator = _

  // A flag to check whether user has initialized spark context
  @volatile private var registered = false

  // Lock for controlling the allocator (heartbeat) thread.
  private val allocatorLock = new Object()

  // Steady state heartbeat interval. We want to be reasonably responsive without causing too many
  // requests to RM.
  private val heartbeatInterval = {
    // Ensure that progress is sent before YarnConfiguration.RM_AM_EXPIRY_INTERVAL_MS elapses.
    val expiryInterval = yarnConf.getInt(YarnConfiguration.RM_AM_EXPIRY_INTERVAL_MS, 120000)
    math.max(0, math.min(expiryInterval / 2, sparkConf.get(RM_HEARTBEAT_INTERVAL)))
  }

  // Initial wait interval before allocator poll, to allow for quicker ramp up when executors are
  // being requested.
  private val initialAllocationInterval = math.min(heartbeatInterval,
    sparkConf.get(INITIAL_HEARTBEAT_INTERVAL))

  // Next wait interval before allocator poll.
  private var nextAllocationInterval = initialAllocationInterval

  // In cluster mode, used to tell the AM when the user's SparkContext has been initialized.
  private val sparkContextPromise = Promise[SparkContext]()

  /**
   * Load the list of localized files set by the client, used when launching executors. This should
   * be called in a context where the needed credentials to access HDFS are available.
   */
  private def prepareLocalResources(): Map[String, LocalResource] = {
    logInfo("Preparing Local resources")
    val distCacheConf = new SparkConf(false)
    if (args.distCacheConf != null) {
      Utils.getPropertiesFromFile(args.distCacheConf).foreach { case (k, v) =>
        distCacheConf.set(k, v)
      }
    }

    val resources = HashMap[String, LocalResource]()

    def setupDistributedCache(
        file: String,
        rtype: LocalResourceType,
        timestamp: String,
        size: String,
        vis: String): Unit = {
      val uri = new URI(file)
      val amJarRsrc = Records.newRecord(classOf[LocalResource])
      amJarRsrc.setType(rtype)
      amJarRsrc.setVisibility(LocalResourceVisibility.valueOf(vis))
      amJarRsrc.setResource(ConverterUtils.getYarnUrlFromURI(uri))
      amJarRsrc.setTimestamp(timestamp.toLong)
      amJarRsrc.setSize(size.toLong)

      val fileName = Option(uri.getFragment()).getOrElse(new Path(uri).getName())
      resources(fileName) = amJarRsrc
    }

    val distFiles = distCacheConf.get(CACHED_FILES)
    val fileSizes = distCacheConf.get(CACHED_FILES_SIZES)
    val timeStamps = distCacheConf.get(CACHED_FILES_TIMESTAMPS)
    val visibilities = distCacheConf.get(CACHED_FILES_VISIBILITIES)
    val resTypes = distCacheConf.get(CACHED_FILES_TYPES)

    for (i <- 0 to distFiles.size - 1) {
      val resType = LocalResourceType.valueOf(resTypes(i))
      setupDistributedCache(distFiles(i), resType, timeStamps(i).toString, fileSizes(i).toString,
      visibilities(i))
    }

    // Distribute the conf archive to executors.
    distCacheConf.get(CACHED_CONF_ARCHIVE).foreach { path =>
      val uri = new URI(path)
      val fs = FileSystem.get(uri, yarnConf)
      val status = fs.getFileStatus(new Path(uri))
      // SPARK-16080: Make sure to use the correct name for the destination when distributing the
      // conf archive to executors.
      val destUri = new URI(uri.getScheme(), uri.getRawSchemeSpecificPart(),
        Client.LOCALIZED_CONF_DIR)
      setupDistributedCache(destUri.toString(), LocalResourceType.ARCHIVE,
        status.getModificationTime().toString, status.getLen.toString,
        LocalResourceVisibility.PRIVATE.name())
    }

    resources.toMap
  }

  final def run(): Int = {
    try {
      val attemptID = if (isClusterMode) {
        // Set the web ui port to be ephemeral for yarn so we don't conflict with
        // other spark processes running on the same box
        System.setProperty("spark.ui.port", "0")

        // Set the master and deploy mode property to match the requested mode.
        System.setProperty("spark.master", "yarn")
        System.setProperty("spark.submit.deployMode", "cluster")

        // Set this internal configuration if it is running on cluster mode, this
        // configuration will be checked in SparkContext to avoid misuse of yarn cluster mode.
        System.setProperty("spark.yarn.app.id", appAttemptId.getApplicationId().toString())

        Option(appAttemptId.getAttemptId.toString)
      } else {
        None
      }

      new CallerContext(
        "APPMASTER", sparkConf.get(APP_CALLER_CONTEXT),
        Option(appAttemptId.getApplicationId.toString), attemptID).setCurrentContext()

      logInfo("ApplicationAttemptId: " + appAttemptId)

      // This shutdown hook should run *after* the SparkContext is shut down.
      val priority = ShutdownHookManager.SPARK_CONTEXT_SHUTDOWN_PRIORITY - 1
      ShutdownHookManager.addShutdownHook(priority) { () =>
        val maxAppAttempts = client.getMaxRegAttempts(sparkConf, yarnConf)
        val isLastAttempt = appAttemptId.getAttemptId() >= maxAppAttempts

        if (!finished) {
          // The default state of ApplicationMaster is failed if it is invoked by shut down hook.
          // This behavior is different compared to 1.x version.
          // If user application is exited ahead of time by calling System.exit(N), here mark
          // this application as failed with EXIT_EARLY. For a good shutdown, user shouldn't call
          // System.exit(0) to terminate the application.
          finish(finalStatus,
            ApplicationMaster.EXIT_EARLY,
            "Shutdown hook called before final status was reported.")
        }

        if (!unregistered) {
          // we only want to unregister if we don't want the RM to retry
          if (finalStatus == FinalApplicationStatus.SUCCEEDED || isLastAttempt) {
            unregister(finalStatus, finalMsg)
            cleanupStagingDir(new Path(System.getenv("SPARK_YARN_STAGING_DIR")))
          }
        }
      }

      if (isClusterMode) {
        runDriver()
      } else {
        runExecutorLauncher()
      }
    } catch {
      case e: Exception =>
        // catch everything else if not specifically handled
        logError("Uncaught exception: ", e)
        finish(FinalApplicationStatus.FAILED,
          ApplicationMaster.EXIT_UNCAUGHT_EXCEPTION,
          "Uncaught exception: " + StringUtils.stringifyException(e))
    } finally {
      try {
        metricsSystem.foreach { ms =>
          ms.report()
          ms.stop()
        }
      } catch {
        case e: Exception =>
          logWarning("Exception during stopping of the metric system: ", e)
      }
    }

    exitCode
  }

  def runUnmanaged(
      clientRpcEnv: RpcEnv,
      appAttemptId: ApplicationAttemptId,
      stagingDir: Path): Unit = {
    try {
      new CallerContext(
        "APPMASTER", sparkConf.get(APP_CALLER_CONTEXT),
        Option(appAttemptId.getApplicationId.toString), None).setCurrentContext()

      val driverRef = clientRpcEnv.setupEndpointRef(
        RpcAddress(sparkConf.get("spark.driver.host"),
          sparkConf.get("spark.driver.port").toInt),
        YarnSchedulerBackend.ENDPOINT_NAME)
      // The client-mode AM doesn't listen for incoming connections, so report an invalid port.
      registerAM(Utils.localHostName, -1, sparkConf,
        sparkConf.getOption("spark.driver.appUIAddress"), appAttemptId)
      addAmIpFilter(Some(driverRef), ProxyUriUtils.getPath(appAttemptId.getApplicationId))
      createAllocator(driverRef, sparkConf, clientRpcEnv, appAttemptId)
      reporterThread.join()
    } catch {
      case e: Exception =>
        // catch everything else if not specifically handled
        logError("Uncaught exception: ", e)
        finish(FinalApplicationStatus.FAILED,
          ApplicationMaster.EXIT_UNCAUGHT_EXCEPTION,
          "Uncaught exception: " + StringUtils.stringifyException(e))
        if (!unregistered) {
          unregister(finalStatus, finalMsg)
          cleanupStagingDir(stagingDir)
        }
    } finally {
      try {
        metricsSystem.foreach { ms =>
          ms.report()
          ms.stop()
        }
      } catch {
        case e: Exception =>
          logWarning("Exception during stopping of the metric system: ", e)
      }
    }
  }

  def stopUnmanaged(stagingDir: Path): Unit = {
    if (!finished) {
      finish(FinalApplicationStatus.SUCCEEDED, ApplicationMaster.EXIT_SUCCESS)
    }
    if (!unregistered) {
      unregister(finalStatus, finalMsg)
      cleanupStagingDir(stagingDir)
    }
  }

  /**
   * Set the default final application status for client mode to UNDEFINED to handle
   * if YARN HA restarts the application so that it properly retries. Set the final
   * status to SUCCEEDED in cluster mode to handle if the user calls System.exit
   * from the application code.
   */
  final def getDefaultFinalStatus(): FinalApplicationStatus = {
    if (isClusterMode) {
      FinalApplicationStatus.FAILED
    } else {
      FinalApplicationStatus.UNDEFINED
    }
  }

  /**
   * unregister is used to completely unregister the application from the ResourceManager.
   * This means the ResourceManager will not retry the application attempt on your behalf if
   * a failure occurred.
   */
  final def unregister(status: FinalApplicationStatus, diagnostics: String = null): Unit = {
    synchronized {
      if (registered && !unregistered) {
        logInfo(s"Unregistering ApplicationMaster with $status" +
          Option(diagnostics).map(msg => s" (diag message: $msg)").getOrElse(""))
        unregistered = true
        client.unregister(status, Option(diagnostics).getOrElse(""))
      }
    }
  }

  final def finish(status: FinalApplicationStatus, code: Int, msg: String = null): Unit = {
    synchronized {
      if (!finished) {
        val inShutdown = ShutdownHookManager.inShutdown()
        if (registered || !isClusterMode) {
          exitCode = code
          finalStatus = status
        } else {
          finalStatus = FinalApplicationStatus.FAILED
          exitCode = ApplicationMaster.EXIT_SC_NOT_INITED
        }
        logInfo(s"Final app status: $finalStatus, exitCode: $exitCode" +
          Option(msg).map(msg => s", (reason: $msg)").getOrElse(""))
        finalMsg = ComStrUtils.abbreviate(msg, sparkConf.get(AM_FINAL_MSG_LIMIT).toInt)
        finished = true
        if (!inShutdown && Thread.currentThread() != reporterThread && reporterThread != null) {
          logDebug("shutting down reporter thread")
          reporterThread.interrupt()
        }
        if (!inShutdown && Thread.currentThread() != userClassThread && userClassThread != null) {
          logDebug("shutting down user thread")
          userClassThread.interrupt()
        }
      }
    }
  }

  private def sparkContextInitialized(sc: SparkContext) = {
    sparkContextPromise.synchronized {
      // Notify runDriver function that SparkContext is available
      sparkContextPromise.success(sc)
      // Pause the user class thread in order to make proper initialization in runDriver function.
      sparkContextPromise.wait()
    }
  }

  private def resumeDriver(): Unit = {
    // When initialization in runDriver happened the user class thread has to be resumed.
    sparkContextPromise.synchronized {
      sparkContextPromise.notify()
    }
  }

  private def registerAM(
      host: String,
      port: Int,
      _sparkConf: SparkConf,
<<<<<<< HEAD
      uiAddress: Option[String],
      appAttempt: ApplicationAttemptId): Unit = {
    val appId = appAttempt.getApplicationId().toString()
    val attemptId = appAttempt.getAttemptId().toString()
=======
      uiAddress: Option[String]): Unit = {
    val appId = appAttemptId.getApplicationId().toString()
    val attemptId = appAttemptId.getAttemptId().toString()
>>>>>>> 2d01bccb
    val historyAddress = ApplicationMaster
      .getHistoryServerAddress(_sparkConf, yarnConf, appId, attemptId)

    client.register(host, port, yarnConf, _sparkConf, uiAddress, historyAddress)
    registered = true
  }

<<<<<<< HEAD
  private def createAllocator(
      driverRef: RpcEndpointRef,
      _sparkConf: SparkConf,
      rpcEnv: RpcEnv,
      appAttemptId: ApplicationAttemptId): Unit = {
=======
  private def createAllocator(driverRef: RpcEndpointRef, _sparkConf: SparkConf): Unit = {
    // In client mode, the AM may be restarting after delegation tokens have reached their TTL. So
    // always contact the driver to get the current set of valid tokens, so that local resources can
    // be initialized below.
    if (!isClusterMode) {
      val tokens = driverRef.askSync[Array[Byte]](RetrieveDelegationTokens)
      if (tokens != null) {
        SparkHadoopUtil.get.addDelegationTokens(tokens, _sparkConf)
      }
    }

>>>>>>> 2d01bccb
    val appId = appAttemptId.getApplicationId().toString()
    val driverUrl = RpcEndpointAddress(driverRef.address.host, driverRef.address.port,
      CoarseGrainedSchedulerBackend.ENDPOINT_NAME).toString
    val localResources = prepareLocalResources()

    // Before we initialize the allocator, let's log the information about how executors will
    // be run up front, to avoid printing this out for every single executor being launched.
    // Use placeholders for information that changes such as executor IDs.
    logInfo {
      val executorMemory = _sparkConf.get(EXECUTOR_MEMORY).toInt
      val executorCores = _sparkConf.get(EXECUTOR_CORES)
      val dummyRunner = new ExecutorRunnable(None, yarnConf, _sparkConf, driverUrl, "<executorId>",
        "<hostname>", executorMemory, executorCores, appId, securityMgr, localResources)
      dummyRunner.launchContextDebugInfo()
    }

    allocator = client.createAllocator(
      yarnConf,
      _sparkConf,
      appAttemptId,
      driverUrl,
      driverRef,
      securityMgr,
      localResources,
      appAttemptId)

    // Initialize the AM endpoint *after* the allocator has been initialized. This ensures
    // that when the driver sends an initial executor request (e.g. after an AM restart),
    // the allocator is ready to service requests.
    rpcEnv.setupEndpoint("YarnAM", new AMEndpoint(rpcEnv, driverRef))

    allocator.allocateResources()
    val ms = MetricsSystem.createMetricsSystem("applicationMaster", sparkConf, securityMgr)
    val prefix = _sparkConf.get(YARN_METRICS_NAMESPACE).getOrElse(appId)
    ms.registerSource(new ApplicationMasterSource(prefix, allocator))
    // do not register static sources in this case as per SPARK-25277
    ms.start(false)
    metricsSystem = Some(ms)
    reporterThread = launchReporterThread()
  }

  private def runDriver(): Unit = {
    addAmIpFilter(None, System.getenv(ApplicationConstants.APPLICATION_WEB_PROXY_BASE_ENV))
    userClassThread = startUserApplication()

    // This a bit hacky, but we need to wait until the spark.driver.port property has
    // been set by the Thread executing the user class.
    logInfo("Waiting for spark context initialization...")
    val totalWaitTime = sparkConf.get(AM_MAX_WAIT_TIME)
    try {
      val sc = ThreadUtils.awaitResult(sparkContextPromise.future,
        Duration(totalWaitTime, TimeUnit.MILLISECONDS))
      if (sc != null) {
        val rpcEnv = sc.env.rpcEnv

        val userConf = sc.getConf
<<<<<<< HEAD
        val host = userConf.get("spark.driver.host")
        val port = userConf.get("spark.driver.port").toInt
        registerAM(host, port, userConf, sc.ui.map(_.webUrl), client.getAttemptId())
=======
        val host = userConf.get(DRIVER_HOST_ADDRESS)
        val port = userConf.get(DRIVER_PORT)
        registerAM(host, port, userConf, sc.ui.map(_.webUrl))
>>>>>>> 2d01bccb

        val driverRef = rpcEnv.setupEndpointRef(
          RpcAddress(host, port),
          YarnSchedulerBackend.ENDPOINT_NAME)
        createAllocator(driverRef, userConf, rpcEnv, client.getAttemptId())
      } else {
        // Sanity check; should never happen in normal operation, since sc should only be null
        // if the user app did not create a SparkContext.
        throw new IllegalStateException("User did not initialize spark context!")
      }
      resumeDriver()
      userClassThread.join()
    } catch {
      case e: SparkException if e.getCause().isInstanceOf[TimeoutException] =>
        logError(
          s"SparkContext did not initialize after waiting for $totalWaitTime ms. " +
           "Please check earlier log output for errors. Failing the application.")
        finish(FinalApplicationStatus.FAILED,
          ApplicationMaster.EXIT_SC_NOT_INITED,
          "Timed out waiting for SparkContext.")
    } finally {
      resumeDriver()
    }
  }

  private def runExecutorLauncher(): Unit = {
    val hostname = Utils.localHostName
    val amCores = sparkConf.get(AM_CORES)
    val rpcEnv = RpcEnv.create("sparkYarnAM", hostname, hostname, -1, sparkConf, securityMgr,
      amCores, true)

    // The client-mode AM doesn't listen for incoming connections, so report an invalid port.
<<<<<<< HEAD
    registerAM(hostname, -1, sparkConf, sparkConf.getOption("spark.driver.appUIAddress"),
      client.getAttemptId())
=======
    registerAM(hostname, -1, sparkConf, sparkConf.get(DRIVER_APP_UI_ADDRESS))
>>>>>>> 2d01bccb

    // The driver should be up and listening, so unlike cluster mode, just try to connect to it
    // with no waiting or retrying.
    val (driverHost, driverPort) = Utils.parseHostPort(args.userArgs(0))
    val driverRef = rpcEnv.setupEndpointRef(
      RpcAddress(driverHost, driverPort),
      YarnSchedulerBackend.ENDPOINT_NAME)
    addAmIpFilter(Some(driverRef),
      System.getenv(ApplicationConstants.APPLICATION_WEB_PROXY_BASE_ENV))
    createAllocator(driverRef, sparkConf, rpcEnv, client.getAttemptId())

    // In client mode the actor will stop the reporter thread.
    reporterThread.join()
  }

  private def launchReporterThread(): Thread = {
    // The number of failures in a row until Reporter thread give up
    val reporterMaxFailures = sparkConf.get(MAX_REPORTER_THREAD_FAILURES)

    val t = new Thread {
      override def run() {
        var failureCount = 0
        while (!finished) {
          try {
            if (allocator.getNumExecutorsFailed >= maxNumExecutorFailures) {
              finish(FinalApplicationStatus.FAILED,
                ApplicationMaster.EXIT_MAX_EXECUTOR_FAILURES,
                s"Max number of executor failures ($maxNumExecutorFailures) reached")
            } else if (allocator.isAllNodeBlacklisted) {
              finish(FinalApplicationStatus.FAILED,
                ApplicationMaster.EXIT_MAX_EXECUTOR_FAILURES,
                "Due to executor failures all available nodes are blacklisted")
            } else {
              logDebug("Sending progress")
              allocator.allocateResources()
            }
            failureCount = 0
          } catch {
            case i: InterruptedException => // do nothing
            case e: ApplicationAttemptNotFoundException =>
              failureCount += 1
              logError("Exception from Reporter thread.", e)
              finish(FinalApplicationStatus.FAILED, ApplicationMaster.EXIT_REPORTER_FAILURE,
                e.getMessage)
            case e: Throwable =>
              failureCount += 1
              if (!NonFatal(e) || failureCount >= reporterMaxFailures) {
                finish(FinalApplicationStatus.FAILED,
                  ApplicationMaster.EXIT_REPORTER_FAILURE, "Exception was thrown " +
                    s"$failureCount time(s) from Reporter thread.")
              } else {
                logWarning(s"Reporter thread fails $failureCount time(s) in a row.", e)
              }
          }
          try {
            val numPendingAllocate = allocator.getPendingAllocate.size
            var sleepStart = 0L
            var sleepInterval = 200L // ms
            allocatorLock.synchronized {
              sleepInterval =
                if (numPendingAllocate > 0 || allocator.getNumPendingLossReasonRequests > 0) {
                  val currentAllocationInterval =
                    math.min(heartbeatInterval, nextAllocationInterval)
                  nextAllocationInterval = currentAllocationInterval * 2 // avoid overflow
                  currentAllocationInterval
                } else {
                  nextAllocationInterval = initialAllocationInterval
                  heartbeatInterval
                }
              sleepStart = System.currentTimeMillis()
              allocatorLock.wait(sleepInterval)
            }
            val sleepDuration = System.currentTimeMillis() - sleepStart
            if (sleepDuration < sleepInterval) {
              // log when sleep is interrupted
              logDebug(s"Number of pending allocations is $numPendingAllocate. " +
                  s"Slept for $sleepDuration/$sleepInterval ms.")
              // if sleep was less than the minimum interval, sleep for the rest of it
              val toSleep = math.max(0, initialAllocationInterval - sleepDuration)
              if (toSleep > 0) {
                logDebug(s"Going back to sleep for $toSleep ms")
                // use Thread.sleep instead of allocatorLock.wait. there is no need to be woken up
                // by the methods that signal allocatorLock because this is just finishing the min
                // sleep interval, which should happen even if this is signalled again.
                Thread.sleep(toSleep)
              }
            } else {
              logDebug(s"Number of pending allocations is $numPendingAllocate. " +
                  s"Slept for $sleepDuration/$sleepInterval.")
            }
          } catch {
            case e: InterruptedException =>
          }
        }
      }
    }
    // setting to daemon status, though this is usually not a good idea.
    t.setDaemon(true)
    t.setName("Reporter")
    t.start()
    logInfo(s"Started progress reporter thread with (heartbeat : $heartbeatInterval, " +
            s"initial allocation : $initialAllocationInterval) intervals")
    t
  }

  /**
   * Clean up the staging directory.
   */
  private def cleanupStagingDir(stagingDirPath: Path): Unit = {
    try {
      val preserveFiles = sparkConf.get(PRESERVE_STAGING_FILES)
      if (!preserveFiles) {
        logInfo("Deleting staging directory " + stagingDirPath)
        val fs = stagingDirPath.getFileSystem(yarnConf)
        fs.delete(stagingDirPath, true)
      }
    } catch {
      case ioe: IOException =>
        logError("Failed to cleanup staging dir " + stagingDirPath, ioe)
    }
  }

  /** Add the Yarn IP filter that is required for properly securing the UI. */
  private def addAmIpFilter(driver: Option[RpcEndpointRef], proxyBase: String) = {
    val amFilter = "org.apache.hadoop.yarn.server.webproxy.amfilter.AmIpFilter"
    val params = client.getAmIpFilterParams(yarnConf, proxyBase)
    driver match {
      case Some(d) =>
        d.send(AddWebUIFilter(amFilter, params.toMap, proxyBase))

      case None =>
        System.setProperty("spark.ui.filters", amFilter)
        params.foreach { case (k, v) => System.setProperty(s"spark.$amFilter.param.$k", v) }
    }
  }

  /**
   * Start the user class, which contains the spark driver, in a separate Thread.
   * If the main routine exits cleanly or exits with System.exit(N) for any N
   * we assume it was successful, for all other cases we assume failure.
   *
   * Returns the user thread that was started.
   */
  private def startUserApplication(): Thread = {
    logInfo("Starting the user application in a separate Thread")

    var userArgs = args.userArgs
    if (args.primaryPyFile != null && args.primaryPyFile.endsWith(".py")) {
      // When running pyspark, the app is run using PythonRunner. The second argument is the list
      // of files to add to PYTHONPATH, which Client.scala already handles, so it's empty.
      userArgs = Seq(args.primaryPyFile, "") ++ userArgs
    }
    if (args.primaryRFile != null && args.primaryRFile.endsWith(".R")) {
      // TODO(davies): add R dependencies here
    }

    val mainMethod = userClassLoader.loadClass(args.userClass)
      .getMethod("main", classOf[Array[String]])

    val userThread = new Thread {
      override def run() {
        try {
          if (!Modifier.isStatic(mainMethod.getModifiers)) {
            logError(s"Could not find static main method in object ${args.userClass}")
            finish(FinalApplicationStatus.FAILED, ApplicationMaster.EXIT_EXCEPTION_USER_CLASS)
          } else {
            mainMethod.invoke(null, userArgs.toArray)
            finish(FinalApplicationStatus.SUCCEEDED, ApplicationMaster.EXIT_SUCCESS)
            logDebug("Done running user class")
          }
        } catch {
          case e: InvocationTargetException =>
            e.getCause match {
              case _: InterruptedException =>
                // Reporter thread can interrupt to stop user class
              case SparkUserAppException(exitCode) =>
                val msg = s"User application exited with status $exitCode"
                logError(msg)
                finish(FinalApplicationStatus.FAILED, exitCode, msg)
              case cause: Throwable =>
                logError("User class threw exception: " + cause, cause)
                finish(FinalApplicationStatus.FAILED,
                  ApplicationMaster.EXIT_EXCEPTION_USER_CLASS,
                  "User class threw exception: " + StringUtils.stringifyException(cause))
            }
            sparkContextPromise.tryFailure(e.getCause())
        } finally {
          // Notify the thread waiting for the SparkContext, in case the application did not
          // instantiate one. This will do nothing when the user code instantiates a SparkContext
          // (with the correct master), or when the user code throws an exception (due to the
          // tryFailure above).
          sparkContextPromise.trySuccess(null)
        }
      }
    }
    userThread.setContextClassLoader(userClassLoader)
    userThread.setName("Driver")
    userThread.start()
    userThread
  }

  private def resetAllocatorInterval(): Unit = allocatorLock.synchronized {
    nextAllocationInterval = initialAllocationInterval
    allocatorLock.notifyAll()
  }

  /**
   * An [[RpcEndpoint]] that communicates with the driver's scheduler backend.
   */
  private class AMEndpoint(override val rpcEnv: RpcEnv, driver: RpcEndpointRef)
    extends RpcEndpoint with Logging {

    override def onStart(): Unit = {
      driver.send(RegisterClusterManager(self))
    }

    override def receiveAndReply(context: RpcCallContext): PartialFunction[Any, Unit] = {
      case r: RequestExecutors =>
        Option(allocator) match {
          case Some(a) =>
            if (a.requestTotalExecutorsWithPreferredLocalities(r.requestedTotal,
              r.localityAwareTasks, r.hostToLocalTaskCount, r.nodeBlacklist)) {
              resetAllocatorInterval()
            }
            context.reply(true)

          case None =>
            logWarning("Container allocator is not ready to request executors yet.")
            context.reply(false)
        }

      case KillExecutors(executorIds) =>
        logInfo(s"Driver requested to kill executor(s) ${executorIds.mkString(", ")}.")
        Option(allocator) match {
          case Some(a) => executorIds.foreach(a.killExecutor)
          case None => logWarning("Container allocator is not ready to kill executors yet.")
        }
        context.reply(true)

      case GetExecutorLossReason(eid) =>
        Option(allocator) match {
          case Some(a) =>
            a.enqueueGetLossReasonRequest(eid, context)
            resetAllocatorInterval()
          case None =>
            logWarning("Container allocator is not ready to find executor loss reasons yet.")
        }

      case UpdateDelegationTokens(tokens) =>
        SparkHadoopUtil.get.addDelegationTokens(tokens, sparkConf)
    }

    override def onDisconnected(remoteAddress: RpcAddress): Unit = {
      // In cluster mode, do not rely on the disassociated event to exit
      // This avoids potentially reporting incorrect exit codes if the driver fails
      if (!(isClusterMode || sparkConf.get(YARN_UNMANAGED_AM))) {
        logInfo(s"Driver terminated or disconnected! Shutting down. $remoteAddress")
        finish(FinalApplicationStatus.SUCCEEDED, ApplicationMaster.EXIT_SUCCESS)
      }
    }
  }

}

object ApplicationMaster extends Logging {

  // exit codes for different causes, no reason behind the values
  private val EXIT_SUCCESS = 0
  private val EXIT_UNCAUGHT_EXCEPTION = 10
  private val EXIT_MAX_EXECUTOR_FAILURES = 11
  private val EXIT_REPORTER_FAILURE = 12
  private val EXIT_SC_NOT_INITED = 13
  private val EXIT_SECURITY = 14
  private val EXIT_EXCEPTION_USER_CLASS = 15
  private val EXIT_EARLY = 16

  private var master: ApplicationMaster = _

  def main(args: Array[String]): Unit = {
    SignalUtils.registerLogger(log)
    val amArgs = new ApplicationMasterArguments(args)
<<<<<<< HEAD
    val sparkConf = new SparkConf()
    if (amArgs.propertiesFile != null) {
      Utils.getPropertiesFromFile(amArgs.propertiesFile).foreach { case (k, v) =>
        sparkConf.set(k, v)
      }
    }
    // Set system properties for each config entry. This covers two use cases:
    // - The default configuration stored by the SparkHadoopUtil class
    // - The user application creating a new SparkConf in cluster mode
    //
    // Both cases create a new SparkConf object which reads these configs from system properties.
    sparkConf.getAll.foreach { case (k, v) =>
      sys.props(k) = v
    }

    val yarnConf = new YarnConfiguration(SparkHadoopUtil.newConfiguration(sparkConf))
    master = new ApplicationMaster(amArgs, sparkConf, yarnConf)
    System.exit(master.run())
=======
    master = new ApplicationMaster(amArgs)

    val ugi = master.sparkConf.get(PRINCIPAL) match {
      case Some(principal) =>
        val originalCreds = UserGroupInformation.getCurrentUser().getCredentials()
        SparkHadoopUtil.get.loginUserFromKeytab(principal, master.sparkConf.get(KEYTAB).orNull)
        val newUGI = UserGroupInformation.getCurrentUser()
        // Transfer the original user's tokens to the new user, since it may contain needed tokens
        // (such as those user to connect to YARN).
        newUGI.addCredentials(originalCreds)
        newUGI

      case _ =>
        SparkHadoopUtil.get.createSparkUser()
    }

    ugi.doAs(new PrivilegedExceptionAction[Unit]() {
      override def run(): Unit = System.exit(master.run())
    })
>>>>>>> 2d01bccb
  }

  private[spark] def sparkContextInitialized(sc: SparkContext): Unit = {
    master.sparkContextInitialized(sc)
  }

  private[spark] def getAttemptId(): ApplicationAttemptId = {
    master.appAttemptId
  }

  private[spark] def getHistoryServerAddress(
      sparkConf: SparkConf,
      yarnConf: YarnConfiguration,
      appId: String,
      attemptId: String): String = {
    sparkConf.get(HISTORY_SERVER_ADDRESS)
      .map { text => SparkHadoopUtil.get.substituteHadoopVariables(text, yarnConf) }
      .map { address => s"${address}${HistoryServer.UI_PATH_PREFIX}/${appId}/${attemptId}" }
      .getOrElse("")
  }
}

/**
 * This object does not provide any special functionality. It exists so that it's easy to tell
 * apart the client-mode AM from the cluster-mode AM when using tools such as ps or jps.
 */
object ExecutorLauncher {

  def main(args: Array[String]): Unit = {
    ApplicationMaster.main(args)
  }

}<|MERGE_RESOLUTION|>--- conflicted
+++ resolved
@@ -412,16 +412,10 @@
       host: String,
       port: Int,
       _sparkConf: SparkConf,
-<<<<<<< HEAD
       uiAddress: Option[String],
       appAttempt: ApplicationAttemptId): Unit = {
     val appId = appAttempt.getApplicationId().toString()
     val attemptId = appAttempt.getAttemptId().toString()
-=======
-      uiAddress: Option[String]): Unit = {
-    val appId = appAttemptId.getApplicationId().toString()
-    val attemptId = appAttemptId.getAttemptId().toString()
->>>>>>> 2d01bccb
     val historyAddress = ApplicationMaster
       .getHistoryServerAddress(_sparkConf, yarnConf, appId, attemptId)
 
@@ -429,14 +423,11 @@
     registered = true
   }
 
-<<<<<<< HEAD
   private def createAllocator(
       driverRef: RpcEndpointRef,
       _sparkConf: SparkConf,
       rpcEnv: RpcEnv,
       appAttemptId: ApplicationAttemptId): Unit = {
-=======
-  private def createAllocator(driverRef: RpcEndpointRef, _sparkConf: SparkConf): Unit = {
     // In client mode, the AM may be restarting after delegation tokens have reached their TTL. So
     // always contact the driver to get the current set of valid tokens, so that local resources can
     // be initialized below.
@@ -447,7 +438,6 @@
       }
     }
 
->>>>>>> 2d01bccb
     val appId = appAttemptId.getApplicationId().toString()
     val driverUrl = RpcEndpointAddress(driverRef.address.host, driverRef.address.port,
       CoarseGrainedSchedulerBackend.ENDPOINT_NAME).toString
@@ -471,8 +461,7 @@
       driverUrl,
       driverRef,
       securityMgr,
-      localResources,
-      appAttemptId)
+      localResources)
 
     // Initialize the AM endpoint *after* the allocator has been initialized. This ensures
     // that when the driver sends an initial executor request (e.g. after an AM restart),
@@ -504,20 +493,14 @@
         val rpcEnv = sc.env.rpcEnv
 
         val userConf = sc.getConf
-<<<<<<< HEAD
-        val host = userConf.get("spark.driver.host")
-        val port = userConf.get("spark.driver.port").toInt
-        registerAM(host, port, userConf, sc.ui.map(_.webUrl), client.getAttemptId())
-=======
         val host = userConf.get(DRIVER_HOST_ADDRESS)
         val port = userConf.get(DRIVER_PORT)
-        registerAM(host, port, userConf, sc.ui.map(_.webUrl))
->>>>>>> 2d01bccb
+        registerAM(host, port, userConf, sc.ui.map(_.webUrl), appAttemptId)
 
         val driverRef = rpcEnv.setupEndpointRef(
           RpcAddress(host, port),
           YarnSchedulerBackend.ENDPOINT_NAME)
-        createAllocator(driverRef, userConf, rpcEnv, client.getAttemptId())
+        createAllocator(driverRef, userConf, rpcEnv, appAttemptId)
       } else {
         // Sanity check; should never happen in normal operation, since sc should only be null
         // if the user app did not create a SparkContext.
@@ -545,12 +528,7 @@
       amCores, true)
 
     // The client-mode AM doesn't listen for incoming connections, so report an invalid port.
-<<<<<<< HEAD
-    registerAM(hostname, -1, sparkConf, sparkConf.getOption("spark.driver.appUIAddress"),
-      client.getAttemptId())
-=======
-    registerAM(hostname, -1, sparkConf, sparkConf.get(DRIVER_APP_UI_ADDRESS))
->>>>>>> 2d01bccb
+    registerAM(hostname, -1, sparkConf, sparkConf.get(DRIVER_APP_UI_ADDRESS), appAttemptId)
 
     // The driver should be up and listening, so unlike cluster mode, just try to connect to it
     // with no waiting or retrying.
@@ -560,7 +538,7 @@
       YarnSchedulerBackend.ENDPOINT_NAME)
     addAmIpFilter(Some(driverRef),
       System.getenv(ApplicationConstants.APPLICATION_WEB_PROXY_BASE_ENV))
-    createAllocator(driverRef, sparkConf, rpcEnv, client.getAttemptId())
+    createAllocator(driverRef, sparkConf, rpcEnv, appAttemptId)
 
     // In client mode the actor will stop the reporter thread.
     reporterThread.join()
@@ -832,7 +810,6 @@
   def main(args: Array[String]): Unit = {
     SignalUtils.registerLogger(log)
     val amArgs = new ApplicationMasterArguments(args)
-<<<<<<< HEAD
     val sparkConf = new SparkConf()
     if (amArgs.propertiesFile != null) {
       Utils.getPropertiesFromFile(amArgs.propertiesFile).foreach { case (k, v) =>
@@ -850,14 +827,11 @@
 
     val yarnConf = new YarnConfiguration(SparkHadoopUtil.newConfiguration(sparkConf))
     master = new ApplicationMaster(amArgs, sparkConf, yarnConf)
-    System.exit(master.run())
-=======
-    master = new ApplicationMaster(amArgs)
-
-    val ugi = master.sparkConf.get(PRINCIPAL) match {
+
+    val ugi = sparkConf.get(PRINCIPAL) match {
       case Some(principal) =>
         val originalCreds = UserGroupInformation.getCurrentUser().getCredentials()
-        SparkHadoopUtil.get.loginUserFromKeytab(principal, master.sparkConf.get(KEYTAB).orNull)
+        SparkHadoopUtil.get.loginUserFromKeytab(principal, sparkConf.get(KEYTAB).orNull)
         val newUGI = UserGroupInformation.getCurrentUser()
         // Transfer the original user's tokens to the new user, since it may contain needed tokens
         // (such as those user to connect to YARN).
@@ -871,7 +845,6 @@
     ugi.doAs(new PrivilegedExceptionAction[Unit]() {
       override def run(): Unit = System.exit(master.run())
     })
->>>>>>> 2d01bccb
   }
 
   private[spark] def sparkContextInitialized(sc: SparkContext): Unit = {
