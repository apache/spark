--- conflicted
+++ resolved
@@ -422,21 +422,11 @@
       _rpcEnv: RpcEnv,
       driverRef: RpcEndpointRef,
       uiAddress: Option[String]) = {
-<<<<<<< HEAD
     val appAttempt = client.getAttemptId(_sparkConf)
     val appId = appAttempt.getApplicationId().toString()
     val attemptId = appAttempt.getAttemptId().toString()
-    val historyAddress =
-      _sparkConf.get(HISTORY_SERVER_ADDRESS)
-        .map { text => SparkHadoopUtil.get.substituteHadoopVariables(text, yarnConf) }
-        .map { address => s"${address}${HistoryServer.UI_PATH_PREFIX}/${appId}/${attemptId}" }
-        .getOrElse("")
-=======
-    val appId = client.getAttemptId().getApplicationId().toString()
-    val attemptId = client.getAttemptId().getAttemptId().toString()
     val historyAddress = ApplicationMaster
       .getHistoryServerAddress(_sparkConf, yarnConf, appId, attemptId)
->>>>>>> 658d9d9d
 
     val driverUrl = RpcEndpointAddress(
       _sparkConf.get("spark.driver.host"),
