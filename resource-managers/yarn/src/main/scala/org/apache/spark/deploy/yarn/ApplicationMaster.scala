/*
 * Licensed to the Apache Software Foundation (ASF) under one or more
 * contributor license agreements.  See the NOTICE file distributed with
 * this work for additional information regarding copyright ownership.
 * The ASF licenses this file to You under the Apache License, Version 2.0
 * (the "License"); you may not use this file except in compliance with
 * the License.  You may obtain a copy of the License at
 *
 *    http://www.apache.org/licenses/LICENSE-2.0
 *
 * Unless required by applicable law or agreed to in writing, software
 * distributed under the License is distributed on an "AS IS" BASIS,
 * WITHOUT WARRANTIES OR CONDITIONS OF ANY KIND, either express or implied.
 * See the License for the specific language governing permissions and
 * limitations under the License.
 */

package org.apache.spark.deploy.yarn

import java.io.{File, IOException}
import java.lang.reflect.{InvocationTargetException, Modifier}
import java.net.{URI, URL}
import java.security.PrivilegedExceptionAction
import java.util.concurrent.{TimeoutException, TimeUnit}

import scala.collection.mutable.HashMap
import scala.concurrent.Promise
import scala.concurrent.duration.Duration
import scala.util.control.NonFatal

import org.apache.commons.lang3.{StringUtils => ComStrUtils}
import org.apache.hadoop.fs.{FileSystem, Path}
import org.apache.hadoop.util.StringUtils
import org.apache.hadoop.yarn.api._
import org.apache.hadoop.yarn.api.records._
import org.apache.hadoop.yarn.conf.YarnConfiguration
import org.apache.hadoop.yarn.exceptions.ApplicationAttemptNotFoundException
import org.apache.hadoop.yarn.server.webproxy.ProxyUriUtils
import org.apache.hadoop.yarn.util.{ConverterUtils, Records}

import org.apache.spark._
import org.apache.spark.deploy.SparkHadoopUtil
import org.apache.spark.deploy.history.HistoryServer
import org.apache.spark.deploy.yarn.config._
import org.apache.spark.deploy.yarn.security.YARNHadoopDelegationTokenManager
import org.apache.spark.internal.Logging
import org.apache.spark.internal.config._
import org.apache.spark.metrics.MetricsSystem
import org.apache.spark.rpc._
import org.apache.spark.scheduler.cluster.{CoarseGrainedSchedulerBackend, YarnSchedulerBackend}
import org.apache.spark.scheduler.cluster.CoarseGrainedClusterMessages._
import org.apache.spark.util._

/**
 * Common application master functionality for Spark on Yarn.
 */
private[spark] class ApplicationMaster(
    val args: ApplicationMasterArguments,
    val sparkConf: SparkConf,
    val yarnConf: YarnConfiguration)
  extends Logging {

  def this(sparkConf: SparkConf,
           yarnConf: YarnConfiguration,
           clientRpcEnv: RpcEnv) {
    this(new ApplicationMasterArguments(Array.empty), sparkConf, yarnConf)
    this.clientRpcEnv = clientRpcEnv
  }

  private var clientRpcEnv: RpcEnv = null
  // TODO: Currently, task to container is computed once (TaskSetManager) - which need not be
  // optimal as more containers are available. Might need to handle this better.

  private val isClusterMode = args.userClass != null

  private val securityMgr = new SecurityManager(sparkConf)

<<<<<<< HEAD
=======
  private var metricsSystem: Option[MetricsSystem] = None

  // Set system properties for each config entry. This covers two use cases:
  // - The default configuration stored by the SparkHadoopUtil class
  // - The user application creating a new SparkConf in cluster mode
  //
  // Both cases create a new SparkConf object which reads these configs from system properties.
  sparkConf.getAll.foreach { case (k, v) =>
    sys.props(k) = v
  }

  private val yarnConf = new YarnConfiguration(SparkHadoopUtil.newConfiguration(sparkConf))
>>>>>>> 570b8f3d

  private val userClassLoader = {
    val classpath = Client.getUserClasspath(sparkConf)
    val urls = classpath.map { entry =>
      new URL("file:" + new File(entry.getPath()).getAbsolutePath())
    }

    if (isClusterMode) {
      if (Client.isUserClassPathFirst(sparkConf, isDriver = true)) {
        new ChildFirstURLClassLoader(urls, Utils.getContextOrSparkClassLoader)
      } else {
        new MutableURLClassLoader(urls, Utils.getContextOrSparkClassLoader)
      }
    } else {
      new MutableURLClassLoader(urls, Utils.getContextOrSparkClassLoader)
    }
  }

  private val tokenManager: Option[YARNHadoopDelegationTokenManager] = {
    sparkConf.get(KEYTAB).map { _ =>
      new YARNHadoopDelegationTokenManager(sparkConf, yarnConf)
    }
  }

  private val ugi = tokenManager match {
    case Some(tm) =>
      // Set the context class loader so that the token renewer has access to jars distributed
      // by the user.
      Utils.withContextClassLoader(userClassLoader) {
        tm.start()
      }

    case _ =>
      SparkHadoopUtil.get.createSparkUser()
  }

  private val client = doAsUser { new YarnRMClient() }

  // Default to twice the number of executors (twice the maximum number of executors if dynamic
  // allocation is enabled), with a minimum of 3.

  private val maxNumExecutorFailures = {
    val effectiveNumExecutors =
      if (Utils.isDynamicAllocationEnabled(sparkConf)) {
        sparkConf.get(DYN_ALLOCATION_MAX_EXECUTORS)
      } else {
        sparkConf.get(EXECUTOR_INSTANCES).getOrElse(0)
      }
    // By default, effectiveNumExecutors is Int.MaxValue if dynamic allocation is enabled. We need
    // avoid the integer overflow here.
    val defaultMaxNumExecutorFailures = math.max(3,
      if (effectiveNumExecutors > Int.MaxValue / 2) Int.MaxValue else (2 * effectiveNumExecutors))

    sparkConf.get(MAX_EXECUTOR_FAILURES).getOrElse(defaultMaxNumExecutorFailures)
  }

  @volatile private var exitCode = 0
  @volatile private var unregistered = false
  @volatile private var finished = false
  @volatile private var finalStatus = getDefaultFinalStatus
  @volatile private var finalMsg: String = ""
  @volatile private var userClassThread: Thread = _

  @volatile private var reporterThread: Thread = _
  @volatile private var allocator: YarnAllocator = _

  // A flag to check whether user has initialized spark context
  @volatile private var registered = false

  // Lock for controlling the allocator (heartbeat) thread.
  private val allocatorLock = new Object()

  // Steady state heartbeat interval. We want to be reasonably responsive without causing too many
  // requests to RM.
  private val heartbeatInterval = {
    // Ensure that progress is sent before YarnConfiguration.RM_AM_EXPIRY_INTERVAL_MS elapses.
    val expiryInterval = yarnConf.getInt(YarnConfiguration.RM_AM_EXPIRY_INTERVAL_MS, 120000)
    math.max(0, math.min(expiryInterval / 2, sparkConf.get(RM_HEARTBEAT_INTERVAL)))
  }

  // Initial wait interval before allocator poll, to allow for quicker ramp up when executors are
  // being requested.
  private val initialAllocationInterval = math.min(heartbeatInterval,
    sparkConf.get(INITIAL_HEARTBEAT_INTERVAL))

  // Next wait interval before allocator poll.
  private var nextAllocationInterval = initialAllocationInterval

  private var rpcEnv: RpcEnv = null

  // In cluster mode, used to tell the AM when the user's SparkContext has been initialized.
  private val sparkContextPromise = Promise[SparkContext]()

  // Load the list of localized files set by the client. This is used when launching executors,
  // and is loaded here so that these configs don't pollute the Web UI's environment page in
  // cluster mode.
  private val localResources = doAsUser {
    logInfo("Preparing Local resources")
    val resources = HashMap[String, LocalResource]()

    def setupDistributedCache(
        file: String,
        rtype: LocalResourceType,
        timestamp: String,
        size: String,
        vis: String): Unit = {
      val uri = new URI(file)
      val amJarRsrc = Records.newRecord(classOf[LocalResource])
      amJarRsrc.setType(rtype)
      amJarRsrc.setVisibility(LocalResourceVisibility.valueOf(vis))
      amJarRsrc.setResource(ConverterUtils.getYarnUrlFromURI(uri))
      amJarRsrc.setTimestamp(timestamp.toLong)
      amJarRsrc.setSize(size.toLong)

      val fileName = Option(uri.getFragment()).getOrElse(new Path(uri).getName())
      resources(fileName) = amJarRsrc
    }

    val distFiles = sparkConf.get(CACHED_FILES)
    val fileSizes = sparkConf.get(CACHED_FILES_SIZES)
    val timeStamps = sparkConf.get(CACHED_FILES_TIMESTAMPS)
    val visibilities = sparkConf.get(CACHED_FILES_VISIBILITIES)
    val resTypes = sparkConf.get(CACHED_FILES_TYPES)

    for (i <- 0 to distFiles.size - 1) {
      val resType = LocalResourceType.valueOf(resTypes(i))
      setupDistributedCache(distFiles(i), resType, timeStamps(i).toString, fileSizes(i).toString,
      visibilities(i))
    }

    // Distribute the conf archive to executors.
    sparkConf.get(CACHED_CONF_ARCHIVE).foreach { path =>
      val uri = new URI(path)
      val fs = FileSystem.get(uri, yarnConf)
      val status = fs.getFileStatus(new Path(uri))
      // SPARK-16080: Make sure to use the correct name for the destination when distributing the
      // conf archive to executors.
      val destUri = new URI(uri.getScheme(), uri.getRawSchemeSpecificPart(),
        Client.LOCALIZED_CONF_DIR)
      setupDistributedCache(destUri.toString(), LocalResourceType.ARCHIVE,
        status.getModificationTime().toString, status.getLen.toString,
        LocalResourceVisibility.PRIVATE.name())
    }

    // Clean up the configuration so it doesn't show up in the Web UI (since it's really noisy).
    CACHE_CONFIGS.foreach { e =>
      sparkConf.remove(e)
      sys.props.remove(e.key)
    }

    resources.toMap
  }

  def getAttemptId(sparkConf: SparkConf): ApplicationAttemptId = {
    client.getAttemptId(sparkConf)
  }

  final def run(): Int = {
    doAsUser {
      runImpl()
    }
    exitCode
  }

  private def runImpl(): Unit = {
    try {
      val appAttemptId = client.getAttemptId(sparkConf)

      var attemptID: Option[String] = None

      if (isClusterMode) {
        // Set the web ui port to be ephemeral for yarn so we don't conflict with
        // other spark processes running on the same box
        System.setProperty("spark.ui.port", "0")

        // Set the master and deploy mode property to match the requested mode.
        System.setProperty("spark.master", "yarn")
        System.setProperty("spark.submit.deployMode", "cluster")

        // Set this internal configuration if it is running on cluster mode, this
        // configuration will be checked in SparkContext to avoid misuse of yarn cluster mode.
        System.setProperty("spark.yarn.app.id", appAttemptId.getApplicationId().toString())

        attemptID = Option(appAttemptId.getAttemptId.toString)
      }

      new CallerContext(
        "APPMASTER", sparkConf.get(APP_CALLER_CONTEXT),
        Option(appAttemptId.getApplicationId.toString), attemptID).setCurrentContext()

      logInfo("ApplicationAttemptId: " + appAttemptId)

      // This shutdown hook should run *after* the SparkContext is shut down.
      val priority = ShutdownHookManager.SPARK_CONTEXT_SHUTDOWN_PRIORITY - 1
      ShutdownHookManager.addShutdownHook(priority) { () =>
        val maxAppAttempts = client.getMaxRegAttempts(sparkConf, yarnConf)
        val isLastAttempt = client.getAttemptId(sparkConf).getAttemptId() >= maxAppAttempts

        if (!finished) {
          // The default state of ApplicationMaster is failed if it is invoked by shut down hook.
          // This behavior is different compared to 1.x version.
          // If user application is exited ahead of time by calling System.exit(N), here mark
          // this application as failed with EXIT_EARLY. For a good shutdown, user shouldn't call
          // System.exit(0) to terminate the application.
          finish(finalStatus,
            ApplicationMaster.EXIT_EARLY,
            "Shutdown hook called before final status was reported.")
        }

        if (!unregistered) {
          // we only want to unregister if we don't want the RM to retry
          if (finalStatus == FinalApplicationStatus.SUCCEEDED || isLastAttempt) {
            unregister(finalStatus, finalMsg)
            cleanupStagingDir()
          }
        }
      }

      if (isClusterMode) {
        runDriver()
      } else {
        runExecutorLauncher()
      }
    } catch {
      case e: Exception =>
        // catch everything else if not specifically handled
        logError("Uncaught exception: ", e)
        finish(FinalApplicationStatus.FAILED,
          ApplicationMaster.EXIT_UNCAUGHT_EXCEPTION,
          "Uncaught exception: " + StringUtils.stringifyException(e))
    } finally {
      try {
        metricsSystem.foreach { ms =>
          ms.report()
          ms.stop()
        }
      } catch {
        case e: Exception =>
          logWarning("Exception during stopping of the metric system: ", e)
      }
    }
  }

  /**
   * Set the default final application status for client mode to UNDEFINED to handle
   * if YARN HA restarts the application so that it properly retries. Set the final
   * status to SUCCEEDED in cluster mode to handle if the user calls System.exit
   * from the application code.
   */
  final def getDefaultFinalStatus(): FinalApplicationStatus = {
    if (isClusterMode) {
      FinalApplicationStatus.FAILED
    } else {
      FinalApplicationStatus.UNDEFINED
    }
  }

  /**
   * unregister is used to completely unregister the application from the ResourceManager.
   * This means the ResourceManager will not retry the application attempt on your behalf if
   * a failure occurred.
   */
  final def unregister(status: FinalApplicationStatus, diagnostics: String = null): Unit = {
    synchronized {
      if (registered && !unregistered) {
        logInfo(s"Unregistering ApplicationMaster with $status" +
          Option(diagnostics).map(msg => s" (diag message: $msg)").getOrElse(""))
        unregistered = true
        client.unregister(status, Option(diagnostics).getOrElse(""))
      }
    }
  }

  final def finish(status: FinalApplicationStatus, code: Int, msg: String = null): Unit = {
    synchronized {
      if (!finished) {
        val inShutdown = ShutdownHookManager.inShutdown()
        if (registered || !isClusterMode) {
          exitCode = code
          finalStatus = status
        } else {
          finalStatus = FinalApplicationStatus.FAILED
          exitCode = ApplicationMaster.EXIT_SC_NOT_INITED
        }
        logInfo(s"Final app status: $finalStatus, exitCode: $exitCode" +
          Option(msg).map(msg => s", (reason: $msg)").getOrElse(""))
        finalMsg = ComStrUtils.abbreviate(msg, sparkConf.get(AM_FINAL_MSG_LIMIT).toInt)
        finished = true
        if (!inShutdown && Thread.currentThread() != reporterThread && reporterThread != null) {
          logDebug("shutting down reporter thread")
          reporterThread.interrupt()
        }
        if (!inShutdown && Thread.currentThread() != userClassThread && userClassThread != null) {
          logDebug("shutting down user thread")
          userClassThread.interrupt()
        }
        if (!inShutdown) {
          tokenManager.foreach(_.stop())
        }
      }
    }
  }

  private def sparkContextInitialized(sc: SparkContext) = {
    sparkContextPromise.synchronized {
      // Notify runDriver function that SparkContext is available
      sparkContextPromise.success(sc)
      // Pause the user class thread in order to make proper initialization in runDriver function.
      sparkContextPromise.wait()
    }
  }

  private def resumeDriver(): Unit = {
    // When initialization in runDriver happened the user class thread has to be resumed.
    sparkContextPromise.synchronized {
      sparkContextPromise.notify()
    }
  }

  private def registerAM(
      host: String,
      port: Int,
      _sparkConf: SparkConf,
      uiAddress: Option[String]): Unit = {
    val appAttempt = client.getAttemptId(_sparkConf)
    val appId = appAttempt.getApplicationId().toString()
    val attemptId = appAttempt.getAttemptId().toString()
    val historyAddress = ApplicationMaster
      .getHistoryServerAddress(_sparkConf, yarnConf, appId, attemptId)

    client.register(host, port, yarnConf, _sparkConf, uiAddress, historyAddress)
    registered = true
  }

  private def createAllocator(driverRef: RpcEndpointRef, _sparkConf: SparkConf): Unit = {
    val appId = client.getAttemptId(_sparkConf).getApplicationId().toString()
    val driverUrl = RpcEndpointAddress(driverRef.address.host, driverRef.address.port,
      CoarseGrainedSchedulerBackend.ENDPOINT_NAME).toString

    // Before we initialize the allocator, let's log the information about how executors will
    // be run up front, to avoid printing this out for every single executor being launched.
    // Use placeholders for information that changes such as executor IDs.
    logInfo {
      val executorMemory = _sparkConf.get(EXECUTOR_MEMORY).toInt
      val executorCores = _sparkConf.get(EXECUTOR_CORES)
      val dummyRunner = new ExecutorRunnable(None, yarnConf, _sparkConf, driverUrl, "<executorId>",
        "<hostname>", executorMemory, executorCores, appId, securityMgr, localResources)
      dummyRunner.launchContextDebugInfo()
    }

    allocator = client.createAllocator(
      yarnConf,
      _sparkConf,
      driverUrl,
      driverRef,
      securityMgr,
      localResources)

    tokenManager.foreach(_.setDriverRef(driverRef))

    // Initialize the AM endpoint *after* the allocator has been initialized. This ensures
    // that when the driver sends an initial executor request (e.g. after an AM restart),
    // the allocator is ready to service requests.
    rpcEnv.setupEndpoint("YarnAM", new AMEndpoint(rpcEnv, driverRef))

    allocator.allocateResources()
    val ms = MetricsSystem.createMetricsSystem("applicationMaster", sparkConf, securityMgr)
    val prefix = _sparkConf.get(YARN_METRICS_NAMESPACE).getOrElse(appId)
    ms.registerSource(new ApplicationMasterSource(prefix, allocator))
    ms.start()
    metricsSystem = Some(ms)
    reporterThread = launchReporterThread()
  }

  private def runDriver(): Unit = {
    addAmIpFilter(None)
    userClassThread = startUserApplication()

    // This a bit hacky, but we need to wait until the spark.driver.port property has
    // been set by the Thread executing the user class.
    logInfo("Waiting for spark context initialization...")
    val totalWaitTime = sparkConf.get(AM_MAX_WAIT_TIME)
    try {
      val sc = ThreadUtils.awaitResult(sparkContextPromise.future,
        Duration(totalWaitTime, TimeUnit.MILLISECONDS))
      if (sc != null) {
        rpcEnv = sc.env.rpcEnv

        val userConf = sc.getConf
        val host = userConf.get("spark.driver.host")
        val port = userConf.get("spark.driver.port").toInt
        registerAM(host, port, userConf, sc.ui.map(_.webUrl))

        val driverRef = rpcEnv.setupEndpointRef(
          RpcAddress(host, port),
          YarnSchedulerBackend.ENDPOINT_NAME)
        createAllocator(driverRef, userConf)
      } else {
        // Sanity check; should never happen in normal operation, since sc should only be null
        // if the user app did not create a SparkContext.
        throw new IllegalStateException("User did not initialize spark context!")
      }
      resumeDriver()
      userClassThread.join()
    } catch {
      case e: SparkException if e.getCause().isInstanceOf[TimeoutException] =>
        logError(
          s"SparkContext did not initialize after waiting for $totalWaitTime ms. " +
           "Please check earlier log output for errors. Failing the application.")
        finish(FinalApplicationStatus.FAILED,
          ApplicationMaster.EXIT_SC_NOT_INITED,
          "Timed out waiting for SparkContext.")
    } finally {
      resumeDriver()
    }
  }

  private def runExecutorLauncher(): Unit = {
    var driverRef : RpcEndpointRef = null
    if (sparkConf.get(YARN_UNMANAGED_AM)) {
      rpcEnv = clientRpcEnv
      driverRef = rpcEnv.setupEndpointRef(
        RpcAddress(sparkConf.get("spark.driver.host"),
          sparkConf.get("spark.driver.port").toInt),
        YarnSchedulerBackend.ENDPOINT_NAME)
    } else {
      val hostname = Utils.localHostName
      val amCores = sparkConf.get(AM_CORES)
      rpcEnv = RpcEnv.create("sparkYarnAM", hostname, hostname, -1, sparkConf, securityMgr,
        amCores, true)

      // The client-mode AM doesn't listen for incoming connections, so report an invalid port.
      registerAM(hostname, -1, sparkConf, sparkConf.getOption("spark.driver.appUIAddress"))

      // The driver should be up and listening, so unlike cluster mode, just try to connect to it
      // with no waiting or retrying.
      val (driverHost, driverPort) = Utils.parseHostPort(args.userArgs(0))
      driverRef = rpcEnv.setupEndpointRef(
        RpcAddress(driverHost, driverPort),
        YarnSchedulerBackend.ENDPOINT_NAME)
    }
    addAmIpFilter(Some(driverRef))
    createAllocator(driverRef, sparkConf)

    // In client mode the actor will stop the reporter thread.
    reporterThread.join()
  }

  private def launchReporterThread(): Thread = {
    // The number of failures in a row until Reporter thread give up
    val reporterMaxFailures = sparkConf.get(MAX_REPORTER_THREAD_FAILURES)

    val t = new Thread {
      override def run() {
        var failureCount = 0
        while (!finished) {
          try {
            if (allocator.getNumExecutorsFailed >= maxNumExecutorFailures) {
              finish(FinalApplicationStatus.FAILED,
                ApplicationMaster.EXIT_MAX_EXECUTOR_FAILURES,
                s"Max number of executor failures ($maxNumExecutorFailures) reached")
            } else if (allocator.isAllNodeBlacklisted) {
              finish(FinalApplicationStatus.FAILED,
                ApplicationMaster.EXIT_MAX_EXECUTOR_FAILURES,
                "Due to executor failures all available nodes are blacklisted")
            } else {
              logDebug("Sending progress")
              allocator.allocateResources()
            }
            failureCount = 0
          } catch {
            case i: InterruptedException => // do nothing
            case e: ApplicationAttemptNotFoundException =>
              failureCount += 1
              logError("Exception from Reporter thread.", e)
              finish(FinalApplicationStatus.FAILED, ApplicationMaster.EXIT_REPORTER_FAILURE,
                e.getMessage)
            case e: Throwable =>
              failureCount += 1
              if (!NonFatal(e) || failureCount >= reporterMaxFailures) {
                finish(FinalApplicationStatus.FAILED,
                  ApplicationMaster.EXIT_REPORTER_FAILURE, "Exception was thrown " +
                    s"$failureCount time(s) from Reporter thread.")
              } else {
                logWarning(s"Reporter thread fails $failureCount time(s) in a row.", e)
              }
          }
          try {
            val numPendingAllocate = allocator.getPendingAllocate.size
            var sleepStart = 0L
            var sleepInterval = 200L // ms
            allocatorLock.synchronized {
              sleepInterval =
                if (numPendingAllocate > 0 || allocator.getNumPendingLossReasonRequests > 0) {
                  val currentAllocationInterval =
                    math.min(heartbeatInterval, nextAllocationInterval)
                  nextAllocationInterval = currentAllocationInterval * 2 // avoid overflow
                  currentAllocationInterval
                } else {
                  nextAllocationInterval = initialAllocationInterval
                  heartbeatInterval
                }
              sleepStart = System.currentTimeMillis()
              allocatorLock.wait(sleepInterval)
            }
            val sleepDuration = System.currentTimeMillis() - sleepStart
            if (sleepDuration < sleepInterval) {
              // log when sleep is interrupted
              logDebug(s"Number of pending allocations is $numPendingAllocate. " +
                  s"Slept for $sleepDuration/$sleepInterval ms.")
              // if sleep was less than the minimum interval, sleep for the rest of it
              val toSleep = math.max(0, initialAllocationInterval - sleepDuration)
              if (toSleep > 0) {
                logDebug(s"Going back to sleep for $toSleep ms")
                // use Thread.sleep instead of allocatorLock.wait. there is no need to be woken up
                // by the methods that signal allocatorLock because this is just finishing the min
                // sleep interval, which should happen even if this is signalled again.
                Thread.sleep(toSleep)
              }
            } else {
              logDebug(s"Number of pending allocations is $numPendingAllocate. " +
                  s"Slept for $sleepDuration/$sleepInterval.")
            }
          } catch {
            case e: InterruptedException =>
          }
        }
      }
    }
    // setting to daemon status, though this is usually not a good idea.
    t.setDaemon(true)
    t.setName("Reporter")
    t.start()
    logInfo(s"Started progress reporter thread with (heartbeat : $heartbeatInterval, " +
            s"initial allocation : $initialAllocationInterval) intervals")
    t
  }

  /**
   * Clean up the staging directory.
   */
  private def cleanupStagingDir(): Unit = {
    var stagingDirPath: Path = null
    try {
      val preserveFiles = sparkConf.get(PRESERVE_STAGING_FILES)
      if (!preserveFiles) {
        var stagingDir = System.getenv("SPARK_YARN_STAGING_DIR")
        if (stagingDir == null) {
          val appStagingBaseDir = sparkConf.get(STAGING_DIR).map { new Path(_) }
            .getOrElse(FileSystem.get(yarnConf).getHomeDirectory())
          stagingDir = appStagingBaseDir.toString + Path.SEPARATOR +
            getAttemptId(sparkConf).getApplicationId.toString
        }
        stagingDirPath = new Path(stagingDir)
        logInfo("Deleting staging directory " + stagingDirPath)
        val fs = stagingDirPath.getFileSystem(yarnConf)
        fs.delete(stagingDirPath, true)
      }
    } catch {
      case ioe: IOException =>
        logError("Failed to cleanup staging dir " + stagingDirPath, ioe)
    }
  }

  /** Add the Yarn IP filter that is required for properly securing the UI. */
  private def addAmIpFilter(driver: Option[RpcEndpointRef]) = {
    val proxyBase = getProxyBase
    val amFilter = "org.apache.hadoop.yarn.server.webproxy.amfilter.AmIpFilter"
    val params = client.getAmIpFilterParams(yarnConf, proxyBase)
    driver match {
      case Some(d) =>
        d.send(AddWebUIFilter(amFilter, params.toMap, proxyBase))

      case None =>
        System.setProperty("spark.ui.filters", amFilter)
        params.foreach { case (k, v) => System.setProperty(s"spark.$amFilter.param.$k", v) }
    }
  }

  private def getProxyBase: String = {
    var proxyBase = System.getenv(ApplicationConstants.APPLICATION_WEB_PROXY_BASE_ENV)
    if (proxyBase == null) {
      proxyBase = ProxyUriUtils.getPath(getAttemptId(sparkConf).getApplicationId)
    }
    proxyBase
  }

  /**
   * Start the user class, which contains the spark driver, in a separate Thread.
   * If the main routine exits cleanly or exits with System.exit(N) for any N
   * we assume it was successful, for all other cases we assume failure.
   *
   * Returns the user thread that was started.
   */
  private def startUserApplication(): Thread = {
    logInfo("Starting the user application in a separate Thread")

    var userArgs = args.userArgs
    if (args.primaryPyFile != null && args.primaryPyFile.endsWith(".py")) {
      // When running pyspark, the app is run using PythonRunner. The second argument is the list
      // of files to add to PYTHONPATH, which Client.scala already handles, so it's empty.
      userArgs = Seq(args.primaryPyFile, "") ++ userArgs
    }
    if (args.primaryRFile != null && args.primaryRFile.endsWith(".R")) {
      // TODO(davies): add R dependencies here
    }

    val mainMethod = userClassLoader.loadClass(args.userClass)
      .getMethod("main", classOf[Array[String]])

    val userThread = new Thread {
      override def run() {
        try {
          if (!Modifier.isStatic(mainMethod.getModifiers)) {
            logError(s"Could not find static main method in object ${args.userClass}")
            finish(FinalApplicationStatus.FAILED, ApplicationMaster.EXIT_EXCEPTION_USER_CLASS)
          } else {
            mainMethod.invoke(null, userArgs.toArray)
            finish(FinalApplicationStatus.SUCCEEDED, ApplicationMaster.EXIT_SUCCESS)
            logDebug("Done running user class")
          }
        } catch {
          case e: InvocationTargetException =>
            e.getCause match {
              case _: InterruptedException =>
                // Reporter thread can interrupt to stop user class
              case SparkUserAppException(exitCode) =>
                val msg = s"User application exited with status $exitCode"
                logError(msg)
                finish(FinalApplicationStatus.FAILED, exitCode, msg)
              case cause: Throwable =>
                logError("User class threw exception: " + cause, cause)
                finish(FinalApplicationStatus.FAILED,
                  ApplicationMaster.EXIT_EXCEPTION_USER_CLASS,
                  "User class threw exception: " + StringUtils.stringifyException(cause))
            }
            sparkContextPromise.tryFailure(e.getCause())
        } finally {
          // Notify the thread waiting for the SparkContext, in case the application did not
          // instantiate one. This will do nothing when the user code instantiates a SparkContext
          // (with the correct master), or when the user code throws an exception (due to the
          // tryFailure above).
          sparkContextPromise.trySuccess(null)
        }
      }
    }
    userThread.setContextClassLoader(userClassLoader)
    userThread.setName("Driver")
    userThread.start()
    userThread
  }

  private def resetAllocatorInterval(): Unit = allocatorLock.synchronized {
    nextAllocationInterval = initialAllocationInterval
    allocatorLock.notifyAll()
  }

  /**
   * An [[RpcEndpoint]] that communicates with the driver's scheduler backend.
   */
  private class AMEndpoint(override val rpcEnv: RpcEnv, driver: RpcEndpointRef)
    extends RpcEndpoint with Logging {

    override def onStart(): Unit = {
      driver.send(RegisterClusterManager(self))
    }

    override def receiveAndReply(context: RpcCallContext): PartialFunction[Any, Unit] = {
      case r: RequestExecutors =>
        Option(allocator) match {
          case Some(a) =>
            if (a.requestTotalExecutorsWithPreferredLocalities(r.requestedTotal,
              r.localityAwareTasks, r.hostToLocalTaskCount, r.nodeBlacklist)) {
              resetAllocatorInterval()
            }
            context.reply(true)

          case None =>
            logWarning("Container allocator is not ready to request executors yet.")
            context.reply(false)
        }

      case KillExecutors(executorIds) =>
        logInfo(s"Driver requested to kill executor(s) ${executorIds.mkString(", ")}.")
        Option(allocator) match {
          case Some(a) => executorIds.foreach(a.killExecutor)
          case None => logWarning("Container allocator is not ready to kill executors yet.")
        }
        context.reply(true)

      case GetExecutorLossReason(eid) =>
        Option(allocator) match {
          case Some(a) =>
            a.enqueueGetLossReasonRequest(eid, context)
            resetAllocatorInterval()
          case None =>
            logWarning("Container allocator is not ready to find executor loss reasons yet.")
        }
    }

    override def onDisconnected(remoteAddress: RpcAddress): Unit = {
      // In cluster mode, do not rely on the disassociated event to exit
      // This avoids potentially reporting incorrect exit codes if the driver fails
      if (!isClusterMode) {
        logInfo(s"Driver terminated or disconnected! Shutting down. $remoteAddress")
        finish(FinalApplicationStatus.SUCCEEDED, ApplicationMaster.EXIT_SUCCESS)
      }
    }
  }

  private def doAsUser[T](fn: => T): T = {
    ugi.doAs(new PrivilegedExceptionAction[T]() {
      override def run: T = fn
    })
  }

}

object ApplicationMaster extends Logging {

  // exit codes for different causes, no reason behind the values
  private val EXIT_SUCCESS = 0
  private val EXIT_UNCAUGHT_EXCEPTION = 10
  private val EXIT_MAX_EXECUTOR_FAILURES = 11
  private val EXIT_REPORTER_FAILURE = 12
  private val EXIT_SC_NOT_INITED = 13
  private val EXIT_SECURITY = 14
  private val EXIT_EXCEPTION_USER_CLASS = 15
  private val EXIT_EARLY = 16

  private var master: ApplicationMaster = _

  def main(args: Array[String]): Unit = {
    SignalUtils.registerLogger(log)
    val amArgs = new ApplicationMasterArguments(args)
    val sparkConf = new SparkConf()
    if (amArgs.propertiesFile != null) {
      Utils.getPropertiesFromFile(amArgs.propertiesFile).foreach { case (k, v) =>
        sparkConf.set(k, v)
      }
    }
    // Set system properties for each config entry. This covers two use cases:
    // - The default configuration stored by the SparkHadoopUtil class
    // - The user application creating a new SparkConf in cluster mode
    //
    // Both cases create a new SparkConf object which reads these configs from system properties.
    sparkConf.getAll.foreach { case (k, v) =>
      sys.props(k) = v
    }

    val yarnConf = new YarnConfiguration(SparkHadoopUtil.newConfiguration(sparkConf))
    master = new ApplicationMaster(amArgs, sparkConf, yarnConf)
    System.exit(master.run())
  }

  private[spark] def sparkContextInitialized(sc: SparkContext): Unit = {
    master.sparkContextInitialized(sc)
  }

  private[spark] def getAttemptId(sparkConf: SparkConf): ApplicationAttemptId = {
    master.getAttemptId(sparkConf)
  }

  private[spark] def getHistoryServerAddress(
      sparkConf: SparkConf,
      yarnConf: YarnConfiguration,
      appId: String,
      attemptId: String): String = {
    sparkConf.get(HISTORY_SERVER_ADDRESS)
      .map { text => SparkHadoopUtil.get.substituteHadoopVariables(text, yarnConf) }
      .map { address => s"${address}${HistoryServer.UI_PATH_PREFIX}/${appId}/${attemptId}" }
      .getOrElse("")
  }
}

/**
 * This object does not provide any special functionality. It exists so that it's easy to tell
 * apart the client-mode AM from the cluster-mode AM when using tools such as ps or jps.
 */
object ExecutorLauncher {

  def main(args: Array[String]): Unit = {
    ApplicationMaster.main(args)
  }

}<|MERGE_RESOLUTION|>--- conflicted
+++ resolved
@@ -75,21 +75,7 @@
 
   private val securityMgr = new SecurityManager(sparkConf)
 
-<<<<<<< HEAD
-=======
   private var metricsSystem: Option[MetricsSystem] = None
-
-  // Set system properties for each config entry. This covers two use cases:
-  // - The default configuration stored by the SparkHadoopUtil class
-  // - The user application creating a new SparkConf in cluster mode
-  //
-  // Both cases create a new SparkConf object which reads these configs from system properties.
-  sparkConf.getAll.foreach { case (k, v) =>
-    sys.props(k) = v
-  }
-
-  private val yarnConf = new YarnConfiguration(SparkHadoopUtil.newConfiguration(sparkConf))
->>>>>>> 570b8f3d
 
   private val userClassLoader = {
     val classpath = Client.getUserClasspath(sparkConf)
