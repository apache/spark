/*
 * Licensed to the Apache Software Foundation (ASF) under one or more
 * contributor license agreements.  See the NOTICE file distributed with
 * this work for additional information regarding copyright ownership.
 * The ASF licenses this file to You under the Apache License, Version 2.0
 * (the "License"); you may not use this file except in compliance with
 * the License.  You may obtain a copy of the License at
 *
 *    http://www.apache.org/licenses/LICENSE-2.0
 *
 * Unless required by applicable law or agreed to in writing, software
 * distributed under the License is distributed on an "AS IS" BASIS,
 * WITHOUT WARRANTIES OR CONDITIONS OF ANY KIND, either express or implied.
 * See the License for the specific language governing permissions and
 * limitations under the License.
 */

package org.apache.spark.scheduler.cluster

import java.util.concurrent.atomic.{AtomicBoolean}

import scala.concurrent.ExecutionContext.Implicits.global
import scala.concurrent.Future
import scala.util.{Failure, Success}
import scala.util.control.NonFatal

import org.apache.hadoop.yarn.api.records.{ApplicationAttemptId, ApplicationId}

import org.apache.spark.SparkContext
import org.apache.spark.internal.Logging
import org.apache.spark.rpc._
import org.apache.spark.scheduler._
import org.apache.spark.scheduler.cluster.CoarseGrainedClusterMessages._
import org.apache.spark.ui.JettyUtils
import org.apache.spark.util.{RpcUtils, ThreadUtils}

/**
 * Abstract Yarn scheduler backend that contains common logic
 * between the client and cluster Yarn scheduler backends.
 */
private[spark] abstract class YarnSchedulerBackend(
    scheduler: TaskSchedulerImpl,
    sc: SparkContext)
  extends CoarseGrainedSchedulerBackend(scheduler, sc.env.rpcEnv) {

  private val stopped = new AtomicBoolean(false)

  override val minRegisteredRatio =
    if (conf.getOption("spark.scheduler.minRegisteredResourcesRatio").isEmpty) {
      0.8
    } else {
      super.minRegisteredRatio
    }

  protected var totalExpectedExecutors = 0

  private val yarnSchedulerEndpoint = new YarnSchedulerEndpoint(rpcEnv)

  private val yarnSchedulerEndpointRef = rpcEnv.setupEndpoint(
    YarnSchedulerBackend.ENDPOINT_NAME, yarnSchedulerEndpoint)

  private implicit val askTimeout = RpcUtils.askRpcTimeout(sc.conf)

  /** Application ID. */
  protected var appId: Option[ApplicationId] = None

  /** Attempt ID. This is unset for client-mode schedulers */
  private var attemptId: Option[ApplicationAttemptId] = None

  /** Scheduler extension services. */
  private val services: SchedulerExtensionServices = new SchedulerExtensionServices()


  /**
   * Bind to YARN. This *must* be done before calling [[start()]].
   *
   * @param appId YARN application ID
   * @param attemptId Optional YARN attempt ID
   */
  protected def bindToYarn(appId: ApplicationId, attemptId: Option[ApplicationAttemptId]): Unit = {
    this.appId = Some(appId)
    this.attemptId = attemptId
  }

  override def start() {
    require(appId.isDefined, "application ID unset")
    val binding = SchedulerExtensionServiceBinding(sc, appId.get, attemptId)
    services.start(binding)
    super.start()
  }

  override def stop(): Unit = {
    try {
      // SPARK-12009: To prevent Yarn allocator from requesting backup for the executors which
      // was Stopped by SchedulerBackend.
      requestTotalExecutors(0, 0, Map.empty)
      super.stop()
    } finally {
      stopped.set(true)
      services.stop()
    }
  }

  /**
   * Get the attempt ID for this run, if the cluster manager supports multiple
   * attempts. Applications run in client mode will not have attempt IDs.
   * This attempt ID only includes attempt counter, like "1", "2".
   *
   * @return The application attempt id, if available.
   */
  override def applicationAttemptId(): Option[String] = {
    attemptId.map(_.getAttemptId.toString)
  }

  /**
   * Get an application ID associated with the job.
   * This returns the string value of [[appId]] if set, otherwise
   * the locally-generated ID from the superclass.
   * @return The application ID
   */
  override def applicationId(): String = {
    appId.map(_.toString).getOrElse {
      logWarning("Application ID is not initialized yet.")
      super.applicationId
    }
  }

  private[cluster] def prepareRequestExecutors(requestedTotal: Int): RequestExecutors = {
    val nodeBlacklist: Set[String] = scheduler.nodeBlacklist()
    // For locality preferences, ignore preferences for nodes that are blacklisted
    val filteredHostToLocalTaskCount =
      hostToLocalTaskCount.filter { case (k, v) => !nodeBlacklist.contains(k) }
    RequestExecutors(requestedTotal, localityAwareTasks, filteredHostToLocalTaskCount,
      nodeBlacklist)
  }

  /**
   * Request executors from the ApplicationMaster by specifying the total number desired.
   * This includes executors already pending or running.
   */
  override def doRequestTotalExecutors(requestedTotal: Int): Future[Boolean] = {
    yarnSchedulerEndpointRef.ask[Boolean](prepareRequestExecutors(requestedTotal))
  }

  /**
   * Request that the ApplicationMaster kill the specified executors.
   */
  override def doKillExecutors(executorIds: Seq[String]): Future[Boolean] = {
    yarnSchedulerEndpointRef.ask[Boolean](KillExecutors(executorIds))
  }

  override def sufficientResourcesRegistered(): Boolean = {
    totalRegisteredExecutors.get() >= totalExpectedExecutors * minRegisteredRatio
  }

  /**
   * Add filters to the SparkUI.
   */
  private def addWebUIFilter(
      filterName: String,
      filterParams: Map[String, String],
      proxyBase: String): Unit = {
    if (proxyBase != null && proxyBase.nonEmpty) {
      System.setProperty("spark.ui.proxyBase", proxyBase)
    }

    val hasFilter =
      filterName != null && filterName.nonEmpty &&
      filterParams != null && filterParams.nonEmpty
    if (hasFilter) {
      // SPARK-26255: Append user provided filters(spark.ui.filters) with yarn filter.
      val allFilters = filterName + "," + conf.get("spark.ui.filters", "")
      logInfo(s"Add WebUI Filter. $filterName, $filterParams, $proxyBase")
<<<<<<< HEAD
      scheduler.sc.ui.foreach { ui =>
        ui.getHandlers.foreach { h =>
          JettyUtils.addFilter(h, filterName, filterParams)
        }
      }
=======
      conf.set("spark.ui.filters", allFilters)
      filterParams.foreach { case (k, v) => conf.set(s"spark.$filterName.param.$k", v) }
      scheduler.sc.ui.foreach { ui => JettyUtils.addFilters(ui.getHandlers, conf) }
>>>>>>> 3c0bb6bc
    }
  }

  override def createDriverEndpoint(properties: Seq[(String, String)]): DriverEndpoint = {
    new YarnDriverEndpoint(rpcEnv, properties)
  }

  /**
   * Reset the state of SchedulerBackend to the initial state. This is happened when AM is failed
   * and re-registered itself to driver after a failure. The stale state in driver should be
   * cleaned.
   */
  override protected def reset(): Unit = {
    super.reset()
    sc.executorAllocationManager.foreach(_.reset())
  }

  /**
   * Override the DriverEndpoint to add extra logic for the case when an executor is disconnected.
   * This endpoint communicates with the executors and queries the AM for an executor's exit
   * status when the executor is disconnected.
   */
  private class YarnDriverEndpoint(rpcEnv: RpcEnv, sparkProperties: Seq[(String, String)])
      extends DriverEndpoint(rpcEnv, sparkProperties) {

    /**
     * When onDisconnected is received at the driver endpoint, the superclass DriverEndpoint
     * handles it by assuming the Executor was lost for a bad reason and removes the executor
     * immediately.
     *
     * In YARN's case however it is crucial to talk to the application master and ask why the
     * executor had exited. If the executor exited for some reason unrelated to the running tasks
     * (e.g., preemption), according to the application master, then we pass that information down
     * to the TaskSetManager to inform the TaskSetManager that tasks on that lost executor should
     * not count towards a job failure.
     */
    override def onDisconnected(rpcAddress: RpcAddress): Unit = {
      addressToExecutorId.get(rpcAddress).foreach { executorId =>
        if (!stopped.get) {
          if (disableExecutor(executorId)) {
            yarnSchedulerEndpoint.handleExecutorDisconnectedFromDriver(executorId, rpcAddress)
          }
        }
      }
    }
  }

  /**
   * An [[RpcEndpoint]] that communicates with the ApplicationMaster.
   */
  private class YarnSchedulerEndpoint(override val rpcEnv: RpcEnv)
    extends ThreadSafeRpcEndpoint with Logging {
    private var amEndpoint: Option[RpcEndpointRef] = None

    private[YarnSchedulerBackend] def handleExecutorDisconnectedFromDriver(
        executorId: String,
        executorRpcAddress: RpcAddress): Unit = {
      val removeExecutorMessage = amEndpoint match {
        case Some(am) =>
          val lossReasonRequest = GetExecutorLossReason(executorId)
          am.ask[ExecutorLossReason](lossReasonRequest, askTimeout)
            .map { reason => RemoveExecutor(executorId, reason) }(ThreadUtils.sameThread)
            .recover {
              case NonFatal(e) =>
                logWarning(s"Attempted to get executor loss reason" +
                  s" for executor id ${executorId} at RPC address ${executorRpcAddress}," +
                  s" but got no response. Marking as slave lost.", e)
                RemoveExecutor(executorId, SlaveLost())
            }(ThreadUtils.sameThread)
        case None =>
          logWarning("Attempted to check for an executor loss reason" +
            " before the AM has registered!")
          Future.successful(RemoveExecutor(executorId, SlaveLost("AM is not yet registered.")))
      }

      removeExecutorMessage.foreach { message => driverEndpoint.send(message) }
    }

    override def receive: PartialFunction[Any, Unit] = {
      case RegisterClusterManager(am) =>
        logInfo(s"ApplicationMaster registered as $am")
        amEndpoint = Option(am)
        reset()

      case AddWebUIFilter(filterName, filterParams, proxyBase) =>
        addWebUIFilter(filterName, filterParams, proxyBase)

      case r @ RemoveExecutor(executorId, reason) =>
        if (!stopped.get) {
          logWarning(s"Requesting driver to remove executor $executorId for reason $reason")
          driverEndpoint.send(r)
        }

      case u @ UpdateDelegationTokens(tokens) =>
        // Add the tokens to the current user and send a message to the scheduler so that it
        // notifies all registered executors of the new tokens.
        driverEndpoint.send(u)
    }

    override def receiveAndReply(context: RpcCallContext): PartialFunction[Any, Unit] = {
      case r: RequestExecutors =>
        amEndpoint match {
          case Some(am) =>
            am.ask[Boolean](r).andThen {
              case Success(b) => context.reply(b)
              case Failure(NonFatal(e)) =>
                logError(s"Sending $r to AM was unsuccessful", e)
                context.sendFailure(e)
            }(ThreadUtils.sameThread)
          case None =>
            logWarning("Attempted to request executors before the AM has registered!")
            context.reply(false)
        }

      case k: KillExecutors =>
        amEndpoint match {
          case Some(am) =>
            am.ask[Boolean](k).andThen {
              case Success(b) => context.reply(b)
              case Failure(NonFatal(e)) =>
                logError(s"Sending $k to AM was unsuccessful", e)
                context.sendFailure(e)
            }(ThreadUtils.sameThread)
          case None =>
            logWarning("Attempted to kill executors before the AM has registered!")
            context.reply(false)
        }

      case RetrieveLastAllocatedExecutorId =>
        context.reply(currentExecutorIdCounter)
    }

    override def onDisconnected(remoteAddress: RpcAddress): Unit = {
      if (amEndpoint.exists(_.address == remoteAddress)) {
        logWarning(s"ApplicationMaster has disassociated: $remoteAddress")
        amEndpoint = None
      }
    }
  }
}

private[spark] object YarnSchedulerBackend {
  val ENDPOINT_NAME = "YarnScheduler"
}<|MERGE_RESOLUTION|>--- conflicted
+++ resolved
@@ -168,20 +168,11 @@
       filterName != null && filterName.nonEmpty &&
       filterParams != null && filterParams.nonEmpty
     if (hasFilter) {
-      // SPARK-26255: Append user provided filters(spark.ui.filters) with yarn filter.
-      val allFilters = filterName + "," + conf.get("spark.ui.filters", "")
-      logInfo(s"Add WebUI Filter. $filterName, $filterParams, $proxyBase")
-<<<<<<< HEAD
       scheduler.sc.ui.foreach { ui =>
         ui.getHandlers.foreach { h =>
           JettyUtils.addFilter(h, filterName, filterParams)
         }
       }
-=======
-      conf.set("spark.ui.filters", allFilters)
-      filterParams.foreach { case (k, v) => conf.set(s"spark.$filterName.param.$k", v) }
-      scheduler.sc.ui.foreach { ui => JettyUtils.addFilters(ui.getHandlers, conf) }
->>>>>>> 3c0bb6bc
     }
   }
 
