--- conflicted
+++ resolved
@@ -715,77 +715,8 @@
       sparkConf.set(MEMORY_OFFHEAP_SIZE, originalOffHeapSize)
     }
   }
-
-<<<<<<< HEAD
-  test("Test YARN container decommissioning") {
-
-    val rmClient: AMRMClient[ContainerRequest] = AMRMClient.createAMRMClient()
-    val rmClientSpy = spy(rmClient)
-    val allocateResponse = mock(classOf[AllocateResponse])
-    val (handler, sparkConfClone) = createAllocator(3, rmClientSpy)
-
-    val container1 = createContainer("host1")
-    val container2 = createContainer("host2")
-    val container3 = createContainer("host3")
-    val containerList =
-      new util.ArrayList[Container](Seq(container1, container2, container3).asJava)
-
-    // Return 3 containers allocated by YARN for the first heart beat
-    when(allocateResponse.getAllocatedContainers).thenReturn(containerList)
-
-    // No nodes are in DECOMMISSIONING state in the first heart beat so return empty list
-    when(allocateResponse.getUpdatedNodes).thenReturn(new util.ArrayList[NodeReport]())
-    // when().thenReturn doesn't work on spied class. We will use doAnswer for this.
-    val allocateResponseAnswer = new Answer[AnyRef]() {
-      @throws[Throwable]
-      override def answer(invocationOnMock: InvocationOnMock): AllocateResponse = {
-        allocateResponse
-      }
-    }
-    doAnswer(allocateResponseAnswer).when(rmClientSpy)
-      .allocate(org.mockito.ArgumentMatchers.anyFloat())
-
-    handler.allocateResources()
-    // No DecommissionExecutor message should be sent
-    verify(rpcEndPoint, times(0)).
-      send(DecommissionExecutorsOnHost(org.mockito.ArgumentMatchers.any()))
-
-    handler.getNumExecutorsRunning should be (3)
-    handler.allocatedContainerToHostMap(container1.getId) should be ("host1")
-    handler.allocatedContainerToHostMap(container2.getId) should be ("host2")
-    handler.allocatedContainerToHostMap(container3.getId) should be ("host3")
-    val allocatedHostToContainersMap = handler.allocatedHostToContainersMapPerRPId(defaultRPId)
-    allocatedHostToContainersMap("host1") should contain (container1.getId)
-    allocatedHostToContainersMap("host2") should contain (container2.getId)
-    allocatedHostToContainersMap("host3") should contain (container3.getId)
-
-    // No new containers in this heartbeat
-    when(allocateResponse.getAllocatedContainers).thenReturn(new util.ArrayList[Container]())
-    val nodeReport = mock(classOf[NodeReport])
-    val nodeReportList = new util.ArrayList[NodeReport](Seq(nodeReport).asJava)
-
-    // host1 is now in DECOMMISSIONING state
-    val httpAddress1 = "host1:420"
-    when(nodeReport.getNodeState).thenReturn(NodeState.DECOMMISSIONING)
-    when(nodeReport.getHttpAddress).thenReturn(httpAddress1)
-    when(allocateResponse.getUpdatedNodes).thenReturn(nodeReportList)
-
-    handler.allocateResources()
-    verify(rpcEndPoint, times(1)).
-      send(DecommissionExecutorsOnHost(org.mockito.ArgumentMatchers.any()))
-
-    // Test with config disabled
-    sparkConf.remove(YARN_EXECUTOR_DECOMMISSION_ENABLED.key)
-
-    // host2 is now in DECOMMISSIONING state
-    val httpAddress2 = "host2:420"
-    when(nodeReport.getHttpAddress).thenReturn(httpAddress2)
-
-    // No DecommissionExecutor message should be sent when config is set to false
-    verify(rpcEndPoint, times(1)).
-      send(DecommissionExecutorsOnHost(org.mockito.ArgumentMatchers.any()))
-=======
-  test("SPARK-38194: Configurable memory overhead factor") {
+  
+   test("SPARK-38194: Configurable memory overhead factor") {
     val executorMemory = sparkConf.get(EXECUTOR_MEMORY).toLong
     try {
       sparkConf.set(EXECUTOR_MEMORY_OVERHEAD_FACTOR, 0.5)
@@ -812,6 +743,74 @@
     } finally {
       sparkConf.set(EXECUTOR_MEMORY_OVERHEAD_FACTOR, 0.1)
     }
->>>>>>> 99992a4e
+  }
+
+  test("Test YARN container decommissioning") {
+
+    val rmClient: AMRMClient[ContainerRequest] = AMRMClient.createAMRMClient()
+    val rmClientSpy = spy(rmClient)
+    val allocateResponse = mock(classOf[AllocateResponse])
+    val (handler, sparkConfClone) = createAllocator(3, rmClientSpy)
+
+    val container1 = createContainer("host1")
+    val container2 = createContainer("host2")
+    val container3 = createContainer("host3")
+    val containerList =
+      new util.ArrayList[Container](Seq(container1, container2, container3).asJava)
+
+    // Return 3 containers allocated by YARN for the first heart beat
+    when(allocateResponse.getAllocatedContainers).thenReturn(containerList)
+
+    // No nodes are in DECOMMISSIONING state in the first heart beat so return empty list
+    when(allocateResponse.getUpdatedNodes).thenReturn(new util.ArrayList[NodeReport]())
+    // when().thenReturn doesn't work on spied class. We will use doAnswer for this.
+    val allocateResponseAnswer = new Answer[AnyRef]() {
+      @throws[Throwable]
+      override def answer(invocationOnMock: InvocationOnMock): AllocateResponse = {
+        allocateResponse
+      }
+    }
+    doAnswer(allocateResponseAnswer).when(rmClientSpy)
+      .allocate(org.mockito.ArgumentMatchers.anyFloat())
+
+    handler.allocateResources()
+    // No DecommissionExecutor message should be sent
+    verify(rpcEndPoint, times(0)).
+      send(DecommissionExecutorsOnHost(org.mockito.ArgumentMatchers.any()))
+
+    handler.getNumExecutorsRunning should be (3)
+    handler.allocatedContainerToHostMap(container1.getId) should be ("host1")
+    handler.allocatedContainerToHostMap(container2.getId) should be ("host2")
+    handler.allocatedContainerToHostMap(container3.getId) should be ("host3")
+    val allocatedHostToContainersMap = handler.allocatedHostToContainersMapPerRPId(defaultRPId)
+    allocatedHostToContainersMap("host1") should contain (container1.getId)
+    allocatedHostToContainersMap("host2") should contain (container2.getId)
+    allocatedHostToContainersMap("host3") should contain (container3.getId)
+
+    // No new containers in this heartbeat
+    when(allocateResponse.getAllocatedContainers).thenReturn(new util.ArrayList[Container]())
+    val nodeReport = mock(classOf[NodeReport])
+    val nodeReportList = new util.ArrayList[NodeReport](Seq(nodeReport).asJava)
+
+    // host1 is now in DECOMMISSIONING state
+    val httpAddress1 = "host1:420"
+    when(nodeReport.getNodeState).thenReturn(NodeState.DECOMMISSIONING)
+    when(nodeReport.getHttpAddress).thenReturn(httpAddress1)
+    when(allocateResponse.getUpdatedNodes).thenReturn(nodeReportList)
+
+    handler.allocateResources()
+    verify(rpcEndPoint, times(1)).
+      send(DecommissionExecutorsOnHost(org.mockito.ArgumentMatchers.any()))
+
+    // Test with config disabled
+    sparkConf.remove(YARN_EXECUTOR_DECOMMISSION_ENABLED.key)
+
+    // host2 is now in DECOMMISSIONING state
+    val httpAddress2 = "host2:420"
+    when(nodeReport.getHttpAddress).thenReturn(httpAddress2)
+
+    // No DecommissionExecutor message should be sent when config is set to false
+    verify(rpcEndPoint, times(1)).
+      send(DecommissionExecutorsOnHost(org.mockito.ArgumentMatchers.any()))
   }
 }