/*
 * Licensed to the Apache Software Foundation (ASF) under one or more
 * contributor license agreements.  See the NOTICE file distributed with
 * this work for additional information regarding copyright ownership.
 * The ASF licenses this file to You under the Apache License, Version 2.0
 * (the "License"); you may not use this file except in compliance with
 * the License.  You may obtain a copy of the License at
 *
 *    http://www.apache.org/licenses/LICENSE-2.0
 *
 * Unless required by applicable law or agreed to in writing, software
 * distributed under the License is distributed on an "AS IS" BASIS,
 * WITHOUT WARRANTIES OR CONDITIONS OF ANY KIND, either express or implied.
 * See the License for the specific language governing permissions and
 * limitations under the License.
 */
package org.apache.spark.deploy.k8s.features

import io.fabric8.kubernetes.api.model.PodBuilder

import org.apache.spark.{SparkConf, SparkFunSuite}
import org.apache.spark.deploy.k8s.{KubernetesConf, KubernetesExecutorSpecificConf, SecretVolumeUtils, SparkPod}

class MountSecretsFeatureStepSuite extends SparkFunSuite {

  private val SECRET_FOO = "foo"
  private val SECRET_BAR = "bar"
  private val SECRET_MOUNT_PATH = "/etc/secrets/driver"

  test("mounts all given secrets") {
    val baseDriverPod = SparkPod.initialPod()
    val secretNamesToMountPaths = Map(
      SECRET_FOO -> SECRET_MOUNT_PATH,
      SECRET_BAR -> SECRET_MOUNT_PATH)
    val sparkConf = new SparkConf(false)
    val kubernetesConf = KubernetesConf(
      sparkConf,
      KubernetesExecutorSpecificConf("1", new PodBuilder().build()),
      "resource-name-prefix",
      "app-id",
      Map.empty,
      Map.empty,
      secretNamesToMountPaths,
      Map.empty,
      Map.empty,
<<<<<<< HEAD
      Nil)
=======
      Seq.empty[String])
>>>>>>> 3e5b4ae6

    val step = new MountSecretsFeatureStep(kubernetesConf)
    val driverPodWithSecretsMounted = step.configurePod(baseDriverPod).pod
    val driverContainerWithSecretsMounted = step.configurePod(baseDriverPod).container

    Seq(s"$SECRET_FOO-volume", s"$SECRET_BAR-volume").foreach { volumeName =>
      assert(SecretVolumeUtils.podHasVolume(driverPodWithSecretsMounted, volumeName))
    }
    Seq(s"$SECRET_FOO-volume", s"$SECRET_BAR-volume").foreach { volumeName =>
      assert(SecretVolumeUtils.containerHasVolume(
        driverContainerWithSecretsMounted, volumeName, SECRET_MOUNT_PATH))
    }
  }
}<|MERGE_RESOLUTION|>--- conflicted
+++ resolved
@@ -43,11 +43,8 @@
       secretNamesToMountPaths,
       Map.empty,
       Map.empty,
-<<<<<<< HEAD
-      Nil)
-=======
+      Nil,
       Seq.empty[String])
->>>>>>> 3e5b4ae6
 
     val step = new MountSecretsFeatureStep(kubernetesConf)
     val driverPodWithSecretsMounted = step.configurePod(baseDriverPod).pod
