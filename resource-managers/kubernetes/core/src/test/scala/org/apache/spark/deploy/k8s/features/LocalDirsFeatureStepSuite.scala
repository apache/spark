/*
 * Licensed to the Apache Software Foundation (ASF) under one or more
 * contributor license agreements.  See the NOTICE file distributed with
 * this work for additional information regarding copyright ownership.
 * The ASF licenses this file to You under the Apache License, Version 2.0
 * (the "License"); you may not use this file except in compliance with
 * the License.  You may obtain a copy of the License at
 *
 *    http://www.apache.org/licenses/LICENSE-2.0
 *
 * Unless required by applicable law or agreed to in writing, software
 * distributed under the License is distributed on an "AS IS" BASIS,
 * WITHOUT WARRANTIES OR CONDITIONS OF ANY KIND, either express or implied.
 * See the License for the specific language governing permissions and
 * limitations under the License.
 */
package org.apache.spark.deploy.k8s.features

import io.fabric8.kubernetes.api.model.{EnvVarBuilder, VolumeBuilder, VolumeMountBuilder}
import org.mockito.Mockito
import org.scalatest.BeforeAndAfter

import org.apache.spark.{SparkConf, SparkFunSuite}
import org.apache.spark.deploy.k8s.{KubernetesConf, KubernetesDriverSpecificConf, KubernetesExecutorSpecificConf, KubernetesRoleSpecificConf, SparkPod}

class LocalDirsFeatureStepSuite extends SparkFunSuite with BeforeAndAfter {
  private val defaultLocalDir = "/var/data/default-local-dir"
  private var sparkConf: SparkConf = _
  private var kubernetesConf: KubernetesConf[_ <: KubernetesRoleSpecificConf] = _

  before {
    val realSparkConf = new SparkConf(false)
    sparkConf = Mockito.spy(realSparkConf)
    kubernetesConf = KubernetesConf(
      sparkConf,
      KubernetesDriverSpecificConf(
        None,
        "app-name",
        "main",
        Seq.empty),
      "resource",
      "app-id",
      Map.empty,
      Map.empty,
      Map.empty,
      Map.empty,
<<<<<<< HEAD
      Seq.empty[String])
=======
      Map.empty)
>>>>>>> 21e1fc7d
  }

  test("Resolve to default local dir if neither env nor configuration are set") {
    Mockito.doReturn(null).when(sparkConf).get("spark.local.dir")
    Mockito.doReturn(null).when(sparkConf).getenv("SPARK_LOCAL_DIRS")
    val stepUnderTest = new LocalDirsFeatureStep(kubernetesConf, defaultLocalDir)
    val configuredPod = stepUnderTest.configurePod(SparkPod.initialPod())
    assert(configuredPod.pod.getSpec.getVolumes.size === 1)
    assert(configuredPod.pod.getSpec.getVolumes.get(0) ===
      new VolumeBuilder()
        .withName(s"spark-local-dir-1")
        .withNewEmptyDir()
        .endEmptyDir()
        .build())
    assert(configuredPod.container.getVolumeMounts.size === 1)
    assert(configuredPod.container.getVolumeMounts.get(0) ===
      new VolumeMountBuilder()
        .withName(s"spark-local-dir-1")
        .withMountPath(defaultLocalDir)
        .build())
    assert(configuredPod.container.getEnv.size === 1)
    assert(configuredPod.container.getEnv.get(0) ===
      new EnvVarBuilder()
        .withName("SPARK_LOCAL_DIRS")
        .withValue(defaultLocalDir)
        .build())
  }

  test("Use configured local dirs split on comma if provided.") {
    Mockito.doReturn("/var/data/my-local-dir-1,/var/data/my-local-dir-2")
      .when(sparkConf).getenv("SPARK_LOCAL_DIRS")
    val stepUnderTest = new LocalDirsFeatureStep(kubernetesConf, defaultLocalDir)
    val configuredPod = stepUnderTest.configurePod(SparkPod.initialPod())
    assert(configuredPod.pod.getSpec.getVolumes.size === 2)
    assert(configuredPod.pod.getSpec.getVolumes.get(0) ===
      new VolumeBuilder()
        .withName(s"spark-local-dir-1")
        .withNewEmptyDir()
        .endEmptyDir()
        .build())
    assert(configuredPod.pod.getSpec.getVolumes.get(1) ===
      new VolumeBuilder()
        .withName(s"spark-local-dir-2")
        .withNewEmptyDir()
        .endEmptyDir()
        .build())
    assert(configuredPod.container.getVolumeMounts.size === 2)
    assert(configuredPod.container.getVolumeMounts.get(0) ===
      new VolumeMountBuilder()
        .withName(s"spark-local-dir-1")
        .withMountPath("/var/data/my-local-dir-1")
        .build())
    assert(configuredPod.container.getVolumeMounts.get(1) ===
      new VolumeMountBuilder()
        .withName(s"spark-local-dir-2")
        .withMountPath("/var/data/my-local-dir-2")
        .build())
    assert(configuredPod.container.getEnv.size === 1)
    assert(configuredPod.container.getEnv.get(0) ===
      new EnvVarBuilder()
        .withName("SPARK_LOCAL_DIRS")
        .withValue("/var/data/my-local-dir-1,/var/data/my-local-dir-2")
        .build())
  }
}<|MERGE_RESOLUTION|>--- conflicted
+++ resolved
@@ -44,11 +44,8 @@
       Map.empty,
       Map.empty,
       Map.empty,
-<<<<<<< HEAD
+      Map.empty,
       Seq.empty[String])
-=======
-      Map.empty)
->>>>>>> 21e1fc7d
   }
 
   test("Resolve to default local dir if neither env nor configuration are set") {
