--- conflicted
+++ resolved
@@ -89,13 +89,9 @@
         Map.empty,
         Map.empty,
         Map.empty,
-<<<<<<< HEAD
+        Nil,
         Seq.empty[String],
         hadoopConfDir = None))
-=======
-        Nil,
-        Seq.empty[String]))
->>>>>>> d6b7545b
     val executor = step.configurePod(SparkPod.initialPod())
 
     // The executor pod name and default labels.
@@ -134,13 +130,9 @@
         Map.empty,
         Map.empty,
         Map.empty,
-<<<<<<< HEAD
+        Nil,
         Seq.empty[String],
         hadoopConfDir = None))
-=======
-        Nil,
-        Seq.empty[String]))
->>>>>>> d6b7545b
     assert(step.configurePod(SparkPod.initialPod()).pod.getSpec.getHostname.length === 63)
   }
 
@@ -160,13 +152,9 @@
         Map.empty,
         Map.empty,
         Map("qux" -> "quux"),
-<<<<<<< HEAD
+        Nil,
         Seq.empty[String],
         hadoopConfDir = None))
-=======
-        Nil,
-        Seq.empty[String]))
->>>>>>> d6b7545b
     val executor = step.configurePod(SparkPod.initialPod())
 
     checkEnv(executor,
