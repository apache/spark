/*
 * Licensed to the Apache Software Foundation (ASF) under one or more
 * contributor license agreements.  See the NOTICE file distributed with
 * this work for additional information regarding copyright ownership.
 * The ASF licenses this file to You under the Apache License, Version 2.0
 * (the "License"); you may not use this file except in compliance with
 * the License.  You may obtain a copy of the License at
 *
 *    http://www.apache.org/licenses/LICENSE-2.0
 *
 * Unless required by applicable law or agreed to in writing, software
 * distributed under the License is distributed on an "AS IS" BASIS,
 * WITHOUT WARRANTIES OR CONDITIONS OF ANY KIND, either express or implied.
 * See the License for the specific language governing permissions and
 * limitations under the License.
 */
package org.apache.spark.scheduler.cluster.k8s

import java.util.function.UnaryOperator

import scala.collection.mutable

import io.fabric8.kubernetes.api.model.{Pod, PodBuilder}
import io.fabric8.kubernetes.client.KubernetesClient
import io.fabric8.kubernetes.client.dsl.PodResource
import org.mockito.{Mock, MockitoAnnotations}
import org.mockito.ArgumentMatchers.any
import org.mockito.ArgumentMatchers.anyString
import org.mockito.Mockito.{mock, never, times, verify, when}
import org.mockito.invocation.InvocationOnMock
import org.mockito.stubbing.Answer
import org.scalatest.BeforeAndAfter

import org.apache.spark.{SparkConf, SparkFunSuite}
import org.apache.spark.deploy.k8s.Config
import org.apache.spark.deploy.k8s.Config._
import org.apache.spark.deploy.k8s.Constants._
import org.apache.spark.deploy.k8s.Fabric8Aliases._
import org.apache.spark.deploy.k8s.KubernetesUtils._
import org.apache.spark.internal.config._
import org.apache.spark.scheduler.ExecutorExited
import org.apache.spark.scheduler.cluster.k8s.ExecutorLifecycleTestUtils._
import org.apache.spark.util.{ManualClock, SparkExitCode}

class ExecutorPodsLifecycleManagerSuite extends SparkFunSuite with BeforeAndAfter {

  private var namedExecutorPods: mutable.Map[String, PodResource] = _

  @Mock
  private var kubernetesClient: KubernetesClient = _

  @Mock
  private var podOperations: PODS = _

  @Mock
  private var podsWithNamespace: PODS_WITH_NAMESPACE = _

  @Mock
  private var schedulerBackend: KubernetesClusterSchedulerBackend = _

  private var snapshotsStore: DeterministicExecutorPodsSnapshotsStore = _
  private var eventHandlerUnderTest: ExecutorPodsLifecycleManager = _

  before {
    MockitoAnnotations.openMocks(this).close()
    val sparkConf = new SparkConf()
      .set(KUBERNETES_EXECUTOR_PODTEMPLATE_CONTAINER_NAME, TEST_SPARK_EXECUTOR_CONTAINER_NAME)
    snapshotsStore = new DeterministicExecutorPodsSnapshotsStore()
    namedExecutorPods = mutable.Map.empty[String, PodResource]
    when(schedulerBackend.getExecutorsWithRegistrationTs()).thenReturn(Map.empty[String, Long])
    when(schedulerBackend.getExecutorIds()).thenReturn(Seq.empty)
    when(kubernetesClient.pods()).thenReturn(podOperations)
    when(podOperations.inNamespace(anyString())).thenReturn(podsWithNamespace)
    when(podsWithNamespace.withName(any(classOf[String]))).thenAnswer(namedPodsAnswer())
    eventHandlerUnderTest = new ExecutorPodsLifecycleManager(
      sparkConf,
      kubernetesClient,
      snapshotsStore)
    eventHandlerUnderTest.start(schedulerBackend)
  }

  test("SPARK-41210: Window based executor failure tracking mechanism") {
    var _exitCode = -1
    var waitForExecutorPodsClock = new ManualClock(0L)
    val _conf = eventHandlerUnderTest.conf.clone
      .set(MAX_EXECUTOR_FAILURES.key, "2")
      .set(EXECUTOR_ATTEMPT_FAILURE_VALIDITY_INTERVAL_MS.key, "2s")
    snapshotsStore = new DeterministicExecutorPodsSnapshotsStore()
    eventHandlerUnderTest = new ExecutorPodsLifecycleManager(_conf,
      kubernetesClient, snapshotsStore, waitForExecutorPodsClock) {
      override private[k8s] def stopApplication(exitCode: Int): Unit = {
        logError("!!!")
        _exitCode = exitCode
      }
    }
    eventHandlerUnderTest.start(schedulerBackend)
    assert(eventHandlerUnderTest.getNumExecutorsFailed === 0)

    waitForExecutorPodsClock.advance(1000)
    snapshotsStore.updatePod(failedExecutorWithoutDeletion(1))
    snapshotsStore.updatePod(failedExecutorWithoutDeletion(2))
    snapshotsStore.notifySubscribers()
    assert(eventHandlerUnderTest.getNumExecutorsFailed === 2)
    assert(_exitCode === -1)

    waitForExecutorPodsClock.advance(1000)
    snapshotsStore.notifySubscribers()
    assert(eventHandlerUnderTest.getNumExecutorsFailed === 2)
    assert(_exitCode === -1)

    waitForExecutorPodsClock.advance(2000)
    assert(eventHandlerUnderTest.getNumExecutorsFailed === 0)
    assert(_exitCode === -1)

    waitForExecutorPodsClock.advance(1000)
    snapshotsStore.updatePod(failedExecutorWithoutDeletion(3))
    snapshotsStore.updatePod(failedExecutorWithoutDeletion(4))
    snapshotsStore.updatePod(failedExecutorWithoutDeletion(5))
    snapshotsStore.notifySubscribers()
    assert(eventHandlerUnderTest.getNumExecutorsFailed === 3)
    assert(_exitCode === SparkExitCode.EXCEED_MAX_EXECUTOR_FAILURES)
  }

  test("When an executor reaches error states immediately, remove from the scheduler backend.") {
    val failedPod = failedExecutorWithoutDeletion(1)
    val mockPodResource = mock(classOf[PodResource])
    namedExecutorPods.put("spark-executor-1", mockPodResource)
    when(mockPodResource.get()).thenReturn(failedPod)
    snapshotsStore.updatePod(failedPod)
    snapshotsStore.notifySubscribers()
    val msg = exitReasonMessage(1, failedPod, 1)
    val expectedLossReason = ExecutorExited(1, exitCausedByApp = true, msg)
    verify(schedulerBackend).doRemoveExecutor("1", expectedLossReason)
    verify(namedExecutorPods(failedPod.getMetadata.getName)).delete()
  }

  test("Don't remove executors twice from Spark but remove from K8s repeatedly.") {
    val failedPod = failedExecutorWithoutDeletion(1)
    val mockPodResource = mock(classOf[PodResource])
    namedExecutorPods.put("spark-executor-1", mockPodResource)
    when(mockPodResource.get()).thenReturn(failedPod)
    snapshotsStore.updatePod(failedPod)
    snapshotsStore.notifySubscribers()
    snapshotsStore.updatePod(failedPod)
    snapshotsStore.notifySubscribers()
    val msg = exitReasonMessage(1, failedPod, 1)
    val expectedLossReason = ExecutorExited(1, exitCausedByApp = true, msg)
    verify(schedulerBackend, times(1)).doRemoveExecutor("1", expectedLossReason)
    verify(namedExecutorPods(failedPod.getMetadata.getName), times(2)).delete()
  }

  test("Don't remove executors twice from Spark and K8s.") {
    val failedPod = failedExecutorWithoutDeletion(1)
    val mockPodResource = mock(classOf[PodResource])
    namedExecutorPods.put("spark-executor-1", mockPodResource)
    when(mockPodResource.get()).thenReturn(failedPod)
    snapshotsStore.updatePod(failedPod)
    snapshotsStore.notifySubscribers()
    val msg = exitReasonMessage(1, failedPod, 1)
    val expectedLossReason = ExecutorExited(1, exitCausedByApp = true, msg)
    verify(schedulerBackend, times(1)).doRemoveExecutor("1", expectedLossReason)
    verify(namedExecutorPods(failedPod.getMetadata.getName), times(1)).delete()

    // Now remove the pod from K8s
    when(mockPodResource.get()).thenReturn(null)
    snapshotsStore.updatePod(failedPod)
    snapshotsStore.notifySubscribers()
    verify(schedulerBackend, times(1)).doRemoveExecutor("1", expectedLossReason)
    verify(namedExecutorPods(failedPod.getMetadata.getName), times(1)).delete()
  }

  test("When the scheduler backend lists executor ids that aren't present in the cluster," +
    " remove those executors from Spark.") {
      when(schedulerBackend.getExecutorsWithRegistrationTs()).thenReturn(Map("1" -> 7L))
    val missingPodDelta =
      eventHandlerUnderTest.conf.get(Config.KUBERNETES_EXECUTOR_MISSING_POD_DETECT_DELTA)
    snapshotsStore.clock.advance(missingPodDelta + 7)
    snapshotsStore.replaceSnapshot(Seq.empty[Pod])
    snapshotsStore.notifySubscribers()
    verify(schedulerBackend, never()).doRemoveExecutor(any(), any())

    // 1 more millisecond and the accepted delta is over so the missing POD will be detected
    snapshotsStore.clock.advance(1)
    snapshotsStore.replaceSnapshot(Seq.empty[Pod])
    snapshotsStore.notifySubscribers()
    val msg = "The executor with ID 1 (registered at 7 ms) was not found in the cluster at " +
      "the polling time (30008 ms) which is after the accepted detect delta time (30000 ms) " +
      "configured by `spark.kubernetes.executor.missingPodDetectDelta`. The executor may have " +
      "been deleted but the driver missed the deletion event. Marking this executor as failed."
    val expectedLossReason = ExecutorExited(-1, exitCausedByApp = false, msg)
    verify(schedulerBackend).doRemoveExecutor("1", expectedLossReason)
  }

  test("SPARK-40458: test executor inactivation function") {
    val failedPod = failedExecutorWithoutDeletion(1)
    val inactivated = ExecutorPodsLifecycleManager.executorInactivationFn(failedPod)
    assert(inactivated.getMetadata().getLabels().get(SPARK_EXECUTOR_INACTIVE_LABEL) === "true")
  }

  test("Keep executor pods in k8s if configured.") {
    val failedPod = failedExecutorWithoutDeletion(1)
    eventHandlerUnderTest.conf.set(Config.KUBERNETES_DELETE_EXECUTORS, false)
    snapshotsStore.updatePod(failedPod)
    snapshotsStore.notifySubscribers()
    val msg = exitReasonMessage(1, failedPod, 1)
    val expectedLossReason = ExecutorExited(1, exitCausedByApp = true, msg)
    verify(schedulerBackend).doRemoveExecutor("1", expectedLossReason)
    verify(namedExecutorPods(failedPod.getMetadata.getName), never()).delete()
    verify(namedExecutorPods(failedPod.getMetadata.getName))
      .edit(any[UnaryOperator[Pod]]())
  }

  test("SPARK-49804: Use the exit code of executor container always") {
    val failedPod = failedExecutorWithSidecarStatusListedFirst(1)
    snapshotsStore.updatePod(failedPod)
    snapshotsStore.notifySubscribers()
    val msg = exitReasonMessage(1, failedPod, 1)
    val expectedLossReason = ExecutorExited(1, exitCausedByApp = true, msg)
    verify(schedulerBackend).doRemoveExecutor("1", expectedLossReason)
  }

<<<<<<< HEAD
  test("SPARK-54198: Delete Kubernetes executor pods only once per event processing interval") {
    val failedPod = failedExecutorWithoutDeletion(1)
    val mockPodResource = mock(classOf[PodResource])
    namedExecutorPods.put("spark-executor-1", mockPodResource)
    when(mockPodResource.get()).thenReturn(failedPod)
    snapshotsStore.updatePod(failedPod)
    snapshotsStore.notifySubscribers()
    snapshotsStore.updatePod(failedPod)
    snapshotsStore.updatePod(failedPod)
    snapshotsStore.notifySubscribers()
    val msg = exitReasonMessage(1, failedPod, 1)
    val expectedLossReason = ExecutorExited(1, exitCausedByApp = true, msg)
    verify(schedulerBackend, times(1)).doRemoveExecutor("1", expectedLossReason)
    verify(namedExecutorPods(failedPod.getMetadata.getName), times(2)).delete()
=======
  test("Don't delete pod from K8s if deletionTimestamp is already set.") {
    // Create a failed pod with deletionTimestamp already in the past
    val basePod = failedExecutorWithoutDeletion(1)
    val failedPodWithDeletionTimestamp = new PodBuilder(basePod)
      .editOrNewMetadata()
        .withDeletionTimestamp("1970-01-01T00:00:00Z")
      .endMetadata()
      .build()

    val mockPodResource = mock(classOf[PodResource])
    namedExecutorPods.put("spark-executor-1", mockPodResource)
    when(mockPodResource.get()).thenReturn(failedPodWithDeletionTimestamp)

    snapshotsStore.updatePod(failedPodWithDeletionTimestamp)
    snapshotsStore.notifySubscribers()

    // Verify executor is removed from Spark
    val msg = "The executor with id 1 was deleted by a user or the framework."
    val expectedLossReason = ExecutorExited(1, exitCausedByApp = false, msg)
    verify(schedulerBackend).doRemoveExecutor("1", expectedLossReason)

    // Verify delete() is NOT called since deletionTimestamp is already set
    verify(mockPodResource, never()).delete()
>>>>>>> 2f958178
  }

  private def exitReasonMessage(execId: Int, failedPod: Pod, exitCode: Int): String = {
    val reason = Option(failedPod.getStatus.getReason)
    val message = Option(failedPod.getStatus.getMessage)
    val explained = ExecutorPodsLifecycleManager.describeExitCode(exitCode)
    val exitMsg = s"The executor with id $execId exited with exit code $explained."
    val reasonStr = reason.map(r => s"The API gave the following brief reason: ${r}")
    val msgStr = message.map(m => s"The API gave the following message: ${m}")


    s"""
       |${exitMsg}
       |${reasonStr.getOrElse("")}
       |${msgStr.getOrElse("")}
       |
       |The API gave the following container statuses:
       |
       |${containersDescription(failedPod)}
      """.stripMargin
  }

  private def namedPodsAnswer(): Answer[PodResource] =
    (invocation: InvocationOnMock) => {
      val podName: String = invocation.getArgument(0)
      namedExecutorPods.getOrElseUpdate(
        podName, mock(classOf[PodResource]))
    }
}<|MERGE_RESOLUTION|>--- conflicted
+++ resolved
@@ -219,22 +219,6 @@
     verify(schedulerBackend).doRemoveExecutor("1", expectedLossReason)
   }
 
-<<<<<<< HEAD
-  test("SPARK-54198: Delete Kubernetes executor pods only once per event processing interval") {
-    val failedPod = failedExecutorWithoutDeletion(1)
-    val mockPodResource = mock(classOf[PodResource])
-    namedExecutorPods.put("spark-executor-1", mockPodResource)
-    when(mockPodResource.get()).thenReturn(failedPod)
-    snapshotsStore.updatePod(failedPod)
-    snapshotsStore.notifySubscribers()
-    snapshotsStore.updatePod(failedPod)
-    snapshotsStore.updatePod(failedPod)
-    snapshotsStore.notifySubscribers()
-    val msg = exitReasonMessage(1, failedPod, 1)
-    val expectedLossReason = ExecutorExited(1, exitCausedByApp = true, msg)
-    verify(schedulerBackend, times(1)).doRemoveExecutor("1", expectedLossReason)
-    verify(namedExecutorPods(failedPod.getMetadata.getName), times(2)).delete()
-=======
   test("Don't delete pod from K8s if deletionTimestamp is already set.") {
     // Create a failed pod with deletionTimestamp already in the past
     val basePod = failedExecutorWithoutDeletion(1)
@@ -258,7 +242,22 @@
 
     // Verify delete() is NOT called since deletionTimestamp is already set
     verify(mockPodResource, never()).delete()
->>>>>>> 2f958178
+  }
+
+  test("SPARK-54198: Delete Kubernetes executor pods only once per event processing interval") {
+    val failedPod = failedExecutorWithoutDeletion(1)
+    val mockPodResource = mock(classOf[PodResource])
+    namedExecutorPods.put("spark-executor-1", mockPodResource)
+    when(mockPodResource.get()).thenReturn(failedPod)
+    snapshotsStore.updatePod(failedPod)
+    snapshotsStore.notifySubscribers()
+    snapshotsStore.updatePod(failedPod)
+    snapshotsStore.updatePod(failedPod)
+    snapshotsStore.notifySubscribers()
+    val msg = exitReasonMessage(1, failedPod, 1)
+    val expectedLossReason = ExecutorExited(1, exitCausedByApp = true, msg)
+    verify(schedulerBackend, times(1)).doRemoveExecutor("1", expectedLossReason)
+    verify(namedExecutorPods(failedPod.getMetadata.getName), times(2)).delete()
   }
 
   private def exitReasonMessage(execId: Int, failedPod: Pod, exitCode: Int): String = {
