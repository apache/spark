/*
 * Licensed to the Apache Software Foundation (ASF) under one or more
 * contributor license agreements.  See the NOTICE file distributed with
 * this work for additional information regarding copyright ownership.
 * The ASF licenses this file to You under the Apache License, Version 2.0
 * (the "License"); you may not use this file except in compliance with
 * the License.  You may obtain a copy of the License at
 *
 *    http://www.apache.org/licenses/LICENSE-2.0
 *
 * Unless required by applicable law or agreed to in writing, software
 * distributed under the License is distributed on an "AS IS" BASIS,
 * WITHOUT WARRANTIES OR CONDITIONS OF ANY KIND, either express or implied.
 * See the License for the specific language governing permissions and
 * limitations under the License.
 */
package org.apache.spark.deploy.k8s.submit

import java.io.StringWriter
<<<<<<< HEAD
import java.util.{Collections, Properties, UUID}
=======
import java.util.{Collections, Locale, UUID}
import java.util.Properties
>>>>>>> fbaf1505

import io.fabric8.kubernetes.api.model._
import io.fabric8.kubernetes.client.KubernetesClient
import org.apache.hadoop.security.UserGroupInformation
import scala.collection.mutable
import scala.util.control.NonFatal

import org.apache.spark.SparkConf
import org.apache.spark.deploy.SparkApplication
import org.apache.spark.deploy.k8s.{KubernetesConf, KubernetesDriverSpecificConf, KubernetesUtils, SparkKubernetesClientFactory}
import org.apache.spark.deploy.k8s.Config._
import org.apache.spark.deploy.k8s.Constants._
import org.apache.spark.internal.Logging
import org.apache.spark.util.Utils

/**
 * Encapsulates arguments to the submission client.
 *
 * @param mainAppResource the main application resource if any
 * @param mainClass the main class of the application to run
 * @param driverArgs arguments to the driver
 * @param maybePyFiles additional Python files via --py-files
 */
private[spark] case class ClientArguments(
    mainAppResource: Option[MainAppResource],
    mainClass: String,
    driverArgs: Array[String],
    maybePyFiles: Option[String],
    hadoopConfigDir: Option[String])

private[spark] object ClientArguments {

  def fromCommandLineArgs(args: Array[String]): ClientArguments = {
    var mainAppResource: Option[MainAppResource] = None
    var mainClass: Option[String] = None
    val driverArgs = mutable.ArrayBuffer.empty[String]
    var maybePyFiles : Option[String] = None

    args.sliding(2, 2).toList.foreach {
      case Array("--primary-java-resource", primaryJavaResource: String) =>
        mainAppResource = Some(JavaMainAppResource(primaryJavaResource))
      case Array("--primary-py-file", primaryPythonResource: String) =>
        mainAppResource = Some(PythonMainAppResource(primaryPythonResource))
      case Array("--primary-r-file", primaryRFile: String) =>
        mainAppResource = Some(RMainAppResource(primaryRFile))
      case Array("--other-py-files", pyFiles: String) =>
        maybePyFiles = Some(pyFiles)
      case Array("--main-class", clazz: String) =>
        mainClass = Some(clazz)
      case Array("--arg", arg: String) =>
        driverArgs += arg
      case other =>
        val invalid = other.mkString(" ")
        throw new RuntimeException(s"Unknown arguments: $invalid")
    }

    require(mainClass.isDefined, "Main class must be specified via --main-class")

    ClientArguments(
      mainAppResource,
      mainClass.get,
      driverArgs.toArray,
      maybePyFiles,
      sys.env.get(ENV_HADOOP_CONF_DIR))
  }
}

/**
 * Submits a Spark application to run on Kubernetes by creating the driver pod and starting a
 * watcher that monitors and logs the application status. Waits for the application to terminate if
 * spark.kubernetes.submission.waitAppCompletion is true.
 *
 * @param builder Responsible for building the base driver pod based on a composition of
 *                implemented features.
 * @param kubernetesConf application configuration
 * @param kubernetesClient the client to talk to the Kubernetes API server
 * @param waitForAppCompletion a flag indicating whether the client should wait for the application
 *                             to complete
 * @param appName the application name
 * @param watcher a watcher that monitors and logs the application status
 */
private[spark] class Client(
    builder: KubernetesDriverBuilder,
    kubernetesConf: KubernetesConf[KubernetesDriverSpecificConf],
    kubernetesClient: KubernetesClient,
    waitForAppCompletion: Boolean,
    appName: String,
    watcher: LoggingPodStatusWatcher,
    kubernetesResourceNamePrefix: String) extends Logging {

  def run(): Unit = {
    val resolvedDriverSpec = builder.buildFromFeatures(kubernetesConf)
    val configMapName = s"$kubernetesResourceNamePrefix-driver-conf-map"
    val configMap = buildConfigMap(configMapName, resolvedDriverSpec.systemProperties)
    // The include of the ENV_VAR for "SPARK_CONF_DIR" is to allow for the
    // Spark command builder to pickup on the Java Options present in the ConfigMap
    val resolvedDriverContainer = new ContainerBuilder(resolvedDriverSpec.pod.container)
      .addNewEnv()
        .withName(ENV_SPARK_CONF_DIR)
        .withValue(SPARK_CONF_DIR_INTERNAL)
        .endEnv()
      .addNewVolumeMount()
        .withName(SPARK_CONF_VOLUME)
        .withMountPath(SPARK_CONF_DIR_INTERNAL)
        .endVolumeMount()
      .build()
    val resolvedDriverPod = new PodBuilder(resolvedDriverSpec.pod.pod)
      .editSpec()
        .addToContainers(resolvedDriverContainer)
        .addNewVolume()
          .withName(SPARK_CONF_VOLUME)
          .withNewConfigMap()
            .withName(configMapName)
            .endConfigMap()
          .endVolume()
        .endSpec()
      .build()
    Utils.tryWithResource(
      kubernetesClient
        .pods()
        .withName(resolvedDriverPod.getMetadata.getName)
        .watch(watcher)) { _ =>
      val createdDriverPod = kubernetesClient.pods().create(resolvedDriverPod)
      try {
        val otherKubernetesResources =
          resolvedDriverSpec.driverKubernetesResources ++ Seq(configMap)
        addDriverOwnerReference(createdDriverPod, otherKubernetesResources)
        kubernetesClient.resourceList(otherKubernetesResources: _*).createOrReplace()
      } catch {
        case NonFatal(e) =>
          kubernetesClient.pods().delete(createdDriverPod)
          throw e
      }

      if (waitForAppCompletion) {
        logInfo(s"Waiting for application $appName to finish...")
        watcher.awaitCompletion()
        logInfo(s"Application $appName finished.")
      } else {
        logInfo(s"Deployed Spark application $appName into Kubernetes.")
      }
    }
  }

  // Add a OwnerReference to the given resources making the driver pod an owner of them so when
  // the driver pod is deleted, the resources are garbage collected.
  private def addDriverOwnerReference(driverPod: Pod, resources: Seq[HasMetadata]): Unit = {
    val driverPodOwnerReference = new OwnerReferenceBuilder()
      .withName(driverPod.getMetadata.getName)
      .withApiVersion(driverPod.getApiVersion)
      .withUid(driverPod.getMetadata.getUid)
      .withKind(driverPod.getKind)
      .withController(true)
      .build()
    resources.foreach { resource =>
      val originalMetadata = resource.getMetadata
      originalMetadata.setOwnerReferences(Collections.singletonList(driverPodOwnerReference))
    }
  }

  // Build a Config Map that will house spark conf properties in a single file for spark-submit
  private def buildConfigMap(configMapName: String, conf: Map[String, String]): ConfigMap = {
    val properties = new Properties()
    conf.foreach { case (k, v) =>
      properties.setProperty(k, v)
    }
    val propertiesWriter = new StringWriter()
    properties.store(propertiesWriter,
      s"Java properties built from Kubernetes config map with name: $configMapName")
    new ConfigMapBuilder()
      .withNewMetadata()
        .withName(configMapName)
        .endMetadata()
      .addToData(SPARK_CONF_FILE_NAME, propertiesWriter.toString)
      .build()
  }
}

/**
 * Main class and entry point of application submission in KUBERNETES mode.
 */
private[spark] class KubernetesClientApplication extends SparkApplication {

  override def start(args: Array[String], conf: SparkConf): Unit = {
    val parsedArguments = ClientArguments.fromCommandLineArgs(args)
    run(parsedArguments, conf)
  }

  private def run(clientArguments: ClientArguments, sparkConf: SparkConf): Unit = {
    val appName = sparkConf.getOption("spark.app.name").getOrElse("spark")
    // For constructing the app ID, we can't use the Spark application name, as the app ID is going
    // to be added as a label to group resources belonging to the same application. Label values are
    // considerably restrictive, e.g. must be no longer than 63 characters in length. So we generate
    // a unique app ID (captured by spark.app.id) in the format below.
    val kubernetesAppId = s"spark-${UUID.randomUUID().toString.replaceAll("-", "")}"
    val waitForAppCompletion = sparkConf.get(WAIT_FOR_APP_COMPLETION)
    val kubernetesResourceNamePrefix = KubernetesClientApplication.getResourceNamePrefix(appName)
    sparkConf.set(KUBERNETES_PYSPARK_PY_FILES, clientArguments.maybePyFiles.getOrElse(""))
    val kubernetesConf = KubernetesConf.createDriverConf(
      sparkConf,
      appName,
      kubernetesResourceNamePrefix,
      kubernetesAppId,
      clientArguments.mainAppResource,
      clientArguments.mainClass,
      clientArguments.driverArgs,
<<<<<<< HEAD
      clientArguments.maybePyFiles)
=======
      clientArguments.maybePyFiles,
      clientArguments.hadoopConfigDir)
    val builder = new KubernetesDriverBuilder
>>>>>>> fbaf1505
    val namespace = kubernetesConf.namespace()
    // The master URL has been checked for validity already in SparkSubmit.
    // We just need to get rid of the "k8s://" prefix here.
    val master = KubernetesUtils.parseMasterUrl(sparkConf.get("spark.master"))
    val loggingInterval = if (waitForAppCompletion) Some(sparkConf.get(REPORT_INTERVAL)) else None

    val watcher = new LoggingPodStatusWatcherImpl(kubernetesAppId, loggingInterval)

    Utils.tryWithResource(SparkKubernetesClientFactory.createKubernetesClient(
      master,
      Some(namespace),
      KUBERNETES_AUTH_SUBMISSION_CONF_PREFIX,
      sparkConf,
      None,
      None)) { kubernetesClient =>
        val client = new Client(
          KubernetesDriverBuilder(kubernetesClient, kubernetesConf.sparkConf),
          kubernetesConf,
          kubernetesClient,
          waitForAppCompletion,
          appName,
          watcher,
          kubernetesResourceNamePrefix)
        client.run()
    }
  }
}

private[spark] object KubernetesClientApplication {

  def getAppName(conf: SparkConf): String = conf.getOption("spark.app.name").getOrElse("spark")

  def getResourceNamePrefix(appName: String): String = {
    val launchTime = System.currentTimeMillis()
    s"$appName-$launchTime"
      .trim
      .toLowerCase(Locale.ROOT)
      .replaceAll("\\s+", "-")
      .replaceAll("\\.", "-")
      .replaceAll("[^a-z0-9\\-]", "")
      .replaceAll("-+", "-")
  }
}<|MERGE_RESOLUTION|>--- conflicted
+++ resolved
@@ -17,12 +17,9 @@
 package org.apache.spark.deploy.k8s.submit
 
 import java.io.StringWriter
-<<<<<<< HEAD
-import java.util.{Collections, Properties, UUID}
-=======
-import java.util.{Collections, Locale, UUID}
+import java.util.{Collections, Locale, Properties, UUID}
+import java.util.{Collections, UUID}
 import java.util.Properties
->>>>>>> fbaf1505
 
 import io.fabric8.kubernetes.api.model._
 import io.fabric8.kubernetes.client.KubernetesClient
@@ -229,13 +226,8 @@
       clientArguments.mainAppResource,
       clientArguments.mainClass,
       clientArguments.driverArgs,
-<<<<<<< HEAD
-      clientArguments.maybePyFiles)
-=======
       clientArguments.maybePyFiles,
       clientArguments.hadoopConfigDir)
-    val builder = new KubernetesDriverBuilder
->>>>>>> fbaf1505
     val namespace = kubernetesConf.namespace()
     // The master URL has been checked for validity already in SparkSubmit.
     // We just need to get rid of the "k8s://" prefix here.
