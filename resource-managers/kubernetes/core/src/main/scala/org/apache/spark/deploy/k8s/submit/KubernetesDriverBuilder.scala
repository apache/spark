/*
 * Licensed to the Apache Software Foundation (ASF) under one or more
 * contributor license agreements.  See the NOTICE file distributed with
 * this work for additional information regarding copyright ownership.
 * The ASF licenses this file to You under the Apache License, Version 2.0
 * (the "License"); you may not use this file except in compliance with
 * the License.  You may obtain a copy of the License at
 *
 *    http://www.apache.org/licenses/LICENSE-2.0
 *
 * Unless required by applicable law or agreed to in writing, software
 * distributed under the License is distributed on an "AS IS" BASIS,
 * WITHOUT WARRANTIES OR CONDITIONS OF ANY KIND, either express or implied.
 * See the License for the specific language governing permissions and
 * limitations under the License.
 */
package org.apache.spark.deploy.k8s.submit

import java.io.File

import io.fabric8.kubernetes.client.KubernetesClient

import org.apache.spark.deploy.k8s._
import org.apache.spark.deploy.k8s.features._

<<<<<<< HEAD
private[spark] class KubernetesDriverBuilder(
    provideBasicStep: (KubernetesDriverConf => BasicDriverFeatureStep) =
      new BasicDriverFeatureStep(_),
    provideCredentialsStep: (KubernetesDriverConf => DriverKubernetesCredentialsFeatureStep) =
      new DriverKubernetesCredentialsFeatureStep(_),
    provideServiceStep: (KubernetesDriverConf => DriverServiceFeatureStep) =
      new DriverServiceFeatureStep(_),
    provideSecretsStep: (KubernetesConf => MountSecretsFeatureStep) =
      new MountSecretsFeatureStep(_),
    provideEnvSecretsStep: (KubernetesConf => EnvSecretsFeatureStep) =
      new EnvSecretsFeatureStep(_),
    provideLocalDirsStep: (KubernetesConf => LocalDirsFeatureStep) =
      new LocalDirsFeatureStep(_),
    provideVolumesStep: (KubernetesConf => MountVolumesFeatureStep) =
      new MountVolumesFeatureStep(_),
    provideDriverCommandStep: (KubernetesDriverConf => DriverCommandFeatureStep) =
      new DriverCommandFeatureStep(_),
    provideHadoopConfStep: (KubernetesConf => HadoopConfDriverFeatureStep) =
      new HadoopConfDriverFeatureStep(_),
    provideKerberosConfStep: (KubernetesDriverConf => KerberosConfDriverFeatureStep) =
      new KerberosConfDriverFeatureStep(_),
    providePodTemplateConfigMapStep: (KubernetesConf => PodTemplateConfigMapStep) =
      new PodTemplateConfigMapStep(_),
    provideInitialPod: () => SparkPod = () => SparkPod.initialPod) {

  def buildFromFeatures(kubernetesConf: KubernetesDriverConf): KubernetesDriverSpec = {
    val baseFeatures = Seq(
      provideBasicStep(kubernetesConf),
      provideCredentialsStep(kubernetesConf),
      provideServiceStep(kubernetesConf),
      provideLocalDirsStep(kubernetesConf))

    val secretFeature = if (kubernetesConf.secretNamesToMountPaths.nonEmpty) {
      Seq(provideSecretsStep(kubernetesConf))
    } else Nil
    val envSecretFeature = if (kubernetesConf.secretEnvNamesToKeyRefs.nonEmpty) {
      Seq(provideEnvSecretsStep(kubernetesConf))
    } else Nil
    val volumesFeature = if (kubernetesConf.volumes.nonEmpty) {
      Seq(provideVolumesStep(kubernetesConf))
    } else Nil
    val podTemplateFeature = if (
      kubernetesConf.get(Config.KUBERNETES_EXECUTOR_PODTEMPLATE_FILE).isDefined) {
      Seq(providePodTemplateConfigMapStep(kubernetesConf))
    } else Nil

    val driverCommandStep = provideDriverCommandStep(kubernetesConf)

    val otherSteps = Seq(
      provideHadoopConfStep(kubernetesConf),
      provideKerberosConfStep(kubernetesConf))

    val allFeatures: Seq[KubernetesFeatureConfigStep] =
      baseFeatures ++ Seq(driverCommandStep) ++
        secretFeature ++ envSecretFeature ++ volumesFeature ++
        otherSteps ++ podTemplateFeature
=======
private[spark] class KubernetesDriverBuilder {

  def buildFromFeatures(
      conf: KubernetesDriverConf,
      client: KubernetesClient): KubernetesDriverSpec = {
    val initialPod = conf.get(Config.KUBERNETES_DRIVER_PODTEMPLATE_FILE)
      .map { file =>
        KubernetesUtils.loadPodFromTemplate(
          client,
          new File(file),
          conf.get(Config.KUBERNETES_DRIVER_PODTEMPLATE_CONTAINER_NAME))
      }
      .getOrElse(SparkPod.initialPod())

    val features = Seq(
      new BasicDriverFeatureStep(conf),
      new DriverKubernetesCredentialsFeatureStep(conf),
      new DriverServiceFeatureStep(conf),
      new MountSecretsFeatureStep(conf),
      new EnvSecretsFeatureStep(conf),
      new LocalDirsFeatureStep(conf),
      new MountVolumesFeatureStep(conf),
      new DriverCommandFeatureStep(conf),
      new KerberosConfDriverFeatureStep(conf),
      new PodTemplateConfigMapStep(conf))
>>>>>>> a63e7b2a

    val spec = KubernetesDriverSpec(
      initialPod,
      driverKubernetesResources = Seq.empty,
      conf.sparkConf.getAll.toMap)

    features.foldLeft(spec) { case (spec, feature) =>
      val configuredPod = feature.configurePod(spec.pod)
      val addedSystemProperties = feature.getAdditionalPodSystemProperties()
      val addedResources = feature.getAdditionalKubernetesResources()
      KubernetesDriverSpec(
        configuredPod,
        spec.driverKubernetesResources ++ addedResources,
        spec.systemProperties ++ addedSystemProperties)
    }
  }

}<|MERGE_RESOLUTION|>--- conflicted
+++ resolved
@@ -23,64 +23,6 @@
 import org.apache.spark.deploy.k8s._
 import org.apache.spark.deploy.k8s.features._
 
-<<<<<<< HEAD
-private[spark] class KubernetesDriverBuilder(
-    provideBasicStep: (KubernetesDriverConf => BasicDriverFeatureStep) =
-      new BasicDriverFeatureStep(_),
-    provideCredentialsStep: (KubernetesDriverConf => DriverKubernetesCredentialsFeatureStep) =
-      new DriverKubernetesCredentialsFeatureStep(_),
-    provideServiceStep: (KubernetesDriverConf => DriverServiceFeatureStep) =
-      new DriverServiceFeatureStep(_),
-    provideSecretsStep: (KubernetesConf => MountSecretsFeatureStep) =
-      new MountSecretsFeatureStep(_),
-    provideEnvSecretsStep: (KubernetesConf => EnvSecretsFeatureStep) =
-      new EnvSecretsFeatureStep(_),
-    provideLocalDirsStep: (KubernetesConf => LocalDirsFeatureStep) =
-      new LocalDirsFeatureStep(_),
-    provideVolumesStep: (KubernetesConf => MountVolumesFeatureStep) =
-      new MountVolumesFeatureStep(_),
-    provideDriverCommandStep: (KubernetesDriverConf => DriverCommandFeatureStep) =
-      new DriverCommandFeatureStep(_),
-    provideHadoopConfStep: (KubernetesConf => HadoopConfDriverFeatureStep) =
-      new HadoopConfDriverFeatureStep(_),
-    provideKerberosConfStep: (KubernetesDriverConf => KerberosConfDriverFeatureStep) =
-      new KerberosConfDriverFeatureStep(_),
-    providePodTemplateConfigMapStep: (KubernetesConf => PodTemplateConfigMapStep) =
-      new PodTemplateConfigMapStep(_),
-    provideInitialPod: () => SparkPod = () => SparkPod.initialPod) {
-
-  def buildFromFeatures(kubernetesConf: KubernetesDriverConf): KubernetesDriverSpec = {
-    val baseFeatures = Seq(
-      provideBasicStep(kubernetesConf),
-      provideCredentialsStep(kubernetesConf),
-      provideServiceStep(kubernetesConf),
-      provideLocalDirsStep(kubernetesConf))
-
-    val secretFeature = if (kubernetesConf.secretNamesToMountPaths.nonEmpty) {
-      Seq(provideSecretsStep(kubernetesConf))
-    } else Nil
-    val envSecretFeature = if (kubernetesConf.secretEnvNamesToKeyRefs.nonEmpty) {
-      Seq(provideEnvSecretsStep(kubernetesConf))
-    } else Nil
-    val volumesFeature = if (kubernetesConf.volumes.nonEmpty) {
-      Seq(provideVolumesStep(kubernetesConf))
-    } else Nil
-    val podTemplateFeature = if (
-      kubernetesConf.get(Config.KUBERNETES_EXECUTOR_PODTEMPLATE_FILE).isDefined) {
-      Seq(providePodTemplateConfigMapStep(kubernetesConf))
-    } else Nil
-
-    val driverCommandStep = provideDriverCommandStep(kubernetesConf)
-
-    val otherSteps = Seq(
-      provideHadoopConfStep(kubernetesConf),
-      provideKerberosConfStep(kubernetesConf))
-
-    val allFeatures: Seq[KubernetesFeatureConfigStep] =
-      baseFeatures ++ Seq(driverCommandStep) ++
-        secretFeature ++ envSecretFeature ++ volumesFeature ++
-        otherSteps ++ podTemplateFeature
-=======
 private[spark] class KubernetesDriverBuilder {
 
   def buildFromFeatures(
@@ -106,7 +48,6 @@
       new DriverCommandFeatureStep(conf),
       new KerberosConfDriverFeatureStep(conf),
       new PodTemplateConfigMapStep(conf))
->>>>>>> a63e7b2a
 
     val spec = KubernetesDriverSpec(
       initialPod,
