/*
 * Licensed to the Apache Software Foundation (ASF) under one or more
 * contributor license agreements.  See the NOTICE file distributed with
 * this work for additional information regarding copyright ownership.
 * The ASF licenses this file to You under the Apache License, Version 2.0
 * (the "License"); you may not use this file except in compliance with
 * the License.  You may obtain a copy of the License at
 *
 *    http://www.apache.org/licenses/LICENSE-2.0
 *
 * Unless required by applicable law or agreed to in writing, software
 * distributed under the License is distributed on an "AS IS" BASIS,
 * WITHOUT WARRANTIES OR CONDITIONS OF ANY KIND, either express or implied.
 * See the License for the specific language governing permissions and
 * limitations under the License.
 */
package org.apache.spark.deploy.k8s.submit

<<<<<<< HEAD
import java.io.File

import io.fabric8.kubernetes.client.KubernetesClient

import org.apache.spark.SparkConf
import org.apache.spark.deploy.k8s.{Config, KubernetesConf, KubernetesDriverSpec, KubernetesDriverSpecificConf, KubernetesRoleSpecificConf, KubernetesUtils, SparkPod}
import org.apache.spark.deploy.k8s.features.{BasicDriverFeatureStep, DriverKubernetesCredentialsFeatureStep, DriverServiceFeatureStep, EnvSecretsFeatureStep, LocalDirsFeatureStep, MountSecretsFeatureStep, MountVolumesFeatureStep, PodTemplateConfigMapStep}
=======
import org.apache.spark.deploy.k8s.{KubernetesConf, KubernetesDriverSpec, KubernetesDriverSpecificConf, KubernetesRoleSpecificConf}
import org.apache.spark.deploy.k8s.features._
>>>>>>> fbaf1505
import org.apache.spark.deploy.k8s.features.bindings.{JavaDriverFeatureStep, PythonDriverFeatureStep, RDriverFeatureStep}

private[spark] class KubernetesDriverBuilder(
    provideBasicStep: (KubernetesConf[KubernetesDriverSpecificConf]) => BasicDriverFeatureStep =
      new BasicDriverFeatureStep(_),
    provideCredentialsStep: (KubernetesConf[KubernetesDriverSpecificConf])
      => DriverKubernetesCredentialsFeatureStep =
      new DriverKubernetesCredentialsFeatureStep(_),
    provideServiceStep: (KubernetesConf[KubernetesDriverSpecificConf]) => DriverServiceFeatureStep =
      new DriverServiceFeatureStep(_),
    provideSecretsStep: (KubernetesConf[_ <: KubernetesRoleSpecificConf]
      => MountSecretsFeatureStep) =
      new MountSecretsFeatureStep(_),
    provideEnvSecretsStep: (KubernetesConf[_ <: KubernetesRoleSpecificConf]
      => EnvSecretsFeatureStep) =
      new EnvSecretsFeatureStep(_),
    provideLocalDirsStep: (KubernetesConf[_ <: KubernetesRoleSpecificConf])
      => LocalDirsFeatureStep =
      new LocalDirsFeatureStep(_),
    provideVolumesStep: (KubernetesConf[_ <: KubernetesRoleSpecificConf]
      => MountVolumesFeatureStep) =
      new MountVolumesFeatureStep(_),
    providePythonStep: (
      KubernetesConf[KubernetesDriverSpecificConf]
      => PythonDriverFeatureStep) =
      new PythonDriverFeatureStep(_),
    provideRStep: (
      KubernetesConf[KubernetesDriverSpecificConf]
        => RDriverFeatureStep) =
    new RDriverFeatureStep(_),
    provideJavaStep: (
      KubernetesConf[KubernetesDriverSpecificConf]
        => JavaDriverFeatureStep) =
    new JavaDriverFeatureStep(_),
<<<<<<< HEAD
    providePodTemplateConfigMapStep: (KubernetesConf[_ <: KubernetesRoleSpecificConf]
      => PodTemplateConfigMapStep) =
    new PodTemplateConfigMapStep(_),
    provideInitialPod: () => SparkPod = SparkPod.initialPod) {
=======
    provideHadoopGlobalStep: (
      KubernetesConf[KubernetesDriverSpecificConf]
        => KerberosConfDriverFeatureStep) =
    new KerberosConfDriverFeatureStep(_))  {
>>>>>>> fbaf1505

  def buildFromFeatures(
    kubernetesConf: KubernetesConf[KubernetesDriverSpecificConf]): KubernetesDriverSpec = {
    val baseFeatures = Seq(
      provideBasicStep(kubernetesConf),
      provideCredentialsStep(kubernetesConf),
      provideServiceStep(kubernetesConf),
      provideLocalDirsStep(kubernetesConf))

    val secretFeature = if (kubernetesConf.roleSecretNamesToMountPaths.nonEmpty) {
      Seq(provideSecretsStep(kubernetesConf))
    } else Nil
    val envSecretFeature = if (kubernetesConf.roleSecretEnvNamesToKeyRefs.nonEmpty) {
      Seq(provideEnvSecretsStep(kubernetesConf))
    } else Nil
    val volumesFeature = if (kubernetesConf.roleVolumes.nonEmpty) {
      Seq(provideVolumesStep(kubernetesConf))
    } else Nil
    val podTemplateFeature = if (
      kubernetesConf.get(Config.KUBERNETES_EXECUTOR_PODTEMPLATE_FILE).isDefined) {
      Seq(providePodTemplateConfigMapStep(kubernetesConf))
    } else Nil

    val bindingsStep = kubernetesConf.roleSpecificConf.mainAppResource.map {
        case JavaMainAppResource(_) =>
          provideJavaStep(kubernetesConf)
        case PythonMainAppResource(_) =>
          providePythonStep(kubernetesConf)
        case RMainAppResource(_) =>
          provideRStep(kubernetesConf)}
      .getOrElse(provideJavaStep(kubernetesConf))

<<<<<<< HEAD
    val allFeatures = (baseFeatures :+ bindingsStep) ++
      secretFeature ++ envSecretFeature ++ volumesFeature ++ podTemplateFeature
=======
    val maybeHadoopConfigStep =
      kubernetesConf.hadoopConfSpec.map { _ =>
          provideHadoopGlobalStep(kubernetesConf)}

    val allFeatures: Seq[KubernetesFeatureConfigStep] =
      (baseFeatures :+ bindingsStep) ++
        secretFeature ++ envSecretFeature ++ volumesFeature ++
        maybeHadoopConfigStep.toSeq
>>>>>>> fbaf1505

    var spec = KubernetesDriverSpec(
      provideInitialPod(),
      Seq.empty,
      kubernetesConf.sparkConf.getAll.toMap)
    for (feature <- allFeatures) {
      val configuredPod = feature.configurePod(spec.pod)
      val addedSystemProperties = feature.getAdditionalPodSystemProperties()
      val addedResources = feature.getAdditionalKubernetesResources()
      spec = KubernetesDriverSpec(
        configuredPod,
        spec.driverKubernetesResources ++ addedResources,
        spec.systemProperties ++ addedSystemProperties)
    }
    spec
  }
}

private[spark] object KubernetesDriverBuilder {
  def apply(kubernetesClient: KubernetesClient, conf: SparkConf): KubernetesDriverBuilder = {
    conf.get(Config.KUBERNETES_DRIVER_PODTEMPLATE_FILE)
      .map(new File(_))
      .map(file => new KubernetesDriverBuilder(provideInitialPod = () =>
        KubernetesUtils.loadPodFromTemplate(kubernetesClient, file)
      ))
      .getOrElse(new KubernetesDriverBuilder())
  }
}<|MERGE_RESOLUTION|>--- conflicted
+++ resolved
@@ -16,18 +16,13 @@
  */
 package org.apache.spark.deploy.k8s.submit
 
-<<<<<<< HEAD
 import java.io.File
 
 import io.fabric8.kubernetes.client.KubernetesClient
 
 import org.apache.spark.SparkConf
-import org.apache.spark.deploy.k8s.{Config, KubernetesConf, KubernetesDriverSpec, KubernetesDriverSpecificConf, KubernetesRoleSpecificConf, KubernetesUtils, SparkPod}
-import org.apache.spark.deploy.k8s.features.{BasicDriverFeatureStep, DriverKubernetesCredentialsFeatureStep, DriverServiceFeatureStep, EnvSecretsFeatureStep, LocalDirsFeatureStep, MountSecretsFeatureStep, MountVolumesFeatureStep, PodTemplateConfigMapStep}
-=======
-import org.apache.spark.deploy.k8s.{KubernetesConf, KubernetesDriverSpec, KubernetesDriverSpecificConf, KubernetesRoleSpecificConf}
+import org.apache.spark.deploy.k8s._
 import org.apache.spark.deploy.k8s.features._
->>>>>>> fbaf1505
 import org.apache.spark.deploy.k8s.features.bindings.{JavaDriverFeatureStep, PythonDriverFeatureStep, RDriverFeatureStep}
 
 private[spark] class KubernetesDriverBuilder(
@@ -62,17 +57,14 @@
       KubernetesConf[KubernetesDriverSpecificConf]
         => JavaDriverFeatureStep) =
     new JavaDriverFeatureStep(_),
-<<<<<<< HEAD
+    provideHadoopGlobalStep: (
+      KubernetesConf[KubernetesDriverSpecificConf]
+        => KerberosConfDriverFeatureStep) =
+    new KerberosConfDriverFeatureStep(_),
     providePodTemplateConfigMapStep: (KubernetesConf[_ <: KubernetesRoleSpecificConf]
       => PodTemplateConfigMapStep) =
     new PodTemplateConfigMapStep(_),
     provideInitialPod: () => SparkPod = SparkPod.initialPod) {
-=======
-    provideHadoopGlobalStep: (
-      KubernetesConf[KubernetesDriverSpecificConf]
-        => KerberosConfDriverFeatureStep) =
-    new KerberosConfDriverFeatureStep(_))  {
->>>>>>> fbaf1505
 
   def buildFromFeatures(
     kubernetesConf: KubernetesConf[KubernetesDriverSpecificConf]): KubernetesDriverSpec = {
@@ -105,19 +97,14 @@
           provideRStep(kubernetesConf)}
       .getOrElse(provideJavaStep(kubernetesConf))
 
-<<<<<<< HEAD
-    val allFeatures = (baseFeatures :+ bindingsStep) ++
-      secretFeature ++ envSecretFeature ++ volumesFeature ++ podTemplateFeature
-=======
     val maybeHadoopConfigStep =
       kubernetesConf.hadoopConfSpec.map { _ =>
-          provideHadoopGlobalStep(kubernetesConf)}
+        provideHadoopGlobalStep(kubernetesConf)}
 
     val allFeatures: Seq[KubernetesFeatureConfigStep] =
       (baseFeatures :+ bindingsStep) ++
         secretFeature ++ envSecretFeature ++ volumesFeature ++
-        maybeHadoopConfigStep.toSeq
->>>>>>> fbaf1505
+        maybeHadoopConfigStep.toSeq ++ podTemplateFeature
 
     var spec = KubernetesDriverSpec(
       provideInitialPod(),
