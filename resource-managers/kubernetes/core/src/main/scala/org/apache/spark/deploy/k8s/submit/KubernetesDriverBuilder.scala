--- conflicted
+++ resolved
@@ -24,13 +24,8 @@
 import org.apache.spark.deploy.SparkHadoopUtil
 import org.apache.spark.deploy.k8s._
 import org.apache.spark.deploy.k8s.features._
-<<<<<<< HEAD
-import org.apache.spark.deploy.k8s.features.bindings.{JavaDriverFeatureStep, PythonDriverFeatureStep, RDriverFeatureStep}
 import org.apache.spark.deploy.k8s.features.hadooputils._
 import org.apache.spark.deploy.k8s.security.KubernetesHadoopDelegationTokenManager
-import org.apache.spark.deploy.security.HadoopDelegationTokenManager
-=======
->>>>>>> fc65b4af
 
 private[spark] class KubernetesDriverBuilder(
     provideBasicStep: (KubernetesConf[KubernetesDriverSpecificConf]) => BasicDriverFeatureStep =
@@ -54,33 +49,18 @@
       new MountVolumesFeatureStep(_),
     provideDriverCommandStep: (
       KubernetesConf[KubernetesDriverSpecificConf]
-<<<<<<< HEAD
-      => PythonDriverFeatureStep) =
-      new PythonDriverFeatureStep(_),
-    provideRStep: (
-      KubernetesConf[KubernetesDriverSpecificConf]
-        => RDriverFeatureStep) =
-    new RDriverFeatureStep(_),
-    provideJavaStep: (
-      KubernetesConf[KubernetesDriverSpecificConf]
-        => JavaDriverFeatureStep) =
-    new JavaDriverFeatureStep(_),
+      => DriverCommandFeatureStep) =
+      new DriverCommandFeatureStep(_),
     provideHadoopGlobalStep: ((
       KubernetesConf[KubernetesDriverSpecificConf],
-      HadoopBootstrapUtil,
-      HadoopKerberosLogin,
-      KubernetesHadoopDelegationTokenManager)
-=======
-      => DriverCommandFeatureStep) =
-      new DriverCommandFeatureStep(_),
-    provideHadoopGlobalStep: (
-      KubernetesConf[KubernetesDriverSpecificConf]
->>>>>>> fc65b4af
-        => KerberosConfDriverFeatureStep) =
-    new KerberosConfDriverFeatureStep(_, _, _, _),
+        HadoopBootstrapUtil,
+        HadoopKerberosLogin,
+        KubernetesHadoopDelegationTokenManager)
+      => KerberosConfDriverFeatureStep) =
+      new KerberosConfDriverFeatureStep(_, _, _, _),
     providePodTemplateConfigMapStep: (KubernetesConf[_ <: KubernetesRoleSpecificConf]
       => PodTemplateConfigMapStep) =
-    new PodTemplateConfigMapStep(_),
+      new PodTemplateConfigMapStep(_),
     provideInitialPod: () => SparkPod = SparkPod.initialPod) {
 
   def buildFromFeatures(
