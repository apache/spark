/*
 * Licensed to the Apache Software Foundation (ASF) under one or more
 * contributor license agreements.  See the NOTICE file distributed with
 * this work for additional information regarding copyright ownership.
 * The ASF licenses this file to You under the Apache License, Version 2.0
 * (the "License"); you may not use this file except in compliance with
 * the License.  You may obtain a copy of the License at
 *
 *    http://www.apache.org/licenses/LICENSE-2.0
 *
 * Unless required by applicable law or agreed to in writing, software
 * distributed under the License is distributed on an "AS IS" BASIS,
 * WITHOUT WARRANTIES OR CONDITIONS OF ANY KIND, either express or implied.
 * See the License for the specific language governing permissions and
 * limitations under the License.
 */
package org.apache.spark.deploy.k8s.integrationtest

import java.io.File
import java.nio.file.{Path, Paths}
import java.util.UUID

import scala.collection.JavaConverters._

import com.google.common.base.Charsets
import com.google.common.io.Files
import io.fabric8.kubernetes.api.model.Pod
import io.fabric8.kubernetes.client.{KubernetesClientException, Watcher}
import io.fabric8.kubernetes.client.Watcher.Action
import org.scalatest.{BeforeAndAfter, BeforeAndAfterAll, Tag}
import org.scalatest.Matchers
import org.scalatest.concurrent.{Eventually, PatienceConfiguration}
import org.scalatest.concurrent.PatienceConfiguration.{Interval, Timeout}
import org.scalatest.time.{Minutes, Seconds, Span}

import org.apache.spark.SparkFunSuite
import org.apache.spark.deploy.k8s.integrationtest.TestConstants._
import org.apache.spark.deploy.k8s.integrationtest.backend.{IntegrationTestBackend, IntegrationTestBackendFactory}
import org.apache.spark.internal.Logging
import org.apache.spark.internal.config._

class KubernetesSuite extends SparkFunSuite
  with BeforeAndAfterAll with BeforeAndAfter with BasicTestsSuite with SecretsTestsSuite
  with PythonTestsSuite with ClientModeTestsSuite with PodTemplateSuite with PVTestsSuite
<<<<<<< HEAD
  with MountLoggerConfigMapSuite with DepsTestsSuite with RTestsSuite with Logging with Eventually
  with Matchers {
=======
  with DepsTestsSuite with DecommissionSuite with RTestsSuite with Logging with Eventually
  with Matchers {

>>>>>>> 9107f77f

  import KubernetesSuite._

  protected var sparkHomeDir: Path = _
  protected var pyImage: String = _
  protected var rImage: String = _

  protected var image: String = _
  protected var testBackend: IntegrationTestBackend = _
  protected var driverPodName: String = _
  protected var kubernetesTestComponents: KubernetesTestComponents = _
  protected var sparkAppConf: SparkAppConf = _
  protected var containerLocalSparkDistroExamplesJar: String = _
  protected var appLocator: String = _

  // Default memory limit is 1024M + 384M (minimum overhead constant)
  private val baseMemory = s"${1024 + 384}Mi"
  protected val memOverheadConstant = 0.8
  private val standardNonJVMMemory = s"${(1024 + 0.4*1024).toInt}Mi"
  protected val additionalMemory = 200
  // 209715200 is 200Mi
  protected val additionalMemoryInBytes = 209715200
  private val extraDriverTotalMemory = s"${(1024 + memOverheadConstant*1024).toInt}Mi"
  private val extraExecTotalMemory =
    s"${(1024 + memOverheadConstant*1024 + additionalMemory).toInt}Mi"

  /**
   * Build the image ref for the given image name, taking the repo and tag from the
   * test configuration.
   */
  private def testImageRef(name: String): String = {
    val tag = sys.props.get(CONFIG_KEY_IMAGE_TAG_FILE)
      .map { path =>
        val tagFile = new File(path)
        require(tagFile.isFile,
          s"No file found for image tag at ${tagFile.getAbsolutePath}.")
        Files.toString(tagFile, Charsets.UTF_8).trim
      }
      .orElse(sys.props.get(CONFIG_KEY_IMAGE_TAG))
      .getOrElse {
        throw new IllegalArgumentException(
          s"One of $CONFIG_KEY_IMAGE_TAG_FILE or $CONFIG_KEY_IMAGE_TAG is required.")
      }
    val repo = sys.props.get(CONFIG_KEY_IMAGE_REPO)
      .map { _ + "/" }
      .getOrElse("")

    s"$repo$name:$tag"
  }

  override def beforeAll(): Unit = {
    super.beforeAll()
    // The scalatest-maven-plugin gives system properties that are referenced but not set null
    // values. We need to remove the null-value properties before initializing the test backend.
    val nullValueProperties = System.getProperties.asScala
      .filter(entry => entry._2.equals("null"))
      .map(entry => entry._1.toString)
    nullValueProperties.foreach { key =>
      System.clearProperty(key)
    }

    val possible_spark_dirs = List(
      // If someone specified the tgz for the tests look at the extraction dir
      System.getProperty(CONFIG_KEY_UNPACK_DIR),
      // Try the spark test home
      sys.props("spark.test.home")
    )
    val sparkDirProp = possible_spark_dirs.filter(x =>
      new File(Paths.get(x).toFile, "bin/spark-submit").exists).headOption.getOrElse(null)
    require(sparkDirProp != null,
      s"Spark home directory must be provided in system properties tested $possible_spark_dirs")
    sparkHomeDir = Paths.get(sparkDirProp)
    require(sparkHomeDir.toFile.isDirectory,
      s"No directory found for spark home specified at $sparkHomeDir.")
    image = testImageRef(sys.props.getOrElse(CONFIG_KEY_IMAGE_JVM, "spark"))
    pyImage = testImageRef(sys.props.getOrElse(CONFIG_KEY_IMAGE_PYTHON, "spark-py"))
    rImage = testImageRef(sys.props.getOrElse(CONFIG_KEY_IMAGE_R, "spark-r"))

    containerLocalSparkDistroExamplesJar =
      s"local:///opt/spark/examples/jars/${Utils.getExamplesJarName()}"
    testBackend = IntegrationTestBackendFactory.getTestBackend
    testBackend.initialize()
    kubernetesTestComponents = new KubernetesTestComponents(testBackend.getKubernetesClient)
  }

  override def afterAll(): Unit = {
    try {
      testBackend.cleanUp()
    } finally {
      super.afterAll()
    }
  }

  before {
    appLocator = UUID.randomUUID().toString.replaceAll("-", "")
    driverPodName = "spark-test-app-" + UUID.randomUUID().toString.replaceAll("-", "")
    sparkAppConf = kubernetesTestComponents.newSparkAppConf()
      .set("spark.kubernetes.container.image", image)
      .set("spark.kubernetes.driver.pod.name", driverPodName)
      .set("spark.kubernetes.driver.label.spark-app-locator", appLocator)
      .set("spark.kubernetes.executor.label.spark-app-locator", appLocator)
      .set(NETWORK_AUTH_ENABLED.key, "true")
    if (!kubernetesTestComponents.hasUserSpecifiedNamespace) {
      kubernetesTestComponents.createNamespace()
    }
  }

  after {
    if (!kubernetesTestComponents.hasUserSpecifiedNamespace) {
      kubernetesTestComponents.deleteNamespace()
    }
    deleteDriverPod()
  }

  protected def runSparkPiAndVerifyCompletion(
      appResource: String = containerLocalSparkDistroExamplesJar,
      driverPodChecker: Pod => Unit = doBasicDriverPodCheck,
      executorPodChecker: Pod => Unit = doBasicExecutorPodCheck,
      appArgs: Array[String] = Array.empty[String],
      appLocator: String = appLocator,
      isJVM: Boolean = true ): Unit = {
    runSparkApplicationAndVerifyCompletion(
      appResource,
      SPARK_PI_MAIN_CLASS,
      Seq("Pi is roughly 3"),
      appArgs,
      driverPodChecker,
      executorPodChecker,
      appLocator,
      isJVM)
  }

  protected def runDFSReadWriteAndVerifyCompletion(
      wordCount: Int,
      appResource: String = containerLocalSparkDistroExamplesJar,
      driverPodChecker: Pod => Unit = doBasicDriverPodCheck,
      executorPodChecker: Pod => Unit = doBasicExecutorPodCheck,
      appArgs: Array[String] = Array.empty[String],
      appLocator: String = appLocator,
      isJVM: Boolean = true,
      interval: Option[PatienceConfiguration.Interval] = None): Unit = {
    runSparkApplicationAndVerifyCompletion(
      appResource,
      SPARK_DFS_READ_WRITE_TEST,
      Seq(s"Success! Local Word Count $wordCount and " +
    s"DFS Word Count $wordCount agree."),
      appArgs,
      driverPodChecker,
      executorPodChecker,
      appLocator,
      isJVM,
      None,
      Option((interval, None)))
  }

  protected def runSparkRemoteCheckAndVerifyCompletion(
      appResource: String = containerLocalSparkDistroExamplesJar,
      driverPodChecker: Pod => Unit = doBasicDriverPodCheck,
      executorPodChecker: Pod => Unit = doBasicExecutorPodCheck,
      appArgs: Array[String],
      appLocator: String = appLocator,
      timeout: Option[PatienceConfiguration.Timeout] = None): Unit = {
    runSparkApplicationAndVerifyCompletion(
      appResource,
      SPARK_REMOTE_MAIN_CLASS,
      Seq(s"Mounting of ${appArgs.head} was true"),
      appArgs,
      driverPodChecker,
      executorPodChecker,
      appLocator,
      true,
      executorPatience = Option((None, timeout)))
  }

  protected def runSparkJVMCheckAndVerifyCompletion(
      appResource: String = containerLocalSparkDistroExamplesJar,
      mainClass: String = SPARK_DRIVER_MAIN_CLASS,
      driverPodChecker: Pod => Unit = doBasicDriverPodCheck,
      appArgs: Array[String] = Array("5"),
      expectedJVMValue: Seq[String]): Unit = {
    val appArguments = SparkAppArguments(
      mainAppResource = appResource,
      mainClass = mainClass,
      appArgs = appArgs)
    SparkAppLauncher.launch(
      appArguments,
      sparkAppConf,
      TIMEOUT.value.toSeconds.toInt,
      sparkHomeDir,
      true)

    val driverPod = kubernetesTestComponents.kubernetesClient
      .pods()
      .withLabel("spark-app-locator", appLocator)
      .withLabel("spark-role", "driver")
      .list()
      .getItems
      .get(0)
    doBasicDriverPodCheck(driverPod)

    Eventually.eventually(TIMEOUT, INTERVAL) {
      expectedJVMValue.foreach { e =>
        assert(kubernetesTestComponents.kubernetesClient
          .pods()
          .withName(driverPod.getMetadata.getName)
          .getLog
          .contains(e), "The application did not complete.")
      }
    }
  }

  // scalastyle:off argcount
  protected def runSparkApplicationAndVerifyCompletion(
      appResource: String,
      mainClass: String,
      expectedLogOnCompletion: Seq[String],
      appArgs: Array[String],
      driverPodChecker: Pod => Unit,
      executorPodChecker: Pod => Unit,
      appLocator: String,
      isJVM: Boolean,
      pyFiles: Option[String] = None,
      executorPatience: Option[(Option[Interval], Option[Timeout])] = None,
      decommissioningTest: Boolean = false): Unit = {

  // scalastyle:on argcount
    val appArguments = SparkAppArguments(
      mainAppResource = appResource,
      mainClass = mainClass,
      appArgs = appArgs)

    val execPods = scala.collection.mutable.Map[String, Pod]()
    val (patienceInterval, patienceTimeout) = {
      executorPatience match {
        case Some(patience) => (patience._1.getOrElse(INTERVAL), patience._2.getOrElse(TIMEOUT))
        case _ => (INTERVAL, TIMEOUT)
      }
    }
    def checkPodReady(namespace: String, name: String) = {
      val execPod = kubernetesTestComponents.kubernetesClient
        .pods()
        .inNamespace(namespace)
        .withName(name)
        .get()
      val resourceStatus = execPod.getStatus
      val conditions = resourceStatus.getConditions().asScala
      val conditionTypes = conditions.map(_.getType())
      val readyConditions = conditions.filter{cond => cond.getType() == "Ready"}
      val result = readyConditions
        .map(cond => cond.getStatus() == "True")
        .headOption.getOrElse(false)
      result
    }
    val execWatcher = kubernetesTestComponents.kubernetesClient
      .pods()
      .withLabel("spark-app-locator", appLocator)
      .withLabel("spark-role", "executor")
      .watch(new Watcher[Pod] {
        logDebug("Beginning watch of executors")
        override def onClose(cause: KubernetesClientException): Unit =
          logInfo("Ending watch of executors")
        override def eventReceived(action: Watcher.Action, resource: Pod): Unit = {
          val name = resource.getMetadata.getName
          val namespace = resource.getMetadata().getNamespace()
          action match {
            case Action.MODIFIED =>
              execPods(name) = resource
            case Action.ADDED =>
              logDebug(s"Add event received for $name.")
              execPods(name) = resource
              // If testing decommissioning start a thread to simulate
              // decommissioning.
              if (decommissioningTest && execPods.size == 1) {
                // Wait for all the containers in the pod to be running
                logDebug("Waiting for first pod to become OK prior to deletion")
                Eventually.eventually(patienceTimeout, patienceInterval) {
                  val result = checkPodReady(namespace, name)
                  result shouldBe (true)
                }
                // Sleep a small interval to allow execution of job
                logDebug("Sleeping before killing pod.")
                Thread.sleep(2000)
                // Delete the pod to simulate cluster scale down/migration.
                val pod = kubernetesTestComponents.kubernetesClient.pods().withName(name)
                pod.delete()
                logDebug(s"Triggered pod decom/delete: $name deleted")
              }
            case Action.DELETED | Action.ERROR =>
              execPods.remove(name)
          }
        }
      })

    logDebug("Starting Spark K8s job")
    SparkAppLauncher.launch(
      appArguments,
      sparkAppConf,
      TIMEOUT.value.toSeconds.toInt,
      sparkHomeDir,
      isJVM,
      pyFiles)

    val driverPod = kubernetesTestComponents.kubernetesClient
      .pods()
      .withLabel("spark-app-locator", appLocator)
      .withLabel("spark-role", "driver")
      .list()
      .getItems
      .get(0)

    driverPodChecker(driverPod)
    // If we're testing decommissioning we delete all the executors, but we should have
    // an executor at some point.
    Eventually.eventually(patienceTimeout, patienceInterval) {
      execPods.values.nonEmpty should be (true)
    }
    // If decommissioning we need to wait and check the executors were removed
    if (decommissioningTest) {
      // Sleep a small interval to ensure everything is registered.
      Thread.sleep(100)
      // Wait for the executors to become ready
      Eventually.eventually(patienceTimeout, patienceInterval) {
        val anyReadyPods = ! execPods.map{
          case (name, resource) =>
            (name, resource.getMetadata().getNamespace())
        }.filter{
          case (name, namespace) => checkPodReady(namespace, name)
        }.isEmpty
        val podsEmpty = execPods.values.isEmpty
        val podsReadyOrDead = anyReadyPods || podsEmpty
        podsReadyOrDead shouldBe (true)
      }
    }
    execWatcher.close()
    execPods.values.foreach(executorPodChecker(_))
    Eventually.eventually(patienceTimeout, patienceInterval) {
      expectedLogOnCompletion.foreach { e =>
        assert(kubernetesTestComponents.kubernetesClient
          .pods()
          .withName(driverPod.getMetadata.getName)
          .getLog
          .contains(e), "The application did not complete.")
      }
    }
  }
  protected def doBasicDriverPodCheck(driverPod: Pod): Unit = {
    assert(driverPod.getMetadata.getName === driverPodName)
    assert(driverPod.getSpec.getContainers.get(0).getImage === image)
    assert(driverPod.getSpec.getContainers.get(0).getName === "spark-kubernetes-driver")
    assert(driverPod.getSpec.getContainers.get(0).getResources.getRequests.get("memory").getAmount
      === baseMemory)
  }

  protected def doExecutorServiceAccountCheck(executorPod: Pod, account: String): Unit = {
    doBasicExecutorPodCheck(executorPod)
    assert(executorPod.getSpec.getServiceAccount == kubernetesTestComponents.serviceAccountName)
  }

  protected def doBasicDriverPyPodCheck(driverPod: Pod): Unit = {
    assert(driverPod.getMetadata.getName === driverPodName)
    assert(driverPod.getSpec.getContainers.get(0).getImage === pyImage)
    assert(driverPod.getSpec.getContainers.get(0).getName === "spark-kubernetes-driver")
    assert(driverPod.getSpec.getContainers.get(0).getResources.getRequests.get("memory").getAmount
      === standardNonJVMMemory)
  }

  protected def doBasicDriverRPodCheck(driverPod: Pod): Unit = {
    assert(driverPod.getMetadata.getName === driverPodName)
    assert(driverPod.getSpec.getContainers.get(0).getImage === rImage)
    assert(driverPod.getSpec.getContainers.get(0).getName === "spark-kubernetes-driver")
    assert(driverPod.getSpec.getContainers.get(0).getResources.getRequests.get("memory").getAmount
      === standardNonJVMMemory)
  }


  protected def doBasicExecutorPodCheck(executorPod: Pod): Unit = {
    assert(executorPod.getSpec.getContainers.get(0).getImage === image)
    assert(executorPod.getSpec.getContainers.get(0).getName === "spark-kubernetes-executor")
    assert(executorPod.getSpec.getContainers.get(0).getResources.getRequests.get("memory").getAmount
      === baseMemory)
  }

  protected def doBasicExecutorPyPodCheck(executorPod: Pod): Unit = {
    assert(executorPod.getSpec.getContainers.get(0).getImage === pyImage)
    assert(executorPod.getSpec.getContainers.get(0).getName === "spark-kubernetes-executor")
    assert(executorPod.getSpec.getContainers.get(0).getResources.getRequests.get("memory").getAmount
      === standardNonJVMMemory)
  }

  protected def doBasicExecutorRPodCheck(executorPod: Pod): Unit = {
    assert(executorPod.getSpec.getContainers.get(0).getImage === rImage)
    assert(executorPod.getSpec.getContainers.get(0).getName === "spark-kubernetes-executor")
    assert(executorPod.getSpec.getContainers.get(0).getResources.getRequests.get("memory").getAmount
      === standardNonJVMMemory)
  }

  protected def doDriverMemoryCheck(driverPod: Pod): Unit = {
    assert(driverPod.getSpec.getContainers.get(0).getResources.getRequests.get("memory").getAmount
      === extraDriverTotalMemory)
  }

  protected def doExecutorMemoryCheck(executorPod: Pod): Unit = {
    assert(executorPod.getSpec.getContainers.get(0).getResources.getRequests.get("memory").getAmount
      === extraExecTotalMemory)
  }

  protected def checkCustomSettings(pod: Pod): Unit = {
    assert(pod.getMetadata.getLabels.get("label1") === "label1-value")
    assert(pod.getMetadata.getLabels.get("label2") === "label2-value")
    assert(pod.getMetadata.getAnnotations.get("annotation1") === "annotation1-value")
    assert(pod.getMetadata.getAnnotations.get("annotation2") === "annotation2-value")

    val container = pod.getSpec.getContainers.get(0)
    val envVars = container
      .getEnv
      .asScala
      .map { env =>
        (env.getName, env.getValue)
      }
      .toMap
    assert(envVars("ENV1") === "VALUE1")
    assert(envVars("ENV2") === "VALUE2")
  }

  private def deleteDriverPod(): Unit = {
    kubernetesTestComponents.kubernetesClient.pods().withName(driverPodName).delete()
    Eventually.eventually(TIMEOUT, INTERVAL) {
      assert(kubernetesTestComponents.kubernetesClient
        .pods()
        .withName(driverPodName)
        .get() == null)
    }
  }
}

private[spark] object KubernetesSuite {
  val k8sTestTag = Tag("k8s")
  val MinikubeTag = Tag("minikube")
  val SPARK_PI_MAIN_CLASS: String = "org.apache.spark.examples.SparkPi"
  val SPARK_DFS_READ_WRITE_TEST = "org.apache.spark.examples.DFSReadWriteTest"
  val SPARK_REMOTE_MAIN_CLASS: String = "org.apache.spark.examples.SparkRemoteFileTest"
  val SPARK_DRIVER_MAIN_CLASS: String = "org.apache.spark.examples.DriverSubmissionTest"
  val TIMEOUT = PatienceConfiguration.Timeout(Span(2, Minutes))
  val INTERVAL = PatienceConfiguration.Interval(Span(1, Seconds))
}<|MERGE_RESOLUTION|>--- conflicted
+++ resolved
@@ -42,14 +42,8 @@
 class KubernetesSuite extends SparkFunSuite
   with BeforeAndAfterAll with BeforeAndAfter with BasicTestsSuite with SecretsTestsSuite
   with PythonTestsSuite with ClientModeTestsSuite with PodTemplateSuite with PVTestsSuite
-<<<<<<< HEAD
-  with MountLoggerConfigMapSuite with DepsTestsSuite with RTestsSuite with Logging with Eventually
-  with Matchers {
-=======
-  with DepsTestsSuite with DecommissionSuite with RTestsSuite with Logging with Eventually
-  with Matchers {
-
->>>>>>> 9107f77f
+  with MountLoggerConfigMapSuite with DepsTestsSuite with DecommissionSuite with RTestsSuite
+  with Logging with Eventually with Matchers {
 
   import KubernetesSuite._
 
