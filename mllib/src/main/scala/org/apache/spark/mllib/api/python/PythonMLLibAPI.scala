--- conflicted
+++ resolved
@@ -640,66 +640,8 @@
     }
   }
 
-<<<<<<< HEAD
-  private[python] def serializeSeqString(ss:Seq[String]): Array[Byte] = {
-    val seqLength = ss.length
-    val lengthArray = new Array[Int](seqLength)
-    var totalLength = 0
-    for(s <- ss) {
-      totalLength += s.length
-    }
-    val bytes = new Array[Byte](8 + 4 * seqLength + totalLength)
-    val bb = ByteBuffer.wrap(bytes)
-    bb.order(ByteOrder.nativeOrder())
-    bb.putInt(seqLength)
-    bb.putInt(totalLength)
-    for( i <- 0 until seqLength) {
-      bb.putInt(ss(i).length)
-    }
-    for(s <- ss) {
-      bb.put(s.getBytes())
-    }
-    bytes
-  }
-
-  private[python] def deserializeSeqString(bytes:Array[Byte]):Seq[String] = {
-    require(bytes.length >= 8, "Byte array too short")
-    val seqLengthBytes = ByteBuffer.wrap(bytes, 0, 8)
-    seqLengthBytes.order(ByteOrder.nativeOrder())
-    val ib = seqLengthBytes.asIntBuffer()
-    val seqLength = ib.get()
-    val totalLength = ib.get()
-    val lengthBytes = ByteBuffer.wrap(bytes, 8, 4 * seqLength)
-    lengthBytes.order(ByteOrder.nativeOrder())
-    val stringBytes = ByteBuffer.wrap(bytes, 8 + 4 * seqLength, totalLength)
-    stringBytes.order(ByteOrder.nativeOrder())
-    val ss = new Array[String](seqLength)
-    val lengthBuffer = lengthBytes.asIntBuffer()
-    var index = 0
-    while(lengthBuffer.hasRemaining()){
-      val curLen = lengthBuffer.get()
-      val content = new Array[Byte](curLen)
-      stringBytes.get(content, 0, curLen)
-      ss(index) = new String(content)
-      index += 1
-    }
-    ss.toSeq
-  }
-
-  private[python] def serializeLabeledPoint(p: LabeledPoint): Array[Byte] = {
-    val fb = serializeDoubleVector(p.features)
-    val bytes = new Array[Byte](1 + 8 + fb.length)
-    val bb = ByteBuffer.wrap(bytes)
-    bb.order(ByteOrder.nativeOrder())
-    bb.put(LABELED_POINT_MAGIC)
-    bb.putDouble(p.label)
-    bb.put(fb)
-    bytes
-  }
-=======
   // Pickler for Rating
   private[python] class RatingPickler extends BasePickler[Rating] {
->>>>>>> f9d6220c
 
     def saveState(obj: Object, out: OutputStream, pickler: Pickler) = {
       val rating: Rating = obj.asInstanceOf[Rating]
