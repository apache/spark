/*
 * Licensed to the Apache Software Foundation (ASF) under one or more
 * contributor license agreements.  See the NOTICE file distributed with
 * this work for additional information regarding copyright ownership.
 * The ASF licenses this file to You under the Apache License, Version 2.0
 * (the "License"); you may not use this file except in compliance with
 * the License.  You may obtain a copy of the License at
 *
 *    http://www.apache.org/licenses/LICENSE-2.0
 *
 * Unless required by applicable law or agreed to in writing, software
 * distributed under the License is distributed on an "AS IS" BASIS,
 * WITHOUT WARRANTIES OR CONDITIONS OF ANY KIND, either express or implied.
 * See the License for the specific language governing permissions and
 * limitations under the License.
 */

package org.apache.spark.mllib.clustering

import scala.collection.JavaConverters._

import org.json4s._
import org.json4s.JsonDSL._
import org.json4s.jackson.JsonMethods._

import org.apache.spark.api.java.JavaRDD
import org.apache.spark.mllib.linalg.Vector
<<<<<<< HEAD
import org.apache.spark.mllib.pmml.PMMLExportable
=======
import org.apache.spark.mllib.util.{Loader, Saveable}
import org.apache.spark.rdd.RDD
import org.apache.spark.SparkContext
import org.apache.spark.sql.SQLContext
import org.apache.spark.sql.Row
>>>>>>> 0424da68

/**
 * A clustering model for K-means. Each point belongs to the cluster with the closest center.
 */
<<<<<<< HEAD
class KMeansModel (val clusterCenters: Array[Vector]) extends Serializable with PMMLExportable {
=======
class KMeansModel (val clusterCenters: Array[Vector]) extends Saveable with Serializable {

  /** A Java-friendly constructor that takes an Iterable of Vectors. */
  def this(centers: java.lang.Iterable[Vector]) = this(centers.asScala.toArray)
>>>>>>> 0424da68

  /** Total number of clusters. */
  def k: Int = clusterCenters.length

  /** Returns the cluster index that a given point belongs to. */
  def predict(point: Vector): Int = {
    KMeans.findClosest(clusterCentersWithNorm, new VectorWithNorm(point))._1
  }

  /** Maps given points to their cluster indices. */
  def predict(points: RDD[Vector]): RDD[Int] = {
    val centersWithNorm = clusterCentersWithNorm
    val bcCentersWithNorm = points.context.broadcast(centersWithNorm)
    points.map(p => KMeans.findClosest(bcCentersWithNorm.value, new VectorWithNorm(p))._1)
  }

  /** Maps given points to their cluster indices. */
  def predict(points: JavaRDD[Vector]): JavaRDD[java.lang.Integer] =
    predict(points.rdd).toJavaRDD().asInstanceOf[JavaRDD[java.lang.Integer]]

  /**
   * Return the K-means cost (sum of squared distances of points to their nearest center) for this
   * model on the given data.
   */
  def computeCost(data: RDD[Vector]): Double = {
    val centersWithNorm = clusterCentersWithNorm
    val bcCentersWithNorm = data.context.broadcast(centersWithNorm)
    data.map(p => KMeans.pointCost(bcCentersWithNorm.value, new VectorWithNorm(p))).sum()
  }

  private def clusterCentersWithNorm: Iterable[VectorWithNorm] =
    clusterCenters.map(new VectorWithNorm(_))

  override def save(sc: SparkContext, path: String): Unit = {
    KMeansModel.SaveLoadV1_0.save(sc, this, path)
  }

  override protected def formatVersion: String = "1.0"
}

object KMeansModel extends Loader[KMeansModel] {
  override def load(sc: SparkContext, path: String): KMeansModel = {
    KMeansModel.SaveLoadV1_0.load(sc, path)
  }

  private case class Cluster(id: Int, point: Vector)

  private object Cluster {
    def apply(r: Row): Cluster = {
      Cluster(r.getInt(0), r.getAs[Vector](1))
    }
  }

  private[clustering]
  object SaveLoadV1_0 {

    private val thisFormatVersion = "1.0"

    private[clustering]
    val thisClassName = "org.apache.spark.mllib.clustering.KMeansModel"

    def save(sc: SparkContext, model: KMeansModel, path: String): Unit = {
      val sqlContext = new SQLContext(sc)
      import sqlContext.implicits._
      val metadata = compact(render(
        ("class" -> thisClassName) ~ ("version" -> thisFormatVersion) ~ ("k" -> model.k)))
      sc.parallelize(Seq(metadata), 1).saveAsTextFile(Loader.metadataPath(path))
      val dataRDD = sc.parallelize(model.clusterCenters.zipWithIndex).map { case (point, id) =>
        Cluster(id, point)
      }.toDF()
      dataRDD.saveAsParquetFile(Loader.dataPath(path))
    }

    def load(sc: SparkContext, path: String): KMeansModel = {
      implicit val formats = DefaultFormats
      val sqlContext = new SQLContext(sc)
      val (className, formatVersion, metadata) = Loader.loadMetadata(sc, path)
      assert(className == thisClassName)
      assert(formatVersion == thisFormatVersion)
      val k = (metadata \ "k").extract[Int]
      val centriods = sqlContext.parquetFile(Loader.dataPath(path))
      Loader.checkSchema[Cluster](centriods.schema)
      val localCentriods = centriods.map(Cluster.apply).collect()
      assert(k == localCentriods.size)
      new KMeansModel(localCentriods.sortBy(_.id).map(_.point))
    }
  }
}<|MERGE_RESOLUTION|>--- conflicted
+++ resolved
@@ -25,27 +25,20 @@
 
 import org.apache.spark.api.java.JavaRDD
 import org.apache.spark.mllib.linalg.Vector
-<<<<<<< HEAD
 import org.apache.spark.mllib.pmml.PMMLExportable
-=======
 import org.apache.spark.mllib.util.{Loader, Saveable}
 import org.apache.spark.rdd.RDD
 import org.apache.spark.SparkContext
 import org.apache.spark.sql.SQLContext
 import org.apache.spark.sql.Row
->>>>>>> 0424da68
 
 /**
  * A clustering model for K-means. Each point belongs to the cluster with the closest center.
  */
-<<<<<<< HEAD
-class KMeansModel (val clusterCenters: Array[Vector]) extends Serializable with PMMLExportable {
-=======
-class KMeansModel (val clusterCenters: Array[Vector]) extends Saveable with Serializable {
+class KMeansModel (val clusterCenters: Array[Vector]) extends Saveable with Serializable with PMMLExportable {
 
   /** A Java-friendly constructor that takes an Iterable of Vectors. */
   def this(centers: java.lang.Iterable[Vector]) = this(centers.asScala.toArray)
->>>>>>> 0424da68
 
   /** Total number of clusters. */
   def k: Int = clusterCenters.length
