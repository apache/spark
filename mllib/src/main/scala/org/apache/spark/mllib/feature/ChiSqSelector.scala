/*
 * Licensed to the Apache Software Foundation (ASF) under one or more
 * contributor license agreements.  See the NOTICE file distributed with
 * this work for additional information regarding copyright ownership.
 * The ASF licenses this file to You under the Apache License, Version 2.0
 * (the "License"); you may not use this file except in compliance with
 * the License.  You may obtain a copy of the License at
 *
 *    http://www.apache.org/licenses/LICENSE-2.0
 *
 * Unless required by applicable law or agreed to in writing, software
 * distributed under the License is distributed on an "AS IS" BASIS,
 * WITHOUT WARRANTIES OR CONDITIONS OF ANY KIND, either express or implied.
 * See the License for the specific language governing permissions and
 * limitations under the License.
 */

package org.apache.spark.mllib.feature

import scala.collection.mutable.ArrayBuilder

import org.json4s._
import org.json4s.JsonDSL._
import org.json4s.jackson.JsonMethods._

import org.apache.spark.annotation.Since
import org.apache.spark.mllib.linalg.{DenseVector, SparseVector, Vector, Vectors}
import org.apache.spark.mllib.regression.LabeledPoint
import org.apache.spark.mllib.stat.Statistics
import org.apache.spark.mllib.util.{Loader, Saveable}
import org.apache.spark.rdd.RDD
import org.apache.spark.SparkContext
import org.apache.spark.sql.{Row, SparkSession}

/**
 * Chi Squared selector model.
 *
 * @param selectedFeatures list of indices to select (filter).
 */
@Since("1.3.0")
class ChiSqSelectorModel @Since("1.3.0") (
  @Since("1.3.0") val selectedFeatures: Array[Int]) extends VectorTransformer with Saveable {

  private val filterIndices = selectedFeatures.sorted

  @deprecated("not intended for subclasses to use", "2.1.0")
  protected def isSorted(array: Array[Int]): Boolean = {
    var i = 1
    val len = array.length
    while (i < len) {
      if (array(i) < array(i-1)) return false
      i += 1
    }
    true
  }

  /**
   * Applies transformation on a vector.
   *
   * @param vector vector to be transformed.
   * @return transformed vector.
   */
  @Since("1.3.0")
  override def transform(vector: Vector): Vector = {
    compress(vector)
  }

  /**
   * Returns a vector with features filtered.
   * Preserves the order of filtered features the same as their indices are stored.
   * Might be moved to Vector as .slice
   * @param features vector
   */
  private def compress(features: Vector): Vector = {
    features match {
      case SparseVector(size, indices, values) =>
        val newSize = filterIndices.length
        val newValues = new ArrayBuilder.ofDouble
        val newIndices = new ArrayBuilder.ofInt
        var i = 0
        var j = 0
        var indicesIdx = 0
        var filterIndicesIdx = 0
        while (i < indices.length && j < filterIndices.length) {
          indicesIdx = indices(i)
          filterIndicesIdx = filterIndices(j)
          if (indicesIdx == filterIndicesIdx) {
            newIndices += j
            newValues += values(i)
            j += 1
            i += 1
          } else {
            if (indicesIdx > filterIndicesIdx) {
              j += 1
            } else {
              i += 1
            }
          }
        }
        // TODO: Sparse representation might be ineffective if (newSize ~= newValues.size)
        Vectors.sparse(newSize, newIndices.result(), newValues.result())
      case DenseVector(values) =>
        val values = features.toArray
        Vectors.dense(filterIndices.map(i => values(i)))
      case other =>
        throw new UnsupportedOperationException(
          s"Only sparse and dense vectors are supported but got ${other.getClass}.")
    }
  }

  @Since("1.6.0")
  override def save(sc: SparkContext, path: String): Unit = {
    ChiSqSelectorModel.SaveLoadV1_0.save(sc, this, path)
  }

  override protected def formatVersion: String = "1.0"
}

object ChiSqSelectorModel extends Loader[ChiSqSelectorModel] {
  @Since("1.6.0")
  override def load(sc: SparkContext, path: String): ChiSqSelectorModel = {
    ChiSqSelectorModel.SaveLoadV1_0.load(sc, path)
  }

  private[feature]
  object SaveLoadV1_0 {

    private val thisFormatVersion = "1.0"

    /** Model data for import/export */
    case class Data(feature: Int)

    private[feature]
    val thisClassName = "org.apache.spark.mllib.feature.ChiSqSelectorModel"

    def save(sc: SparkContext, model: ChiSqSelectorModel, path: String): Unit = {
      val spark = SparkSession.builder().sparkContext(sc).getOrCreate()

      val metadata = compact(render(
        ("class" -> thisClassName) ~ ("version" -> thisFormatVersion)))
      sc.parallelize(Seq(metadata), 1).saveAsTextFile(Loader.metadataPath(path))

      // Create Parquet data.
      val dataArray = Array.tabulate(model.selectedFeatures.length) { i =>
        Data(model.selectedFeatures(i))
      }
      spark.createDataFrame(dataArray).repartition(1).write.parquet(Loader.dataPath(path))
    }

    def load(sc: SparkContext, path: String): ChiSqSelectorModel = {
      implicit val formats = DefaultFormats
      val spark = SparkSession.builder().sparkContext(sc).getOrCreate()
      val (className, formatVersion, metadata) = Loader.loadMetadata(sc, path)
      assert(className == thisClassName)
      assert(formatVersion == thisFormatVersion)

      val dataFrame = spark.read.parquet(Loader.dataPath(path))
      val dataArray = dataFrame.select("feature")

      // Check schema explicitly since erasure makes it hard to use match-case for checking.
      Loader.checkSchema[Data](dataFrame.schema)

      val features = dataArray.rdd.map {
        case Row(feature: Int) => feature
      }.collect()

      new ChiSqSelectorModel(features)
    }
  }
}

/**
 * Creates a ChiSquared feature selector.
 * The selector supports different selection methods: `numTopFeatures`, `percentile`, `fpr`,
 * `fdr`, `fwe`.
 *  - `numTopFeatures` chooses a fixed number of top features according to a chi-squared test.
 *  - `percentile` is similar but chooses a fraction of all features instead of a fixed number.
 *  - `fpr` chooses all features whose p-value is below a threshold, thus controlling the false
 *    positive rate of selection.
 *  - `fdr` chooses all features whose false discovery rate meets some threshold.
 *  - `fwe` chooses all features whose family-wise error rate meets some threshold.
 * By default, the selection method is `numTopFeatures`, with the default number of top features
 * set to 50.
 */
@Since("1.3.0")
class ChiSqSelector @Since("2.1.0") () extends Serializable {
  var numTopFeatures: Int = 50
  var percentile: Double = 0.1
  var fpr: Double = 0.05
  var fdr: Double = 0.05
  var fwe: Double = 0.05
  var selectorType = ChiSqSelector.NumTopFeatures

  /**
   * The is the same to call this() and setNumTopFeatures(numTopFeatures)
   */
  @Since("1.3.0")
  def this(numTopFeatures: Int) {
    this()
    this.numTopFeatures = numTopFeatures
  }

  @Since("1.6.0")
  def setNumTopFeatures(value: Int): this.type = {
    numTopFeatures = value
    this
  }

  @Since("2.1.0")
  def setPercentile(value: Double): this.type = {
    require(0.0 <= value && value <= 1.0, "Percentile must be in [0,1]")
    percentile = value
    this
  }

  @Since("2.1.0")
  def setFpr(value: Double): this.type = {
    require(0.0 <= value && value <= 1.0, "FPR must be in [0,1]")
    fpr = value
    this
  }

  @Since("2.1.0")
  def setFdr(value: Double): this.type = {
    require(0.0 <= value && value <= 1.0, "FDR must be in [0,1]")
    fdr = value
    this
  }

  @Since("2.1.0")
  def setFwe(value: Double): this.type = {
    require(0.0 <= value && value <= 1.0, "FWE must be in [0,1]")
    fwe = value
    this
  }

  @Since("2.1.0")
  def setSelectorType(value: String): this.type = {
    require(ChiSqSelector.supportedSelectorTypes.contains(value),
      s"ChiSqSelector Type: $value was not supported.")
    selectorType = value
    this
  }

  /**
   * Returns a ChiSquared feature selector.
   *
   * @param data an `RDD[LabeledPoint]` containing the labeled dataset with categorical features.
   *             Real-valued features will be treated as categorical for each distinct value.
   *             Apply feature discretizer before using this function.
   */
  @Since("1.3.0")
  def fit(data: RDD[LabeledPoint]): ChiSqSelectorModel = {
    val chiSqTestResult = Statistics.chiSqTest(data).zipWithIndex
    val features = selectorType match {
      case ChiSqSelector.NumTopFeatures =>
        chiSqTestResult
          .sortBy { case (res, _) => res.pValue }
          .take(numTopFeatures)
      case ChiSqSelector.Percentile =>
        chiSqTestResult
          .sortBy { case (res, _) => res.pValue }
          .take((chiSqTestResult.length * percentile).toInt)
      case ChiSqSelector.FPR =>
        chiSqTestResult
          .filter { case (res, _) => res.pValue < fpr }
      case ChiSqSelector.FDR =>
        // This uses the Benjamini-Hochberg procedure.
        val tempRes = chiSqTestResult
          .sortBy { case (res, _) => res.pValue }
        val maxIndex = tempRes
          .zipWithIndex
          .filter { case ((res, _), index) =>
            res.pValue <= fdr * (index + 1) / chiSqTestResult.length }
          .map { case (_, index) => index }
          .max
        tempRes.take(maxIndex + 1)
      case ChiSqSelector.FWE =>
        chiSqTestResult
          .filter { case (res, _) => res.pValue < fwe / chiSqTestResult.length }
      case errorType =>
        throw new IllegalStateException(s"Unknown ChiSqSelector Type: $errorType")
    }
    val indices = features.map { case (_, index) => index }
    new ChiSqSelectorModel(indices)
  }
}

private[spark] object ChiSqSelector {

  /**
   * String name for `numTopFeatures` selector type.
   */
  val NumTopFeatures: String = "numTopFeatures"

  /**
   * String name for `percentile` selector type.
   */
  val Percentile: String = "percentile"

<<<<<<< HEAD
  /** String name for `fpr` selector type.
   *  Choose all features whose false positive rate meets some threshold.
   */
  private[spark] val FPR: String = "fpr"
=======
  /** String name for `fpr` selector type. */
  val FPR: String = "fpr"
>>>>>>> 1e5c51f3

  /** String name for `fdr` selector type. */
  private[spark] val FDR: String = "fdr"

  /** String name for `fwe` selector type. */
  private[spark] val FWE: String = "fwe"


  /** Set of selector types that ChiSqSelector supports. */
  val supportedSelectorTypes: Array[String] = Array(NumTopFeatures, Percentile, FPR, FDR, FWE)
}<|MERGE_RESOLUTION|>--- conflicted
+++ resolved
@@ -288,25 +288,14 @@
 
 private[spark] object ChiSqSelector {
 
-  /**
-   * String name for `numTopFeatures` selector type.
-   */
+  /** String name for `numTopFeatures` selector type. */
   val NumTopFeatures: String = "numTopFeatures"
 
-  /**
-   * String name for `percentile` selector type.
-   */
+  /** String name for `percentile` selector type. */
   val Percentile: String = "percentile"
 
-<<<<<<< HEAD
-  /** String name for `fpr` selector type.
-   *  Choose all features whose false positive rate meets some threshold.
-   */
+  /** String name for `fpr` selector type. */
   private[spark] val FPR: String = "fpr"
-=======
-  /** String name for `fpr` selector type. */
-  val FPR: String = "fpr"
->>>>>>> 1e5c51f3
 
   /** String name for `fdr` selector type. */
   private[spark] val FDR: String = "fdr"
