/*
 * Licensed to the Apache Software Foundation (ASF) under one or more
 * contributor license agreements.  See the NOTICE file distributed with
 * this work for additional information regarding copyright ownership.
 * The ASF licenses this file to You under the Apache License, Version 2.0
 * (the "License"); you may not use this file except in compliance with
 * the License.  You may obtain a copy of the License at
 *
 *    http://www.apache.org/licenses/LICENSE-2.0
 *
 * Unless required by applicable law or agreed to in writing, software
 * distributed under the License is distributed on an "AS IS" BASIS,
 * WITHOUT WARRANTIES OR CONDITIONS OF ANY KIND, either express or implied.
 * See the License for the specific language governing permissions and
 * limitations under the License.
 */

package org.apache.spark.mllib.feature

import scala.collection.mutable.ArrayBuilder

import org.json4s._
import org.json4s.JsonDSL._
import org.json4s.jackson.JsonMethods._

import org.apache.spark.annotation.Since
import org.apache.spark.mllib.linalg.{DenseVector, SparseVector, Vector, Vectors}
import org.apache.spark.mllib.regression.LabeledPoint
import org.apache.spark.mllib.stat.Statistics
import org.apache.spark.mllib.util.{Loader, Saveable}
import org.apache.spark.rdd.RDD
import org.apache.spark.SparkContext
import org.apache.spark.sql.{Row, SparkSession}

<<<<<<< HEAD
@Since("2.1.0")
private[spark] object ChiSqSelectorType extends Enumeration {
  type SelectorType = Value
  val KBest, Percentile, FPR, FDR, FWE = Value
}

=======
>>>>>>> 93c743f1
/**
 * Chi Squared selector model.
 *
 * @param selectedFeatures list of indices to select (filter).
 */
@Since("1.3.0")
class ChiSqSelectorModel @Since("1.3.0") (
  @Since("1.3.0") val selectedFeatures: Array[Int]) extends VectorTransformer with Saveable {

  /**
   * Applies transformation on a vector.
   *
   * @param vector vector to be transformed.
   * @return transformed vector.
   */
  @Since("1.3.0")
  override def transform(vector: Vector): Vector = {
    compress(vector, selectedFeatures)
  }

  /**
   * Returns a vector with features filtered.
   * Preserves the order of filtered features the same as their indices are stored.
   * Might be moved to Vector as .slice
   * @param features vector
   * @param filterIndices indices of features to filter
   */
  private def compress(features: Vector, filterIndices: Array[Int]): Vector = {
    val orderedIndices = filterIndices.sorted
    features match {
      case SparseVector(size, indices, values) =>
        val newSize = orderedIndices.length
        val newValues = new ArrayBuilder.ofDouble
        val newIndices = new ArrayBuilder.ofInt
        var i = 0
        var j = 0
        var indicesIdx = 0
        var filterIndicesIdx = 0
        while (i < indices.length && j < orderedIndices.length) {
          indicesIdx = indices(i)
          filterIndicesIdx = orderedIndices(j)
          if (indicesIdx == filterIndicesIdx) {
            newIndices += j
            newValues += values(i)
            j += 1
            i += 1
          } else {
            if (indicesIdx > filterIndicesIdx) {
              j += 1
            } else {
              i += 1
            }
          }
        }
        // TODO: Sparse representation might be ineffective if (newSize ~= newValues.size)
        Vectors.sparse(newSize, newIndices.result(), newValues.result())
      case DenseVector(values) =>
        val values = features.toArray
        Vectors.dense(orderedIndices.map(i => values(i)))
      case other =>
        throw new UnsupportedOperationException(
          s"Only sparse and dense vectors are supported but got ${other.getClass}.")
    }
  }

  @Since("1.6.0")
  override def save(sc: SparkContext, path: String): Unit = {
    ChiSqSelectorModel.SaveLoadV1_0.save(sc, this, path)
  }

  override protected def formatVersion: String = "1.0"
}

object ChiSqSelectorModel extends Loader[ChiSqSelectorModel] {
  @Since("1.6.0")
  override def load(sc: SparkContext, path: String): ChiSqSelectorModel = {
    ChiSqSelectorModel.SaveLoadV1_0.load(sc, path)
  }

  private[feature]
  object SaveLoadV1_0 {

    private val thisFormatVersion = "1.0"

    /** Model data for import/export */
    case class Data(feature: Int)

    private[feature]
    val thisClassName = "org.apache.spark.mllib.feature.ChiSqSelectorModel"

    def save(sc: SparkContext, model: ChiSqSelectorModel, path: String): Unit = {
      val spark = SparkSession.builder().sparkContext(sc).getOrCreate()

      val metadata = compact(render(
        ("class" -> thisClassName) ~ ("version" -> thisFormatVersion)))
      sc.parallelize(Seq(metadata), 1).saveAsTextFile(Loader.metadataPath(path))

      // Create Parquet data.
      val dataArray = Array.tabulate(model.selectedFeatures.length) { i =>
        Data(model.selectedFeatures(i))
      }
      spark.createDataFrame(dataArray).repartition(1).write.parquet(Loader.dataPath(path))
    }

    def load(sc: SparkContext, path: String): ChiSqSelectorModel = {
      implicit val formats = DefaultFormats
      val spark = SparkSession.builder().sparkContext(sc).getOrCreate()
      val (className, formatVersion, metadata) = Loader.loadMetadata(sc, path)
      assert(className == thisClassName)
      assert(formatVersion == thisFormatVersion)

      val dataFrame = spark.read.parquet(Loader.dataPath(path))
      val dataArray = dataFrame.select("feature")

      // Check schema explicitly since erasure makes it hard to use match-case for checking.
      Loader.checkSchema[Data](dataFrame.schema)

      val features = dataArray.rdd.map {
        case Row(feature: Int) => (feature)
      }.collect()

      new ChiSqSelectorModel(features)
    }
  }
}

/**
 * Creates a ChiSquared feature selector.
<<<<<<< HEAD
 * The selector supports five selection methods: `KBest`, `Percentile`, `FPR`, `FDR`, `FWE`.
 * `KBest` chooses the `k` top features according to a chi-squared test.
 * `Percentile` is similar but chooses a fraction of all features instead of a fixed number.
 * `FPR` select features based on a false positive rate test.
 * `FDR` select features based on an estimated false discovery rate.
 * `FWE` select features based on family-wise error rate.
 * By default, the selection method is `KBest`, the default number of top features is 50.
 * User can use setNumTopFeatures, setPercentile and setAlpha to set different selection methods.
=======
 * The selector supports three selection methods: `kbest`, `percentile` and `fpr`.
 * `kbest` chooses the `k` top features according to a chi-squared test.
 * `percentile` is similar but chooses a fraction of all features instead of a fixed number.
 * `fpr` chooses all features whose false positive rate meets some threshold.
 * By default, the selection method is `kbest`, the default number of top features is 50.
>>>>>>> 93c743f1
 */
@Since("1.3.0")
class ChiSqSelector @Since("2.1.0") () extends Serializable {
  var numTopFeatures: Int = 50
  var percentile: Double = 0.1
<<<<<<< HEAD
  var alphaFPR: Double = 0.05
  var alphaFDR: Double = 0.05
  var alphaFWE: Double = 0.05
  var selectorType = ChiSqSelectorType.KBest
=======
  var alpha: Double = 0.05
  var selectorType = ChiSqSelector.KBest
>>>>>>> 93c743f1

  /**
   * The is the same to call this() and setNumTopFeatures(numTopFeatures)
   */
  @Since("1.3.0")
  def this(numTopFeatures: Int) {
    this()
    this.numTopFeatures = numTopFeatures
  }

  @Since("1.6.0")
  def setNumTopFeatures(value: Int): this.type = {
    numTopFeatures = value
    this
  }

  @Since("2.1.0")
  def setPercentile(value: Double): this.type = {
    require(0.0 <= value && value <= 1.0, "Percentile must be in [0,1]")
    percentile = value
    this
  }

  @Since("2.1.0")
  def setFPR(value: Double): this.type = {
    require(0.0 <= value && value <= 1.0, "Alpha must be in [0,1]")
<<<<<<< HEAD
    alphaFPR = value
    selectorType = ChiSqSelectorType.FPR
=======
    alpha = value
>>>>>>> 93c743f1
    this
  }

  @Since("2.1.0")
<<<<<<< HEAD
  def setFDR(value: Double): this.type = {
    require(0.0 <= value && value <= 1.0, "Alpha must be in [0,1]")
    alphaFDR = value
    selectorType = ChiSqSelectorType.FDR
    this
  }

  @Since("2.1.0")
  def setFWE(value: Double): this.type = {
    require(0.0 <= value && value <= 1.0, "Alpha must be in [0,1]")
    alphaFWE = value
    selectorType = ChiSqSelectorType.FWE
    this
  }

  @Since("2.1.0")
  def setChiSqSelectorType(value: ChiSqSelectorType.Value): this.type = {
=======
  def setSelectorType(value: String): this.type = {
    require(ChiSqSelector.supportedSelectorTypes.toSeq.contains(value),
      s"ChiSqSelector Type: $value was not supported.")
>>>>>>> 93c743f1
    selectorType = value
    this
  }

  /**
   * Returns a ChiSquared feature selector.
   *
   * @param data an `RDD[LabeledPoint]` containing the labeled dataset with categorical features.
   *             Real-valued features will be treated as categorical for each distinct value.
   *             Apply feature discretizer before using this function.
   */
  @Since("1.3.0")
  def fit(data: RDD[LabeledPoint]): ChiSqSelectorModel = {
    val chiSqTestResult = Statistics.chiSqTest(data)
      .zipWithIndex
    val features = selectorType match {
<<<<<<< HEAD
      case ChiSqSelectorType.KBest => chiSqTestResult
        .sortBy { case (res, _) => -res.statistic }
        .take(numTopFeatures)
      case ChiSqSelectorType.Percentile => chiSqTestResult
        .sortBy { case (res, _) => -res.statistic }
        .take((chiSqTestResult.length * percentile).toInt)
      case ChiSqSelectorType.FPR => chiSqTestResult
        .filter{ case (res, _) => res.pValue < alphaFPR }
      case ChiSqSelectorType.FDR =>
        val tempRDD = chiSqTestResult
          .sortBy{ case (res, _) => res.pValue }
        val maxIndex = tempRDD
          .zipWithIndex
          .filter{ case ((res, index1), index2) =>
            res.pValue <= alphaFDR * (index2 + 1) / chiSqTestResult.length }
          .map{ case (_, index) => index}
          .max
        tempRDD.take(maxIndex + 1)
      case ChiSqSelectorType.FWE => chiSqTestResult
        .filter{ case (res, _) => res.pValue < alphaFWE/chiSqTestResult.length }
=======
      case ChiSqSelector.KBest => chiSqTestResult
        .take(numTopFeatures)
      case ChiSqSelector.Percentile => chiSqTestResult
        .take((chiSqTestResult.length * percentile).toInt)
      case ChiSqSelector.FPR => chiSqTestResult
        .filter{ case (res, _) => res.pValue < alpha }
>>>>>>> 93c743f1
      case errorType =>
        throw new IllegalStateException(s"Unknown ChiSqSelector Type: $errorType")
    }
    val indices = features.map { case (_, index) => index }
    new ChiSqSelectorModel(indices)
  }
}

@Since("2.1.0")
object ChiSqSelector {

  /** String name for `kbest` selector type. */
  private[spark] val KBest: String = "kbest"

  /** String name for `percentile` selector type. */
  private[spark] val Percentile: String = "percentile"

  /** String name for `fpr` selector type. */
  private[spark] val FPR: String = "fpr"

  /** Set of selector type and param pairs that ChiSqSelector supports. */
  private[spark] val supportedTypeAndParamPairs = Set(KBest -> "numTopFeatures",
    Percentile -> "percentile", FPR -> "alpha")

  /** Set of selector types that ChiSqSelector supports. */
  private[spark] val supportedSelectorTypes = supportedTypeAndParamPairs.map(_._1)
}<|MERGE_RESOLUTION|>--- conflicted
+++ resolved
@@ -32,15 +32,6 @@
 import org.apache.spark.SparkContext
 import org.apache.spark.sql.{Row, SparkSession}
 
-<<<<<<< HEAD
-@Since("2.1.0")
-private[spark] object ChiSqSelectorType extends Enumeration {
-  type SelectorType = Value
-  val KBest, Percentile, FPR, FDR, FWE = Value
-}
-
-=======
->>>>>>> 93c743f1
 /**
  * Chi Squared selector model.
  *
@@ -169,36 +160,22 @@
 
 /**
  * Creates a ChiSquared feature selector.
-<<<<<<< HEAD
- * The selector supports five selection methods: `KBest`, `Percentile`, `FPR`, `FDR`, `FWE`.
- * `KBest` chooses the `k` top features according to a chi-squared test.
- * `Percentile` is similar but chooses a fraction of all features instead of a fixed number.
- * `FPR` select features based on a false positive rate test.
- * `FDR` select features based on an estimated false discovery rate.
- * `FWE` select features based on family-wise error rate.
- * By default, the selection method is `KBest`, the default number of top features is 50.
- * User can use setNumTopFeatures, setPercentile and setAlpha to set different selection methods.
-=======
  * The selector supports three selection methods: `kbest`, `percentile` and `fpr`.
  * `kbest` chooses the `k` top features according to a chi-squared test.
  * `percentile` is similar but chooses a fraction of all features instead of a fixed number.
- * `fpr` chooses all features whose false positive rate meets some threshold.
+ * `fpr` select features based on a false positive rate test.
+ * `fdr` select features based on an estimated false discovery rate.
+ * `fwe` select features based on family-wise error rate.
  * By default, the selection method is `kbest`, the default number of top features is 50.
->>>>>>> 93c743f1
  */
 @Since("1.3.0")
 class ChiSqSelector @Since("2.1.0") () extends Serializable {
   var numTopFeatures: Int = 50
   var percentile: Double = 0.1
-<<<<<<< HEAD
   var alphaFPR: Double = 0.05
   var alphaFDR: Double = 0.05
   var alphaFWE: Double = 0.05
-  var selectorType = ChiSqSelectorType.KBest
-=======
-  var alpha: Double = 0.05
   var selectorType = ChiSqSelector.KBest
->>>>>>> 93c743f1
 
   /**
    * The is the same to call this() and setNumTopFeatures(numTopFeatures)
@@ -223,41 +200,30 @@
   }
 
   @Since("2.1.0")
-  def setFPR(value: Double): this.type = {
+  def setAlphaFPR(value: Double): this.type = {
     require(0.0 <= value && value <= 1.0, "Alpha must be in [0,1]")
-<<<<<<< HEAD
     alphaFPR = value
-    selectorType = ChiSqSelectorType.FPR
-=======
-    alpha = value
->>>>>>> 93c743f1
-    this
-  }
-
-  @Since("2.1.0")
-<<<<<<< HEAD
-  def setFDR(value: Double): this.type = {
+    this
+  }
+
+  @Since("2.1.0")
+  def setAlphaFDR(value: Double): this.type = {
     require(0.0 <= value && value <= 1.0, "Alpha must be in [0,1]")
     alphaFDR = value
-    selectorType = ChiSqSelectorType.FDR
-    this
-  }
-
-  @Since("2.1.0")
-  def setFWE(value: Double): this.type = {
+    this
+  }
+
+  @Since("2.1.0")
+  def setAlphaFWE(value: Double): this.type = {
     require(0.0 <= value && value <= 1.0, "Alpha must be in [0,1]")
     alphaFWE = value
-    selectorType = ChiSqSelectorType.FWE
-    this
-  }
-
-  @Since("2.1.0")
-  def setChiSqSelectorType(value: ChiSqSelectorType.Value): this.type = {
-=======
+    this
+  }
+
+  @Since("2.1.0")
   def setSelectorType(value: String): this.type = {
     require(ChiSqSelector.supportedSelectorTypes.toSeq.contains(value),
       s"ChiSqSelector Type: $value was not supported.")
->>>>>>> 93c743f1
     selectorType = value
     this
   }
@@ -274,35 +240,26 @@
     val chiSqTestResult = Statistics.chiSqTest(data)
       .zipWithIndex
     val features = selectorType match {
-<<<<<<< HEAD
-      case ChiSqSelectorType.KBest => chiSqTestResult
+      case ChiSqSelector.KBest => chiSqTestResult
         .sortBy { case (res, _) => -res.statistic }
         .take(numTopFeatures)
-      case ChiSqSelectorType.Percentile => chiSqTestResult
+      case ChiSqSelector.Percentile => chiSqTestResult
         .sortBy { case (res, _) => -res.statistic }
         .take((chiSqTestResult.length * percentile).toInt)
-      case ChiSqSelectorType.FPR => chiSqTestResult
+      case ChiSqSelector.FPR => chiSqTestResult
         .filter{ case (res, _) => res.pValue < alphaFPR }
-      case ChiSqSelectorType.FDR =>
+      case ChiSqSelector.FDR =>
         val tempRDD = chiSqTestResult
           .sortBy{ case (res, _) => res.pValue }
         val maxIndex = tempRDD
           .zipWithIndex
-          .filter{ case ((res, index1), index2) =>
-            res.pValue <= alphaFDR * (index2 + 1) / chiSqTestResult.length }
+          .filter{ case ((res, _), index) =>
+            res.pValue <= alphaFDR * (index + 1) / chiSqTestResult.length }
           .map{ case (_, index) => index}
           .max
         tempRDD.take(maxIndex + 1)
-      case ChiSqSelectorType.FWE => chiSqTestResult
+      case ChiSqSelector.FWE => chiSqTestResult
         .filter{ case (res, _) => res.pValue < alphaFWE/chiSqTestResult.length }
-=======
-      case ChiSqSelector.KBest => chiSqTestResult
-        .take(numTopFeatures)
-      case ChiSqSelector.Percentile => chiSqTestResult
-        .take((chiSqTestResult.length * percentile).toInt)
-      case ChiSqSelector.FPR => chiSqTestResult
-        .filter{ case (res, _) => res.pValue < alpha }
->>>>>>> 93c743f1
       case errorType =>
         throw new IllegalStateException(s"Unknown ChiSqSelector Type: $errorType")
     }
@@ -323,9 +280,15 @@
   /** String name for `fpr` selector type. */
   private[spark] val FPR: String = "fpr"
 
+  /** String name for `fdr` selector type. */
+  private[spark] val FDR: String = "fdr"
+
+  /** String name for `fwe` selector type. */
+  private[spark] val FWE: String = "fwe"
+
   /** Set of selector type and param pairs that ChiSqSelector supports. */
   private[spark] val supportedTypeAndParamPairs = Set(KBest -> "numTopFeatures",
-    Percentile -> "percentile", FPR -> "alpha")
+    Percentile -> "percentile", FPR -> "alphaFPR", FDR -> "alphaFDR", FWE -> "alphaFWE")
 
   /** Set of selector types that ChiSqSelector supports. */
   private[spark] val supportedSelectorTypes = supportedTypeAndParamPairs.map(_._1)
