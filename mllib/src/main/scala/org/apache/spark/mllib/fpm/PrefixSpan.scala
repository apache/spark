/*
 * Licensed to the Apache Software Foundation (ASF) under one or more
 * contributor license agreements.  See the NOTICE file distributed with
 * this work for additional information regarding copyright ownership.
 * The ASF licenses this file to You under the Apache License, Version 2.0
 * (the "License"); you may not use this file except in compliance with
 * the License.  You may obtain a copy of the License at
 *
 *    http://www.apache.org/licenses/LICENSE-2.0
 *
 * Unless required by applicable law or agreed to in writing, software
 * distributed under the License is distributed on an "AS IS" BASIS,
 * WITHOUT WARRANTIES OR CONDITIONS OF ANY KIND, either express or implied.
 * See the License for the specific language governing permissions and
 * limitations under the License.
 */

package org.apache.spark.mllib.fpm

import scala.collection.mutable.ArrayBuffer

import org.apache.spark.Logging
import org.apache.spark.annotation.Experimental
import org.apache.spark.rdd.RDD
import org.apache.spark.storage.StorageLevel

/**
 *
 * :: Experimental ::
 *
 * A parallel PrefixSpan algorithm to mine sequential pattern.
 * The PrefixSpan algorithm is described in
 * [[http://doi.org/10.1109/ICDE.2001.914830]].
 *
 * @param minSupport the minimal support level of the sequential pattern, any pattern appears
 *                   more than  (minSupport * size-of-the-dataset) times will be output
 * @param maxPatternLength the maximal length of the sequential pattern, any pattern appears
 *                   less than maxPatternLength will be output
 *
 * @see [[https://en.wikipedia.org/wiki/Sequential_Pattern_Mining Sequential Pattern Mining
 *       (Wikipedia)]]
 */
@Experimental
class PrefixSpan private (
    private var minSupport: Double,
    private var maxPatternLength: Int) extends Logging with Serializable {

  private val minPatternsBeforeLocalProcessing: Int = 20

  /**
   * Constructs a default instance with default parameters
   * {minSupport: `0.1`, maxPatternLength: `10`}.
   */
  def this() = this(0.1, 10)

  /**
   * Sets the minimal support level (default: `0.1`).
   */
  def setMinSupport(minSupport: Double): this.type = {
    require(minSupport >= 0 && minSupport <= 1,
      "The minimum support value must be between 0 and 1, including 0 and 1.")
    this.minSupport = minSupport
    this
  }

  /**
   * Sets maximal pattern length (default: `10`).
   */
  def setMaxPatternLength(maxPatternLength: Int): this.type = {
    require(maxPatternLength >= 1,
      "The maximum pattern length value must be greater than 0.")
    this.maxPatternLength = maxPatternLength
    this
  }

  /**
   * Find the complete set of sequential patterns in the input sequences.
   * @param sequences input data set, contains a set of sequences,
   *                  a sequence is an ordered list of elements.
   * @return a set of sequential pattern pairs,
   *         the key of pair is pattern (a list of elements),
   *         the value of pair is the pattern's count.
   */
  def run(sequences: RDD[Array[Int]]): RDD[(Array[Int], Long)] = {
    if (sequences.getStorageLevel == StorageLevel.NONE) {
      logWarning("Input data is not cached.")
    }
    val minCount = getMinCount(sequences)
    val lengthOnePatternsAndCounts = getFreqItemAndCounts(minCount, sequences)
    val prefixSuffixPairs = getPrefixSuffixPairs(
      lengthOnePatternsAndCounts.map(_._1).collect(), sequences)
    var patternsCount: Long = lengthOnePatternsAndCounts.count()
    var allPatternAndCounts = lengthOnePatternsAndCounts.map(x => (ArrayBuffer(x._1), x._2))
    var currentPrefixSuffixPairs = prefixSuffixPairs
    var patternLength: Int = 1
    while (patternLength < maxPatternLength &&
      patternsCount <= minPatternsBeforeLocalProcessing &&
      currentPrefixSuffixPairs.count() != 0) {
      val (nextPatternAndCounts, nextPrefixSuffixPairs) =
        getPatternCountsAndPrefixSuffixPairs(minCount, currentPrefixSuffixPairs)
      patternsCount = nextPatternAndCounts.count()
      currentPrefixSuffixPairs = nextPrefixSuffixPairs
      allPatternAndCounts = allPatternAndCounts ++ nextPatternAndCounts
      patternLength = patternLength + 1
    }
    if (patternLength < maxPatternLength && patternsCount > 0) {
      val projectedDatabase = currentPrefixSuffixPairs
        .map(x => (x._1.toSeq, x._2))
        .groupByKey()
        .map(x => (x._1.toArray, x._2.toArray))
      val nextPatternAndCounts = getPatternsInLocal(minCount, projectedDatabase)
      allPatternAndCounts = allPatternAndCounts ++ nextPatternAndCounts
    }
    allPatternAndCounts.map { case (pattern, count) => (pattern.toArray, count) }
  }

  /**
   * Get the pattern and counts, and prefix suffix pairs
   * @param minCount minimum count
   * @param prefixSuffixPairs prefix (length n) and suffix pairs,
   * @return pattern (length n+1) and counts, and prefix (length n+1) and suffix pairs
   *         (RDD[pattern, count], RDD[prefix, suffix ])
   */
  private def getPatternCountsAndPrefixSuffixPairs(
      minCount: Long,
      prefixSuffixPairs: RDD[(ArrayBuffer[Int], Array[Int])]):
  (RDD[(ArrayBuffer[Int], Long)], RDD[(ArrayBuffer[Int], Array[Int])]) = {
    val prefixAndFrequentItemAndCounts = prefixSuffixPairs
      .flatMap { case (prefix, suffix) => suffix.distinct.map(y => ((prefix, y), 1L)) }
      .reduceByKey(_ + _)
      .filter(_._2 >= minCount)
    val patternAndCounts = prefixAndFrequentItemAndCounts
      .map { case ((prefix, item), count) => (prefix :+ item, count) }
    val prefixToFrequentNextItemsMap = prefixAndFrequentItemAndCounts
      .keys
      .groupByKey()
      .mapValues(_.toSet)
      .collect()
      .toMap
    val nextPrefixSuffixPairs = prefixSuffixPairs
      .filter(x => prefixToFrequentNextItemsMap.contains(x._1))
      .flatMap { case (prefix, suffix) =>
      val frequentNextItems = prefixToFrequentNextItemsMap(prefix)
      val filteredSuffix = suffix.filter(frequentNextItems.contains(_))
      frequentNextItems.flatMap { item =>
        val suffix = LocalPrefixSpan.getSuffix(item, filteredSuffix)
        if (suffix.isEmpty) None
        else Some(prefix :+ item, suffix)
      }
    }
    (patternAndCounts, nextPrefixSuffixPairs)
  }

  /**
   * Get the minimum count (sequences count * minSupport).
   * @param sequences input data set, contains a set of sequences,
   * @return minimum count,
   */
  private def getMinCount(sequences: RDD[Array[Int]]): Long = {
    if (minSupport == 0) 0L else math.ceil(sequences.count() * minSupport).toLong
  }

  /**
   * Generates frequent items by filtering the input data using minimal count level.
   * @param minCount the absolute minimum count
   * @param sequences original sequences data
   * @return array of item and count pair
   */
  private def getFreqItemAndCounts(
      minCount: Long,
      sequences: RDD[Array[Int]]): RDD[(Int, Long)] = {
    sequences.flatMap(_.distinct.map((_, 1L)))
      .reduceByKey(_ + _)
      .filter(_._2 >= minCount)
  }

  /**
   * Get the frequent prefixes and suffix pairs.
   * @param frequentPrefixes frequent prefixes
   * @param sequences sequences data
   * @return prefixes and suffix pairs.
   */
  private def getPrefixSuffixPairs(
      frequentPrefixes: Array[Int],
      sequences: RDD[Array[Int]]): RDD[(ArrayBuffer[Int], Array[Int])] = {
    val filteredSequences = sequences.map { p =>
      p.filter (frequentPrefixes.contains(_) )
    }
    filteredSequences.flatMap { x =>
      frequentPrefixes.map { y =>
        val sub = LocalPrefixSpan.getSuffix(y, x)
        (ArrayBuffer(y), sub)
      }.filter(_._2.nonEmpty)
    }
  }

  /**
   * calculate the patterns in local.
   * @param minCount the absolute minimum count
   * @param data prefixes and projected sequences data data
   * @return patterns
   */
  private def getPatternsInLocal(
      minCount: Long,
<<<<<<< HEAD
      data: RDD[(Array[Int], Array[Array[Int]])]): RDD[(ArrayBuffer[Int], Long)] = {
    data
      .flatMap { x => LocalPrefixSpan.run(minCount, maxPatternLength, x._1, x._2) }
      .map { case (pattern, count) => (pattern.to[ArrayBuffer], count) }
=======
      data: RDD[(Array[Int], Array[Array[Int]])]): RDD[(Array[Int], Long)] = {
    data.flatMap { case (prefix, projDB) =>
      LocalPrefixSpan.run(minCount, maxPatternLength, prefix.toList, projDB)
        .map { case (pattern: List[Int], count: Long) => (pattern.toArray.reverse, count) }
    }
>>>>>>> ba330968
  }
}<|MERGE_RESOLUTION|>--- conflicted
+++ resolved
@@ -202,17 +202,13 @@
    */
   private def getPatternsInLocal(
       minCount: Long,
-<<<<<<< HEAD
       data: RDD[(Array[Int], Array[Array[Int]])]): RDD[(ArrayBuffer[Int], Long)] = {
-    data
-      .flatMap { x => LocalPrefixSpan.run(minCount, maxPatternLength, x._1, x._2) }
-      .map { case (pattern, count) => (pattern.to[ArrayBuffer], count) }
-=======
-      data: RDD[(Array[Int], Array[Array[Int]])]): RDD[(Array[Int], Long)] = {
-    data.flatMap { case (prefix, projDB) =>
+    data.flatMap {
+    case (prefix, projDB) =>
       LocalPrefixSpan.run(minCount, maxPatternLength, prefix.toList, projDB)
-        .map { case (pattern: List[Int], count: Long) => (pattern.toArray.reverse, count) }
-    }
->>>>>>> ba330968
+        .map { case (pattern: List[Int], count: Long) =>
+        (pattern.toArray.reverse.to[ArrayBuffer], count)
+      }
+    }
   }
 }