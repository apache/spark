/*
 * Licensed to the Apache Software Foundation (ASF) under one or more
 * contributor license agreements.  See the NOTICE file distributed with
 * this work for additional information regarding copyright ownership.
 * The ASF licenses this file to You under the Apache License, Version 2.0
 * (the "License"); you may not use this file except in compliance with
 * the License.  You may obtain a copy of the License at
 *
 *    http://www.apache.org/licenses/LICENSE-2.0
 *
 * Unless required by applicable law or agreed to in writing, software
 * distributed under the License is distributed on an "AS IS" BASIS,
 * WITHOUT WARRANTIES OR CONDITIONS OF ANY KIND, either express or implied.
 * See the License for the specific language governing permissions and
 * limitations under the License.
 */

package org.apache.spark.mllib.linalg

<<<<<<< HEAD
import breeze.linalg.{Matrix => BM, DenseMatrix => BDM, CSCMatrix => BSM}

import org.apache.spark.util.random.XORShiftRandom
import org.apache.spark.util.Utils

import java.util.Arrays
import scala.collection.mutable.ArrayBuffer

=======
import java.util.{Random, Arrays}

import breeze.linalg.{Matrix => BM, DenseMatrix => BDM, CSCMatrix => BSM}

>>>>>>> 561d31d2
/**
 * Trait for a local matrix.
 */
sealed trait Matrix extends Serializable {

  /** Number of rows. */
  def numRows: Int

  /** Number of columns. */
  def numCols: Int

  /** Converts to a dense array in column major. */
  def toArray: Array[Double]

  /** Converts to a breeze matrix. */
  private[mllib] def toBreeze: BM[Double]

  /** Gets the (i, j)-th element. */
  private[mllib] def apply(i: Int, j: Int): Double

  /** Return the index for the (i, j)-th element in the backing array. */
  private[mllib] def index(i: Int, j: Int): Int

  /** Update element at (i, j) */
  private[mllib] def update(i: Int, j: Int, v: Double): Unit

  /** Get a deep copy of the matrix. */
  def copy: Matrix

  /** Convenience method for `Matrix`-`DenseMatrix` multiplication. */
  def multiply(y: DenseMatrix): DenseMatrix = {
    val C: DenseMatrix = Matrices.zeros(numRows, y.numCols).asInstanceOf[DenseMatrix]
    BLAS.gemm(false, false, 1.0, this, y, 0.0, C)
    C
  }

  /** Convenience method for `Matrix`-`DenseVector` multiplication. */
  def multiply(y: DenseVector): DenseVector = {
    val output = new DenseVector(new Array[Double](numRows))
    BLAS.gemv(1.0, this, y, 0.0, output)
    output
  }

  /** Convenience method for `Matrix`^T^-`DenseMatrix` multiplication. */
  private[mllib] def transposeMultiply(y: DenseMatrix): DenseMatrix = {
    val C: DenseMatrix = Matrices.zeros(numCols, y.numCols).asInstanceOf[DenseMatrix]
    BLAS.gemm(true, false, 1.0, this, y, 0.0, C)
    C
  }

  /** Convenience method for `Matrix`^T^-`DenseVector` multiplication. */
  private[mllib] def transposeMultiply(y: DenseVector): DenseVector = {
    val output = new DenseVector(new Array[Double](numCols))
    BLAS.gemv(true, 1.0, this, y, 0.0, output)
    output
  }

  /** A human readable representation of the matrix */
  override def toString: String = toBreeze.toString()

  /** Map the values of this matrix using a function. Generates a new matrix. */
  private[mllib] def map(f: Double => Double): Matrix

  /** Update all the values of this matrix using the function f. Performed in-place. */
  private[mllib] def update(f: Double => Double): Matrix
}

/**
 * Column-major dense matrix.
 * The entry values are stored in a single array of doubles with columns listed in sequence.
 * For example, the following matrix
 * {{{
 *   1.0 2.0
 *   3.0 4.0
 *   5.0 6.0
 * }}}
 * is stored as `[1.0, 3.0, 5.0, 2.0, 4.0, 6.0]`.
 *
 * @param numRows number of rows
 * @param numCols number of columns
 * @param values matrix entries in column major
 */
class DenseMatrix(val numRows: Int, val numCols: Int, val values: Array[Double]) extends Matrix {

  require(values.length == numRows * numCols, "The number of values supplied doesn't match the " +
    s"size of the matrix! values.length: ${values.length}, numRows * numCols: ${numRows * numCols}")

  override def toArray: Array[Double] = values

  override def equals(o: Any) = o match {
    case m: DenseMatrix =>
      m.numRows == numRows && m.numCols == numCols && Arrays.equals(toArray, m.toArray)
    case _ => false
  }

  private[mllib] def toBreeze: BM[Double] = new BDM[Double](numRows, numCols, values)

  private[mllib] def apply(i: Int): Double = values(i)

  private[mllib] def apply(i: Int, j: Int): Double = values(index(i, j))

  private[mllib] def index(i: Int, j: Int): Int = i + numRows * j

  private[mllib] def update(i: Int, j: Int, v: Double): Unit = {
    values(index(i, j)) = v
  }

  override def copy = new DenseMatrix(numRows, numCols, values.clone())

  private[mllib] def map(f: Double => Double) = new DenseMatrix(numRows, numCols, values.map(f))

  private[mllib] def update(f: Double => Double): DenseMatrix = {
    val len = values.length
    var i = 0
    while (i < len) {
      values(i) = f(values(i))
      i += 1
    }
    this
  }
}

/**
 * Factory methods for [[org.apache.spark.mllib.linalg.DenseMatrix]].
 */
object DenseMatrix {

  /**
   * Generate a `DenseMatrix` consisting of zeros.
   * @param numRows number of rows of the matrix
   * @param numCols number of columns of the matrix
   * @return `DenseMatrix` with size `numRows` x `numCols` and values of zeros
   */
  def zeros(numRows: Int, numCols: Int): DenseMatrix =
    new DenseMatrix(numRows, numCols, new Array[Double](numRows * numCols))

  /**
   * Generate a `DenseMatrix` consisting of ones.
   * @param numRows number of rows of the matrix
   * @param numCols number of columns of the matrix
   * @return `DenseMatrix` with size `numRows` x `numCols` and values of ones
   */
  def ones(numRows: Int, numCols: Int): DenseMatrix =
    new DenseMatrix(numRows, numCols, Array.fill(numRows * numCols)(1.0))

  /**
   * Generate an Identity Matrix in `DenseMatrix` format.
   * @param n number of rows and columns of the matrix
   * @return `DenseMatrix` with size `n` x `n` and values of ones on the diagonal
   */
  def eye(n: Int): DenseMatrix = {
    val identity = DenseMatrix.zeros(n, n)
    var i = 0
    while (i < n){
      identity.update(i, i, 1.0)
      i += 1
    }
    identity
  }

  /**
   * Generate a `DenseMatrix` consisting of i.i.d. uniform random numbers.
   * @param numRows number of rows of the matrix
   * @param numCols number of columns of the matrix
   * @param seed the seed seed for the random number generator
   * @return `DenseMatrix` with size `numRows` x `numCols` and values in U(0, 1)
   */
  def rand(numRows: Int, numCols: Int, seed: Long): DenseMatrix = {
    val rand = new XORShiftRandom(seed)
    new DenseMatrix(numRows, numCols, Array.fill(numRows * numCols)(rand.nextDouble()))
  }

  /**
   * Generate a `DenseMatrix` consisting of i.i.d. uniform random numbers.
   * @param numRows number of rows of the matrix
   * @param numCols number of columns of the matrix
   * @return `DenseMatrix` with size `numRows` x `numCols` and values in U(0, 1)
   */
  def rand(numRows: Int, numCols: Int): DenseMatrix = {
    rand(numRows, numCols, Utils.random.nextLong())
  }

  /**
   * Generate a `DenseMatrix` consisting of i.i.d. gaussian random numbers.
   * @param numRows number of rows of the matrix
   * @param numCols number of columns of the matrix
   * @param seed the seed seed for the random number generator
   * @return `DenseMatrix` with size `numRows` x `numCols` and values in N(0, 1)
   */
  def randn(numRows: Int, numCols: Int, seed: Long): DenseMatrix = {
    val rand = new XORShiftRandom(seed)
    new DenseMatrix(numRows, numCols, Array.fill(numRows * numCols)(rand.nextGaussian()))
  }

  /**
   * Generate a `DenseMatrix` consisting of i.i.d. gaussian random numbers.
   * @param numRows number of rows of the matrix
   * @param numCols number of columns of the matrix
   * @return `DenseMatrix` with size `numRows` x `numCols` and values in N(0, 1)
   */
  def randn(numRows: Int, numCols: Int): DenseMatrix = {
    randn(numRows, numCols, Utils.random.nextLong())
  }

  /**
   * Generate a diagonal matrix in `DenseMatrix` format from the supplied values.
   * @param vector a `Vector` that will form the values on the diagonal of the matrix
   * @return Square `DenseMatrix` with size `values.length` x `values.length` and `values`
   *         on the diagonal
   */
  def diag(vector: Vector): DenseMatrix = {
    val n = vector.size
    val matrix = DenseMatrix.eye(n)
    val values = vector.toArray
    var i = 0
    while (i < n) {
      matrix.update(i, i, values(i))
      i += 1
    }
    matrix
  }
}

/**
 * Column-major sparse matrix.
 * The entry values are stored in Compressed Sparse Column (CSC) format.
 * For example, the following matrix
 * {{{
 *   1.0 0.0 4.0
 *   0.0 3.0 5.0
 *   2.0 0.0 6.0
 * }}}
 * is stored as `values: [1.0, 2.0, 3.0, 4.0, 5.0, 6.0]`,
 * `rowIndices=[0, 2, 1, 0, 1, 2]`, `colPointers=[0, 2, 3, 6]`.
 *
 * @param numRows number of rows
 * @param numCols number of columns
 * @param colPtrs the index corresponding to the start of a new column
 * @param rowIndices the row index of the entry. They must be in strictly increasing order for each
 *                   column
 * @param values non-zero matrix entries in column major
 */
class SparseMatrix(
    val numRows: Int,
    val numCols: Int,
    val colPtrs: Array[Int],
    val rowIndices: Array[Int],
    val values: Array[Double]) extends Matrix {

  require(values.length == rowIndices.length, "The number of row indices and values don't match! " +
    s"values.length: ${values.length}, rowIndices.length: ${rowIndices.length}")
  require(colPtrs.length == numCols + 1, "The length of the column indices should be the " +
    s"number of columns + 1. Currently, colPointers.length: ${colPtrs.length}, " +
    s"numCols: $numCols")

  override def toArray: Array[Double] = {
    val arr = new Array[Double](numRows * numCols)
    var j = 0
    while (j < numCols) {
      var i = colPtrs(j)
      val indEnd = colPtrs(j + 1)
      val offset = j * numRows
      while (i < indEnd) {
        val rowIndex = rowIndices(i)
        arr(offset + rowIndex) = values(i)
        i += 1
      }
      j += 1
    }
    arr
  }

  private[mllib] def toBreeze: BM[Double] =
    new BSM[Double](values, numRows, numCols, colPtrs, rowIndices)

  private[mllib] def apply(i: Int, j: Int): Double = {
    val ind = index(i, j)
    if (ind < 0) 0.0 else values(ind)
  }

  private[mllib] def index(i: Int, j: Int): Int = {
    Arrays.binarySearch(rowIndices, colPtrs(j), colPtrs(j + 1), i)
  }

  private[mllib] def update(i: Int, j: Int, v: Double): Unit = {
    val ind = index(i, j)
    if (ind == -1){
      throw new NoSuchElementException("The given row and column indices correspond to a zero " +
        "value. Only non-zero elements in Sparse Matrices can be updated.")
    } else {
      values(index(i, j)) = v
    }
  }

  override def copy = new SparseMatrix(numRows, numCols, colPtrs, rowIndices, values.clone())

  private[mllib] def map(f: Double => Double) =
    new SparseMatrix(numRows, numCols, colPtrs, rowIndices, values.map(f))

  private[mllib] def update(f: Double => Double): SparseMatrix = {
    val len = values.length
    var i = 0
    while (i < len) {
      values(i) = f(values(i))
      i += 1
    }
    this
  }
}

/**
 * Factory methods for [[org.apache.spark.mllib.linalg.SparseMatrix]].
 */
object SparseMatrix {

  /**
   * Generate an Identity Matrix in `SparseMatrix` format.
   * @param n number of rows and columns of the matrix
   * @return `SparseMatrix` with size `n` x `n` and values of ones on the diagonal
   */
  def speye(n: Int): SparseMatrix = {
    new SparseMatrix(n, n, (0 to n).toArray, (0 until n).toArray, Array.fill(n)(1.0))
  }

  /** Generates a SparseMatrix given an Array[Double] of size numRows * numCols. The number of
    * non-zeros in `raw` is provided for efficiency. */
  private def genRand(
      numRows: Int,
      numCols: Int,
      raw: Array[Double],
      nonZero: Int): SparseMatrix = {
    val sparseA: ArrayBuffer[Double] = new ArrayBuffer(nonZero)
    val sCols: ArrayBuffer[Int] = new ArrayBuffer(numCols + 1)
    val sRows: ArrayBuffer[Int] = new ArrayBuffer(nonZero)

    var i = 0
    var nnz = 0
    var lastCol = -1
    raw.foreach { v =>
      val r = i % numRows
      val c = (i - r) / numRows
      if ( v != 0.0) {
        sRows.append(r)
        sparseA.append(v)
        while (c != lastCol){
          sCols.append(nnz)
          lastCol += 1
        }
        nnz += 1
      }
      i += 1
    }
    while (numCols > lastCol){
      sCols.append(sparseA.length)
      lastCol += 1
    }
    new SparseMatrix(numRows, numCols, sCols.toArray, sRows.toArray, sparseA.toArray)
  }

  /**
   * Generate a `SparseMatrix` consisting of i.i.d. uniform random numbers.
   * @param numRows number of rows of the matrix
   * @param numCols number of columns of the matrix
   * @param density the desired density for the matrix
   * @param seed the seed for the random generator
   * @return `SparseMatrix` with size `numRows` x `numCols` and values in U(0, 1)
   */
  def sprand(
      numRows: Int,
      numCols: Int,
      density: Double,
      seed: Long): SparseMatrix = {
    require(density > 0.0 && density < 1.0, "density must be a double in the range " +
      s"0.0 < d < 1.0. Currently, density: $density")
    val rand = new XORShiftRandom(seed)
    val length = numRows * numCols
    val rawA = new Array[Double](length)
    var nnz = 0
    for (i <- 0 until length) {
      val p = rand.nextDouble()
      if (p <= density) {
        rawA.update(i, rand.nextDouble())
        nnz += 1
      }
    }
    genRand(numRows, numCols, rawA, nnz)
  }

  /**
   * Generate a `SparseMatrix` consisting of i.i.d. uniform random numbers.
   * @param numRows number of rows of the matrix
   * @param numCols number of columns of the matrix
   * @param density the desired density for the matrix
   * @return `SparseMatrix` with size `numRows` x `numCols` and values in U(0, 1)
   */
  def sprand(numRows: Int, numCols: Int, density: Double): SparseMatrix = {
    sprand(numRows, numCols, density, Utils.random.nextLong())
  }

  /**
   * Generate a `SparseMatrix` consisting of i.i.d. gaussian random numbers.
   * @param numRows number of rows of the matrix
   * @param numCols number of columns of the matrix
   * @param density the desired density for the matrix
   * @param seed the seed for the random generator
   * @return `SparseMatrix` with size `numRows` x `numCols` and values in N(0, 1)
   */
  def sprandn(
      numRows: Int,
      numCols: Int,
      density: Double,
      seed: Long): SparseMatrix = {
    require(density > 0.0 && density < 1.0, "density must be a double in the range " +
      s"0.0 < d < 1.0. Currently, density: $density")
    val rand = new XORShiftRandom(seed)
    val length = numRows * numCols
    val rawA = new Array[Double](length)
    var nnz = 0
    for (i <- 0 until length) {
      val p = rand.nextDouble()
      if (p <= density) {
        rawA.update(i, rand.nextGaussian())
        nnz += 1
      }
    }
    genRand(numRows, numCols, rawA, nnz)
  }

  /**
   * Generate a `SparseMatrix` consisting of i.i.d. gaussian random numbers.
   * @param numRows number of rows of the matrix
   * @param numCols number of columns of the matrix
   * @param density the desired density for the matrix
   * @return `SparseMatrix` with size `numRows` x `numCols` and values in N(0, 1)
   */
  def sprandn(numRows: Int, numCols: Int, density: Double): SparseMatrix = {
    sprandn(numRows, numCols, density, Utils.random.nextLong())
  }

  /**
   * Generate a diagonal matrix in `DenseMatrix` format from the supplied values.
   * @param vector a `Vector` that will form the values on the diagonal of the matrix
   * @return Square `SparseMatrix` with size `values.length` x `values.length` and non-zero
   *         `values` on the diagonal
   */
  def diag(vector: Vector): SparseMatrix = {
    val n = vector.size
    vector match {
      case sVec: SparseVector =>
        val rows = sVec.indices
        val values = sVec.values
        var i = 0
        var lastCol = -1
        val colPtrs = new ArrayBuffer[Int](n + 1)
        rows.foreach { r =>
          while (r != lastCol) {
            colPtrs.append(i)
            lastCol += 1
          }
          i += 1
        }
        while (n > lastCol) {
          colPtrs.append(i)
          lastCol += 1
        }
        new SparseMatrix(n, n, colPtrs.toArray, rows, values)
      case dVec: DenseVector =>
        val values = dVec.values
        var i = 0
        var nnz = 0
        val sVals = values.filter(v => v != 0.0)
        var lastCol = -1
        val colPtrs = new ArrayBuffer[Int](n + 1)
        val sRows = new ArrayBuffer[Int](sVals.length)
        values.foreach { v =>
          if (v != 0.0) {
            sRows.append(i)
            while (lastCol != i) {
              colPtrs.append(nnz)
              lastCol += 1
            }
            nnz += 1
          }
          i += 1
        }
        while (lastCol != i) {
          colPtrs.append(nnz)
          lastCol += 1
        }
        new SparseMatrix(n, n, colPtrs.toArray, sRows.toArray, sVals)
    }
  }
}

/**
 * Factory methods for [[org.apache.spark.mllib.linalg.Matrix]].
 */
object Matrices {

  /**
   * Creates a column-major dense matrix.
   *
   * @param numRows number of rows
   * @param numCols number of columns
   * @param values matrix entries in column major
   */
  def dense(numRows: Int, numCols: Int, values: Array[Double]): Matrix = {
    new DenseMatrix(numRows, numCols, values)
  }

  /**
   * Creates a column-major sparse matrix in Compressed Sparse Column (CSC) format.
   *
   * @param numRows number of rows
   * @param numCols number of columns
   * @param colPtrs the index corresponding to the start of a new column
   * @param rowIndices the row index of the entry
   * @param values non-zero matrix entries in column major
   */
  def sparse(
     numRows: Int,
     numCols: Int,
     colPtrs: Array[Int],
     rowIndices: Array[Int],
     values: Array[Double]): Matrix = {
    new SparseMatrix(numRows, numCols, colPtrs, rowIndices, values)
  }

  /**
   * Creates a Matrix instance from a breeze matrix.
   * @param breeze a breeze matrix
   * @return a Matrix instance
   */
  private[mllib] def fromBreeze(breeze: BM[Double]): Matrix = {
    breeze match {
      case dm: BDM[Double] =>
        require(dm.majorStride == dm.rows,
          "Do not support stride size different from the number of rows.")
        new DenseMatrix(dm.rows, dm.cols, dm.data)
      case sm: BSM[Double] =>
        new SparseMatrix(sm.rows, sm.cols, sm.colPtrs, sm.rowIndices, sm.data)
      case _ =>
        throw new UnsupportedOperationException(
          s"Do not support conversion from type ${breeze.getClass.getName}.")
    }
  }

  /**
   * Generate a `DenseMatrix` consisting of zeros.
   * @param numRows number of rows of the matrix
   * @param numCols number of columns of the matrix
   * @return `DenseMatrix` with size `numRows` x `numCols` and values of zeros
   */
  def zeros(numRows: Int, numCols: Int): Matrix = DenseMatrix.zeros(numRows, numCols)

  /**
   * Generate a `DenseMatrix` consisting of ones.
   * @param numRows number of rows of the matrix
   * @param numCols number of columns of the matrix
   * @return `DenseMatrix` with size `numRows` x `numCols` and values of ones
   */
  def ones(numRows: Int, numCols: Int): Matrix = DenseMatrix.ones(numRows, numCols)

  /**
   * Generate a dense Identity Matrix in `Matrix` format.
   * @param n number of rows and columns of the matrix
   * @return `DenseMatrix` with size `n` x `n` and values of ones on the diagonal
   */
  def eye(n: Int): Matrix = DenseMatrix.eye(n)

  /**
   * Generate a sparse Identity Matrix in `Matrix` format.
   * @param n number of rows and columns of the matrix
   * @return `SparseMatrix` with size `n` x `n` and values of ones on the diagonal
   */
  def speye(n: Int): Matrix = SparseMatrix.speye(n)

  /**
   * Generate a dense `Matrix` consisting of i.i.d. uniform random numbers.
   * @param numRows number of rows of the matrix
   * @param numCols number of columns of the matrix
   * @param seed the seed for the random generator
   * @return `DenseMatrix` with size `numRows` x `numCols` and values in U(0, 1)
   */
  def rand(numRows: Int, numCols: Int, seed: Long): Matrix =
    DenseMatrix.rand(numRows, numCols, seed)

  /**
   * Generate a `DenseMatrix` consisting of i.i.d. uniform random numbers.
   * @param numRows number of rows of the matrix
   * @param numCols number of columns of the matrix
   * @param rng a random number generator
   * @return `DenseMatrix` with size `numRows` x `numCols` and values in U(0, 1)
   */
<<<<<<< HEAD
  def rand(numRows: Int, numCols: Int): Matrix = DenseMatrix.rand(numRows, numCols)

  /**
   * Generate a `SparseMatrix` consisting of i.i.d. gaussian random numbers.
   * @param numRows number of rows of the matrix
   * @param numCols number of columns of the matrix
   * @param density the desired density for the matrix
   * @param seed the seed for the random generator
   * @return `Matrix` with size `numRows` x `numCols` and values in U(0, 1)
   */
  def sprand(numRows: Int, numCols: Int, density: Double, seed: Long): Matrix =
    SparseMatrix.sprand(numRows, numCols, density, seed)

  /**
   * Generate a `SparseMatrix` consisting of i.i.d. gaussian random numbers.
   * @param numRows number of rows of the matrix
   * @param numCols number of columns of the matrix
   * @param density the desired density for the matrix
   * @return `Matrix` with size `numRows` x `numCols` and values in U(0, 1)
   */
  def sprand(numRows: Int, numCols: Int, density: Double): Matrix =
    SparseMatrix.sprand(numRows, numCols, density)
=======
  def rand(numRows: Int, numCols: Int, rng: Random): Matrix = {
    new DenseMatrix(numRows, numCols, Array.fill(numRows * numCols)(rng.nextDouble()))
  }
>>>>>>> 561d31d2

  /**
   * Generate a `DenseMatrix` consisting of i.i.d. gaussian random numbers.
   * @param numRows number of rows of the matrix
   * @param numCols number of columns of the matrix
<<<<<<< HEAD
   * @param seed the seed for the random generator
   * @return `DenseMatrix` with size `numRows` x `numCols` and values in N(0, 1)
   */
  def randn(numRows: Int, numCols: Int, seed: Long): Matrix =
    DenseMatrix.randn(numRows, numCols, seed)

  /**
   * Generate a `DenseMatrix` consisting of i.i.d. gaussian random numbers.
   * @param numRows number of rows of the matrix
   * @param numCols number of columns of the matrix
   * @return `DenseMatrix` with size `numRows` x `numCols` and values in N(0, 1)
   */
  def randn(numRows: Int, numCols: Int): Matrix = DenseMatrix.randn(numRows, numCols)

  /**
   * Generate a `SparseMatrix` consisting of i.i.d. gaussian random numbers.
   * @param numRows number of rows of the matrix
   * @param numCols number of columns of the matrix
   * @param density the desired density for the matrix
   * @param seed the seed for the random generator
   * @return `Matrix` with size `numRows` x `numCols` and values in N(0, 1)
   */
  def sprandn(numRows: Int, numCols: Int, density: Double, seed: Long): Matrix =
    SparseMatrix.sprandn(numRows, numCols, density, seed)

  /**
   * Generate a `SparseMatrix` consisting of i.i.d. gaussian random numbers.
   * @param numRows number of rows of the matrix
   * @param numCols number of columns of the matrix
   * @param density the desired density for the matrix
   * @return `Matrix` with size `numRows` x `numCols` and values in N(0, 1)
   */
  def sprandn(numRows: Int, numCols: Int, density: Double): Matrix =
    SparseMatrix.sprandn(numRows, numCols, density)
=======
   * @param rng a random number generator
   * @return `DenseMatrix` with size `numRows` x `numCols` and values in N(0, 1)
   */
  def randn(numRows: Int, numCols: Int, rng: Random): Matrix = {
    new DenseMatrix(numRows, numCols, Array.fill(numRows * numCols)(rng.nextGaussian()))
  }
>>>>>>> 561d31d2

  /**
   * Generate a diagonal matrix in `DenseMatrix` format from the supplied values.
   * @param vector a `Vector` tat will form the values on the diagonal of the matrix
   * @return Square `DenseMatrix` with size `values.length` x `values.length` and `values`
   *         on the diagonal
   */
  def diag(vector: Vector): Matrix = DenseMatrix.diag(vector)

  /**
   * Horizontally concatenate a sequence of matrices. The returned matrix will be in the format
   * the matrices are supplied in. Supplying a mix of dense and sparse matrices will result in
   * a dense matrix.
   * @param matrices array of matrices
   * @return a single `Matrix` composed of the matrices that were horizontally concatenated
   */
  def horzcat(matrices: Array[Matrix]): Matrix = {
    if (matrices.size == 1) {
      return matrices(0)
    }
    val numRows = matrices(0).numRows
    var rowsMatch = true
    var isDense = false
    var isSparse = false
    var numCols = 0
    matrices.foreach { mat =>
      if (numRows != mat.numRows) rowsMatch = false
      mat match {
        case sparse: SparseMatrix => isSparse = true
        case dense: DenseMatrix => isDense = true
      }
      numCols += mat.numCols
    }
    require(rowsMatch, "The number of rows of the matrices in this sequence, don't match!")

    if (isSparse && !isDense) {
      val allColPtrs: Array[(Int, Int)] = Array((0, 0)) ++
        matrices.zipWithIndex.flatMap { case (mat, ind) =>
          val ptr = mat.asInstanceOf[SparseMatrix].colPtrs
          ptr.slice(1, ptr.length).map(p => (ind, p))
      }
      var counter = 0
      var lastIndex = 0
      var lastPtr = 0
      val adjustedPtrs = allColPtrs.map { case (ind, p) =>
        if (ind != lastIndex) {
          counter += lastPtr
          lastIndex = ind
        }
        lastPtr = p
        counter + p
      }
      new SparseMatrix(numRows, numCols, adjustedPtrs,
        matrices.flatMap(_.asInstanceOf[SparseMatrix].rowIndices).toArray,
        matrices.flatMap(_.asInstanceOf[SparseMatrix].values).toArray)
    } else if (!isSparse && !isDense) {
      throw new IllegalArgumentException("The supplied matrices are neither in SparseMatrix or" +
        " DenseMatrix format!")
    }else {
      new DenseMatrix(numRows, numCols, matrices.flatMap(_.toArray).toArray)
    }
  }

  /**
   * Vertically concatenate a sequence of matrices. The returned matrix will be in the format
   * the matrices are supplied in. Supplying a mix of dense and sparse matrices will result in
   * a dense matrix.
   * @param matrices sequence of matrices
   * @return a single `Matrix` composed of the matrices that were horizontally concatenated
   */
  def vertcat(matrices: Array[Matrix]): Matrix = {
    if (matrices.size == 1) {
      return matrices(0)
    }
    val numCols = matrices(0).numCols
    var colsMatch = true
    var isDense = false
    var isSparse = false
    var numRows = 0
    var valsLength = 0
    matrices.foreach { mat =>
      if (numCols != mat.numCols) colsMatch = false
      mat match {
        case sparse: SparseMatrix =>
          isSparse = true
          valsLength += sparse.values.length
        case dense: DenseMatrix =>
          isDense = true
          valsLength += dense.values.length
      }
      numRows += mat.numRows

    }
    require(colsMatch, "The number of rows of the matrices in this sequence, don't match!")

    if (isSparse && !isDense) {
      val matMap = matrices.zipWithIndex.map(d => (d._2, d._1.asInstanceOf[SparseMatrix])).toMap
      // (matrixInd, colInd, colStart, colEnd, numRows)
      val allColPtrs: Seq[(Int, Int, Int, Int, Int)] =
        matMap.flatMap { case (ind, mat) =>
          val ptr = mat.colPtrs
          var colStart = 0
          var j = 0
          ptr.slice(1, ptr.length).map { p =>
            j += 1
            val oldColStart = colStart
            colStart = p
            (j - 1, ind, oldColStart, p, mat.numRows)
          }
        }.toSeq
      val values = new ArrayBuffer[Double](valsLength)
      val rowInd = new ArrayBuffer[Int](valsLength)
      val newColPtrs = new Array[Int](numCols)

      // group metadata by column index and then sort in increasing order of column index
      allColPtrs.groupBy(_._1).toArray.sortBy(_._1).foreach { case (colInd, data) =>
        // then sort by matrix index
        val sortedPtrs = data.sortBy(_._1)
        var startRow = 0
        sortedPtrs.foreach { case (colIdx, matrixInd, colStart, colEnd, nRows) =>
          val selectedMatrix = matMap(matrixInd)
          val selectedValues = selectedMatrix.values.slice(colStart, colEnd)
          val selectedRowIdx = selectedMatrix.rowIndices.slice(colStart, colEnd)
          val len = selectedValues.length
          newColPtrs(colIdx) += len
          var i = 0
          while (i < len) {
            values.append(selectedValues(i))
            rowInd.append(selectedRowIdx(i) + startRow)
            i += 1
          }
          startRow += nRows
        }
      }
      val adjustedPtrs = newColPtrs.scanLeft(0)(_ + _)
      new SparseMatrix(numRows, numCols, adjustedPtrs, rowInd.toArray, values.toArray)
    } else if (!isSparse && !isDense) {
      throw new IllegalArgumentException("The supplied matrices are neither in SparseMatrix or" +
        " DenseMatrix format!")
    }else {
      val matData = matrices.zipWithIndex.flatMap { case (mat, ind) =>
        val values = mat.toArray
        for (j <- 0 until numCols) yield (j, ind,
          values.slice(j * mat.numRows, (j + 1) * mat.numRows))
      }.sortBy(x => (x._1, x._2))
      new DenseMatrix(numRows, numCols, matData.flatMap(_._3).toArray)
    }
  }
}<|MERGE_RESOLUTION|>--- conflicted
+++ resolved
@@ -17,21 +17,14 @@
 
 package org.apache.spark.mllib.linalg
 
-<<<<<<< HEAD
 import breeze.linalg.{Matrix => BM, DenseMatrix => BDM, CSCMatrix => BSM}
 
 import org.apache.spark.util.random.XORShiftRandom
 import org.apache.spark.util.Utils
 
-import java.util.Arrays
+import java.util.{Random, Arrays}
 import scala.collection.mutable.ArrayBuffer
 
-=======
-import java.util.{Random, Arrays}
-
-import breeze.linalg.{Matrix => BM, DenseMatrix => BDM, CSCMatrix => BSM}
-
->>>>>>> 561d31d2
 /**
  * Trait for a local matrix.
  */
@@ -196,44 +189,22 @@
    * Generate a `DenseMatrix` consisting of i.i.d. uniform random numbers.
    * @param numRows number of rows of the matrix
    * @param numCols number of columns of the matrix
-   * @param seed the seed seed for the random number generator
+   * @param rng a random number generator
    * @return `DenseMatrix` with size `numRows` x `numCols` and values in U(0, 1)
    */
-  def rand(numRows: Int, numCols: Int, seed: Long): DenseMatrix = {
-    val rand = new XORShiftRandom(seed)
-    new DenseMatrix(numRows, numCols, Array.fill(numRows * numCols)(rand.nextDouble()))
-  }
-
-  /**
-   * Generate a `DenseMatrix` consisting of i.i.d. uniform random numbers.
-   * @param numRows number of rows of the matrix
-   * @param numCols number of columns of the matrix
-   * @return `DenseMatrix` with size `numRows` x `numCols` and values in U(0, 1)
-   */
-  def rand(numRows: Int, numCols: Int): DenseMatrix = {
-    rand(numRows, numCols, Utils.random.nextLong())
+  def rand(numRows: Int, numCols: Int, rng: Random): DenseMatrix = {
+    new DenseMatrix(numRows, numCols, Array.fill(numRows * numCols)(rng.nextDouble()))
   }
 
   /**
    * Generate a `DenseMatrix` consisting of i.i.d. gaussian random numbers.
    * @param numRows number of rows of the matrix
    * @param numCols number of columns of the matrix
-   * @param seed the seed seed for the random number generator
+   * @param rng a random number generator
    * @return `DenseMatrix` with size `numRows` x `numCols` and values in N(0, 1)
    */
-  def randn(numRows: Int, numCols: Int, seed: Long): DenseMatrix = {
-    val rand = new XORShiftRandom(seed)
-    new DenseMatrix(numRows, numCols, Array.fill(numRows * numCols)(rand.nextGaussian()))
-  }
-
-  /**
-   * Generate a `DenseMatrix` consisting of i.i.d. gaussian random numbers.
-   * @param numRows number of rows of the matrix
-   * @param numCols number of columns of the matrix
-   * @return `DenseMatrix` with size `numRows` x `numCols` and values in N(0, 1)
-   */
-  def randn(numRows: Int, numCols: Int): DenseMatrix = {
-    randn(numRows, numCols, Utils.random.nextLong())
+  def randn(numRows: Int, numCols: Int, rng: Random): DenseMatrix = {
+    new DenseMatrix(numRows, numCols, Array.fill(numRows * numCols)(rng.nextGaussian()))
   }
 
   /**
@@ -396,24 +367,19 @@
    * @param numRows number of rows of the matrix
    * @param numCols number of columns of the matrix
    * @param density the desired density for the matrix
-   * @param seed the seed for the random generator
+   * @param rng a random number generator
    * @return `SparseMatrix` with size `numRows` x `numCols` and values in U(0, 1)
    */
-  def sprand(
-      numRows: Int,
-      numCols: Int,
-      density: Double,
-      seed: Long): SparseMatrix = {
+  def sprand(numRows: Int, numCols: Int, density: Double, rng: Random): SparseMatrix = {
     require(density > 0.0 && density < 1.0, "density must be a double in the range " +
       s"0.0 < d < 1.0. Currently, density: $density")
-    val rand = new XORShiftRandom(seed)
     val length = numRows * numCols
     val rawA = new Array[Double](length)
     var nnz = 0
     for (i <- 0 until length) {
-      val p = rand.nextDouble()
+      val p = rng.nextDouble()
       if (p <= density) {
-        rawA.update(i, rand.nextDouble())
+        rawA.update(i, rng.nextDouble())
         nnz += 1
       }
     }
@@ -421,54 +387,27 @@
   }
 
   /**
-   * Generate a `SparseMatrix` consisting of i.i.d. uniform random numbers.
+   * Generate a `SparseMatrix` consisting of i.i.d. gaussian random numbers.
    * @param numRows number of rows of the matrix
    * @param numCols number of columns of the matrix
    * @param density the desired density for the matrix
-   * @return `SparseMatrix` with size `numRows` x `numCols` and values in U(0, 1)
-   */
-  def sprand(numRows: Int, numCols: Int, density: Double): SparseMatrix = {
-    sprand(numRows, numCols, density, Utils.random.nextLong())
-  }
-
-  /**
-   * Generate a `SparseMatrix` consisting of i.i.d. gaussian random numbers.
-   * @param numRows number of rows of the matrix
-   * @param numCols number of columns of the matrix
-   * @param density the desired density for the matrix
-   * @param seed the seed for the random generator
+   * @param rng a random number generator
    * @return `SparseMatrix` with size `numRows` x `numCols` and values in N(0, 1)
    */
-  def sprandn(
-      numRows: Int,
-      numCols: Int,
-      density: Double,
-      seed: Long): SparseMatrix = {
+  def sprandn(numRows: Int, numCols: Int, density: Double, rng: Random): SparseMatrix = {
     require(density > 0.0 && density < 1.0, "density must be a double in the range " +
       s"0.0 < d < 1.0. Currently, density: $density")
-    val rand = new XORShiftRandom(seed)
     val length = numRows * numCols
     val rawA = new Array[Double](length)
     var nnz = 0
     for (i <- 0 until length) {
-      val p = rand.nextDouble()
+      val p = rng.nextDouble()
       if (p <= density) {
-        rawA.update(i, rand.nextGaussian())
+        rawA.update(i, rng.nextGaussian())
         nnz += 1
       }
     }
     genRand(numRows, numCols, rawA, nnz)
-  }
-
-  /**
-   * Generate a `SparseMatrix` consisting of i.i.d. gaussian random numbers.
-   * @param numRows number of rows of the matrix
-   * @param numCols number of columns of the matrix
-   * @param density the desired density for the matrix
-   * @return `SparseMatrix` with size `numRows` x `numCols` and values in N(0, 1)
-   */
-  def sprandn(numRows: Int, numCols: Int, density: Double): SparseMatrix = {
-    sprandn(numRows, numCols, density, Utils.random.nextLong())
   }
 
   /**
@@ -613,95 +552,43 @@
    * Generate a dense `Matrix` consisting of i.i.d. uniform random numbers.
    * @param numRows number of rows of the matrix
    * @param numCols number of columns of the matrix
-   * @param seed the seed for the random generator
-   * @return `DenseMatrix` with size `numRows` x `numCols` and values in U(0, 1)
-   */
-  def rand(numRows: Int, numCols: Int, seed: Long): Matrix =
-    DenseMatrix.rand(numRows, numCols, seed)
-
-  /**
-   * Generate a `DenseMatrix` consisting of i.i.d. uniform random numbers.
-   * @param numRows number of rows of the matrix
-   * @param numCols number of columns of the matrix
    * @param rng a random number generator
    * @return `DenseMatrix` with size `numRows` x `numCols` and values in U(0, 1)
    */
-<<<<<<< HEAD
-  def rand(numRows: Int, numCols: Int): Matrix = DenseMatrix.rand(numRows, numCols)
+  def rand(numRows: Int, numCols: Int, rng: Random): Matrix =
+    DenseMatrix.rand(numRows, numCols, rng)
 
   /**
    * Generate a `SparseMatrix` consisting of i.i.d. gaussian random numbers.
    * @param numRows number of rows of the matrix
    * @param numCols number of columns of the matrix
    * @param density the desired density for the matrix
-   * @param seed the seed for the random generator
+   * @param rng a random number generator
    * @return `Matrix` with size `numRows` x `numCols` and values in U(0, 1)
    */
-  def sprand(numRows: Int, numCols: Int, density: Double, seed: Long): Matrix =
-    SparseMatrix.sprand(numRows, numCols, density, seed)
-
-  /**
-   * Generate a `SparseMatrix` consisting of i.i.d. gaussian random numbers.
-   * @param numRows number of rows of the matrix
-   * @param numCols number of columns of the matrix
-   * @param density the desired density for the matrix
-   * @return `Matrix` with size `numRows` x `numCols` and values in U(0, 1)
-   */
-  def sprand(numRows: Int, numCols: Int, density: Double): Matrix =
-    SparseMatrix.sprand(numRows, numCols, density)
-=======
-  def rand(numRows: Int, numCols: Int, rng: Random): Matrix = {
-    new DenseMatrix(numRows, numCols, Array.fill(numRows * numCols)(rng.nextDouble()))
-  }
->>>>>>> 561d31d2
+  def sprand(numRows: Int, numCols: Int, density: Double, rng: Random): Matrix =
+    SparseMatrix.sprand(numRows, numCols, density, rng)
 
   /**
    * Generate a `DenseMatrix` consisting of i.i.d. gaussian random numbers.
    * @param numRows number of rows of the matrix
    * @param numCols number of columns of the matrix
-<<<<<<< HEAD
-   * @param seed the seed for the random generator
-   * @return `DenseMatrix` with size `numRows` x `numCols` and values in N(0, 1)
-   */
-  def randn(numRows: Int, numCols: Int, seed: Long): Matrix =
-    DenseMatrix.randn(numRows, numCols, seed)
-
-  /**
-   * Generate a `DenseMatrix` consisting of i.i.d. gaussian random numbers.
-   * @param numRows number of rows of the matrix
-   * @param numCols number of columns of the matrix
-   * @return `DenseMatrix` with size `numRows` x `numCols` and values in N(0, 1)
-   */
-  def randn(numRows: Int, numCols: Int): Matrix = DenseMatrix.randn(numRows, numCols)
-
-  /**
-   * Generate a `SparseMatrix` consisting of i.i.d. gaussian random numbers.
-   * @param numRows number of rows of the matrix
-   * @param numCols number of columns of the matrix
-   * @param density the desired density for the matrix
-   * @param seed the seed for the random generator
-   * @return `Matrix` with size `numRows` x `numCols` and values in N(0, 1)
-   */
-  def sprandn(numRows: Int, numCols: Int, density: Double, seed: Long): Matrix =
-    SparseMatrix.sprandn(numRows, numCols, density, seed)
-
-  /**
-   * Generate a `SparseMatrix` consisting of i.i.d. gaussian random numbers.
-   * @param numRows number of rows of the matrix
-   * @param numCols number of columns of the matrix
-   * @param density the desired density for the matrix
-   * @return `Matrix` with size `numRows` x `numCols` and values in N(0, 1)
-   */
-  def sprandn(numRows: Int, numCols: Int, density: Double): Matrix =
-    SparseMatrix.sprandn(numRows, numCols, density)
-=======
    * @param rng a random number generator
    * @return `DenseMatrix` with size `numRows` x `numCols` and values in N(0, 1)
    */
-  def randn(numRows: Int, numCols: Int, rng: Random): Matrix = {
-    new DenseMatrix(numRows, numCols, Array.fill(numRows * numCols)(rng.nextGaussian()))
-  }
->>>>>>> 561d31d2
+  def randn(numRows: Int, numCols: Int, rng: Random): Matrix =
+    DenseMatrix.randn(numRows, numCols, rng)
+
+  /**
+   * Generate a `SparseMatrix` consisting of i.i.d. gaussian random numbers.
+   * @param numRows number of rows of the matrix
+   * @param numCols number of columns of the matrix
+   * @param density the desired density for the matrix
+   * @param rng a random number generator
+   * @return `Matrix` with size `numRows` x `numCols` and values in N(0, 1)
+   */
+  def sprandn(numRows: Int, numCols: Int, density: Double, rng: Random): Matrix =
+    SparseMatrix.sprandn(numRows, numCols, density, rng)
 
   /**
    * Generate a diagonal matrix in `DenseMatrix` format from the supplied values.
