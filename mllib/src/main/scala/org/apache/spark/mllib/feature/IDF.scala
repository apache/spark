--- conflicted
+++ resolved
@@ -207,22 +207,6 @@
   def transform(idf: Vector, v: Vector): Vector = {
     val n = v.size
     v match {
-<<<<<<< HEAD
-      case sv: SparseVector =>
-        val nnz = sv.indices.size
-        val newValues = new Array[Double](nnz)
-        var k = 0
-        while (k < nnz) {
-          newValues(k) = sv.values(k) * idf(sv.indices(k))
-          k += 1
-        }
-        Vectors.sparse(n, sv.indices, newValues)
-      case dv: DenseVector =>
-        val newValues = new Array[Double](n)
-        var j = 0
-        while (j < n) {
-          newValues(j) = dv.values(j) * idf(j)
-=======
       case SparseVector(size, indices, values) =>
         val nnz = indices.size
         val newValues = new Array[Double](nnz)
@@ -237,7 +221,6 @@
         var j = 0
         while (j < n) {
           newValues(j) = values(j) * idf(j)
->>>>>>> ae7c1396
           j += 1
         }
         Vectors.dense(newValues)
