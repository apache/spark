--- conflicted
+++ resolved
@@ -341,11 +341,7 @@
           Instance(label, weight, features)
       }
 
-<<<<<<< HEAD
-    if (familyAndLink.family == Gaussian && familyAndLink.link == Identity) {
-=======
-    val model = if (familyObj == Gaussian && linkObj == Identity) {
->>>>>>> e7f982b2
+    val model = if (familyAndLink.familyObj == Gaussian && familyAndLink.linkObj == Identity) {
       // TODO: Make standardizeFeatures and standardizeLabel configurable.
       val optimizer = new WeightedLeastSquares($(fitIntercept), $(regParam), elasticNetParam = 0.0,
         standardizeFeatures = true, standardizeLabel = true)
