--- conflicted
+++ resolved
@@ -128,15 +128,11 @@
     logInfo(s"Best set of parameters:\n${epm(bestIndex)}")
     logInfo(s"Best train validation split metric: $bestMetric.")
     val bestModel = est.fit(dataset, epm(bestIndex)).asInstanceOf[Model[_]]
-<<<<<<< HEAD
+    instr.logSuccess(bestModel)
     val model = copyValues(new TrainValidationSplitModel(uid, bestModel, metrics).setParent(this))
     val summary = new TuningSummary(epm, metrics, bestIndex)
     model.setSummary(Some(summary))
     model
-=======
-    instr.logSuccess(bestModel)
-    copyValues(new TrainValidationSplitModel(uid, bestModel, metrics).setParent(this))
->>>>>>> 1a45d2b2
   }
 
   @Since("1.5.0")
@@ -310,4 +306,4 @@
         .set(model.seed, seed)
     }
   }
-}
+}