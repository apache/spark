--- conflicted
+++ resolved
@@ -304,7 +304,6 @@
   @Since("1.5.0")
   def setSeed(value: Long): this.type = set(seed, value)
 
-<<<<<<< HEAD
   /** @group setParam */
   @Since("2.0.0")
   def setInitialModel(value: KMeansModel): this.type = set(initialModel, value)
@@ -326,12 +325,8 @@
     setInitialModel(new KMeansModel("initial model", new MLlibKMeansModel(clusterCenters)))
   }
 
-  @Since("1.5.0")
-  override def fit(dataset: DataFrame): KMeansModel = {
-=======
   @Since("2.0.0")
   override def fit(dataset: Dataset[_]): KMeansModel = {
->>>>>>> 90b46e01
     val rdd = dataset.select(col($(featuresCol))).rdd.map { case Row(point: Vector) => point }
 
     val algo = new MLlibKMeans()
