--- conflicted
+++ resolved
@@ -280,25 +280,6 @@
       optimizer: BreezeLBFGS[BDV[Double]],
       initialParameters: Vector): (Array[Double], Array[Double]) = {
     val bcFeaturesStd = instances.context.broadcast(featuresStd)
-<<<<<<< HEAD
-    val getAggregatorFunc = new AFTAggregator(bcFeaturesStd, $(fitIntercept))(_)
-    val costFun = new RDDLossFunction(instances, getAggregatorFunc, None, $(aggregationDepth))
-
-    val states = optimizer.iterations(new CachedDiffFunction(costFun),
-      initialParameters.asBreeze.toDenseVector)
-
-    val arrayBuilder = mutable.ArrayBuilder.make[Double]
-    var state: optimizer.State = null
-    while (states.hasNext) {
-      state = states.next()
-      arrayBuilder += state.adjustedValue
-    }
-    bcFeaturesStd.destroy()
-
-    (if (state != null) state.x.toArray else null, arrayBuilder.result())
-  }
-=======
->>>>>>> ef2638c3
 
     val standardized = instances.mapPartitions { iter =>
       val inverseStd = bcFeaturesStd.value.map { std => if (std != 0) 1.0 / std else 0.0 }
