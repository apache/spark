/*
 * Licensed to the Apache Software Foundation (ASF) under one or more
 * contributor license agreements.  See the NOTICE file distributed with
 * this work for additional information regarding copyright ownership.
 * The ASF licenses this file to You under the Apache License, Version 2.0
 * (the "License"); you may not use this file except in compliance with
 * the License.  You may obtain a copy of the License at
 *
 *    http://www.apache.org/licenses/LICENSE-2.0
 *
 * Unless required by applicable law or agreed to in writing, software
 * distributed under the License is distributed on an "AS IS" BASIS,
 * WITHOUT WARRANTIES OR CONDITIONS OF ANY KIND, either express or implied.
 * See the License for the specific language governing permissions and
 * limitations under the License.
 */

package org.apache.spark.ml.fpm

import scala.reflect.ClassTag

import org.apache.hadoop.fs.Path

import org.apache.spark.annotation.{Experimental, Since}
import org.apache.spark.ml.{Estimator, Model}
import org.apache.spark.ml.param._
import org.apache.spark.ml.param.shared.HasPredictionCol
import org.apache.spark.ml.util._
import org.apache.spark.mllib.fpm.{AssociationRules => MLlibAssociationRules,
  FPGrowth => MLlibFPGrowth}
import org.apache.spark.mllib.fpm.FPGrowth.FreqItemset
import org.apache.spark.sql._
import org.apache.spark.sql.functions._
import org.apache.spark.sql.types._

/**
 * Common params for FPGrowth and FPGrowthModel
 */
private[fpm] trait FPGrowthParams extends Params with HasPredictionCol {

  /**
   * Items column name.
   * Default: "items"
   * @group param
   */
  @Since("2.2.0")
  val itemsCol: Param[String] = new Param[String](this, "itemsCol", "items column name")
  setDefault(itemsCol -> "items")

  /** @group getParam */
  @Since("2.2.0")
  def getItemsCol: String = $(itemsCol)

  /**
   * Minimal support level of the frequent pattern. [0.0, 1.0]. Any pattern that appears
   * more than (minSupport * size-of-the-dataset) times will be output in the frequent itemsets.
   * Default: 0.3
   * @group param
   */
  @Since("2.2.0")
  val minSupport: DoubleParam = new DoubleParam(this, "minSupport",
    "the minimal support level of a frequent pattern",
    ParamValidators.inRange(0.0, 1.0))
  setDefault(minSupport -> 0.3)

  /** @group getParam */
  @Since("2.2.0")
  def getMinSupport: Double = $(minSupport)

  /**
<<<<<<< HEAD
   * Number of partitions ( &gt;= 1) used by parallel FP-growth. By default the param is not set,
   * and partition number of the input dataset is used.
=======
   * Number of partitions (at least 1) used by parallel FP-growth. By default the param is not
   * set, and partition number of the input dataset is used.
>>>>>>> b0ae6a38
   * @group expertParam
   */
  @Since("2.2.0")
  val numPartitions: IntParam = new IntParam(this, "numPartitions",
    "Number of partitions used by parallel FP-growth", ParamValidators.gtEq[Int](1))

  /** @group expertGetParam */
  @Since("2.2.0")
  def getNumPartitions: Int = $(numPartitions)

  /**
   * Minimal confidence for generating Association Rule. MinConfidence will not affect the mining
   * for frequent itemsets, but will affect the association rules generation.
   * Default: 0.8
   * @group param
   */
  @Since("2.2.0")
  val minConfidence: DoubleParam = new DoubleParam(this, "minConfidence",
    "minimal confidence for generating Association Rule",
    ParamValidators.inRange(0.0, 1.0))
  setDefault(minConfidence -> 0.8)

  /** @group getParam */
  @Since("2.2.0")
  def getMinConfidence: Double = $(minConfidence)

  /**
   * Validates and transforms the input schema.
   * @param schema input schema
   * @return output schema
   */
  @Since("2.2.0")
  protected def validateAndTransformSchema(schema: StructType): StructType = {
    val inputType = schema($(itemsCol)).dataType
    require(inputType.isInstanceOf[ArrayType],
      s"The input column must be ArrayType, but got $inputType.")
    SchemaUtils.appendColumn(schema, $(predictionCol), schema($(itemsCol)).dataType)
  }
}

/**
 * :: Experimental ::
 * A parallel FP-growth algorithm to mine frequent itemsets. The algorithm is described in
 * <a href="http://dx.doi.org/10.1145/1454008.1454027">Li et al., PFP: Parallel FP-Growth for Query
 * Recommendation</a>. PFP distributes computation in such a way that each worker executes an
 * independent group of mining tasks. The FP-Growth algorithm is described in
 * <a href="http://dx.doi.org/10.1145/335191.335372">Han et al., Mining frequent patterns without
 * candidate generation</a>. Note null values in the itemsCol column are ignored during fit().
 *
 * @see <a href="http://en.wikipedia.org/wiki/Association_rule_learning">
 * Association rule learning (Wikipedia)</a>
 */
@Since("2.2.0")
@Experimental
class FPGrowth @Since("2.2.0") (
    @Since("2.2.0") override val uid: String)
  extends Estimator[FPGrowthModel] with FPGrowthParams with DefaultParamsWritable {

  @Since("2.2.0")
  def this() = this(Identifiable.randomUID("fpgrowth"))

  /** @group setParam */
  @Since("2.2.0")
  def setMinSupport(value: Double): this.type = set(minSupport, value)

  /** @group expertSetParam */
  @Since("2.2.0")
  def setNumPartitions(value: Int): this.type = set(numPartitions, value)

  /** @group setParam */
  @Since("2.2.0")
  def setMinConfidence(value: Double): this.type = set(minConfidence, value)

  /** @group setParam */
  @Since("2.2.0")
  def setItemsCol(value: String): this.type = set(itemsCol, value)

  /** @group setParam */
  @Since("2.2.0")
  def setPredictionCol(value: String): this.type = set(predictionCol, value)

  @Since("2.2.0")
  override def fit(dataset: Dataset[_]): FPGrowthModel = {
    transformSchema(dataset.schema, logging = true)
    genericFit(dataset)
  }

  private def genericFit[T: ClassTag](dataset: Dataset[_]): FPGrowthModel = {
    val data = dataset.select($(itemsCol))
    val items = data.where(col($(itemsCol)).isNotNull).rdd.map(r => r.getSeq[T](0).toArray)
    val mllibFP = new MLlibFPGrowth().setMinSupport($(minSupport))
    if (isSet(numPartitions)) {
      mllibFP.setNumPartitions($(numPartitions))
    }
    val parentModel = mllibFP.run(items)
    val rows = parentModel.freqItemsets.map(f => Row(f.items, f.freq))
    val schema = StructType(Seq(
      StructField("items", dataset.schema($(itemsCol)).dataType, nullable = false),
      StructField("freq", LongType, nullable = false)))
    val frequentItems = dataset.sparkSession.createDataFrame(rows, schema)
    copyValues(new FPGrowthModel(uid, frequentItems)).setParent(this)
  }

  @Since("2.2.0")
  override def transformSchema(schema: StructType): StructType = {
    validateAndTransformSchema(schema)
  }

  @Since("2.2.0")
  override def copy(extra: ParamMap): FPGrowth = defaultCopy(extra)
}


@Since("2.2.0")
object FPGrowth extends DefaultParamsReadable[FPGrowth] {

  @Since("2.2.0")
  override def load(path: String): FPGrowth = super.load(path)
}

/**
 * :: Experimental ::
 * Model fitted by FPGrowth.
 *
 * @param freqItemsets frequent itemsets in the format of DataFrame("items"[Array], "freq"[Long])
 */
@Since("2.2.0")
@Experimental
class FPGrowthModel private[ml] (
    @Since("2.2.0") override val uid: String,
    @transient val freqItemsets: DataFrame)
  extends Model[FPGrowthModel] with FPGrowthParams with MLWritable {

  /** @group setParam */
  @Since("2.2.0")
  def setMinConfidence(value: Double): this.type = set(minConfidence, value)

  /** @group setParam */
  @Since("2.2.0")
  def setItemsCol(value: String): this.type = set(itemsCol, value)

  /** @group setParam */
  @Since("2.2.0")
  def setPredictionCol(value: String): this.type = set(predictionCol, value)

  /**
   * Get association rules fitted by AssociationRules using the minConfidence. Returns a dataframe
   * with three fields, "antecedent", "consequent" and "confidence", where "antecedent" and
   * "consequent" are Array[T] and "confidence" is Double.
   */
  @Since("2.2.0")
  @transient lazy val associationRules: DataFrame = {
    AssociationRules.getAssociationRulesFromFP(freqItemsets, "items", "freq", $(minConfidence))
  }

  /**
   * The transform method first generates the association rules according to the frequent itemsets.
   * Then for each association rule, it will examine the input items against antecedents and
   * summarize the consequents as prediction. The prediction column has the same data type as the
   * input column(Array[T]) and will not contain existing items in the input column. The null
   * values in the itemsCol columns are treated as empty sets.
   * WARNING: internally it collects association rules to the driver and uses broadcast for
   * efficiency. This may bring pressure to driver memory for large set of association rules.
   */
  @Since("2.2.0")
  override def transform(dataset: Dataset[_]): DataFrame = {
    transformSchema(dataset.schema, logging = true)
    genericTransform(dataset)
  }

  private def genericTransform(dataset: Dataset[_]): DataFrame = {
    val rules: Array[(Seq[Any], Seq[Any])] = associationRules.select("antecedent", "consequent")
      .rdd.map(r => (r.getSeq(0), r.getSeq(1)))
      .collect().asInstanceOf[Array[(Seq[Any], Seq[Any])]]
    val brRules = dataset.sparkSession.sparkContext.broadcast(rules)

    val dt = dataset.schema($(itemsCol)).dataType
    // For each rule, examine the input items and summarize the consequents
    val predictUDF = udf((items: Seq[_]) => {
      if (items != null) {
        val itemset = items.toSet
        brRules.value.filter(_._1.forall(itemset.contains))
          .flatMap(_._2.filter(!itemset.contains(_))).distinct
      } else {
        Seq.empty
      }}, dt)
    dataset.withColumn($(predictionCol), predictUDF(col($(itemsCol))))
  }

  @Since("2.2.0")
  override def transformSchema(schema: StructType): StructType = {
    validateAndTransformSchema(schema)
  }

  @Since("2.2.0")
  override def copy(extra: ParamMap): FPGrowthModel = {
    val copied = new FPGrowthModel(uid, freqItemsets)
    copyValues(copied, extra).setParent(this.parent)
  }

  @Since("2.2.0")
  override def write: MLWriter = new FPGrowthModel.FPGrowthModelWriter(this)
}

@Since("2.2.0")
object FPGrowthModel extends MLReadable[FPGrowthModel] {

  @Since("2.2.0")
  override def read: MLReader[FPGrowthModel] = new FPGrowthModelReader

  @Since("2.2.0")
  override def load(path: String): FPGrowthModel = super.load(path)

  /** [[MLWriter]] instance for [[FPGrowthModel]] */
  private[FPGrowthModel]
  class FPGrowthModelWriter(instance: FPGrowthModel) extends MLWriter {

    override protected def saveImpl(path: String): Unit = {
      DefaultParamsWriter.saveMetadata(instance, path, sc)
      val dataPath = new Path(path, "data").toString
      instance.freqItemsets.write.parquet(dataPath)
    }
  }

  private class FPGrowthModelReader extends MLReader[FPGrowthModel] {

    /** Checked against metadata when loading model */
    private val className = classOf[FPGrowthModel].getName

    override def load(path: String): FPGrowthModel = {
      val metadata = DefaultParamsReader.loadMetadata(path, sc, className)
      val dataPath = new Path(path, "data").toString
      val frequentItems = sparkSession.read.parquet(dataPath)
      val model = new FPGrowthModel(metadata.uid, frequentItems)
      DefaultParamsReader.getAndSetParams(model, metadata)
      model
    }
  }
}

private[fpm] object AssociationRules {

  /**
   * Computes the association rules with confidence above minConfidence.
   * @param dataset DataFrame("items"[Array], "freq"[Long]) containing frequent itemsets obtained
   *                from algorithms like [[FPGrowth]].
   * @param itemsCol column name for frequent itemsets
   * @param freqCol column name for appearance count of the frequent itemsets
   * @param minConfidence minimum confidence for generating the association rules
   * @return a DataFrame("antecedent"[Array], "consequent"[Array], "confidence"[Double])
   *         containing the association rules.
   */
  def getAssociationRulesFromFP[T: ClassTag](
        dataset: Dataset[_],
        itemsCol: String,
        freqCol: String,
        minConfidence: Double): DataFrame = {

    val freqItemSetRdd = dataset.select(itemsCol, freqCol).rdd
      .map(row => new FreqItemset(row.getSeq[T](0).toArray, row.getLong(1)))
    val rows = new MLlibAssociationRules()
      .setMinConfidence(minConfidence)
      .run(freqItemSetRdd)
      .map(r => Row(r.antecedent, r.consequent, r.confidence))

    val dt = dataset.schema(itemsCol).dataType
    val schema = StructType(Seq(
      StructField("antecedent", dt, nullable = false),
      StructField("consequent", dt, nullable = false),
      StructField("confidence", DoubleType, nullable = false)))
    val rules = dataset.sparkSession.createDataFrame(rows, schema)
    rules
  }
}<|MERGE_RESOLUTION|>--- conflicted
+++ resolved
@@ -68,13 +68,8 @@
   def getMinSupport: Double = $(minSupport)
 
   /**
-<<<<<<< HEAD
-   * Number of partitions ( &gt;= 1) used by parallel FP-growth. By default the param is not set,
-   * and partition number of the input dataset is used.
-=======
    * Number of partitions (at least 1) used by parallel FP-growth. By default the param is not
    * set, and partition number of the input dataset is used.
->>>>>>> b0ae6a38
    * @group expertParam
    */
   @Since("2.2.0")
