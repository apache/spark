--- conflicted
+++ resolved
@@ -36,6 +36,7 @@
 import org.apache.spark.sql.functions._
 import org.apache.spark.sql.types._
 import org.apache.spark.storage.StorageLevel
+import org.apache.spark.util.VersionUtils
 
 /**
  * Common params for FPGrowth and FPGrowthModel
@@ -189,13 +190,7 @@
       items.unpersist()
     }
 
-<<<<<<< HEAD
-    val model = copyValues(new FPGrowthModel(uid, frequentItems, data.count())).setParent(this)
-    instr.logSuccess(model)
-    model
-=======
-    copyValues(new FPGrowthModel(uid, frequentItems)).setParent(this)
->>>>>>> 4ac2126b
+    copyValues(new FPGrowthModel(uid, frequentItems, data.count())).setParent(this)
   }
 
   @Since("2.2.0")
@@ -226,7 +221,7 @@
 class FPGrowthModel private[ml] (
     @Since("2.2.0") override val uid: String,
     @Since("2.2.0") @transient val freqItemsets: DataFrame,
-    @Since("2.4.0") val numTrainingRecords: Long = -1)
+    @Since("2.5.0") val numTrainingRecords: Long)
   extends Model[FPGrowthModel] with FPGrowthParams with MLWritable {
 
   /** @group setParam */
@@ -345,9 +340,17 @@
     private val className = classOf[FPGrowthModel].getName
 
     override def load(path: String): FPGrowthModel = {
+      implicit val format = DefaultFormats
       val metadata = DefaultParamsReader.loadMetadata(path, sc, className)
-      implicit val format = DefaultFormats
-      val numTrainingRecords = (metadata.metadata \ "numTrainingRecords").extract[Long]
+      val (major, minor) = VersionUtils.majorMinorVersion(metadata.sparkVersion)
+      val numTrainingRecords = if (major.toInt < 2 || (major.toInt == 2 && minor.toInt < 4)) {
+        // 2.3 and before
+        1L
+      } else {
+        // 2.4+
+        (metadata.metadata \ "numTrainingRecords").extract[Long]
+      }
+
       val dataPath = new Path(path, "data").toString
       val frequentItems = sparkSession.read.parquet(dataPath)
       val model = new FPGrowthModel(metadata.uid, frequentItems, numTrainingRecords)
@@ -382,26 +385,15 @@
     val rows = new MLlibAssociationRules()
       .setMinConfidence(minConfidence)
       .run(freqItemSetRdd)
-      .map { r =>
-        if (numTrainingRecords > 0) {
-          Row(r.antecedent, r.consequent, r.confidence, r.freqUnion / numTrainingRecords)
-        } else {
-          Row(r.antecedent, r.consequent, r.confidence)
-        }
-
-      }
+      .map(r => Row(r.antecedent, r.consequent, r.confidence, r.freqUnion / numTrainingRecords))
 
     val dt = dataset.schema(itemsCol).dataType
     val schema = StructType(Seq(
       StructField("antecedent", dt, nullable = false),
       StructField("consequent", dt, nullable = false),
-      StructField("confidence", DoubleType, nullable = false)))
-    val rulesSchema = if (numTrainingRecords > 0) {
-      schema.add(StructField("support", DoubleType, nullable = false))
-    } else {
-      schema
-    }
-    val rules = dataset.sparkSession.createDataFrame(rows, rulesSchema)
+      StructField("confidence", DoubleType, nullable = false),
+      StructField("support", DoubleType, nullable = false)))
+    val rules = dataset.sparkSession.createDataFrame(rows, schema)
     rules
   }
 }