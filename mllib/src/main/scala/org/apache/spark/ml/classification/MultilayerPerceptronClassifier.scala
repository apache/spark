/*
 * Licensed to the Apache Software Foundation (ASF) under one or more
 * contributor license agreements.  See the NOTICE file distributed with
 * this work for additional information regarding copyright ownership.
 * The ASF licenses this file to You under the Apache License, Version 2.0
 * (the "License"); you may not use this file except in compliance with
 * the License.  You may obtain a copy of the License at
 *
 *    http://www.apache.org/licenses/LICENSE-2.0
 *
 * Unless required by applicable law or agreed to in writing, software
 * distributed under the License is distributed on an "AS IS" BASIS,
 * WITHOUT WARRANTIES OR CONDITIONS OF ANY KIND, either express or implied.
 * See the License for the specific language governing permissions and
 * limitations under the License.
 */

package org.apache.spark.ml.classification

import scala.collection.JavaConverters._

import org.apache.hadoop.fs.Path

import org.apache.spark.annotation.Since
import org.apache.spark.ml.ann.{FeedForwardTopology, FeedForwardTrainer}
import org.apache.spark.ml.feature.OneHotEncoderModel
import org.apache.spark.ml.linalg.{Vector, Vectors}
import org.apache.spark.ml.param._
import org.apache.spark.ml.param.shared._
import org.apache.spark.ml.util._
<<<<<<< HEAD
import org.apache.spark.sql.{Dataset, Row}
=======
import org.apache.spark.ml.util.Instrumentation.instrumented
import org.apache.spark.sql.Dataset
>>>>>>> 162326c0

/** Params for Multilayer Perceptron. */
private[classification] trait MultilayerPerceptronParams extends ProbabilisticClassifierParams
  with HasSeed with HasMaxIter with HasTol with HasStepSize with HasSolver {

  import MultilayerPerceptronClassifier._

  /**
   * Layer sizes including input size and output size.
   *
   * @group param
   */
  @Since("1.5.0")
  final val layers: IntArrayParam = new IntArrayParam(this, "layers",
    "Sizes of layers from input layer to output layer. " +
      "E.g., Array(780, 100, 10) means 780 inputs, " +
      "one hidden layer with 100 neurons and output layer of 10 neurons.",
    (t: Array[Int]) => t.forall(ParamValidators.gt(0)) && t.length > 1)

  /** @group getParam */
  @Since("1.5.0")
  final def getLayers: Array[Int] = $(layers)

  /**
   * Block size for stacking input data in matrices to speed up the computation.
   * Data is stacked within partitions. If block size is more than remaining data in
   * a partition then it is adjusted to the size of this data.
   * Recommended size is between 10 and 1000.
   * Default: 128
   *
   * @group expertParam
   */
  @Since("1.5.0")
  final val blockSize: IntParam = new IntParam(this, "blockSize",
    "Block size for stacking input data in matrices. Data is stacked within partitions." +
      " If block size is more than remaining data in a partition then " +
      "it is adjusted to the size of this data. Recommended size is between 10 and 1000",
    ParamValidators.gt(0))

  /** @group expertGetParam */
  @Since("1.5.0")
  final def getBlockSize: Int = $(blockSize)

  /**
   * The solver algorithm for optimization.
   * Supported options: "gd" (minibatch gradient descent) or "l-bfgs".
   * Default: "l-bfgs"
   *
   * @group expertParam
   */
  @Since("2.0.0")
  final override val solver: Param[String] = new Param[String](this, "solver",
    "The solver algorithm for optimization. Supported options: " +
      s"${supportedSolvers.mkString(", ")}. (Default l-bfgs)",
    ParamValidators.inArray[String](supportedSolvers))

  /**
   * The initial weights of the model.
   *
   * @group expertParam
   */
  @Since("2.0.0")
  final val initialWeights: Param[Vector] = new Param[Vector](this, "initialWeights",
    "The initial weights of the model")

  /** @group expertGetParam */
  @Since("2.0.0")
  final def getInitialWeights: Vector = $(initialWeights)

  setDefault(maxIter -> 100, tol -> 1e-6, blockSize -> 128,
    solver -> LBFGS, stepSize -> 0.03)
}

/**
 * Classifier trainer based on the Multilayer Perceptron.
 * Each layer has sigmoid activation function, output layer has softmax.
 * Number of inputs has to be equal to the size of feature vectors.
 * Number of outputs has to be equal to the total number of labels.
 *
 */
@Since("1.5.0")
class MultilayerPerceptronClassifier @Since("1.5.0") (
    @Since("1.5.0") override val uid: String)
  extends ProbabilisticClassifier[Vector, MultilayerPerceptronClassifier,
    MultilayerPerceptronClassificationModel]
  with MultilayerPerceptronParams with DefaultParamsWritable {

  @Since("1.5.0")
  def this() = this(Identifiable.randomUID("mlpc"))

  /**
   * Sets the value of param [[layers]].
   *
   * @group setParam
   */
  @Since("1.5.0")
  def setLayers(value: Array[Int]): this.type = set(layers, value)

  /**
   * Sets the value of param [[blockSize]].
   * Default is 128.
   *
   * @group expertSetParam
   */
  @Since("1.5.0")
  def setBlockSize(value: Int): this.type = set(blockSize, value)

  /**
   * Sets the value of param [[solver]].
   * Default is "l-bfgs".
   *
   * @group expertSetParam
   */
  @Since("2.0.0")
  def setSolver(value: String): this.type = set(solver, value)

  /**
   * Set the maximum number of iterations.
   * Default is 100.
   *
   * @group setParam
   */
  @Since("1.5.0")
  def setMaxIter(value: Int): this.type = set(maxIter, value)

  /**
   * Set the convergence tolerance of iterations.
   * Smaller value will lead to higher accuracy with the cost of more iterations.
   * Default is 1E-6.
   *
   * @group setParam
   */
  @Since("1.5.0")
  def setTol(value: Double): this.type = set(tol, value)

  /**
   * Set the seed for weights initialization if weights are not set
   *
   * @group setParam
   */
  @Since("1.5.0")
  def setSeed(value: Long): this.type = set(seed, value)

  /**
   * Sets the value of param [[initialWeights]].
   *
   * @group expertSetParam
   */
  @Since("2.0.0")
  def setInitialWeights(value: Vector): this.type = set(initialWeights, value)

  /**
   * Sets the value of param [[stepSize]] (applicable only for solver "gd").
   * Default is 0.03.
   *
   * @group setParam
   */
  @Since("2.0.0")
  def setStepSize(value: Double): this.type = set(stepSize, value)

  @Since("1.5.0")
  override def copy(extra: ParamMap): MultilayerPerceptronClassifier = defaultCopy(extra)

  /**
   * Train a model using the given dataset and parameters.
   * Developers can implement this instead of `fit()` to avoid dealing with schema validation
   * and copying parameters into the model.
   *
   * @param dataset Training dataset
   * @return Fitted model
   */
  override protected def train(
      dataset: Dataset[_]): MultilayerPerceptronClassificationModel = instrumented { instr =>
    instr.logPipelineStage(this)
    instr.logDataset(dataset)
    instr.logParams(this, labelCol, featuresCol, predictionCol, layers, maxIter, tol,
      blockSize, solver, stepSize, seed)

    val myLayers = $(layers)
    val labels = myLayers.last
    instr.logNumClasses(labels)
    instr.logNumFeatures(myLayers.head)

    // One-hot encoding for labels using OneHotEncoderModel.
    // As we already know the length of encoding, we skip fitting and directly create
    // the model.
    val encodedLabelCol = "_encoded" + $(labelCol)
    val encodeModel = new OneHotEncoderModel(uid, Array(labels))
      .setInputCols(Array($(labelCol)))
      .setOutputCols(Array(encodedLabelCol))
      .setDropLast(false)
    val encodedDataset = encodeModel.transform(dataset)
    val data = encodedDataset.select($(featuresCol), encodedLabelCol).rdd.map {
      case Row(features: Vector, encodedLabel: Vector) => (features, encodedLabel)
    }
    val topology = FeedForwardTopology.multiLayerPerceptron(myLayers, softmaxOnTop = true)
    val trainer = new FeedForwardTrainer(topology, myLayers(0), myLayers.last)
    if (isDefined(initialWeights)) {
      trainer.setWeights($(initialWeights))
    } else {
      trainer.setSeed($(seed))
    }
    if ($(solver) == MultilayerPerceptronClassifier.LBFGS) {
      trainer.LBFGSOptimizer
        .setConvergenceTol($(tol))
        .setNumIterations($(maxIter))
    } else if ($(solver) == MultilayerPerceptronClassifier.GD) {
      trainer.SGDOptimizer
        .setNumIterations($(maxIter))
        .setConvergenceTol($(tol))
        .setStepSize($(stepSize))
    } else {
      throw new IllegalArgumentException(
        s"The solver $solver is not supported by MultilayerPerceptronClassifier.")
    }
    trainer.setStackSize($(blockSize))
    val mlpModel = trainer.train(data)
    new MultilayerPerceptronClassificationModel(uid, myLayers, mlpModel.weights)
  }
}

@Since("2.0.0")
object MultilayerPerceptronClassifier
  extends DefaultParamsReadable[MultilayerPerceptronClassifier] {

  /** String name for "l-bfgs" solver. */
  private[classification] val LBFGS = "l-bfgs"

  /** String name for "gd" (minibatch gradient descent) solver. */
  private[classification] val GD = "gd"

  /** Set of solvers that MultilayerPerceptronClassifier supports. */
  private[classification] val supportedSolvers = Array(LBFGS, GD)

  @Since("2.0.0")
  override def load(path: String): MultilayerPerceptronClassifier = super.load(path)
}

/**
 * Classification model based on the Multilayer Perceptron.
 * Each layer has sigmoid activation function, output layer has softmax.
 *
 * @param uid uid
 * @param layers array of layer sizes including input and output layers
 * @param weights the weights of layers
 */
@Since("1.5.0")
class MultilayerPerceptronClassificationModel private[ml] (
    @Since("1.5.0") override val uid: String,
    @Since("1.5.0") val layers: Array[Int],
    @Since("2.0.0") val weights: Vector)
  extends ProbabilisticClassificationModel[Vector, MultilayerPerceptronClassificationModel]
  with Serializable with MLWritable {

  @Since("1.6.0")
  override val numFeatures: Int = layers.head

  private[ml] val mlpModel = FeedForwardTopology
    .multiLayerPerceptron(layers, softmaxOnTop = true)
    .model(weights)

  /**
   * Returns layers in a Java List.
   */
  private[ml] def javaLayers: java.util.List[Int] = {
    layers.toList.asJava
  }

  /**
   * Predict label for the given features.
   * This internal method is used to implement `transform()` and output [[predictionCol]].
   */
<<<<<<< HEAD
  override protected def predict(features: Vector): Double = {
    mlpModel.predict(features).argmax.toDouble
=======
  override def predict(features: Vector): Double = {
    LabelConverter.decodeLabel(mlpModel.predict(features))
>>>>>>> 162326c0
  }

  @Since("1.5.0")
  override def copy(extra: ParamMap): MultilayerPerceptronClassificationModel = {
    val copied = new MultilayerPerceptronClassificationModel(uid, layers, weights).setParent(parent)
    copyValues(copied, extra)
  }

  @Since("2.0.0")
  override def write: MLWriter =
    new MultilayerPerceptronClassificationModel.MultilayerPerceptronClassificationModelWriter(this)

  override protected def raw2probabilityInPlace(rawPrediction: Vector): Vector = {
    mlpModel.raw2ProbabilityInPlace(rawPrediction)
  }

  override protected def predictRaw(features: Vector): Vector = mlpModel.predictRaw(features)

  override def numClasses: Int = layers.last
}

@Since("2.0.0")
object MultilayerPerceptronClassificationModel
  extends MLReadable[MultilayerPerceptronClassificationModel] {

  @Since("2.0.0")
  override def read: MLReader[MultilayerPerceptronClassificationModel] =
    new MultilayerPerceptronClassificationModelReader

  @Since("2.0.0")
  override def load(path: String): MultilayerPerceptronClassificationModel = super.load(path)

  /** [[MLWriter]] instance for [[MultilayerPerceptronClassificationModel]] */
  private[MultilayerPerceptronClassificationModel]
  class MultilayerPerceptronClassificationModelWriter(
      instance: MultilayerPerceptronClassificationModel) extends MLWriter {

    private case class Data(layers: Array[Int], weights: Vector)

    override protected def saveImpl(path: String): Unit = {
      // Save metadata and Params
      DefaultParamsWriter.saveMetadata(instance, path, sc)
      // Save model data: layers, weights
      val data = Data(instance.layers, instance.weights)
      val dataPath = new Path(path, "data").toString
      sparkSession.createDataFrame(Seq(data)).repartition(1).write.parquet(dataPath)
    }
  }

  private class MultilayerPerceptronClassificationModelReader
    extends MLReader[MultilayerPerceptronClassificationModel] {

    /** Checked against metadata when loading model */
    private val className = classOf[MultilayerPerceptronClassificationModel].getName

    override def load(path: String): MultilayerPerceptronClassificationModel = {
      val metadata = DefaultParamsReader.loadMetadata(path, sc, className)

      val dataPath = new Path(path, "data").toString
      val data = sparkSession.read.parquet(dataPath).select("layers", "weights").head()
      val layers = data.getAs[Seq[Int]](0).toArray
      val weights = data.getAs[Vector](1)
      val model = new MultilayerPerceptronClassificationModel(metadata.uid, layers, weights)

      metadata.getAndSetParams(model)
      model
    }
  }
}<|MERGE_RESOLUTION|>--- conflicted
+++ resolved
@@ -28,12 +28,8 @@
 import org.apache.spark.ml.param._
 import org.apache.spark.ml.param.shared._
 import org.apache.spark.ml.util._
-<<<<<<< HEAD
+import org.apache.spark.ml.util.Instrumentation.instrumented
 import org.apache.spark.sql.{Dataset, Row}
-=======
-import org.apache.spark.ml.util.Instrumentation.instrumented
-import org.apache.spark.sql.Dataset
->>>>>>> 162326c0
 
 /** Params for Multilayer Perceptron. */
 private[classification] trait MultilayerPerceptronParams extends ProbabilisticClassifierParams
@@ -306,13 +302,8 @@
    * Predict label for the given features.
    * This internal method is used to implement `transform()` and output [[predictionCol]].
    */
-<<<<<<< HEAD
-  override protected def predict(features: Vector): Double = {
+  override def predict(features: Vector): Double = {
     mlpModel.predict(features).argmax.toDouble
-=======
-  override def predict(features: Vector): Double = {
-    LabelConverter.decodeLabel(mlpModel.predict(features))
->>>>>>> 162326c0
   }
 
   @Since("1.5.0")
