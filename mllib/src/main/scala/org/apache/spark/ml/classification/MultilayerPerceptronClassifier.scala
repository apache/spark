--- conflicted
+++ resolved
@@ -172,15 +172,9 @@
 @Experimental
 class MultilayerPerceptronClassificationModel private[ml] (
     override val uid: String,
-<<<<<<< HEAD
     val layers: Array[Int],
     val weights: Vector)
-  extends PredictionModel[Vector, MultilayerPerceptronClassifierModel]
-=======
-    layers: Array[Int],
-    weights: Vector)
   extends PredictionModel[Vector, MultilayerPerceptronClassificationModel]
->>>>>>> 7c1e5682
   with Serializable {
 
   private val mlpModel = FeedForwardTopology.multiLayerPerceptron(layers, true).getInstance(weights)
