--- conflicted
+++ resolved
@@ -183,8 +183,6 @@
   require(_trees.length == _treeWeights.length, "GBTRegressionModel given trees, treeWeights of" +
     s" non-matching lengths (${_trees.length}, ${_treeWeights.length}, respectively).")
 
-<<<<<<< HEAD
-=======
   /**
    * Construct a GBTRegressionModel
    * @param _trees  Decision trees in the ensemble.
@@ -195,7 +193,6 @@
     this(uid, _trees, _treeWeights, -1)
 
   @Since("1.4.0")
->>>>>>> f328feda
   override def trees: Array[DecisionTreeModel] = _trees.asInstanceOf[Array[DecisionTreeModel]]
 
   @Since("1.4.0")
