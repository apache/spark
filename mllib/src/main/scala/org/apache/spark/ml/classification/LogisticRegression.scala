--- conflicted
+++ resolved
@@ -1018,8 +1018,6 @@
   @Since("1.6.0")
   override val numFeatures: Int = coefficientMatrix.numCols
 
-<<<<<<< HEAD
-=======
   private var trainingSummary: Option[LogisticRegressionTrainingSummary] = None
 
   /**
@@ -1031,7 +1029,6 @@
     throw new SparkException("No training summary available for this LogisticRegressionModel")
   }
 
->>>>>>> 6daa7830
   /**
    * Gets summary of model on training set. An exception is thrown
    * if `trainingSummary == None` or it is a multiclass model.
@@ -1065,13 +1062,14 @@
     (model, model.getProbabilityCol, model.getPredictionCol)
   }
 
-  private[ml]
-  override def setSummary(summary: Option[LogisticRegressionTrainingSummary]): this.type =
+  private[classification] override def setSummary(
+    summary: Option[LogisticRegressionTrainingSummary]
+  ): this.type = {
     super.setSummary(summary)
-
-  /**
-   * Gets summary of model on training set. An exception is
-   * thrown if `trainingSummary == None`.
+  }
+
+  /**
+   * Gets summary of model on training set. An exception is thrown if `trainingSummary == None`.
    */
   @Since("1.5.0")
   override def summary: LogisticRegressionTrainingSummary = super.summary
