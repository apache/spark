/*
 * Licensed to the Apache Software Foundation (ASF) under one or more
 * contributor license agreements.  See the NOTICE file distributed with
 * this work for additional information regarding copyright ownership.
 * The ASF licenses this file to You under the Apache License, Version 2.0
 * (the "License"); you may not use this file except in compliance with
 * the License.  You may obtain a copy of the License at
 *
 *    http://www.apache.org/licenses/LICENSE-2.0
 *
 * Unless required by applicable law or agreed to in writing, software
 * distributed under the License is distributed on an "AS IS" BASIS,
 * WITHOUT WARRANTIES OR CONDITIONS OF ANY KIND, either express or implied.
 * See the License for the specific language governing permissions and
 * limitations under the License.
 */

package org.apache.spark.ml.classification

import scala.collection.mutable

import breeze.linalg.{DenseVector => BDV}
import breeze.optimize.{CachedDiffFunction, DiffFunction, LBFGS => BreezeLBFGS, OWLQN => BreezeOWLQN}

import org.apache.spark.{Logging, SparkException}
import org.apache.spark.annotation.Experimental
import org.apache.spark.ml.param._
import org.apache.spark.ml.param.shared._
import org.apache.spark.ml.util.Identifiable
import org.apache.spark.mllib.linalg._
import org.apache.spark.mllib.linalg.BLAS._
import org.apache.spark.mllib.regression.LabeledPoint
import org.apache.spark.mllib.stat.MultivariateOnlineSummarizer
import org.apache.spark.mllib.util.MLUtils
import org.apache.spark.rdd.RDD
import org.apache.spark.sql.DataFrame
import org.apache.spark.storage.StorageLevel

/**
 * Params for logistic regression.
 */
private[classification] trait LogisticRegressionParams extends ProbabilisticClassifierParams
  with HasRegParam with HasElasticNetParam with HasMaxIter with HasFitIntercept with HasTol
<<<<<<< HEAD
=======
  with HasThreshold with HasStandardization
>>>>>>> 851e247c

/**
 * :: Experimental ::
 * Logistic regression.
 * Currently, this class only supports binary classification.
 */
@Experimental
class LogisticRegression(override val uid: String)
  extends ProbabilisticClassifier[Vector, LogisticRegression, LogisticRegressionModel]
  with LogisticRegressionParams with Logging {

  def this() = this(Identifiable.randomUID("logreg"))

  /**
   * Set the regularization parameter.
   * Default is 0.0.
   * @group setParam
   */
  def setRegParam(value: Double): this.type = set(regParam, value)
  setDefault(regParam -> 0.0)

  /**
   * Set the ElasticNet mixing parameter.
   * For alpha = 0, the penalty is an L2 penalty. For alpha = 1, it is an L1 penalty.
   * For 0 < alpha < 1, the penalty is a combination of L1 and L2.
   * Default is 0.0 which is an L2 penalty.
   * @group setParam
   */
  def setElasticNetParam(value: Double): this.type = set(elasticNetParam, value)
  setDefault(elasticNetParam -> 0.0)

  /**
   * Set the maximum number of iterations.
   * Default is 100.
   * @group setParam
   */
  def setMaxIter(value: Int): this.type = set(maxIter, value)
  setDefault(maxIter -> 100)

  /**
   * Set the convergence tolerance of iterations.
   * Smaller value will lead to higher accuracy with the cost of more iterations.
   * Default is 1E-6.
   * @group setParam
   */
  def setTol(value: Double): this.type = set(tol, value)
  setDefault(tol -> 1E-6)

  /**
   * Whether to fit an intercept term.
   * Default is true.
   * @group setParam
   * */
  def setFitIntercept(value: Boolean): this.type = set(fitIntercept, value)
  setDefault(fitIntercept -> true)

  /**
   * Whether to standardize the training features before fitting the model.
   * The coefficients of models will be always returned on the original scale,
   * so it will be transparent for users. Note that when no regularization,
   * with or without standardization, the models should be always converged to
   * the same solution.
   * Default is true.
   * @group setParam
   * */
  def setStandardization(value: Boolean): this.type = set(standardization, value)
  setDefault(standardization -> true)

  /** @group setParam */
  def setThreshold(value: Double): this.type = set(threshold, value)
  setDefault(threshold -> 0.5)

  override protected def train(dataset: DataFrame): LogisticRegressionModel = {
    // Extract columns from data.  If dataset is persisted, do not persist oldDataset.
    val instances = extractLabeledPoints(dataset).map {
      case LabeledPoint(label: Double, features: Vector) => (label, features)
    }
    val handlePersistence = dataset.rdd.getStorageLevel == StorageLevel.NONE
    if (handlePersistence) instances.persist(StorageLevel.MEMORY_AND_DISK)

    val (summarizer, labelSummarizer) = instances.treeAggregate(
      (new MultivariateOnlineSummarizer, new MultiClassSummarizer))(
        seqOp = (c, v) => (c, v) match {
          case ((summarizer: MultivariateOnlineSummarizer, labelSummarizer: MultiClassSummarizer),
          (label: Double, features: Vector)) =>
            (summarizer.add(features), labelSummarizer.add(label))
        },
        combOp = (c1, c2) => (c1, c2) match {
          case ((summarizer1: MultivariateOnlineSummarizer,
          classSummarizer1: MultiClassSummarizer), (summarizer2: MultivariateOnlineSummarizer,
          classSummarizer2: MultiClassSummarizer)) =>
            (summarizer1.merge(summarizer2), classSummarizer1.merge(classSummarizer2))
      })

    val histogram = labelSummarizer.histogram
    val numInvalid = labelSummarizer.countInvalid
    val numClasses = histogram.length
    val numFeatures = summarizer.mean.size

    if (numInvalid != 0) {
      val msg = s"Classification labels should be in {0 to ${numClasses - 1} " +
        s"Found $numInvalid invalid labels."
      logError(msg)
      throw new SparkException(msg)
    }

    if (numClasses > 2) {
      val msg = s"Currently, LogisticRegression with ElasticNet in ML package only supports " +
        s"binary classification. Found $numClasses in the input dataset."
      logError(msg)
      throw new SparkException(msg)
    }

    val featuresMean = summarizer.mean.toArray
    val featuresStd = summarizer.variance.toArray.map(math.sqrt)

    val regParamL1 = $(elasticNetParam) * $(regParam)
    val regParamL2 = (1.0 - $(elasticNetParam)) * $(regParam)

    val costFun = new LogisticCostFun(instances, numClasses, $(fitIntercept), $(standardization),
      featuresStd, featuresMean, regParamL2)

    val optimizer = if ($(elasticNetParam) == 0.0 || $(regParam) == 0.0) {
      new BreezeLBFGS[BDV[Double]]($(maxIter), 10, $(tol))
    } else {
      def regParamL1Fun = (index: Int) => {
        // Remove the L1 penalization on the intercept
        if (index == numFeatures) {
          0.0
        } else {
          if ($(standardization)) {
            regParamL1
          } else {
            // If `standardization` is false, we still standardize the data
            // to improve the rate of convergence; as a result, we have to
            // perform this reverse standardization by penalizing each component
            // differently to get effectively the same objective function when
            // the training dataset is not standardized.
            if (featuresStd(index) != 0.0) regParamL1 / featuresStd(index) else 0.0
          }
        }
      }
      new BreezeOWLQN[Int, BDV[Double]]($(maxIter), 10, regParamL1Fun, $(tol))
    }

    val initialWeightsWithIntercept =
      Vectors.zeros(if ($(fitIntercept)) numFeatures + 1 else numFeatures)

    if ($(fitIntercept)) {
      /*
         For binary logistic regression, when we initialize the weights as zeros,
         it will converge faster if we initialize the intercept such that
         it follows the distribution of the labels.

         {{{
         P(0) = 1 / (1 + \exp(b)), and
         P(1) = \exp(b) / (1 + \exp(b))
         }}}, hence
         {{{
         b = \log{P(1) / P(0)} = \log{count_1 / count_0}
         }}}
       */
      initialWeightsWithIntercept.toArray(numFeatures)
        = math.log(histogram(1).toDouble / histogram(0).toDouble)
    }

    val states = optimizer.iterations(new CachedDiffFunction(costFun),
      initialWeightsWithIntercept.toBreeze.toDenseVector)

    val (weights, intercept, objectiveHistory) = {
      /*
         Note that in Logistic Regression, the objective history (loss + regularization)
         is log-likelihood which is invariance under feature standardization. As a result,
         the objective history from optimizer is the same as the one in the original space.
       */
      val arrayBuilder = mutable.ArrayBuilder.make[Double]
      var state: optimizer.State = null
      while (states.hasNext) {
        state = states.next()
        arrayBuilder += state.adjustedValue
      }

      if (state == null) {
        val msg = s"${optimizer.getClass.getName} failed."
        logError(msg)
        throw new SparkException(msg)
      }

      /*
         The weights are trained in the scaled space; we're converting them back to
         the original space.
         Note that the intercept in scaled space and original space is the same;
         as a result, no scaling is needed.
       */
      val rawWeights = state.x.toArray.clone()
      var i = 0
      while (i < numFeatures) {
        rawWeights(i) *= { if (featuresStd(i) != 0.0) 1.0 / featuresStd(i) else 0.0 }
        i += 1
      }

      if ($(fitIntercept)) {
        (Vectors.dense(rawWeights.dropRight(1)).compressed, rawWeights.last, arrayBuilder.result())
      } else {
        (Vectors.dense(rawWeights).compressed, 0.0, arrayBuilder.result())
      }
    }

    if (handlePersistence) instances.unpersist()

    copyValues(new LogisticRegressionModel(uid, weights, intercept))
  }

  override def copy(extra: ParamMap): LogisticRegression = defaultCopy(extra)
}

/**
 * :: Experimental ::
 * Model produced by [[LogisticRegression]].
 */
@Experimental
class LogisticRegressionModel private[ml] (
    override val uid: String,
    val weights: Vector,
    val intercept: Double)
  extends ProbabilisticClassificationModel[Vector, LogisticRegressionModel]
  with LogisticRegressionParams {

  /** @group setParam */
  def setThreshold(value: Double): this.type = set(threshold, value)

  /** Margin (rawPrediction) for class label 1.  For binary classification only. */
  private val margin: Vector => Double = (features) => {
    BLAS.dot(features, weights) + intercept
  }

  /** Score (probability) for class label 1.  For binary classification only. */
  private val score: Vector => Double = (features) => {
    val m = margin(features)
    1.0 / (1.0 + math.exp(-m))
  }

  override val numClasses: Int = 2

  /**
   * Predict label for the given feature vector.
   * The behavior of this can be adjusted using [[threshold]].
   */
  override protected def predict(features: Vector): Double = {
    if (score(features) > getThreshold) 1 else 0
  }

  override protected def raw2probabilityInPlace(rawPrediction: Vector): Vector = {
    rawPrediction match {
      case dv: DenseVector =>
        var i = 0
        val size = dv.size
        while (i < size) {
          dv.values(i) = 1.0 / (1.0 + math.exp(-dv.values(i)))
          i += 1
        }
        dv
      case sv: SparseVector =>
        throw new RuntimeException("Unexpected error in LogisticRegressionModel:" +
          " raw2probabilitiesInPlace encountered SparseVector")
    }
  }

  override protected def predictRaw(features: Vector): Vector = {
    val m = margin(features)
    Vectors.dense(-m, m)
  }

  override def copy(extra: ParamMap): LogisticRegressionModel = {
    copyValues(new LogisticRegressionModel(uid, weights, intercept), extra)
  }

  override protected def raw2prediction(rawPrediction: Vector): Double = {
    val t = getThreshold
    val rawThreshold = if (t == 0.0) {
      Double.NegativeInfinity
    } else if (t == 1.0) {
      Double.PositiveInfinity
    } else {
      math.log(t / (1.0 - t))
    }
    if (rawPrediction(1) > rawThreshold) 1 else 0
  }

  override protected def probability2prediction(probability: Vector): Double = {
    if (probability(1) > getThreshold) 1 else 0
  }
}

/**
 * MultiClassSummarizer computes the number of distinct labels and corresponding counts,
 * and validates the data to see if the labels used for k class multi-label classification
 * are in the range of {0, 1, ..., k - 1} in a online fashion.
 *
 * Two MultilabelSummarizer can be merged together to have a statistical summary of the
 * corresponding joint dataset.
 */
private[classification] class MultiClassSummarizer extends Serializable {
  private val distinctMap = new mutable.HashMap[Int, Long]
  private var totalInvalidCnt: Long = 0L

  /**
   * Add a new label into this MultilabelSummarizer, and update the distinct map.
   * @param label The label for this data point.
   * @return This MultilabelSummarizer
   */
  def add(label: Double): this.type = {
    if (label - label.toInt != 0.0 || label < 0) {
      totalInvalidCnt += 1
      this
    }
    else {
      val counts: Long = distinctMap.getOrElse(label.toInt, 0L)
      distinctMap.put(label.toInt, counts + 1)
      this
    }
  }

  /**
   * Merge another MultilabelSummarizer, and update the distinct map.
   * (Note that it will merge the smaller distinct map into the larger one using in-place
   * merging, so either `this` or `other` object will be modified and returned.)
   *
   * @param other The other MultilabelSummarizer to be merged.
   * @return Merged MultilabelSummarizer object.
   */
  def merge(other: MultiClassSummarizer): MultiClassSummarizer = {
    val (largeMap, smallMap) = if (this.distinctMap.size > other.distinctMap.size) {
      (this, other)
    } else {
      (other, this)
    }
    smallMap.distinctMap.foreach {
      case (key, value) =>
        val counts = largeMap.distinctMap.getOrElse(key, 0L)
        largeMap.distinctMap.put(key, counts + value)
    }
    largeMap.totalInvalidCnt += smallMap.totalInvalidCnt
    largeMap
  }

  /** @return The total invalid input counts. */
  def countInvalid: Long = totalInvalidCnt

  /** @return The number of distinct labels in the input dataset. */
  def numClasses: Int = distinctMap.keySet.max + 1

  /** @return The counts of each label in the input dataset. */
  def histogram: Array[Long] = {
    val result = Array.ofDim[Long](numClasses)
    var i = 0
    val len = result.length
    while (i < len) {
      result(i) = distinctMap.getOrElse(i, 0L)
      i += 1
    }
    result
  }
}

/**
 * LogisticAggregator computes the gradient and loss for binary logistic loss function, as used
 * in binary classification for samples in sparse or dense vector in a online fashion.
 *
 * Note that multinomial logistic loss is not supported yet!
 *
 * Two LogisticAggregator can be merged together to have a summary of loss and gradient of
 * the corresponding joint dataset.
 *
 * @param weights The weights/coefficients corresponding to the features.
 * @param numClasses the number of possible outcomes for k classes classification problem in
 *                   Multinomial Logistic Regression.
 * @param fitIntercept Whether to fit an intercept term.
 * @param featuresStd The standard deviation values of the features.
 * @param featuresMean The mean values of the features.
 */
private class LogisticAggregator(
    weights: Vector,
    numClasses: Int,
    fitIntercept: Boolean,
    featuresStd: Array[Double],
    featuresMean: Array[Double]) extends Serializable {

  private var totalCnt: Long = 0L
  private var lossSum = 0.0

  private val weightsArray = weights match {
    case dv: DenseVector => dv.values
    case _ =>
      throw new IllegalArgumentException(
        s"weights only supports dense vector but got type ${weights.getClass}.")
  }

  private val dim = if (fitIntercept) weightsArray.length - 1 else weightsArray.length

  private val gradientSumArray = Array.ofDim[Double](weightsArray.length)

  /**
   * Add a new training data to this LogisticAggregator, and update the loss and gradient
   * of the objective function.
   *
   * @param label The label for this data point.
   * @param data The features for one data point in dense/sparse vector format to be added
   *             into this aggregator.
   * @return This LogisticAggregator object.
   */
  def add(label: Double, data: Vector): this.type = {
    require(dim == data.size, s"Dimensions mismatch when adding new sample." +
      s" Expecting $dim but got ${data.size}.")

    val localWeightsArray = weightsArray
    val localGradientSumArray = gradientSumArray

    numClasses match {
      case 2 =>
        // For Binary Logistic Regression.
        val margin = - {
          var sum = 0.0
          data.foreachActive { (index, value) =>
            if (featuresStd(index) != 0.0 && value != 0.0) {
              sum += localWeightsArray(index) * (value / featuresStd(index))
            }
          }
          sum + { if (fitIntercept) localWeightsArray(dim) else 0.0 }
        }

        val multiplier = (1.0 / (1.0 + math.exp(margin))) - label

        data.foreachActive { (index, value) =>
          if (featuresStd(index) != 0.0 && value != 0.0) {
            localGradientSumArray(index) += multiplier * (value / featuresStd(index))
          }
        }

        if (fitIntercept) {
          localGradientSumArray(dim) += multiplier
        }

        if (label > 0) {
          // The following is equivalent to log(1 + exp(margin)) but more numerically stable.
          lossSum += MLUtils.log1pExp(margin)
        } else {
          lossSum += MLUtils.log1pExp(margin) - margin
        }
      case _ =>
        new NotImplementedError("LogisticRegression with ElasticNet in ML package only supports " +
          "binary classification for now.")
    }
    totalCnt += 1
    this
  }

  /**
   * Merge another LogisticAggregator, and update the loss and gradient
   * of the objective function.
   * (Note that it's in place merging; as a result, `this` object will be modified.)
   *
   * @param other The other LogisticAggregator to be merged.
   * @return This LogisticAggregator object.
   */
  def merge(other: LogisticAggregator): this.type = {
    require(dim == other.dim, s"Dimensions mismatch when merging with another " +
      s"LeastSquaresAggregator. Expecting $dim but got ${other.dim}.")

    if (other.totalCnt != 0) {
      totalCnt += other.totalCnt
      lossSum += other.lossSum

      var i = 0
      val localThisGradientSumArray = this.gradientSumArray
      val localOtherGradientSumArray = other.gradientSumArray
      val len = localThisGradientSumArray.length
      while (i < len) {
        localThisGradientSumArray(i) += localOtherGradientSumArray(i)
        i += 1
      }
    }
    this
  }

  def count: Long = totalCnt

  def loss: Double = lossSum / totalCnt

  def gradient: Vector = {
    val result = Vectors.dense(gradientSumArray.clone())
    scal(1.0 / totalCnt, result)
    result
  }
}

/**
 * LogisticCostFun implements Breeze's DiffFunction[T] for a multinomial logistic loss function,
 * as used in multi-class classification (it is also used in binary logistic regression).
 * It returns the loss and gradient with L2 regularization at a particular point (weights).
 * It's used in Breeze's convex optimization routines.
 */
private class LogisticCostFun(
    data: RDD[(Double, Vector)],
    numClasses: Int,
    fitIntercept: Boolean,
    standardization: Boolean,
    featuresStd: Array[Double],
    featuresMean: Array[Double],
    regParamL2: Double) extends DiffFunction[BDV[Double]] {

  override def calculate(weights: BDV[Double]): (Double, BDV[Double]) = {
    val numFeatures = featuresStd.length
    val w = Vectors.fromBreeze(weights)

    val logisticAggregator = data.treeAggregate(new LogisticAggregator(w, numClasses, fitIntercept,
      featuresStd, featuresMean))(
        seqOp = (c, v) => (c, v) match {
          case (aggregator, (label, features)) => aggregator.add(label, features)
        },
        combOp = (c1, c2) => (c1, c2) match {
          case (aggregator1, aggregator2) => aggregator1.merge(aggregator2)
        })

    val totalGradientArray = logisticAggregator.gradient.toArray

    // regVal is the sum of weight squares excluding intercept for L2 regularization.
    val regVal = if (regParamL2 == 0.0) {
      0.0
    } else {
      var sum = 0.0
      w.foreachActive { (index, value) =>
        // If `fitIntercept` is true, the last term which is intercept doesn't
        // contribute to the regularization.
        if (index != numFeatures) {
          // The following code will compute the loss of the regularization; also
          // the gradient of the regularization, and add back to totalGradientArray.
          sum += {
            if (standardization) {
              totalGradientArray(index) += regParamL2 * value
              value * value
            } else {
              if (featuresStd(index) != 0.0) {
                // If `standardization` is false, we still standardize the data
                // to improve the rate of convergence; as a result, we have to
                // perform this reverse standardization by penalizing each component
                // differently to get effectively the same objective function when
                // the training dataset is not standardized.
                val temp = value / (featuresStd(index) * featuresStd(index))
                totalGradientArray(index) += regParamL2 * temp
                value * temp
              } else {
                0.0
              }
            }
          }
        }
      }
      0.5 * regParamL2 * sum
    }

    (logisticAggregator.loss + regVal, new BDV(totalGradientArray))
  }
}<|MERGE_RESOLUTION|>--- conflicted
+++ resolved
@@ -41,10 +41,7 @@
  */
 private[classification] trait LogisticRegressionParams extends ProbabilisticClassifierParams
   with HasRegParam with HasElasticNetParam with HasMaxIter with HasFitIntercept with HasTol
-<<<<<<< HEAD
-=======
-  with HasThreshold with HasStandardization
->>>>>>> 851e247c
+  with HasStandardization
 
 /**
  * :: Experimental ::
