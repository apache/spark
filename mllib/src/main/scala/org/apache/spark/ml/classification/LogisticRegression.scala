--- conflicted
+++ resolved
@@ -31,16 +31,10 @@
  * Params for logistic regression.
  */
 private[classification] trait LogisticRegressionParams extends ProbabilisticClassifierParams
-<<<<<<< HEAD
-  with HasRegParam with HasMaxIter with HasThreshold {
+  with HasRegParam with HasMaxIter with HasFitIntercept with HasThreshold {
 
   setDefault(regParam -> 0.1, maxIter -> 100, threshold -> 0.5)
 }
-
-=======
-  with HasRegParam with HasMaxIter with HasFitIntercept with HasThreshold
->>>>>>> 94182805
-
 
 /**
  * :: AlphaComponent ::
