/*
 * Licensed to the Apache Software Foundation (ASF) under one or more
 * contributor license agreements.  See the NOTICE file distributed with
 * this work for additional information regarding copyright ownership.
 * The ASF licenses this file to You under the Apache License, Version 2.0
 * (the "License"); you may not use this file except in compliance with
 * the License.  You may obtain a copy of the License at
 *
 *    http://www.apache.org/licenses/LICENSE-2.0
 *
 * Unless required by applicable law or agreed to in writing, software
 * distributed under the License is distributed on an "AS IS" BASIS,
 * WITHOUT WARRANTIES OR CONDITIONS OF ANY KIND, either express or implied.
 * See the License for the specific language governing permissions and
 * limitations under the License.
 */

package org.apache.spark.ml.r

import org.apache.hadoop.fs.Path
import org.json4s.DefaultFormats
import org.json4s.jackson.JsonMethods._

import org.apache.spark.SparkException
import org.apache.spark.ml.util.MLReader

/**
 * This is the Scala stub of SparkR ml.load. It will dispatch the call to corresponding
 * model wrapper loading function according the class name extracted from rMetadata of the path.
 */
private[r] object RWrappers extends MLReader[Object] {

  override def load(path: String): Object = {
    implicit val format = DefaultFormats
    val rMetadataPath = new Path(path, "rMetadata").toString
    val rMetadataStr = sc.textFile(rMetadataPath, 1).first()
    val rMetadata = parse(rMetadataStr)
    val className = (rMetadata \ "class").extract[String]
    className match {
      case "org.apache.spark.ml.r.NaiveBayesWrapper" => NaiveBayesWrapper.load(path)
<<<<<<< HEAD
      case "org.apache.spark.ml.r.KMeansWrapper" => KMeansWrapper.load(path)
=======
      case "org.apache.spark.ml.r.AFTSurvivalRegressionWrapper" =>
        AFTSurvivalRegressionWrapper.load(path)
>>>>>>> e4f3eec5
      case _ =>
        throw new SparkException(s"SparkR ml.load does not support load $className")
    }
  }
}<|MERGE_RESOLUTION|>--- conflicted
+++ resolved
@@ -38,12 +38,9 @@
     val className = (rMetadata \ "class").extract[String]
     className match {
       case "org.apache.spark.ml.r.NaiveBayesWrapper" => NaiveBayesWrapper.load(path)
-<<<<<<< HEAD
       case "org.apache.spark.ml.r.KMeansWrapper" => KMeansWrapper.load(path)
-=======
       case "org.apache.spark.ml.r.AFTSurvivalRegressionWrapper" =>
         AFTSurvivalRegressionWrapper.load(path)
->>>>>>> e4f3eec5
       case _ =>
         throw new SparkException(s"SparkR ml.load does not support load $className")
     }
