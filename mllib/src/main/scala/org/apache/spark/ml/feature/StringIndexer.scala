--- conflicted
+++ resolved
@@ -27,12 +27,7 @@
 import org.apache.spark.ml.param._
 import org.apache.spark.ml.param.shared._
 import org.apache.spark.ml.util._
-<<<<<<< HEAD
-import org.apache.spark.sql.{AnalysisException, Column, DataFrame, Dataset, Row}
-=======
 import org.apache.spark.sql.{AnalysisException, Column, DataFrame, Dataset, Encoder, Encoders, Row}
-import org.apache.spark.sql.expressions.Aggregator
->>>>>>> ab3cd910
 import org.apache.spark.sql.functions._
 import org.apache.spark.sql.types._
 import org.apache.spark.util.ArrayImplicits._
@@ -193,22 +188,12 @@
   private def getSelectedCols(dataset: Dataset[_], inputCols: Seq[String]): Seq[Column] = {
     inputCols.map { colName =>
       val col = dataset.col(colName)
-<<<<<<< HEAD
-      if (col.expr.dataType == StringType) {
-        col
-      } else {
-        // We don't count for NaN values. Because `StringIndexerAggregator` only processes strings,
-        // we replace NaNs with null in advance.
-        when(!col.isNaN, col.cast(StringType)).otherwise(lit(null))
-      }
-=======
       // We don't count for NaN values. Because `StringIndexerAggregator` only processes strings,
       // we replace NaNs with null in advance.
       val fpTypes = Seq(DoubleType, FloatType).map(_.catalogString)
       when(typeof(col).isin(fpTypes: _*) && isnan(col), lit(null))
         .otherwise(col)
         .cast(StringType)
->>>>>>> ab3cd910
     }
   }
 
