/*
 * Licensed to the Apache Software Foundation (ASF) under one or more
 * contributor license agreements.  See the NOTICE file distributed with
 * this work for additional information regarding copyright ownership.
 * The ASF licenses this file to You under the Apache License, Version 2.0
 * (the "License"); you may not use this file except in compliance with
 * the License.  You may obtain a copy of the License at
 *
 *    http://www.apache.org/licenses/LICENSE-2.0
 *
 * Unless required by applicable law or agreed to in writing, software
 * distributed under the License is distributed on an "AS IS" BASIS,
 * WITHOUT WARRANTIES OR CONDITIONS OF ANY KIND, either express or implied.
 * See the License for the specific language governing permissions and
 * limitations under the License.
 */

package org.apache.spark.ml.feature

import org.apache.hadoop.fs.Path

import org.apache.spark.annotation.Since
import org.apache.spark.ml._
import org.apache.spark.ml.attribute.{AttributeGroup, _}
import org.apache.spark.ml.linalg.{Vector, VectorUDT}
import org.apache.spark.ml.param._
import org.apache.spark.ml.param.shared._
import org.apache.spark.ml.util._
import org.apache.spark.mllib.feature
import org.apache.spark.mllib.feature.{ChiSqSelector => OldChiSqSelector}
import org.apache.spark.mllib.linalg.{Vectors => OldVectors}
import org.apache.spark.mllib.regression.{LabeledPoint => OldLabeledPoint}
import org.apache.spark.rdd.RDD
import org.apache.spark.sql._
import org.apache.spark.sql.functions._
import org.apache.spark.sql.types.{DoubleType, StructField, StructType}

/**
 * Params for [[ChiSqSelector]] and [[ChiSqSelectorModel]].
 */
private[feature] trait ChiSqSelectorParams extends Params
  with HasFeaturesCol with HasOutputCol with HasLabelCol {

  /**
   * Number of features that selector will select, ordered by ascending p-value. If the
   * number of features is less than numTopFeatures, then this will select all features.
   * Only applicable when selectorType = "numTopFeatures".
   * The default value of numTopFeatures is 50.
   *
   * @group param
   */
  @Since("1.6.0")
  final val numTopFeatures = new IntParam(this, "numTopFeatures",
    "Number of features that selector will select, ordered by ascending p-value. If the" +
      " number of features is < numTopFeatures, then this will select all features.",
    ParamValidators.gtEq(1))
  setDefault(numTopFeatures -> 50)

  /** @group getParam */
  @Since("1.6.0")
  def getNumTopFeatures: Int = $(numTopFeatures)

  /**
   * Percentile of features that selector will select, ordered by statistics value descending.
   * Only applicable when selectorType = "percentile".
   * Default value is 0.1.
   * @group param
   */
  @Since("2.1.0")
  final val percentile = new DoubleParam(this, "percentile",
    "Percentile of features that selector will select, ordered by ascending p-value.",
    ParamValidators.inRange(0, 1))
  setDefault(percentile -> 0.1)

  /** @group getParam */
  @Since("2.1.0")
  def getPercentile: Double = $(percentile)

  /**
   * Only applicable when selectorType = "fpr", "fdr", or "fwe"
   * alpha means the highest p-value for features to be kept when select type is "fpr",
   * or the highest uncorrected p-value for features to be kept when select type
   * is "fdr" and "fwe".
   * Default value is 0.05.
   * @group param
   */
<<<<<<< HEAD
  final val alpha = new DoubleParam(this, "alpha",
    "alpha means the highest p-value for features to be kept when select type is fpr, " +
      "or the highest uncorrected p-value for features to be kept when select type " +
      "is fdr and fwe.",
=======
  final val fpr = new DoubleParam(this, "fpr", "The highest p-value for features to be kept.",
>>>>>>> acb97157
    ParamValidators.inRange(0, 1))
  setDefault(fpr -> 0.05)

  /** @group getParam */
  def getFpr: Double = $(fpr)

  /**
   * The selector type of the ChisqSelector.
<<<<<<< HEAD
   * Supported options: "kbest" (default), "percentile", "fpr", "fdr", and "fwe".
=======
   * Supported options: "numTopFeatures" (default), "percentile", "fpr".
   * @group param
>>>>>>> acb97157
   */
  @Since("2.1.0")
  final val selectorType = new Param[String](this, "selectorType",
    "The selector type of the ChisqSelector. " +
<<<<<<< HEAD
      "Supported options: kbest (default), percentile, fpr, fdr and fwe.",
    ParamValidators.inArray[String](OldChiSqSelector.supportedSelectorTypes.toArray))
  setDefault(selectorType -> OldChiSqSelector.KBest)
=======
      "Supported options: " + OldChiSqSelector.supportedSelectorTypes.mkString(", "),
    ParamValidators.inArray[String](OldChiSqSelector.supportedSelectorTypes))
  setDefault(selectorType -> OldChiSqSelector.NumTopFeatures)
>>>>>>> acb97157

  /** @group getParam */
  @Since("2.1.0")
  def getSelectorType: String = $(selectorType)
}

/**
 * Chi-Squared feature selection, which selects categorical features to use for predicting a
 * categorical label.
<<<<<<< HEAD
 * The selector supports five selection methods: `kbest`, `percentile`, `fpr`, `fdr` and `fwe`.
 * `kbest` chooses the `k` top features according to a chi-squared test.
 * `percentile` is similar but chooses a fraction of all features instead of a fixed number.
 * `fpr` chooses all features whose false positive rate meets some threshold.
 * `fdr` chooses all features whose false discovery rate meets some threshold.
 * `fwe` chooses all features whose family-wise error rate meets some threshold.
 * By default, the selection method is `kbest`, the default number of top features is 50.
=======
 * The selector supports different selection methods: `numTopFeatures`, `percentile`, `fpr`.
 *  - `numTopFeatures` chooses a fixed number of top features according to a chi-squared test.
 *  - `percentile` is similar but chooses a fraction of all features instead of a fixed number.
 *  - `fpr` chooses all features whose p-value is below a threshold, thus controlling the false
 *    positive rate of selection.
 * By default, the selection method is `numTopFeatures`, with the default number of top features
 * set to 50.
>>>>>>> acb97157
 */
@Since("1.6.0")
final class ChiSqSelector @Since("1.6.0") (@Since("1.6.0") override val uid: String)
  extends Estimator[ChiSqSelectorModel] with ChiSqSelectorParams with DefaultParamsWritable {

  @Since("1.6.0")
  def this() = this(Identifiable.randomUID("chiSqSelector"))

  /** @group setParam */
  @Since("1.6.0")
  def setNumTopFeatures(value: Int): this.type = set(numTopFeatures, value)

  /** @group setParam */
  @Since("2.1.0")
  def setPercentile(value: Double): this.type = set(percentile, value)

  /** @group setParam */
  @Since("2.1.0")
  def setFpr(value: Double): this.type = set(fpr, value)

  /** @group setParam */
  @Since("2.1.0")
  def setSelectorType(value: String): this.type = set(selectorType, value)

  /** @group setParam */
  @Since("1.6.0")
  def setFeaturesCol(value: String): this.type = set(featuresCol, value)

  /** @group setParam */
  @Since("1.6.0")
  def setOutputCol(value: String): this.type = set(outputCol, value)

  /** @group setParam */
  @Since("1.6.0")
  def setLabelCol(value: String): this.type = set(labelCol, value)

  @Since("2.0.0")
  override def fit(dataset: Dataset[_]): ChiSqSelectorModel = {
    transformSchema(dataset.schema, logging = true)
    val input: RDD[OldLabeledPoint] =
      dataset.select(col($(labelCol)).cast(DoubleType), col($(featuresCol))).rdd.map {
        case Row(label: Double, features: Vector) =>
          OldLabeledPoint(label, OldVectors.fromML(features))
      }
    val selector = new feature.ChiSqSelector()
      .setSelectorType($(selectorType))
      .setNumTopFeatures($(numTopFeatures))
      .setPercentile($(percentile))
      .setFpr($(fpr))
    val model = selector.fit(input)
    copyValues(new ChiSqSelectorModel(uid, model).setParent(this))
  }

  @Since("1.6.0")
  override def transformSchema(schema: StructType): StructType = {
    val otherPairs = OldChiSqSelector.supportedSelectorTypes.filter(_ != $(selectorType))
    otherPairs.foreach { paramName: String =>
      if (isSet(getParam(paramName))) {
        logWarning(s"Param $paramName will take no effect when selector type = ${$(selectorType)}.")
      }
    }
    SchemaUtils.checkColumnType(schema, $(featuresCol), new VectorUDT)
    SchemaUtils.checkNumericType(schema, $(labelCol))
    SchemaUtils.appendColumn(schema, $(outputCol), new VectorUDT)
  }

  @Since("1.6.0")
  override def copy(extra: ParamMap): ChiSqSelector = defaultCopy(extra)
}

@Since("1.6.0")
object ChiSqSelector extends DefaultParamsReadable[ChiSqSelector] {

  @Since("1.6.0")
  override def load(path: String): ChiSqSelector = super.load(path)
}

/**
 * Model fitted by [[ChiSqSelector]].
 */
@Since("1.6.0")
final class ChiSqSelectorModel private[ml] (
    @Since("1.6.0") override val uid: String,
    private val chiSqSelector: feature.ChiSqSelectorModel)
  extends Model[ChiSqSelectorModel] with ChiSqSelectorParams with MLWritable {

  import ChiSqSelectorModel._

  /** list of indices to select (filter). */
  @Since("1.6.0")
  val selectedFeatures: Array[Int] = chiSqSelector.selectedFeatures

  /** @group setParam */
  @Since("1.6.0")
  def setFeaturesCol(value: String): this.type = set(featuresCol, value)

  /** @group setParam */
  @Since("1.6.0")
  def setOutputCol(value: String): this.type = set(outputCol, value)

  /**
   * @group setParam
   */
  @Since("1.6.0")
  @deprecated("labelCol is not used by ChiSqSelectorModel.", "2.0.0")
  def setLabelCol(value: String): this.type = set(labelCol, value)

  @Since("2.0.0")
  override def transform(dataset: Dataset[_]): DataFrame = {
    val transformedSchema = transformSchema(dataset.schema, logging = true)
    val newField = transformedSchema.last

    // TODO: Make the transformer natively in ml framework to avoid extra conversion.
    val transformer: Vector => Vector = v => chiSqSelector.transform(OldVectors.fromML(v)).asML

    val selector = udf(transformer)
    dataset.withColumn($(outputCol), selector(col($(featuresCol))), newField.metadata)
  }

  @Since("1.6.0")
  override def transformSchema(schema: StructType): StructType = {
    SchemaUtils.checkColumnType(schema, $(featuresCol), new VectorUDT)
    val newField = prepOutputField(schema)
    val outputFields = schema.fields :+ newField
    StructType(outputFields)
  }

  /**
   * Prepare the output column field, including per-feature metadata.
   */
  private def prepOutputField(schema: StructType): StructField = {
    val selector = chiSqSelector.selectedFeatures.toSet
    val origAttrGroup = AttributeGroup.fromStructField(schema($(featuresCol)))
    val featureAttributes: Array[Attribute] = if (origAttrGroup.attributes.nonEmpty) {
      origAttrGroup.attributes.get.zipWithIndex.filter(x => selector.contains(x._2)).map(_._1)
    } else {
      Array.fill[Attribute](selector.size)(NominalAttribute.defaultAttr)
    }
    val newAttributeGroup = new AttributeGroup($(outputCol), featureAttributes)
    newAttributeGroup.toStructField()
  }

  @Since("1.6.0")
  override def copy(extra: ParamMap): ChiSqSelectorModel = {
    val copied = new ChiSqSelectorModel(uid, chiSqSelector)
    copyValues(copied, extra).setParent(parent)
  }

  @Since("1.6.0")
  override def write: MLWriter = new ChiSqSelectorModelWriter(this)
}

@Since("1.6.0")
object ChiSqSelectorModel extends MLReadable[ChiSqSelectorModel] {

  private[ChiSqSelectorModel]
  class ChiSqSelectorModelWriter(instance: ChiSqSelectorModel) extends MLWriter {

    private case class Data(selectedFeatures: Seq[Int])

    override protected def saveImpl(path: String): Unit = {
      DefaultParamsWriter.saveMetadata(instance, path, sc)
      val data = Data(instance.selectedFeatures.toSeq)
      val dataPath = new Path(path, "data").toString
      sparkSession.createDataFrame(Seq(data)).repartition(1).write.parquet(dataPath)
    }
  }

  private class ChiSqSelectorModelReader extends MLReader[ChiSqSelectorModel] {

    private val className = classOf[ChiSqSelectorModel].getName

    override def load(path: String): ChiSqSelectorModel = {
      val metadata = DefaultParamsReader.loadMetadata(path, sc, className)
      val dataPath = new Path(path, "data").toString
      val data = sparkSession.read.parquet(dataPath).select("selectedFeatures").head()
      val selectedFeatures = data.getAs[Seq[Int]](0).toArray
      val oldModel = new feature.ChiSqSelectorModel(selectedFeatures)
      val model = new ChiSqSelectorModel(metadata.uid, oldModel)
      DefaultParamsReader.getAndSetParams(model, metadata)
      model
    }
  }

  @Since("1.6.0")
  override def read: MLReader[ChiSqSelectorModel] = new ChiSqSelectorModelReader

  @Since("1.6.0")
  override def load(path: String): ChiSqSelectorModel = super.load(path)
}<|MERGE_RESOLUTION|>--- conflicted
+++ resolved
@@ -77,21 +77,13 @@
   def getPercentile: Double = $(percentile)
 
   /**
-   * Only applicable when selectorType = "fpr", "fdr", or "fwe"
-   * alpha means the highest p-value for features to be kept when select type is "fpr",
-   * or the highest uncorrected p-value for features to be kept when select type
-   * is "fdr" and "fwe".
+   * The highest p-value for features to be kept.
+   * Only applicable when selectorType = "fpr".
    * Default value is 0.05.
    * @group param
    */
-<<<<<<< HEAD
-  final val alpha = new DoubleParam(this, "alpha",
-    "alpha means the highest p-value for features to be kept when select type is fpr, " +
-      "or the highest uncorrected p-value for features to be kept when select type " +
-      "is fdr and fwe.",
-=======
+  @Since("2.1.0")
   final val fpr = new DoubleParam(this, "fpr", "The highest p-value for features to be kept.",
->>>>>>> acb97157
     ParamValidators.inRange(0, 1))
   setDefault(fpr -> 0.05)
 
@@ -99,26 +91,44 @@
   def getFpr: Double = $(fpr)
 
   /**
+   * The highest uncorrected p-value for features to be kept.
+   * Only applicable when selectorType = "fdr".
+   * Default value is 0.05.
+   * @group param
+   */
+  @Since("2.1.0")
+  final val fdr = new DoubleParam(this, "fdr",
+    "The highest uncorrected p-value for features to be kept.", ParamValidators.inRange(0, 1))
+  setDefault(fdr -> 0.05)
+
+  /** @group getParam */
+  def getFdr: Double = $(fdr)
+
+  /**
+   * The highest uncorrected p-value for features to be kept.
+   * Only applicable when selectorType = "fwe".
+   * Default value is 0.05.
+   * @group param
+   */
+  @Since("2.1.0")
+  final val fwe = new DoubleParam(this, "fwe",
+    "The highest uncorrected p-value for features to be kept.", ParamValidators.inRange(0, 1))
+  setDefault(fwe -> 0.05)
+
+  /** @group getParam */
+  def getFwe: Double = $(fwe)
+
+  /**
    * The selector type of the ChisqSelector.
-<<<<<<< HEAD
-   * Supported options: "kbest" (default), "percentile", "fpr", "fdr", and "fwe".
-=======
-   * Supported options: "numTopFeatures" (default), "percentile", "fpr".
-   * @group param
->>>>>>> acb97157
+   * Supported options: "numTopFeatures" (default), "percentile", "fpr", "fdr", "fwe".
+   * @group param
    */
   @Since("2.1.0")
   final val selectorType = new Param[String](this, "selectorType",
     "The selector type of the ChisqSelector. " +
-<<<<<<< HEAD
-      "Supported options: kbest (default), percentile, fpr, fdr and fwe.",
-    ParamValidators.inArray[String](OldChiSqSelector.supportedSelectorTypes.toArray))
-  setDefault(selectorType -> OldChiSqSelector.KBest)
-=======
       "Supported options: " + OldChiSqSelector.supportedSelectorTypes.mkString(", "),
     ParamValidators.inArray[String](OldChiSqSelector.supportedSelectorTypes))
   setDefault(selectorType -> OldChiSqSelector.NumTopFeatures)
->>>>>>> acb97157
 
   /** @group getParam */
   @Since("2.1.0")
@@ -128,23 +138,16 @@
 /**
  * Chi-Squared feature selection, which selects categorical features to use for predicting a
  * categorical label.
-<<<<<<< HEAD
- * The selector supports five selection methods: `kbest`, `percentile`, `fpr`, `fdr` and `fwe`.
- * `kbest` chooses the `k` top features according to a chi-squared test.
- * `percentile` is similar but chooses a fraction of all features instead of a fixed number.
- * `fpr` chooses all features whose false positive rate meets some threshold.
- * `fdr` chooses all features whose false discovery rate meets some threshold.
- * `fwe` chooses all features whose family-wise error rate meets some threshold.
- * By default, the selection method is `kbest`, the default number of top features is 50.
-=======
- * The selector supports different selection methods: `numTopFeatures`, `percentile`, `fpr`.
+ * The selector supports different selection methods: `numTopFeatures`, `percentile`, `fpr`,
+ * `fdr`, `fwe`.
  *  - `numTopFeatures` chooses a fixed number of top features according to a chi-squared test.
  *  - `percentile` is similar but chooses a fraction of all features instead of a fixed number.
  *  - `fpr` chooses all features whose p-value is below a threshold, thus controlling the false
  *    positive rate of selection.
+ *  - `fdr` chooses all features whose false discovery rate meets some threshold.
+ *  - `fwe` chooses all features whose family-wise error rate meets some threshold.
  * By default, the selection method is `numTopFeatures`, with the default number of top features
  * set to 50.
->>>>>>> acb97157
  */
 @Since("1.6.0")
 final class ChiSqSelector @Since("1.6.0") (@Since("1.6.0") override val uid: String)
@@ -164,6 +167,14 @@
   /** @group setParam */
   @Since("2.1.0")
   def setFpr(value: Double): this.type = set(fpr, value)
+
+  /** @group setParam */
+  @Since("2.1.0")
+  def setFdr(value: Double): this.type = set(fdr, value)
+
+  /** @group setParam */
+  @Since("2.1.0")
+  def setFwe(value: Double): this.type = set(fwe, value)
 
   /** @group setParam */
   @Since("2.1.0")
@@ -194,6 +205,8 @@
       .setNumTopFeatures($(numTopFeatures))
       .setPercentile($(percentile))
       .setFpr($(fpr))
+      .setFdr($(fdr))
+      .setFwe($(fwe))
     val model = selector.fit(input)
     copyValues(new ChiSqSelectorModel(uid, model).setParent(this))
   }
