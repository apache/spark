--- conflicted
+++ resolved
@@ -699,22 +699,15 @@
       categoricalFeaturesInfo = Map(0 -> 3, 1 -> 3))
     assert(strategy.isMulticlassClassification)
 
-<<<<<<< HEAD
-    val (splits, bins, unorderedFeatures) = DecisionTree.findSplitsBins(input, strategy)
-    val treeInput = TreePoint.convertToTreeRDD(input, strategy, bins)
-    val bestSplits = DecisionTree.findBestSplits(treeInput, new Array(31), strategy, 0,
-      new Array[Node](0), splits, bins, 10, unorderedFeatures)
-=======
     val model = DecisionTree.train(input, strategy)
     validateClassifier(model, arr, 1.0)
     assert(model.numNodes === 3)
     assert(model.depth === 1)
 
-    val (splits, bins) = DecisionTree.findSplitsBins(input, strategy)
+    val (splits, bins, unorderedFeatures) = DecisionTree.findSplitsBins(input, strategy)
     val treeInput = TreePoint.convertToTreeRDD(input, strategy, bins)
     val bestSplits = DecisionTree.findBestSplits(treeInput, new Array(31), strategy, 0,
-      Array[List[Filter]](), splits, bins, 10)
->>>>>>> 430d7822
+      new Array[Node](0), splits, bins, 10, unorderedFeatures)
 
     assert(bestSplits.length === 1)
     val bestSplit = bestSplits(0)._1
@@ -725,14 +718,6 @@
     val gain = bestSplits(0)._2
     assert(gain.leftImpurity === 0)
     assert(gain.rightImpurity === 0)
-<<<<<<< HEAD
-
-    val model = DecisionTree.train(input, strategy)
-    validateClassifier(model, arr, 1.0)
-    assert(model.numNodes === 3)
-    assert(model.depth === 1)
-=======
->>>>>>> 430d7822
   }
 
   test("stump with continuous variables for multiclass classification") {
