/*
 * Licensed to the Apache Software Foundation (ASF) under one or more
 * contributor license agreements.  See the NOTICE file distributed with
 * this work for additional information regarding copyright ownership.
 * The ASF licenses this file to You under the Apache License, Version 2.0
 * (the "License"); you may not use this file except in compliance with
 * the License.  You may obtain a copy of the License at
 *
 *    http://www.apache.org/licenses/LICENSE-2.0
 *
 * Unless required by applicable law or agreed to in writing, software
 * distributed under the License is distributed on an "AS IS" BASIS,
 * WITHOUT WARRANTIES OR CONDITIONS OF ANY KIND, either express or implied.
 * See the License for the specific language governing permissions and
 * limitations under the License.
 */

package org.apache.spark.mllib.linalg.distributed

import java.{util => ju}
<<<<<<< HEAD

import scala.util.Random
=======
>>>>>>> b66fd8be

import breeze.linalg.{DenseMatrix => BDM}
import org.scalatest.FunSuite

import org.apache.spark.SparkException
<<<<<<< HEAD
import org.apache.spark.mllib.linalg.{DenseMatrix, Matrices, Matrix}
=======
import org.apache.spark.mllib.linalg.{SparseMatrix, DenseMatrix, Matrices, Matrix}
>>>>>>> b66fd8be
import org.apache.spark.mllib.util.MLlibTestSparkContext
import org.apache.spark.mllib.util.TestingUtils._

class BlockMatrixSuite extends FunSuite with MLlibTestSparkContext {

  val m = 5
  val n = 4
  val rowPerPart = 2
  val colPerPart = 2
  val numPartitions = 3
  var gridBasedMat: BlockMatrix = _

  override def beforeAll() {
    super.beforeAll()
    val blocks: Seq[((Int, Int), Matrix)] = Seq(
      ((0, 0), new DenseMatrix(2, 2, Array(1.0, 0.0, 0.0, 2.0))),
      ((0, 1), new DenseMatrix(2, 2, Array(0.0, 1.0, 0.0, 0.0))),
      ((1, 0), new DenseMatrix(2, 2, Array(3.0, 0.0, 1.0, 1.0))),
      ((1, 1), new DenseMatrix(2, 2, Array(1.0, 2.0, 0.0, 1.0))),
      ((2, 1), new DenseMatrix(1, 2, Array(1.0, 5.0))))

    gridBasedMat = new BlockMatrix(sc.parallelize(blocks, numPartitions), rowPerPart, colPerPart)
  }

  test("size") {
    assert(gridBasedMat.numRows() === m)
    assert(gridBasedMat.numCols() === n)
  }

  test("grid partitioner") {
    val random = new ju.Random()
    // This should generate a 4x4 grid of 1x2 blocks.
    val part0 = GridPartitioner(4, 7, suggestedNumPartitions = 12)
    val expected0 = Array(
      Array(0, 0, 4, 4,  8,  8, 12),
      Array(1, 1, 5, 5,  9,  9, 13),
      Array(2, 2, 6, 6, 10, 10, 14),
      Array(3, 3, 7, 7, 11, 11, 15))
    for (i <- 0 until 4; j <- 0 until 7) {
      assert(part0.getPartition((i, j)) === expected0(i)(j))
      assert(part0.getPartition((i, j, random.nextInt())) === expected0(i)(j))
    }

    intercept[IllegalArgumentException] {
      part0.getPartition((-1, 0))
    }

    intercept[IllegalArgumentException] {
      part0.getPartition((4, 0))
    }

    intercept[IllegalArgumentException] {
      part0.getPartition((0, -1))
    }

    intercept[IllegalArgumentException] {
      part0.getPartition((0, 7))
    }

    val part1 = GridPartitioner(2, 2, suggestedNumPartitions = 5)
    val expected1 = Array(
      Array(0, 2),
      Array(1, 3))
    for (i <- 0 until 2; j <- 0 until 2) {
      assert(part1.getPartition((i, j)) === expected1(i)(j))
      assert(part1.getPartition((i, j, random.nextInt())) === expected1(i)(j))
    }

    val part2 = GridPartitioner(2, 2, suggestedNumPartitions = 5)
    assert(part0 !== part2)
    assert(part1 === part2)

    val part3 = new GridPartitioner(2, 3, rowsPerPart = 1, colsPerPart = 2)
    val expected3 = Array(
      Array(0, 0, 2),
      Array(1, 1, 3))
    for (i <- 0 until 2; j <- 0 until 3) {
      assert(part3.getPartition((i, j)) === expected3(i)(j))
      assert(part3.getPartition((i, j, random.nextInt())) === expected3(i)(j))
    }

    val part4 = GridPartitioner(2, 3, rowsPerPart = 1, colsPerPart = 2)
    assert(part3 === part4)

    intercept[IllegalArgumentException] {
      new GridPartitioner(2, 2, rowsPerPart = 0, colsPerPart = 1)
    }

    intercept[IllegalArgumentException] {
      GridPartitioner(2, 2, rowsPerPart = 1, colsPerPart = 0)
    }

    intercept[IllegalArgumentException] {
      GridPartitioner(2, 2, suggestedNumPartitions = 0)
    }
  }

  test("toCoordinateMatrix") {
    val coordMat = gridBasedMat.toCoordinateMatrix()
    assert(coordMat.numRows() === m)
    assert(coordMat.numCols() === n)
    assert(coordMat.toBreeze() === gridBasedMat.toBreeze())
  }

  test("toIndexedRowMatrix") {
    val rowMat = gridBasedMat.toIndexedRowMatrix()
    assert(rowMat.numRows() === m)
    assert(rowMat.numCols() === n)
    assert(rowMat.toBreeze() === gridBasedMat.toBreeze())
  }

  test("toBreeze and toLocalMatrix") {
    val expected = BDM(
      (1.0, 0.0, 0.0, 0.0),
      (0.0, 2.0, 1.0, 0.0),
      (3.0, 1.0, 1.0, 0.0),
      (0.0, 1.0, 2.0, 1.0),
      (0.0, 0.0, 1.0, 5.0))

    val dense = Matrices.fromBreeze(expected).asInstanceOf[DenseMatrix]
    assert(gridBasedMat.toLocalMatrix() === dense)
    assert(gridBasedMat.toBreeze() === expected)
  }

  test("add") {
    val blocks: Seq[((Int, Int), Matrix)] = Seq(
      ((0, 0), new DenseMatrix(2, 2, Array(1.0, 0.0, 0.0, 2.0))),
      ((0, 1), new DenseMatrix(2, 2, Array(0.0, 1.0, 0.0, 0.0))),
      ((1, 0), new DenseMatrix(2, 2, Array(3.0, 0.0, 1.0, 1.0))),
      ((1, 1), new DenseMatrix(2, 2, Array(1.0, 2.0, 0.0, 1.0))),
      ((2, 0), new DenseMatrix(1, 2, Array(1.0, 0.0))), // Added block that doesn't exist in A
      ((2, 1), new DenseMatrix(1, 2, Array(1.0, 5.0))))
    val rdd = sc.parallelize(blocks, numPartitions)
    val B = new BlockMatrix(rdd, rowPerPart, colPerPart)

    val expected = BDM(
      (2.0, 0.0, 0.0, 0.0),
      (0.0, 4.0, 2.0, 0.0),
      (6.0, 2.0, 2.0, 0.0),
      (0.0, 2.0, 4.0, 2.0),
      (1.0, 0.0, 2.0, 10.0))

    val AplusB = gridBasedMat.add(B)
    assert(AplusB.numRows() === m)
    assert(AplusB.numCols() === B.numCols())
    assert(AplusB.toBreeze() === expected)

    val C = new BlockMatrix(rdd, rowPerPart, colPerPart, m, n + 1) // columns don't match
    intercept[IllegalArgumentException] {
      gridBasedMat.add(C)
    }
    val largerBlocks: Seq[((Int, Int), Matrix)] = Seq(
      ((0, 0), new DenseMatrix(4, 4, new Array[Double](16))),
      ((1, 0), new DenseMatrix(1, 4, Array(1.0, 0.0, 1.0, 5.0))))
    val C2 = new BlockMatrix(sc.parallelize(largerBlocks, numPartitions), 4, 4, m, n)
    intercept[SparkException] { // partitioning doesn't match
      gridBasedMat.add(C2)
    }
<<<<<<< HEAD
=======

    // adding BlockMatrices composed of SparseMatrices
    val sparseBlocks = for (i <- 0 until 4) yield ((i / 2, i % 2), SparseMatrix.speye(4))
    val denseBlocks = for (i <- 0 until 4) yield ((i / 2, i % 2), DenseMatrix.eye(4))
    val sparseBM = new BlockMatrix(sc.makeRDD(sparseBlocks, 4), 4, 4, 8, 8)
    val denseBM = new BlockMatrix(sc.makeRDD(denseBlocks, 4), 4, 4, 8, 8)

    assert(sparseBM.add(sparseBM).toBreeze() === sparseBM.add(denseBM).toBreeze())
>>>>>>> b66fd8be
  }

  test("multiply") {
    // identity matrix
    val blocks: Seq[((Int, Int), Matrix)] = Seq(
      ((0, 0), new DenseMatrix(2, 2, Array(1.0, 0.0, 0.0, 1.0))),
      ((1, 1), new DenseMatrix(2, 2, Array(1.0, 0.0, 0.0, 1.0))))
    val rdd = sc.parallelize(blocks, 2)
    val B = new BlockMatrix(rdd, colPerPart, rowPerPart)
    val expected = BDM(
      (1.0, 0.0, 0.0, 0.0),
      (0.0, 2.0, 1.0, 0.0),
      (3.0, 1.0, 1.0, 0.0),
      (0.0, 1.0, 2.0, 1.0),
      (0.0, 0.0, 1.0, 5.0))

    val AtimesB = gridBasedMat.multiply(B)
    assert(AtimesB.numRows() === m)
    assert(AtimesB.numCols() === n)
    assert(AtimesB.toBreeze() === expected)
    val C = new BlockMatrix(rdd, rowPerPart, colPerPart, m + 1, n) // dimensions don't match
    intercept[IllegalArgumentException] {
      gridBasedMat.multiply(C)
    }
    val largerBlocks = Seq(((0, 0), DenseMatrix.eye(4)))
    val C2 = new BlockMatrix(sc.parallelize(largerBlocks, numPartitions), 4, 4)
<<<<<<< HEAD
    intercept[SparkException] { // partitioning doesn't match
=======
    intercept[SparkException] {
      // partitioning doesn't match
>>>>>>> b66fd8be
      gridBasedMat.multiply(C2)
    }
    val rand = new ju.Random(42)
    val largerAblocks = for (i <- 0 until 20) yield ((i % 5, i / 5), DenseMatrix.rand(6, 4, rand))
    val largerBblocks = for (i <- 0 until 16) yield ((i % 4, i / 4), DenseMatrix.rand(4, 4, rand))

    // Try it with increased number of partitions
    val largeA = new BlockMatrix(sc.parallelize(largerAblocks, 10), 6, 4)
    val largeB = new BlockMatrix(sc.parallelize(largerBblocks, 8), 4, 4)
    val largeC = largeA.multiply(largeB)
    val localC = largeC.toLocalMatrix()
    val result = largeA.toLocalMatrix().multiply(largeB.toLocalMatrix().asInstanceOf[DenseMatrix])
    assert(largeC.numRows() === largeA.numRows())
    assert(largeC.numCols() === largeB.numCols())
    assert(localC ~== result absTol 1e-8)
  }
<<<<<<< HEAD
=======

  test("transpose") {
    val expected = BDM(
      (1.0, 0.0, 3.0, 0.0, 0.0),
      (0.0, 2.0, 1.0, 1.0, 0.0),
      (0.0, 1.0, 1.0, 2.0, 1.0),
      (0.0, 0.0, 0.0, 1.0, 5.0))

    val AT = gridBasedMat.transpose
    assert(AT.numRows() === gridBasedMat.numCols())
    assert(AT.numCols() === gridBasedMat.numRows())
    assert(AT.toBreeze() === expected)

    // partitioner must update as well
    val originalPartitioner = gridBasedMat.partitioner
    val ATpartitioner = AT.partitioner
    assert(originalPartitioner.colsPerPart === ATpartitioner.rowsPerPart)
    assert(originalPartitioner.rowsPerPart === ATpartitioner.colsPerPart)
    assert(originalPartitioner.cols === ATpartitioner.rows)
    assert(originalPartitioner.rows === ATpartitioner.cols)

    // make sure it works when matrices are cached as well
    gridBasedMat.cache()
    val AT2 = gridBasedMat.transpose
    AT2.cache()
    assert(AT2.toBreeze() === AT.toBreeze())
    val A = AT2.transpose
    assert(A.toBreeze() === gridBasedMat.toBreeze())
  }
>>>>>>> b66fd8be
}<|MERGE_RESOLUTION|>--- conflicted
+++ resolved
@@ -18,21 +18,12 @@
 package org.apache.spark.mllib.linalg.distributed
 
 import java.{util => ju}
-<<<<<<< HEAD
-
-import scala.util.Random
-=======
->>>>>>> b66fd8be
 
 import breeze.linalg.{DenseMatrix => BDM}
 import org.scalatest.FunSuite
 
 import org.apache.spark.SparkException
-<<<<<<< HEAD
-import org.apache.spark.mllib.linalg.{DenseMatrix, Matrices, Matrix}
-=======
 import org.apache.spark.mllib.linalg.{SparseMatrix, DenseMatrix, Matrices, Matrix}
->>>>>>> b66fd8be
 import org.apache.spark.mllib.util.MLlibTestSparkContext
 import org.apache.spark.mllib.util.TestingUtils._
 
@@ -191,9 +182,6 @@
     intercept[SparkException] { // partitioning doesn't match
       gridBasedMat.add(C2)
     }
-<<<<<<< HEAD
-=======
-
     // adding BlockMatrices composed of SparseMatrices
     val sparseBlocks = for (i <- 0 until 4) yield ((i / 2, i % 2), SparseMatrix.speye(4))
     val denseBlocks = for (i <- 0 until 4) yield ((i / 2, i % 2), DenseMatrix.eye(4))
@@ -201,7 +189,6 @@
     val denseBM = new BlockMatrix(sc.makeRDD(denseBlocks, 4), 4, 4, 8, 8)
 
     assert(sparseBM.add(sparseBM).toBreeze() === sparseBM.add(denseBM).toBreeze())
->>>>>>> b66fd8be
   }
 
   test("multiply") {
@@ -228,12 +215,7 @@
     }
     val largerBlocks = Seq(((0, 0), DenseMatrix.eye(4)))
     val C2 = new BlockMatrix(sc.parallelize(largerBlocks, numPartitions), 4, 4)
-<<<<<<< HEAD
     intercept[SparkException] { // partitioning doesn't match
-=======
-    intercept[SparkException] {
-      // partitioning doesn't match
->>>>>>> b66fd8be
       gridBasedMat.multiply(C2)
     }
     val rand = new ju.Random(42)
@@ -250,8 +232,6 @@
     assert(largeC.numCols() === largeB.numCols())
     assert(localC ~== result absTol 1e-8)
   }
-<<<<<<< HEAD
-=======
 
   test("transpose") {
     val expected = BDM(
@@ -264,14 +244,6 @@
     assert(AT.numRows() === gridBasedMat.numCols())
     assert(AT.numCols() === gridBasedMat.numRows())
     assert(AT.toBreeze() === expected)
-
-    // partitioner must update as well
-    val originalPartitioner = gridBasedMat.partitioner
-    val ATpartitioner = AT.partitioner
-    assert(originalPartitioner.colsPerPart === ATpartitioner.rowsPerPart)
-    assert(originalPartitioner.rowsPerPart === ATpartitioner.colsPerPart)
-    assert(originalPartitioner.cols === ATpartitioner.rows)
-    assert(originalPartitioner.rows === ATpartitioner.cols)
 
     // make sure it works when matrices are cached as well
     gridBasedMat.cache()
@@ -281,5 +253,4 @@
     val A = AT2.transpose
     assert(A.toBreeze() === gridBasedMat.toBreeze())
   }
->>>>>>> b66fd8be
 }