/*
 * Licensed to the Apache Software Foundation (ASF) under one or more
 * contributor license agreements.  See the NOTICE file distributed with
 * this work for additional information regarding copyright ownership.
 * The ASF licenses this file to You under the Apache License, Version 2.0
 * (the "License"); you may not use this file except in compliance with
 * the License.  You may obtain a copy of the License at
 *
 *    http://www.apache.org/licenses/LICENSE-2.0
 *
 * Unless required by applicable law or agreed to in writing, software
 * distributed under the License is distributed on an "AS IS" BASIS,
 * WITHOUT WARRANTIES OR CONDITIONS OF ANY KIND, either express or implied.
 * See the License for the specific language governing permissions and
 * limitations under the License.
 */

package org.apache.spark.ml.classification

import org.apache.spark.SparkFunSuite
import org.apache.spark.ml.impl.TreeTests
import org.apache.spark.ml.param.ParamsSuite
import org.apache.spark.ml.tree.LeafNode
import org.apache.spark.mllib.linalg.{Vector, Vectors}
import org.apache.spark.mllib.regression.LabeledPoint
import org.apache.spark.mllib.tree.{EnsembleTestHelper, RandomForest => OldRandomForest}
import org.apache.spark.mllib.tree.configuration.{Algo => OldAlgo}
import org.apache.spark.mllib.util.MLlibTestSparkContext
import org.apache.spark.rdd.RDD
import org.apache.spark.sql.{DataFrame, Row}

/**
 * Test suite for [[RandomForestClassifier]].
 */
class RandomForestClassifierSuite extends SparkFunSuite with MLlibTestSparkContext {

  import RandomForestClassifierSuite.compareAPIs

  private var orderedLabeledPoints50_1000: RDD[LabeledPoint] = _
  private var orderedLabeledPoints5_20: RDD[LabeledPoint] = _

  override def beforeAll() {
    super.beforeAll()
    orderedLabeledPoints50_1000 =
      sc.parallelize(EnsembleTestHelper.generateOrderedLabeledPoints(numFeatures = 50, 1000))
    orderedLabeledPoints5_20 =
      sc.parallelize(EnsembleTestHelper.generateOrderedLabeledPoints(numFeatures = 5, 20))
  }

  /////////////////////////////////////////////////////////////////////////////
  // Tests calling train()
  /////////////////////////////////////////////////////////////////////////////

  def binaryClassificationTestWithContinuousFeatures(rf: RandomForestClassifier) {
    val categoricalFeatures = Map.empty[Int, Int]
    val numClasses = 2
    val newRF = rf
      .setImpurity("Gini")
      .setMaxDepth(2)
      .setNumTrees(1)
      .setFeatureSubsetStrategy("auto")
      .setSeed(123)
    compareAPIs(orderedLabeledPoints50_1000, newRF, categoricalFeatures, numClasses)
  }

  test("params") {
    ParamsSuite.checkParams(new RandomForestClassifier)
    val model = new RandomForestClassificationModel("rfc",
<<<<<<< HEAD
      Array(new DecisionTreeClassificationModel("dtc", new LeafNode(0.0, 0.0, null), 2)))
=======
      Array(new DecisionTreeClassificationModel("dtc", new LeafNode(0.0, 0.0))), 2)
>>>>>>> a3a85d73
    ParamsSuite.checkParams(model)
  }

  test("Binary classification with continuous features:" +
    " comparing DecisionTree vs. RandomForest(numTrees = 1)") {
    val rf = new RandomForestClassifier()
    binaryClassificationTestWithContinuousFeatures(rf)
  }

  test("Binary classification with continuous features and node Id cache:" +
    " comparing DecisionTree vs. RandomForest(numTrees = 1)") {
    val rf = new RandomForestClassifier()
      .setCacheNodeIds(true)
    binaryClassificationTestWithContinuousFeatures(rf)
  }

  test("alternating categorical and continuous features with multiclass labels to test indexing") {
    val arr = Array(
      LabeledPoint(0.0, Vectors.dense(1.0, 0.0, 0.0, 3.0, 1.0)),
      LabeledPoint(1.0, Vectors.dense(0.0, 1.0, 1.0, 1.0, 2.0)),
      LabeledPoint(0.0, Vectors.dense(2.0, 0.0, 0.0, 6.0, 3.0)),
      LabeledPoint(2.0, Vectors.dense(0.0, 2.0, 1.0, 3.0, 2.0))
    )
    val rdd = sc.parallelize(arr)
    val categoricalFeatures = Map(0 -> 3, 2 -> 2, 4 -> 4)
    val numClasses = 3

    val rf = new RandomForestClassifier()
      .setImpurity("Gini")
      .setMaxDepth(5)
      .setNumTrees(2)
      .setFeatureSubsetStrategy("sqrt")
      .setSeed(12345)
    compareAPIs(rdd, rf, categoricalFeatures, numClasses)
  }

  test("subsampling rate in RandomForest"){
    val rdd = orderedLabeledPoints5_20
    val categoricalFeatures = Map.empty[Int, Int]
    val numClasses = 2

    val rf1 = new RandomForestClassifier()
      .setImpurity("Gini")
      .setMaxDepth(2)
      .setCacheNodeIds(true)
      .setNumTrees(3)
      .setFeatureSubsetStrategy("auto")
      .setSeed(123)
    compareAPIs(rdd, rf1, categoricalFeatures, numClasses)

    val rf2 = rf1.setSubsamplingRate(0.5)
    compareAPIs(rdd, rf2, categoricalFeatures, numClasses)
  }

  /////////////////////////////////////////////////////////////////////////////
  // Tests of model save/load
  /////////////////////////////////////////////////////////////////////////////

  // TODO: Reinstate test once save/load are implemented  SPARK-6725
  /*
  test("model save/load") {
    val tempDir = Utils.createTempDir()
    val path = tempDir.toURI.toString

    val trees =
      Range(0, 3).map(_ => OldDecisionTreeSuite.createModel(OldAlgo.Classification)).toArray
    val oldModel = new OldRandomForestModel(OldAlgo.Classification, trees)
    val newModel = RandomForestClassificationModel.fromOld(oldModel)

    // Save model, load it back, and compare.
    try {
      newModel.save(sc, path)
      val sameNewModel = RandomForestClassificationModel.load(sc, path)
      TreeTests.checkEqual(newModel, sameNewModel)
    } finally {
      Utils.deleteRecursively(tempDir)
    }
  }
  */
}

private object RandomForestClassifierSuite {

  /**
   * Train 2 models on the given dataset, one using the old API and one using the new API.
   * Convert the old model to the new format, compare them, and fail if they are not exactly equal.
   */
  def compareAPIs(
      data: RDD[LabeledPoint],
      rf: RandomForestClassifier,
      categoricalFeatures: Map[Int, Int],
      numClasses: Int): Unit = {
    val oldStrategy =
      rf.getOldStrategy(categoricalFeatures, numClasses, OldAlgo.Classification, rf.getOldImpurity)
    val oldModel = OldRandomForest.trainClassifier(
      data, oldStrategy, rf.getNumTrees, rf.getFeatureSubsetStrategy, rf.getSeed.toInt)
    val newData: DataFrame = TreeTests.setMetadata(data, categoricalFeatures, numClasses)
    val newModel = rf.fit(newData)
    // Use parent from newTree since this is not checked anyways.
    val oldModelAsNew = RandomForestClassificationModel.fromOld(
      oldModel, newModel.parent.asInstanceOf[RandomForestClassifier], categoricalFeatures,
      numClasses)
    TreeTests.checkEqual(oldModelAsNew, newModel)
    assert(newModel.hasParent)
    assert(!newModel.trees.head.asInstanceOf[DecisionTreeClassificationModel].hasParent)
    assert(newModel.numClasses == numClasses)
    val results = newModel.transform(newData)
    results.select("rawPrediction", "prediction").collect().foreach {
      case Row(raw: Vector, prediction: Double) => {
        assert(raw.size == numClasses)
        val predFromRaw = raw.toArray.zipWithIndex.maxBy(_._1)._2
        assert(predFromRaw == prediction)
      }
    }
  }
}<|MERGE_RESOLUTION|>--- conflicted
+++ resolved
@@ -66,11 +66,7 @@
   test("params") {
     ParamsSuite.checkParams(new RandomForestClassifier)
     val model = new RandomForestClassificationModel("rfc",
-<<<<<<< HEAD
-      Array(new DecisionTreeClassificationModel("dtc", new LeafNode(0.0, 0.0, null), 2)))
-=======
-      Array(new DecisionTreeClassificationModel("dtc", new LeafNode(0.0, 0.0))), 2)
->>>>>>> a3a85d73
+      Array(new DecisionTreeClassificationModel("dtc", new LeafNode(0.0, 0.0, null), 2)), 2)
     ParamsSuite.checkParams(model)
   }
 
