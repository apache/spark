/*
 * Licensed to the Apache Software Foundation (ASF) under one or more
 * contributor license agreements.  See the NOTICE file distributed with
 * this work for additional information regarding copyright ownership.
 * The ASF licenses this file to You under the Apache License, Version 2.0
 * (the "License"); you may not use this file except in compliance with
 * the License.  You may obtain a copy of the License at
 *
 *    http://www.apache.org/licenses/LICENSE-2.0
 *
 * Unless required by applicable law or agreed to in writing, software
 * distributed under the License is distributed on an "AS IS" BASIS,
 * WITHOUT WARRANTIES OR CONDITIONS OF ANY KIND, either express or implied.
 * See the License for the specific language governing permissions and
 * limitations under the License.
 */

package org.apache.spark.ml.regression

import org.apache.spark.SparkFunSuite
import org.apache.spark.ml.param.ParamMap
import org.apache.spark.ml.param.ParamsSuite
import org.apache.spark.mllib.linalg.{DenseVector, Vectors}
import org.apache.spark.mllib.util.{LinearDataGenerator, MLlibTestSparkContext}
import org.apache.spark.mllib.util.TestingUtils._
import org.apache.spark.sql.{DataFrame, Row}

class LinearRegressionSuite extends SparkFunSuite with MLlibTestSparkContext {

  @transient var dataset: DataFrame = _
  @transient var datasetWithoutIntercept: DataFrame = _

  /*
     In `LinearRegressionSuite`, we will make sure that the model trained by SparkML
     is the same as the one trained by R's glmnet package. The following instruction
     describes how to reproduce the data in R.

     import org.apache.spark.mllib.util.LinearDataGenerator
     val data =
       sc.parallelize(LinearDataGenerator.generateLinearInput(6.3, Array(4.7, 7.2),
         Array(0.9, -1.3), Array(0.7, 1.2), 10000, 42, 0.1), 2)
     data.map(x=> x.label + ", " + x.features(0) + ", " + x.features(1)).coalesce(1)
       .saveAsTextFile("path")
   */
  override def beforeAll(): Unit = {
    super.beforeAll()
    dataset = sqlContext.createDataFrame(
      sc.parallelize(LinearDataGenerator.generateLinearInput(
        6.3, Array(4.7, 7.2), Array(0.9, -1.3), Array(0.7, 1.2), 10000, 42, 0.1), 2))
    /*
       datasetWithoutIntercept is not needed for correctness testing but is useful for illustrating
       training model without intercept
     */
    datasetWithoutIntercept = sqlContext.createDataFrame(
      sc.parallelize(LinearDataGenerator.generateLinearInput(
        0.0, Array(4.7, 7.2), Array(0.9, -1.3), Array(0.7, 1.2), 10000, 42, 0.1), 2))

  }

  test("params") {
    ParamsSuite.checkParams(new LinearRegression)
    val model = new LinearRegressionModel("linearReg", Vectors.dense(0.0), 0.0)
    ParamsSuite.checkParams(model)
  }

  test("linear regression: default params") {
    val lir = new LinearRegression
    assert(lir.getLabelCol === "label")
    assert(lir.getFeaturesCol === "features")
    assert(lir.getPredictionCol === "prediction")
    assert(lir.getRegParam === 0.0)
    assert(lir.getElasticNetParam === 0.0)
    assert(lir.getFitIntercept)
    assert(lir.getStandardization)
    val model = lir.fit(dataset)
    model.transform(dataset)
      .select("label", "prediction")
      .collect()
    assert(model.getFeaturesCol === "features")
    assert(model.getPredictionCol === "prediction")
    assert(model.intercept !== 0.0)
    assert(model.hasParent)
  }

  test("linear regression with intercept without regularization") {
    val trainer1 = new LinearRegression
    // The result should be the same regardless of standardization without regularization
    val trainer2 = (new LinearRegression).setStandardization(false)
    val model1 = trainer1.fit(dataset)
    val model2 = trainer2.fit(dataset)

    /*
       Using the following R code to load the data and train the model using glmnet package.

       library("glmnet")
       data <- read.csv("path", header=FALSE, stringsAsFactors=FALSE)
       features <- as.matrix(data.frame(as.numeric(data$V2), as.numeric(data$V3)))
       label <- as.numeric(data$V1)
       weights <- coef(glmnet(features, label, family="gaussian", alpha = 0, lambda = 0))
       > weights
        3 x 1 sparse Matrix of class "dgCMatrix"
                                 s0
       (Intercept)         6.298698
       as.numeric.data.V2. 4.700706
       as.numeric.data.V3. 7.199082
     */
    val interceptR = 6.298698
    val weightsR = Vectors.dense(4.700706, 7.199082)

    assert(model1.intercept ~== interceptR relTol 1E-3)
    assert(model1.weights ~= weightsR relTol 1E-3)
    assert(model2.intercept ~== interceptR relTol 1E-3)
    assert(model2.weights ~= weightsR relTol 1E-3)


    model1.transform(dataset).select("features", "prediction").collect().foreach {
      case Row(features: DenseVector, prediction1: Double) =>
        val prediction2 =
          features(0) * model1.weights(0) + features(1) * model1.weights(1) + model1.intercept
        assert(prediction1 ~== prediction2 relTol 1E-5)
    }
  }

  test("linear regression without intercept without regularization") {
    val trainer1 = (new LinearRegression).setFitIntercept(false)
    // Without regularization the results should be the same
    val trainer2 = (new LinearRegression).setFitIntercept(false).setStandardization(false)
    val model1 = trainer1.fit(dataset)
    val modelWithoutIntercept1 = trainer1.fit(datasetWithoutIntercept)
    val model2 = trainer2.fit(dataset)
    val modelWithoutIntercept2 = trainer2.fit(datasetWithoutIntercept)


    /*
       weights <- coef(glmnet(features, label, family="gaussian", alpha = 0, lambda = 0,
         intercept = FALSE))
       > weights
        3 x 1 sparse Matrix of class "dgCMatrix"
                                 s0
       (Intercept)         .
       as.numeric.data.V2. 6.995908
       as.numeric.data.V3. 5.275131
     */
    val weightsR = Vectors.dense(6.995908, 5.275131)

    assert(model1.intercept ~== 0 absTol 1E-3)
    assert(model1.weights ~= weightsR relTol 1E-3)
    assert(model2.intercept ~== 0 absTol 1E-3)
    assert(model2.weights ~= weightsR relTol 1E-3)

    /*
       Then again with the data with no intercept:
       > weightsWithoutIntercept
       3 x 1 sparse Matrix of class "dgCMatrix"
                                 s0
       (Intercept)           .
       as.numeric.data3.V2. 4.70011
       as.numeric.data3.V3. 7.19943
     */
    val weightsWithoutInterceptR = Vectors.dense(4.70011, 7.19943)

    assert(modelWithoutIntercept1.intercept ~== 0 absTol 1E-3)
    assert(modelWithoutIntercept1.weights ~= weightsWithoutInterceptR relTol 1E-3)
    assert(modelWithoutIntercept2.intercept ~== 0 absTol 1E-3)
    assert(modelWithoutIntercept2.weights ~= weightsWithoutInterceptR relTol 1E-3)
  }

  test("linear regression with intercept with L1 regularization") {
    val trainer1 = (new LinearRegression).setElasticNetParam(1.0).setRegParam(0.57)
    val trainer2 = (new LinearRegression).setElasticNetParam(1.0).setRegParam(0.57)
      .setStandardization(false)
    val model1 = trainer1.fit(dataset)
    val model2 = trainer2.fit(dataset)

    /*
       weights <- coef(glmnet(features, label, family="gaussian", alpha = 1.0, lambda = 0.57))
       > weights
        3 x 1 sparse Matrix of class "dgCMatrix"
                                 s0
       (Intercept)         6.24300
       as.numeric.data.V2. 4.024821
       as.numeric.data.V3. 6.679841
     */
    val interceptR1 = 6.24300
    val weightsR1 = Vectors.dense(4.024821, 6.679841)

    assert(model1.intercept ~== interceptR1 relTol 1E-3)
    assert(model1.weights ~= weightsR1 relTol 1E-3)

    /*
      weights <- coef(glmnet(features, label, family="gaussian", alpha = 1.0, lambda = 0.57,
        standardize=FALSE))
      > weights
       3 x 1 sparse Matrix of class "dgCMatrix"
                                s0
      (Intercept)         6.416948
      as.numeric.data.V2. 3.893869
      as.numeric.data.V3. 6.724286
     */
    val interceptR2 = 6.416948
    val weightsR2 = Vectors.dense(3.893869, 6.724286)

    assert(model2.intercept ~== interceptR2 relTol 1E-3)
    assert(model2.weights ~= weightsR2 relTol 1E-3)


    model1.transform(dataset).select("features", "prediction").collect().foreach {
      case Row(features: DenseVector, prediction1: Double) =>
        val prediction2 =
          features(0) * model1.weights(0) + features(1) * model1.weights(1) + model1.intercept
        assert(prediction1 ~== prediction2 relTol 1E-5)
    }
  }

  test("linear regression without intercept with L1 regularization") {
    val trainer1 = (new LinearRegression).setElasticNetParam(1.0).setRegParam(0.57)
      .setFitIntercept(false)
    val trainer2 = (new LinearRegression).setElasticNetParam(1.0).setRegParam(0.57)
      .setFitIntercept(false).setStandardization(false)
    val model1 = trainer1.fit(dataset)
    val model2 = trainer2.fit(dataset)

    /*
       weights <- coef(glmnet(features, label, family="gaussian", alpha = 1.0, lambda = 0.57,
         intercept=FALSE))
       > weights
        3 x 1 sparse Matrix of class "dgCMatrix"
                                 s0
       (Intercept)          .
       as.numeric.data.V2. 6.299752
       as.numeric.data.V3. 4.772913
     */
    val interceptR1 = 0.0
    val weightsR1 = Vectors.dense(6.299752, 4.772913)

    assert(model1.intercept ~== interceptR1 absTol 1E-3)
    assert(model1.weights ~= weightsR1 relTol 1E-3)

    /*
       weights <- coef(glmnet(features, label, family="gaussian", alpha = 1.0, lambda = 0.57,
         intercept=FALSE, standardize=FALSE))
       > weights
       3 x 1 sparse Matrix of class "dgCMatrix"
                                 s0
       (Intercept)         .
       as.numeric.data.V2. 6.232193
       as.numeric.data.V3. 4.764229
     */
    val interceptR2 = 0.0
    val weightsR2 = Vectors.dense(6.232193, 4.764229)

    assert(model2.intercept ~== interceptR2 absTol 1E-3)
    assert(model2.weights ~= weightsR2 relTol 1E-3)


    model1.transform(dataset).select("features", "prediction").collect().foreach {
      case Row(features: DenseVector, prediction1: Double) =>
        val prediction2 =
          features(0) * model1.weights(0) + features(1) * model1.weights(1) + model1.intercept
        assert(prediction1 ~== prediction2 relTol 1E-5)
    }
  }

  test("linear regression with intercept with L2 regularization") {
    val trainer1 = (new LinearRegression).setElasticNetParam(0.0).setRegParam(2.3)
    val trainer2 = (new LinearRegression).setElasticNetParam(0.0).setRegParam(2.3)
      .setStandardization(false)
    val model1 = trainer1.fit(dataset)
    val model2 = trainer2.fit(dataset)

    /*
      weights <- coef(glmnet(features, label, family="gaussian", alpha = 0.0, lambda = 2.3))
      > weights
       3 x 1 sparse Matrix of class "dgCMatrix"
                                s0
      (Intercept)         5.269376
      as.numeric.data.V2. 3.736216
      as.numeric.data.V3. 5.712356)
     */
    val interceptR1 = 5.269376
    val weightsR1 = Vectors.dense(3.736216, 5.712356)

    assert(model1.intercept ~== interceptR1 relTol 1E-3)
    assert(model1.weights ~= weightsR1 relTol 1E-3)

    /*
      weights <- coef(glmnet(features, label, family="gaussian", alpha = 0.0, lambda = 2.3,
        standardize=FALSE))
      > weights
       3 x 1 sparse Matrix of class "dgCMatrix"
                                s0
      (Intercept)         5.791109
      as.numeric.data.V2. 3.435466
      as.numeric.data.V3. 5.910406
     */
    val interceptR2 = 5.791109
    val weightsR2 = Vectors.dense(3.435466, 5.910406)

    assert(model2.intercept ~== interceptR2 relTol 1E-3)
    assert(model2.weights ~= weightsR2 relTol 1E-3)

    model1.transform(dataset).select("features", "prediction").collect().foreach {
      case Row(features: DenseVector, prediction1: Double) =>
        val prediction2 =
          features(0) * model1.weights(0) + features(1) * model1.weights(1) + model1.intercept
        assert(prediction1 ~== prediction2 relTol 1E-5)
    }
  }

  test("linear regression without intercept with L2 regularization") {
    val trainer1 = (new LinearRegression).setElasticNetParam(0.0).setRegParam(2.3)
      .setFitIntercept(false)
    val trainer2 = (new LinearRegression).setElasticNetParam(0.0).setRegParam(2.3)
      .setFitIntercept(false).setStandardization(false)
    val model1 = trainer1.fit(dataset)
    val model2 = trainer2.fit(dataset)

    /*
       weights <- coef(glmnet(features, label, family="gaussian", alpha = 0.0, lambda = 2.3,
         intercept = FALSE))
       > weights
        3 x 1 sparse Matrix of class "dgCMatrix"
                                 s0
       (Intercept)         .
       as.numeric.data.V2. 5.522875
       as.numeric.data.V3. 4.214502
     */
    val interceptR1 = 0.0
    val weightsR1 = Vectors.dense(5.522875, 4.214502)

    assert(model1.intercept ~== interceptR1 absTol 1E-3)
    assert(model1.weights ~= weightsR1 relTol 1E-3)

    /*
       weights <- coef(glmnet(features, label, family="gaussian", alpha = 0.0, lambda = 2.3,
         intercept = FALSE, standardize=FALSE))
       > weights
        3 x 1 sparse Matrix of class "dgCMatrix"
                                 s0
       (Intercept)         .
       as.numeric.data.V2. 5.263704
       as.numeric.data.V3. 4.187419
     */
    val interceptR2 = 0.0
    val weightsR2 = Vectors.dense(5.263704, 4.187419)

    assert(model2.intercept ~== interceptR2 absTol 1E-3)
    assert(model2.weights ~= weightsR2 relTol 1E-3)

    model1.transform(dataset).select("features", "prediction").collect().foreach {
      case Row(features: DenseVector, prediction1: Double) =>
        val prediction2 =
          features(0) * model1.weights(0) + features(1) * model1.weights(1) + model1.intercept
        assert(prediction1 ~== prediction2 relTol 1E-5)
    }
  }

  test("linear regression with intercept with ElasticNet regularization") {
    val trainer1 = (new LinearRegression).setElasticNetParam(0.3).setRegParam(1.6)
    val trainer2 = (new LinearRegression).setElasticNetParam(0.3).setRegParam(1.6)
      .setStandardization(false)
    val model1 = trainer1.fit(dataset)
    val model2 = trainer2.fit(dataset)

    /*
       weights <- coef(glmnet(features, label, family="gaussian", alpha = 0.3, lambda = 1.6))
       > weights
       3 x 1 sparse Matrix of class "dgCMatrix"
       s0
       (Intercept)         6.324108
       as.numeric.data.V2. 3.168435
       as.numeric.data.V3. 5.200403
     */
    val interceptR1 = 5.696056
    val weightsR1 = Vectors.dense(3.670489, 6.001122)

    assert(model1.intercept ~== interceptR1 relTol 1E-3)
    assert(model1.weights ~= weightsR1 relTol 1E-3)

    /*
      weights <- coef(glmnet(features, label, family="gaussian", alpha = 0.3, lambda = 1.6
       standardize=FALSE))
      > weights
      3 x 1 sparse Matrix of class "dgCMatrix"
      s0
      (Intercept)         6.114723
      as.numeric.data.V2. 3.409937
      as.numeric.data.V3. 6.146531
     */
    val interceptR2 = 6.114723
    val weightsR2 = Vectors.dense(3.409937, 6.146531)

    assert(model2.intercept ~== interceptR2 relTol 1E-3)
    assert(model2.weights ~= weightsR2 relTol 1E-3)

    model1.transform(dataset).select("features", "prediction").collect().foreach {
      case Row(features: DenseVector, prediction1: Double) =>
        val prediction2 =
          features(0) * model1.weights(0) + features(1) * model1.weights(1) + model1.intercept
        assert(prediction1 ~== prediction2 relTol 1E-5)
    }
  }

  test("linear regression without intercept with ElasticNet regularization") {
    val trainer1 = (new LinearRegression).setElasticNetParam(0.3).setRegParam(1.6)
      .setFitIntercept(false)
    val trainer2 = (new LinearRegression).setElasticNetParam(0.3).setRegParam(1.6)
      .setFitIntercept(false).setStandardization(false)
    val model1 = trainer1.fit(dataset)
    val model2 = trainer2.fit(dataset)

    /*
       weights <- coef(glmnet(features, label, family="gaussian", alpha = 0.3, lambda = 1.6,
         intercept=FALSE))
       > weights
       3 x 1 sparse Matrix of class "dgCMatrix"
       s0
       (Intercept)         .
       as.numeric.dataM.V2. 5.673348
       as.numeric.dataM.V3. 4.322251
     */
    val interceptR1 = 0.0
    val weightsR1 = Vectors.dense(5.673348, 4.322251)

    assert(model1.intercept ~== interceptR1 absTol 1E-3)
    assert(model1.weights ~= weightsR1 relTol 1E-3)

    /*
       weights <- coef(glmnet(features, label, family="gaussian", alpha = 0.3, lambda = 1.6,
         intercept=FALSE, standardize=FALSE))
       > weights
       3 x 1 sparse Matrix of class "dgCMatrix"
       s0
       (Intercept)         .
       as.numeric.data.V2. 5.477988
       as.numeric.data.V3. 4.297622
     */
    val interceptR2 = 0.0
    val weightsR2 = Vectors.dense(5.477988, 4.297622)

    assert(model2.intercept ~== interceptR2 absTol 1E-3)
    assert(model2.weights ~= weightsR2 relTol 1E-3)

    model1.transform(dataset).select("features", "prediction").collect().foreach {
      case Row(features: DenseVector, prediction1: Double) =>
        val prediction2 =
          features(0) * model1.weights(0) + features(1) * model1.weights(1) + model1.intercept
        assert(prediction1 ~== prediction2 relTol 1E-5)
    }
  }

  test("linear regression model training summary") {
    val trainer = new LinearRegression
    val model = trainer.fit(dataset)

    // Training results for the model should be available
    assert(model.hasSummary)

    // Residuals in [[LinearRegressionResults]] should equal those manually computed
    val expectedResiduals = dataset.select("features", "label")
      .map { case Row(features: DenseVector, label: Double) =>
      val prediction =
        features(0) * model.weights(0) + features(1) * model.weights(1) + model.intercept
      label - prediction
    }
      .zip(model.summary.residuals.map(_.getDouble(0)))
      .collect()
      .foreach { case (manualResidual: Double, resultResidual: Double) =>
      assert(manualResidual ~== resultResidual relTol 1E-5)
    }

    /*
       Use the following R code to generate model training results.

       predictions <- predict(fit, newx=features)
       residuals <- label - predictions
       > mean(residuals^2) # MSE
       [1] 0.009720325
       > mean(abs(residuals)) # MAD
       [1] 0.07863206
       > cor(predictions, label)^2# r^2
               [,1]
       s0 0.9998749
     */
    assert(model.summary.meanSquaredError ~== 0.00972035 relTol 1E-5)
    assert(model.summary.meanAbsoluteError ~== 0.07863206  relTol 1E-5)
    assert(model.summary.r2 ~== 0.9998749 relTol 1E-5)

    // Objective function should be monotonically decreasing for linear regression
    assert(
      model.summary
        .objectiveHistory
        .sliding(2)
        .forall(x => x(0) >= x(1)))
  }

  test("linear regression model testset evaluation summary") {
    val trainer = new LinearRegression
    val model = trainer.fit(dataset)

    // Evaluating on training dataset should yield results summary equal to training summary
    val testSummary = model.evaluate(dataset)
    assert(model.summary.meanSquaredError ~== testSummary.meanSquaredError relTol 1E-5)
    assert(model.summary.r2 ~== testSummary.r2 relTol 1E-5)
    model.summary.residuals.select("residuals").collect()
      .zip(testSummary.residuals.select("residuals").collect())
      .forall { case (Row(r1: Double), Row(r2: Double)) => r1 ~== r2 relTol 1E-5 }
  }
<<<<<<< HEAD

  test("copied model must have the same parent") {
    val trainer = (new LinearRegression).setElasticNetParam(0.0).setRegParam(2.3)
      .setFitIntercept(false)
    val model = trainer.fit(dataset)
    val copied = model.copy(ParamMap.empty)
    assert(model.parent == copied.parent)
  }

=======
>>>>>>> eb5b8f4a
}<|MERGE_RESOLUTION|>--- conflicted
+++ resolved
@@ -20,6 +20,7 @@
 import org.apache.spark.SparkFunSuite
 import org.apache.spark.ml.param.ParamMap
 import org.apache.spark.ml.param.ParamsSuite
+import org.apache.spark.ml.util.MLTestingUtils
 import org.apache.spark.mllib.linalg.{DenseVector, Vectors}
 import org.apache.spark.mllib.util.{LinearDataGenerator, MLlibTestSparkContext}
 import org.apache.spark.mllib.util.TestingUtils._
@@ -506,16 +507,11 @@
       .zip(testSummary.residuals.select("residuals").collect())
       .forall { case (Row(r1: Double), Row(r2: Double)) => r1 ~== r2 relTol 1E-5 }
   }
-<<<<<<< HEAD
 
   test("copied model must have the same parent") {
     val trainer = (new LinearRegression).setElasticNetParam(0.0).setRegParam(2.3)
       .setFitIntercept(false)
     val model = trainer.fit(dataset)
-    val copied = model.copy(ParamMap.empty)
-    assert(model.parent == copied.parent)
-  }
-
-=======
->>>>>>> eb5b8f4a
+    MLTestingUtils.checkCopy(model)
+  }
 }