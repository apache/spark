/*
 * Licensed to the Apache Software Foundation (ASF) under one or more
 * contributor license agreements.  See the NOTICE file distributed with
 * this work for additional information regarding copyright ownership.
 * The ASF licenses this file to You under the Apache License, Version 2.0
 * (the "License"); you may not use this file except in compliance with
 * the License.  You may obtain a copy of the License at
 *
 *    http://www.apache.org/licenses/LICENSE-2.0
 *
 * Unless required by applicable law or agreed to in writing, software
 * distributed under the License is distributed on an "AS IS" BASIS,
 * WITHOUT WARRANTIES OR CONDITIONS OF ANY KIND, either express or implied.
 * See the License for the specific language governing permissions and
 * limitations under the License.
 */

package org.apache.spark.ml.regression

import scala.util.Random

import org.apache.spark.SparkFunSuite
import org.apache.spark.ml.feature.Instance
import org.apache.spark.ml.param.ParamsSuite
import org.apache.spark.ml.util.MLTestingUtils
import org.apache.spark.mllib.linalg.{DenseVector, Vectors}
import org.apache.spark.mllib.regression.LabeledPoint
import org.apache.spark.mllib.util.{LinearDataGenerator, MLlibTestSparkContext}
import org.apache.spark.mllib.util.TestingUtils._
import org.apache.spark.sql.{DataFrame, Row}

class LinearRegressionSuite extends SparkFunSuite with MLlibTestSparkContext {

  private val seed: Int = 42
  @transient var datasetWithDenseFeature: DataFrame = _
  @transient var datasetWithDenseFeatureWithoutIntercept: DataFrame = _
  @transient var datasetWithSparseFeature: DataFrame = _
  @transient var datasetWithWeight: DataFrame = _

  /*
     In `LinearRegressionSuite`, we will make sure that the model trained by SparkML
     is the same as the one trained by R's glmnet package. The following instruction
     describes how to reproduce the data in R.

     import org.apache.spark.mllib.util.LinearDataGenerator
     val data =
       sc.parallelize(LinearDataGenerator.generateLinearInput(6.3, Array(4.7, 7.2),
         Array(0.9, -1.3), Array(0.7, 1.2), 10000, 42, 0.1), 2)
     data.map(x=> x.label + ", " + x.features(0) + ", " + x.features(1)).coalesce(1)
       .saveAsTextFile("path")
   */
  override def beforeAll(): Unit = {
    super.beforeAll()
    datasetWithDenseFeature = sqlContext.createDataFrame(
      sc.parallelize(LinearDataGenerator.generateLinearInput(
        intercept = 6.3, weights = Array(4.7, 7.2), xMean = Array(0.9, -1.3),
        xVariance = Array(0.7, 1.2), nPoints = 10000, seed, eps = 0.1), 2))
    /*
       datasetWithoutIntercept is not needed for correctness testing but is useful for illustrating
       training model without intercept
     */
    datasetWithDenseFeatureWithoutIntercept = sqlContext.createDataFrame(
      sc.parallelize(LinearDataGenerator.generateLinearInput(
        intercept = 0.0, weights = Array(4.7, 7.2), xMean = Array(0.9, -1.3),
        xVariance = Array(0.7, 1.2), nPoints = 10000, seed, eps = 0.1), 2))

    val r = new Random(seed)
    // When feature size is larger than 4096, normal optimizer is choosed
    // as the solver of linear regression in the case of "auto" mode.
    val featureSize = 4100
    datasetWithSparseFeature = sqlContext.createDataFrame(
      sc.parallelize(LinearDataGenerator.generateLinearInput(
        intercept = 0.0, weights = Seq.fill(featureSize)(r.nextDouble).toArray,
        xMean = Seq.fill(featureSize)(r.nextDouble).toArray,
        xVariance = Seq.fill(featureSize)(r.nextDouble).toArray, nPoints = 200,
        seed, eps = 0.1, sparsity = 0.7), 2))

    /*
       R code:

       A <- matrix(c(0, 1, 2, 3, 5, 7, 11, 13), 4, 2)
       b <- c(17, 19, 23, 29)
       w <- c(1, 2, 3, 4)
       df <- as.data.frame(cbind(A, b))
     */
    datasetWithWeight = sqlContext.createDataFrame(
      sc.parallelize(Seq(
        Instance(17.0, 1.0, Vectors.dense(0.0, 5.0).toSparse),
        Instance(19.0, 2.0, Vectors.dense(1.0, 7.0)),
        Instance(23.0, 3.0, Vectors.dense(2.0, 11.0)),
        Instance(29.0, 4.0, Vectors.dense(3.0, 13.0))
      ), 2))
  }

  test("params") {
    ParamsSuite.checkParams(new LinearRegression)
    val model = new LinearRegressionModel("linearReg", Vectors.dense(0.0), 0.0)
    ParamsSuite.checkParams(model)
  }

  test("linear regression: default params") {
    val lir = new LinearRegression
    assert(lir.getLabelCol === "label")
    assert(lir.getFeaturesCol === "features")
    assert(lir.getPredictionCol === "prediction")
    assert(lir.getRegParam === 0.0)
    assert(lir.getElasticNetParam === 0.0)
    assert(lir.getFitIntercept)
    assert(lir.getStandardization)
    assert(lir.getSolver == "auto")
    val model = lir.fit(datasetWithDenseFeature)

    // copied model must have the same parent.
    MLTestingUtils.checkCopy(model)

    model.transform(datasetWithDenseFeature)
      .select("label", "prediction")
      .collect()
    assert(model.getFeaturesCol === "features")
    assert(model.getPredictionCol === "prediction")
    assert(model.intercept !== 0.0)
    assert(model.hasParent)
<<<<<<< HEAD
=======
    val numFeatures = datasetWithDenseFeature.select("features").first().getAs[Vector](0).size
    assert(model.numFeatures === numFeatures)
>>>>>>> f328feda
  }

  test("linear regression with intercept without regularization") {
    Seq("auto", "l-bfgs", "normal").foreach { solver =>
      val trainer1 = new LinearRegression().setSolver(solver)
      // The result should be the same regardless of standardization without regularization
      val trainer2 = (new LinearRegression).setStandardization(false).setSolver(solver)
      val model1 = trainer1.fit(datasetWithDenseFeature)
      val model2 = trainer2.fit(datasetWithDenseFeature)

      /*
         Using the following R code to load the data and train the model using glmnet package.

         library("glmnet")
         data <- read.csv("path", header=FALSE, stringsAsFactors=FALSE)
         features <- as.matrix(data.frame(as.numeric(data$V2), as.numeric(data$V3)))
         label <- as.numeric(data$V1)
         coefficients <- coef(glmnet(features, label, family="gaussian", alpha = 0, lambda = 0))
         > coefficients
          3 x 1 sparse Matrix of class "dgCMatrix"
                                   s0
         (Intercept)         6.298698
         as.numeric.data.V2. 4.700706
         as.numeric.data.V3. 7.199082
       */
      val interceptR = 6.298698
      val coefficientsR = Vectors.dense(4.700706, 7.199082)

      assert(model1.intercept ~== interceptR relTol 1E-3)
      assert(model1.coefficients ~= coefficientsR relTol 1E-3)
      assert(model2.intercept ~== interceptR relTol 1E-3)
      assert(model2.coefficients ~= coefficientsR relTol 1E-3)

      model1.transform(datasetWithDenseFeature).select("features", "prediction").collect().foreach {
        case Row(features: DenseVector, prediction1: Double) =>
          val prediction2 =
            features(0) * model1.coefficients(0) + features(1) * model1.coefficients(1) +
              model1.intercept
          assert(prediction1 ~== prediction2 relTol 1E-5)
      }
    }
  }

  test("linear regression without intercept without regularization") {
    Seq("auto", "l-bfgs", "normal").foreach { solver =>
      val trainer1 = (new LinearRegression).setFitIntercept(false).setSolver(solver)
      // Without regularization the results should be the same
      val trainer2 = (new LinearRegression).setFitIntercept(false).setStandardization(false)
        .setSolver(solver)
      val model1 = trainer1.fit(datasetWithDenseFeature)
      val modelWithoutIntercept1 = trainer1.fit(datasetWithDenseFeatureWithoutIntercept)
      val model2 = trainer2.fit(datasetWithDenseFeature)
      val modelWithoutIntercept2 = trainer2.fit(datasetWithDenseFeatureWithoutIntercept)

      /*
         coefficients <- coef(glmnet(features, label, family="gaussian", alpha = 0, lambda = 0,
           intercept = FALSE))
         > coefficients
          3 x 1 sparse Matrix of class "dgCMatrix"
                                   s0
         (Intercept)         .
         as.numeric.data.V2. 6.995908
         as.numeric.data.V3. 5.275131
       */
      val coefficientsR = Vectors.dense(6.995908, 5.275131)

      assert(model1.intercept ~== 0 absTol 1E-3)
      assert(model1.coefficients ~= coefficientsR relTol 1E-3)
      assert(model2.intercept ~== 0 absTol 1E-3)
      assert(model2.coefficients ~= coefficientsR relTol 1E-3)

      /*
         Then again with the data with no intercept:
         > coefficientsWithourIntercept
          3 x 1 sparse Matrix of class "dgCMatrix"
                                   s0
         (Intercept)           .
         as.numeric.data3.V2. 4.70011
         as.numeric.data3.V3. 7.19943
       */
      val coefficientsWithourInterceptR = Vectors.dense(4.70011, 7.19943)

      assert(modelWithoutIntercept1.intercept ~== 0 absTol 1E-3)
      assert(modelWithoutIntercept1.coefficients ~= coefficientsWithourInterceptR relTol 1E-3)
      assert(modelWithoutIntercept2.intercept ~== 0 absTol 1E-3)
      assert(modelWithoutIntercept2.coefficients ~= coefficientsWithourInterceptR relTol 1E-3)
    }
  }

  test("linear regression with intercept with L1 regularization") {
    Seq("auto", "l-bfgs", "normal").foreach { solver =>
      val trainer1 = (new LinearRegression).setElasticNetParam(1.0).setRegParam(0.57)
        .setSolver(solver)
      val trainer2 = (new LinearRegression).setElasticNetParam(1.0).setRegParam(0.57)
        .setSolver(solver).setStandardization(false)

      // Normal optimizer is not supported with only L1 regularization case.
      if (solver == "normal") {
        intercept[IllegalArgumentException] {
            trainer1.fit(datasetWithDenseFeature)
            trainer2.fit(datasetWithDenseFeature)
          }
      } else {
        val model1 = trainer1.fit(datasetWithDenseFeature)
        val model2 = trainer2.fit(datasetWithDenseFeature)

        /*
           coefficients <- coef(glmnet(features, label, family="gaussian",
             alpha = 1.0, lambda = 0.57 ))
           > coefficients
            3 x 1 sparse Matrix of class "dgCMatrix"
                                    s0
           (Intercept)         6.24300
           as.numeric.data.V2. 4.024821
           as.numeric.data.V3. 6.679841
         */
        val interceptR1 = 6.24300
        val coefficientsR1 = Vectors.dense(4.024821, 6.679841)
        assert(model1.intercept ~== interceptR1 relTol 1E-3)
        assert(model1.coefficients ~= coefficientsR1 relTol 1E-3)

        /*
           coefficients <- coef(glmnet(features, label, family="gaussian", alpha = 1.0,
             lambda = 0.57, standardize=FALSE ))
           > coefficients
            3 x 1 sparse Matrix of class "dgCMatrix"
                                    s0
           (Intercept)         6.416948
           as.numeric.data.V2. 3.893869
           as.numeric.data.V3. 6.724286
         */
        val interceptR2 = 6.416948
        val coefficientsR2 = Vectors.dense(3.893869, 6.724286)

        assert(model2.intercept ~== interceptR2 relTol 1E-3)
        assert(model2.coefficients ~= coefficientsR2 relTol 1E-3)

        model1.transform(datasetWithDenseFeature).select("features", "prediction")
          .collect().foreach {
            case Row(features: DenseVector, prediction1: Double) =>
              val prediction2 =
                features(0) * model1.coefficients(0) + features(1) * model1.coefficients(1) +
                  model1.intercept
              assert(prediction1 ~== prediction2 relTol 1E-5)
        }
      }
    }
  }

  test("linear regression without intercept with L1 regularization") {
    Seq("auto", "l-bfgs", "normal").foreach { solver =>
      val trainer1 = (new LinearRegression).setElasticNetParam(1.0).setRegParam(0.57)
        .setFitIntercept(false).setSolver(solver)
      val trainer2 = (new LinearRegression).setElasticNetParam(1.0).setRegParam(0.57)
        .setFitIntercept(false).setStandardization(false).setSolver(solver)

      // Normal optimizer is not supported with only L1 regularization case.
      if (solver == "normal") {
        intercept[IllegalArgumentException] {
            trainer1.fit(datasetWithDenseFeature)
            trainer2.fit(datasetWithDenseFeature)
          }
      } else {
        val model1 = trainer1.fit(datasetWithDenseFeature)
        val model2 = trainer2.fit(datasetWithDenseFeature)

        /*
           coefficients <- coef(glmnet(features, label, family="gaussian", alpha = 1.0,
             lambda = 0.57, intercept=FALSE ))
           > coefficients
            3 x 1 sparse Matrix of class "dgCMatrix"
                                     s0
           (Intercept)          .
           as.numeric.data.V2. 6.299752
           as.numeric.data.V3. 4.772913
         */
        val interceptR1 = 0.0
        val coefficientsR1 = Vectors.dense(6.299752, 4.772913)

        assert(model1.intercept ~== interceptR1 absTol 1E-3)
        assert(model1.coefficients ~= coefficientsR1 relTol 1E-3)

        /*
           coefficients <- coef(glmnet(features, label, family="gaussian", alpha = 1.0,
             lambda = 0.57, intercept=FALSE, standardize=FALSE ))
           > coefficients
            3 x 1 sparse Matrix of class "dgCMatrix"
                                     s0
           (Intercept)         .
           as.numeric.data.V2. 6.232193
           as.numeric.data.V3. 4.764229
         */
        val interceptR2 = 0.0
        val coefficientsR2 = Vectors.dense(6.232193, 4.764229)

        assert(model2.intercept ~== interceptR2 absTol 1E-3)
        assert(model2.coefficients ~= coefficientsR2 relTol 1E-3)

        model1.transform(datasetWithDenseFeature).select("features", "prediction")
          .collect().foreach {
            case Row(features: DenseVector, prediction1: Double) =>
              val prediction2 =
                features(0) * model1.coefficients(0) + features(1) * model1.coefficients(1) +
                  model1.intercept
              assert(prediction1 ~== prediction2 relTol 1E-5)
        }
      }
    }
  }

  test("linear regression with intercept with L2 regularization") {
    Seq("auto", "l-bfgs", "normal").foreach { solver =>
      val trainer1 = (new LinearRegression).setElasticNetParam(0.0).setRegParam(2.3)
        .setSolver(solver)
      val trainer2 = (new LinearRegression).setElasticNetParam(0.0).setRegParam(2.3)
        .setStandardization(false).setSolver(solver)
      val model1 = trainer1.fit(datasetWithDenseFeature)
      val model2 = trainer2.fit(datasetWithDenseFeature)

      /*
         coefficients <- coef(glmnet(features, label, family="gaussian", alpha = 0.0, lambda = 2.3))
         > coefficients
          3 x 1 sparse Matrix of class "dgCMatrix"
                                   s0
         (Intercept)         5.269376
         as.numeric.data.V2. 3.736216
         as.numeric.data.V3. 5.712356)
       */
      val interceptR1 = 5.269376
      val coefficientsR1 = Vectors.dense(3.736216, 5.712356)

      assert(model1.intercept ~== interceptR1 relTol 1E-3)
      assert(model1.coefficients ~= coefficientsR1 relTol 1E-3)

      /*
         coefficients <- coef(glmnet(features, label, family="gaussian", alpha = 0.0, lambda = 2.3,
           standardize=FALSE))
         > coefficients
          3 x 1 sparse Matrix of class "dgCMatrix"
                                   s0
         (Intercept)         5.791109
         as.numeric.data.V2. 3.435466
         as.numeric.data.V3. 5.910406
       */
      val interceptR2 = 5.791109
      val coefficientsR2 = Vectors.dense(3.435466, 5.910406)

      assert(model2.intercept ~== interceptR2 relTol 1E-3)
      assert(model2.coefficients ~= coefficientsR2 relTol 1E-3)

      model1.transform(datasetWithDenseFeature).select("features", "prediction").collect().foreach {
        case Row(features: DenseVector, prediction1: Double) =>
          val prediction2 =
            features(0) * model1.coefficients(0) + features(1) * model1.coefficients(1) +
              model1.intercept
          assert(prediction1 ~== prediction2 relTol 1E-5)
      }
    }
  }

  test("linear regression without intercept with L2 regularization") {
    Seq("auto", "l-bfgs", "normal").foreach { solver =>
      val trainer1 = (new LinearRegression).setElasticNetParam(0.0).setRegParam(2.3)
        .setFitIntercept(false).setSolver(solver)
      val trainer2 = (new LinearRegression).setElasticNetParam(0.0).setRegParam(2.3)
        .setFitIntercept(false).setStandardization(false).setSolver(solver)
      val model1 = trainer1.fit(datasetWithDenseFeature)
      val model2 = trainer2.fit(datasetWithDenseFeature)

      /*
         coefficients <- coef(glmnet(features, label, family="gaussian", alpha = 0.0, lambda = 2.3,
           intercept = FALSE))
         > coefficients
          3 x 1 sparse Matrix of class "dgCMatrix"
                                   s0
         (Intercept)         .
         as.numeric.data.V2. 5.522875
         as.numeric.data.V3. 4.214502
       */
      val interceptR1 = 0.0
      val coefficientsR1 = Vectors.dense(5.522875, 4.214502)

      assert(model1.intercept ~== interceptR1 absTol 1E-3)
      assert(model1.coefficients ~= coefficientsR1 relTol 1E-3)

      /*
         coefficients <- coef(glmnet(features, label, family="gaussian", alpha = 0.0, lambda = 2.3,
           intercept = FALSE, standardize=FALSE))
         > coefficients
          3 x 1 sparse Matrix of class "dgCMatrix"
                                   s0
         (Intercept)         .
         as.numeric.data.V2. 5.263704
         as.numeric.data.V3. 4.187419
       */
      val interceptR2 = 0.0
      val coefficientsR2 = Vectors.dense(5.263704, 4.187419)

      assert(model2.intercept ~== interceptR2 absTol 1E-3)
      assert(model2.coefficients ~= coefficientsR2 relTol 1E-3)

      model1.transform(datasetWithDenseFeature).select("features", "prediction").collect().foreach {
        case Row(features: DenseVector, prediction1: Double) =>
          val prediction2 =
            features(0) * model1.coefficients(0) + features(1) * model1.coefficients(1) +
              model1.intercept
          assert(prediction1 ~== prediction2 relTol 1E-5)
      }
    }
  }

  test("linear regression with intercept with ElasticNet regularization") {
    Seq("auto", "l-bfgs", "normal").foreach { solver =>
      val trainer1 = (new LinearRegression).setElasticNetParam(0.3).setRegParam(1.6)
        .setSolver(solver)
      val trainer2 = (new LinearRegression).setElasticNetParam(0.3).setRegParam(1.6)
        .setStandardization(false).setSolver(solver)

      // Normal optimizer is not supported with non-zero elasticnet parameter.
      if (solver == "normal") {
        intercept[IllegalArgumentException] {
            trainer1.fit(datasetWithDenseFeature)
            trainer2.fit(datasetWithDenseFeature)
          }
      } else {
        val model1 = trainer1.fit(datasetWithDenseFeature)
        val model2 = trainer2.fit(datasetWithDenseFeature)

        /*
           coefficients <- coef(glmnet(features, label, family="gaussian", alpha = 0.3,
             lambda = 1.6 ))
           > coefficients
            3 x 1 sparse Matrix of class "dgCMatrix"
                                     s0
           (Intercept)         6.324108
           as.numeric.data.V2. 3.168435
           as.numeric.data.V3. 5.200403
         */
        val interceptR1 = 5.696056
        val coefficientsR1 = Vectors.dense(3.670489, 6.001122)

        assert(model1.intercept ~== interceptR1 relTol 1E-3)
        assert(model1.coefficients ~= coefficientsR1 relTol 1E-3)

        /*
           coefficients <- coef(glmnet(features, label, family="gaussian", alpha = 0.3, lambda = 1.6
             standardize=FALSE))
           > coefficients
            3 x 1 sparse Matrix of class "dgCMatrix"
                                     s0
           (Intercept)         6.114723
           as.numeric.data.V2. 3.409937
           as.numeric.data.V3. 6.146531
         */
        val interceptR2 = 6.114723
        val coefficientsR2 = Vectors.dense(3.409937, 6.146531)

        assert(model2.intercept ~== interceptR2 relTol 1E-3)
        assert(model2.coefficients ~= coefficientsR2 relTol 1E-3)

        model1.transform(datasetWithDenseFeature).select("features", "prediction")
          .collect().foreach {
          case Row(features: DenseVector, prediction1: Double) =>
            val prediction2 =
              features(0) * model1.coefficients(0) + features(1) * model1.coefficients(1) +
                model1.intercept
            assert(prediction1 ~== prediction2 relTol 1E-5)
        }
      }
    }
  }

  test("linear regression without intercept with ElasticNet regularization") {
    Seq("auto", "l-bfgs", "normal").foreach { solver =>
      val trainer1 = (new LinearRegression).setElasticNetParam(0.3).setRegParam(1.6)
        .setFitIntercept(false).setSolver(solver)
      val trainer2 = (new LinearRegression).setElasticNetParam(0.3).setRegParam(1.6)
        .setFitIntercept(false).setStandardization(false).setSolver(solver)

      // Normal optimizer is not supported with non-zero elasticnet parameter.
      if (solver == "normal") {
        intercept[IllegalArgumentException] {
            trainer1.fit(datasetWithDenseFeature)
            trainer2.fit(datasetWithDenseFeature)
          }
      } else {
        val model1 = trainer1.fit(datasetWithDenseFeature)
        val model2 = trainer2.fit(datasetWithDenseFeature)

        /*
           coefficients <- coef(glmnet(features, label, family="gaussian", alpha = 0.3,
             lambda = 1.6, intercept=FALSE ))
           > coefficients
            3 x 1 sparse Matrix of class "dgCMatrix"
                                      s0
           (Intercept)         .
           as.numeric.dataM.V2. 5.673348
           as.numeric.dataM.V3. 4.322251
         */
        val interceptR1 = 0.0
        val coefficientsR1 = Vectors.dense(5.673348, 4.322251)

        assert(model1.intercept ~== interceptR1 absTol 1E-3)
        assert(model1.coefficients ~= coefficientsR1 relTol 1E-3)

        /*
           coefficients <- coef(glmnet(features, label, family="gaussian", alpha = 0.3,
             lambda = 1.6, intercept=FALSE, standardize=FALSE ))
           > coefficients
            3 x 1 sparse Matrix of class "dgCMatrix"
                                     s0
           (Intercept)         .
           as.numeric.data.V2. 5.477988
           as.numeric.data.V3. 4.297622
         */
        val interceptR2 = 0.0
        val coefficientsR2 = Vectors.dense(5.477988, 4.297622)

        assert(model2.intercept ~== interceptR2 absTol 1E-3)
        assert(model2.coefficients ~= coefficientsR2 relTol 1E-3)

        model1.transform(datasetWithDenseFeature).select("features", "prediction")
          .collect().foreach {
          case Row(features: DenseVector, prediction1: Double) =>
            val prediction2 =
              features(0) * model1.coefficients(0) + features(1) * model1.coefficients(1) +
                model1.intercept
            assert(prediction1 ~== prediction2 relTol 1E-5)
        }
      }
    }
  }

  test("linear regression model training summary") {
    Seq("auto", "l-bfgs", "normal").foreach { solver =>
      val trainer = new LinearRegression().setSolver(solver)
      val model = trainer.fit(datasetWithDenseFeature)
      val trainerNoPredictionCol = trainer.setPredictionCol("")
      val modelNoPredictionCol = trainerNoPredictionCol.fit(datasetWithDenseFeature)

      // Training results for the model should be available
      assert(model.hasSummary)
      assert(modelNoPredictionCol.hasSummary)

      // Schema should be a superset of the input dataset
      assert((datasetWithDenseFeature.schema.fieldNames.toSet + "prediction").subsetOf(
        model.summary.predictions.schema.fieldNames.toSet))
      // Validate that we re-insert a prediction column for evaluation
      val modelNoPredictionColFieldNames
      = modelNoPredictionCol.summary.predictions.schema.fieldNames
      assert((datasetWithDenseFeature.schema.fieldNames.toSet).subsetOf(
        modelNoPredictionColFieldNames.toSet))
      assert(modelNoPredictionColFieldNames.exists(s => s.startsWith("prediction_")))

      // Residuals in [[LinearRegressionResults]] should equal those manually computed
      val expectedResiduals = datasetWithDenseFeature.select("features", "label")
        .map { case Row(features: DenseVector, label: Double) =>
        val prediction =
          features(0) * model.coefficients(0) + features(1) * model.coefficients(1) +
            model.intercept
        label - prediction
      }
        .zip(model.summary.residuals.map(_.getDouble(0)))
        .collect()
        .foreach { case (manualResidual: Double, resultResidual: Double) =>
        assert(manualResidual ~== resultResidual relTol 1E-5)
      }

      /*
         Use the following R code to generate model training results.

         predictions <- predict(fit, newx=features)
         residuals <- label - predictions
         > mean(residuals^2) # MSE
         [1] 0.009720325
         > mean(abs(residuals)) # MAD
         [1] 0.07863206
         > cor(predictions, label)^2# r^2
                 [,1]
         s0 0.9998749
       */
      assert(model.summary.meanSquaredError ~== 0.00972035 relTol 1E-5)
      assert(model.summary.meanAbsoluteError ~== 0.07863206 relTol 1E-5)
      assert(model.summary.r2 ~== 0.9998749 relTol 1E-5)

      // Normal solver uses "WeightedLeastSquares". This algorithm does not generate
      // objective history because it does not run through iterations.
      if (solver == "l-bfgs") {
        // Objective function should be monotonically decreasing for linear regression
        assert(
          model.summary
            .objectiveHistory
            .sliding(2)
            .forall(x => x(0) >= x(1)))
      } else {
        // To clalify that the normal solver is used here.
        assert(model.summary.objectiveHistory.length == 1)
        assert(model.summary.objectiveHistory(0) == 0.0)
        val devianceResidualsR = Array(-0.35566, 0.34504)
        val seCoefR = Array(0.0011756, 0.0009032, 0.0018489)
        val tValsR = Array(3998, 7971, 3407)
        val pValsR = Array(0, 0, 0)
        model.summary.devianceResiduals.zip(devianceResidualsR).foreach { x =>
          assert(x._1 ~== x._2 absTol 1E-5) }
        model.summary.coefficientStandardErrors.zip(seCoefR).foreach{ x =>
          assert(x._1 ~== x._2 absTol 1E-5) }
        model.summary.tValues.map(_.round).zip(tValsR).foreach{ x => assert(x._1 === x._2) }
        model.summary.pValues.map(_.round).zip(pValsR).foreach{ x => assert(x._1 === x._2) }
      }
    }
  }

  test("linear regression model testset evaluation summary") {
    Seq("auto", "l-bfgs", "normal").foreach { solver =>
      val trainer = new LinearRegression().setSolver(solver)
      val model = trainer.fit(datasetWithDenseFeature)

      // Evaluating on training dataset should yield results summary equal to training summary
      val testSummary = model.evaluate(datasetWithDenseFeature)
      assert(model.summary.meanSquaredError ~== testSummary.meanSquaredError relTol 1E-5)
      assert(model.summary.r2 ~== testSummary.r2 relTol 1E-5)
      model.summary.residuals.select("residuals").collect()
        .zip(testSummary.residuals.select("residuals").collect())
        .forall { case (Row(r1: Double), Row(r2: Double)) => r1 ~== r2 relTol 1E-5 }
    }
  }

  test("linear regression with weighted samples") {
    Seq("auto", "l-bfgs", "normal").foreach { solver =>
      val (data, weightedData) = {
        val activeData = LinearDataGenerator.generateLinearInput(
          6.3, Array(4.7, 7.2), Array(0.9, -1.3), Array(0.7, 1.2), 500, 1, 0.1)

        val rnd = new Random(8392)
        val signedData = activeData.map { case p: LabeledPoint =>
          (rnd.nextGaussian() > 0.0, p)
        }

        val data1 = signedData.flatMap {
          case (true, p) => Iterator(p, p)
          case (false, p) => Iterator(p)
        }

        val weightedSignedData = signedData.flatMap {
          case (true, LabeledPoint(label, features)) =>
            Iterator(
              Instance(label, weight = 1.2, features),
              Instance(label, weight = 0.8, features)
            )
          case (false, LabeledPoint(label, features)) =>
            Iterator(
              Instance(label, weight = 0.3, features),
              Instance(label, weight = 0.1, features),
              Instance(label, weight = 0.6, features)
            )
        }

        val noiseData = LinearDataGenerator.generateLinearInput(
          2, Array(1, 3), Array(0.9, -1.3), Array(0.7, 1.2), 500, 1, 0.1)
        val weightedNoiseData = noiseData.map {
          case LabeledPoint(label, features) => Instance(label, weight = 0, features)
        }
        val data2 = weightedSignedData ++ weightedNoiseData

        (sqlContext.createDataFrame(sc.parallelize(data1, 4)),
          sqlContext.createDataFrame(sc.parallelize(data2, 4)))
      }

      val trainer1a = (new LinearRegression).setFitIntercept(true)
        .setElasticNetParam(0.0).setRegParam(0.21).setStandardization(true).setSolver(solver)
      val trainer1b = (new LinearRegression).setFitIntercept(true).setWeightCol("weight")
        .setElasticNetParam(0.0).setRegParam(0.21).setStandardization(true).setSolver(solver)

      // Normal optimizer is not supported with non-zero elasticnet parameter.
      val model1a0 = trainer1a.fit(data)
      val model1a1 = trainer1a.fit(weightedData)
      val model1b = trainer1b.fit(weightedData)

      assert(model1a0.coefficients !~= model1a1.coefficients absTol 1E-3)
      assert(model1a0.intercept !~= model1a1.intercept absTol 1E-3)
      assert(model1a0.coefficients ~== model1b.coefficients absTol 1E-3)
      assert(model1a0.intercept ~== model1b.intercept absTol 1E-3)

      val trainer2a = (new LinearRegression).setFitIntercept(true)
        .setElasticNetParam(0.0).setRegParam(0.21).setStandardization(false).setSolver(solver)
      val trainer2b = (new LinearRegression).setFitIntercept(true).setWeightCol("weight")
        .setElasticNetParam(0.0).setRegParam(0.21).setStandardization(false).setSolver(solver)
      val model2a0 = trainer2a.fit(data)
      val model2a1 = trainer2a.fit(weightedData)
      val model2b = trainer2b.fit(weightedData)
      assert(model2a0.coefficients !~= model2a1.coefficients absTol 1E-3)
      assert(model2a0.intercept !~= model2a1.intercept absTol 1E-3)
      assert(model2a0.coefficients ~== model2b.coefficients absTol 1E-3)
      assert(model2a0.intercept ~== model2b.intercept absTol 1E-3)

      val trainer3a = (new LinearRegression).setFitIntercept(false)
        .setElasticNetParam(0.0).setRegParam(0.21).setStandardization(true).setSolver(solver)
      val trainer3b = (new LinearRegression).setFitIntercept(false).setWeightCol("weight")
        .setElasticNetParam(0.0).setRegParam(0.21).setStandardization(true).setSolver(solver)
      val model3a0 = trainer3a.fit(data)
      val model3a1 = trainer3a.fit(weightedData)
      val model3b = trainer3b.fit(weightedData)
      assert(model3a0.coefficients !~= model3a1.coefficients absTol 1E-3)
      assert(model3a0.coefficients ~== model3b.coefficients absTol 1E-3)

      val trainer4a = (new LinearRegression).setFitIntercept(false)
        .setElasticNetParam(0.0).setRegParam(0.21).setStandardization(false).setSolver(solver)
      val trainer4b = (new LinearRegression).setFitIntercept(false).setWeightCol("weight")
        .setElasticNetParam(0.0).setRegParam(0.21).setStandardization(false).setSolver(solver)
      val model4a0 = trainer4a.fit(data)
      val model4a1 = trainer4a.fit(weightedData)
      val model4b = trainer4b.fit(weightedData)
      assert(model4a0.coefficients !~= model4a1.coefficients absTol 1E-3)
      assert(model4a0.coefficients ~== model4b.coefficients absTol 1E-3)
    }
  }

  test("linear regression model with l-bfgs with big feature datasets") {
    val trainer = new LinearRegression().setSolver("auto")
    val model = trainer.fit(datasetWithSparseFeature)

    // Training results for the model should be available
    assert(model.hasSummary)
    // When LBFGS is used as optimizer, objective history can be restored.
    assert(
      model.summary
        .objectiveHistory
        .sliding(2)
        .forall(x => x(0) >= x(1)))
  }

  test("linear regression summary with weighted samples and intercept by normal solver") {
    /*
       R code:

       model <- glm(formula = "b ~ .", data = df, weights = w)
       summary(model)

       Call:
       glm(formula = "b ~ .", data = df, weights = w)

       Deviance Residuals:
            1       2       3       4
        1.920  -1.358  -1.109   0.960

       Coefficients:
                   Estimate Std. Error t value Pr(>|t|)
       (Intercept)   18.080      9.608   1.882    0.311
       V1             6.080      5.556   1.094    0.471
       V2            -0.600      1.960  -0.306    0.811

       (Dispersion parameter for gaussian family taken to be 7.68)

           Null deviance: 202.00  on 3  degrees of freedom
       Residual deviance:   7.68  on 1  degrees of freedom
       AIC: 18.783

       Number of Fisher Scoring iterations: 2
     */

    val model = new LinearRegression()
      .setWeightCol("weight")
      .setSolver("normal")
      .fit(datasetWithWeight)
    val coefficientsR = Vectors.dense(Array(6.080, -0.600))
    val interceptR = 18.080
    val devianceResidualsR = Array(-1.358, 1.920)
    val seCoefR = Array(5.556, 1.960, 9.608)
    val tValsR = Array(1.094, -0.306, 1.882)
    val pValsR = Array(0.471, 0.811, 0.311)

    assert(model.coefficients ~== coefficientsR absTol 1E-3)
    assert(model.intercept ~== interceptR absTol 1E-3)
    model.summary.devianceResiduals.zip(devianceResidualsR).foreach { x =>
      assert(x._1 ~== x._2 absTol 1E-3) }
    model.summary.coefficientStandardErrors.zip(seCoefR).foreach{ x =>
      assert(x._1 ~== x._2 absTol 1E-3) }
    model.summary.tValues.zip(tValsR).foreach{ x => assert(x._1 ~== x._2 absTol 1E-3) }
    model.summary.pValues.zip(pValsR).foreach{ x => assert(x._1 ~== x._2 absTol 1E-3) }
  }

  test("linear regression summary with weighted samples and w/o intercept by normal solver") {
    /*
       R code:

       model <- glm(formula = "b ~ . -1", data = df, weights = w)
       summary(model)

       Call:
       glm(formula = "b ~ . -1", data = df, weights = w)

       Deviance Residuals:
            1       2       3       4
        1.950   2.344  -4.600   2.103

       Coefficients:
          Estimate Std. Error t value Pr(>|t|)
       V1  -3.7271     2.9032  -1.284   0.3279
       V2   3.0100     0.6022   4.998   0.0378 *
       ---
       Signif. codes:  0 ‘***’ 0.001 ‘**’ 0.01 ‘*’ 0.05 ‘.’ 0.1 ‘ ’ 1

       (Dispersion parameter for gaussian family taken to be 17.4376)

           Null deviance: 5962.000  on 4  degrees of freedom
       Residual deviance:   34.875  on 2  degrees of freedom
       AIC: 22.835

       Number of Fisher Scoring iterations: 2
     */

    val model = new LinearRegression()
      .setWeightCol("weight")
      .setSolver("normal")
      .setFitIntercept(false)
      .fit(datasetWithWeight)
    val coefficientsR = Vectors.dense(Array(-3.7271, 3.0100))
    val interceptR = 0.0
    val devianceResidualsR = Array(-4.600, 2.344)
    val seCoefR = Array(2.9032, 0.6022)
    val tValsR = Array(-1.284, 4.998)
    val pValsR = Array(0.3279, 0.0378)

    assert(model.coefficients ~== coefficientsR absTol 1E-3)
    assert(model.intercept === interceptR)
    model.summary.devianceResiduals.zip(devianceResidualsR).foreach { x =>
      assert(x._1 ~== x._2 absTol 1E-3) }
    model.summary.coefficientStandardErrors.zip(seCoefR).foreach{ x =>
      assert(x._1 ~== x._2 absTol 1E-3) }
    model.summary.tValues.zip(tValsR).foreach{ x => assert(x._1 ~== x._2 absTol 1E-3) }
    model.summary.pValues.zip(pValsR).foreach{ x => assert(x._1 ~== x._2 absTol 1E-3) }
  }
}<|MERGE_RESOLUTION|>--- conflicted
+++ resolved
@@ -120,11 +120,8 @@
     assert(model.getPredictionCol === "prediction")
     assert(model.intercept !== 0.0)
     assert(model.hasParent)
-<<<<<<< HEAD
-=======
     val numFeatures = datasetWithDenseFeature.select("features").first().getAs[Vector](0).size
     assert(model.numFeatures === numFeatures)
->>>>>>> f328feda
   }
 
   test("linear regression with intercept without regularization") {
