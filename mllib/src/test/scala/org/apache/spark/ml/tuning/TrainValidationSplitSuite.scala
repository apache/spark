/*
 * Licensed to the Apache Software Foundation (ASF) under one or more
 * contributor license agreements.  See the NOTICE file distributed with
 * this work for additional information regarding copyright ownership.
 * The ASF licenses this file to You under the Apache License, Version 2.0
 * (the "License"); you may not use this file except in compliance with
 * the License.  You may obtain a copy of the License at
 *
 *    http://www.apache.org/licenses/LICENSE-2.0
 *
 * Unless required by applicable law or agreed to in writing, software
 * distributed under the License is distributed on an "AS IS" BASIS,
 * WITHOUT WARRANTIES OR CONDITIONS OF ANY KIND, either express or implied.
 * See the License for the specific language governing permissions and
 * limitations under the License.
 */

package org.apache.spark.ml.tuning

import org.apache.spark.SparkFunSuite
import org.apache.spark.ml.{Estimator, Model}
import org.apache.spark.ml.classification.{LogisticRegression, LogisticRegressionModel}
import org.apache.spark.ml.classification.LogisticRegressionSuite.generateLogisticInput
import org.apache.spark.ml.evaluation.{BinaryClassificationEvaluator, Evaluator, RegressionEvaluator}
import org.apache.spark.ml.linalg.Vectors
import org.apache.spark.ml.param.ParamMap
import org.apache.spark.ml.param.shared.HasInputCol
import org.apache.spark.ml.regression.LinearRegression
import org.apache.spark.ml.util.{DefaultReadWriteTest, MLTestingUtils}
import org.apache.spark.mllib.util.{LinearDataGenerator, MLlibTestSparkContext}
import org.apache.spark.sql.Dataset
import org.apache.spark.sql.types.StructType

class TrainValidationSplitSuite
  extends SparkFunSuite with MLlibTestSparkContext with DefaultReadWriteTest {

  import testImplicits._

  test("train validation with logistic regression") {
    val dataset = sc.parallelize(generateLogisticInput(1.0, 1.0, 100, 42), 2).toDF()

    val lr = new LogisticRegression
    val lrParamMaps = new ParamGridBuilder()
      .addGrid(lr.regParam, Array(0.001, 1000.0))
      .addGrid(lr.maxIter, Array(0, 10))
      .build()
    val eval = new BinaryClassificationEvaluator
<<<<<<< HEAD
    val tv = new TrainValidationSplit()
=======
    val tvs = new TrainValidationSplit()
>>>>>>> 960298ee
      .setEstimator(lr)
      .setEstimatorParamMaps(lrParamMaps)
      .setEvaluator(eval)
      .setTrainRatio(0.5)
      .setSeed(42L)
<<<<<<< HEAD
    val tvModel = tv.fit(dataset)
    val parent = tvModel.bestModel.parent.asInstanceOf[LogisticRegression]
    assert(tv.getTrainRatio === 0.5)
    assert(parent.getRegParam === 0.001)
    assert(parent.getMaxIter === 10)
    assert(tvModel.validationMetrics.length === lrParamMaps.length)
    assert(tvModel.summary.params === lrParamMaps)
    assert(tvModel.summary.trainingMetrics.count() === lrParamMaps.length)
    assert(tvModel.summary.trainingMetrics.columns === Array("maxIter", "regParam", "metrics"))
=======
    val tvsModel = tvs.fit(dataset)
    val parent = tvsModel.bestModel.parent.asInstanceOf[LogisticRegression]
    assert(tvs.getTrainRatio === 0.5)
    assert(parent.getRegParam === 0.001)
    assert(parent.getMaxIter === 10)
    assert(tvsModel.validationMetrics.length === lrParamMaps.length)
>>>>>>> 960298ee
  }

  test("train validation with linear regression") {
    val dataset = sc.parallelize(
      LinearDataGenerator.generateLinearInput(
        6.3, Array(4.7, 7.2), Array(0.9, -1.3), Array(0.7, 1.2), 100, 42, 0.1), 2)
      .map(_.asML).toDF()

    val trainer = new LinearRegression().setSolver("l-bfgs")
    val lrParamMaps = new ParamGridBuilder()
      .addGrid(trainer.regParam, Array(1000.0, 0.001))
      .addGrid(trainer.maxIter, Array(0, 10))
      .build()
    val eval = new RegressionEvaluator()
    val tvs = new TrainValidationSplit()
      .setEstimator(trainer)
      .setEstimatorParamMaps(lrParamMaps)
      .setEvaluator(eval)
      .setTrainRatio(0.5)
      .setSeed(42L)
    val tvsModel = tvs.fit(dataset)

    MLTestingUtils.checkCopyAndUids(tvs, tvsModel)

    val parent = tvsModel.bestModel.parent.asInstanceOf[LinearRegression]
    assert(parent.getRegParam === 0.001)
    assert(parent.getMaxIter === 10)
    assert(tvsModel.validationMetrics.length === lrParamMaps.length)

      eval.setMetricName("r2")
    val tvsModel2 = tvs.fit(dataset)
    val parent2 = tvsModel2.bestModel.parent.asInstanceOf[LinearRegression]
    assert(parent2.getRegParam === 0.001)
    assert(parent2.getMaxIter === 10)
    assert(tvsModel2.validationMetrics.length === lrParamMaps.length)
  }

  test("transformSchema should check estimatorParamMaps") {
    import TrainValidationSplitSuite._

    val est = new MyEstimator("est")
    val eval = new MyEvaluator
    val paramMaps = new ParamGridBuilder()
      .addGrid(est.inputCol, Array("input1", "input2"))
      .build()

    val tvs = new TrainValidationSplit()
      .setEstimator(est)
      .setEstimatorParamMaps(paramMaps)
      .setEvaluator(eval)
      .setTrainRatio(0.5)
    tvs.transformSchema(new StructType()) // This should pass.

    val invalidParamMaps = paramMaps :+ ParamMap(est.inputCol -> "")
    tvs.setEstimatorParamMaps(invalidParamMaps)
    intercept[IllegalArgumentException] {
      tvs.transformSchema(new StructType())
    }
  }

  test("read/write: TrainValidationSplit") {
    val lr = new LogisticRegression().setMaxIter(3)
    val evaluator = new BinaryClassificationEvaluator()
    val paramMaps = new ParamGridBuilder()
        .addGrid(lr.regParam, Array(0.1, 0.2))
        .build()
    val tvs = new TrainValidationSplit()
      .setEstimator(lr)
      .setEvaluator(evaluator)
      .setTrainRatio(0.5)
      .setEstimatorParamMaps(paramMaps)
      .setSeed(42L)

    val tvs2 = testDefaultReadWrite(tvs, testParams = false)

    assert(tvs.getTrainRatio === tvs2.getTrainRatio)
    assert(tvs.getSeed === tvs2.getSeed)
  }

  test("read/write: TrainValidationSplitModel") {
    val lr = new LogisticRegression()
      .setThreshold(0.6)
    val lrModel = new LogisticRegressionModel(lr.uid, Vectors.dense(1.0, 2.0), 1.2)
      .setThreshold(0.6)
    val evaluator = new BinaryClassificationEvaluator()
    val paramMaps = new ParamGridBuilder()
        .addGrid(lr.regParam, Array(0.1, 0.2))
        .build()
    val tvs = new TrainValidationSplitModel("cvUid", lrModel, Array(0.3, 0.6))
    tvs.set(tvs.estimator, lr)
      .set(tvs.evaluator, evaluator)
      .set(tvs.trainRatio, 0.5)
      .set(tvs.estimatorParamMaps, paramMaps)
      .set(tvs.seed, 42L)

    val tvs2 = testDefaultReadWrite(tvs, testParams = false)

    assert(tvs.getTrainRatio === tvs2.getTrainRatio)
    assert(tvs.validationMetrics === tvs2.validationMetrics)
    assert(tvs.getSeed === tvs2.getSeed)
  }
}

object TrainValidationSplitSuite {

  abstract class MyModel extends Model[MyModel]

  class MyEstimator(override val uid: String) extends Estimator[MyModel] with HasInputCol {

    override def fit(dataset: Dataset[_]): MyModel = {
      throw new UnsupportedOperationException
    }

    override def transformSchema(schema: StructType): StructType = {
      require($(inputCol).nonEmpty)
      schema
    }

    override def copy(extra: ParamMap): MyEstimator = defaultCopy(extra)
  }

  class MyEvaluator extends Evaluator {

    override def evaluate(dataset: Dataset[_]): Double = {
      throw new UnsupportedOperationException
    }

    override def isLargerBetter: Boolean = true

    override val uid: String = "eval"

    override def copy(extra: ParamMap): MyEvaluator = defaultCopy(extra)
  }
}<|MERGE_RESOLUTION|>--- conflicted
+++ resolved
@@ -45,34 +45,21 @@
       .addGrid(lr.maxIter, Array(0, 10))
       .build()
     val eval = new BinaryClassificationEvaluator
-<<<<<<< HEAD
-    val tv = new TrainValidationSplit()
-=======
     val tvs = new TrainValidationSplit()
->>>>>>> 960298ee
       .setEstimator(lr)
       .setEstimatorParamMaps(lrParamMaps)
       .setEvaluator(eval)
       .setTrainRatio(0.5)
       .setSeed(42L)
-<<<<<<< HEAD
-    val tvModel = tv.fit(dataset)
+    val tvModel = tvs.fit(dataset)
     val parent = tvModel.bestModel.parent.asInstanceOf[LogisticRegression]
-    assert(tv.getTrainRatio === 0.5)
+    assert(tvs.getTrainRatio === 0.5)
     assert(parent.getRegParam === 0.001)
     assert(parent.getMaxIter === 10)
     assert(tvModel.validationMetrics.length === lrParamMaps.length)
     assert(tvModel.summary.params === lrParamMaps)
     assert(tvModel.summary.trainingMetrics.count() === lrParamMaps.length)
     assert(tvModel.summary.trainingMetrics.columns === Array("maxIter", "regParam", "metrics"))
-=======
-    val tvsModel = tvs.fit(dataset)
-    val parent = tvsModel.bestModel.parent.asInstanceOf[LogisticRegression]
-    assert(tvs.getTrainRatio === 0.5)
-    assert(parent.getRegParam === 0.001)
-    assert(parent.getMaxIter === 10)
-    assert(tvsModel.validationMetrics.length === lrParamMaps.length)
->>>>>>> 960298ee
   }
 
   test("train validation with linear regression") {
