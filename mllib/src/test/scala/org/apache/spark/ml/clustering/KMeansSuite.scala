/*
 * Licensed to the Apache Software Foundation (ASF) under one or more
 * contributor license agreements.  See the NOTICE file distributed with
 * this work for additional information regarding copyright ownership.
 * The ASF licenses this file to You under the Apache License, Version 2.0
 * (the "License"); you may not use this file except in compliance with
 * the License.  You may obtain a copy of the License at
 *
 *    http://www.apache.org/licenses/LICENSE-2.0
 *
 * Unless required by applicable law or agreed to in writing, software
 * distributed under the License is distributed on an "AS IS" BASIS,
 * WITHOUT WARRANTIES OR CONDITIONS OF ANY KIND, either express or implied.
 * See the License for the specific language governing permissions and
 * limitations under the License.
 */

package org.apache.spark.ml.clustering

import scala.util.Random

import org.apache.spark.SparkFunSuite
import org.apache.spark.ml.param.{ParamMap, ParamPair}
import org.apache.spark.ml.util.DefaultReadWriteTest
import org.apache.spark.mllib.clustering.{KMeans => MLlibKMeans, KMeansModel => MLlibKMeansModel}
import org.apache.spark.mllib.linalg.{Vector, Vectors}
import org.apache.spark.mllib.util.MLlibTestSparkContext
<<<<<<< HEAD
import org.apache.spark.mllib.util.TestingUtils._
import org.apache.spark.sql.{DataFrame, SQLContext}
=======
import org.apache.spark.sql.{DataFrame, Dataset, SQLContext}
>>>>>>> 90b46e01

private[clustering] case class TestRow(features: Vector)

class KMeansSuite extends SparkFunSuite with MLlibTestSparkContext with DefaultReadWriteTest {

  final val k = 5
<<<<<<< HEAD
  final val initialModel = KMeansSuite.generateKMeansModel(3, k, seed = 14)
  @transient var dataset: DataFrame = _
=======
  @transient var dataset: Dataset[_] = _
>>>>>>> 90b46e01

  override def beforeAll(): Unit = {
    super.beforeAll()
    dataset = KMeansSuite.generateKMeansData(sqlContext, 50, 3, k)
  }

  test("default parameters") {
    val kmeans = new KMeans()

    assert(kmeans.getK === 2)
    assert(kmeans.getFeaturesCol === "features")
    assert(kmeans.getPredictionCol === "prediction")
    assert(kmeans.getMaxIter === 20)
    assert(kmeans.getInitMode === MLlibKMeans.K_MEANS_PARALLEL)
    assert(kmeans.getInitSteps === 5)
    assert(kmeans.getTol === 1e-4)
  }

  test("set parameters") {
    val kmeans = new KMeans()
      .setK(9)
      .setFeaturesCol("test_feature")
      .setPredictionCol("test_prediction")
      .setMaxIter(33)
      .setInitMode(MLlibKMeans.RANDOM)
      .setInitSteps(3)
      .setSeed(123)
      .setTol(1e-3)

    assert(kmeans.getK === 9)
    assert(kmeans.getFeaturesCol === "test_feature")
    assert(kmeans.getPredictionCol === "test_prediction")
    assert(kmeans.getMaxIter === 33)
    assert(kmeans.getInitMode === MLlibKMeans.RANDOM)
    assert(kmeans.getInitSteps === 3)
    assert(kmeans.getSeed === 123)
    assert(kmeans.getTol === 1e-3)
  }

  test("parameters validation") {
    intercept[IllegalArgumentException] {
      new KMeans().setK(1)
    }
    intercept[IllegalArgumentException] {
      new KMeans().setInitMode("no_such_a_mode")
    }
    intercept[IllegalArgumentException] {
      new KMeans().setInitSteps(0)
    }
  }

  test("fit, transform, and summary") {
    val predictionColName = "kmeans_prediction"
    val kmeans = new KMeans().setK(k).setPredictionCol(predictionColName).setSeed(1)
    val model = kmeans.fit(dataset)
    assert(model.clusterCenters.length === k)

    val transformed = model.transform(dataset)
    val expectedColumns = Array("features", predictionColName)
    expectedColumns.foreach { column =>
      assert(transformed.columns.contains(column))
    }
    val clusters =
      transformed.select(predictionColName).rdd.map(_.getInt(0)).distinct().collect().toSet
    assert(clusters.size === k)
    assert(clusters === Set(0, 1, 2, 3, 4))
    assert(model.computeCost(dataset) < 0.1)
    assert(model.hasParent)

    // Check validity of model summary
    val numRows = dataset.count()
    assert(model.hasSummary)
    val summary: KMeansSummary = model.summary
    assert(summary.predictionCol === predictionColName)
    assert(summary.featuresCol === "features")
    assert(summary.predictions.count() === numRows)
    for (c <- Array(predictionColName, "features")) {
      assert(summary.predictions.columns.contains(c))
    }
    assert(summary.cluster.columns === Array(predictionColName))
    val clusterSizes = summary.clusterSizes
    assert(clusterSizes.length === k)
    assert(clusterSizes.sum === numRows)
    assert(clusterSizes.forall(_ >= 0))
  }

  test("read/write") {
    def checkModelData(model: KMeansModel, model2: KMeansModel): Unit = {
      assert(model.clusterCenters === model2.clusterCenters)
    }
    val kmeans = new KMeans()
    testEstimatorAndModelReadWrite(kmeans, dataset, KMeansSuite.allParamSettings, checkModelData)
  }

  test("Initialize using given cluster centers") {
    val kmeans = new KMeans().setK(k).setSeed(1).setMaxIter(1)
    val oneIterModel = kmeans.fit(dataset)
    val twoIterModel = kmeans.copy(ParamMap(ParamPair(kmeans.maxIter, 2))).fit(dataset)
    val oneMoreIterModel = kmeans.setInitialModel(oneIterModel).fit(dataset)

    twoIterModel.clusterCenters.zip(oneMoreIterModel.clusterCenters)
      .foreach { case (center1, center2) => assert(center1 ~== center2 absTol 1E-8) }
  }
}

object KMeansSuite {
  def generateKMeansData(sql: SQLContext, rows: Int, dim: Int, k: Int): DataFrame = {
    val sc = sql.sparkContext
    val rdd = sc.parallelize(1 to rows).map(i => Vectors.dense(Array.fill(dim)((i % k).toDouble)))
      .map(v => new TestRow(v))
    sql.createDataFrame(rdd)
  }

  def generateKMeansModel(dim: Int, k: Int, seed: Int = 42): KMeansModel = {
    val clusterCenters = (1 to k)
      .map(i => Vectors.dense(Array.fill(dim)(new Random(seed).nextDouble)))
    new KMeansModel("test model", new MLlibKMeansModel(clusterCenters.toArray))
  }

  /**
   * Mapping from all Params to valid settings which differ from the defaults.
   * This is useful for tests which need to exercise all Params, such as save/load.
   * This excludes input columns to simplify some tests.
   */
  val allParamSettings: Map[String, Any] = Map(
    "predictionCol" -> "myPrediction",
    "k" -> 3,
    "maxIter" -> 2,
    "tol" -> 0.01,
    "initialModel" -> generateKMeansModel(3, 3)
  )
}<|MERGE_RESOLUTION|>--- conflicted
+++ resolved
@@ -25,24 +25,16 @@
 import org.apache.spark.mllib.clustering.{KMeans => MLlibKMeans, KMeansModel => MLlibKMeansModel}
 import org.apache.spark.mllib.linalg.{Vector, Vectors}
 import org.apache.spark.mllib.util.MLlibTestSparkContext
-<<<<<<< HEAD
 import org.apache.spark.mllib.util.TestingUtils._
-import org.apache.spark.sql.{DataFrame, SQLContext}
-=======
 import org.apache.spark.sql.{DataFrame, Dataset, SQLContext}
->>>>>>> 90b46e01
 
 private[clustering] case class TestRow(features: Vector)
 
 class KMeansSuite extends SparkFunSuite with MLlibTestSparkContext with DefaultReadWriteTest {
 
   final val k = 5
-<<<<<<< HEAD
   final val initialModel = KMeansSuite.generateKMeansModel(3, k, seed = 14)
-  @transient var dataset: DataFrame = _
-=======
   @transient var dataset: Dataset[_] = _
->>>>>>> 90b46e01
 
   override def beforeAll(): Unit = {
     super.beforeAll()
