/*
 * Licensed to the Apache Software Foundation (ASF) under one or more
 * contributor license agreements.  See the NOTICE file distributed with
 * this work for additional information regarding copyright ownership.
 * The ASF licenses this file to You under the Apache License, Version 2.0
 * (the "License"); you may not use this file except in compliance with
 * the License.  You may obtain a copy of the License at
 *
 *    http://www.apache.org/licenses/LICENSE-2.0
 *
 * Unless required by applicable law or agreed to in writing, software
 * distributed under the License is distributed on an "AS IS" BASIS,
 * WITHOUT WARRANTIES OR CONDITIONS OF ANY KIND, either express or implied.
 * See the License for the specific language governing permissions and
 * limitations under the License.
 */

package org.apache.spark.ml.evaluation

<<<<<<< HEAD
import org.apache.spark.SparkFunSuite
import org.apache.spark.ml.clustering.{KMeans, KMeansSuite}
=======
import org.apache.spark.{SparkException, SparkFunSuite}
import org.apache.spark.ml.attribute.AttributeGroup
>>>>>>> 3cb82047
import org.apache.spark.ml.linalg.Vector
import org.apache.spark.ml.param.ParamsSuite
import org.apache.spark.ml.util.DefaultReadWriteTest
import org.apache.spark.ml.util.TestingUtils._
import org.apache.spark.mllib.util.MLlibTestSparkContext
import org.apache.spark.sql.Dataset


class ClusteringEvaluatorSuite
  extends SparkFunSuite with MLlibTestSparkContext with DefaultReadWriteTest {

  import testImplicits._

  @transient var irisDataset: Dataset[_] = _

  override def beforeAll(): Unit = {
    super.beforeAll()
    irisDataset = spark.read.format("libsvm").load("../data/mllib/iris_libsvm.txt")
  }

  test("params") {
    ParamsSuite.checkParams(new ClusteringEvaluator)
  }

  test("read/write") {
    val evaluator = new ClusteringEvaluator()
      .setPredictionCol("myPrediction")
      .setFeaturesCol("myLabel")
    testDefaultReadWrite(evaluator)
  }

  /*
    Use the following python code to load the data and evaluate it using scikit-learn package.

    from sklearn import datasets
    from sklearn.metrics import silhouette_score
    iris = datasets.load_iris()
    round(silhouette_score(iris.data, iris.target, metric='sqeuclidean'), 10)

    0.6564679231
  */
  test("squared euclidean Silhouette") {
    val evaluator = new ClusteringEvaluator()
        .setFeaturesCol("features")
        .setPredictionCol("label")

    assert(evaluator.evaluate(irisDataset) ~== 0.6564679231 relTol 1e-5)
  }

  /*
    Use the following python code to load the data and evaluate it using scikit-learn package.

    from sklearn import datasets
    from sklearn.metrics import silhouette_score
    iris = datasets.load_iris()
    round(silhouette_score(iris.data, iris.target, metric='cosine'), 10)

    0.7222369298
  */
  test("cosine Silhouette") {
    val evaluator = new ClusteringEvaluator()
      .setFeaturesCol("features")
      .setPredictionCol("label")
      .setDistanceMeasure("cosine")

    assert(evaluator.evaluate(irisDataset) ~== 0.7222369298 relTol 1e-5)
  }

  test("number of clusters must be greater than one") {
    val singleClusterDataset = irisDataset.where($"label" === 0.0)
    Seq("squaredEuclidean", "cosine").foreach { distanceMeasure =>
      val evaluator = new ClusteringEvaluator()
        .setFeaturesCol("features")
        .setPredictionCol("label")
        .setDistanceMeasure(distanceMeasure)

      val e = intercept[AssertionError] {
        evaluator.evaluate(singleClusterDataset)
      }
      assert(e.getMessage.contains("Number of clusters must be greater than one"))
    }
  }

<<<<<<< HEAD
  test("SPARK-23451: kmeansCost metric") {
    val k = 4
    val dataset = KMeansSuite.generateKMeansData(spark, 40, 3, k)
      .filter(_.getAs[Vector](0).numNonzeros > 1)
    Seq("euclidean", "cosine").foreach { distanceMeasure =>
      val kmeans = new KMeans()
        .setK(k)
        .setSeed(1)
        .setDistanceMeasure(distanceMeasure)
      val model = kmeans.fit(dataset)
      val predicted = model.transform(dataset)

      val evaluator = new ClusteringEvaluator()
        .setMetricName("kmeansCost")
        .setClusterCenters(model.clusterCenters)
        .setDistanceMeasure(distanceMeasure)

      assert(evaluator.evaluate(predicted) ~== model.computeCost(dataset) relTol 1e-5)
    }
=======
  test("SPARK-23568: we should use metadata to determine features number") {
    val attributesNum = irisDataset.select("features").rdd.first().getAs[Vector](0).size
    val attrGroup = new AttributeGroup("features", attributesNum)
    val df = irisDataset.select($"features".as("features", attrGroup.toMetadata()), $"label")
    require(AttributeGroup.fromStructField(df.schema("features"))
      .numAttributes.isDefined, "numAttributes metadata should be defined")
    val evaluator = new ClusteringEvaluator()
      .setFeaturesCol("features")
      .setPredictionCol("label")

    // with the proper metadata we compute correctly the result
    assert(evaluator.evaluate(df) ~== 0.6564679231 relTol 1e-5)

    val wrongAttrGroup = new AttributeGroup("features", attributesNum + 1)
    val dfWrong = irisDataset.select($"features".as("features", wrongAttrGroup.toMetadata()),
      $"label")
    // with wrong metadata the evaluator throws an Exception
    intercept[SparkException](evaluator.evaluate(dfWrong))
>>>>>>> 3cb82047
  }
}<|MERGE_RESOLUTION|>--- conflicted
+++ resolved
@@ -17,13 +17,9 @@
 
 package org.apache.spark.ml.evaluation
 
-<<<<<<< HEAD
-import org.apache.spark.SparkFunSuite
-import org.apache.spark.ml.clustering.{KMeans, KMeansSuite}
-=======
 import org.apache.spark.{SparkException, SparkFunSuite}
 import org.apache.spark.ml.attribute.AttributeGroup
->>>>>>> 3cb82047
+import org.apache.spark.ml.clustering.{KMeans, KMeansSuite}
 import org.apache.spark.ml.linalg.Vector
 import org.apache.spark.ml.param.ParamsSuite
 import org.apache.spark.ml.util.DefaultReadWriteTest
@@ -67,8 +63,8 @@
   */
   test("squared euclidean Silhouette") {
     val evaluator = new ClusteringEvaluator()
-        .setFeaturesCol("features")
-        .setPredictionCol("label")
+      .setFeaturesCol("features")
+      .setPredictionCol("label")
 
     assert(evaluator.evaluate(irisDataset) ~== 0.6564679231 relTol 1e-5)
   }
@@ -107,7 +103,6 @@
     }
   }
 
-<<<<<<< HEAD
   test("SPARK-23451: kmeansCost metric") {
     val k = 4
     val dataset = KMeansSuite.generateKMeansData(spark, 40, 3, k)
@@ -127,7 +122,8 @@
 
       assert(evaluator.evaluate(predicted) ~== model.computeCost(dataset) relTol 1e-5)
     }
-=======
+  }
+
   test("SPARK-23568: we should use metadata to determine features number") {
     val attributesNum = irisDataset.select("features").rdd.first().getAs[Vector](0).size
     val attrGroup = new AttributeGroup("features", attributesNum)
@@ -146,6 +142,5 @@
       $"label")
     // with wrong metadata the evaluator throws an Exception
     intercept[SparkException](evaluator.evaluate(dfWrong))
->>>>>>> 3cb82047
   }
 }