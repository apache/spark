<?xml version="1.0" encoding="UTF-8"?>
<!--
  ~ Licensed to the Apache Software Foundation (ASF) under one or more
  ~ contributor license agreements.  See the NOTICE file distributed with
  ~ this work for additional information regarding copyright ownership.
  ~ The ASF licenses this file to You under the Apache License, Version 2.0
  ~ (the "License"); you may not use this file except in compliance with
  ~ the License.  You may obtain a copy of the License at
  ~
  ~    http://www.apache.org/licenses/LICENSE-2.0
  ~
  ~ Unless required by applicable law or agreed to in writing, software
  ~ distributed under the License is distributed on an "AS IS" BASIS,
  ~ WITHOUT WARRANTIES OR CONDITIONS OF ANY KIND, either express or implied.
  ~ See the License for the specific language governing permissions and
  ~ limitations under the License.
  -->

<project xmlns="http://maven.apache.org/POM/4.0.0" xmlns:xsi="http://www.w3.org/2001/XMLSchema-instance" xsi:schemaLocation="http://maven.apache.org/POM/4.0.0 http://maven.apache.org/xsd/maven-4.0.0.xsd">
  <modelVersion>4.0.0</modelVersion>
  <parent>
    <groupId>org.apache.spark</groupId>
    <artifactId>spark-parent_2.11</artifactId>
    <version>2.1.0-SNAPSHOT</version>
    <relativePath>../pom.xml</relativePath>
  </parent>

  <artifactId>spark-mllib_2.11</artifactId>
  <properties>
    <sbt.project.name>mllib</sbt.project.name>
  </properties>
  <packaging>jar</packaging>
  <name>Spark Project ML Library</name>
  <url>http://spark.apache.org/</url>

  <dependencies>
    <dependency>
      <groupId>org.apache.spark</groupId>
      <artifactId>spark-core_${scala.binary.version}</artifactId>
      <version>${project.version}</version>
    </dependency>
    <dependency>
      <groupId>org.apache.spark</groupId>
      <artifactId>spark-core_${scala.binary.version}</artifactId>
      <version>${project.version}</version>
      <type>test-jar</type>
      <scope>test</scope>
    </dependency>
    <dependency>
      <groupId>org.apache.spark</groupId>
      <artifactId>spark-streaming_${scala.binary.version}</artifactId>
      <version>${project.version}</version>
    </dependency>
    <dependency>
      <groupId>org.apache.spark</groupId>
      <artifactId>spark-sql_${scala.binary.version}</artifactId>
      <version>${project.version}</version>
    </dependency>
    <dependency>
      <groupId>org.apache.spark</groupId>
      <artifactId>spark-graphx_${scala.binary.version}</artifactId>
      <version>${project.version}</version>
    </dependency>
    <dependency>
      <groupId>org.apache.spark</groupId>
      <artifactId>spark-mllib-local_${scala.binary.version}</artifactId>
      <version>${project.version}</version>
    </dependency>
    <dependency>
      <groupId>org.apache.spark</groupId>
      <artifactId>spark-mllib-local_${scala.binary.version}</artifactId>
      <version>${project.version}</version>
      <type>test-jar</type>
      <scope>test</scope>
    </dependency>
    <dependency>
<<<<<<< HEAD
      <groupId>org.scalanlp</groupId>
      <artifactId>breeze_${scala.binary.version}</artifactId>
    </dependency>
    <dependency>
=======
>>>>>>> 85063535
      <groupId>org.apache.commons</groupId>
      <artifactId>commons-math3</artifactId>
    </dependency>
    <dependency>
      <groupId>org.scalacheck</groupId>
      <artifactId>scalacheck_${scala.binary.version}</artifactId>
      <scope>test</scope>
    </dependency>
    <dependency>
      <groupId>org.mockito</groupId>
      <artifactId>mockito-core</artifactId>
      <scope>test</scope>
    </dependency>
    <dependency>
      <groupId>org.apache.spark</groupId>
      <artifactId>spark-streaming_${scala.binary.version}</artifactId>
      <version>${project.version}</version>
      <type>test-jar</type>
      <scope>test</scope>
    </dependency>
    <dependency>
      <groupId>org.jpmml</groupId>
      <artifactId>pmml-model</artifactId>
      <version>1.2.15</version>
      <exclusions>
        <exclusion>
          <groupId>org.jpmml</groupId>
          <artifactId>pmml-agent</artifactId>
        </exclusion>
      </exclusions>
    </dependency>
    <dependency>
      <groupId>org.apache.spark</groupId>
      <artifactId>spark-tags_${scala.binary.version}</artifactId>
    </dependency>
  </dependencies>
  <profiles>
    <profile>
      <id>netlib-lgpl</id>
      <dependencies>
        <dependency>
          <groupId>com.github.fommil.netlib</groupId>
          <artifactId>all</artifactId>
          <version>${netlib.java.version}</version>
          <type>pom</type>
        </dependency>
      </dependencies>
    </profile>
  </profiles>
  <build>
    <outputDirectory>target/scala-${scala.binary.version}/classes</outputDirectory>
    <testOutputDirectory>target/scala-${scala.binary.version}/test-classes</testOutputDirectory>
  </build>
</project><|MERGE_RESOLUTION|>--- conflicted
+++ resolved
@@ -74,13 +74,6 @@
       <scope>test</scope>
     </dependency>
     <dependency>
-<<<<<<< HEAD
-      <groupId>org.scalanlp</groupId>
-      <artifactId>breeze_${scala.binary.version}</artifactId>
-    </dependency>
-    <dependency>
-=======
->>>>>>> 85063535
       <groupId>org.apache.commons</groupId>
       <artifactId>commons-math3</artifactId>
     </dependency>
