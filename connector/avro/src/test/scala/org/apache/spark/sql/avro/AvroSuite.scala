--- conflicted
+++ resolved
@@ -2261,22 +2261,11 @@
         .listFiles()
         .filter(_.isFile)
         .filter(_.getName.endsWith("avro"))
-<<<<<<< HEAD
-      files
-        .map { file =>
-          val reader = new DataFileReader(file, new GenericDatumReader[Any]())
-          val r = reader.getMetaString("avro.codec")
-          r
-        }
-        .map(v => if (v == "null") "uncompressed" else v)
-        .headOption
-=======
       files.map { file =>
         val reader = new DataFileReader(file, new GenericDatumReader[Any]())
         val r = reader.getMetaString("avro.codec")
         r
       }.map(v => if (v == "null") UNCOMPRESSED.lowerCaseName() else v).headOption
->>>>>>> af8907a0
     }
     def checkCodec(df: DataFrame, dir: String, codec: String): Unit = {
       val subdir = s"$dir/$codec"
