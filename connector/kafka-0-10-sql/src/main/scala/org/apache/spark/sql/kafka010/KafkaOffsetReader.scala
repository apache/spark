--- conflicted
+++ resolved
@@ -150,8 +150,7 @@
   def getOffsetRangesFromResolvedOffsets(
       fromPartitionOffsets: PartitionOffsetMap,
       untilPartitionOffsets: PartitionOffsetMap,
-<<<<<<< HEAD
-      reportDataLoss: String => Unit): Seq[KafkaOffsetRange]
+      reportDataLoss: (String, () => Throwable) => Unit): Seq[KafkaOffsetRange]
 
   protected def getSortedExecutorList: Array[ExecutorDescription] = {
     def compare(a: ExecutorCacheTaskLocation, b: ExecutorCacheTaskLocation): Boolean = {
@@ -168,9 +167,6 @@
       .sortWith(compare)
       .map(x => ExecutorDescription(x.executorId, x.host))
   }
-=======
-      reportDataLoss: (String, () => Throwable) => Unit): Seq[KafkaOffsetRange]
->>>>>>> 456d246b
 }
 
 private[kafka010] object KafkaOffsetReader extends Logging {
