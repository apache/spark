<?xml version="1.0" encoding="UTF-8"?>
<!--
  ~ Licensed to the Apache Software Foundation (ASF) under one or more
  ~ contributor license agreements.  See the NOTICE file distributed with
  ~ this work for additional information regarding copyright ownership.
  ~ The ASF licenses this file to You under the Apache License, Version 2.0
  ~ (the "License"); you may not use this file except in compliance with
  ~ the License.  You may obtain a copy of the License at
  ~
  ~    http://www.apache.org/licenses/LICENSE-2.0
  ~
  ~ Unless required by applicable law or agreed to in writing, software
  ~ distributed under the License is distributed on an "AS IS" BASIS,
  ~ WITHOUT WARRANTIES OR CONDITIONS OF ANY KIND, either express or implied.
  ~ See the License for the specific language governing permissions and
  ~ limitations under the License.
  -->

<project xmlns="http://maven.apache.org/POM/4.0.0" xmlns:xsi="http://www.w3.org/2001/XMLSchema-instance" xsi:schemaLocation="http://maven.apache.org/POM/4.0.0 http://maven.apache.org/xsd/maven-4.0.0.xsd">
  <modelVersion>4.0.0</modelVersion>
  <parent>
    <groupId>org.apache.spark</groupId>
    <artifactId>spark-parent_2.13</artifactId>
    <version>4.0.0-SNAPSHOT</version>
    <relativePath>../../pom.xml</relativePath>
  </parent>

  <artifactId>spark-profiler_2.13</artifactId>
  <properties>
    <sbt.project.name>profiler</sbt.project.name>
  </properties>
  <packaging>jar</packaging>
  <name>Spark Profiler</name>
  <description>
    Enables code profiling of executors based on the the async profiler.
  </description>
  <url>https://spark.apache.org/</url>

  <dependencies>
    <dependency>
      <groupId>org.apache.spark</groupId>
      <artifactId>spark-core_${scala.binary.version}</artifactId>
      <version>${project.version}</version>
      <scope>provided</scope>
    </dependency>
    <!-- async-profiler loader contains async_profiler binaries for multiple platforms -->
    <dependency>
      <groupId>me.bechberger</groupId>
      <artifactId>ap-loader-all</artifactId>
<<<<<<< HEAD
      <version>3.0-8</version>
      <scope>provided</scope>
=======
      <version>3.0-9</version>
>>>>>>> 3d9d1f3d
    </dependency>
  </dependencies>
</project><|MERGE_RESOLUTION|>--- conflicted
+++ resolved
@@ -47,12 +47,8 @@
     <dependency>
       <groupId>me.bechberger</groupId>
       <artifactId>ap-loader-all</artifactId>
-<<<<<<< HEAD
-      <version>3.0-8</version>
+      <version>${ap-loader.version}</version>
       <scope>provided</scope>
-=======
-      <version>3.0-9</version>
->>>>>>> 3d9d1f3d
     </dependency>
   </dependencies>
 </project>