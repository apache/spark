--- conflicted
+++ resolved
@@ -71,18 +71,45 @@
     </dependency>
     <dependency>
       <groupId>software.amazon.awssdk</groupId>
+      <artifactId>auth</artifactId>
+      <version>${aws.java.sdk.v2.version}</version>
+    </dependency>
+    <dependency>
+      <groupId>software.amazon.awssdk</groupId>
       <artifactId>sts</artifactId>
       <version>${aws.java.sdk.v2.version}</version>
     </dependency>
     <dependency>
-<<<<<<< HEAD
       <groupId>software.amazon.awssdk</groupId>
       <artifactId>apache-client</artifactId>
       <version>${aws.java.sdk.v2.version}</version>
     </dependency>
     <dependency>
-=======
->>>>>>> 154a2708
+      <groupId>software.amazon.awssdk</groupId>
+      <artifactId>regions</artifactId>
+      <version>${aws.java.sdk.v2.version}</version>
+    </dependency>
+    <dependency>
+      <groupId>software.amazon.awssdk</groupId>
+      <artifactId>dynamodb</artifactId>
+      <version>${aws.java.sdk.v2.version}</version>
+    </dependency>
+    <dependency>
+      <groupId>software.amazon.awssdk</groupId>
+      <artifactId>kinesis</artifactId>
+      <version>${aws.java.sdk.v2.version}</version>
+    </dependency>
+    <dependency>
+      <groupId>software.amazon.awssdk</groupId>
+      <artifactId>cloudwatch</artifactId>
+      <version>${aws.java.sdk.v2.version}</version>
+    </dependency>
+    <dependency>
+      <groupId>software.amazon.awssdk</groupId>
+      <artifactId>sdk-core</artifactId>
+      <version>${aws.java.sdk.v2.version}</version>
+    </dependency>
+    <dependency>
       <groupId>software.amazon.kinesis</groupId>
       <artifactId>amazon-kinesis-producer</artifactId>
       <version>${aws.kinesis.producer.version}</version>
