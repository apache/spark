--- conflicted
+++ resolved
@@ -32,11 +32,7 @@
 
 import org.apache.spark.connect.proto
 import org.apache.spark.sql.catalyst.ScalaReflection
-<<<<<<< HEAD
-import org.apache.spark.sql.catalyst.util.{DateTimeUtils, SparkIntervalUtils}
-=======
-import org.apache.spark.sql.catalyst.util.{IntervalUtils, SparkDateTimeUtils}
->>>>>>> d6a57a01
+import org.apache.spark.sql.catalyst.util.{SparkDateTimeUtils, SparkIntervalUtils}
 import org.apache.spark.sql.connect.common.DataTypeProtoConverter._
 import org.apache.spark.sql.types._
 import org.apache.spark.unsafe.types.CalendarInterval
@@ -92,21 +88,12 @@
       case v: LocalDate => builder.setDate(v.toEpochDay.toInt)
       case v: Decimal =>
         builder.setDecimal(decimalBuilder(Math.max(v.precision, v.scale), v.scale, v.toString))
-<<<<<<< HEAD
-      case v: Instant => builder.setTimestamp(DateTimeUtils.instantToMicros(v))
-      case v: Timestamp => builder.setTimestamp(DateTimeUtils.fromJavaTimestamp(v))
-      case v: LocalDateTime => builder.setTimestampNtz(DateTimeUtils.localDateTimeToMicros(v))
-      case v: Date => builder.setDate(DateTimeUtils.fromJavaDate(v))
-      case v: Duration => builder.setDayTimeInterval(SparkIntervalUtils.durationToMicros(v))
-      case v: Period => builder.setYearMonthInterval(SparkIntervalUtils.periodToMonths(v))
-=======
       case v: Instant => builder.setTimestamp(SparkDateTimeUtils.instantToMicros(v))
       case v: Timestamp => builder.setTimestamp(SparkDateTimeUtils.fromJavaTimestamp(v))
       case v: LocalDateTime => builder.setTimestampNtz(SparkDateTimeUtils.localDateTimeToMicros(v))
       case v: Date => builder.setDate(SparkDateTimeUtils.fromJavaDate(v))
-      case v: Duration => builder.setDayTimeInterval(IntervalUtils.durationToMicros(v))
-      case v: Period => builder.setYearMonthInterval(IntervalUtils.periodToMonths(v))
->>>>>>> d6a57a01
+      case v: Duration => builder.setDayTimeInterval(SparkIntervalUtils.durationToMicros(v))
+      case v: Period => builder.setYearMonthInterval(SparkIntervalUtils.periodToMonths(v))
       case v: Array[_] => builder.setArray(arrayBuilder(v))
       case v: CalendarInterval =>
         builder.setCalendarInterval(calendarIntervalBuilder(v.months, v.days, v.microseconds))
