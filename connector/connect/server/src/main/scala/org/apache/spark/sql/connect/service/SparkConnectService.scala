/*
 * Licensed to the Apache Software Foundation (ASF) under one or more
 * contributor license agreements.  See the NOTICE file distributed with
 * this work for additional information regarding copyright ownership.
 * The ASF licenses this file to You under the Apache License, Version 2.0
 * (the "License"); you may not use this file except in compliance with
 * the License.  You may obtain a copy of the License at
 *
 *    http://www.apache.org/licenses/LICENSE-2.0
 *
 * Unless required by applicable law or agreed to in writing, software
 * distributed under the License is distributed on an "AS IS" BASIS,
 * WITHOUT WARRANTIES OR CONDITIONS OF ANY KIND, either express or implied.
 * See the License for the specific language governing permissions and
 * limitations under the License.
 */

package org.apache.spark.sql.connect.service

import java.util.concurrent.TimeUnit

import scala.annotation.tailrec
import scala.collection.mutable.ArrayBuffer
import scala.util.control.NonFatal

import com.google.common.base.Ticker
import com.google.common.cache.CacheBuilder
import com.google.protobuf.{Any => ProtoAny}
import com.google.rpc.{Code => RPCCode, ErrorInfo, Status => RPCStatus}
import io.grpc.{Server, Status}
import io.grpc.netty.NettyServerBuilder
import io.grpc.protobuf.StatusProto
import io.grpc.protobuf.services.ProtoReflectionService
import io.grpc.stub.StreamObserver
import org.apache.commons.lang3.StringUtils
import org.json4s.JsonDSL._
import org.json4s.jackson.JsonMethods.{compact, render}

import org.apache.spark.{SparkEnv, SparkException, SparkThrowable}
import org.apache.spark.api.python.PythonException
import org.apache.spark.connect.proto
import org.apache.spark.connect.proto.{AddArtifactsRequest, AddArtifactsResponse}
import org.apache.spark.internal.Logging
import org.apache.spark.sql.SparkSession
import org.apache.spark.sql.connect.config.Connect.{CONNECT_GRPC_BINDING_PORT, CONNECT_GRPC_MAX_INBOUND_MESSAGE_SIZE}

/**
 * The SparkConnectService implementation.
 *
 * This class implements the service stub from the generated code of GRPC.
 *
 * @param debug
 *   delegates debug behavior to the handlers.
 */
class SparkConnectService(debug: Boolean)
    extends proto.SparkConnectServiceGrpc.SparkConnectServiceImplBase
    with Logging {

  private def allClasses(cl: Class[_]): Seq[Class[_]] = {
    val classes = ArrayBuffer.empty[Class[_]]
    if (cl != null && !cl.equals(classOf[java.lang.Object])) {
      classes.append(cl) // Includes itself.
    }

    @tailrec
    def appendSuperClasses(clazz: Class[_]): Unit = {
      if (clazz == null || clazz.equals(classOf[java.lang.Object])) return
      classes.append(clazz.getSuperclass)
      appendSuperClasses(clazz.getSuperclass)
    }

    appendSuperClasses(cl)
    classes.toSeq
  }

<<<<<<< HEAD
  private def buildStatusFromThrowable(st: Throwable, stackTraceEnabled: Boolean): RPCStatus = {
    val errorInfo = ErrorInfo
      .newBuilder()
      .setReason(st.getClass.getName)
      .setDomain("org.apache.spark")
      .putMetadata("classes", compact(render(allClasses(st.getClass).map(_.getName))))

    lazy val stackTrace = Option(ExceptionUtils.getStackTrace(st))
    val withStackTrace = if (stackTraceEnabled && stackTrace.nonEmpty) {
      val maxSize = SparkEnv.get.conf.get(CONNECT_JVM_STACK_TRACE_MAX_SIZE)
      errorInfo.putMetadata("stackTrace", StringUtils.abbreviate(stackTrace.get, maxSize))
    } else {
      errorInfo
    }

    RPCStatus
      .newBuilder()
      .setCode(RPCCode.INTERNAL_VALUE)
      .addDetails(ProtoAny.pack(withStackTrace.build()))
      .setMessage(SparkConnectService.extractErrorMessage(st))
=======
  private def buildStatusFromThrowable(st: Throwable): RPCStatus = {
    val message = StringUtils.abbreviate(st.getMessage, 2048)
    RPCStatus
      .newBuilder()
      .setCode(RPCCode.INTERNAL_VALUE)
      .addDetails(
        ProtoAny.pack(
          ErrorInfo
            .newBuilder()
            .setReason(st.getClass.getName)
            .setDomain("org.apache.spark")
            .putMetadata("classes", compact(render(allClasses(st.getClass).map(_.getName))))
            .build()))
      .setMessage(if (message != null) message else "")
>>>>>>> 09a43531
      .build()
  }

  private def isPythonExecutionException(se: SparkException): Boolean = {
    // See also pyspark.errors.exceptions.captured.convert_exception in PySpark.
    se.getCause != null && se.getCause
      .isInstanceOf[PythonException] && se.getCause.getStackTrace
      .exists(_.toString.contains("org.apache.spark.sql.execution.python"))
  }

  /**
   * Common exception handling function for the Analysis and Execution methods. Closes the stream
   * after the error has been sent.
   *
   * @param opType
   *   String value indicating the operation type (analysis, execution)
   * @param observer
   *   The GRPC response observer.
   * @tparam V
   * @return
   */
  private def handleError[V](
      opType: String,
      observer: StreamObserver[V]): PartialFunction[Throwable, Unit] = {
    case se: SparkException if isPythonExecutionException(se) =>
      logError(s"Error during: $opType", se)
      observer.onError(
        StatusProto.toStatusRuntimeException(buildStatusFromThrowable(se.getCause)))

    case e: Throwable if e.isInstanceOf[SparkThrowable] || NonFatal.apply(e) =>
      logError(s"Error during: $opType", e)
      observer.onError(StatusProto.toStatusRuntimeException(buildStatusFromThrowable(e)))

    case e: Throwable =>
      logError(s"Error during: $opType", e)
      observer.onError(
        Status.UNKNOWN
          .withCause(e)
          .withDescription(StringUtils.abbreviate(e.getMessage, 2048))
          .asRuntimeException())
  }

  /**
   * This is the main entry method for Spark Connect and all calls to execute a plan.
   *
   * The plan execution is delegated to the [[SparkConnectStreamHandler]]. All error handling
   * should be directly implemented in the deferred implementation. But this method catches
   * generic errors.
   *
   * @param request
   * @param responseObserver
   */
  override def executePlan(
      request: proto.ExecutePlanRequest,
      responseObserver: StreamObserver[proto.ExecutePlanResponse]): Unit = {
    try {
      new SparkConnectStreamHandler(responseObserver).handle(request)
    } catch handleError("execute", observer = responseObserver)
  }

  /**
   * Analyze a plan to provide metadata and debugging information.
   *
   * This method is called to generate the explain plan for a SparkConnect plan. In its simplest
   * implementation, the plan that is generated by the [[SparkConnectPlanner]] is used to build a
   * [[Dataset]] and derive the explain string from the query execution details.
   *
   * Errors during planning are returned via the [[StreamObserver]] interface.
   *
   * @param request
   * @param responseObserver
   */
  override def analyzePlan(
      request: proto.AnalyzePlanRequest,
      responseObserver: StreamObserver[proto.AnalyzePlanResponse]): Unit = {
    try {
      new SparkConnectAnalyzeHandler(responseObserver).handle(request)
    } catch handleError("analyze", observer = responseObserver)
  }

  /**
   * This is the main entry method for Spark Connect and all calls to update or fetch
   * configuration..
   *
   * @param request
   * @param responseObserver
   */
  override def config(
      request: proto.ConfigRequest,
      responseObserver: StreamObserver[proto.ConfigResponse]): Unit = {
    try {
      new SparkConnectConfigHandler(responseObserver).handle(request)
    } catch handleError("config", observer = responseObserver)
  }

  /**
   * This is the main entry method for all calls to add/transfer artifacts.
   *
   * @param responseObserver
   * @return
   */
  override def addArtifacts(responseObserver: StreamObserver[AddArtifactsResponse])
      : StreamObserver[AddArtifactsRequest] = new SparkConnectAddArtifactsHandler(
    responseObserver)
}

/**
 * Object used for referring to SparkSessions in the SessionCache.
 *
 * @param userId
 * @param session
 */
case class SessionHolder(userId: String, sessionId: String, session: SparkSession)

/**
 * Static instance of the SparkConnectService.
 *
 * Used to start the overall SparkConnect service and provides global state to manage the
 * different SparkSession from different users connecting to the cluster.
 */
object SparkConnectService {

  private val CACHE_SIZE = 100

  private val CACHE_TIMEOUT_SECONDS = 3600

  // Type alias for the SessionCacheKey. Right now this is a String but allows us to switch to a
  // different or complex type easily.
  private type SessionCacheKey = (String, String)

  private[connect] var server: Server = _

  // For testing purpose, it's package level private.
  private[connect] def localPort: Int = {
    assert(server != null)
    // Return the actual local port being used. This can be different from the csonfigured port
    // when the server binds to the port 0 as an example.
    server.getPort
  }

  private val userSessionMapping =
    cacheBuilder(CACHE_SIZE, CACHE_TIMEOUT_SECONDS).build[SessionCacheKey, SessionHolder]()

  // Simple builder for creating the cache of Sessions.
  private def cacheBuilder(cacheSize: Int, timeoutSeconds: Int): CacheBuilder[Object, Object] = {
    var cacheBuilder = CacheBuilder.newBuilder().ticker(Ticker.systemTicker())
    if (cacheSize >= 0) {
      cacheBuilder = cacheBuilder.maximumSize(cacheSize)
    }
    if (timeoutSeconds >= 0) {
      cacheBuilder.expireAfterAccess(timeoutSeconds, TimeUnit.SECONDS)
    }
    cacheBuilder
  }

  /**
   * Based on the `key` find or create a new SparkSession.
   */
  def getOrCreateIsolatedSession(userId: String, sessionId: String): SessionHolder = {
    userSessionMapping.get(
      (userId, sessionId),
      () => {
        SessionHolder(userId, sessionId, newIsolatedSession())
      })
  }

  private def newIsolatedSession(): SparkSession = {
    SparkSession.active.newSession()
  }

  /**
   * Starts the GRPC Serivce.
   */
  private def startGRPCService(): Unit = {
    val debugMode = SparkEnv.get.conf.getBoolean("spark.connect.grpc.debug.enabled", true)
    val port = SparkEnv.get.conf.get(CONNECT_GRPC_BINDING_PORT)
    val sb = NettyServerBuilder
      .forPort(port)
      .maxInboundMessageSize(SparkEnv.get.conf.get(CONNECT_GRPC_MAX_INBOUND_MESSAGE_SIZE).toInt)
      .addService(new SparkConnectService(debugMode))

    // Add all registered interceptors to the server builder.
    SparkConnectInterceptorRegistry.chainInterceptors(sb)

    // If debug mode is configured, load the ProtoReflection service so that tools like
    // grpcurl can introspect the API for debugging.
    if (debugMode) {
      sb.addService(ProtoReflectionService.newInstance())
    }
    server = sb.build
    server.start()
  }

  // Starts the service
  def start(): Unit = {
    startGRPCService()
  }

  def stop(timeout: Option[Long] = None, unit: Option[TimeUnit] = None): Unit = {
    if (server != null) {
      if (timeout.isDefined && unit.isDefined) {
        server.shutdown()
        server.awaitTermination(timeout.get, unit.get)
      } else {
        server.shutdownNow()
      }
    }
  }

  def extractErrorMessage(st: Throwable): String = {
    val message = StringUtils.abbreviate(st.getMessage, 2048)
    if (message != null) {
      message
    } else {
      ""
    }
  }
}<|MERGE_RESOLUTION|>--- conflicted
+++ resolved
@@ -73,30 +73,7 @@
     classes.toSeq
   }
 
-<<<<<<< HEAD
-  private def buildStatusFromThrowable(st: Throwable, stackTraceEnabled: Boolean): RPCStatus = {
-    val errorInfo = ErrorInfo
-      .newBuilder()
-      .setReason(st.getClass.getName)
-      .setDomain("org.apache.spark")
-      .putMetadata("classes", compact(render(allClasses(st.getClass).map(_.getName))))
-
-    lazy val stackTrace = Option(ExceptionUtils.getStackTrace(st))
-    val withStackTrace = if (stackTraceEnabled && stackTrace.nonEmpty) {
-      val maxSize = SparkEnv.get.conf.get(CONNECT_JVM_STACK_TRACE_MAX_SIZE)
-      errorInfo.putMetadata("stackTrace", StringUtils.abbreviate(stackTrace.get, maxSize))
-    } else {
-      errorInfo
-    }
-
-    RPCStatus
-      .newBuilder()
-      .setCode(RPCCode.INTERNAL_VALUE)
-      .addDetails(ProtoAny.pack(withStackTrace.build()))
-      .setMessage(SparkConnectService.extractErrorMessage(st))
-=======
   private def buildStatusFromThrowable(st: Throwable): RPCStatus = {
-    val message = StringUtils.abbreviate(st.getMessage, 2048)
     RPCStatus
       .newBuilder()
       .setCode(RPCCode.INTERNAL_VALUE)
@@ -108,8 +85,7 @@
             .setDomain("org.apache.spark")
             .putMetadata("classes", compact(render(allClasses(st.getClass).map(_.getName))))
             .build()))
-      .setMessage(if (message != null) message else "")
->>>>>>> 09a43531
+      .setMessage(SparkConnectService.extractErrorMessage(st))
       .build()
   }
 
