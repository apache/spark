--- conflicted
+++ resolved
@@ -29,11 +29,8 @@
 import org.apache.spark.sql.{DataFrame, Dataset}
 import org.apache.spark.sql.catalyst.InternalRow
 import org.apache.spark.sql.connect.config.Connect.CONNECT_GRPC_ARROW_MAX_BATCH_SIZE
-<<<<<<< HEAD
 import org.apache.spark.sql.connect.ml.MLHandler
-=======
 import org.apache.spark.sql.connect.planner.LiteralValueProtoConverter.toConnectProtoValue
->>>>>>> 8e3b9d40
 import org.apache.spark.sql.connect.planner.SparkConnectPlanner
 import org.apache.spark.sql.connect.service.SparkConnectStreamHandler.processAsArrowBatches
 import org.apache.spark.sql.execution.{SparkPlan, SQLExecution}
@@ -48,13 +45,8 @@
   def handle(v: ExecutePlanRequest): Unit = {
     val sessionHolder =
       SparkConnectService
-<<<<<<< HEAD
-        .getOrCreateIsolatedSession(v.getUserContext.getUserId, v.getClientId)
+        .getOrCreateIsolatedSession(v.getUserContext.getUserId, v.getSessionId)
     val session = sessionHolder.session
-=======
-        .getOrCreateIsolatedSession(v.getUserContext.getUserId, v.getSessionId)
-        .session
->>>>>>> 8e3b9d40
     session.withActive {
       v.getPlan.getOpTypeCase match {
         case proto.Plan.OpTypeCase.COMMAND => handleCommand(sessionHolder, v)
@@ -84,13 +76,8 @@
 
   private def handleCommand(sessionHolder: SessionHolder, request: ExecutePlanRequest): Unit = {
     val command = request.getPlan.getCommand
-<<<<<<< HEAD
     val planner = new SparkConnectPlanner(sessionHolder)
-    planner.process(command, request.getClientId, responseObserver)
-=======
-    val planner = new SparkConnectPlanner(session)
     planner.process(command, request.getSessionId, responseObserver)
->>>>>>> 8e3b9d40
     responseObserver.onCompleted()
   }
 }
