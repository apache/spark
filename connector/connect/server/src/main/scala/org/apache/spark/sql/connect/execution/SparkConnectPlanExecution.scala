--- conflicted
+++ resolved
@@ -71,14 +71,9 @@
     val dataframe =
       Dataset.ofRows(
         sessionHolder.session,
-<<<<<<< HEAD
         planner.transformRelation(request.getPlan.getRoot, cachePlan = true),
-        tracker)
-=======
-        planner.transformRelation(request.getPlan.getRoot),
         tracker,
         shuffleCleanupMode)
->>>>>>> 09ed09cb
     responseObserver.onNext(createSchemaResponse(request.getSessionId, dataframe.schema))
     processAsArrowBatches(dataframe, responseObserver, executeHolder)
     responseObserver.onNext(MetricGenerator.createMetricsResponse(sessionHolder, dataframe))
