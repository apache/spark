/*
 * Licensed to the Apache Software Foundation (ASF) under one or more
 * contributor license agreements.  See the NOTICE file distributed with
 * this work for additional information regarding copyright ownership.
 * The ASF licenses this file to You under the Apache License, Version 2.0
 * (the "License"); you may not use this file except in compliance with
 * the License.  You may obtain a copy of the License at
 *
 *    http://www.apache.org/licenses/LICENSE-2.0
 *
 * Unless required by applicable law or agreed to in writing, software
 * distributed under the License is distributed on an "AS IS" BASIS,
 * WITHOUT WARRANTIES OR CONDITIONS OF ANY KIND, either express or implied.
 * See the License for the specific language governing permissions and
 * limitations under the License.
 */

package org.apache.spark.sql.connect.service

import scala.collection.JavaConverters._

import io.grpc.stub.StreamObserver

import org.apache.spark.connect.proto
import org.apache.spark.internal.Logging
import org.apache.spark.sql.Dataset
import org.apache.spark.sql.connect.common.{DataTypeProtoConverter, InvalidPlanInput}
import org.apache.spark.sql.connect.planner.SparkConnectPlanner
import org.apache.spark.sql.execution.{CodegenMode, CostMode, ExtendedMode, FormattedMode, SimpleMode}

private[connect] class SparkConnectAnalyzeHandler(
    responseObserver: StreamObserver[proto.AnalyzePlanResponse])
    extends Logging {

  def handle(request: proto.AnalyzePlanRequest): Unit = {
    val sessionHolder =
      SparkConnectService
<<<<<<< HEAD
        .getOrCreateIsolatedSession(request.getUserContext.getUserId, request.getClientId)

    val response = process(request, sessionHolder)
    responseObserver.onNext(response)
    responseObserver.onCompleted()
=======
        .getOrCreateIsolatedSession(request.getUserContext.getUserId, request.getSessionId)
        .session
    session.withActive {
      val response = process(request, session)
      responseObserver.onNext(response)
      responseObserver.onCompleted()
    }
>>>>>>> 8e3b9d40
  }

  def process(
      request: proto.AnalyzePlanRequest,
      sessionHolder: SessionHolder): proto.AnalyzePlanResponse = {
    lazy val planner = new SparkConnectPlanner(sessionHolder)
    val session = sessionHolder.session
    val builder = proto.AnalyzePlanResponse.newBuilder()

    request.getAnalyzeCase match {
      case proto.AnalyzePlanRequest.AnalyzeCase.SCHEMA =>
        val schema = Dataset
          .ofRows(session, planner.transformRelation(request.getSchema.getPlan.getRoot))
          .schema
        builder.setSchema(
          proto.AnalyzePlanResponse.Schema
            .newBuilder()
            .setSchema(DataTypeProtoConverter.toConnectProtoType(schema))
            .build())

      case proto.AnalyzePlanRequest.AnalyzeCase.EXPLAIN =>
        val queryExecution = Dataset
          .ofRows(session, planner.transformRelation(request.getExplain.getPlan.getRoot))
          .queryExecution
        val explainString = request.getExplain.getExplainMode match {
          case proto.AnalyzePlanRequest.Explain.ExplainMode.EXPLAIN_MODE_SIMPLE =>
            queryExecution.explainString(SimpleMode)
          case proto.AnalyzePlanRequest.Explain.ExplainMode.EXPLAIN_MODE_EXTENDED =>
            queryExecution.explainString(ExtendedMode)
          case proto.AnalyzePlanRequest.Explain.ExplainMode.EXPLAIN_MODE_CODEGEN =>
            queryExecution.explainString(CodegenMode)
          case proto.AnalyzePlanRequest.Explain.ExplainMode.EXPLAIN_MODE_COST =>
            queryExecution.explainString(CostMode)
          case proto.AnalyzePlanRequest.Explain.ExplainMode.EXPLAIN_MODE_FORMATTED =>
            queryExecution.explainString(FormattedMode)
          case other => throw new UnsupportedOperationException(s"Unknown Explain Mode $other!")
        }
        builder.setExplain(
          proto.AnalyzePlanResponse.Explain
            .newBuilder()
            .setExplainString(explainString)
            .build())

      case proto.AnalyzePlanRequest.AnalyzeCase.TREE_STRING =>
        val treeString = Dataset
          .ofRows(session, planner.transformRelation(request.getTreeString.getPlan.getRoot))
          .schema
          .treeString
        builder.setTreeString(
          proto.AnalyzePlanResponse.TreeString
            .newBuilder()
            .setTreeString(treeString)
            .build())

      case proto.AnalyzePlanRequest.AnalyzeCase.IS_LOCAL =>
        val isLocal = Dataset
          .ofRows(session, planner.transformRelation(request.getIsLocal.getPlan.getRoot))
          .isLocal
        builder.setIsLocal(
          proto.AnalyzePlanResponse.IsLocal
            .newBuilder()
            .setIsLocal(isLocal)
            .build())

      case proto.AnalyzePlanRequest.AnalyzeCase.IS_STREAMING =>
        val isStreaming = Dataset
          .ofRows(session, planner.transformRelation(request.getIsStreaming.getPlan.getRoot))
          .isStreaming
        builder.setIsStreaming(
          proto.AnalyzePlanResponse.IsStreaming
            .newBuilder()
            .setIsStreaming(isStreaming)
            .build())

      case proto.AnalyzePlanRequest.AnalyzeCase.INPUT_FILES =>
        val inputFiles = Dataset
          .ofRows(session, planner.transformRelation(request.getInputFiles.getPlan.getRoot))
          .inputFiles
        builder.setInputFiles(
          proto.AnalyzePlanResponse.InputFiles
            .newBuilder()
            .addAllFiles(inputFiles.toSeq.asJava)
            .build())

      case proto.AnalyzePlanRequest.AnalyzeCase.SPARK_VERSION =>
        builder.setSparkVersion(
          proto.AnalyzePlanResponse.SparkVersion
            .newBuilder()
            .setVersion(session.version)
            .build())

      case proto.AnalyzePlanRequest.AnalyzeCase.DDL_PARSE =>
        val schema = planner.parseDatatypeString(request.getDdlParse.getDdlString)
        builder.setDdlParse(
          proto.AnalyzePlanResponse.DDLParse
            .newBuilder()
            .setParsed(DataTypeProtoConverter.toConnectProtoType(schema))
            .build())

      case proto.AnalyzePlanRequest.AnalyzeCase.SAME_SEMANTICS =>
        val target = Dataset.ofRows(
          session,
          planner.transformRelation(request.getSameSemantics.getTargetPlan.getRoot))
        val other = Dataset.ofRows(
          session,
          planner.transformRelation(request.getSameSemantics.getOtherPlan.getRoot))
        builder.setSameSemantics(
          proto.AnalyzePlanResponse.SameSemantics
            .newBuilder()
            .setResult(target.sameSemantics(other)))

      case other => throw InvalidPlanInput(s"Unknown Analyze Method $other!")
    }

    builder.setSessionId(request.getSessionId)
    builder.build()
  }
}<|MERGE_RESOLUTION|>--- conflicted
+++ resolved
@@ -35,21 +35,13 @@
   def handle(request: proto.AnalyzePlanRequest): Unit = {
     val sessionHolder =
       SparkConnectService
-<<<<<<< HEAD
-        .getOrCreateIsolatedSession(request.getUserContext.getUserId, request.getClientId)
+        .getOrCreateIsolatedSession(request.getUserContext.getUserId, request.getSessionId)
 
-    val response = process(request, sessionHolder)
-    responseObserver.onNext(response)
-    responseObserver.onCompleted()
-=======
-        .getOrCreateIsolatedSession(request.getUserContext.getUserId, request.getSessionId)
-        .session
-    session.withActive {
-      val response = process(request, session)
+    sessionHolder.session.withActive {
+      val response = process(request, sessionHolder)
       responseObserver.onNext(response)
       responseObserver.onCompleted()
     }
->>>>>>> 8e3b9d40
   }
 
   def process(
