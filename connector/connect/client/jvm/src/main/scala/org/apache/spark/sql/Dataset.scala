/*
 * Licensed to the Apache Software Foundation (ASF) under one or more
 * contributor license agreements.  See the NOTICE file distributed with
 * this work for additional information regarding copyright ownership.
 * The ASF licenses this file to You under the Apache License, Version 2.0
 * (the "License"); you may not use this file except in compliance with
 * the License.  You may obtain a copy of the License at
 *
 *    http://www.apache.org/licenses/LICENSE-2.0
 *
 * Unless required by applicable law or agreed to in writing, software
 * distributed under the License is distributed on an "AS IS" BASIS,
 * WITHOUT WARRANTIES OR CONDITIONS OF ANY KIND, either express or implied.
 * See the License for the specific language governing permissions and
 * limitations under the License.
 */
package org.apache.spark.sql

import java.util

import scala.collection.mutable
import scala.jdk.CollectionConverters._
import scala.reflect.ClassTag
import scala.reflect.runtime.universe.TypeTag
import scala.util.control.NonFatal

import org.apache.spark.SparkException
import org.apache.spark.annotation.DeveloperApi
import org.apache.spark.api.java.function._
import org.apache.spark.connect.proto
import org.apache.spark.sql.catalyst.ScalaReflection
import org.apache.spark.sql.catalyst.encoders.AgnosticEncoder
import org.apache.spark.sql.catalyst.encoders.AgnosticEncoders._
import org.apache.spark.sql.catalyst.expressions.OrderUtils
import org.apache.spark.sql.connect.client.SparkResult
import org.apache.spark.sql.connect.common.{DataTypeProtoConverter, StorageLevelProtoConverter}
import org.apache.spark.sql.errors.DataTypeErrors.toSQLId
import org.apache.spark.sql.expressions.SparkUserDefinedFunction
import org.apache.spark.sql.functions.{struct, to_json}
import org.apache.spark.sql.internal.{ColumnNodeToProtoConverter, ToScalaUDF, UDFAdaptors, UnresolvedAttribute, UnresolvedRegex}
import org.apache.spark.sql.streaming.DataStreamWriter
import org.apache.spark.sql.types.{Metadata, StructType}
import org.apache.spark.storage.StorageLevel
import org.apache.spark.util.ArrayImplicits._
import org.apache.spark.util.SparkClassUtils

/**
 * A Dataset is a strongly typed collection of domain-specific objects that can be transformed in
 * parallel using functional or relational operations. Each Dataset also has an untyped view
 * called a `DataFrame`, which is a Dataset of [[Row]].
 *
 * Operations available on Datasets are divided into transformations and actions. Transformations
 * are the ones that produce new Datasets, and actions are the ones that trigger computation and
 * return results. Example transformations include map, filter, select, and aggregate (`groupBy`).
 * Example actions count, show, or writing data out to file systems.
 *
 * Datasets are "lazy", i.e. computations are only triggered when an action is invoked.
 * Internally, a Dataset represents a logical plan that describes the computation required to
 * produce the data. When an action is invoked, Spark's query optimizer optimizes the logical plan
 * and generates a physical plan for efficient execution in a parallel and distributed manner. To
 * explore the logical plan as well as optimized physical plan, use the `explain` function.
 *
 * To efficiently support domain-specific objects, an [[Encoder]] is required. The encoder maps
 * the domain specific type `T` to Spark's internal type system. For example, given a class
 * `Person` with two fields, `name` (string) and `age` (int), an encoder is used to tell Spark to
 * generate code at runtime to serialize the `Person` object into a binary structure. This binary
 * structure often has much lower memory footprint as well as are optimized for efficiency in data
 * processing (e.g. in a columnar format). To understand the internal binary representation for
 * data, use the `schema` function.
 *
 * There are typically two ways to create a Dataset. The most common way is by pointing Spark to
 * some files on storage systems, using the `read` function available on a `SparkSession`.
 * {{{
 *   val people = spark.read.parquet("...").as[Person]  // Scala
 *   Dataset<Person> people = spark.read().parquet("...").as(Encoders.bean(Person.class)); // Java
 * }}}
 *
 * Datasets can also be created through transformations available on existing Datasets. For
 * example, the following creates a new Dataset by applying a filter on the existing one:
 * {{{
 *   val names = people.map(_.name)  // in Scala; names is a Dataset[String]
 *   Dataset<String> names = people.map((Person p) -> p.name, Encoders.STRING));
 * }}}
 *
 * Dataset operations can also be untyped, through various domain-specific-language (DSL)
 * functions defined in: Dataset (this class), [[Column]], and [[functions]]. These operations are
 * very similar to the operations available in the data frame abstraction in R or Python.
 *
 * To select a column from the Dataset, use `apply` method in Scala and `col` in Java.
 * {{{
 *   val ageCol = people("age")  // in Scala
 *   Column ageCol = people.col("age"); // in Java
 * }}}
 *
 * Note that the [[Column]] type can also be manipulated through its various functions.
 * {{{
 *   // The following creates a new column that increases everybody's age by 10.
 *   people("age") + 10  // in Scala
 *   people.col("age").plus(10);  // in Java
 * }}}
 *
 * A more concrete example in Scala:
 * {{{
 *   // To create Dataset[Row] using SparkSession
 *   val people = spark.read.parquet("...")
 *   val department = spark.read.parquet("...")
 *
 *   people.filter("age > 30")
 *     .join(department, people("deptId") === department("id"))
 *     .groupBy(department("name"), people("gender"))
 *     .agg(avg(people("salary")), max(people("age")))
 * }}}
 *
 * and in Java:
 * {{{
 *   // To create Dataset<Row> using SparkSession
 *   Dataset<Row> people = spark.read().parquet("...");
 *   Dataset<Row> department = spark.read().parquet("...");
 *
 *   people.filter(people.col("age").gt(30))
 *     .join(department, people.col("deptId").equalTo(department.col("id")))
 *     .groupBy(department.col("name"), people.col("gender"))
 *     .agg(avg(people.col("salary")), max(people.col("age")));
 * }}}
 *
 * @groupname basic Basic Dataset functions
 * @groupname action Actions
 * @groupname untypedrel Untyped transformations
 * @groupname typedrel Typed transformations
 *
 * @since 3.4.0
 */
class Dataset[T] private[sql] (
    val sparkSession: SparkSession,
    @DeveloperApi val plan: proto.Plan,
    val encoder: Encoder[T])
    extends api.Dataset[T, Dataset] {
  type RGD = RelationalGroupedDataset

  import sparkSession.RichColumn

  // Make sure we don't forget to set plan id.
  assert(plan.getRoot.getCommon.hasPlanId)

  private[sql] val agnosticEncoder: AgnosticEncoder[T] = encoderFor(encoder)

  override def toString: String = {
    try {
      val builder = new mutable.StringBuilder
      val fields = schema.take(2).map { f =>
        s"${f.name}: ${f.dataType.simpleString(2)}"
      }
      builder.append("[")
      builder.append(fields.mkString(", "))
      if (schema.length > 2) {
        if (schema.length - fields.size == 1) {
          builder.append(" ... 1 more field")
        } else {
          builder.append(" ... " + (schema.length - 2) + " more fields")
        }
      }
      builder.append("]").toString()
    } catch {
      case NonFatal(e) =>
        s"Invalid Dataframe; ${e.getMessage}"
    }
  }

  /** @inheritdoc */
  def toDF(): DataFrame = new Dataset(sparkSession, plan, UnboundRowEncoder)

  /** @inheritdoc */
  def as[U: Encoder]: Dataset[U] = {
    val encoder = implicitly[Encoder[U]].asInstanceOf[AgnosticEncoder[U]]
    // We should add some validation/coercion here. We cannot use `to`
    // because that does not work with positional arguments.
    new Dataset[U](sparkSession, plan, encoder)
  }

  /** @inheritdoc */
  @scala.annotation.varargs
  def toDF(colNames: String*): DataFrame = sparkSession.newDataFrame { builder =>
    builder.getToDfBuilder
      .setInput(plan.getRoot)
      .addAllColumnNames(colNames.asJava)
  }

  /** @inheritdoc */
  def to(schema: StructType): DataFrame = sparkSession.newDataFrame { builder =>
    builder.getToSchemaBuilder
      .setInput(plan.getRoot)
      .setSchema(DataTypeProtoConverter.toConnectProtoType(schema))
  }

  /** @inheritdoc */
  def schema: StructType = cachedSchema

  /**
   * The cached schema.
   *
   * Schema caching is correct in most cases. Connect is lazy by nature. This means that we only
   * resolve the plan when it is submitted for execution or analysis. We do not cache intermediate
   * resolved plans. If the input (changes table, view redefinition, etc...) of the plan changes
   * between the schema() call, and a subsequent action, the cached schema might be inconsistent
   * with the end schema.
   */
  private lazy val cachedSchema: StructType = {
    DataTypeProtoConverter
      .toCatalystType(
        sparkSession
          .analyze(plan, proto.AnalyzePlanRequest.AnalyzeCase.SCHEMA)
          .getSchema
          .getSchema)
      .asInstanceOf[StructType]
  }

  /** @inheritdoc */
  def explain(mode: String): Unit = {
    val protoMode = mode.trim.toLowerCase(util.Locale.ROOT) match {
      case "simple" => proto.AnalyzePlanRequest.Explain.ExplainMode.EXPLAIN_MODE_SIMPLE
      case "extended" => proto.AnalyzePlanRequest.Explain.ExplainMode.EXPLAIN_MODE_EXTENDED
      case "codegen" => proto.AnalyzePlanRequest.Explain.ExplainMode.EXPLAIN_MODE_CODEGEN
      case "cost" => proto.AnalyzePlanRequest.Explain.ExplainMode.EXPLAIN_MODE_COST
      case "formatted" => proto.AnalyzePlanRequest.Explain.ExplainMode.EXPLAIN_MODE_FORMATTED
      case _ => throw new IllegalArgumentException("Unsupported explain mode: " + mode)
    }
    explain(protoMode)
  }

  private def explain(mode: proto.AnalyzePlanRequest.Explain.ExplainMode): Unit = {
    // scalastyle:off println
    println(
      sparkSession
        .analyze(plan, proto.AnalyzePlanRequest.AnalyzeCase.EXPLAIN, Some(mode))
        .getExplain
        .getExplainString)
    // scalastyle:on println
  }

  /** @inheritdoc */
  def isLocal: Boolean = sparkSession
    .analyze(plan, proto.AnalyzePlanRequest.AnalyzeCase.IS_LOCAL)
    .getIsLocal
    .getIsLocal

  /** @inheritdoc */
  def isEmpty: Boolean = select().limit(1).withResult { result =>
    result.length == 0
  }

  /** @inheritdoc */
  def isStreaming: Boolean = sparkSession
    .analyze(plan, proto.AnalyzePlanRequest.AnalyzeCase.IS_STREAMING)
    .getIsStreaming
    .getIsStreaming

  /** @inheritdoc */
  // scalastyle:off println
  def show(numRows: Int, truncate: Boolean): Unit = {
    val truncateValue = if (truncate) 20 else 0
    show(numRows, truncateValue, vertical = false)
  }

  /** @inheritdoc */
  def show(numRows: Int, truncate: Int, vertical: Boolean): Unit = {
    val df = sparkSession.newDataset(StringEncoder) { builder =>
      builder.getShowStringBuilder
        .setInput(plan.getRoot)
        .setNumRows(numRows)
        .setTruncate(truncate)
        .setVertical(vertical)
    }
    df.withResult { result =>
      assert(result.length == 1)
      assert(result.schema.size == 1)
      // scalastyle:off println
      println(result.toArray.head)
      // scalastyle:on println
    }
  }

  /**
   * Returns a [[DataFrameNaFunctions]] for working with missing data.
   * {{{
   *   // Dropping rows containing any null values.
   *   ds.na.drop()
   * }}}
   *
   * @group untypedrel
   * @since 3.4.0
   */
  def na: DataFrameNaFunctions = new DataFrameNaFunctions(sparkSession, plan.getRoot)

  /**
   * Returns a [[DataFrameStatFunctions]] for working statistic functions support.
   * {{{
   *   // Finding frequent items in column with name 'a'.
   *   ds.stat.freqItems(Seq("a"))
   * }}}
   *
   * @group untypedrel
   * @since 3.4.0
   */
  def stat: DataFrameStatFunctions = new DataFrameStatFunctions(toDF())

  private def buildJoin(right: Dataset[_])(f: proto.Join.Builder => Unit): DataFrame = {
    checkSameSparkSession(right)
    sparkSession.newDataFrame { builder =>
      val joinBuilder = builder.getJoinBuilder
      joinBuilder.setLeft(plan.getRoot).setRight(right.plan.getRoot)
      f(joinBuilder)
    }
  }

  private def toJoinType(name: String, skipSemiAnti: Boolean = false): proto.Join.JoinType = {
    name.trim.toLowerCase(util.Locale.ROOT) match {
      case "inner" =>
        proto.Join.JoinType.JOIN_TYPE_INNER
      case "cross" =>
        proto.Join.JoinType.JOIN_TYPE_CROSS
      case "outer" | "full" | "fullouter" | "full_outer" =>
        proto.Join.JoinType.JOIN_TYPE_FULL_OUTER
      case "left" | "leftouter" | "left_outer" =>
        proto.Join.JoinType.JOIN_TYPE_LEFT_OUTER
      case "right" | "rightouter" | "right_outer" =>
        proto.Join.JoinType.JOIN_TYPE_RIGHT_OUTER
      case "semi" | "leftsemi" | "left_semi" if !skipSemiAnti =>
        proto.Join.JoinType.JOIN_TYPE_LEFT_SEMI
      case "anti" | "leftanti" | "left_anti" if !skipSemiAnti =>
        proto.Join.JoinType.JOIN_TYPE_LEFT_ANTI
      case e =>
        throw new IllegalArgumentException(s"Unsupported join type '$e'.")
    }
  }

  /** @inheritdoc */
  def join(right: Dataset[_]): DataFrame = buildJoin(right) { builder =>
    builder.setJoinType(proto.Join.JoinType.JOIN_TYPE_INNER)
  }

  /** @inheritdoc */
  def join(right: Dataset[_], usingColumns: Seq[String], joinType: String): DataFrame = {
    buildJoin(right) { builder =>
      builder
        .setJoinType(toJoinType(joinType))
        .addAllUsingColumns(usingColumns.asJava)
    }
  }

  /** @inheritdoc */
  def join(right: Dataset[_], joinExprs: Column, joinType: String): DataFrame = {
    buildJoin(right) { builder =>
      builder
        .setJoinType(toJoinType(joinType))
        .setJoinCondition(joinExprs.expr)
    }
  }

  /** @inheritdoc */
  def crossJoin(right: Dataset[_]): DataFrame = buildJoin(right) { builder =>
    builder.setJoinType(proto.Join.JoinType.JOIN_TYPE_CROSS)
  }

  /** @inheritdoc */
  def joinWith[U](other: Dataset[U], condition: Column, joinType: String): Dataset[(T, U)] = {
    val joinTypeValue = toJoinType(joinType, skipSemiAnti = true)
    val (leftNullable, rightNullable) = joinTypeValue match {
      case proto.Join.JoinType.JOIN_TYPE_INNER | proto.Join.JoinType.JOIN_TYPE_CROSS =>
        (false, false)
      case proto.Join.JoinType.JOIN_TYPE_FULL_OUTER =>
        (true, true)
      case proto.Join.JoinType.JOIN_TYPE_LEFT_OUTER =>
        (false, true)
      case proto.Join.JoinType.JOIN_TYPE_RIGHT_OUTER =>
        (true, false)
      case e =>
        throw new IllegalArgumentException(s"Unsupported join type '$e'.")
    }

    val tupleEncoder =
      ProductEncoder[(T, U)](
        ClassTag(SparkClassUtils.getContextOrSparkClassLoader.loadClass(s"scala.Tuple2")),
        Seq(
          EncoderField(s"_1", this.agnosticEncoder, leftNullable, Metadata.empty),
          EncoderField(s"_2", other.agnosticEncoder, rightNullable, Metadata.empty)),
        None)

    sparkSession.newDataset(tupleEncoder) { builder =>
      val joinBuilder = builder.getJoinBuilder
      joinBuilder
        .setLeft(plan.getRoot)
        .setRight(other.plan.getRoot)
        .setJoinType(joinTypeValue)
        .setJoinCondition(condition.expr)
        .setJoinDataType(joinBuilder.getJoinDataTypeBuilder
          .setIsLeftStruct(this.agnosticEncoder.isStruct)
          .setIsRightStruct(other.agnosticEncoder.isStruct))
    }
  }

  override protected def sortInternal(global: Boolean, sortCols: Seq[Column]): Dataset[T] = {
    val sortExprs = sortCols.map { c =>
      ColumnNodeToProtoConverter(c.sortOrder).getSortOrder
    }
    sparkSession.newDataset(agnosticEncoder) { builder =>
      builder.getSortBuilder
        .setInput(plan.getRoot)
        .setIsGlobal(global)
        .addAllOrder(sortExprs.asJava)
    }
  }

  /** @inheritdoc */
  @scala.annotation.varargs
  def hint(name: String, parameters: Any*): Dataset[T] =
    sparkSession.newDataset(agnosticEncoder) { builder =>
      builder.getHintBuilder
        .setInput(plan.getRoot)
        .setName(name)
        .addAllParameters(parameters.map(p => functions.lit(p).expr).asJava)
    }

  private def getPlanId: Option[Long] =
    if (plan.getRoot.hasCommon && plan.getRoot.getCommon.hasPlanId) {
      Option(plan.getRoot.getCommon.getPlanId)
    } else {
      None
    }

  /** @inheritdoc */
  def col(colName: String): Column = new Column(colName, getPlanId)

  /** @inheritdoc */
  def metadataColumn(colName: String): Column = {
    Column(UnresolvedAttribute(colName, getPlanId, isMetadataColumn = true))
  }

  /** @inheritdoc */
  def colRegex(colName: String): Column = {
    Column(UnresolvedRegex(colName, getPlanId))
  }

  /** @inheritdoc */
  def as(alias: String): Dataset[T] = sparkSession.newDataset(agnosticEncoder) { builder =>
    builder.getSubqueryAliasBuilder
      .setInput(plan.getRoot)
      .setAlias(alias)
  }

  /** @inheritdoc */
  @scala.annotation.varargs
  def select(cols: Column*): DataFrame =
    selectUntyped(UnboundRowEncoder, cols).asInstanceOf[DataFrame]

  /** @inheritdoc */
  def select[U1](c1: TypedColumn[T, U1]): Dataset[U1] = {
    val encoder = encoderFor(c1.encoder)
    val col = if (encoder.schema == encoder.dataType) {
      functions.inline(functions.array(c1))
    } else {
      c1
    }
    sparkSession.newDataset(encoder) { builder =>
      builder.getProjectBuilder
        .setInput(plan.getRoot)
        .addExpressions(col.typedExpr(this.encoder))
    }
  }

  /** @inheritdoc */
  protected def selectUntyped(columns: TypedColumn[_, _]*): Dataset[_] = {
    val encoder = ProductEncoder.tuple(columns.map(c => encoderFor(c.encoder)))
    selectUntyped(encoder, columns)
  }

  /**
   * Internal helper function for all select methods. The only difference between the select
   * methods and typed select methods is the encoder used to build the return dataset.
   */
  private def selectUntyped(encoder: AgnosticEncoder[_], cols: Seq[Column]): Dataset[_] = {
    sparkSession.newDataset(encoder) { builder =>
      builder.getProjectBuilder
        .setInput(plan.getRoot)
        .addAllExpressions(cols.map(_.typedExpr(this.encoder)).asJava)
    }
  }

  /** @inheritdoc */
  def filter(condition: Column): Dataset[T] = sparkSession.newDataset(agnosticEncoder) {
    builder =>
      builder.getFilterBuilder.setInput(plan.getRoot).setCondition(condition.expr)
  }

  private def buildUnpivot(
      ids: Array[Column],
      valuesOption: Option[Array[Column]],
      variableColumnName: String,
      valueColumnName: String): DataFrame = sparkSession.newDataFrame { builder =>
    val unpivot = builder.getUnpivotBuilder
      .setInput(plan.getRoot)
      .addAllIds(ids.toImmutableArraySeq.map(_.expr).asJava)
      .setValueColumnName(variableColumnName)
      .setValueColumnName(valueColumnName)
    valuesOption.foreach { values =>
      unpivot.getValuesBuilder
        .addAllValues(values.toImmutableArraySeq.map(_.expr).asJava)
    }
  }

  /** @inheritdoc */
  @scala.annotation.varargs
  def groupBy(cols: Column*): RelationalGroupedDataset = {
    new RelationalGroupedDataset(toDF(), cols, proto.Aggregate.GroupType.GROUP_TYPE_GROUPBY)
  }

  /** @inheritdoc */
  def reduce(func: (T, T) => T): T = {
    val udf = SparkUserDefinedFunction(
      function = func,
      inputEncoders = agnosticEncoder :: agnosticEncoder :: Nil,
      outputEncoder = agnosticEncoder)
    val reduceExpr = Column.fn("reduce", udf.apply(col("*"), col("*"))).expr

    val result = sparkSession
      .newDataset(agnosticEncoder) { builder =>
        builder.getAggregateBuilder
          .setInput(plan.getRoot)
          .addAggregateExpressions(reduceExpr)
          .setGroupType(proto.Aggregate.GroupType.GROUP_TYPE_GROUPBY)
      }
      .collect()
    assert(result.length == 1)
    result(0)
  }

  /**
   * (Scala-specific) Returns a [[KeyValueGroupedDataset]] where the data is grouped by the given
   * key `func`.
   *
   * @group typedrel
   * @since 3.5.0
   */
  def groupByKey[K: Encoder](func: T => K): KeyValueGroupedDataset[K, T] = {
    KeyValueGroupedDatasetImpl[K, T](this, encoderFor[K], func)
  }

  /**
   * (Java-specific) Returns a [[KeyValueGroupedDataset]] where the data is grouped by the given
   * key `func`.
   *
   * @group typedrel
   * @since 3.5.0
   */
  def groupByKey[K](func: MapFunction[T, K], encoder: Encoder[K]): KeyValueGroupedDataset[K, T] =
    groupByKey(ToScalaUDF(func))(encoder)

  /** @inheritdoc */
  @scala.annotation.varargs
  def rollup(cols: Column*): RelationalGroupedDataset = {
    new RelationalGroupedDataset(toDF(), cols, proto.Aggregate.GroupType.GROUP_TYPE_ROLLUP)
  }

  /** @inheritdoc */
  @scala.annotation.varargs
  def cube(cols: Column*): RelationalGroupedDataset = {
    new RelationalGroupedDataset(toDF(), cols, proto.Aggregate.GroupType.GROUP_TYPE_CUBE)
  }

  /** @inheritdoc */
  @scala.annotation.varargs
  def groupingSets(groupingSets: Seq[Seq[Column]], cols: Column*): RelationalGroupedDataset = {
    val groupingSetMsgs = groupingSets.map { groupingSet =>
      val groupingSetMsg = proto.Aggregate.GroupingSets.newBuilder()
      for (groupCol <- groupingSet) {
        groupingSetMsg.addGroupingSet(groupCol.expr)
      }
      groupingSetMsg.build()
    }
    new RelationalGroupedDataset(
      toDF(),
      cols,
      proto.Aggregate.GroupType.GROUP_TYPE_GROUPING_SETS,
      groupingSets = Some(groupingSetMsgs))
  }

  /** @inheritdoc */
  def unpivot(
      ids: Array[Column],
      values: Array[Column],
      variableColumnName: String,
      valueColumnName: String): DataFrame = {
    buildUnpivot(ids, Option(values), variableColumnName, valueColumnName)
  }

  /** @inheritdoc */
  def unpivot(
      ids: Array[Column],
      variableColumnName: String,
      valueColumnName: String): DataFrame = {
    buildUnpivot(ids, None, variableColumnName, valueColumnName)
  }

  /** @inheritdoc */
  def limit(n: Int): Dataset[T] = sparkSession.newDataset(agnosticEncoder) { builder =>
    builder.getLimitBuilder
      .setInput(plan.getRoot)
      .setLimit(n)
  }

  /** @inheritdoc */
  def offset(n: Int): Dataset[T] = sparkSession.newDataset(agnosticEncoder) { builder =>
    builder.getOffsetBuilder
      .setInput(plan.getRoot)
      .setOffset(n)
  }

  private def buildSetOp(right: Dataset[T], setOpType: proto.SetOperation.SetOpType)(
      f: proto.SetOperation.Builder => Unit): Dataset[T] = {
    checkSameSparkSession(right)
    sparkSession.newDataset(agnosticEncoder) { builder =>
      f(
        builder.getSetOpBuilder
          .setSetOpType(setOpType)
          .setLeftInput(plan.getRoot)
          .setRightInput(right.plan.getRoot))
    }
  }

  private def checkSameSparkSession(other: Dataset[_]): Unit = {
    if (this.sparkSession.sessionId != other.sparkSession.sessionId) {
      throw new SparkException(
        errorClass = "CONNECT.SESSION_NOT_SAME",
        messageParameters = Map.empty,
        cause = null)
    }
  }

  /** @inheritdoc */
  def union(other: Dataset[T]): Dataset[T] = {
    buildSetOp(other, proto.SetOperation.SetOpType.SET_OP_TYPE_UNION) { builder =>
      builder.setIsAll(true)
    }
  }

  /** @inheritdoc */
  def unionByName(other: Dataset[T], allowMissingColumns: Boolean): Dataset[T] = {
    buildSetOp(other, proto.SetOperation.SetOpType.SET_OP_TYPE_UNION) { builder =>
      builder.setByName(true).setIsAll(true).setAllowMissingColumns(allowMissingColumns)
    }
  }

  /** @inheritdoc */
  def intersect(other: Dataset[T]): Dataset[T] = {
    buildSetOp(other, proto.SetOperation.SetOpType.SET_OP_TYPE_INTERSECT) { builder =>
      builder.setIsAll(false)
    }
  }

  /** @inheritdoc */
  def intersectAll(other: Dataset[T]): Dataset[T] = {
    buildSetOp(other, proto.SetOperation.SetOpType.SET_OP_TYPE_INTERSECT) { builder =>
      builder.setIsAll(true)
    }
  }

  /** @inheritdoc */
  def except(other: Dataset[T]): Dataset[T] = {
    buildSetOp(other, proto.SetOperation.SetOpType.SET_OP_TYPE_EXCEPT) { builder =>
      builder.setIsAll(false)
    }
  }

  /** @inheritdoc */
  def exceptAll(other: Dataset[T]): Dataset[T] = {
    buildSetOp(other, proto.SetOperation.SetOpType.SET_OP_TYPE_EXCEPT) { builder =>
      builder.setIsAll(true)
    }
  }

  /** @inheritdoc */
  def sample(withReplacement: Boolean, fraction: Double, seed: Long): Dataset[T] = {
    sparkSession.newDataset(agnosticEncoder) { builder =>
      builder.getSampleBuilder
        .setInput(plan.getRoot)
        .setWithReplacement(withReplacement)
        .setLowerBound(0.0d)
        .setUpperBound(fraction)
        .setSeed(seed)
    }
  }

  /** @inheritdoc */
  def randomSplit(weights: Array[Double], seed: Long): Array[Dataset[T]] = {
    require(
      weights.forall(_ >= 0),
      s"Weights must be nonnegative, but got ${weights.mkString("[", ",", "]")}")
    require(
      weights.sum > 0,
      s"Sum of weights must be positive, but got ${weights.mkString("[", ",", "]")}")

    // It is possible that the underlying dataframe doesn't guarantee the ordering of rows in its
    // constituent partitions each time a split is materialized which could result in
    // overlapping splits. To prevent this, we explicitly sort each input partition to make the
    // ordering deterministic. Note that MapTypes cannot be sorted and are explicitly pruned out
    // from the sort order.
    // TODO we need to have a proper way of stabilizing the input data. The current approach does
    //  not work well with spark connects' extremely lazy nature. When the schema is modified
    //  between construction and execution the query might fail or produce wrong results. Another
    //  problem can come from data that arrives between the execution of the returned datasets.
    val sortOrder = schema.collect {
      case f if OrderUtils.isOrderable(f.dataType) => col(f.name).asc
    }
    val sortedInput = sortWithinPartitions(sortOrder: _*).plan.getRoot
    val sum = weights.sum
    val normalizedCumWeights = weights.map(_ / sum).scanLeft(0.0d)(_ + _)
    normalizedCumWeights
      .sliding(2)
      .map { case Array(low, high) =>
        sparkSession.newDataset(agnosticEncoder) { builder =>
          builder.getSampleBuilder
            .setInput(sortedInput)
            .setWithReplacement(false)
            .setLowerBound(low)
            .setUpperBound(high)
            .setSeed(seed)
        }
      }
      .toArray
  }

  /** @inheritdoc */
  override def randomSplitAsList(weights: Array[Double], seed: Long): util.List[Dataset[T]] =
    util.Arrays.asList(randomSplit(weights, seed): _*)

  /** @inheritdoc */
  override def randomSplit(weights: Array[Double]): Array[Dataset[T]] =
    randomSplit(weights, SparkClassUtils.random.nextLong())

  /** @inheritdoc */
  protected def withColumns(names: Seq[String], values: Seq[Column]): DataFrame = {
    require(
      names.size == values.size,
      s"The size of column names: ${names.size} isn't equal to " +
        s"the size of columns: ${values.size}")
    val aliases = values.zip(names).map { case (value, name) =>
      value.name(name).expr.getAlias
    }
    sparkSession.newDataFrame { builder =>
      builder.getWithColumnsBuilder
        .setInput(plan.getRoot)
        .addAllAliases(aliases.asJava)
    }
  }

  override protected def withColumnsRenamed(
      colNames: Seq[String],
      newColNames: Seq[String]): DataFrame = {
    require(
      colNames.size == newColNames.size,
      s"The size of existing column names: ${colNames.size} isn't equal to " +
        s"the size of new column names: ${newColNames.size}")
    sparkSession.newDataFrame { builder =>
      val b = builder.getWithColumnsRenamedBuilder
        .setInput(plan.getRoot)
      colNames.zip(newColNames).foreach { case (colName, newColName) =>
        b.addRenames(
          proto.WithColumnsRenamed.Rename
            .newBuilder()
            .setColName(colName)
            .setNewColName(newColName))
      }
    }
  }

  /** @inheritdoc */
  def withMetadata(columnName: String, metadata: Metadata): DataFrame = {
    val newAlias = proto.Expression.Alias
      .newBuilder()
      .setExpr(col(columnName).expr)
      .addName(columnName)
      .setMetadata(metadata.json)
    sparkSession.newDataFrame { builder =>
      builder.getWithColumnsBuilder
        .setInput(plan.getRoot)
        .addAliases(newAlias)
    }
  }

  protected def createTempView(viewName: String, replace: Boolean, global: Boolean): Unit = {
    val command = sparkSession.newCommand { builder =>
      builder.getCreateDataframeViewBuilder
        .setInput(plan.getRoot)
        .setName(viewName)
        .setIsGlobal(global)
        .setReplace(replace)
    }
    sparkSession.execute(command)
  }

  /** @inheritdoc */
  @scala.annotation.varargs
  def drop(colNames: String*): DataFrame = buildDropByNames(colNames)

  /** @inheritdoc */
  @scala.annotation.varargs
  def drop(col: Column, cols: Column*): DataFrame = buildDrop(col +: cols)

  private def buildDrop(cols: Seq[Column]): DataFrame = sparkSession.newDataFrame { builder =>
    builder.getDropBuilder
      .setInput(plan.getRoot)
      .addAllColumns(cols.map(_.expr).asJava)
  }

  private def buildDropByNames(cols: Seq[String]): DataFrame = sparkSession.newDataFrame {
    builder =>
      builder.getDropBuilder
        .setInput(plan.getRoot)
        .addAllColumnNames(cols.asJava)
  }

  private def buildDropDuplicates(
      columns: Option[Seq[String]],
      withinWaterMark: Boolean): Dataset[T] = sparkSession.newDataset(agnosticEncoder) {
    builder =>
      val dropBuilder = builder.getDeduplicateBuilder
        .setInput(plan.getRoot)
        .setWithinWatermark(withinWaterMark)
      if (columns.isDefined) {
        dropBuilder.addAllColumnNames(columns.get.asJava)
      } else {
        dropBuilder.setAllColumnsAsKeys(true)
      }
  }

  /** @inheritdoc */
  def dropDuplicates(): Dataset[T] = buildDropDuplicates(None, withinWaterMark = false)

  /** @inheritdoc */
  def dropDuplicates(colNames: Seq[String]): Dataset[T] = {
    buildDropDuplicates(Option(colNames), withinWaterMark = false)
  }

  /** @inheritdoc */
  def dropDuplicatesWithinWatermark(): Dataset[T] =
    buildDropDuplicates(None, withinWaterMark = true)

  /** @inheritdoc */
  def dropDuplicatesWithinWatermark(colNames: Seq[String]): Dataset[T] = {
    buildDropDuplicates(Option(colNames), withinWaterMark = true)
  }

  /** @inheritdoc */
  @scala.annotation.varargs
  override def describe(cols: String*): DataFrame = sparkSession.newDataFrame { builder =>
    builder.getDescribeBuilder
      .setInput(plan.getRoot)
      .addAllCols(cols.asJava)
  }

  /** @inheritdoc */
  @scala.annotation.varargs
  def summary(statistics: String*): DataFrame = sparkSession.newDataFrame { builder =>
    builder.getSummaryBuilder
      .setInput(plan.getRoot)
      .addAllStatistics(statistics.asJava)
  }

  /** @inheritdoc */
  def head(n: Int): Array[T] = limit(n).collect()

  /** @inheritdoc */
  def filter(func: T => Boolean): Dataset[T] = {
    val udf = SparkUserDefinedFunction(
      function = func,
      inputEncoders = agnosticEncoder :: Nil,
      outputEncoder = PrimitiveBooleanEncoder)
    sparkSession.newDataset[T](agnosticEncoder) { builder =>
      builder.getFilterBuilder
        .setInput(plan.getRoot)
        .setCondition(udf.apply(col("*")).expr)
    }
  }

  /** @inheritdoc */
  def filter(f: FilterFunction[T]): Dataset[T] = {
    filter(ToScalaUDF(f))
  }

  /** @inheritdoc */
  def map[U: Encoder](f: T => U): Dataset[U] = {
    mapPartitions(UDFAdaptors.mapToMapPartitions(f))
  }

  /** @inheritdoc */
  def map[U](f: MapFunction[T, U], encoder: Encoder[U]): Dataset[U] = {
    mapPartitions(UDFAdaptors.mapToMapPartitions(f))(encoder)
  }

  /** @inheritdoc */
  def mapPartitions[U: Encoder](func: Iterator[T] => Iterator[U]): Dataset[U] = {
    val outputEncoder = encoderFor[U]
    val udf = SparkUserDefinedFunction(
      function = func,
      inputEncoders = agnosticEncoder :: Nil,
      outputEncoder = outputEncoder)
    sparkSession.newDataset(outputEncoder) { builder =>
      builder.getMapPartitionsBuilder
        .setInput(plan.getRoot)
        .setFunc(udf.apply(col("*")).expr.getCommonInlineUserDefinedFunction)
    }
  }

  /** @inheritdoc */
  @deprecated("use flatMap() or select() with functions.explode() instead", "3.5.0")
  def explode[A <: Product: TypeTag](input: Column*)(f: Row => IterableOnce[A]): DataFrame = {
    val generator = SparkUserDefinedFunction(
      UDFAdaptors.iterableOnceToSeq(f),
      UnboundRowEncoder :: Nil,
      ScalaReflection.encoderFor[Seq[A]])
    select(col("*"), functions.inline(generator(struct(input: _*))))
  }

  /** @inheritdoc */
  @deprecated("use flatMap() or select() with functions.explode() instead", "3.5.0")
  def explode[A, B: TypeTag](inputColumn: String, outputColumn: String)(
      f: A => IterableOnce[B]): DataFrame = {
    val generator = SparkUserDefinedFunction(
      UDFAdaptors.iterableOnceToSeq(f),
      Nil,
      ScalaReflection.encoderFor[Seq[B]])
    select(col("*"), functions.explode(generator(col(inputColumn))).as((outputColumn)))
  }

  /** @inheritdoc */
  def foreachPartition(f: Iterator[T] => Unit): Unit = {
    // Delegate to mapPartition with empty result.
    mapPartitions(UDFAdaptors.foreachPartitionToMapPartitions(f))(NullEncoder).collect()
  }

  /** @inheritdoc */
  def tail(n: Int): Array[T] = {
    val lastN = sparkSession.newDataset(agnosticEncoder) { builder =>
      builder.getTailBuilder
        .setInput(plan.getRoot)
        .setLimit(n)
    }
    lastN.collect()
  }

  /** @inheritdoc */
  def collect(): Array[T] = withResult { result =>
    result.toArray
  }

  /** @inheritdoc */
  def collectAsList(): java.util.List[T] = {
    java.util.Arrays.asList(collect(): _*)
  }

  /** @inheritdoc */
  def toLocalIterator(): java.util.Iterator[T] = {
    collectResult().destructiveIterator.asJava
  }

  /** @inheritdoc */
  def count(): Long = {
    groupBy().count().as(PrimitiveLongEncoder).collect().head
  }

  private def buildRepartition(numPartitions: Int, shuffle: Boolean): Dataset[T] = {
    sparkSession.newDataset(agnosticEncoder) { builder =>
      builder.getRepartitionBuilder
        .setInput(plan.getRoot)
        .setNumPartitions(numPartitions)
        .setShuffle(shuffle)
    }
  }

  private def buildRepartitionByExpression(
      numPartitions: Option[Int],
      partitionExprs: Seq[Column]): Dataset[T] = sparkSession.newDataset(agnosticEncoder) {
    builder =>
      val repartitionBuilder = builder.getRepartitionByExpressionBuilder
        .setInput(plan.getRoot)
        .addAllPartitionExprs(partitionExprs.map(_.expr).asJava)
      numPartitions.foreach(repartitionBuilder.setNumPartitions)
  }

  /** @inheritdoc */
  def repartition(numPartitions: Int): Dataset[T] = {
    buildRepartition(numPartitions, shuffle = true)
  }

  protected def repartitionByExpression(
      numPartitions: Option[Int],
      partitionExprs: Seq[Column]): Dataset[T] = {
    // The underlying `LogicalPlan` operator special-cases all-`SortOrder` arguments.
    // However, we don't want to complicate the semantics of this API method.
    // Instead, let's give users a friendly error message, pointing them to the new method.
    val sortOrders = partitionExprs.filter(_.expr.hasSortOrder)
    if (sortOrders.nonEmpty) {
      throw new IllegalArgumentException(
        s"Invalid partitionExprs specified: $sortOrders\n" +
          s"For range partitioning use repartitionByRange(...) instead.")
    }
    buildRepartitionByExpression(numPartitions, partitionExprs)
  }

  protected def repartitionByRange(
      numPartitions: Option[Int],
      partitionExprs: Seq[Column]): Dataset[T] = {
    require(partitionExprs.nonEmpty, "At least one partition-by expression must be specified.")
    val sortExprs = partitionExprs.map {
      case e if e.expr.hasSortOrder => e
      case e => e.asc
    }
    buildRepartitionByExpression(numPartitions, sortExprs)
  }

  /** @inheritdoc */
  def coalesce(numPartitions: Int): Dataset[T] = {
    buildRepartition(numPartitions, shuffle = false)
  }

  /** @inheritdoc */
  def inputFiles: Array[String] =
    sparkSession
      .analyze(plan, proto.AnalyzePlanRequest.AnalyzeCase.INPUT_FILES)
      .getInputFiles
      .getFilesList
      .asScala
      .toArray

  /**
   * Interface for saving the content of the non-streaming Dataset out into external storage.
   *
   * @group basic
   * @since 3.4.0
   */
  def write: DataFrameWriter[T] = {
    new DataFrameWriter[T](this)
  }

  /**
   * Create a write configuration builder for v2 sources.
   *
   * This builder is used to configure and execute write operations. For example, to append to an
   * existing table, run:
   *
   * {{{
   *   df.writeTo("catalog.db.table").append()
   * }}}
   *
   * This can also be used to create or replace existing tables:
   *
   * {{{
   *   df.writeTo("catalog.db.table").partitionedBy($"col").createOrReplace()
   * }}}
   *
   * @group basic
   * @since 3.4.0
   */
  def writeTo(table: String): DataFrameWriterV2[T] = {
    new DataFrameWriterV2[T](table, this)
  }

  /**
   * Merges a set of updates, insertions, and deletions based on a source table into a target
   * table.
   *
   * Scala Examples:
   * {{{
   *   spark.table("source")
   *     .mergeInto("target", $"source.id" === $"target.id")
   *     .whenMatched($"salary" === 100)
   *     .delete()
   *     .whenNotMatched()
   *     .insertAll()
   *     .whenNotMatchedBySource($"salary" === 100)
   *     .update(Map(
   *       "salary" -> lit(200)
   *     ))
   *     .merge()
   * }}}
   *
   * @group basic
   * @since 4.0.0
   */
  def mergeInto(table: String, condition: Column): MergeIntoWriter[T] = {
    if (isStreaming) {
      throw new AnalysisException(
        errorClass = "CALL_ON_STREAMING_DATASET_UNSUPPORTED",
        messageParameters = Map("methodName" -> toSQLId("mergeInto")))
    }

    new MergeIntoWriter[T](table, this, condition)
  }

  /**
   * Interface for saving the content of the streaming Dataset out into external storage.
   *
   * @group basic
   * @since 3.5.0
   */
  def writeStream: DataStreamWriter[T] = {
    new DataStreamWriter[T](this)
  }

  /** @inheritdoc */
  override def cache(): this.type = persist()

  /** @inheritdoc */
  def persist(): this.type = {
    sparkSession.analyze { builder =>
      builder.getPersistBuilder.setRelation(plan.getRoot)
    }
    this
  }

  /** @inheritdoc */
  def persist(newLevel: StorageLevel): this.type = {
    sparkSession.analyze { builder =>
      builder.getPersistBuilder
        .setRelation(plan.getRoot)
        .setStorageLevel(StorageLevelProtoConverter.toConnectProtoType(newLevel))
    }
    this
  }

  /** @inheritdoc */
  def unpersist(blocking: Boolean): this.type = {
    sparkSession.analyze { builder =>
      builder.getUnpersistBuilder
        .setRelation(plan.getRoot)
        .setBlocking(blocking)
    }
    this
  }

  /** @inheritdoc */
  override def unpersist(): this.type = unpersist(blocking = false)

  /** @inheritdoc */
  def storageLevel: StorageLevel = {
    StorageLevelProtoConverter.toStorageLevel(
      sparkSession
        .analyze { builder =>
          builder.getGetStorageLevelBuilder.setRelation(plan.getRoot)
        }
        .getGetStorageLevel
        .getStorageLevel)
  }

  /** @inheritdoc */
  def withWatermark(eventTime: String, delayThreshold: String): Dataset[T] = {
    sparkSession.newDataset(agnosticEncoder) { builder =>
      builder.getWithWatermarkBuilder
        .setInput(plan.getRoot)
        .setEventTime(eventTime)
        .setDelayThreshold(delayThreshold)
    }
  }

  /** @inheritdoc */
  @scala.annotation.varargs
  def observe(name: String, expr: Column, exprs: Column*): Dataset[T] = {
    sparkSession.newDataset(agnosticEncoder) { builder =>
      builder.getCollectMetricsBuilder
        .setInput(plan.getRoot)
        .setName(name)
        .addAllMetrics((expr +: exprs).map(_.expr).asJava)
    }
  }

  /** @inheritdoc */
  @scala.annotation.varargs
  def observe(observation: Observation, expr: Column, exprs: Column*): Dataset[T] = {
    val df = observe(observation.name, expr, exprs: _*)
    sparkSession.registerObservation(df.getPlanId.get, observation)
    df
  }

  /** @inheritdoc */
  protected def checkpoint(eager: Boolean, reliableCheckpoint: Boolean): Dataset[T] = {
    sparkSession.newDataset(agnosticEncoder) { builder =>
      val command = sparkSession.newCommand { builder =>
        builder.getCheckpointCommandBuilder
          .setLocal(!reliableCheckpoint)
          .setEager(eager)
          .setRelation(this.plan.getRoot)
      }
      val responseIter = sparkSession.execute(command)
      try {
        val response = responseIter
          .find(_.hasCheckpointCommandResult)
          .getOrElse(throw new RuntimeException("CheckpointCommandResult must be present"))

        val cachedRemoteRelation = response.getCheckpointCommandResult.getRelation
        sparkSession.cleaner.register(cachedRemoteRelation)

        // Update the builder with the values from the result.
        builder.setCachedRemoteRelation(cachedRemoteRelation)
      } finally {
        // consume the rest of the iterator
        responseIter.foreach(_ => ())
      }
    }
  }

  /** @inheritdoc */
  @DeveloperApi
  def sameSemantics(other: Dataset[T]): Boolean = {
    sparkSession.sameSemantics(this.plan, other.plan)
  }

  /** @inheritdoc */
  @DeveloperApi
  def semanticHash(): Int = {
    sparkSession.semanticHash(this.plan)
  }

  /** @inheritdoc */
  def toJSON: Dataset[String] = {
    select(to_json(struct(col("*")))).as(StringEncoder)
  }

  private[sql] def analyze: proto.AnalyzePlanResponse = {
    sparkSession.analyze(plan, proto.AnalyzePlanRequest.AnalyzeCase.SCHEMA)
  }

  def collectResult(): SparkResult[T] = sparkSession.execute(plan, agnosticEncoder)

  private[sql] def withResult[E](f: SparkResult[T] => E): E = {
    val result = collectResult()
    try f(result)
    finally {
      result.close()
    }
  }

  /**
   * We cannot deserialize a connect [[Dataset]] because of a class clash on the server side. We
   * null out the instance for now.
   */
  @scala.annotation.unused("this is used by java serialization")
  private def writeReplace(): Any = null

  ////////////////////////////////////////////////////////////////////////////
  // Return type overrides to make sure we return the implementation instead
  // of the interface. This is done for a couple of reasons:
  // - Retain the old signatures for binary compatibility;
  // - Java compatibility . The java compiler uses the byte code signatures,
  //   and those would point to api.Dataset being returned instead of Dataset.
  //   This causes issues when the java code tries to materialize results, or
  //   tries to use functionality that is implementation specfic.
  // - Scala method resolution runs into problems when the ambiguous methods are
  //   scattered across the interface and implementation. `drop` and `select`
  //   suffered from this.
  ////////////////////////////////////////////////////////////////////////////

  /** @inheritdoc */
  override def drop(colName: String): DataFrame = super.drop(colName)

  /** @inheritdoc */
  override def drop(col: Column): DataFrame = super.drop(col)

  /** @inheritdoc */
  override def join(right: Dataset[_], usingColumn: String): DataFrame =
    super.join(right, usingColumn)

  /** @inheritdoc */
  override def join(right: Dataset[_], usingColumns: Array[String]): DataFrame =
    super.join(right, usingColumns)

  /** @inheritdoc */
  override def join(right: Dataset[_], usingColumns: Seq[String]): DataFrame =
    super.join(right, usingColumns)

  /** @inheritdoc */
  override def join(right: Dataset[_], usingColumn: String, joinType: String): DataFrame =
    super.join(right, usingColumn, joinType)

  /** @inheritdoc */
  override def join(right: Dataset[_], usingColumns: Array[String], joinType: String): DataFrame =
    super.join(right, usingColumns, joinType)

  /** @inheritdoc */
  override def join(right: Dataset[_], joinExprs: Column): DataFrame =
    super.join(right, joinExprs)

  /** @inheritdoc */
  @scala.annotation.varargs
  override def select(col: String, cols: String*): DataFrame = super.select(col, cols: _*)

  /** @inheritdoc */
  override def select[U1, U2](c1: TypedColumn[T, U1], c2: TypedColumn[T, U2]): Dataset[(U1, U2)] =
    super.select(c1, c2)

  /** @inheritdoc */
  override def select[U1, U2, U3](
      c1: TypedColumn[T, U1],
      c2: TypedColumn[T, U2],
      c3: TypedColumn[T, U3]): Dataset[(U1, U2, U3)] =
    super.select(c1, c2, c3)

  /** @inheritdoc */
  override def select[U1, U2, U3, U4](
      c1: TypedColumn[T, U1],
      c2: TypedColumn[T, U2],
      c3: TypedColumn[T, U3],
      c4: TypedColumn[T, U4]): Dataset[(U1, U2, U3, U4)] =
    super.select(c1, c2, c3, c4)

  /** @inheritdoc */
  override def select[U1, U2, U3, U4, U5](
      c1: TypedColumn[T, U1],
      c2: TypedColumn[T, U2],
      c3: TypedColumn[T, U3],
      c4: TypedColumn[T, U4],
      c5: TypedColumn[T, U5]): Dataset[(U1, U2, U3, U4, U5)] =
    super.select(c1, c2, c3, c4, c5)

  override def melt(
      ids: Array[Column],
      values: Array[Column],
      variableColumnName: String,
      valueColumnName: String): DataFrame =
    super.melt(ids, values, variableColumnName, valueColumnName)

  /** @inheritdoc */
  override def melt(
      ids: Array[Column],
      variableColumnName: String,
      valueColumnName: String): DataFrame =
    super.melt(ids, variableColumnName, valueColumnName)

  /** @inheritdoc */
  override def withColumn(colName: String, col: Column): DataFrame =
    super.withColumn(colName, col)

  /** @inheritdoc */
  override def withColumns(colsMap: Map[String, Column]): DataFrame =
    super.withColumns(colsMap)

  /** @inheritdoc */
  override def withColumns(colsMap: util.Map[String, Column]): DataFrame =
    super.withColumns(colsMap)

  /** @inheritdoc */
  override def withColumnRenamed(existingName: String, newName: String): DataFrame =
    super.withColumnRenamed(existingName, newName)

  /** @inheritdoc */
  override def withColumnsRenamed(colsMap: Map[String, String]): DataFrame =
    super.withColumnsRenamed(colsMap)

  /** @inheritdoc */
  override def withColumnsRenamed(colsMap: util.Map[String, String]): DataFrame =
    super.withColumnsRenamed(colsMap)

  /** @inheritdoc */
  override def checkpoint(): Dataset[T] = super.checkpoint()

  /** @inheritdoc */
  override def checkpoint(eager: Boolean): Dataset[T] = super.checkpoint(eager)

  /** @inheritdoc */
  override def localCheckpoint(): Dataset[T] = super.localCheckpoint()

  /** @inheritdoc */
  override def localCheckpoint(eager: Boolean): Dataset[T] = super.localCheckpoint(eager)

  /** @inheritdoc */
  override def joinWith[U](other: Dataset[U], condition: Column): Dataset[(T, U)] =
    super.joinWith(other, condition)

  /** @inheritdoc */
  @scala.annotation.varargs
  override def sortWithinPartitions(sortCol: String, sortCols: String*): Dataset[T] =
    super.sortWithinPartitions(sortCol, sortCols: _*)

  /** @inheritdoc */
  @scala.annotation.varargs
  override def sortWithinPartitions(sortExprs: Column*): Dataset[T] =
    super.sortWithinPartitions(sortExprs: _*)

  /** @inheritdoc */
  @scala.annotation.varargs
  override def sort(sortCol: String, sortCols: String*): Dataset[T] =
    super.sort(sortCol, sortCols: _*)

  /** @inheritdoc */
  @scala.annotation.varargs
  override def sort(sortExprs: Column*): Dataset[T] = super.sort(sortExprs: _*)

  /** @inheritdoc */
  @scala.annotation.varargs
  override def orderBy(sortCol: String, sortCols: String*): Dataset[T] =
    super.orderBy(sortCol, sortCols: _*)

  /** @inheritdoc */
  @scala.annotation.varargs
  override def orderBy(sortExprs: Column*): Dataset[T] = super.orderBy(sortExprs: _*)

  /** @inheritdoc */
  override def as(alias: Symbol): Dataset[T] = super.as(alias)

  /** @inheritdoc */
  override def alias(alias: String): Dataset[T] = super.alias(alias)

  /** @inheritdoc */
  override def alias(alias: Symbol): Dataset[T] = super.alias(alias)

  /** @inheritdoc */
  @scala.annotation.varargs
  override def selectExpr(exprs: String*): DataFrame = super.selectExpr(exprs: _*)

  /** @inheritdoc */
  override def filter(conditionExpr: String): Dataset[T] = super.filter(conditionExpr)

  /** @inheritdoc */
  override def where(condition: Column): Dataset[T] = super.where(condition)

  /** @inheritdoc */
  override def where(conditionExpr: String): Dataset[T] = super.where(conditionExpr)

  /** @inheritdoc */
  override def unionAll(other: Dataset[T]): Dataset[T] = super.unionAll(other)

  /** @inheritdoc */
  override def unionByName(other: Dataset[T]): Dataset[T] = super.unionByName(other)

  /** @inheritdoc */
  override def sample(fraction: Double, seed: Long): Dataset[T] = super.sample(fraction, seed)

  /** @inheritdoc */
  override def sample(fraction: Double): Dataset[T] = super.sample(fraction)

  /** @inheritdoc */
  override def sample(withReplacement: Boolean, fraction: Double): Dataset[T] =
    super.sample(withReplacement, fraction)

  /** @inheritdoc */
  override def dropDuplicates(colNames: Array[String]): Dataset[T] =
    super.dropDuplicates(colNames)

  /** @inheritdoc */
  @scala.annotation.varargs
  override def dropDuplicates(col1: String, cols: String*): Dataset[T] =
    super.dropDuplicates(col1, cols: _*)

  /** @inheritdoc */
  override def dropDuplicatesWithinWatermark(colNames: Array[String]): Dataset[T] =
    super.dropDuplicatesWithinWatermark(colNames)

  /** @inheritdoc */
  @scala.annotation.varargs
  override def dropDuplicatesWithinWatermark(col1: String, cols: String*): Dataset[T] =
    super.dropDuplicatesWithinWatermark(col1, cols: _*)

  /** @inheritdoc */
  override def mapPartitions[U](f: MapPartitionsFunction[T, U], encoder: Encoder[U]): Dataset[U] =
    super.mapPartitions(f, encoder)

  /** @inheritdoc */
  override def flatMap[U: Encoder](func: T => IterableOnce[U]): Dataset[U] =
    super.flatMap(func)

  /** @inheritdoc */
  override def flatMap[U](f: FlatMapFunction[T, U], encoder: Encoder[U]): Dataset[U] =
    super.flatMap(f, encoder)

  /** @inheritdoc */
  @scala.annotation.varargs
  override def repartition(numPartitions: Int, partitionExprs: Column*): Dataset[T] =
    super.repartition(numPartitions, partitionExprs: _*)

  /** @inheritdoc */
  @scala.annotation.varargs
  override def repartition(partitionExprs: Column*): Dataset[T] =
    super.repartition(partitionExprs: _*)

  /** @inheritdoc */
  @scala.annotation.varargs
  override def repartitionByRange(numPartitions: Int, partitionExprs: Column*): Dataset[T] =
    super.repartitionByRange(numPartitions, partitionExprs: _*)

  /** @inheritdoc */
  @scala.annotation.varargs
  override def repartitionByRange(partitionExprs: Column*): Dataset[T] =
    super.repartitionByRange(partitionExprs: _*)

  /** @inheritdoc */
  override def distinct(): Dataset[T] = super.distinct()

  /** @inheritdoc */
<<<<<<< HEAD
  override def foreachPartition(func: ForeachPartitionFunction[T]): Unit =
    super.foreachPartition(func)
=======
  @scala.annotation.varargs
  override def groupBy(col1: String, cols: String*): RelationalGroupedDataset =
    super.groupBy(col1, cols: _*)

  /** @inheritdoc */
  @scala.annotation.varargs
  override def rollup(col1: String, cols: String*): RelationalGroupedDataset =
    super.rollup(col1, cols: _*)

  /** @inheritdoc */
  @scala.annotation.varargs
  override def cube(col1: String, cols: String*): RelationalGroupedDataset =
    super.cube(col1, cols: _*)

  /** @inheritdoc */
  override def agg(aggExpr: (String, String), aggExprs: (String, String)*): DataFrame =
    super.agg(aggExpr, aggExprs: _*)

  /** @inheritdoc */
  override def agg(exprs: Map[String, String]): DataFrame = super.agg(exprs)

  /** @inheritdoc */
  override def agg(exprs: java.util.Map[String, String]): DataFrame = super.agg(exprs)

  /** @inheritdoc */
  @scala.annotation.varargs
  override def agg(expr: Column, exprs: Column*): DataFrame = super.agg(expr, exprs: _*)
>>>>>>> 8879df5f
}<|MERGE_RESOLUTION|>--- conflicted
+++ resolved
@@ -1471,6 +1471,10 @@
     super.flatMap(f, encoder)
 
   /** @inheritdoc */
+  override def foreachPartition(func: ForeachPartitionFunction[T]): Unit =
+    super.foreachPartition(func)
+
+  /** @inheritdoc */
   @scala.annotation.varargs
   override def repartition(numPartitions: Int, partitionExprs: Column*): Dataset[T] =
     super.repartition(numPartitions, partitionExprs: _*)
@@ -1493,12 +1497,7 @@
   /** @inheritdoc */
   override def distinct(): Dataset[T] = super.distinct()
 
-  /** @inheritdoc */
-<<<<<<< HEAD
-  override def foreachPartition(func: ForeachPartitionFunction[T]): Unit =
-    super.foreachPartition(func)
-=======
-  @scala.annotation.varargs
+  /** @inheritdoc */  @scala.annotation.varargs
   override def groupBy(col1: String, cols: String*): RelationalGroupedDataset =
     super.groupBy(col1, cols: _*)
 
@@ -1525,5 +1524,4 @@
   /** @inheritdoc */
   @scala.annotation.varargs
   override def agg(expr: Column, exprs: Column*): DataFrame = super.agg(expr, exprs: _*)
->>>>>>> 8879df5f
 }