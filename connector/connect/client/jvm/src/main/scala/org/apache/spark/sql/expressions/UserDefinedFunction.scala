/*
 * Licensed to the Apache Software Foundation (ASF) under one or more
 * contributor license agreements.  See the NOTICE file distributed with
 * this work for additional information regarding copyright ownership.
 * The ASF licenses this file to You under the Apache License, Version 2.0
 * (the "License"); you may not use this file except in compliance with
 * the License.  You may obtain a copy of the License at
 *
 *    http://www.apache.org/licenses/LICENSE-2.0
 *
 * Unless required by applicable law or agreed to in writing, software
 * distributed under the License is distributed on an "AS IS" BASIS,
 * WITHOUT WARRANTIES OR CONDITIONS OF ANY KIND, either express or implied.
 * See the License for the specific language governing permissions and
 * limitations under the License.
 */
package org.apache.spark.sql.expressions

import scala.collection.JavaConverters._
import scala.reflect.runtime.universe.TypeTag

import com.google.protobuf.ByteString

import org.apache.spark.connect.proto
import org.apache.spark.sql.Column
import org.apache.spark.sql.catalyst.ScalaReflection
import org.apache.spark.sql.catalyst.encoders.AgnosticEncoder
import org.apache.spark.sql.connect.common.{DataTypeProtoConverter, UdfPacket}
import org.apache.spark.util.SparkSerDeUtils

/**
 * A user-defined function. To create one, use the `udf` functions in `functions`.
 *
 * As an example:
 * {{{
 *   // Define a UDF that returns true or false based on some numeric score.
 *   val predict = udf((score: Double) => score > 0.5)
 *
 *   // Projects a column that adds a prediction column based on the score column.
 *   df.select( predict(df("score")) )
 * }}}
 *
 * @since 3.4.0
 */
sealed abstract class UserDefinedFunction {

  /**
   * Returns true when the UDF can return a nullable value.
   *
   * @since 3.4.0
   */
  def nullable: Boolean

  /**
   * Returns true iff the UDF is deterministic, i.e. the UDF produces the same output given the
   * same input.
   *
   * @since 3.4.0
   */
  def deterministic: Boolean

  /**
   * Returns an expression that invokes the UDF, using the given arguments.
   *
   * @since 3.4.0
   */
  @scala.annotation.varargs
  def apply(exprs: Column*): Column

  /**
   * Updates UserDefinedFunction with a given name.
   *
   * @since 3.4.0
   */
  def withName(name: String): UserDefinedFunction

  /**
   * Updates UserDefinedFunction to non-nullable.
   *
   * @since 3.4.0
   */
  def asNonNullable(): UserDefinedFunction

  /**
   * Updates UserDefinedFunction to nondeterministic.
   *
   * @since 3.4.0
   */
  def asNondeterministic(): UserDefinedFunction
}

/**
 * Holder class for a scalar user-defined function and it's input/output encoder(s).
 */
case class ScalarUserDefinedFunction private (
    // SPARK-43198: Eagerly serialize to prevent the UDF from containing a reference to this class.
    serializedUdfPacket: Array[Byte],
    inputTypes: Seq[proto.DataType],
    outputType: proto.DataType,
    name: Option[String],
    override val nullable: Boolean,
    override val deterministic: Boolean)
    extends UserDefinedFunction {

<<<<<<< HEAD
  private lazy val udf = {
=======
  // SPARK-43198: Eagerly serialize to prevent the UDF from containing a reference to this class.
  private[this] val udf = {
    val udfPacketBytes =
      SparkSerDeUtils.serialize(UdfPacket(function, inputEncoders, outputEncoder))
>>>>>>> fbb85ac1
    val scalaUdfBuilder = proto.ScalarScalaUDF
      .newBuilder()
      .setPayload(ByteString.copyFrom(serializedUdfPacket))
      // Send the real inputs and return types to obtain the types without deser the udf bytes.
      .addAllInputTypes(inputTypes.asJava)
      .setOutputType(outputType)
      .setNullable(nullable)

    scalaUdfBuilder.build()
  }

  @scala.annotation.varargs
  override def apply(exprs: Column*): Column = Column { builder =>
    val udfBuilder = builder.getCommonInlineUserDefinedFunctionBuilder
    udfBuilder
      .setDeterministic(deterministic)
      .setScalarScalaUdf(udf)
      .addAllArguments(exprs.map(_.expr).asJava)

    name.foreach(udfBuilder.setFunctionName)
  }

  override def withName(name: String): ScalarUserDefinedFunction = copy(name = Option(name))

  override def asNonNullable(): ScalarUserDefinedFunction = copy(nullable = false)

  override def asNondeterministic(): ScalarUserDefinedFunction = copy(deterministic = false)
}

object ScalarUserDefinedFunction {
  private[sql] def apply(
      function: AnyRef,
      returnType: TypeTag[_],
      parameterTypes: TypeTag[_]*): ScalarUserDefinedFunction = {

    ScalarUserDefinedFunction(
      function = function,
      // Input can be a row because the input data schema can be found from the plan.
      inputEncoders =
        parameterTypes.map(tag => ScalaReflection.encoderForWithRowEncoderSupport(tag)),
      // Output cannot be a row as there is no good way to get the return data type.
      outputEncoder = ScalaReflection.encoderFor(returnType))
  }

  private[sql] def apply(
      function: AnyRef,
      inputEncoders: Seq[AgnosticEncoder[_]],
      outputEncoder: AgnosticEncoder[_]): ScalarUserDefinedFunction = {
    val udfPacketBytes =
      SparkSerDerseUtils.serialize(UdfPacket(function, inputEncoders, outputEncoder))
    ScalarUserDefinedFunction(
      serializedUdfPacket = udfPacketBytes,
      inputTypes = inputEncoders.map(_.dataType).map(DataTypeProtoConverter.toConnectProtoType),
      outputType = DataTypeProtoConverter.toConnectProtoType(outputEncoder.dataType),
      name = None,
      nullable = true,
      deterministic = true)
  }
}<|MERGE_RESOLUTION|>--- conflicted
+++ resolved
@@ -102,14 +102,7 @@
     override val deterministic: Boolean)
     extends UserDefinedFunction {
 
-<<<<<<< HEAD
-  private lazy val udf = {
-=======
-  // SPARK-43198: Eagerly serialize to prevent the UDF from containing a reference to this class.
-  private[this] val udf = {
-    val udfPacketBytes =
-      SparkSerDeUtils.serialize(UdfPacket(function, inputEncoders, outputEncoder))
->>>>>>> fbb85ac1
+  private[this] lazy val udf = {
     val scalaUdfBuilder = proto.ScalarScalaUDF
       .newBuilder()
       .setPayload(ByteString.copyFrom(serializedUdfPacket))
