/*
 * Licensed to the Apache Software Foundation (ASF) under one or more
 * contributor license agreements.  See the NOTICE file distributed with
 * this work for additional information regarding copyright ownership.
 * The ASF licenses this file to You under the Apache License, Version 2.0
 * (the "License"); you may not use this file except in compliance with
 * the License.  You may obtain a copy of the License at
 *
 *    http://www.apache.org/licenses/LICENSE-2.0
 *
 * Unless required by applicable law or agreed to in writing, software
 * distributed under the License is distributed on an "AS IS" BASIS,
 * WITHOUT WARRANTIES OR CONDITIONS OF ANY KIND, either express or implied.
 * See the License for the specific language governing permissions and
 * limitations under the License.
 */
package org.apache.spark.sql

import java.util.Collections

import scala.collection.JavaConverters._
import scala.reflect.runtime.universe.{typeTag, TypeTag}

import org.apache.spark.connect.proto
import org.apache.spark.sql.catalyst.encoders.AgnosticEncoders.PrimitiveLongEncoder
import org.apache.spark.sql.connect.common.LiteralValueProtoConverter._
import org.apache.spark.sql.expressions.{ScalarUserDefinedFunction, UserDefinedFunction}
import org.apache.spark.sql.types.{DataType, StructType}
import org.apache.spark.sql.types.DataType.parseTypeWithFallback

/**
 * Commonly used functions available for DataFrame operations. Using functions defined here
 * provides a little bit more compile-time safety to make sure the function exists.
 *
 * Spark also includes more built-in functions that are less common and are not defined here. You
 * can still access them (and all the functions defined here) using the `functions.expr()` API and
 * calling them through a SQL expression string. You can find the entire list of functions at SQL
 * API documentation of your Spark version, see also <a
 * href="https://spark.apache.org/docs/latest/api/sql/index.html">the latest list</a>
 *
 * As an example, `isnan` is a function that is defined here. You can use `isnan(col("myCol"))` to
 * invoke the `isnan` function. This way the programming language's compiler ensures `isnan`
 * exists and is of the proper form. You can also use `expr("isnan(myCol)")` function to invoke
 * the same function. In this case, Spark itself will ensure `isnan` exists when it analyzes the
 * query.
 *
 * `regr_count` is an example of a function that is built-in but not defined here, because it is
 * less commonly used. To invoke it, use `expr("regr_count(yCol, xCol)")`.
 *
 * This function APIs usually have methods with `Column` signature only because it can support not
 * only `Column` but also other types such as a native string. The other variants currently exist
 * for historical reasons.
 *
 * @groupname udf_funcs UDF functions
 * @groupname agg_funcs Aggregate functions
 * @groupname datetime_funcs Date time functions
 * @groupname sort_funcs Sorting functions
 * @groupname normal_funcs Non-aggregate functions
 * @groupname math_funcs Math functions
 * @groupname misc_funcs Misc functions
 * @groupname window_funcs Window functions
 * @groupname string_funcs String functions
 * @groupname collection_funcs Collection functions
 * @groupname partition_transforms Partition transform functions
 * @groupname Ungrouped Support functions for DataFrames
 *
 * @since 3.4.0
 */
// scalastyle:off
object functions {
// scalastyle:on

  /**
   * Returns a [[Column]] based on the given column name.
   *
   * @group normal_funcs
   * @since 3.4.0
   */
  def col(colName: String): Column = Column(colName)

  /**
   * Returns a [[Column]] based on the given column name. Alias of [[col]].
   *
   * @group normal_funcs
   * @since 3.4.0
   */
  def column(colName: String): Column = col(colName)

  private def createLiteral(literalBuilder: proto.Expression.Literal.Builder): Column = Column {
    builder => builder.setLiteral(literalBuilder)
  }

  /**
   * Creates a [[Column]] of literal value.
   *
   * The passed in object is returned directly if it is already a [[Column]]. If the object is a
   * Scala Symbol, it is converted into a [[Column]] also. Otherwise, a new [[Column]] is created
   * to represent the literal value.
   *
   * @since 3.4.0
   */
  def lit(literal: Any): Column = {
    literal match {
      case c: Column => c
      case s: Symbol => Column(s.name)
      case _ => createLiteral(toLiteralProtoBuilder(literal))
    }
  }

  /**
   * Creates a [[Column]] of literal value.
   *
   * An alias of `typedlit`, and it is encouraged to use `typedlit` directly.
   *
   * @group normal_funcs
   * @since 3.5.0
   */
  def typedLit[T: TypeTag](literal: T): Column = typedlit(literal)

  /**
   * Creates a [[Column]] of literal value.
   *
   * The passed in object is returned directly if it is already a [[Column]]. If the object is a
   * Scala Symbol, it is converted into a [[Column]] also. Otherwise, a new [[Column]] is created
   * to represent the literal value. The difference between this function and [[lit]] is that this
   * function can handle parameterized scala types e.g.: List, Seq and Map.
   *
   * @note
   *   `typedlit` will call expensive Scala reflection APIs. `lit` is preferred if parameterized
   *   Scala types are not used.
   *
   * @group normal_funcs
   * @since 3.5.0
   */
  def typedlit[T: TypeTag](literal: T): Column = literal match {
    case c: Column => c
    case s: Symbol => new Column(s.name)
    case _ => createLiteral(create(literal))
  }
  //////////////////////////////////////////////////////////////////////////////////////////////
  // Sort functions
  //////////////////////////////////////////////////////////////////////////////////////////////

  /**
   * Returns a sort expression based on ascending order of the column.
   * {{{
   *   df.sort(asc("dept"), desc("age"))
   * }}}
   *
   * @group sort_funcs
   * @since 3.4.0
   */
  def asc(columnName: String): Column = Column(columnName).asc

  /**
   * Returns a sort expression based on ascending order of the column, and null values return
   * before non-null values.
   * {{{
   *   df.sort(asc_nulls_first("dept"), desc("age"))
   * }}}
   *
   * @group sort_funcs
   * @since 3.4.0
   */
  def asc_nulls_first(columnName: String): Column = Column(columnName).asc_nulls_first

  /**
   * Returns a sort expression based on ascending order of the column, and null values appear
   * after non-null values.
   * {{{
   *   df.sort(asc_nulls_last("dept"), desc("age"))
   * }}}
   *
   * @group sort_funcs
   * @since 3.4.0
   */
  def asc_nulls_last(columnName: String): Column = Column(columnName).asc_nulls_last

  /**
   * Returns a sort expression based on the descending order of the column.
   * {{{
   *   df.sort(asc("dept"), desc("age"))
   * }}}
   *
   * @group sort_funcs
   * @since 3.4.0
   */
  def desc(columnName: String): Column = Column(columnName).desc

  /**
   * Returns a sort expression based on the descending order of the column, and null values appear
   * before non-null values.
   * {{{
   *   df.sort(asc("dept"), desc_nulls_first("age"))
   * }}}
   *
   * @group sort_funcs
   * @since 3.4.0
   */
  def desc_nulls_first(columnName: String): Column = Column(columnName).desc_nulls_first

  /**
   * Returns a sort expression based on the descending order of the column, and null values appear
   * after non-null values.
   * {{{
   *   df.sort(asc("dept"), desc_nulls_last("age"))
   * }}}
   *
   * @group sort_funcs
   * @since 3.4.0
   */
  def desc_nulls_last(columnName: String): Column = Column(columnName).desc_nulls_last

  //////////////////////////////////////////////////////////////////////////////////////////////
  // Aggregate functions
  //////////////////////////////////////////////////////////////////////////////////////////////

  /**
   * @group agg_funcs
   * @since 3.4.0
   */
  @deprecated("Use approx_count_distinct", "2.1.0")
  def approxCountDistinct(e: Column): Column = approx_count_distinct(e)

  /**
   * @group agg_funcs
   * @since 3.4.0
   */
  @deprecated("Use approx_count_distinct", "2.1.0")
  def approxCountDistinct(columnName: String): Column = approx_count_distinct(columnName)

  /**
   * @group agg_funcs
   * @since 3.4.0
   */
  @deprecated("Use approx_count_distinct", "2.1.0")
  def approxCountDistinct(e: Column, rsd: Double): Column = approx_count_distinct(e, rsd)

  /**
   * @group agg_funcs
   * @since 3.4.0
   */
  @deprecated("Use approx_count_distinct", "2.1.0")
  def approxCountDistinct(columnName: String, rsd: Double): Column = {
    approx_count_distinct(Column(columnName), rsd)
  }

  /**
   * Aggregate function: returns the approximate number of distinct items in a group.
   *
   * @group agg_funcs
   * @since 3.4.0
   */
  def approx_count_distinct(e: Column): Column = Column.fn("approx_count_distinct", e)

  /**
   * Aggregate function: returns the approximate number of distinct items in a group.
   *
   * @group agg_funcs
   * @since 3.4.0
   */
  def approx_count_distinct(columnName: String): Column = approx_count_distinct(
    column(columnName))

  /**
   * Aggregate function: returns the approximate number of distinct items in a group.
   *
   * @param rsd
   *   maximum relative standard deviation allowed (default = 0.05)
   *
   * @group agg_funcs
   * @since 3.4.0
   */
  def approx_count_distinct(e: Column, rsd: Double): Column = {
    Column.fn("approx_count_distinct", e, lit(rsd))
  }

  /**
   * Aggregate function: returns the approximate number of distinct items in a group.
   *
   * @param rsd
   *   maximum relative standard deviation allowed (default = 0.05)
   *
   * @group agg_funcs
   * @since 3.4.0
   */
  def approx_count_distinct(columnName: String, rsd: Double): Column = {
    approx_count_distinct(Column(columnName), rsd)
  }

  /**
   * Aggregate function: returns the average of the values in a group.
   *
   * @group agg_funcs
   * @since 3.4.0
   */
  def avg(e: Column): Column = Column.fn("avg", e)

  /**
   * Aggregate function: returns the average of the values in a group.
   *
   * @group agg_funcs
   * @since 3.4.0
   */
  def avg(columnName: String): Column = avg(Column(columnName))

  /**
   * Aggregate function: returns a list of objects with duplicates.
   *
   * @note
   *   The function is non-deterministic because the order of collected results depends on the
   *   order of the rows which may be non-deterministic after a shuffle.
   *
   * @group agg_funcs
   * @since 3.4.0
   */
  def collect_list(e: Column): Column = Column.fn("collect_list", e)

  /**
   * Aggregate function: returns a list of objects with duplicates.
   *
   * @note
   *   The function is non-deterministic because the order of collected results depends on the
   *   order of the rows which may be non-deterministic after a shuffle.
   *
   * @group agg_funcs
   * @since 3.4.0
   */
  def collect_list(columnName: String): Column = collect_list(Column(columnName))

  /**
   * Aggregate function: returns a set of objects with duplicate elements eliminated.
   *
   * @note
   *   The function is non-deterministic because the order of collected results depends on the
   *   order of the rows which may be non-deterministic after a shuffle.
   *
   * @group agg_funcs
   * @since 3.4.0
   */
  def collect_set(e: Column): Column = Column.fn("collect_set", e)

  /**
   * Aggregate function: returns a set of objects with duplicate elements eliminated.
   *
   * @note
   *   The function is non-deterministic because the order of collected results depends on the
   *   order of the rows which may be non-deterministic after a shuffle.
   *
   * @group agg_funcs
   * @since 3.4.0
   */
  def collect_set(columnName: String): Column = collect_set(Column(columnName))

  /**
   * Aggregate function: returns the Pearson Correlation Coefficient for two columns.
   *
   * @group agg_funcs
   * @since 3.4.0
   */
  def corr(column1: Column, column2: Column): Column = Column.fn("corr", column1, column2)

  /**
   * Aggregate function: returns the Pearson Correlation Coefficient for two columns.
   *
   * @group agg_funcs
   * @since 3.4.0
   */
  def corr(columnName1: String, columnName2: String): Column = {
    corr(Column(columnName1), Column(columnName2))
  }

  /**
   * Aggregate function: returns the number of items in a group.
   *
   * @group agg_funcs
   * @since 3.4.0
   */
  def count(e: Column): Column = Column.fn("count", e)

  /**
   * Aggregate function: returns the number of items in a group.
   *
   * @group agg_funcs
   * @since 3.4.0
   */
  def count(columnName: String): TypedColumn[Any, Long] =
    count(Column(columnName)).as(PrimitiveLongEncoder)

  /**
   * Aggregate function: returns the number of distinct items in a group.
   *
   * An alias of `count_distinct`, and it is encouraged to use `count_distinct` directly.
   *
   * @group agg_funcs
   * @since 3.4.0
   */
  @scala.annotation.varargs
  def countDistinct(expr: Column, exprs: Column*): Column = count_distinct(expr, exprs: _*)

  /**
   * Aggregate function: returns the number of distinct items in a group.
   *
   * An alias of `count_distinct`, and it is encouraged to use `count_distinct` directly.
   *
   * @group agg_funcs
   * @since 3.4.0
   */
  @scala.annotation.varargs
  def countDistinct(columnName: String, columnNames: String*): Column =
    count_distinct(Column(columnName), columnNames.map(Column.apply): _*)

  /**
   * Aggregate function: returns the number of distinct items in a group.
   *
   * @group agg_funcs
   * @since 3.4.0
   */
  @scala.annotation.varargs
  def count_distinct(expr: Column, exprs: Column*): Column =
    Column.fn("count", isDistinct = true, expr +: exprs: _*)

  /**
   * Aggregate function: returns the population covariance for two columns.
   *
   * @group agg_funcs
   * @since 3.4.0
   */
  def covar_pop(column1: Column, column2: Column): Column =
    Column.fn("covar_pop", column1, column2)

  /**
   * Aggregate function: returns the population covariance for two columns.
   *
   * @group agg_funcs
   * @since 3.4.0
   */
  def covar_pop(columnName1: String, columnName2: String): Column = {
    covar_pop(Column(columnName1), Column(columnName2))
  }

  /**
   * Aggregate function: returns the sample covariance for two columns.
   *
   * @group agg_funcs
   * @since 3.4.0
   */
  def covar_samp(column1: Column, column2: Column): Column =
    Column.fn("covar_samp", column1, column2)

  /**
   * Aggregate function: returns the sample covariance for two columns.
   *
   * @group agg_funcs
   * @since 3.4.0
   */
  def covar_samp(columnName1: String, columnName2: String): Column =
    covar_samp(Column(columnName1), Column(columnName2))

  /**
   * Aggregate function: returns the first value in a group.
   *
   * The function by default returns the first values it sees. It will return the first non-null
   * value it sees when ignoreNulls is set to true. If all values are null, then null is returned.
   *
   * @note
   *   The function is non-deterministic because its results depends on the order of the rows
   *   which may be non-deterministic after a shuffle.
   *
   * @group agg_funcs
   * @since 3.4.0
   */
  def first(e: Column, ignoreNulls: Boolean): Column =
    Column.fn("first", e, lit(ignoreNulls))

  /**
   * Aggregate function: returns the first value of a column in a group.
   *
   * The function by default returns the first values it sees. It will return the first non-null
   * value it sees when ignoreNulls is set to true. If all values are null, then null is returned.
   *
   * @note
   *   The function is non-deterministic because its results depends on the order of the rows
   *   which may be non-deterministic after a shuffle.
   *
   * @group agg_funcs
   * @since 3.4.0
   */
  def first(columnName: String, ignoreNulls: Boolean): Column = {
    first(Column(columnName), ignoreNulls)
  }

  /**
   * Aggregate function: returns the first value in a group.
   *
   * The function by default returns the first values it sees. It will return the first non-null
   * value it sees when ignoreNulls is set to true. If all values are null, then null is returned.
   *
   * @note
   *   The function is non-deterministic because its results depends on the order of the rows
   *   which may be non-deterministic after a shuffle.
   *
   * @group agg_funcs
   * @since 3.4.0
   */
  def first(e: Column): Column = first(e, ignoreNulls = false)

  /**
   * Aggregate function: returns the first value of a column in a group.
   *
   * The function by default returns the first values it sees. It will return the first non-null
   * value it sees when ignoreNulls is set to true. If all values are null, then null is returned.
   *
   * @note
   *   The function is non-deterministic because its results depends on the order of the rows
   *   which may be non-deterministic after a shuffle.
   *
   * @group agg_funcs
   * @since 3.4.0
   */
  def first(columnName: String): Column = first(Column(columnName))

  /**
   * Aggregate function: indicates whether a specified column in a GROUP BY list is aggregated or
   * not, returns 1 for aggregated or 0 for not aggregated in the result set.
   *
   * @group agg_funcs
   * @since 3.4.0
   */
  def grouping(e: Column): Column = Column.fn("grouping", e)

  /**
   * Aggregate function: indicates whether a specified column in a GROUP BY list is aggregated or
   * not, returns 1 for aggregated or 0 for not aggregated in the result set.
   *
   * @group agg_funcs
   * @since 3.4.0
   */
  def grouping(columnName: String): Column = grouping(Column(columnName))

  /**
   * Aggregate function: returns the level of grouping, equals to
   *
   * {{{
   *   (grouping(c1) <<; (n-1)) + (grouping(c2) <<; (n-2)) + ... + grouping(cn)
   * }}}
   *
   * @note
   *   The list of columns should match with grouping columns exactly, or empty (means all the
   *   grouping columns).
   *
   * @group agg_funcs
   * @since 3.4.0
   */
  def grouping_id(cols: Column*): Column = Column.fn("grouping_id", cols: _*)

  /**
   * Aggregate function: returns the level of grouping, equals to
   *
   * {{{
   *   (grouping(c1) <<; (n-1)) + (grouping(c2) <<; (n-2)) + ... + grouping(cn)
   * }}}
   *
   * @note
   *   The list of columns should match with grouping columns exactly.
   *
   * @group agg_funcs
   * @since 3.4.0
   */
  def grouping_id(colName: String, colNames: String*): Column =
    grouping_id((Seq(colName) ++ colNames).map(n => Column(n)): _*)

  /**
   * Aggregate function: returns the updatable binary representation of the Datasketches HllSketch
   * configured with lgConfigK arg.
   *
   * @group agg_funcs
   * @since 3.5.0
   */
  def hll_sketch_agg(e: Column, lgConfigK: Int): Column =
    Column.fn("hll_sketch_agg", e, lit(lgConfigK))

  /**
   * Aggregate function: returns the updatable binary representation of the Datasketches HllSketch
   * configured with lgConfigK arg.
   *
   * @group agg_funcs
   * @since 3.5.0
   */
  def hll_sketch_agg(columnName: String, lgConfigK: Int): Column =
    hll_sketch_agg(Column(columnName), lgConfigK)

  /**
   * Aggregate function: returns the updatable binary representation of the Datasketches HllSketch
   * configured with default lgConfigK value.
   *
   * @group agg_funcs
   * @since 3.5.0
   */
  def hll_sketch_agg(e: Column): Column =
    Column.fn("hll_sketch_agg", e)

  /**
   * Aggregate function: returns the updatable binary representation of the Datasketches HllSketch
   * configured with default lgConfigK value.
   *
   * @group agg_funcs
   * @since 3.5.0
   */
  def hll_sketch_agg(columnName: String): Column = hll_sketch_agg(Column(columnName))

  /**
   * Aggregate function: returns the updatable binary representation of the Datasketches
   * HllSketch, generated by merging previously created Datasketches HllSketch instances via a
   * Datasketches Union instance. Throws an exception if sketches have different lgConfigK values
   * and allowDifferentLgConfigK is set to false.
   *
   * @group agg_funcs
   * @since 3.5.0
   */
  def hll_union_agg(e: Column, allowDifferentLgConfigK: Boolean): Column =
    Column.fn("hll_union_agg", e, lit(allowDifferentLgConfigK))

  /**
   * Aggregate function: returns the updatable binary representation of the Datasketches
   * HllSketch, generated by merging previously created Datasketches HllSketch instances via a
   * Datasketches Union instance. Throws an exception if sketches have different lgConfigK values
   * and allowDifferentLgConfigK is set to false.
   *
   * @group agg_funcs
   * @since 3.5.0
   */
  def hll_union_agg(columnName: String, allowDifferentLgConfigK: Boolean): Column =
    hll_union_agg(Column(columnName), allowDifferentLgConfigK)

  /**
   * Aggregate function: returns the updatable binary representation of the Datasketches
   * HllSketch, generated by merging previously created Datasketches HllSketch instances via a
   * Datasketches Union instance. Throws an exception if sketches have different lgConfigK values.
   *
   * @group agg_funcs
   * @since 3.5.0
   */
  def hll_union_agg(e: Column): Column =
    Column.fn("hll_union_agg", e)

  /**
   * Aggregate function: returns the updatable binary representation of the Datasketches
   * HllSketch, generated by merging previously created Datasketches HllSketch instances via a
   * Datasketches Union instance. Throws an exception if sketches have different lgConfigK values.
   *
   * @group agg_funcs
   * @since 3.5.0
   */
  def hll_union_agg(columnName: String): Column = hll_union_agg(Column(columnName))

  /**
   * Aggregate function: returns the kurtosis of the values in a group.
   *
   * @group agg_funcs
   * @since 3.4.0
   */
  def kurtosis(e: Column): Column = Column.fn("kurtosis", e)

  /**
   * Aggregate function: returns the kurtosis of the values in a group.
   *
   * @group agg_funcs
   * @since 3.4.0
   */
  def kurtosis(columnName: String): Column = kurtosis(Column(columnName))

  /**
   * Aggregate function: returns the last value in a group.
   *
   * The function by default returns the last values it sees. It will return the last non-null
   * value it sees when ignoreNulls is set to true. If all values are null, then null is returned.
   *
   * @note
   *   The function is non-deterministic because its results depends on the order of the rows
   *   which may be non-deterministic after a shuffle.
   *
   * @group agg_funcs
   * @since 3.4.0
   */
  def last(e: Column, ignoreNulls: Boolean): Column =
    Column.fn("last", e, lit(ignoreNulls))

  /**
   * Aggregate function: returns the last value of the column in a group.
   *
   * The function by default returns the last values it sees. It will return the last non-null
   * value it sees when ignoreNulls is set to true. If all values are null, then null is returned.
   *
   * @note
   *   The function is non-deterministic because its results depends on the order of the rows
   *   which may be non-deterministic after a shuffle.
   *
   * @group agg_funcs
   * @since 3.4.0
   */
  def last(columnName: String, ignoreNulls: Boolean): Column =
    last(Column(columnName), ignoreNulls)

  /**
   * Aggregate function: returns the last value in a group.
   *
   * The function by default returns the last values it sees. It will return the last non-null
   * value it sees when ignoreNulls is set to true. If all values are null, then null is returned.
   *
   * @note
   *   The function is non-deterministic because its results depends on the order of the rows
   *   which may be non-deterministic after a shuffle.
   *
   * @group agg_funcs
   * @since 3.4.0
   */
  def last(e: Column): Column = last(e, ignoreNulls = false)

  /**
   * Aggregate function: returns the last value of the column in a group.
   *
   * The function by default returns the last values it sees. It will return the last non-null
   * value it sees when ignoreNulls is set to true. If all values are null, then null is returned.
   *
   * @note
   *   The function is non-deterministic because its results depends on the order of the rows
   *   which may be non-deterministic after a shuffle.
   *
   * @group agg_funcs
   * @since 3.4.0
   */
  def last(columnName: String): Column = last(Column(columnName), ignoreNulls = false)

  /**
   * Aggregate function: returns the most frequent value in a group.
   *
   * @group agg_funcs
   * @since 3.4.0
   */
  def mode(e: Column): Column = Column.fn("mode", e)

  /**
   * Aggregate function: returns the maximum value of the expression in a group.
   *
   * @group agg_funcs
   * @since 3.4.0
   */
  def max(e: Column): Column = Column.fn("max", e)

  /**
   * Aggregate function: returns the maximum value of the column in a group.
   *
   * @group agg_funcs
   * @since 3.4.0
   */
  def max(columnName: String): Column = max(Column(columnName))

  /**
   * Aggregate function: returns the value associated with the maximum value of ord.
   *
   * @group agg_funcs
   * @since 3.4.0
   */
  def max_by(e: Column, ord: Column): Column = Column.fn("max_by", e, ord)

  /**
   * Aggregate function: returns the average of the values in a group. Alias for avg.
   *
   * @group agg_funcs
   * @since 3.4.0
   */
  def mean(e: Column): Column = avg(e)

  /**
   * Aggregate function: returns the average of the values in a group. Alias for avg.
   *
   * @group agg_funcs
   * @since 3.4.0
   */
  def mean(columnName: String): Column = avg(columnName)

  /**
   * Aggregate function: returns the median of the values in a group.
   *
   * @group agg_funcs
   * @since 3.4.0
   */
  def median(e: Column): Column = Column.fn("median", e)

  /**
   * Aggregate function: returns the minimum value of the expression in a group.
   *
   * @group agg_funcs
   * @since 3.4.0
   */
  def min(e: Column): Column = Column.fn("min", e)

  /**
   * Aggregate function: returns the minimum value of the column in a group.
   *
   * @group agg_funcs
   * @since 3.4.0
   */
  def min(columnName: String): Column = min(Column(columnName))

  /**
   * Aggregate function: returns the value associated with the minimum value of ord.
   *
   * @group agg_funcs
   * @since 3.4.0
   */
  def min_by(e: Column, ord: Column): Column = Column.fn("min_by", e, ord)

  /**
   * Aggregate function: returns the exact percentile(s) of numeric column `expr` at the given
   * percentage(s) with value range in [0.0, 1.0].
   *
   * @group agg_funcs
   * @since 3.5.0
   */
  def percentile(e: Column, percentage: Column): Column = Column.fn("percentile", e, percentage)

  /**
   * Aggregate function: returns the exact percentile(s) of numeric column `expr` at the given
   * percentage(s) with value range in [0.0, 1.0].
   *
   * @group agg_funcs
   * @since 3.5.0
   */
  def percentile(e: Column, percentage: Column, frequency: Column): Column =
    Column.fn("percentile", e, percentage, frequency)

  /**
   * Aggregate function: returns the approximate `percentile` of the numeric column `col` which is
   * the smallest value in the ordered `col` values (sorted from least to greatest) such that no
   * more than `percentage` of `col` values is less than the value or equal to that value.
   *
   * If percentage is an array, each value must be between 0.0 and 1.0. If it is a single floating
   * point value, it must be between 0.0 and 1.0.
   *
   * The accuracy parameter is a positive numeric literal which controls approximation accuracy at
   * the cost of memory. Higher value of accuracy yields better accuracy, 1.0/accuracy is the
   * relative error of the approximation.
   *
   * @group agg_funcs
   * @since 3.4.0
   */
  def percentile_approx(e: Column, percentage: Column, accuracy: Column): Column =
    Column.fn("percentile_approx", e, percentage, accuracy)

  /**
   * Aggregate function: returns the product of all numerical elements in a group.
   *
   * @group agg_funcs
   * @since 3.4.0
   */
  def product(e: Column): Column = Column.fn("product", e)

  /**
   * Aggregate function: returns the skewness of the values in a group.
   *
   * @group agg_funcs
   * @since 3.4.0
   */
  def skewness(e: Column): Column = Column.fn("skewness", e)

  /**
   * Aggregate function: returns the skewness of the values in a group.
   *
   * @group agg_funcs
   * @since 3.4.0
   */
  def skewness(columnName: String): Column = skewness(Column(columnName))

  /**
   * Aggregate function: alias for `stddev_samp`.
   *
   * @group agg_funcs
   * @since 3.5.0
   */
  def std(e: Column): Column = stddev(e)

  /**
   * Aggregate function: alias for `stddev_samp`.
   *
   * @group agg_funcs
   * @since 3.4.0
   */
  def stddev(e: Column): Column = Column.fn("stddev", e)

  /**
   * Aggregate function: alias for `stddev_samp`.
   *
   * @group agg_funcs
   * @since 3.4.0
   */
  def stddev(columnName: String): Column = stddev(Column(columnName))

  /**
   * Aggregate function: returns the sample standard deviation of the expression in a group.
   *
   * @group agg_funcs
   * @since 3.4.0
   */
  def stddev_samp(e: Column): Column = Column.fn("stddev_samp", e)

  /**
   * Aggregate function: returns the sample standard deviation of the expression in a group.
   *
   * @group agg_funcs
   * @since 3.4.0
   */
  def stddev_samp(columnName: String): Column = stddev_samp(Column(columnName))

  /**
   * Aggregate function: returns the population standard deviation of the expression in a group.
   *
   * @group agg_funcs
   * @since 3.4.0
   */
  def stddev_pop(e: Column): Column = Column.fn("stddev_pop", e)

  /**
   * Aggregate function: returns the population standard deviation of the expression in a group.
   *
   * @group agg_funcs
   * @since 3.4.0
   */
  def stddev_pop(columnName: String): Column = stddev_pop(Column(columnName))

  /**
   * Aggregate function: returns the sum of all values in the expression.
   *
   * @group agg_funcs
   * @since 3.4.0
   */
  def sum(e: Column): Column = Column.fn("sum", e)

  /**
   * Aggregate function: returns the sum of all values in the given column.
   *
   * @group agg_funcs
   * @since 3.4.0
   */
  def sum(columnName: String): Column = sum(Column(columnName))

  /**
   * Aggregate function: returns the sum of distinct values in the expression.
   *
   * @group agg_funcs
   * @since 3.4.0
   */
  @deprecated("Use sum_distinct", "3.2.0")
  def sumDistinct(e: Column): Column = sum_distinct(e)

  /**
   * Aggregate function: returns the sum of distinct values in the expression.
   *
   * @group agg_funcs
   * @since 3.4.0
   */
  @deprecated("Use sum_distinct", "3.2.0")
  def sumDistinct(columnName: String): Column = sum_distinct(Column(columnName))

  /**
   * Aggregate function: returns the sum of distinct values in the expression.
   *
   * @group agg_funcs
   * @since 3.4.0
   */
  def sum_distinct(e: Column): Column = Column.fn("sum", isDistinct = true, e)

  /**
   * Aggregate function: alias for `var_samp`.
   *
   * @group agg_funcs
   * @since 3.4.0
   */
  def variance(e: Column): Column = Column.fn("variance", e)

  /**
   * Aggregate function: alias for `var_samp`.
   *
   * @group agg_funcs
   * @since 3.4.0
   */
  def variance(columnName: String): Column = variance(Column(columnName))

  /**
   * Aggregate function: returns the unbiased variance of the values in a group.
   *
   * @group agg_funcs
   * @since 3.4.0
   */
  def var_samp(e: Column): Column = Column.fn("var_samp", e)

  /**
   * Aggregate function: returns the unbiased variance of the values in a group.
   *
   * @group agg_funcs
   * @since 3.4.0
   */
  def var_samp(columnName: String): Column = var_samp(Column(columnName))

  /**
   * Aggregate function: returns the population variance of the values in a group.
   *
   * @group agg_funcs
   * @since 3.4.0
   */
  def var_pop(e: Column): Column = Column.fn("var_pop", e)

  /**
   * Aggregate function: returns the population variance of the values in a group.
   *
   * @group agg_funcs
   * @since 3.4.0
   */
  def var_pop(columnName: String): Column = var_pop(Column(columnName))

  /**
   * Aggregate function: returns the average of the independent variable for non-null pairs in a
   * group, where `y` is the dependent variable and `x` is the independent variable.
   *
   * @group agg_funcs
   * @since 3.5.0
   */
  def regr_avgx(y: Column, x: Column): Column = Column.fn("regr_avgx", y, x)

  /**
   * Aggregate function: returns the average of the independent variable for non-null pairs in a
   * group, where `y` is the dependent variable and `x` is the independent variable.
   *
   * @group agg_funcs
   * @since 3.5.0
   */
  def regr_avgy(y: Column, x: Column): Column = Column.fn("regr_avgy", y, x)

  /**
   * Aggregate function: returns the number of non-null number pairs in a group, where `y` is the
   * dependent variable and `x` is the independent variable.
   *
   * @group agg_funcs
   * @since 3.5.0
   */
  def regr_count(y: Column, x: Column): Column = Column.fn("regr_count", y, x)

  /**
   * Aggregate function: returns the intercept of the univariate linear regression line for
   * non-null pairs in a group, where `y` is the dependent variable and `x` is the independent
   * variable.
   *
   * @group agg_funcs
   * @since 3.5.0
   */
  def regr_intercept(y: Column, x: Column): Column = Column.fn("regr_intercept", y, x)

  /**
   * Aggregate function: returns the coefficient of determination for non-null pairs in a group,
   * where `y` is the dependent variable and `x` is the independent variable.
   *
   * @group agg_funcs
   * @since 3.5.0
   */
  def regr_r2(y: Column, x: Column): Column = Column.fn("regr_r2", y, x)

  /**
   * Aggregate function: returns the slope of the linear regression line for non-null pairs in a
   * group, where `y` is the dependent variable and `x` is the independent variable.
   *
   * @group agg_funcs
   * @since 3.5.0
   */
  def regr_slope(y: Column, x: Column): Column = Column.fn("regr_slope", y, x)

  /**
   * Aggregate function: returns REGR_COUNT(y, x) * VAR_POP(x) for non-null pairs in a group,
   * where `y` is the dependent variable and `x` is the independent variable.
   *
   * @group agg_funcs
   * @since 3.5.0
   */
  def regr_sxx(y: Column, x: Column): Column = Column.fn("regr_sxx", y, x)

  /**
   * Aggregate function: returns REGR_COUNT(y, x) * COVAR_POP(y, x) for non-null pairs in a group,
   * where `y` is the dependent variable and `x` is the independent variable.
   *
   * @group agg_funcs
   * @since 3.5.0
   */
  def regr_sxy(y: Column, x: Column): Column = Column.fn("regr_sxy", y, x)

  /**
   * Aggregate function: returns REGR_COUNT(y, x) * VAR_POP(y) for non-null pairs in a group,
   * where `y` is the dependent variable and `x` is the independent variable.
   *
   * @group agg_funcs
   * @since 3.5.0
   */
  def regr_syy(y: Column, x: Column): Column = Column.fn("regr_syy", y, x)

  //////////////////////////////////////////////////////////////////////////////////////////////
  // Window functions
  //////////////////////////////////////////////////////////////////////////////////////////////

  /**
   * Window function: returns the cumulative distribution of values within a window partition,
   * i.e. the fraction of rows that are below the current row.
   *
   * {{{
   *   N = total number of rows in the partition
   *   cumeDist(x) = number of values before (and including) x / N
   * }}}
   *
   * @group window_funcs
   * @since 3.4.0
   */
  def cume_dist(): Column = Column.fn("cume_dist")

  /**
   * Window function: returns the rank of rows within a window partition, without any gaps.
   *
   * The difference between rank and dense_rank is that denseRank leaves no gaps in ranking
   * sequence when there are ties. That is, if you were ranking a competition using dense_rank and
   * had three people tie for second place, you would say that all three were in second place and
   * that the next person came in third. Rank would give me sequential numbers, making the person
   * that came in third place (after the ties) would register as coming in fifth.
   *
   * This is equivalent to the DENSE_RANK function in SQL.
   *
   * @group window_funcs
   * @since 3.4.0
   */
  def dense_rank(): Column = Column.fn("dense_rank")

  /**
   * Window function: returns the value that is `offset` rows before the current row, and `null`
   * if there is less than `offset` rows before the current row. For example, an `offset` of one
   * will return the previous row at any given point in the window partition.
   *
   * This is equivalent to the LAG function in SQL.
   *
   * @group window_funcs
   * @since 3.4.0
   */
  def lag(e: Column, offset: Int): Column = lag(e, offset, null)

  /**
   * Window function: returns the value that is `offset` rows before the current row, and `null`
   * if there is less than `offset` rows before the current row. For example, an `offset` of one
   * will return the previous row at any given point in the window partition.
   *
   * This is equivalent to the LAG function in SQL.
   *
   * @group window_funcs
   * @since 3.4.0
   */
  def lag(columnName: String, offset: Int): Column = lag(columnName, offset, null)

  /**
   * Window function: returns the value that is `offset` rows before the current row, and
   * `defaultValue` if there is less than `offset` rows before the current row. For example, an
   * `offset` of one will return the previous row at any given point in the window partition.
   *
   * This is equivalent to the LAG function in SQL.
   *
   * @group window_funcs
   * @since 3.4.0
   */
  def lag(columnName: String, offset: Int, defaultValue: Any): Column = {
    lag(Column(columnName), offset, defaultValue)
  }

  /**
   * Window function: returns the value that is `offset` rows before the current row, and
   * `defaultValue` if there is less than `offset` rows before the current row. For example, an
   * `offset` of one will return the previous row at any given point in the window partition.
   *
   * This is equivalent to the LAG function in SQL.
   *
   * @group window_funcs
   * @since 3.4.0
   */
  def lag(e: Column, offset: Int, defaultValue: Any): Column = {
    lag(e, offset, defaultValue, ignoreNulls = false)
  }

  /**
   * Window function: returns the value that is `offset` rows before the current row, and
   * `defaultValue` if there is less than `offset` rows before the current row. `ignoreNulls`
   * determines whether null values of row are included in or eliminated from the calculation. For
   * example, an `offset` of one will return the previous row at any given point in the window
   * partition.
   *
   * This is equivalent to the LAG function in SQL.
   *
   * @group window_funcs
   * @since 3.4.0
   */
  def lag(e: Column, offset: Int, defaultValue: Any, ignoreNulls: Boolean): Column =
    Column.fn("lag", e, lit(offset), lit(defaultValue), lit(ignoreNulls))

  /**
   * Window function: returns the value that is `offset` rows after the current row, and `null` if
   * there is less than `offset` rows after the current row. For example, an `offset` of one will
   * return the next row at any given point in the window partition.
   *
   * This is equivalent to the LEAD function in SQL.
   *
   * @group window_funcs
   * @since 3.4.0
   */
  def lead(columnName: String, offset: Int): Column = {
    lead(columnName, offset, null)
  }

  /**
   * Window function: returns the value that is `offset` rows after the current row, and `null` if
   * there is less than `offset` rows after the current row. For example, an `offset` of one will
   * return the next row at any given point in the window partition.
   *
   * This is equivalent to the LEAD function in SQL.
   *
   * @group window_funcs
   * @since 3.4.0
   */
  def lead(e: Column, offset: Int): Column = {
    lead(e, offset, null)
  }

  /**
   * Window function: returns the value that is `offset` rows after the current row, and
   * `defaultValue` if there is less than `offset` rows after the current row. For example, an
   * `offset` of one will return the next row at any given point in the window partition.
   *
   * This is equivalent to the LEAD function in SQL.
   *
   * @group window_funcs
   * @since 3.4.0
   */
  def lead(columnName: String, offset: Int, defaultValue: Any): Column = {
    lead(Column(columnName), offset, defaultValue)
  }

  /**
   * Window function: returns the value that is `offset` rows after the current row, and
   * `defaultValue` if there is less than `offset` rows after the current row. For example, an
   * `offset` of one will return the next row at any given point in the window partition.
   *
   * This is equivalent to the LEAD function in SQL.
   *
   * @group window_funcs
   * @since 3.4.0
   */
  def lead(e: Column, offset: Int, defaultValue: Any): Column = {
    lead(e, offset, defaultValue, ignoreNulls = false)
  }

  /**
   * Window function: returns the value that is `offset` rows after the current row, and
   * `defaultValue` if there is less than `offset` rows after the current row. `ignoreNulls`
   * determines whether null values of row are included in or eliminated from the calculation. The
   * default value of `ignoreNulls` is false. For example, an `offset` of one will return the next
   * row at any given point in the window partition.
   *
   * This is equivalent to the LEAD function in SQL.
   *
   * @group window_funcs
   * @since 3.4.0
   */
  def lead(e: Column, offset: Int, defaultValue: Any, ignoreNulls: Boolean): Column =
    Column.fn("lead", e, lit(offset), lit(defaultValue), lit(ignoreNulls))

  /**
   * Window function: returns the value that is the `offset`th row of the window frame (counting
   * from 1), and `null` if the size of window frame is less than `offset` rows.
   *
   * It will return the `offset`th non-null value it sees when ignoreNulls is set to true. If all
   * values are null, then null is returned.
   *
   * This is equivalent to the nth_value function in SQL.
   *
   * @group window_funcs
   * @since 3.4.0
   */
  def nth_value(e: Column, offset: Int, ignoreNulls: Boolean): Column =
    Column.fn("nth_value", e, lit(offset), lit(ignoreNulls))

  /**
   * Window function: returns the value that is the `offset`th row of the window frame (counting
   * from 1), and `null` if the size of window frame is less than `offset` rows.
   *
   * This is equivalent to the nth_value function in SQL.
   *
   * @group window_funcs
   * @since 3.4.0
   */
  def nth_value(e: Column, offset: Int): Column = nth_value(e, offset, false)

  /**
   * Window function: returns the ntile group id (from 1 to `n` inclusive) in an ordered window
   * partition. For example, if `n` is 4, the first quarter of the rows will get value 1, the
   * second quarter will get 2, the third quarter will get 3, and the last quarter will get 4.
   *
   * This is equivalent to the NTILE function in SQL.
   *
   * @group window_funcs
   * @since 3.4.0
   */
  def ntile(n: Int): Column = Column.fn("ntile", lit(n))

  /**
   * Window function: returns the relative rank (i.e. percentile) of rows within a window
   * partition.
   *
   * This is computed by:
   * {{{
   *   (rank of row in its partition - 1) / (number of rows in the partition - 1)
   * }}}
   *
   * This is equivalent to the PERCENT_RANK function in SQL.
   *
   * @group window_funcs
   * @since 3.4.0
   */
  def percent_rank(): Column = Column.fn("percent_rank")

  /**
   * Window function: returns the rank of rows within a window partition.
   *
   * The difference between rank and dense_rank is that dense_rank leaves no gaps in ranking
   * sequence when there are ties. That is, if you were ranking a competition using dense_rank and
   * had three people tie for second place, you would say that all three were in second place and
   * that the next person came in third. Rank would give me sequential numbers, making the person
   * that came in third place (after the ties) would register as coming in fifth.
   *
   * This is equivalent to the RANK function in SQL.
   *
   * @group window_funcs
   * @since 3.4.0
   */
  def rank(): Column = Column.fn("rank")

  /**
   * Window function: returns a sequential number starting at 1 within a window partition.
   *
   * @group window_funcs
   * @since 3.4.0
   */
  def row_number(): Column = Column.fn("row_number")

  //////////////////////////////////////////////////////////////////////////////////////////////
  // Non-aggregate functions
  //////////////////////////////////////////////////////////////////////////////////////////////

  /**
   * Creates a new array column. The input columns must all have the same data type.
   *
   * @group normal_funcs
   * @since 3.4.0
   */
  @scala.annotation.varargs
  def array(cols: Column*): Column = Column.fn("array", cols: _*)

  /**
   * Creates a new array column. The input columns must all have the same data type.
   *
   * @group normal_funcs
   * @since 3.4.0
   */
  @scala.annotation.varargs
  def array(colName: String, colNames: String*): Column = {
    array((colName +: colNames).map(col): _*)
  }

  /**
   * Creates a new map column. The input columns must be grouped as key-value pairs, e.g. (key1,
   * value1, key2, value2, ...). The key columns must all have the same data type, and can't be
   * null. The value columns must all have the same data type.
   *
   * @group normal_funcs
   * @since 3.4.0
   */
  @scala.annotation.varargs
  def map(cols: Column*): Column = Column.fn("map", cols: _*)

  /**
   * Creates a new map column. The array in the first column is used for keys. The array in the
   * second column is used for values. All elements in the array for key should not be null.
   *
   * @group normal_funcs
   * @since 3.4.0
   */
  def map_from_arrays(keys: Column, values: Column): Column =
    Column.fn("map_from_arrays", keys, values)

  /**
   * Creates a map after splitting the text into key/value pairs using delimiters. Both
   * `pairDelim` and `keyValueDelim` are treated as regular expressions.
   *
   * @group map_funcs
   * @since 3.5.0
   */
  def str_to_map(text: Column, pairDelim: Column, keyValueDelim: Column): Column =
    Column.fn("str_to_map", text, pairDelim, keyValueDelim)

  /**
   * Creates a map after splitting the text into key/value pairs using delimiters. The `pairDelim`
   * is treated as regular expressions.
   *
   * @group map_funcs
   * @since 3.5.0
   */
  def str_to_map(text: Column, pairDelim: Column): Column =
    Column.fn("str_to_map", text, pairDelim)

  /**
   * Creates a map after splitting the text into key/value pairs using delimiters.
   *
   * @group map_funcs
   * @since 3.5.0
   */
  def str_to_map(text: Column): Column = Column.fn("str_to_map", text)

  /**
   * Marks a DataFrame as small enough for use in broadcast joins.
   *
   * The following example marks the right DataFrame for broadcast hash join using `joinKey`.
   * {{{
   *   // left and right are DataFrames
   *   left.join(broadcast(right), "joinKey")
   * }}}
   *
   * @group normal_funcs
   * @since 3.4.0
   */
  def broadcast[T](df: Dataset[T]): Dataset[T] = {
    df.hint("broadcast")
  }

  /**
   * Returns the first column that is not null, or null if all inputs are null.
   *
   * For example, `coalesce(a, b, c)` will return a if a is not null, or b if a is null and b is
   * not null, or c if both a and b are null but c is not null.
   *
   * @group normal_funcs
   * @since 3.4.0
   */
  @scala.annotation.varargs
  def coalesce(e: Column*): Column = Column.fn("coalesce", e: _*)

  /**
   * Creates a string column for the file name of the current Spark task.
   *
   * @group normal_funcs
   * @since 3.4.0
   */
  def input_file_name(): Column = Column.fn("input_file_name")

  /**
   * Return true iff the column is NaN.
   *
   * @group normal_funcs
   * @since 3.4.0
   */
  def isnan(e: Column): Column = e.isNaN

  /**
   * Return true iff the column is null.
   *
   * @group normal_funcs
   * @since 3.4.0
   */
  def isnull(e: Column): Column = e.isNull

  /**
   * A column expression that generates monotonically increasing 64-bit integers.
   *
   * The generated ID is guaranteed to be monotonically increasing and unique, but not
   * consecutive. The current implementation puts the partition ID in the upper 31 bits, and the
   * record number within each partition in the lower 33 bits. The assumption is that the data
   * frame has less than 1 billion partitions, and each partition has less than 8 billion records.
   *
   * As an example, consider a `DataFrame` with two partitions, each with 3 records. This
   * expression would return the following IDs:
   *
   * {{{
   * 0, 1, 2, 8589934592 (1L << 33), 8589934593, 8589934594.
   * }}}
   *
   * @group normal_funcs
   * @since 3.4.0
   */
  @deprecated("Use monotonically_increasing_id()", "2.0.0")
  def monotonicallyIncreasingId(): Column = monotonically_increasing_id()

  /**
   * A column expression that generates monotonically increasing 64-bit integers.
   *
   * The generated ID is guaranteed to be monotonically increasing and unique, but not
   * consecutive. The current implementation puts the partition ID in the upper 31 bits, and the
   * record number within each partition in the lower 33 bits. The assumption is that the data
   * frame has less than 1 billion partitions, and each partition has less than 8 billion records.
   *
   * As an example, consider a `DataFrame` with two partitions, each with 3 records. This
   * expression would return the following IDs:
   *
   * {{{
   * 0, 1, 2, 8589934592 (1L << 33), 8589934593, 8589934594.
   * }}}
   *
   * @group normal_funcs
   * @since 3.4.0
   */
  def monotonically_increasing_id(): Column = Column.fn("monotonically_increasing_id")

  /**
   * Returns col1 if it is not NaN, or col2 if col1 is NaN.
   *
   * Both inputs should be floating point columns (DoubleType or FloatType).
   *
   * @group normal_funcs
   * @since 3.4.0
   */
  def nanvl(col1: Column, col2: Column): Column = Column.fn("nanvl", col1, col2)

  /**
   * Unary minus, i.e. negate the expression.
   * {{{
   *   // Select the amount column and negates all values.
   *   // Scala:
   *   df.select( -df("amount") )
   *
   *   // Java:
   *   df.select( negate(df.col("amount")) );
   * }}}
   *
   * @group normal_funcs
   * @since 3.4.0
   */
  def negate(e: Column): Column = -e

  /**
   * Inversion of boolean expression, i.e. NOT.
   * {{{
   *   // Scala: select rows that are not active (isActive === false)
   *   df.filter( !df("isActive") )
   *
   *   // Java:
   *   df.filter( not(df.col("isActive")) );
   * }}}
   *
   * @group normal_funcs
   * @since 3.4.0
   */
  def not(e: Column): Column = !e

  /**
   * Generate a random column with independent and identically distributed (i.i.d.) samples
   * uniformly distributed in [0.0, 1.0).
   *
   * @note
   *   The function is non-deterministic in general case.
   *
   * @group normal_funcs
   * @since 3.4.0
   */
  def rand(seed: Long): Column = Column.fn("rand", lit(seed))

  /**
   * Generate a random column with independent and identically distributed (i.i.d.) samples
   * uniformly distributed in [0.0, 1.0).
   *
   * @note
   *   The function is non-deterministic in general case.
   *
   * @group normal_funcs
   * @since 3.4.0
   */
  def rand(): Column = Column.fn("rand")

  /**
   * Generate a column with independent and identically distributed (i.i.d.) samples from the
   * standard normal distribution.
   *
   * @note
   *   The function is non-deterministic in general case.
   *
   * @group normal_funcs
   * @since 3.4.0
   */
  def randn(seed: Long): Column = Column.fn("randn", lit(seed))

  /**
   * Generate a column with independent and identically distributed (i.i.d.) samples from the
   * standard normal distribution.
   *
   * @note
   *   The function is non-deterministic in general case.
   *
   * @group normal_funcs
   * @since 3.4.0
   */
  def randn(): Column = Column.fn("randn")

  /**
   * Partition ID.
   *
   * @note
   *   This is non-deterministic because it depends on data partitioning and task scheduling.
   *
   * @group normal_funcs
   * @since 3.4.0
   */
  def spark_partition_id(): Column = Column.fn("spark_partition_id")

  /**
   * Computes the square root of the specified float value.
   *
   * @group math_funcs
   * @since 3.4.0
   */
  def sqrt(e: Column): Column = Column.fn("sqrt", e)

  /**
   * Computes the square root of the specified float value.
   *
   * @group math_funcs
   * @since 3.4.0
   */
  def sqrt(colName: String): Column = sqrt(Column(colName))

  /**
   * Creates a new struct column. If the input column is a column in a `DataFrame`, or a derived
   * column expression that is named (i.e. aliased), its name would be retained as the
   * StructField's name, otherwise, the newly generated StructField's name would be auto generated
   * as `col` with a suffix `index + 1`, i.e. col1, col2, col3, ...
   *
   * @group normal_funcs
   * @since 3.4.0
   */
  @scala.annotation.varargs
  def struct(cols: Column*): Column = Column.fn("struct", cols: _*)

  /**
   * Creates a new struct column that composes multiple input columns.
   *
   * @group normal_funcs
   * @since 3.4.0
   */
  @scala.annotation.varargs
  def struct(colName: String, colNames: String*): Column = {
    struct((colName +: colNames).map(col): _*)
  }

  /**
   * Evaluates a list of conditions and returns one of multiple possible result expressions. If
   * otherwise is not defined at the end, null is returned for unmatched conditions.
   *
   * {{{
   *   // Example: encoding gender string column into integer.
   *
   *   // Scala:
   *   people.select(when(people("gender") === "male", 0)
   *     .when(people("gender") === "female", 1)
   *     .otherwise(2))
   *
   *   // Java:
   *   people.select(when(col("gender").equalTo("male"), 0)
   *     .when(col("gender").equalTo("female"), 1)
   *     .otherwise(2))
   * }}}
   *
   * @group normal_funcs
   * @since 3.4.0
   */
  def when(condition: Column, value: Any): Column = Column { builder =>
    builder.getUnresolvedFunctionBuilder
      .setFunctionName("when")
      .addArguments(condition.expr)
      .addArguments(lit(value).expr)
  }

  /**
   * Computes bitwise NOT (~) of a number.
   *
   * @group normal_funcs
   * @since 3.4.0
   */
  @deprecated("Use bitwise_not", "3.2.0")
  def bitwiseNOT(e: Column): Column = bitwise_not(e)

  /**
   * Computes bitwise NOT (~) of a number.
   *
   * @group normal_funcs
   * @since 3.4.0
   */
  def bitwise_not(e: Column): Column = Column.fn("~", e)

  /**
   * Parses the expression string into the column that it represents, similar to
   * [[Dataset#selectExpr]].
   * {{{
   *   // get the number of words of each length
   *   df.groupBy(expr("length(word)")).count()
   * }}}
   *
   * @group normal_funcs
   */
  def expr(expr: String): Column = Column { builder =>
    builder.getExpressionStringBuilder.setExpression(expr)
  }

  //////////////////////////////////////////////////////////////////////////////////////////////
  // Math Functions
  //////////////////////////////////////////////////////////////////////////////////////////////

  /**
   * Computes the absolute value of a numeric value.
   *
   * @group math_funcs
   * @since 3.4.0
   */
  def abs(e: Column): Column = Column.fn("abs", e)

  /**
   * @return
   *   inverse cosine of `e` in radians, as if computed by `java.lang.Math.acos`
   *
   * @group math_funcs
   * @since 3.4.0
   */
  def acos(e: Column): Column = Column.fn("acos", e)

  /**
   * @return
   *   inverse cosine of `columnName`, as if computed by `java.lang.Math.acos`
   *
   * @group math_funcs
   * @since 3.4.0
   */
  def acos(columnName: String): Column = acos(Column(columnName))

  /**
   * @return
   *   inverse hyperbolic cosine of `e`
   *
   * @group math_funcs
   * @since 3.4.0
   */
  def acosh(e: Column): Column = Column.fn("acosh", e)

  /**
   * @return
   *   inverse hyperbolic cosine of `columnName`
   *
   * @group math_funcs
   * @since 3.4.0
   */
  def acosh(columnName: String): Column = acosh(Column(columnName))

  /**
   * @return
   *   inverse sine of `e` in radians, as if computed by `java.lang.Math.asin`
   *
   * @group math_funcs
   * @since 3.4.0
   */
  def asin(e: Column): Column = Column.fn("asin", e)

  /**
   * @return
   *   inverse sine of `columnName`, as if computed by `java.lang.Math.asin`
   *
   * @group math_funcs
   * @since 3.4.0
   */
  def asin(columnName: String): Column = asin(Column(columnName))

  /**
   * @return
   *   inverse hyperbolic sine of `e`
   *
   * @group math_funcs
   * @since 3.4.0
   */
  def asinh(e: Column): Column = Column.fn("asinh", e)

  /**
   * @return
   *   inverse hyperbolic sine of `columnName`
   *
   * @group math_funcs
   * @since 3.4.0
   */
  def asinh(columnName: String): Column = asinh(Column(columnName))

  /**
   * @return
   *   inverse tangent of `e` as if computed by `java.lang.Math.atan`
   *
   * @group math_funcs
   * @since 3.4.0
   */
  def atan(e: Column): Column = Column.fn("atan", e)

  /**
   * @return
   *   inverse tangent of `columnName`, as if computed by `java.lang.Math.atan`
   *
   * @group math_funcs
   * @since 3.4.0
   */
  def atan(columnName: String): Column = atan(Column(columnName))

  /**
   * @param y
   *   coordinate on y-axis
   * @param x
   *   coordinate on x-axis
   * @return
   *   the <i>theta</i> component of the point (<i>r</i>, <i>theta</i>) in polar coordinates that
   *   corresponds to the point (<i>x</i>, <i>y</i>) in Cartesian coordinates, as if computed by
   *   `java.lang.Math.atan2`
   *
   * @group math_funcs
   * @since 3.4.0
   */
  def atan2(y: Column, x: Column): Column = Column.fn("atan2", y, x)

  /**
   * @param y
   *   coordinate on y-axis
   * @param xName
   *   coordinate on x-axis
   * @return
   *   the <i>theta</i> component of the point (<i>r</i>, <i>theta</i>) in polar coordinates that
   *   corresponds to the point (<i>x</i>, <i>y</i>) in Cartesian coordinates, as if computed by
   *   `java.lang.Math.atan2`
   *
   * @group math_funcs
   * @since 3.4.0
   */
  def atan2(y: Column, xName: String): Column = atan2(y, Column(xName))

  /**
   * @param yName
   *   coordinate on y-axis
   * @param x
   *   coordinate on x-axis
   * @return
   *   the <i>theta</i> component of the point (<i>r</i>, <i>theta</i>) in polar coordinates that
   *   corresponds to the point (<i>x</i>, <i>y</i>) in Cartesian coordinates, as if computed by
   *   `java.lang.Math.atan2`
   *
   * @group math_funcs
   * @since 3.4.0
   */
  def atan2(yName: String, x: Column): Column = atan2(Column(yName), x)

  /**
   * @param yName
   *   coordinate on y-axis
   * @param xName
   *   coordinate on x-axis
   * @return
   *   the <i>theta</i> component of the point (<i>r</i>, <i>theta</i>) in polar coordinates that
   *   corresponds to the point (<i>x</i>, <i>y</i>) in Cartesian coordinates, as if computed by
   *   `java.lang.Math.atan2`
   *
   * @group math_funcs
   * @since 3.4.0
   */
  def atan2(yName: String, xName: String): Column =
    atan2(Column(yName), Column(xName))

  /**
   * @param y
   *   coordinate on y-axis
   * @param xValue
   *   coordinate on x-axis
   * @return
   *   the <i>theta</i> component of the point (<i>r</i>, <i>theta</i>) in polar coordinates that
   *   corresponds to the point (<i>x</i>, <i>y</i>) in Cartesian coordinates, as if computed by
   *   `java.lang.Math.atan2`
   *
   * @group math_funcs
   * @since 3.4.0
   */
  def atan2(y: Column, xValue: Double): Column = atan2(y, lit(xValue))

  /**
   * @param yName
   *   coordinate on y-axis
   * @param xValue
   *   coordinate on x-axis
   * @return
   *   the <i>theta</i> component of the point (<i>r</i>, <i>theta</i>) in polar coordinates that
   *   corresponds to the point (<i>x</i>, <i>y</i>) in Cartesian coordinates, as if computed by
   *   `java.lang.Math.atan2`
   *
   * @group math_funcs
   * @since 3.4.0
   */
  def atan2(yName: String, xValue: Double): Column = atan2(Column(yName), xValue)

  /**
   * @param yValue
   *   coordinate on y-axis
   * @param x
   *   coordinate on x-axis
   * @return
   *   the <i>theta</i> component of the point (<i>r</i>, <i>theta</i>) in polar coordinates that
   *   corresponds to the point (<i>x</i>, <i>y</i>) in Cartesian coordinates, as if computed by
   *   `java.lang.Math.atan2`
   *
   * @group math_funcs
   * @since 3.4.0
   */
  def atan2(yValue: Double, x: Column): Column = atan2(lit(yValue), x)

  /**
   * @param yValue
   *   coordinate on y-axis
   * @param xName
   *   coordinate on x-axis
   * @return
   *   the <i>theta</i> component of the point (<i>r</i>, <i>theta</i>) in polar coordinates that
   *   corresponds to the point (<i>x</i>, <i>y</i>) in Cartesian coordinates, as if computed by
   *   `java.lang.Math.atan2`
   *
   * @group math_funcs
   * @since 3.4.0
   */
  def atan2(yValue: Double, xName: String): Column = atan2(yValue, Column(xName))

  /**
   * @return
   *   inverse hyperbolic tangent of `e`
   *
   * @group math_funcs
   * @since 3.4.0
   */
  def atanh(e: Column): Column = Column.fn("atanh", e)

  /**
   * @return
   *   inverse hyperbolic tangent of `columnName`
   *
   * @group math_funcs
   * @since 3.4.0
   */
  def atanh(columnName: String): Column = atanh(Column(columnName))

  /**
   * An expression that returns the string representation of the binary value of the given long
   * column. For example, bin("12") returns "1100".
   *
   * @group math_funcs
   * @since 3.4.0
   */
  def bin(e: Column): Column = Column.fn("bin", e)

  /**
   * An expression that returns the string representation of the binary value of the given long
   * column. For example, bin("12") returns "1100".
   *
   * @group math_funcs
   * @since 3.4.0
   */
  def bin(columnName: String): Column = bin(Column(columnName))

  /**
   * Computes the cube-root of the given value.
   *
   * @group math_funcs
   * @since 3.4.0
   */
  def cbrt(e: Column): Column = Column.fn("cbrt", e)

  /**
   * Computes the cube-root of the given column.
   *
   * @group math_funcs
   * @since 3.4.0
   */
  def cbrt(columnName: String): Column = cbrt(Column(columnName))

  /**
   * Computes the ceiling of the given value of `e` to `scale` decimal places.
   *
   * @group math_funcs
   * @since 3.4.0
   */
  def ceil(e: Column, scale: Column): Column = Column.fn("ceil", e, scale)

  /**
   * Computes the ceiling of the given value of `e` to 0 decimal places.
   *
   * @group math_funcs
   * @since 3.4.0
   */
  def ceil(e: Column): Column = Column.fn("ceil", e)

  /**
   * Computes the ceiling of the given value of `e` to 0 decimal places.
   *
   * @group math_funcs
   * @since 3.4.0
   */
  def ceil(columnName: String): Column = ceil(Column(columnName))

  /**
   * Computes the ceiling of the given value of `e` to `scale` decimal places.
   *
   * @group math_funcs
   * @since 3.5.0
   */
  def ceiling(e: Column, scale: Column): Column = ceil(e, scale)

  /**
   * Computes the ceiling of the given value of `e` to 0 decimal places.
   *
   * @group math_funcs
   * @since 3.5.0
   */
  def ceiling(e: Column): Column = ceil(e)

  /**
   * Convert a number in a string column from one base to another.
   *
   * @group math_funcs
   * @since 3.4.0
   */
  def conv(num: Column, fromBase: Int, toBase: Int): Column =
    Column.fn("conv", num, lit(fromBase), lit(toBase))

  /**
   * @param e
   *   angle in radians
   * @return
   *   cosine of the angle, as if computed by `java.lang.Math.cos`
   *
   * @group math_funcs
   * @since 3.4.0
   */
  def cos(e: Column): Column = Column.fn("cos", e)

  /**
   * @param columnName
   *   angle in radians
   * @return
   *   cosine of the angle, as if computed by `java.lang.Math.cos`
   *
   * @group math_funcs
   * @since 3.4.0
   */
  def cos(columnName: String): Column = cos(Column(columnName))

  /**
   * @param e
   *   hyperbolic angle
   * @return
   *   hyperbolic cosine of the angle, as if computed by `java.lang.Math.cosh`
   *
   * @group math_funcs
   * @since 3.4.0
   */
  def cosh(e: Column): Column = Column.fn("cosh", e)

  /**
   * @param columnName
   *   hyperbolic angle
   * @return
   *   hyperbolic cosine of the angle, as if computed by `java.lang.Math.cosh`
   *
   * @group math_funcs
   * @since 3.4.0
   */
  def cosh(columnName: String): Column = cosh(Column(columnName))

  /**
   * @param e
   *   angle in radians
   * @return
   *   cotangent of the angle
   *
   * @group math_funcs
   * @since 3.4.0
   */
  def cot(e: Column): Column = Column.fn("cot", e)

  /**
   * @param e
   *   angle in radians
   * @return
   *   cosecant of the angle
   *
   * @group math_funcs
   * @since 3.4.0
   */
  def csc(e: Column): Column = Column.fn("csc", e)

  /**
   * Returns Euler's number.
   *
   * @group math_funcs
   * @since 3.5.0
   */
  def e(): Column = Column.fn("e")

  /**
   * Computes the exponential of the given value.
   *
   * @group math_funcs
   * @since 3.4.0
   */
  def exp(e: Column): Column = Column.fn("exp", e)

  /**
   * Computes the exponential of the given column.
   *
   * @group math_funcs
   * @since 3.4.0
   */
  def exp(columnName: String): Column = exp(Column(columnName))

  /**
   * Computes the exponential of the given value minus one.
   *
   * @group math_funcs
   * @since 3.4.0
   */
  def expm1(e: Column): Column = Column.fn("expm1", e)

  /**
   * Computes the exponential of the given column minus one.
   *
   * @group math_funcs
   * @since 3.4.0
   */
  def expm1(columnName: String): Column = expm1(Column(columnName))

  /**
   * Computes the factorial of the given value.
   *
   * @group math_funcs
   * @since 3.4.0
   */
  def factorial(e: Column): Column = Column.fn("factorial", e)

  /**
   * Computes the floor of the given value of `e` to `scale` decimal places.
   *
   * @group math_funcs
   * @since 3.4.0
   */
  def floor(e: Column, scale: Column): Column = Column.fn("floor", e, scale)

  /**
   * Computes the floor of the given value of `e` to 0 decimal places.
   *
   * @group math_funcs
   * @since 3.4.0
   */
  def floor(e: Column): Column = Column.fn("floor", e)

  /**
   * Computes the floor of the given column value to 0 decimal places.
   *
   * @group math_funcs
   * @since 3.4.0
   */
  def floor(columnName: String): Column = floor(Column(columnName))

  /**
   * Returns the greatest value of the list of values, skipping null values. This function takes
   * at least 2 parameters. It will return null iff all parameters are null.
   *
   * @group normal_funcs
   * @since 3.4.0
   */
  @scala.annotation.varargs
  def greatest(exprs: Column*): Column = Column.fn("greatest", exprs: _*)

  /**
   * Returns the greatest value of the list of column names, skipping null values. This function
   * takes at least 2 parameters. It will return null iff all parameters are null.
   *
   * @group normal_funcs
   * @since 3.4.0
   */
  @scala.annotation.varargs
  def greatest(columnName: String, columnNames: String*): Column =
    greatest((columnName +: columnNames).map(Column.apply): _*)

  /**
   * Computes hex value of the given column.
   *
   * @group math_funcs
   * @since 3.4.0
   */
  def hex(column: Column): Column = Column.fn("hex", column)

  /**
   * Inverse of hex. Interprets each pair of characters as a hexadecimal number and converts to
   * the byte representation of number.
   *
   * @group math_funcs
   * @since 3.4.0
   */
  def unhex(column: Column): Column = Column.fn("unhex", column)

  /**
   * Computes `sqrt(a^2^ + b^2^)` without intermediate overflow or underflow.
   *
   * @group math_funcs
   * @since 3.4.0
   */
  def hypot(l: Column, r: Column): Column = Column.fn("hypot", l, r)

  /**
   * Computes `sqrt(a^2^ + b^2^)` without intermediate overflow or underflow.
   *
   * @group math_funcs
   * @since 3.4.0
   */
  def hypot(l: Column, rightName: String): Column = hypot(l, Column(rightName))

  /**
   * Computes `sqrt(a^2^ + b^2^)` without intermediate overflow or underflow.
   *
   * @group math_funcs
   * @since 3.4.0
   */
  def hypot(leftName: String, r: Column): Column = hypot(Column(leftName), r)

  /**
   * Computes `sqrt(a^2^ + b^2^)` without intermediate overflow or underflow.
   *
   * @group math_funcs
   * @since 3.4.0
   */
  def hypot(leftName: String, rightName: String): Column =
    hypot(Column(leftName), Column(rightName))

  /**
   * Computes `sqrt(a^2^ + b^2^)` without intermediate overflow or underflow.
   *
   * @group math_funcs
   * @since 3.4.0
   */
  def hypot(l: Column, r: Double): Column = hypot(l, lit(r))

  /**
   * Computes `sqrt(a^2^ + b^2^)` without intermediate overflow or underflow.
   *
   * @group math_funcs
   * @since 3.4.0
   */
  def hypot(leftName: String, r: Double): Column = hypot(Column(leftName), r)

  /**
   * Computes `sqrt(a^2^ + b^2^)` without intermediate overflow or underflow.
   *
   * @group math_funcs
   * @since 3.4.0
   */
  def hypot(l: Double, r: Column): Column = hypot(lit(l), r)

  /**
   * Computes `sqrt(a^2^ + b^2^)` without intermediate overflow or underflow.
   *
   * @group math_funcs
   * @since 3.4.0
   */
  def hypot(l: Double, rightName: String): Column = hypot(l, Column(rightName))

  /**
   * Returns the least value of the list of values, skipping null values. This function takes at
   * least 2 parameters. It will return null iff all parameters are null.
   *
   * @group normal_funcs
   * @since 3.4.0
   */
  @scala.annotation.varargs
  def least(exprs: Column*): Column = Column.fn("least", exprs: _*)

  /**
   * Returns the least value of the list of column names, skipping null values. This function
   * takes at least 2 parameters. It will return null iff all parameters are null.
   *
   * @group normal_funcs
   * @since 3.4.0
   */
  @scala.annotation.varargs
  def least(columnName: String, columnNames: String*): Column =
    least((columnName +: columnNames).map(Column.apply): _*)

  /**
   * Computes the natural logarithm of the given value.
   *
   * @group math_funcs
   * @since 3.5.0
   */
  def ln(e: Column): Column = log(e)

  /**
   * Computes the natural logarithm of the given value.
   *
   * @group math_funcs
   * @since 3.4.0
   */
  def log(e: Column): Column = Column.fn("log", e)

  /**
   * Computes the natural logarithm of the given column.
   *
   * @group math_funcs
   * @since 3.4.0
   */
  def log(columnName: String): Column = log(Column(columnName))

  /**
   * Returns the first argument-base logarithm of the second argument.
   *
   * @group math_funcs
   * @since 3.4.0
   */
  def log(base: Double, a: Column): Column = Column.fn("log", lit(base), a)

  /**
   * Returns the first argument-base logarithm of the second argument.
   *
   * @group math_funcs
   * @since 3.4.0
   */
  def log(base: Double, columnName: String): Column = log(base, Column(columnName))

  /**
   * Computes the logarithm of the given value in base 10.
   *
   * @group math_funcs
   * @since 3.4.0
   */
  def log10(e: Column): Column = Column.fn("log10", e)

  /**
   * Computes the logarithm of the given value in base 10.
   *
   * @group math_funcs
   * @since 3.4.0
   */
  def log10(columnName: String): Column = log10(Column(columnName))

  /**
   * Computes the natural logarithm of the given value plus one.
   *
   * @group math_funcs
   * @since 3.4.0
   */
  def log1p(e: Column): Column = Column.fn("log1p", e)

  /**
   * Computes the natural logarithm of the given column plus one.
   *
   * @group math_funcs
   * @since 3.4.0
   */
  def log1p(columnName: String): Column = log1p(Column(columnName))

  /**
   * Computes the logarithm of the given column in base 2.
   *
   * @group math_funcs
   * @since 3.4.0
   */
  def log2(expr: Column): Column = Column.fn("log2", expr)

  /**
   * Computes the logarithm of the given value in base 2.
   *
   * @group math_funcs
   * @since 3.4.0
   */
  def log2(columnName: String): Column = log2(Column(columnName))

  /**
   * Returns the negated value.
   *
   * @group math_funcs
   * @since 3.5.0
   */
  def negative(e: Column): Column = Column.fn("negative", e)

  /**
   * Returns Pi.
   *
   * @group math_funcs
   * @since 3.5.0
   */
  def pi(): Column = Column.fn("pi")

  /**
   * Returns the value.
   *
   * @group math_funcs
   * @since 3.5.0
   */
  def positive(e: Column): Column = Column.fn("positive", e)

  /**
   * Returns the value of the first argument raised to the power of the second argument.
   *
   * @group math_funcs
   * @since 3.4.0
   */
  def pow(l: Column, r: Column): Column = Column.fn("power", l, r)

  /**
   * Returns the value of the first argument raised to the power of the second argument.
   *
   * @group math_funcs
   * @since 3.4.0
   */
  def pow(l: Column, rightName: String): Column = pow(l, Column(rightName))

  /**
   * Returns the value of the first argument raised to the power of the second argument.
   *
   * @group math_funcs
   * @since 3.4.0
   */
  def pow(leftName: String, r: Column): Column = pow(Column(leftName), r)

  /**
   * Returns the value of the first argument raised to the power of the second argument.
   *
   * @group math_funcs
   * @since 3.4.0
   */
  def pow(leftName: String, rightName: String): Column = pow(Column(leftName), Column(rightName))

  /**
   * Returns the value of the first argument raised to the power of the second argument.
   *
   * @group math_funcs
   * @since 3.4.0
   */
  def pow(l: Column, r: Double): Column = pow(l, lit(r))

  /**
   * Returns the value of the first argument raised to the power of the second argument.
   *
   * @group math_funcs
   * @since 3.4.0
   */
  def pow(leftName: String, r: Double): Column = pow(Column(leftName), r)

  /**
   * Returns the value of the first argument raised to the power of the second argument.
   *
   * @group math_funcs
   * @since 3.4.0
   */
  def pow(l: Double, r: Column): Column = pow(lit(l), r)

  /**
   * Returns the value of the first argument raised to the power of the second argument.
   *
   * @group math_funcs
   * @since 3.4.0
   */
  def pow(l: Double, rightName: String): Column = pow(l, Column(rightName))

  /**
   * Returns the value of the first argument raised to the power of the second argument.
   *
   * @group math_funcs
   * @since 3.5.0
   */
  def power(l: Column, r: Column): Column = pow(l, r)

  /**
   * Returns the positive value of dividend mod divisor.
   *
   * @group math_funcs
   * @since 3.4.0
   */
  def pmod(dividend: Column, divisor: Column): Column = Column.fn("pmod", dividend, divisor)

  /**
   * Returns the double value that is closest in value to the argument and is equal to a
   * mathematical integer.
   *
   * @group math_funcs
   * @since 3.4.0
   */
  def rint(e: Column): Column = Column.fn("rint", e)

  /**
   * Returns the double value that is closest in value to the argument and is equal to a
   * mathematical integer.
   *
   * @group math_funcs
   * @since 3.4.0
   */
  def rint(columnName: String): Column = rint(Column(columnName))

  /**
   * Returns the value of the column `e` rounded to 0 decimal places with HALF_UP round mode.
   *
   * @group math_funcs
   * @since 3.4.0
   */
  def round(e: Column): Column = round(e, 0)

  /**
   * Round the value of `e` to `scale` decimal places with HALF_UP round mode if `scale` is
   * greater than or equal to 0 or at integral part when `scale` is less than 0.
   *
   * @group math_funcs
   * @since 3.4.0
   */
  def round(e: Column, scale: Int): Column = Column.fn("round", e, lit(scale))

  /**
   * Returns the value of the column `e` rounded to 0 decimal places with HALF_EVEN round mode.
   *
   * @group math_funcs
   * @since 3.4.0
   */
  def bround(e: Column): Column = bround(e, 0)

  /**
   * Round the value of `e` to `scale` decimal places with HALF_EVEN round mode if `scale` is
   * greater than or equal to 0 or at integral part when `scale` is less than 0.
   *
   * @group math_funcs
   * @since 3.4.0
   */
  def bround(e: Column, scale: Int): Column = Column.fn("bround", e, lit(scale))

  /**
   * @param e
   *   angle in radians
   * @return
   *   secant of the angle
   *
   * @group math_funcs
   * @since 3.4.0
   */
  def sec(e: Column): Column = Column.fn("sec", e)

  /**
   * Shift the given value numBits left. If the given value is a long value, this function will
   * return a long value else it will return an integer value.
   *
   * @group math_funcs
   * @since 3.4.0
   */
  @deprecated("Use shiftleft", "3.2.0")
  def shiftLeft(e: Column, numBits: Int): Column = shiftleft(e, numBits)

  /**
   * Shift the given value numBits left. If the given value is a long value, this function will
   * return a long value else it will return an integer value.
   *
   * @group math_funcs
   * @since 3.4.0
   */
  def shiftleft(e: Column, numBits: Int): Column = Column.fn("shiftleft", e, lit(numBits))

  /**
   * (Signed) shift the given value numBits right. If the given value is a long value, it will
   * return a long value else it will return an integer value.
   *
   * @group math_funcs
   * @since 3.4.0
   */
  @deprecated("Use shiftright", "3.2.0")
  def shiftRight(e: Column, numBits: Int): Column = shiftright(e, numBits)

  /**
   * (Signed) shift the given value numBits right. If the given value is a long value, it will
   * return a long value else it will return an integer value.
   *
   * @group math_funcs
   * @since 3.4.0
   */
  def shiftright(e: Column, numBits: Int): Column = Column.fn("shiftright", e, lit(numBits))

  /**
   * Unsigned shift the given value numBits right. If the given value is a long value, it will
   * return a long value else it will return an integer value.
   *
   * @group math_funcs
   * @since 3.4.0
   */
  @deprecated("Use shiftrightunsigned", "3.2.0")
  def shiftRightUnsigned(e: Column, numBits: Int): Column = shiftrightunsigned(e, numBits)

  /**
   * Unsigned shift the given value numBits right. If the given value is a long value, it will
   * return a long value else it will return an integer value.
   *
   * @group math_funcs
   * @since 3.4.0
   */
  def shiftrightunsigned(e: Column, numBits: Int): Column =
    Column.fn("shiftrightunsigned", e, lit(numBits))

  /**
   * Computes the signum of the given value.
   *
   * @group math_funcs
   * @since 3.5.0
   */
  def sign(e: Column): Column = signum(e)

  /**
   * Computes the signum of the given value.
   *
   * @group math_funcs
   * @since 3.4.0
   */
  def signum(e: Column): Column = Column.fn("signum", e)

  /**
   * Computes the signum of the given column.
   *
   * @group math_funcs
   * @since 3.4.0
   */
  def signum(columnName: String): Column = signum(Column(columnName))

  /**
   * @param e
   *   angle in radians
   * @return
   *   sine of the angle, as if computed by `java.lang.Math.sin`
   *
   * @group math_funcs
   * @since 3.4.0
   */
  def sin(e: Column): Column = Column.fn("sin", e)

  /**
   * @param columnName
   *   angle in radians
   * @return
   *   sine of the angle, as if computed by `java.lang.Math.sin`
   *
   * @group math_funcs
   * @since 3.4.0
   */
  def sin(columnName: String): Column = sin(Column(columnName))

  /**
   * @param e
   *   hyperbolic angle
   * @return
   *   hyperbolic sine of the given value, as if computed by `java.lang.Math.sinh`
   *
   * @group math_funcs
   * @since 3.4.0
   */
  def sinh(e: Column): Column = Column.fn("sinh", e)

  /**
   * @param columnName
   *   hyperbolic angle
   * @return
   *   hyperbolic sine of the given value, as if computed by `java.lang.Math.sinh`
   *
   * @group math_funcs
   * @since 3.4.0
   */
  def sinh(columnName: String): Column = sinh(Column(columnName))

  /**
   * @param e
   *   angle in radians
   * @return
   *   tangent of the given value, as if computed by `java.lang.Math.tan`
   *
   * @group math_funcs
   * @since 3.4.0
   */
  def tan(e: Column): Column = Column.fn("tan", e)

  /**
   * @param columnName
   *   angle in radians
   * @return
   *   tangent of the given value, as if computed by `java.lang.Math.tan`
   *
   * @group math_funcs
   * @since 3.4.0
   */
  def tan(columnName: String): Column = tan(Column(columnName))

  /**
   * @param e
   *   hyperbolic angle
   * @return
   *   hyperbolic tangent of the given value, as if computed by `java.lang.Math.tanh`
   *
   * @group math_funcs
   * @since 3.4.0
   */
  def tanh(e: Column): Column = Column.fn("tanh", e)

  /**
   * @param columnName
   *   hyperbolic angle
   * @return
   *   hyperbolic tangent of the given value, as if computed by `java.lang.Math.tanh`
   *
   * @group math_funcs
   * @since 3.4.0
   */
  def tanh(columnName: String): Column = tanh(Column(columnName))

  /**
   * @group math_funcs
   * @since 3.4.0
   */
  @deprecated("Use degrees", "2.1.0")
  def toDegrees(e: Column): Column = degrees(e)

  /**
   * @group math_funcs
   * @since 3.4.0
   */
  @deprecated("Use degrees", "2.1.0")
  def toDegrees(columnName: String): Column = degrees(Column(columnName))

  /**
   * Converts an angle measured in radians to an approximately equivalent angle measured in
   * degrees.
   *
   * @param e
   *   angle in radians
   * @return
   *   angle in degrees, as if computed by `java.lang.Math.toDegrees`
   *
   * @group math_funcs
   * @since 3.4.0
   */
  def degrees(e: Column): Column = Column.fn("degrees", e)

  /**
   * Converts an angle measured in radians to an approximately equivalent angle measured in
   * degrees.
   *
   * @param columnName
   *   angle in radians
   * @return
   *   angle in degrees, as if computed by `java.lang.Math.toDegrees`
   *
   * @group math_funcs
   * @since 3.4.0
   */
  def degrees(columnName: String): Column = degrees(Column(columnName))

  /**
   * @group math_funcs
   * @since 3.4.0
   */
  @deprecated("Use radians", "2.1.0")
  def toRadians(e: Column): Column = radians(e)

  /**
   * @group math_funcs
   * @since 3.4.0
   */
  @deprecated("Use radians", "2.1.0")
  def toRadians(columnName: String): Column = radians(Column(columnName))

  /**
   * Converts an angle measured in degrees to an approximately equivalent angle measured in
   * radians.
   *
   * @param e
   *   angle in degrees
   * @return
   *   angle in radians, as if computed by `java.lang.Math.toRadians`
   *
   * @group math_funcs
   * @since 3.4.0
   */
  def radians(e: Column): Column = Column.fn("radians", e)

  /**
   * Converts an angle measured in degrees to an approximately equivalent angle measured in
   * radians.
   *
   * @param columnName
   *   angle in degrees
   * @return
   *   angle in radians, as if computed by `java.lang.Math.toRadians`
   *
   * @group math_funcs
   * @since 3.4.0
   */
  def radians(columnName: String): Column = radians(Column(columnName))

  /**
   * Returns the bucket number into which the value of this expression would fall after being
   * evaluated. Note that input arguments must follow conditions listed below; otherwise, the
   * method will return null.
   *
   * @param v
   *   value to compute a bucket number in the histogram
   * @param min
   *   minimum value of the histogram
   * @param max
   *   maximum value of the histogram
   * @param numBucket
   *   the number of buckets
   * @return
   *   the bucket number into which the value would fall after being evaluated
   * @group math_funcs
   * @since 3.5.0
   */
  def width_bucket(v: Column, min: Column, max: Column, numBucket: Column): Column =
    Column.fn("width_bucket", v, min, max, numBucket)

  //////////////////////////////////////////////////////////////////////////////////////////////
  // Misc functions
  //////////////////////////////////////////////////////////////////////////////////////////////

  /**
   * Returns the current catalog.
   *
   * @group misc_funcs
   * @since 3.5.0
   */
  def current_catalog(): Column = Column.fn("current_catalog")

  /**
   * Returns the current database.
   *
   * @group misc_funcs
   * @since 3.5.0
   */
  def current_database(): Column = Column.fn("current_database")

  /**
   * Returns the current schema.
   *
   * @group misc_funcs
   * @since 3.5.0
   */
  def current_schema(): Column = Column.fn("current_schema")

  /**
   * Returns the user name of current execution context.
   *
   * @group misc_funcs
   * @since 3.5.0
   */
  def current_user(): Column = Column.fn("current_user")

  /**
   * Calculates the MD5 digest of a binary column and returns the value as a 32 character hex
   * string.
   *
   * @group misc_funcs
   * @since 3.4.0
   */
  def md5(e: Column): Column = Column.fn("md5", e)

  /**
   * Calculates the SHA-1 digest of a binary column and returns the value as a 40 character hex
   * string.
   *
   * @group misc_funcs
   * @since 3.4.0
   */
  def sha1(e: Column): Column = Column.fn("sha1", e)

  /**
   * Calculates the SHA-2 family of hash functions of a binary column and returns the value as a
   * hex string.
   *
   * @param e
   *   column to compute SHA-2 on.
   * @param numBits
   *   one of 224, 256, 384, or 512.
   *
   * @group misc_funcs
   * @since 3.4.0
   */
  def sha2(e: Column, numBits: Int): Column = {
    require(
      Seq(0, 224, 256, 384, 512).contains(numBits),
      s"numBits $numBits is not in the permitted values (0, 224, 256, 384, 512)")
    Column.fn("sha2", e, lit(numBits))
  }

  /**
   * Calculates the cyclic redundancy check value (CRC32) of a binary column and returns the value
   * as a bigint.
   *
   * @group misc_funcs
   * @since 3.4.0
   */
  def crc32(e: Column): Column = Column.fn("crc32", e)

  /**
   * Calculates the hash code of given columns, and returns the result as an int column.
   *
   * @group misc_funcs
   * @since 3.4.0
   */
  @scala.annotation.varargs
  def hash(cols: Column*): Column = Column.fn("hash", cols: _*)

  /**
   * Calculates the hash code of given columns using the 64-bit variant of the xxHash algorithm,
   * and returns the result as a long column. The hash computation uses an initial seed of 42.
   *
   * @group misc_funcs
   * @since 3.4.0
   */
  @scala.annotation.varargs
  def xxhash64(cols: Column*): Column = Column.fn("xxhash64", cols: _*)

  /**
   * Returns null if the condition is true, and throws an exception otherwise.
   *
   * @group misc_funcs
   * @since 3.4.0
   */
  def assert_true(c: Column): Column = Column.fn("assert_true", c)

  /**
   * Returns null if the condition is true; throws an exception with the error message otherwise.
   *
   * @group misc_funcs
   * @since 3.4.0
   */
  def assert_true(c: Column, e: Column): Column = Column.fn("assert_true", c, e)

  /**
   * Throws an exception with the provided error message.
   *
   * @group misc_funcs
   * @since 3.4.0
   */
  def raise_error(c: Column): Column = Column.fn("raise_error", c)

  /**
   * Returns the estimated number of unique values given the binary representation of a
   * Datasketches HllSketch.
   *
   * @group misc_funcs
   * @since 3.5.0
   */
  def hll_sketch_estimate(c: Column): Column =
    Column.fn("hll_sketch_estimate", c)

  /**
   * Returns the estimated number of unique values given the binary representation of a
   * Datasketches HllSketch.
   *
   * @group misc_funcs
   * @since 3.5.0
   */
  def hll_sketch_estimate(columnName: String): Column =
    hll_sketch_estimate(Column(columnName))

  /**
   * Merges two binary representations of Datasketches HllSketch objects, using a Datasketches
   * Union object. Throws an exception if sketches have different lgConfigK values.
   *
   * @group misc_funcs
   * @since 3.5.0
   */
  def hll_union(c1: Column, c2: Column): Column =
    Column.fn("hll_union", c1, c2)

  /**
   * Merges two binary representations of Datasketches HllSketch objects, using a Dataskethes
   * Union object. Throws an exception if sketches have different lgConfigK values.
   *
   * @group misc_funcs
   * @since 3.5.0
   */
  def hll_union(columnName1: String, columnName2: String): Column =
    hll_union(Column(columnName1), Column(columnName2))

  /**
   * Merges two binary representations of Datasketches HllSketch objects, using a Datasketches
   * Union object. Throws an exception if sketches have different lgConfigK values and
   * allowDifferentLgConfigK is set to false.
   *
   * @group misc_funcs
   * @since 3.5.0
   */
  def hll_union(c1: Column, c2: Column, allowDifferentLgConfigK: Boolean): Column =
    Column.fn("hll_union", c1, c2, lit(allowDifferentLgConfigK))

  /**
   * Merges two binary representations of Datasketches HllSketch objects, using a Dataskethes
   * Union object. Throws an exception if sketches have different lgConfigK values and
   * allowDifferentLgConfigK is set to false.
   *
   * @group misc_funcs
   * @since 3.5.0
   */
  def hll_union(
      columnName1: String,
      columnName2: String,
      allowDifferentLgConfigK: Boolean): Column =
    hll_union(Column(columnName1), Column(columnName2), allowDifferentLgConfigK)

  /**
<<<<<<< HEAD
   * If `predicate` evaluates to true, then returns `trueValue`; otherwise returns `falseValue`.
=======
   * Returns the user name of current execution context.
>>>>>>> 20972281
   *
   * @group misc_funcs
   * @since 3.5.0
   */
<<<<<<< HEAD
  def `if`(predicate: Column, trueValue: Column, falseValue: Column): Column =
    Column.fn("if", predicate, trueValue, falseValue)

  /**
   * Returns `col2` if `col1` is null, or `col1` otherwise.
   *
   * @group misc_funcs
   * @since 3.5.0
   */
  def ifnull(col1: Column, col2: Column): Column = Column.fn("ifnull", col1, col2)

  /**
   * Returns true if `col` is not null, or false otherwise.
   *
   * @group misc_funcs
   * @since 3.5.0
   */
  def isnotnull(col: Column): Column = Column.fn("isnotnull", col)

  /**
   * Returns same result as the EQUAL(=) operator for non-null operands, but returns true if both
   * are null, false if one of the them is null.
   *
   * @group misc_funcs
   * @since 3.5.0
   */
  def equal_null(col1: Column, col2: Column): Column = Column.fn("equal_null", col1, col2)

  /**
   * Returns null if `col1` equals to `col2`, or `col1` otherwise.
   *
   * @group misc_funcs
   * @since 3.5.0
   */
  def nullif(col1: Column, col2: Column): Column = Column.fn("nullif", col1, col2)

  /**
   * Returns `col2` if `col1` is null, or `col1` otherwise.
   *
   * @group misc_funcs
   * @since 3.5.0
   */
  def nvl(col1: Column, col2: Column): Column = Column.fn("nvl", col1, col2)

  /**
   * Returns `col2` if `col1` is not null, or `col3` otherwise.
   *
   * @group misc_funcs
   * @since 3.5.0
   */
  def nvl2(col1: Column, col2: Column, col3: Column): Column = Column.fn("nvl2", col1, col2, col3)
=======
  def user(): Column = Column.fn("user")
>>>>>>> 20972281

  //////////////////////////////////////////////////////////////////////////////////////////////
  // String functions
  //////////////////////////////////////////////////////////////////////////////////////////////

  /**
   * Computes the numeric value of the first character of the string column, and returns the
   * result as an int column.
   *
   * @group string_funcs
   * @since 3.4.0
   */
  def ascii(e: Column): Column = Column.fn("ascii", e)

  /**
   * Computes the BASE64 encoding of a binary column and returns it as a string column. This is
   * the reverse of unbase64.
   *
   * @group string_funcs
   * @since 3.4.0
   */
  def base64(e: Column): Column = Column.fn("base64", e)

  /**
   * Calculates the bit length for the specified string column.
   *
   * @group string_funcs
   * @since 3.4.0
   */
  def bit_length(e: Column): Column = Column.fn("bit_length", e)

  /**
   * Concatenates multiple input string columns together into a single string column, using the
   * given separator.
   *
   * @group string_funcs
   * @since 3.4.0
   */
  @scala.annotation.varargs
  def concat_ws(sep: String, exprs: Column*): Column =
    Column.fn("concat_ws", lit(sep) +: exprs: _*)

  /**
   * Computes the first argument into a string from a binary using the provided character set (one
   * of 'US-ASCII', 'ISO-8859-1', 'UTF-8', 'UTF-16BE', 'UTF-16LE', 'UTF-16'). If either argument
   * is null, the result will also be null.
   *
   * @group string_funcs
   * @since 3.4.0
   */
  def decode(value: Column, charset: String): Column =
    Column.fn("decode", value, lit(charset))

  /**
   * Computes the first argument into a binary from a string using the provided character set (one
   * of 'US-ASCII', 'ISO-8859-1', 'UTF-8', 'UTF-16BE', 'UTF-16LE', 'UTF-16'). If either argument
   * is null, the result will also be null.
   *
   * @group string_funcs
   * @since 3.4.0
   */
  def encode(value: Column, charset: String): Column =
    Column.fn("encode", value, lit(charset))

  /**
   * Formats numeric column x to a format like '#,###,###.##', rounded to d decimal places with
   * HALF_EVEN round mode, and returns the result as a string column.
   *
   * If d is 0, the result has no decimal point or fractional part. If d is less than 0, the
   * result will be null.
   *
   * @group string_funcs
   * @since 3.4.0
   */
  def format_number(x: Column, d: Int): Column = Column.fn("format_number", x, lit(d))

  /**
   * Formats the arguments in printf-style and returns the result as a string column.
   *
   * @group string_funcs
   * @since 3.4.0
   */
  @scala.annotation.varargs
  def format_string(format: String, arguments: Column*): Column =
    Column.fn("format_string", lit(format) +: arguments: _*)

  /**
   * Returns a new string column by converting the first letter of each word to uppercase. Words
   * are delimited by whitespace.
   *
   * For example, "hello world" will become "Hello World".
   *
   * @group string_funcs
   * @since 3.4.0
   */
  def initcap(e: Column): Column = Column.fn("initcap", e)

  /**
   * Locate the position of the first occurrence of substr column in the given string. Returns
   * null if either of the arguments are null.
   *
   * @note
   *   The position is not zero based, but 1 based index. Returns 0 if substr could not be found
   *   in str.
   *
   * @group string_funcs
   * @since 3.4.0
   */
  def instr(str: Column, substring: String): Column = Column.fn("instr", str, lit(substring))

  /**
   * Computes the character length of a given string or number of bytes of a binary string. The
   * length of character strings include the trailing spaces. The length of binary strings
   * includes binary zeros.
   *
   * @group string_funcs
   * @since 3.4.0
   */
  def length(e: Column): Column = Column.fn("length", e)

  /**
   * Converts a string column to lower case.
   *
   * @group string_funcs
   * @since 3.4.0
   */
  def lower(e: Column): Column = Column.fn("lower", e)

  /**
   * Computes the Levenshtein distance of the two given string columns if it's less than or equal
   * to a given threshold.
   * @return
   *   result distance, or -1
   * @group string_funcs
   * @since 3.5.0
   */
  def levenshtein(l: Column, r: Column, threshold: Int): Column =
    Column.fn("levenshtein", l, r, lit(threshold))

  /**
   * Computes the Levenshtein distance of the two given string columns.
   * @group string_funcs
   * @since 3.4.0
   */
  def levenshtein(l: Column, r: Column): Column = Column.fn("levenshtein", l, r)

  /**
   * Locate the position of the first occurrence of substr.
   *
   * @note
   *   The position is not zero based, but 1 based index. Returns 0 if substr could not be found
   *   in str.
   *
   * @group string_funcs
   * @since 3.4.0
   */
  def locate(substr: String, str: Column): Column = Column.fn("locate", lit(substr), str)

  /**
   * Locate the position of the first occurrence of substr in a string column, after position pos.
   *
   * @note
   *   The position is not zero based, but 1 based index. returns 0 if substr could not be found
   *   in str.
   *
   * @group string_funcs
   * @since 3.4.0
   */
  def locate(substr: String, str: Column, pos: Int): Column =
    Column.fn("locate", lit(substr), str, lit(pos))

  /**
   * Left-pad the string column with pad to a length of len. If the string column is longer than
   * len, the return value is shortened to len characters.
   *
   * @group string_funcs
   * @since 3.4.0
   */
  def lpad(str: Column, len: Int, pad: String): Column =
    Column.fn("lpad", str, lit(len), lit(pad))

  /**
   * Left-pad the binary column with pad to a byte length of len. If the binary column is longer
   * than len, the return value is shortened to len bytes.
   *
   * @group string_funcs
   * @since 3.4.0
   */
  def lpad(str: Column, len: Int, pad: Array[Byte]): Column =
    Column.fn("lpad", str, lit(len), lit(pad))

  /**
   * Trim the spaces from left end for the specified string value.
   *
   * @group string_funcs
   * @since 3.4.0
   */
  def ltrim(e: Column): Column = Column.fn("ltrim", e)

  /**
   * Trim the specified character string from left end for the specified string column.
   * @group string_funcs
   * @since 3.4.0
   */
  def ltrim(e: Column, trimString: String): Column = Column.fn("ltrim", e, lit(trimString))

  /**
   * Calculates the byte length for the specified string column.
   *
   * @group string_funcs
   * @since 3.4.0
   */
  def octet_length(e: Column): Column = Column.fn("octet_length", e)

  /**
   * Returns true if `str` matches `regexp`, or false otherwise.
   *
   * @group string_funcs
   * @since 3.5.0
   */
  def rlike(str: Column, regexp: Column): Column = Column.fn("rlike", str, regexp)

  /**
   * Returns true if `str` matches `regexp`, or false otherwise.
   *
   * @group string_funcs
   * @since 3.5.0
   */
  def regexp(str: Column, regexp: Column): Column = Column.fn("regexp", str, regexp)

  /**
   * Returns true if `str` matches `regexp`, or false otherwise.
   *
   * @group string_funcs
   * @since 3.5.0
   */
  def regexp_like(str: Column, regexp: Column): Column = Column.fn("regexp_like", str, regexp)

  /**
   * Returns a count of the number of times that the regular expression pattern `regexp` is
   * matched in the string `str`.
   *
   * @group string_funcs
   * @since 3.5.0
   */
  def regexp_count(str: Column, regexp: Column): Column = Column.fn("regexp_count", str, regexp)

  /**
   * Extract a specific group matched by a Java regex, from the specified string column. If the
   * regex did not match, or the specified group did not match, an empty string is returned. if
   * the specified group index exceeds the group count of regex, an IllegalArgumentException will
   * be thrown.
   *
   * @group string_funcs
   * @since 3.4.0
   */
  def regexp_extract(e: Column, exp: String, groupIdx: Int): Column =
    Column.fn("regexp_extract", e, lit(exp), lit(groupIdx))

  /**
   * Extract all strings in the `str` that match the `regexp` expression and corresponding to the
   * first regex group index.
   *
   * @group string_funcs
   * @since 3.5.0
   */
  def regexp_extract_all(str: Column, regexp: Column): Column =
    Column.fn("regexp_extract_all", str, regexp)

  /**
   * Extract all strings in the `str` that match the `regexp` expression and corresponding to the
   * regex group index.
   *
   * @group string_funcs
   * @since 3.5.0
   */
  def regexp_extract_all(str: Column, regexp: Column, idx: Column): Column =
    Column.fn("regexp_extract_all", str, regexp, idx)

  /**
   * Replace all substrings of the specified string value that match regexp with rep.
   *
   * @group string_funcs
   * @since 3.4.0
   */
  def regexp_replace(e: Column, pattern: String, replacement: String): Column =
    regexp_replace(e, lit(pattern), lit(replacement))

  /**
   * Replace all substrings of the specified string value that match regexp with rep.
   *
   * @group string_funcs
   * @since 3.4.0
   */
  def regexp_replace(e: Column, pattern: Column, replacement: Column): Column =
    Column.fn("regexp_replace", e, pattern, replacement)

  /**
   * Returns the substring that matches the regular expression `regexp` within the string `str`.
   * If the regular expression is not found, the result is null.
   *
   * @group string_funcs
   * @since 3.5.0
   */
  def regexp_substr(str: Column, regexp: Column): Column = Column.fn("regexp_substr", str, regexp)

  /**
   * Searches a string for a regular expression and returns an integer that indicates the
   * beginning position of the matched substring. Positions are 1-based, not 0-based. If no match
   * is found, returns 0.
   *
   * @group string_funcs
   * @since 3.5.0
   */
  def regexp_instr(str: Column, regexp: Column): Column = Column.fn("regexp_instr", str, regexp)

  /**
   * Searches a string for a regular expression and returns an integer that indicates the
   * beginning position of the matched substring. Positions are 1-based, not 0-based. If no match
   * is found, returns 0.
   *
   * @group string_funcs
   * @since 3.5.0
   */
  def regexp_instr(str: Column, regexp: Column, idx: Column): Column =
    Column.fn("regexp_instr", str, regexp, idx)

  /**
   * Decodes a BASE64 encoded string column and returns it as a binary column. This is the reverse
   * of base64.
   *
   * @group string_funcs
   * @since 3.4.0
   */
  def unbase64(e: Column): Column = Column.fn("unbase64", e)

  /**
   * Right-pad the string column with pad to a length of len. If the string column is longer than
   * len, the return value is shortened to len characters.
   *
   * @group string_funcs
   * @since 3.4.0
   */
  def rpad(str: Column, len: Int, pad: String): Column =
    Column.fn("rpad", str, lit(len), lit(pad))

  /**
   * Right-pad the binary column with pad to a byte length of len. If the binary column is longer
   * than len, the return value is shortened to len bytes.
   *
   * @group string_funcs
   * @since 3.4.0
   */
  def rpad(str: Column, len: Int, pad: Array[Byte]): Column =
    Column.fn("rpad", str, lit(len), lit(pad))

  /**
   * Repeats a string column n times, and returns it as a new string column.
   *
   * @group string_funcs
   * @since 3.4.0
   */
  def repeat(str: Column, n: Int): Column = Column.fn("repeat", str, lit(n))

  /**
   * Trim the spaces from right end for the specified string value.
   *
   * @group string_funcs
   * @since 3.4.0
   */
  def rtrim(e: Column): Column = Column.fn("rtrim", e)

  /**
   * Trim the specified character string from right end for the specified string column.
   * @group string_funcs
   * @since 3.4.0
   */
  def rtrim(e: Column, trimString: String): Column = Column.fn("rtrim", e, lit(trimString))

  /**
   * Returns the soundex code for the specified expression.
   *
   * @group string_funcs
   * @since 3.4.0
   */
  def soundex(e: Column): Column = Column.fn("soundex", e)

  /**
   * Splits str around matches of the given pattern.
   *
   * @param str
   *   a string expression to split
   * @param pattern
   *   a string representing a regular expression. The regex string should be a Java regular
   *   expression.
   *
   * @group string_funcs
   * @since 3.4.0
   */
  def split(str: Column, pattern: String): Column = Column.fn("split", str, lit(pattern))

  /**
   * Splits str around matches of the given pattern.
   *
   * @param str
   *   a string expression to split
   * @param pattern
   *   a string representing a regular expression. The regex string should be a Java regular
   *   expression.
   * @param limit
   *   an integer expression which controls the number of times the regex is applied. <ul>
   *   <li>limit greater than 0: The resulting array's length will not be more than limit, and the
   *   resulting array's last entry will contain all input beyond the last matched regex.</li>
   *   <li>limit less than or equal to 0: `regex` will be applied as many times as possible, and
   *   the resulting array can be of any size.</li> </ul>
   *
   * @group string_funcs
   * @since 3.4.0
   */
  def split(str: Column, pattern: String, limit: Int): Column =
    Column.fn("split", str, lit(pattern), lit(limit))

  /**
   * Substring starts at `pos` and is of length `len` when str is String type or returns the slice
   * of byte array that starts at `pos` in byte and is of length `len` when str is Binary type
   *
   * @note
   *   The position is not zero based, but 1 based index.
   *
   * @group string_funcs
   * @since 3.4.0
   */
  def substring(str: Column, pos: Int, len: Int): Column =
    Column.fn("substring", str, lit(pos), lit(len))

  /**
   * Returns the substring from string str before count occurrences of the delimiter delim. If
   * count is positive, everything the left of the final delimiter (counting from left) is
   * returned. If count is negative, every to the right of the final delimiter (counting from the
   * right) is returned. substring_index performs a case-sensitive match when searching for delim.
   *
   * @group string_funcs
   */
  def substring_index(str: Column, delim: String, count: Int): Column =
    Column.fn("substring_index", str, lit(delim), lit(count))

  /**
   * Overlay the specified portion of `src` with `replace`, starting from byte position `pos` of
   * `src` and proceeding for `len` bytes.
   *
   * @group string_funcs
   * @since 3.4.0
   */
  def overlay(src: Column, replace: Column, pos: Column, len: Column): Column =
    Column.fn("overlay", src, replace, pos, len)

  /**
   * Overlay the specified portion of `src` with `replace`, starting from byte position `pos` of
   * `src`.
   *
   * @group string_funcs
   * @since 3.4.0
   */
  def overlay(src: Column, replace: Column, pos: Column): Column =
    Column.fn("overlay", src, replace, pos)

  /**
   * Splits a string into arrays of sentences, where each sentence is an array of words.
   * @group string_funcs
   * @since 3.4.0
   */
  def sentences(string: Column, language: Column, country: Column): Column =
    Column.fn("sentences", string, language, country)

  /**
   * Splits a string into arrays of sentences, where each sentence is an array of words. The
   * default locale is used.
   * @group string_funcs
   * @since 3.4.0
   */
  def sentences(string: Column): Column = Column.fn("sentences", string)

  /**
   * Translate any character in the src by a character in replaceString. The characters in
   * replaceString correspond to the characters in matchingString. The translate will happen when
   * any character in the string matches the character in the `matchingString`.
   *
   * @group string_funcs
   * @since 3.4.0
   */
  def translate(src: Column, matchingString: String, replaceString: String): Column =
    Column.fn("translate", src, lit(matchingString), lit(replaceString))

  /**
   * Trim the spaces from both ends for the specified string column.
   *
   * @group string_funcs
   * @since 3.4.0
   */
  def trim(e: Column): Column = Column.fn("trim", e)

  /**
   * Trim the specified character from both ends for the specified string column.
   * @group string_funcs
   * @since 3.4.0
   */
  def trim(e: Column, trimString: String): Column = Column.fn("trim", e, lit(trimString))

  /**
   * Converts a string column to upper case.
   *
   * @group string_funcs
   * @since 3.4.0
   */
  def upper(e: Column): Column = Column.fn("upper", e)

  /**
   * Converts the input `e` to a binary value based on the supplied `f`. The `f` can be a
   * case-insensitive string literal of "hex", "utf-8", "utf8", or "base64". By default, the
   * binary format for conversion is "hex" if `fmt` is omitted. The function returns NULL if at
   * least one of the input parameters is NULL.
   *
   * @group string_funcs
   * @since 3.5.0
   */
  def to_binary(e: Column, f: Column): Column = Column.fn("to_binary", e, f)

  /**
   * Converts the input `e` to a binary value based on the format "hex". The function returns NULL
   * if at least one of the input parameters is NULL.
   *
   * @group string_funcs
   * @since 3.5.0
   */
  def to_binary(e: Column): Column = Column.fn("to_binary", e)

  /**
   * Convert `e` to a string based on the `format`. Throws an exception if the conversion fails.
   *
   * @param e
   *   A column of number to be converted
   * @param format
   *   The format can consist of the following characters, case insensitive: <ul> <li> '0' or '9':
   *   Specifies an expected digit between 0 and 9. A sequence of 0 or 9 in the format string
   *   matches a sequence of digits in the input value, generating a result string of the same
   *   length as the corresponding sequence in the format string. The result string is left-padded
   *   with zeros if the 0/9 sequence comprises more digits than the matching part of the decimal
   *   value, starts with 0, and is before the decimal point. Otherwise, it is padded with
   *   spaces.</li> <li>'.' or 'D': Specifies the position of the decimal point (optional, only
   *   allowed once).</li> <li>',' or 'G': Specifies the position of the grouping (thousands)
   *   separator (,). There must be a 0 or 9 to the left and right of each grouping
   *   separator.</li> <li>'$': Specifies the location of the $ currency sign. This character may
   *   only be specified once.</li> <li>'S' or 'MI': Specifies the position of a '-' or '+' sign
   *   (optional, only allowed once at the beginning or end of the format string). Note that 'S'
   *   prints '+' for positive values but 'MI' prints a space.</li> <li>'PR': Only allowed at the
   *   end of the format string; specifies that the result string will be wrapped by angle
   *   brackets if the input value is negative.</li> </ul>
   *
   * @group string_funcs
   * @since 3.5.0
   */
  def to_char(e: Column, format: Column): Column = Column.fn("to_char", e, format)

  /**
   * Convert string 'e' to a number based on the string format 'format'. Throws an exception if
   * the conversion fails.
   *
   * @param e
   *   A column of string to be converted
   * @param format
   *   The format can consist of the following characters, case insensitive: <ul><li> '0' or '9':
   *   Specifies an expected digit between 0 and 9. A sequence of 0 or 9 in the format string
   *   matches a sequence of digits in the input string. If the 0/9 sequence starts with 0 and is
   *   before the decimal point, it can only match a digit sequence of the same size. Otherwise,
   *   if the sequence starts with 9 or is after the decimal point, it can match a digit sequence
   *   that has the same or smaller size.</li> <li>'.' or 'D': Specifies the position of the
   *   decimal point (optional, only allowed once).</li> <li>',' or 'G': Specifies the position of
   *   the grouping (thousands) separator (,). There must be a 0 or 9 to the left and right of
   *   each grouping separator. 'expr' must match the grouping separator relevant for the size of
   *   the number.</li> <li>'$': Specifies the location of the $ currency sign. This character may
   *   only be specified once.</li> <li>'S' or 'MI': Specifies the position of a '-' or '+' sign
   *   (optional, only allowed once at the beginning or end of the format string). Note that 'S'
   *   allows '-' but 'MI' does not.</li> <li>'PR': Only allowed at the end of the format string;
   *   specifies that 'expr' indicates a negative number with wrapping angled brackets.</li></ul>
   *
   * @group string_funcs
   * @since 3.5.0
   */
  def to_number(e: Column, format: Column): Column = Column.fn("to_number", e, format)

  //////////////////////////////////////////////////////////////////////////////////////////////
  // DateTime functions
  //////////////////////////////////////////////////////////////////////////////////////////////

  /**
   * Returns the date that is `numMonths` after `startDate`.
   *
   * @param startDate
   *   A date, timestamp or string. If a string, the data must be in a format that can be cast to
   *   a date, such as `yyyy-MM-dd` or `yyyy-MM-dd HH:mm:ss.SSSS`
   * @param numMonths
   *   The number of months to add to `startDate`, can be negative to subtract months
   * @return
   *   A date, or null if `startDate` was a string that could not be cast to a date
   * @group datetime_funcs
   * @since 3.4.0
   */
  def add_months(startDate: Column, numMonths: Int): Column =
    add_months(startDate, lit(numMonths))

  /**
   * Returns the date that is `numMonths` after `startDate`.
   *
   * @param startDate
   *   A date, timestamp or string. If a string, the data must be in a format that can be cast to
   *   a date, such as `yyyy-MM-dd` or `yyyy-MM-dd HH:mm:ss.SSSS`
   * @param numMonths
   *   A column of the number of months to add to `startDate`, can be negative to subtract months
   * @return
   *   A date, or null if `startDate` was a string that could not be cast to a date
   * @group datetime_funcs
   * @since 3.4.0
   */
  def add_months(startDate: Column, numMonths: Column): Column =
    Column.fn("add_months", startDate, numMonths)

  /**
   * Returns the current date at the start of query evaluation as a date column. All calls of
   * current_date within the same query return the same value.
   *
   * @group datetime_funcs
   * @since 3.5.0
   */
  def curdate(): Column = Column.fn("curdate")

  /**
   * Returns the current date at the start of query evaluation as a date column. All calls of
   * current_date within the same query return the same value.
   *
   * @group datetime_funcs
   * @since 3.4.0
   */
  def current_date(): Column = Column.fn("current_date")

  /**
   * Returns the current session local timezone.
   *
   * @group datetime_funcs
   * @since 3.5.0
   */
  def current_timezone(): Column = Column.fn("current_timezone")

  /**
   * Returns the current timestamp at the start of query evaluation as a timestamp column. All
   * calls of current_timestamp within the same query return the same value.
   *
   * @group datetime_funcs
   * @since 3.4.0
   */
  def current_timestamp(): Column = Column.fn("current_timestamp")

  /**
   * Returns the current timestamp without time zone at the start of query evaluation as a
   * timestamp without time zone column. All calls of localtimestamp within the same query return
   * the same value.
   *
   * @group datetime_funcs
   * @since 3.4.0
   */
  def localtimestamp(): Column = Column.fn("localtimestamp")

  /**
   * Converts a date/timestamp/string to a value of string in the format specified by the date
   * format given by the second argument.
   *
   * See <a href="https://spark.apache.org/docs/latest/sql-ref-datetime-pattern.html"> Datetime
   * Patterns</a> for valid date and time format patterns
   *
   * @param dateExpr
   *   A date, timestamp or string. If a string, the data must be in a format that can be cast to
   *   a timestamp, such as `yyyy-MM-dd` or `yyyy-MM-dd HH:mm:ss.SSSS`
   * @param format
   *   A pattern `dd.MM.yyyy` would return a string like `18.03.1993`
   * @return
   *   A string, or null if `dateExpr` was a string that could not be cast to a timestamp
   * @note
   *   Use specialized functions like [[year]] whenever possible as they benefit from a
   *   specialized implementation.
   * @throws IllegalArgumentException
   *   if the `format` pattern is invalid
   * @group datetime_funcs
   * @since 3.4.0
   */
  def date_format(dateExpr: Column, format: String): Column =
    Column.fn("date_format", dateExpr, lit(format))

  /**
   * Returns the date that is `days` days after `start`
   *
   * @param start
   *   A date, timestamp or string. If a string, the data must be in a format that can be cast to
   *   a date, such as `yyyy-MM-dd` or `yyyy-MM-dd HH:mm:ss.SSSS`
   * @param days
   *   The number of days to add to `start`, can be negative to subtract days
   * @return
   *   A date, or null if `start` was a string that could not be cast to a date
   * @group datetime_funcs
   * @since 3.4.0
   */
  def date_add(start: Column, days: Int): Column = date_add(start, lit(days))

  /**
   * Returns the date that is `days` days after `start`
   *
   * @param start
   *   A date, timestamp or string. If a string, the data must be in a format that can be cast to
   *   a date, such as `yyyy-MM-dd` or `yyyy-MM-dd HH:mm:ss.SSSS`
   * @param days
   *   A column of the number of days to add to `start`, can be negative to subtract days
   * @return
   *   A date, or null if `start` was a string that could not be cast to a date
   * @group datetime_funcs
   * @since 3.4.0
   */
  def date_add(start: Column, days: Column): Column = Column.fn("date_add", start, days)

  /**
   * Returns the date that is `days` days before `start`
   *
   * @param start
   *   A date, timestamp or string. If a string, the data must be in a format that can be cast to
   *   a date, such as `yyyy-MM-dd` or `yyyy-MM-dd HH:mm:ss.SSSS`
   * @param days
   *   The number of days to subtract from `start`, can be negative to add days
   * @return
   *   A date, or null if `start` was a string that could not be cast to a date
   * @group datetime_funcs
   * @since 3.4.0
   */
  def date_sub(start: Column, days: Int): Column = date_sub(start, lit(days))

  /**
   * Returns the date that is `days` days before `start`
   *
   * @param start
   *   A date, timestamp or string. If a string, the data must be in a format that can be cast to
   *   a date, such as `yyyy-MM-dd` or `yyyy-MM-dd HH:mm:ss.SSSS`
   * @param days
   *   A column of the number of days to subtract from `start`, can be negative to add days
   * @return
   *   A date, or null if `start` was a string that could not be cast to a date
   * @group datetime_funcs
   * @since 3.4.0
   */
  def date_sub(start: Column, days: Column): Column =
    Column.fn("date_sub", start, days)

  /**
   * Returns the number of days from `start` to `end`.
   *
   * Only considers the date part of the input. For example:
   * {{{
   * dateddiff("2018-01-10 00:00:00", "2018-01-09 23:59:59")
   * // returns 1
   * }}}
   *
   * @param end
   *   A date, timestamp or string. If a string, the data must be in a format that can be cast to
   *   a date, such as `yyyy-MM-dd` or `yyyy-MM-dd HH:mm:ss.SSSS`
   * @param start
   *   A date, timestamp or string. If a string, the data must be in a format that can be cast to
   *   a date, such as `yyyy-MM-dd` or `yyyy-MM-dd HH:mm:ss.SSSS`
   * @return
   *   An integer, or null if either `end` or `start` were strings that could not be cast to a
   *   date. Negative if `end` is before `start`
   * @group datetime_funcs
   * @since 3.4.0
   */
  def datediff(end: Column, start: Column): Column = Column.fn("datediff", end, start)

  /**
   * Extracts the year as an integer from a given date/timestamp/string.
   * @return
   *   An integer, or null if the input was a string that could not be cast to a date
   * @group datetime_funcs
   * @since 3.4.0
   */
  def year(e: Column): Column = Column.fn("year", e)

  /**
   * Extracts the quarter as an integer from a given date/timestamp/string.
   * @return
   *   An integer, or null if the input was a string that could not be cast to a date
   * @group datetime_funcs
   * @since 3.4.0
   */
  def quarter(e: Column): Column = Column.fn("quarter", e)

  /**
   * Extracts the month as an integer from a given date/timestamp/string.
   * @return
   *   An integer, or null if the input was a string that could not be cast to a date
   * @group datetime_funcs
   * @since 3.4.0
   */
  def month(e: Column): Column = Column.fn("month", e)

  /**
   * Extracts the day of the week as an integer from a given date/timestamp/string. Ranges from 1
   * for a Sunday through to 7 for a Saturday
   * @return
   *   An integer, or null if the input was a string that could not be cast to a date
   * @group datetime_funcs
   * @since 3.4.0
   */
  def dayofweek(e: Column): Column = Column.fn("dayofweek", e)

  /**
   * Extracts the day of the month as an integer from a given date/timestamp/string.
   * @return
   *   An integer, or null if the input was a string that could not be cast to a date
   * @group datetime_funcs
   * @since 3.4.0
   */
  def dayofmonth(e: Column): Column = Column.fn("dayofmonth", e)

  /**
   * Extracts the day of the year as an integer from a given date/timestamp/string.
   * @return
   *   An integer, or null if the input was a string that could not be cast to a date
   * @group datetime_funcs
   * @since 3.4.0
   */
  def dayofyear(e: Column): Column = Column.fn("dayofyear", e)

  /**
   * Extracts the hours as an integer from a given date/timestamp/string.
   * @return
   *   An integer, or null if the input was a string that could not be cast to a date
   * @group datetime_funcs
   * @since 3.4.0
   */
  def hour(e: Column): Column = Column.fn("hour", e)

  /**
   * Returns the last day of the month which the given date belongs to. For example, input
   * "2015-07-27" returns "2015-07-31" since July 31 is the last day of the month in July 2015.
   *
   * @param e
   *   A date, timestamp or string. If a string, the data must be in a format that can be cast to
   *   a date, such as `yyyy-MM-dd` or `yyyy-MM-dd HH:mm:ss.SSSS`
   * @return
   *   A date, or null if the input was a string that could not be cast to a date
   * @group datetime_funcs
   * @since 3.4.0
   */
  def last_day(e: Column): Column = Column.fn("last_day", e)

  /**
   * Extracts the minutes as an integer from a given date/timestamp/string.
   * @return
   *   An integer, or null if the input was a string that could not be cast to a date
   * @group datetime_funcs
   * @since 3.4.0
   */
  def minute(e: Column): Column = Column.fn("minute", e)

  /**
   * @return
   *   A date created from year, month and day fields.
   * @group datetime_funcs
   * @since 3.4.0
   */
  def make_date(year: Column, month: Column, day: Column): Column =
    Column.fn("make_date", year, month, day)

  /**
   * Returns number of months between dates `start` and `end`.
   *
   * A whole number is returned if both inputs have the same day of month or both are the last day
   * of their respective months. Otherwise, the difference is calculated assuming 31 days per
   * month.
   *
   * For example:
   * {{{
   * months_between("2017-11-14", "2017-07-14")  // returns 4.0
   * months_between("2017-01-01", "2017-01-10")  // returns 0.29032258
   * months_between("2017-06-01", "2017-06-16 12:00:00")  // returns -0.5
   * }}}
   *
   * @param end
   *   A date, timestamp or string. If a string, the data must be in a format that can be cast to
   *   a timestamp, such as `yyyy-MM-dd` or `yyyy-MM-dd HH:mm:ss.SSSS`
   * @param start
   *   A date, timestamp or string. If a string, the data must be in a format that can cast to a
   *   timestamp, such as `yyyy-MM-dd` or `yyyy-MM-dd HH:mm:ss.SSSS`
   * @return
   *   A double, or null if either `end` or `start` were strings that could not be cast to a
   *   timestamp. Negative if `end` is before `start`
   * @group datetime_funcs
   * @since 3.4.0
   */
  def months_between(end: Column, start: Column): Column =
    Column.fn("months_between", end, start)

  /**
   * Returns number of months between dates `end` and `start`. If `roundOff` is set to true, the
   * result is rounded off to 8 digits; it is not rounded otherwise.
   * @group datetime_funcs
   * @since 3.4.0
   */
  def months_between(end: Column, start: Column, roundOff: Boolean): Column =
    Column.fn("months_between", end, start, lit(roundOff))

  /**
   * Returns the first date which is later than the value of the `date` column that is on the
   * specified day of the week.
   *
   * For example, `next_day('2015-07-27', "Sunday")` returns 2015-08-02 because that is the first
   * Sunday after 2015-07-27.
   *
   * @param date
   *   A date, timestamp or string. If a string, the data must be in a format that can be cast to
   *   a date, such as `yyyy-MM-dd` or `yyyy-MM-dd HH:mm:ss.SSSS`
   * @param dayOfWeek
   *   Case insensitive, and accepts: "Mon", "Tue", "Wed", "Thu", "Fri", "Sat", "Sun"
   * @return
   *   A date, or null if `date` was a string that could not be cast to a date or if `dayOfWeek`
   *   was an invalid value
   * @group datetime_funcs
   * @since 3.4.0
   */
  def next_day(date: Column, dayOfWeek: String): Column = next_day(date, lit(dayOfWeek))

  /**
   * Returns the first date which is later than the value of the `date` column that is on the
   * specified day of the week.
   *
   * For example, `next_day('2015-07-27', "Sunday")` returns 2015-08-02 because that is the first
   * Sunday after 2015-07-27.
   *
   * @param date
   *   A date, timestamp or string. If a string, the data must be in a format that can be cast to
   *   a date, such as `yyyy-MM-dd` or `yyyy-MM-dd HH:mm:ss.SSSS`
   * @param dayOfWeek
   *   A column of the day of week. Case insensitive, and accepts: "Mon", "Tue", "Wed", "Thu",
   *   "Fri", "Sat", "Sun"
   * @return
   *   A date, or null if `date` was a string that could not be cast to a date or if `dayOfWeek`
   *   was an invalid value
   * @group datetime_funcs
   * @since 3.4.0
   */
  def next_day(date: Column, dayOfWeek: Column): Column =
    Column.fn("next_day", date, dayOfWeek)

  /**
   * Extracts the seconds as an integer from a given date/timestamp/string.
   * @return
   *   An integer, or null if the input was a string that could not be cast to a timestamp
   * @group datetime_funcs
   * @since 3.4.0
   */
  def second(e: Column): Column = Column.fn("second", e)

  /**
   * Extracts the week number as an integer from a given date/timestamp/string.
   *
   * A week is considered to start on a Monday and week 1 is the first week with more than 3 days,
   * as defined by ISO 8601
   *
   * @return
   *   An integer, or null if the input was a string that could not be cast to a date
   * @group datetime_funcs
   * @since 3.4.0
   */
  def weekofyear(e: Column): Column = Column.fn("weekofyear", e)

  /**
   * Converts the number of seconds from unix epoch (1970-01-01 00:00:00 UTC) to a string
   * representing the timestamp of that moment in the current system time zone in the yyyy-MM-dd
   * HH:mm:ss format.
   *
   * @param ut
   *   A number of a type that is castable to a long, such as string or integer. Can be negative
   *   for timestamps before the unix epoch
   * @return
   *   A string, or null if the input was a string that could not be cast to a long
   * @group datetime_funcs
   * @since 3.4.0
   */
  def from_unixtime(ut: Column): Column = Column.fn("from_unixtime", ut)

  /**
   * Converts the number of seconds from unix epoch (1970-01-01 00:00:00 UTC) to a string
   * representing the timestamp of that moment in the current system time zone in the given
   * format.
   *
   * See <a href="https://spark.apache.org/docs/latest/sql-ref-datetime-pattern.html"> Datetime
   * Patterns</a> for valid date and time format patterns
   *
   * @param ut
   *   A number of a type that is castable to a long, such as string or integer. Can be negative
   *   for timestamps before the unix epoch
   * @param f
   *   A date time pattern that the input will be formatted to
   * @return
   *   A string, or null if `ut` was a string that could not be cast to a long or `f` was an
   *   invalid date time pattern
   * @group datetime_funcs
   * @since 3.4.0
   */
  def from_unixtime(ut: Column, f: String): Column =
    Column.fn("from_unixtime", ut, lit(f))

  /**
   * Returns the current Unix timestamp (in seconds) as a long.
   *
   * @note
   *   All calls of `unix_timestamp` within the same query return the same value (i.e. the current
   *   timestamp is calculated at the start of query evaluation).
   *
   * @group datetime_funcs
   * @since 3.4.0
   */
  def unix_timestamp(): Column = unix_timestamp(current_timestamp())

  /**
   * Converts time string in format yyyy-MM-dd HH:mm:ss to Unix timestamp (in seconds), using the
   * default timezone and the default locale.
   *
   * @param s
   *   A date, timestamp or string. If a string, the data must be in the `yyyy-MM-dd HH:mm:ss`
   *   format
   * @return
   *   A long, or null if the input was a string not of the correct format
   * @group datetime_funcs
   * @since 3.4.0
   */
  def unix_timestamp(s: Column): Column = Column.fn("unix_timestamp", s)

  /**
   * Converts time string with given pattern to Unix timestamp (in seconds).
   *
   * See <a href="https://spark.apache.org/docs/latest/sql-ref-datetime-pattern.html"> Datetime
   * Patterns</a> for valid date and time format patterns
   *
   * @param s
   *   A date, timestamp or string. If a string, the data must be in a format that can be cast to
   *   a date, such as `yyyy-MM-dd` or `yyyy-MM-dd HH:mm:ss.SSSS`
   * @param p
   *   A date time pattern detailing the format of `s` when `s` is a string
   * @return
   *   A long, or null if `s` was a string that could not be cast to a date or `p` was an invalid
   *   format
   * @group datetime_funcs
   * @since 3.4.0
   */
  def unix_timestamp(s: Column, p: String): Column =
    Column.fn("unix_timestamp", s, lit(p))

  /**
   * Converts to a timestamp by casting rules to `TimestampType`.
   *
   * @param s
   *   A date, timestamp or string. If a string, the data must be in a format that can be cast to
   *   a timestamp, such as `yyyy-MM-dd` or `yyyy-MM-dd HH:mm:ss.SSSS`
   * @return
   *   A timestamp, or null if the input was a string that could not be cast to a timestamp
   * @group datetime_funcs
   * @since 3.4.0
   */
  def to_timestamp(s: Column): Column = Column.fn("to_timestamp", s)

  /**
   * Converts time string with the given pattern to timestamp.
   *
   * See <a href="https://spark.apache.org/docs/latest/sql-ref-datetime-pattern.html"> Datetime
   * Patterns</a> for valid date and time format patterns
   *
   * @param s
   *   A date, timestamp or string. If a string, the data must be in a format that can be cast to
   *   a timestamp, such as `yyyy-MM-dd` or `yyyy-MM-dd HH:mm:ss.SSSS`
   * @param fmt
   *   A date time pattern detailing the format of `s` when `s` is a string
   * @return
   *   A timestamp, or null if `s` was a string that could not be cast to a timestamp or `fmt` was
   *   an invalid format
   * @group datetime_funcs
   * @since 3.4.0
   */
  def to_timestamp(s: Column, fmt: String): Column = Column.fn("to_timestamp", s, lit(fmt))

  /**
   * Converts the column into `DateType` by casting rules to `DateType`.
   *
   * @group datetime_funcs
   * @since 3.4.0
   */
  def to_date(e: Column): Column = Column.fn("to_date", e)

  /**
   * Converts the column into a `DateType` with a specified format
   *
   * See <a href="https://spark.apache.org/docs/latest/sql-ref-datetime-pattern.html"> Datetime
   * Patterns</a> for valid date and time format patterns
   *
   * @param e
   *   A date, timestamp or string. If a string, the data must be in a format that can be cast to
   *   a date, such as `yyyy-MM-dd` or `yyyy-MM-dd HH:mm:ss.SSSS`
   * @param fmt
   *   A date time pattern detailing the format of `e` when `e`is a string
   * @return
   *   A date, or null if `e` was a string that could not be cast to a date or `fmt` was an
   *   invalid format
   * @group datetime_funcs
   * @since 3.4.0
   */
  def to_date(e: Column, fmt: String): Column = Column.fn("to_date", e, lit(fmt))

  /**
   * Returns the number of days since 1970-01-01.
   *
   * @group datetime_funcs
   * @since 3.5.0
   */
  def unix_date(e: Column): Column = Column.fn("unix_date", e)

  /**
   * Returns the number of microseconds since 1970-01-01 00:00:00 UTC.
   *
   * @group datetime_funcs
   * @since 3.5.0
   */
  def unix_micros(e: Column): Column = Column.fn("unix_micros", e)

  /**
   * Returns the number of milliseconds since 1970-01-01 00:00:00 UTC. Truncates higher levels of
   * precision.
   *
   * @group datetime_funcs
   * @since 3.5.0
   */
  def unix_millis(e: Column): Column = Column.fn("unix_millis", e)

  /**
   * Returns the number of seconds since 1970-01-01 00:00:00 UTC. Truncates higher levels of
   * precision.
   *
   * @group datetime_funcs
   * @since 3.5.0
   */
  def unix_seconds(e: Column): Column = Column.fn("unix_seconds", e)

  /**
   * Returns date truncated to the unit specified by the format.
   *
   * For example, `trunc("2018-11-19 12:01:19", "year")` returns 2018-01-01
   *
   * @param date
   *   A date, timestamp or string. If a string, the data must be in a format that can be cast to
   *   a date, such as `yyyy-MM-dd` or `yyyy-MM-dd HH:mm:ss.SSSS`
   * @param format:
   *   'year', 'yyyy', 'yy' to truncate by year, or 'month', 'mon', 'mm' to truncate by month
   *   Other options are: 'week', 'quarter'
   *
   * @return
   *   A date, or null if `date` was a string that could not be cast to a date or `format` was an
   *   invalid value
   * @group datetime_funcs
   * @since 3.4.0
   */
  def trunc(date: Column, format: String): Column = Column.fn("trunc", date, lit(format))

  /**
   * Returns timestamp truncated to the unit specified by the format.
   *
   * For example, `date_trunc("year", "2018-11-19 12:01:19")` returns 2018-01-01 00:00:00
   *
   * @param format:
   *   'year', 'yyyy', 'yy' to truncate by year, 'month', 'mon', 'mm' to truncate by month, 'day',
   *   'dd' to truncate by day, Other options are: 'microsecond', 'millisecond', 'second',
   *   'minute', 'hour', 'week', 'quarter'
   * @param timestamp
   *   A date, timestamp or string. If a string, the data must be in a format that can be cast to
   *   a timestamp, such as `yyyy-MM-dd` or `yyyy-MM-dd HH:mm:ss.SSSS`
   * @return
   *   A timestamp, or null if `timestamp` was a string that could not be cast to a timestamp or
   *   `format` was an invalid value
   * @group datetime_funcs
   * @since 3.4.0
   */
  def date_trunc(format: String, timestamp: Column): Column =
    Column.fn("date_trunc", lit(format), timestamp)

  /**
   * Given a timestamp like '2017-07-14 02:40:00.0', interprets it as a time in UTC, and renders
   * that time as a timestamp in the given time zone. For example, 'GMT+1' would yield '2017-07-14
   * 03:40:00.0'.
   *
   * @param ts
   *   A date, timestamp or string. If a string, the data must be in a format that can be cast to
   *   a timestamp, such as `yyyy-MM-dd` or `yyyy-MM-dd HH:mm:ss.SSSS`
   * @param tz
   *   A string detailing the time zone ID that the input should be adjusted to. It should be in
   *   the format of either region-based zone IDs or zone offsets. Region IDs must have the form
   *   'area/city', such as 'America/Los_Angeles'. Zone offsets must be in the format
   *   '(+|-)HH:mm', for example '-08:00' or '+01:00'. Also 'UTC' and 'Z' are supported as aliases
   *   of '+00:00'. Other short names are not recommended to use because they can be ambiguous.
   * @return
   *   A timestamp, or null if `ts` was a string that could not be cast to a timestamp or `tz` was
   *   an invalid value
   * @group datetime_funcs
   * @since 3.4.0
   */
  def from_utc_timestamp(ts: Column, tz: String): Column = from_utc_timestamp(ts, lit(tz))

  /**
   * Given a timestamp like '2017-07-14 02:40:00.0', interprets it as a time in UTC, and renders
   * that time as a timestamp in the given time zone. For example, 'GMT+1' would yield '2017-07-14
   * 03:40:00.0'.
   * @group datetime_funcs
   * @since 3.4.0
   */
  def from_utc_timestamp(ts: Column, tz: Column): Column =
    Column.fn("from_utc_timestamp", ts, tz)

  /**
   * Given a timestamp like '2017-07-14 02:40:00.0', interprets it as a time in the given time
   * zone, and renders that time as a timestamp in UTC. For example, 'GMT+1' would yield
   * '2017-07-14 01:40:00.0'.
   *
   * @param ts
   *   A date, timestamp or string. If a string, the data must be in a format that can be cast to
   *   a timestamp, such as `yyyy-MM-dd` or `yyyy-MM-dd HH:mm:ss.SSSS`
   * @param tz
   *   A string detailing the time zone ID that the input should be adjusted to. It should be in
   *   the format of either region-based zone IDs or zone offsets. Region IDs must have the form
   *   'area/city', such as 'America/Los_Angeles'. Zone offsets must be in the format
   *   '(+|-)HH:mm', for example '-08:00' or '+01:00'. Also 'UTC' and 'Z' are supported as aliases
   *   of '+00:00'. Other short names are not recommended to use because they can be ambiguous.
   * @return
   *   A timestamp, or null if `ts` was a string that could not be cast to a timestamp or `tz` was
   *   an invalid value
   * @group datetime_funcs
   * @since 3.4.0
   */
  def to_utc_timestamp(ts: Column, tz: String): Column = to_utc_timestamp(ts, lit(tz))

  /**
   * Given a timestamp like '2017-07-14 02:40:00.0', interprets it as a time in the given time
   * zone, and renders that time as a timestamp in UTC. For example, 'GMT+1' would yield
   * '2017-07-14 01:40:00.0'.
   * @group datetime_funcs
   * @since 3.4.0
   */
  def to_utc_timestamp(ts: Column, tz: Column): Column = Column.fn("to_utc_timestamp", ts, tz)

  /**
   * Bucketize rows into one or more time windows given a timestamp specifying column. Window
   * starts are inclusive but the window ends are exclusive, e.g. 12:05 will be in the window
   * [12:05,12:10) but not in [12:00,12:05). Windows can support microsecond precision. Windows in
   * the order of months are not supported. The following example takes the average stock price
   * for a one minute window every 10 seconds starting 5 seconds after the hour:
   *
   * {{{
   *   val df = ... // schema => timestamp: TimestampType, stockId: StringType, price: DoubleType
   *   df.groupBy(window($"timestamp", "1 minute", "10 seconds", "5 seconds"), $"stockId")
   *     .agg(mean("price"))
   * }}}
   *
   * The windows will look like:
   *
   * {{{
   *   09:00:05-09:01:05
   *   09:00:15-09:01:15
   *   09:00:25-09:01:25 ...
   * }}}
   *
   * For a streaming query, you may use the function `current_timestamp` to generate windows on
   * processing time.
   *
   * @param timeColumn
   *   The column or the expression to use as the timestamp for windowing by time. The time column
   *   must be of TimestampType or TimestampNTZType.
   * @param windowDuration
   *   A string specifying the width of the window, e.g. `10 minutes`, `1 second`. Check
   *   `org.apache.spark.unsafe.types.CalendarInterval` for valid duration identifiers. Note that
   *   the duration is a fixed length of time, and does not vary over time according to a
   *   calendar. For example, `1 day` always means 86,400,000 milliseconds, not a calendar day.
   * @param slideDuration
   *   A string specifying the sliding interval of the window, e.g. `1 minute`. A new window will
   *   be generated every `slideDuration`. Must be less than or equal to the `windowDuration`.
   *   Check `org.apache.spark.unsafe.types.CalendarInterval` for valid duration identifiers. This
   *   duration is likewise absolute, and does not vary according to a calendar.
   * @param startTime
   *   The offset with respect to 1970-01-01 00:00:00 UTC with which to start window intervals.
   *   For example, in order to have hourly tumbling windows that start 15 minutes past the hour,
   *   e.g. 12:15-13:15, 13:15-14:15... provide `startTime` as `15 minutes`.
   *
   * @group datetime_funcs
   * @since 3.4.0
   */
  def window(
      timeColumn: Column,
      windowDuration: String,
      slideDuration: String,
      startTime: String): Column =
    Column.fn("window", timeColumn, lit(windowDuration), lit(slideDuration), lit(startTime))

  /**
   * Bucketize rows into one or more time windows given a timestamp specifying column. Window
   * starts are inclusive but the window ends are exclusive, e.g. 12:05 will be in the window
   * [12:05,12:10) but not in [12:00,12:05). Windows can support microsecond precision. Windows in
   * the order of months are not supported. The windows start beginning at 1970-01-01 00:00:00
   * UTC. The following example takes the average stock price for a one minute window every 10
   * seconds:
   *
   * {{{
   *   val df = ... // schema => timestamp: TimestampType, stockId: StringType, price: DoubleType
   *   df.groupBy(window($"timestamp", "1 minute", "10 seconds"), $"stockId")
   *     .agg(mean("price"))
   * }}}
   *
   * The windows will look like:
   *
   * {{{
   *   09:00:00-09:01:00
   *   09:00:10-09:01:10
   *   09:00:20-09:01:20 ...
   * }}}
   *
   * For a streaming query, you may use the function `current_timestamp` to generate windows on
   * processing time.
   *
   * @param timeColumn
   *   The column or the expression to use as the timestamp for windowing by time. The time column
   *   must be of TimestampType or TimestampNTZType.
   * @param windowDuration
   *   A string specifying the width of the window, e.g. `10 minutes`, `1 second`. Check
   *   `org.apache.spark.unsafe.types.CalendarInterval` for valid duration identifiers. Note that
   *   the duration is a fixed length of time, and does not vary over time according to a
   *   calendar. For example, `1 day` always means 86,400,000 milliseconds, not a calendar day.
   * @param slideDuration
   *   A string specifying the sliding interval of the window, e.g. `1 minute`. A new window will
   *   be generated every `slideDuration`. Must be less than or equal to the `windowDuration`.
   *   Check `org.apache.spark.unsafe.types.CalendarInterval` for valid duration identifiers. This
   *   duration is likewise absolute, and does not vary according to a calendar.
   *
   * @group datetime_funcs
   * @since 3.4.0
   */
  def window(timeColumn: Column, windowDuration: String, slideDuration: String): Column = {
    window(timeColumn, windowDuration, slideDuration, "0 second")
  }

  /**
   * Generates tumbling time windows given a timestamp specifying column. Window starts are
   * inclusive but the window ends are exclusive, e.g. 12:05 will be in the window [12:05,12:10)
   * but not in [12:00,12:05). Windows can support microsecond precision. Windows in the order of
   * months are not supported. The windows start beginning at 1970-01-01 00:00:00 UTC. The
   * following example takes the average stock price for a one minute tumbling window:
   *
   * {{{
   *   val df = ... // schema => timestamp: TimestampType, stockId: StringType, price: DoubleType
   *   df.groupBy(window($"timestamp", "1 minute"), $"stockId")
   *     .agg(mean("price"))
   * }}}
   *
   * The windows will look like:
   *
   * {{{
   *   09:00:00-09:01:00
   *   09:01:00-09:02:00
   *   09:02:00-09:03:00 ...
   * }}}
   *
   * For a streaming query, you may use the function `current_timestamp` to generate windows on
   * processing time.
   *
   * @param timeColumn
   *   The column or the expression to use as the timestamp for windowing by time. The time column
   *   must be of TimestampType or TimestampNTZType.
   * @param windowDuration
   *   A string specifying the width of the window, e.g. `10 minutes`, `1 second`. Check
   *   `org.apache.spark.unsafe.types.CalendarInterval` for valid duration identifiers.
   *
   * @group datetime_funcs
   * @since 3.4.0
   */
  def window(timeColumn: Column, windowDuration: String): Column = {
    window(timeColumn, windowDuration, windowDuration, "0 second")
  }

  /**
   * Extracts the event time from the window column.
   *
   * The window column is of StructType { start: Timestamp, end: Timestamp } where start is
   * inclusive and end is exclusive. Since event time can support microsecond precision,
   * window_time(window) = window.end - 1 microsecond.
   *
   * @param windowColumn
   *   The window column (typically produced by window aggregation) of type StructType { start:
   *   Timestamp, end: Timestamp }
   *
   * @group datetime_funcs
   * @since 3.4.0
   */
  def window_time(windowColumn: Column): Column = Column.fn("window_time", windowColumn)

  /**
   * Generates session window given a timestamp specifying column.
   *
   * Session window is one of dynamic windows, which means the length of window is varying
   * according to the given inputs. The length of session window is defined as "the timestamp of
   * latest input of the session + gap duration", so when the new inputs are bound to the current
   * session window, the end time of session window can be expanded according to the new inputs.
   *
   * Windows can support microsecond precision. gapDuration in the order of months are not
   * supported.
   *
   * For a streaming query, you may use the function `current_timestamp` to generate windows on
   * processing time.
   *
   * @param timeColumn
   *   The column or the expression to use as the timestamp for windowing by time. The time column
   *   must be of TimestampType or TimestampNTZType.
   * @param gapDuration
   *   A string specifying the timeout of the session, e.g. `10 minutes`, `1 second`. Check
   *   `org.apache.spark.unsafe.types.CalendarInterval` for valid duration identifiers.
   *
   * @group datetime_funcs
   * @since 3.4.0
   */
  def session_window(timeColumn: Column, gapDuration: String): Column =
    session_window(timeColumn, lit(gapDuration))

  /**
   * Generates session window given a timestamp specifying column.
   *
   * Session window is one of dynamic windows, which means the length of window is varying
   * according to the given inputs. For static gap duration, the length of session window is
   * defined as "the timestamp of latest input of the session + gap duration", so when the new
   * inputs are bound to the current session window, the end time of session window can be
   * expanded according to the new inputs.
   *
   * Besides a static gap duration value, users can also provide an expression to specify gap
   * duration dynamically based on the input row. With dynamic gap duration, the closing of a
   * session window does not depend on the latest input anymore. A session window's range is the
   * union of all events' ranges which are determined by event start time and evaluated gap
   * duration during the query execution. Note that the rows with negative or zero gap duration
   * will be filtered out from the aggregation.
   *
   * Windows can support microsecond precision. gapDuration in the order of months are not
   * supported.
   *
   * For a streaming query, you may use the function `current_timestamp` to generate windows on
   * processing time.
   *
   * @param timeColumn
   *   The column or the expression to use as the timestamp for windowing by time. The time column
   *   must be of TimestampType or TimestampNTZType.
   * @param gapDuration
   *   A column specifying the timeout of the session. It could be static value, e.g. `10
   *   minutes`, `1 second`, or an expression/UDF that specifies gap duration dynamically based on
   *   the input row.
   *
   * @group datetime_funcs
   * @since 3.4.0
   */
  def session_window(timeColumn: Column, gapDuration: Column): Column =
    Column.fn("session_window", timeColumn, gapDuration).as("session_window")

  /**
   * Converts the number of seconds from the Unix epoch (1970-01-01T00:00:00Z) to a timestamp.
   * @group datetime_funcs
   * @since 3.4.0
   */
  def timestamp_seconds(e: Column): Column = Column.fn("timestamp_seconds", e)

  /**
   * Parses the `timestamp` expression with the `format` expression to a timestamp without time
   * zone. Returns null with invalid input.
   *
   * @group datetime_funcs
   * @since 3.5.0
   */
  def to_timestamp_ltz(timestamp: Column, format: Column): Column =
    Column.fn("to_timestamp_ltz", timestamp, format)

  /**
   * Parses the `timestamp` expression with the default format to a timestamp without time zone.
   * The default format follows casting rules to a timestamp. Returns null with invalid input.
   *
   * @group datetime_funcs
   * @since 3.5.0
   */
  def to_timestamp_ltz(timestamp: Column): Column =
    Column.fn("to_timestamp_ltz", timestamp)

  /**
   * Parses the `timestamp` expression with the `format` expression to a timestamp without time
   * zone. Returns null with invalid input.
   *
   * @group datetime_funcs
   * @since 3.5.0
   */
  def to_timestamp_ntz(timestamp: Column, format: Column): Column =
    Column.fn("to_timestamp_ntz", timestamp, format)

  /**
   * Parses the `timestamp` expression with the default format to a timestamp without time zone.
   * The default format follows casting rules to a timestamp. Returns null with invalid input.
   *
   * @group datetime_funcs
   * @since 3.5.0
   */
  def to_timestamp_ntz(timestamp: Column): Column =
    Column.fn("to_timestamp_ntz", timestamp)

  /**
   * Returns the UNIX timestamp of the given time.
   *
   * @group datetime_funcs
   * @since 3.5.0
   */
  def to_unix_timestamp(timeExp: Column, format: Column): Column =
    Column.fn("to_unix_timestamp", timeExp, format)

  /**
   * Returns the UNIX timestamp of the given time.
   *
   * @group datetime_funcs
   * @since 3.5.0
   */
  def to_unix_timestamp(timeExp: Column): Column =
    Column.fn("to_unix_timestamp", timeExp)

  //////////////////////////////////////////////////////////////////////////////////////////////
  // Collection functions
  //////////////////////////////////////////////////////////////////////////////////////////////

  /**
   * Returns null if the array is null, true if the array contains `value`, and false otherwise.
   * @group collection_funcs
   * @since 3.4.0
   */
  def array_contains(column: Column, value: Any): Column =
    Column.fn("array_contains", column, lit(value))

  /**
   * Returns an ARRAY containing all elements from the source ARRAY as well as the new element.
   * The new element/column is located at end of the ARRAY.
   *
   * @group collection_funcs
   * @since 3.4.0
   */
  def array_append(column: Column, element: Any): Column =
    Column.fn("array_append", column, lit(element))

  /**
   * Returns `true` if `a1` and `a2` have at least one non-null element in common. If not and both
   * the arrays are non-empty and any of them contains a `null`, it returns `null`. It returns
   * `false` otherwise.
   * @group collection_funcs
   * @since 3.4.0
   */
  def arrays_overlap(a1: Column, a2: Column): Column = Column.fn("arrays_overlap", a1, a2)

  /**
   * Returns an array containing all the elements in `x` from index `start` (or starting from the
   * end if `start` is negative) with the specified `length`.
   *
   * @param x
   *   the array column to be sliced
   * @param start
   *   the starting index
   * @param length
   *   the length of the slice
   *
   * @group collection_funcs
   * @since 3.4.0
   */
  def slice(x: Column, start: Int, length: Int): Column =
    slice(x, lit(start), lit(length))

  /**
   * Returns an array containing all the elements in `x` from index `start` (or starting from the
   * end if `start` is negative) with the specified `length`.
   *
   * @param x
   *   the array column to be sliced
   * @param start
   *   the starting index
   * @param length
   *   the length of the slice
   *
   * @group collection_funcs
   * @since 3.4.0
   */
  def slice(x: Column, start: Column, length: Column): Column =
    Column.fn("slice", x, start, length)

  /**
   * Concatenates the elements of `column` using the `delimiter`. Null values are replaced with
   * `nullReplacement`.
   * @group collection_funcs
   * @since 3.4.0
   */
  def array_join(column: Column, delimiter: String, nullReplacement: String): Column =
    Column.fn("array_join", column, lit(delimiter), lit(nullReplacement))

  /**
   * Concatenates the elements of `column` using the `delimiter`.
   * @group collection_funcs
   * @since 3.4.0
   */
  def array_join(column: Column, delimiter: String): Column =
    Column.fn("array_join", column, lit(delimiter))

  /**
   * Concatenates multiple input columns together into a single column. The function works with
   * strings, binary and compatible array columns.
   *
   * @group collection_funcs
   * @since 3.4.0
   */
  @scala.annotation.varargs
  def concat(exprs: Column*): Column = Column.fn("concat", exprs: _*)

  /**
   * Locates the position of the first occurrence of the value in the given array as long. Returns
   * null if either of the arguments are null.
   *
   * @note
   *   The position is not zero based, but 1 based index. Returns 0 if value could not be found in
   *   array.
   *
   * @group collection_funcs
   * @since 3.4.0
   */
  def array_position(column: Column, value: Any): Column =
    Column.fn("array_position", column, lit(value))

  /**
   * Returns element of array at given index in value if column is array. Returns value for the
   * given key in value if column is map.
   *
   * @group collection_funcs
   * @since 3.4.0
   */
  def element_at(column: Column, value: Any): Column = Column.fn("element_at", column, lit(value))

  /**
   * Returns element of array at given (0-based) index. If the index points outside of the array
   * boundaries, then this function returns NULL.
   *
   * @group collection_funcs
   * @since 3.4.0
   */
  def get(column: Column, index: Column): Column = Column.fn("get", column, index)

  /**
   * Sorts the input array in ascending order. The elements of the input array must be orderable.
   * NaN is greater than any non-NaN elements for double/float type. Null elements will be placed
   * at the end of the returned array.
   *
   * @group collection_funcs
   * @since 3.4.0
   */
  def array_sort(e: Column): Column = Column.fn("array_sort", e)

  /**
   * Sorts the input array based on the given comparator function. The comparator will take two
   * arguments representing two elements of the array. It returns a negative integer, 0, or a
   * positive integer as the first element is less than, equal to, or greater than the second
   * element. If the comparator function returns null, the function will fail and raise an error.
   *
   * @group collection_funcs
   * @since 3.4.0
   */
  def array_sort(e: Column, comparator: (Column, Column) => Column): Column =
    Column.fn("array_sort", e, createLambda(comparator))

  /**
   * Remove all elements that equal to element from the given array.
   *
   * @group collection_funcs
   * @since 3.4.0
   */
  def array_remove(column: Column, element: Any): Column =
    Column.fn("array_remove", column, lit(element))

  /**
   * Remove all null elements from the given array.
   *
   * @group collection_funcs
   * @since 3.4.0
   */
  def array_compact(column: Column): Column = Column.fn("array_compact", column)

  /**
   * Returns an array containing value as well as all elements from array. The new element is
   * positioned at the beginning of the array.
   *
   * @group collection_funcs
   * @since 3.5.0
   */
  def array_prepend(column: Column, element: Any): Column =
    Column.fn("array_prepend", column, lit(element))

  /**
   * Removes duplicate values from the array.
   * @group collection_funcs
   * @since 3.4.0
   */
  def array_distinct(e: Column): Column = Column.fn("array_distinct", e)

  /**
   * Returns an array of the elements in the intersection of the given two arrays, without
   * duplicates.
   *
   * @group collection_funcs
   * @since 3.4.0
   */
  def array_intersect(col1: Column, col2: Column): Column =
    Column.fn("array_intersect", col1, col2)

  /**
   * Adds an item into a given array at a specified position
   *
   * @group collection_funcs
   * @since 3.4.0
   */
  def array_insert(arr: Column, pos: Column, value: Column): Column =
    Column.fn("array_insert", arr, pos, value)

  /**
   * Returns an array of the elements in the union of the given two arrays, without duplicates.
   *
   * @group collection_funcs
   * @since 3.4.0
   */
  def array_union(col1: Column, col2: Column): Column =
    Column.fn("array_union", col1, col2)

  /**
   * Returns an array of the elements in the first array but not in the second array, without
   * duplicates. The order of elements in the result is not determined
   *
   * @group collection_funcs
   * @since 3.4.0
   */
  def array_except(col1: Column, col2: Column): Column =
    Column.fn("array_except", col1, col2)

  /**
   * Returns a string array of values within the nodes of xml that match the XPath expression.
   *
   * @group "xml_funcs"
   * @since 3.5.0
   */
  def xpath(xml: Column, path: Column): Column =
    Column.fn("xpath", xml, path)

  /**
   * Returns true if the XPath expression evaluates to true, or if a matching node is found.
   *
   * @group "xml_funcs"
   * @since 3.5.0
   */
  def xpath_boolean(xml: Column, path: Column): Column =
    Column.fn("xpath_boolean", xml, path)

  /**
   * Returns a double value, the value zero if no match is found, or NaN if a match is found but
   * the value is non-numeric.
   *
   * @group "xml_funcs"
   * @since 3.5.0
   */
  def xpath_double(xml: Column, path: Column): Column =
    Column.fn("xpath_double", xml, path)

  /**
   * Returns a double value, the value zero if no match is found, or NaN if a match is found but
   * the value is non-numeric.
   *
   * @group "xml_funcs"
   * @since 3.5.0
   */
  def xpath_number(xml: Column, path: Column): Column =
    Column.fn("xpath_number", xml, path)

  /**
   * Returns a float value, the value zero if no match is found, or NaN if a match is found but
   * the value is non-numeric.
   *
   * @group "xml_funcs"
   * @since 3.5.0
   */
  def xpath_float(xml: Column, path: Column): Column =
    Column.fn("xpath_float", xml, path)

  /**
   * Returns an integer value, or the value zero if no match is found, or a match is found but the
   * value is non-numeric.
   *
   * @group "xml_funcs"
   * @since 3.5.0
   */
  def xpath_int(xml: Column, path: Column): Column =
    Column.fn("xpath_int", xml, path)

  /**
   * Returns a long integer value, or the value zero if no match is found, or a match is found but
   * the value is non-numeric.
   *
   * @group "xml_funcs"
   * @since 3.5.0
   */
  def xpath_long(xml: Column, path: Column): Column =
    Column.fn("xpath_long", xml, path)

  /**
   * Returns a short integer value, or the value zero if no match is found, or a match is found
   * but the value is non-numeric.
   *
   * @group "xml_funcs"
   * @since 3.5.0
   */
  def xpath_short(xml: Column, path: Column): Column =
    Column.fn("xpath_short", xml, path)

  /**
   * Returns the text contents of the first xml node that matches the XPath expression.
   *
   * @group "xml_funcs"
   * @since 3.5.0
   */
  def xpath_string(xml: Column, path: Column): Column =
    Column.fn("xpath_string", xml, path)

  private def newLambdaVariable(name: String): proto.Expression.UnresolvedNamedLambdaVariable = {
    proto.Expression.UnresolvedNamedLambdaVariable
      .newBuilder()
      .addNameParts(name)
      .build()
  }

  private def toLambdaVariableColumn(
      v: proto.Expression.UnresolvedNamedLambdaVariable): Column = {
    Column(_.setUnresolvedNamedLambdaVariable(v))
  }

  private def createLambda(f: Column => Column): Column = Column { builder =>
    val x = newLambdaVariable("x")
    val function = f(toLambdaVariableColumn(x))
    builder.getLambdaFunctionBuilder
      .setFunction(function.expr)
      .addArguments(x)
  }

  private def createLambda(f: (Column, Column) => Column) = Column { builder =>
    val x = newLambdaVariable("x")
    val y = newLambdaVariable("y")
    val function = f(toLambdaVariableColumn(x), toLambdaVariableColumn(y))
    builder.getLambdaFunctionBuilder
      .setFunction(function.expr)
      .addArguments(x)
      .addArguments(y)
  }

  private def createLambda(f: (Column, Column, Column) => Column) = Column { builder =>
    val x = newLambdaVariable("x")
    val y = newLambdaVariable("y")
    val z = newLambdaVariable("z")
    val function =
      f(toLambdaVariableColumn(x), toLambdaVariableColumn(y), toLambdaVariableColumn(z))
    builder.getLambdaFunctionBuilder
      .setFunction(function.expr)
      .addArguments(x)
      .addArguments(y)
      .addArguments(z)
  }

  /**
   * Returns an array of elements after applying a transformation to each element in the input
   * array.
   * {{{
   *   df.select(transform(col("i"), x => x + 1))
   * }}}
   *
   * @param column
   *   the input array column
   * @param f
   *   col => transformed_col, the lambda function to transform the input column
   *
   * @group collection_funcs
   * @since 3.4.0
   */
  def transform(column: Column, f: Column => Column): Column =
    Column.fn("transform", column, createLambda(f))

  /**
   * Returns an array of elements after applying a transformation to each element in the input
   * array.
   * {{{
   *   df.select(transform(col("i"), (x, i) => x + i))
   * }}}
   *
   * @param column
   *   the input array column
   * @param f
   *   (col, index) => transformed_col, the lambda function to filter the input column given the
   *   index. Indices start at 0.
   *
   * @group collection_funcs
   * @since 3.4.0
   */
  def transform(column: Column, f: (Column, Column) => Column): Column =
    Column.fn("transform", column, createLambda(f))

  /**
   * Returns whether a predicate holds for one or more elements in the array.
   * {{{
   *   df.select(exists(col("i"), _ % 2 === 0))
   * }}}
   *
   * @param column
   *   the input array column
   * @param f
   *   col => predicate, the Boolean predicate to check the input column
   *
   * @group collection_funcs
   * @since 3.4.0
   */
  def exists(column: Column, f: Column => Column): Column =
    Column.fn("exists", column, createLambda(f))

  /**
   * Returns whether a predicate holds for every element in the array.
   * {{{
   *   df.select(forall(col("i"), x => x % 2 === 0))
   * }}}
   *
   * @param column
   *   the input array column
   * @param f
   *   col => predicate, the Boolean predicate to check the input column
   *
   * @group collection_funcs
   * @since 3.4.0
   */
  def forall(column: Column, f: Column => Column): Column =
    Column.fn("forall", column, createLambda(f))

  /**
   * Returns an array of elements for which a predicate holds in a given array.
   * {{{
   *   df.select(filter(col("s"), x => x % 2 === 0))
   * }}}
   *
   * @param column
   *   the input array column
   * @param f
   *   col => predicate, the Boolean predicate to filter the input column
   *
   * @group collection_funcs
   * @since 3.4.0
   */
  def filter(column: Column, f: Column => Column): Column =
    Column.fn("filter", column, createLambda(f))

  /**
   * Returns an array of elements for which a predicate holds in a given array.
   * {{{
   *   df.select(filter(col("s"), (x, i) => i % 2 === 0))
   * }}}
   *
   * @param column
   *   the input array column
   * @param f
   *   (col, index) => predicate, the Boolean predicate to filter the input column given the
   *   index. Indices start at 0.
   *
   * @group collection_funcs
   * @since 3.4.0
   */
  def filter(column: Column, f: (Column, Column) => Column): Column =
    Column.fn("filter", column, createLambda(f))

  /**
   * Applies a binary operator to an initial state and all elements in the array, and reduces this
   * to a single state. The final state is converted into the final result by applying a finish
   * function.
   * {{{
   *   df.select(aggregate(col("i"), lit(0), (acc, x) => acc + x, _ * 10))
   * }}}
   *
   * @param expr
   *   the input array column
   * @param initialValue
   *   the initial value
   * @param merge
   *   (combined_value, input_value) => combined_value, the merge function to merge an input value
   *   to the combined_value
   * @param finish
   *   combined_value => final_value, the lambda function to convert the combined value of all
   *   inputs to final result
   *
   * @group collection_funcs
   * @since 3.4.0
   */
  def aggregate(
      expr: Column,
      initialValue: Column,
      merge: (Column, Column) => Column,
      finish: Column => Column): Column =
    Column.fn("aggregate", expr, initialValue, createLambda(merge), createLambda(finish))

  /**
   * Applies a binary operator to an initial state and all elements in the array, and reduces this
   * to a single state.
   * {{{
   *   df.select(aggregate(col("i"), lit(0), (acc, x) => acc + x))
   * }}}
   *
   * @param expr
   *   the input array column
   * @param initialValue
   *   the initial value
   * @param merge
   *   (combined_value, input_value) => combined_value, the merge function to merge an input value
   *   to the combined_value
   * @group collection_funcs
   * @since 3.4.0
   */
  def aggregate(expr: Column, initialValue: Column, merge: (Column, Column) => Column): Column =
    aggregate(expr, initialValue, merge, c => c)

  /**
   * Merge two given arrays, element-wise, into a single array using a function. If one array is
   * shorter, nulls are appended at the end to match the length of the longer array, before
   * applying the function.
   * {{{
   *   df.select(zip_with(df1("val1"), df1("val2"), (x, y) => x + y))
   * }}}
   *
   * @param left
   *   the left input array column
   * @param right
   *   the right input array column
   * @param f
   *   (lCol, rCol) => col, the lambda function to merge two input columns into one column
   *
   * @group collection_funcs
   * @since 3.4.0
   */
  def zip_with(left: Column, right: Column, f: (Column, Column) => Column): Column =
    Column.fn("zip_with", left, right, createLambda(f))

  /**
   * Applies a function to every key-value pair in a map and returns a map with the results of
   * those applications as the new keys for the pairs.
   * {{{
   *   df.select(transform_keys(col("i"), (k, v) => k + v))
   * }}}
   *
   * @param expr
   *   the input map column
   * @param f
   *   (key, value) => new_key, the lambda function to transform the key of input map column
   *
   * @group collection_funcs
   * @since 3.4.0
   */
  def transform_keys(expr: Column, f: (Column, Column) => Column): Column =
    Column.fn("transform_keys", expr, createLambda(f))

  /**
   * Applies a function to every key-value pair in a map and returns a map with the results of
   * those applications as the new values for the pairs.
   * {{{
   *   df.select(transform_values(col("i"), (k, v) => k + v))
   * }}}
   *
   * @param expr
   *   the input map column
   * @param f
   *   (key, value) => new_value, the lambda function to transform the value of input map column
   *
   * @group collection_funcs
   * @since 3.4.0
   */
  def transform_values(expr: Column, f: (Column, Column) => Column): Column =
    Column.fn("transform_values", expr, createLambda(f))

  /**
   * Returns a map whose key-value pairs satisfy a predicate.
   * {{{
   *   df.select(map_filter(col("m"), (k, v) => k * 10 === v))
   * }}}
   *
   * @param expr
   *   the input map column
   * @param f
   *   (key, value) => predicate, the Boolean predicate to filter the input map column
   *
   * @group collection_funcs
   * @since 3.4.0
   */
  def map_filter(expr: Column, f: (Column, Column) => Column): Column =
    Column.fn("map_filter", expr, createLambda(f))

  /**
   * Merge two given maps, key-wise into a single map using a function.
   * {{{
   *   df.select(map_zip_with(df("m1"), df("m2"), (k, v1, v2) => k === v1 + v2))
   * }}}
   *
   * @param left
   *   the left input map column
   * @param right
   *   the right input map column
   * @param f
   *   (key, value1, value2) => new_value, the lambda function to merge the map values
   *
   * @group collection_funcs
   * @since 3.4.0
   */
  def map_zip_with(left: Column, right: Column, f: (Column, Column, Column) => Column): Column =
    Column.fn("map_zip_with", left, right, createLambda(f))

  /**
   * Creates a new row for each element in the given array or map column. Uses the default column
   * name `col` for elements in the array and `key` and `value` for elements in the map unless
   * specified otherwise.
   *
   * @group collection_funcs
   * @since 3.4.0
   */
  def explode(e: Column): Column = Column.fn("explode", e)

  /**
   * Creates a new row for each element in the given array or map column. Uses the default column
   * name `col` for elements in the array and `key` and `value` for elements in the map unless
   * specified otherwise. Unlike explode, if the array/map is null or empty then null is produced.
   *
   * @group collection_funcs
   * @since 3.4.0
   */
  def explode_outer(e: Column): Column = Column.fn("explode_outer", e)

  /**
   * Creates a new row for each element with position in the given array or map column. Uses the
   * default column name `pos` for position, and `col` for elements in the array and `key` and
   * `value` for elements in the map unless specified otherwise.
   *
   * @group collection_funcs
   * @since 3.4.0
   */
  def posexplode(e: Column): Column = Column.fn("posexplode", e)

  /**
   * Creates a new row for each element with position in the given array or map column. Uses the
   * default column name `pos` for position, and `col` for elements in the array and `key` and
   * `value` for elements in the map unless specified otherwise. Unlike posexplode, if the
   * array/map is null or empty then the row (null, null) is produced.
   *
   * @group collection_funcs
   * @since 3.4.0
   */
  def posexplode_outer(e: Column): Column = Column.fn("posexplode_outer", e)

  /**
   * Creates a new row for each element in the given array of structs.
   *
   * @group collection_funcs
   * @since 3.4.0
   */
  def inline(e: Column): Column = Column.fn("inline", e)

  /**
   * Creates a new row for each element in the given array of structs. Unlike inline, if the array
   * is null or empty then null is produced for each nested column.
   *
   * @group collection_funcs
   * @since 3.4.0
   */
  def inline_outer(e: Column): Column = Column.fn("inline_outer", e)

  /**
   * Extracts json object from a json string based on json path specified, and returns json string
   * of the extracted json object. It will return null if the input json string is invalid.
   *
   * @group collection_funcs
   * @since 3.4.0
   */
  def get_json_object(e: Column, path: String): Column =
    Column.fn("get_json_object", e, lit(path))

  /**
   * Creates a new row for a json column according to the given field names.
   *
   * @group collection_funcs
   * @since 3.4.0
   */
  @scala.annotation.varargs
  def json_tuple(json: Column, fields: String*): Column = {
    require(fields.nonEmpty, "at least 1 field name should be given.")
    Column.fn("json_tuple", json +: fields.map(lit): _*)
  }

  // scalastyle:off line.size.limit
  /**
   * (Scala-specific) Parses a column containing a JSON string into a `StructType` with the
   * specified schema. Returns `null`, in the case of an unparseable string.
   *
   * @param e
   *   a string column containing JSON data.
   * @param schema
   *   the schema to use when parsing the json string
   * @param options
   *   options to control how the json is parsed. Accepts the same options as the json data
   *   source. See <a href=
   *   "https://spark.apache.org/docs/latest/sql-data-sources-json.html#data-source-option"> Data
   *   Source Option</a> in the version you use.
   *
   * @group collection_funcs
   * @since 3.4.0
   */
  // scalastyle:on line.size.limit
  def from_json(e: Column, schema: StructType, options: Map[String, String]): Column =
    from_json(e, schema.asInstanceOf[DataType], options)

  // scalastyle:off line.size.limit
  /**
   * (Scala-specific) Parses a column containing a JSON string into a `MapType` with `StringType`
   * as keys type, `StructType` or `ArrayType` with the specified schema. Returns `null`, in the
   * case of an unparseable string.
   *
   * @param e
   *   a string column containing JSON data.
   * @param schema
   *   the schema to use when parsing the json string
   * @param options
   *   options to control how the json is parsed. accepts the same options and the json data
   *   source. See <a href=
   *   "https://spark.apache.org/docs/latest/sql-data-sources-json.html#data-source-option"> Data
   *   Source Option</a> in the version you use.
   *
   * @group collection_funcs
   * @since 3.4.0
   */
  // scalastyle:on line.size.limit
  def from_json(e: Column, schema: DataType, options: Map[String, String]): Column = {
    from_json(e, lit(schema.json), options.iterator)
  }

  // scalastyle:off line.size.limit
  /**
   * (Java-specific) Parses a column containing a JSON string into a `StructType` with the
   * specified schema. Returns `null`, in the case of an unparseable string.
   *
   * @param e
   *   a string column containing JSON data.
   * @param schema
   *   the schema to use when parsing the json string
   * @param options
   *   options to control how the json is parsed. accepts the same options and the json data
   *   source. See <a href=
   *   "https://spark.apache.org/docs/latest/sql-data-sources-json.html#data-source-option"> Data
   *   Source Option</a> in the version you use.
   *
   * @group collection_funcs
   * @since 3.4.0
   */
  // scalastyle:on line.size.limit
  def from_json(e: Column, schema: StructType, options: java.util.Map[String, String]): Column =
    from_json(e, schema, options.asScala.toMap)

  // scalastyle:off line.size.limit
  /**
   * (Java-specific) Parses a column containing a JSON string into a `MapType` with `StringType`
   * as keys type, `StructType` or `ArrayType` with the specified schema. Returns `null`, in the
   * case of an unparseable string.
   *
   * @param e
   *   a string column containing JSON data.
   * @param schema
   *   the schema to use when parsing the json string
   * @param options
   *   options to control how the json is parsed. accepts the same options and the json data
   *   source. See <a href=
   *   "https://spark.apache.org/docs/latest/sql-data-sources-json.html#data-source-option"> Data
   *   Source Option</a> in the version you use.
   *
   * @group collection_funcs
   * @since 3.4.0
   */
  // scalastyle:on line.size.limit
  def from_json(e: Column, schema: DataType, options: java.util.Map[String, String]): Column = {
    from_json(e, schema, options.asScala.toMap)
  }

  /**
   * Parses a column containing a JSON string into a `StructType` with the specified schema.
   * Returns `null`, in the case of an unparseable string.
   *
   * @param e
   *   a string column containing JSON data.
   * @param schema
   *   the schema to use when parsing the json string
   *
   * @group collection_funcs
   * @since 3.4.0
   */
  def from_json(e: Column, schema: StructType): Column =
    from_json(e, schema, Map.empty[String, String])

  /**
   * Parses a column containing a JSON string into a `MapType` with `StringType` as keys type,
   * `StructType` or `ArrayType` with the specified schema. Returns `null`, in the case of an
   * unparseable string.
   *
   * @param e
   *   a string column containing JSON data.
   * @param schema
   *   the schema to use when parsing the json string
   *
   * @group collection_funcs
   * @since 3.4.0
   */
  def from_json(e: Column, schema: DataType): Column =
    from_json(e, schema, Map.empty[String, String])

  // scalastyle:off line.size.limit
  /**
   * (Java-specific) Parses a column containing a JSON string into a `MapType` with `StringType`
   * as keys type, `StructType` or `ArrayType` with the specified schema. Returns `null`, in the
   * case of an unparseable string.
   *
   * @param e
   *   a string column containing JSON data.
   * @param schema
   *   the schema as a DDL-formatted string.
   * @param options
   *   options to control how the json is parsed. accepts the same options and the json data
   *   source. See <a href=
   *   "https://spark.apache.org/docs/latest/sql-data-sources-json.html#data-source-option"> Data
   *   Source Option</a> in the version you use.
   *
   * @group collection_funcs
   * @since 3.4.0
   */
  // scalastyle:on line.size.limit
  def from_json(e: Column, schema: String, options: java.util.Map[String, String]): Column = {
    from_json(e, schema, options.asScala.toMap)
  }

  // scalastyle:off line.size.limit
  /**
   * (Scala-specific) Parses a column containing a JSON string into a `MapType` with `StringType`
   * as keys type, `StructType` or `ArrayType` with the specified schema. Returns `null`, in the
   * case of an unparseable string.
   *
   * @param e
   *   a string column containing JSON data.
   * @param schema
   *   the schema as a DDL-formatted string.
   * @param options
   *   options to control how the json is parsed. accepts the same options and the json data
   *   source. See <a href=
   *   "https://spark.apache.org/docs/latest/sql-data-sources-json.html#data-source-option"> Data
   *   Source Option</a> in the version you use.
   *
   * @group collection_funcs
   * @since 3.4.0
   */
  // scalastyle:on line.size.limit
  def from_json(e: Column, schema: String, options: Map[String, String]): Column = {
    val dataType =
      parseTypeWithFallback(schema, DataType.fromJson, fallbackParser = DataType.fromDDL)
    from_json(e, dataType, options)
  }

  /**
   * (Scala-specific) Parses a column containing a JSON string into a `MapType` with `StringType`
   * as keys type, `StructType` or `ArrayType` of `StructType`s with the specified schema. Returns
   * `null`, in the case of an unparseable string.
   *
   * @param e
   *   a string column containing JSON data.
   * @param schema
   *   the schema to use when parsing the json string
   *
   * @group collection_funcs
   * @since 3.4.0
   */
  def from_json(e: Column, schema: Column): Column = {
    from_json(e, schema, Iterator.empty)
  }

  // scalastyle:off line.size.limit
  /**
   * (Java-specific) Parses a column containing a JSON string into a `MapType` with `StringType`
   * as keys type, `StructType` or `ArrayType` of `StructType`s with the specified schema. Returns
   * `null`, in the case of an unparseable string.
   *
   * @param e
   *   a string column containing JSON data.
   * @param schema
   *   the schema to use when parsing the json string
   * @param options
   *   options to control how the json is parsed. accepts the same options and the json data
   *   source. See <a href=
   *   "https://spark.apache.org/docs/latest/sql-data-sources-json.html#data-source-option"> Data
   *   Source Option</a> in the version you use.
   *
   * @group collection_funcs
   * @since 3.4.0
   */
  // scalastyle:on line.size.limit
  def from_json(e: Column, schema: Column, options: java.util.Map[String, String]): Column = {
    from_json(e, schema, options.asScala.iterator)
  }

  /**
   * Invoke a function with an options map as its last argument. If there are no options, its
   * column is dropped.
   */
  private[sql] def fnWithOptions(
      name: String,
      options: Iterator[(String, String)],
      arguments: Column*): Column = {
    val augmentedArguments = if (options.hasNext) {
      val flattenedKeyValueIterator = options.flatMap { case (k, v) =>
        Iterator(lit(k), lit(v))
      }
      arguments :+ map(flattenedKeyValueIterator.toSeq: _*)
    } else {
      arguments
    }
    Column.fn(name, augmentedArguments: _*)
  }

  private def from_json(
      e: Column,
      schema: Column,
      options: Iterator[(String, String)]): Column = {
    fnWithOptions("from_json", options, e, schema)
  }

  /**
   * Parses a JSON string and infers its schema in DDL format.
   *
   * @param json
   *   a JSON string.
   *
   * @group collection_funcs
   * @since 3.4.0
   */
  def schema_of_json(json: String): Column = schema_of_json(lit(json))

  /**
   * Parses a JSON string and infers its schema in DDL format.
   *
   * @param json
   *   a foldable string column containing a JSON string.
   *
   * @group collection_funcs
   * @since 3.4.0
   */
  def schema_of_json(json: Column): Column = Column.fn("schema_of_json", json)

  // scalastyle:off line.size.limit
  /**
   * Parses a JSON string and infers its schema in DDL format using options.
   *
   * @param json
   *   a foldable string column containing JSON data.
   * @param options
   *   options to control how the json is parsed. accepts the same options and the json data
   *   source. See <a href=
   *   "https://spark.apache.org/docs/latest/sql-data-sources-json.html#data-source-option"> Data
   *   Source Option</a> in the version you use.
   * @return
   *   a column with string literal containing schema in DDL format.
   *
   * @group collection_funcs
   * @since 3.4.0
   */
  // scalastyle:on line.size.limit
  def schema_of_json(json: Column, options: java.util.Map[String, String]): Column =
    fnWithOptions("schema_of_json", options.asScala.iterator, json)

  // scalastyle:off line.size.limit
  /**
   * (Scala-specific) Converts a column containing a `StructType`, `ArrayType` or a `MapType` into
   * a JSON string with the specified schema. Throws an exception, in the case of an unsupported
   * type.
   *
   * @param e
   *   a column containing a struct, an array or a map.
   * @param options
   *   options to control how the struct column is converted into a json string. accepts the same
   *   options and the json data source. See <a href=
   *   "https://spark.apache.org/docs/latest/sql-data-sources-json.html#data-source-option"> Data
   *   Source Option</a> in the version you use. Additionally the function supports the `pretty`
   *   option which enables pretty JSON generation.
   *
   * @group collection_funcs
   * @since 3.4.0
   */
  // scalastyle:on line.size.limit
  def to_json(e: Column, options: Map[String, String]): Column =
    fnWithOptions("to_json", options.iterator, e)

  // scalastyle:off line.size.limit
  /**
   * (Java-specific) Converts a column containing a `StructType`, `ArrayType` or a `MapType` into
   * a JSON string with the specified schema. Throws an exception, in the case of an unsupported
   * type.
   *
   * @param e
   *   a column containing a struct, an array or a map.
   * @param options
   *   options to control how the struct column is converted into a json string. accepts the same
   *   options and the json data source. See <a href=
   *   "https://spark.apache.org/docs/latest/sql-data-sources-json.html#data-source-option"> Data
   *   Source Option</a> in the version you use. Additionally the function supports the `pretty`
   *   option which enables pretty JSON generation.
   *
   * @group collection_funcs
   * @since 3.4.0
   */
  // scalastyle:on line.size.limit
  def to_json(e: Column, options: java.util.Map[String, String]): Column =
    to_json(e, options.asScala.toMap)

  /**
   * Converts a column containing a `StructType`, `ArrayType` or a `MapType` into a JSON string
   * with the specified schema. Throws an exception, in the case of an unsupported type.
   *
   * @param e
   *   a column containing a struct, an array or a map.
   *
   * @group collection_funcs
   * @since 3.4.0
   */
  def to_json(e: Column): Column =
    to_json(e, Map.empty[String, String])

  /**
   * Returns length of array or map.
   *
   * The function returns null for null input if spark.sql.legacy.sizeOfNull is set to false or
   * spark.sql.ansi.enabled is set to true. Otherwise, the function returns -1 for null input.
   * With the default settings, the function returns -1 for null input.
   *
   * @group collection_funcs
   * @since 3.4.0
   */
  def size(e: Column): Column = Column.fn("size", e)

  /**
   * Sorts the input array for the given column in ascending order, according to the natural
   * ordering of the array elements. Null elements will be placed at the beginning of the returned
   * array.
   *
   * @group collection_funcs
   * @since 3.4.0
   */
  def sort_array(e: Column): Column = sort_array(e, asc = true)

  /**
   * Sorts the input array for the given column in ascending or descending order, according to the
   * natural ordering of the array elements. NaN is greater than any non-NaN elements for
   * double/float type. Null elements will be placed at the beginning of the returned array in
   * ascending order or at the end of the returned array in descending order.
   *
   * @group collection_funcs
   * @since 3.4.0
   */
  def sort_array(e: Column, asc: Boolean): Column = Column.fn("sort_array", e, lit(asc))

  /**
   * Returns the minimum value in the array. NaN is greater than any non-NaN elements for
   * double/float type. NULL elements are skipped.
   *
   * @group collection_funcs
   * @since 3.4.0
   */
  def array_min(e: Column): Column = Column.fn("array_min", e)

  /**
   * Returns the maximum value in the array. NaN is greater than any non-NaN elements for
   * double/float type. NULL elements are skipped.
   *
   * @group collection_funcs
   * @since 3.4.0
   */
  def array_max(e: Column): Column = Column.fn("array_max", e)

  /**
   * Returns a random permutation of the given array.
   *
   * @note
   *   The function is non-deterministic.
   *
   * @group collection_funcs
   * @since 3.4.0
   */
  def shuffle(e: Column): Column = Column.fn("shuffle", e)

  /**
   * Returns a reversed string or an array with reverse order of elements.
   * @group collection_funcs
   * @since 3.4.0
   */
  def reverse(e: Column): Column = Column.fn("reverse", e)

  /**
   * Creates a single array from an array of arrays. If a structure of nested arrays is deeper
   * than two levels, only one level of nesting is removed.
   * @group collection_funcs
   * @since 3.4.0
   */
  def flatten(e: Column): Column = Column.fn("flatten", e)

  /**
   * Generate a sequence of integers from start to stop, incrementing by step.
   *
   * @group collection_funcs
   * @since 3.4.0
   */
  def sequence(start: Column, stop: Column, step: Column): Column =
    Column.fn("sequence", start, stop, step)

  /**
   * Generate a sequence of integers from start to stop, incrementing by 1 if start is less than
   * or equal to stop, otherwise -1.
   *
   * @group collection_funcs
   * @since 3.4.0
   */
  def sequence(start: Column, stop: Column): Column = sequence(start, stop, lit(1L))

  /**
   * Creates an array containing the left argument repeated the number of times given by the right
   * argument.
   *
   * @group collection_funcs
   * @since 3.4.0
   */
  def array_repeat(left: Column, right: Column): Column = Column.fn("array_repeat", left, right)

  /**
   * Creates an array containing the left argument repeated the number of times given by the right
   * argument.
   *
   * @group collection_funcs
   * @since 3.4.0
   */
  def array_repeat(e: Column, count: Int): Column = array_repeat(e, lit(count))

  /**
   * Returns true if the map contains the key.
   * @group collection_funcs
   * @since 3.4.0
   */
  def map_contains_key(column: Column, key: Any): Column =
    Column.fn("map_contains_key", column, lit(key))

  /**
   * Returns an unordered array containing the keys of the map.
   * @group collection_funcs
   * @since 3.4.0
   */
  def map_keys(e: Column): Column = Column.fn("map_keys", e)

  /**
   * Returns an unordered array containing the values of the map.
   * @group collection_funcs
   * @since 3.4.0
   */
  def map_values(e: Column): Column = Column.fn("map_values", e)

  /**
   * Returns an unordered array of all entries in the given map.
   * @group collection_funcs
   * @since 3.4.0
   */
  def map_entries(e: Column): Column = Column.fn("map_entries", e)

  /**
   * Returns a map created from the given array of entries.
   * @group collection_funcs
   * @since 3.4.0
   */
  def map_from_entries(e: Column): Column = Column.fn("map_from_entries", e)

  /**
   * Returns a merged array of structs in which the N-th struct contains all N-th values of input
   * arrays.
   * @group collection_funcs
   * @since 3.4.0
   */
  @scala.annotation.varargs
  def arrays_zip(e: Column*): Column = Column.fn("arrays_zip", e: _*)

  /**
   * Returns the union of all the given maps.
   * @group collection_funcs
   * @since 3.4.0
   */
  @scala.annotation.varargs
  def map_concat(cols: Column*): Column = Column.fn("map_concat", cols: _*)

  // scalastyle:off line.size.limit
  /**
   * Parses a column containing a CSV string into a `StructType` with the specified schema.
   * Returns `null`, in the case of an unparseable string.
   *
   * @param e
   *   a string column containing CSV data.
   * @param schema
   *   the schema to use when parsing the CSV string
   * @param options
   *   options to control how the CSV is parsed. accepts the same options and the CSV data source.
   *   See <a href=
   *   "https://spark.apache.org/docs/latest/sql-data-sources-csv.html#data-source-option"> Data
   *   Source Option</a> in the version you use.
   *
   * @group collection_funcs
   * @since 3.4.0
   */
  // scalastyle:on line.size.limit
  def from_csv(e: Column, schema: StructType, options: Map[String, String]): Column =
    from_csv(e, lit(schema.toDDL), options.iterator)

  // scalastyle:off line.size.limit
  /**
   * (Java-specific) Parses a column containing a CSV string into a `StructType` with the
   * specified schema. Returns `null`, in the case of an unparseable string.
   *
   * @param e
   *   a string column containing CSV data.
   * @param schema
   *   the schema to use when parsing the CSV string
   * @param options
   *   options to control how the CSV is parsed. accepts the same options and the CSV data source.
   *   See <a href=
   *   "https://spark.apache.org/docs/latest/sql-data-sources-csv.html#data-source-option"> Data
   *   Source Option</a> in the version you use.
   *
   * @group collection_funcs
   * @since 3.4.0
   */
  // scalastyle:on line.size.limit
  def from_csv(e: Column, schema: Column, options: java.util.Map[String, String]): Column =
    from_csv(e, schema, options.asScala.iterator)

  private def from_csv(e: Column, schema: Column, options: Iterator[(String, String)]): Column =
    fnWithOptions("from_csv", options, e, schema)

  /**
   * Parses a CSV string and infers its schema in DDL format.
   *
   * @param csv
   *   a CSV string.
   *
   * @group collection_funcs
   * @since 3.4.0
   */
  def schema_of_csv(csv: String): Column = schema_of_csv(lit(csv))

  /**
   * Parses a CSV string and infers its schema in DDL format.
   *
   * @param csv
   *   a foldable string column containing a CSV string.
   *
   * @group collection_funcs
   * @since 3.4.0
   */
  def schema_of_csv(csv: Column): Column = schema_of_csv(csv, Collections.emptyMap())

  // scalastyle:off line.size.limit
  /**
   * Parses a CSV string and infers its schema in DDL format using options.
   *
   * @param csv
   *   a foldable string column containing a CSV string.
   * @param options
   *   options to control how the CSV is parsed. accepts the same options and the CSV data source.
   *   See <a href=
   *   "https://spark.apache.org/docs/latest/sql-data-sources-csv.html#data-source-option"> Data
   *   Source Option</a> in the version you use.
   * @return
   *   a column with string literal containing schema in DDL format.
   *
   * @group collection_funcs
   * @since 3.4.0
   */
  // scalastyle:on line.size.limit
  def schema_of_csv(csv: Column, options: java.util.Map[String, String]): Column =
    fnWithOptions("schema_of_csv", options.asScala.iterator, csv)

  // scalastyle:off line.size.limit
  /**
   * (Java-specific) Converts a column containing a `StructType` into a CSV string with the
   * specified schema. Throws an exception, in the case of an unsupported type.
   *
   * @param e
   *   a column containing a struct.
   * @param options
   *   options to control how the struct column is converted into a CSV string. It accepts the
   *   same options and the CSV data source. See <a href=
   *   "https://spark.apache.org/docs/latest/sql-data-sources-csv.html#data-source-option"> Data
   *   Source Option</a> in the version you use.
   *
   * @group collection_funcs
   * @since 3.4.0
   */
  // scalastyle:on line.size.limit
  def to_csv(e: Column, options: java.util.Map[String, String]): Column =
    fnWithOptions("to_csv", options.asScala.iterator, e)

  /**
   * Converts a column containing a `StructType` into a CSV string with the specified schema.
   * Throws an exception, in the case of an unsupported type.
   *
   * @param e
   *   a column containing a struct.
   *
   * @group collection_funcs
   * @since 3.4.0
   */
  def to_csv(e: Column): Column = to_csv(e, Collections.emptyMap())

  //////////////////////////////////////////////////////////////////////////////////////////////
  // Partition Transforms functions
  //////////////////////////////////////////////////////////////////////////////////////////////

  /**
   * A transform for timestamps and dates to partition data into years.
   *
   * @group partition_transforms
   * @since 3.4.0
   */
  def years(e: Column): Column =
    Column.fn("years", e)

  /**
   * A transform for timestamps and dates to partition data into months.
   *
   * @group partition_transforms
   * @since 3.4.0
   */
  def months(e: Column): Column =
    Column.fn("months", e)

  /**
   * A transform for timestamps and dates to partition data into days.
   *
   * @group partition_transforms
   * @since 3.4.0
   */
  def days(e: Column): Column =
    Column.fn("days", e)

  /**
   * A transform for timestamps to partition data into hours.
   *
   * @group partition_transforms
   * @since 3.4.0
   */
  def hours(e: Column): Column =
    Column.fn("hours", e)

  /**
   * Make DayTimeIntervalType duration from days, hours, mins and secs.
   *
   * @group datetime_funcs
   * @since 3.5.0
   */
  def make_dt_interval(days: Column, hours: Column, mins: Column, secs: Column): Column =
    Column.fn("make_dt_interval", days, hours, mins, secs)

  /**
   * Make DayTimeIntervalType duration from days, hours and mins.
   *
   * @group datetime_funcs
   * @since 3.5.0
   */
  def make_dt_interval(days: Column, hours: Column, mins: Column): Column =
    Column.fn("make_dt_interval", days, hours, mins)

  /**
   * Make DayTimeIntervalType duration from days and hours.
   *
   * @group datetime_funcs
   * @since 3.5.0
   */
  def make_dt_interval(days: Column, hours: Column): Column =
    Column.fn("make_dt_interval", days, hours)

  /**
   * Make DayTimeIntervalType duration from days.
   *
   * @group datetime_funcs
   * @since 3.5.0
   */
  def make_dt_interval(days: Column): Column =
    Column.fn("make_dt_interval", days)

  /**
   * Make DayTimeIntervalType duration.
   *
   * @group datetime_funcs
   * @since 3.5.0
   */
  def make_dt_interval(): Column =
    Column.fn("make_dt_interval")

  /**
   * Make interval from years, months, weeks, days, hours, mins and secs.
   *
   * @group datetime_funcs
   * @since 3.5.0
   */
  def make_interval(
      years: Column,
      months: Column,
      weeks: Column,
      days: Column,
      hours: Column,
      mins: Column,
      secs: Column): Column =
    Column.fn("make_interval", years, months, weeks, days, hours, mins, secs)

  /**
   * Make interval from years, months, weeks, days, hours and mins.
   *
   * @group datetime_funcs
   * @since 3.5.0
   */
  def make_interval(
      years: Column,
      months: Column,
      weeks: Column,
      days: Column,
      hours: Column,
      mins: Column): Column =
    Column.fn("make_interval", years, months, weeks, days, hours, mins)

  /**
   * Make interval from years, months, weeks, days and hours.
   *
   * @group datetime_funcs
   * @since 3.5.0
   */
  def make_interval(
      years: Column,
      months: Column,
      weeks: Column,
      days: Column,
      hours: Column): Column =
    Column.fn("make_interval", years, months, weeks, days, hours)

  /**
   * Make interval from years, months, weeks and days.
   *
   * @group datetime_funcs
   * @since 3.5.0
   */
  def make_interval(years: Column, months: Column, weeks: Column, days: Column): Column =
    Column.fn("make_interval", years, months, weeks, days)

  /**
   * Make interval from years, months and weeks.
   *
   * @group datetime_funcs
   * @since 3.5.0
   */
  def make_interval(years: Column, months: Column, weeks: Column): Column =
    Column.fn("make_interval", years, months, weeks)

  /**
   * Make interval from years and months.
   *
   * @group datetime_funcs
   * @since 3.5.0
   */
  def make_interval(years: Column, months: Column): Column =
    Column.fn("make_interval", years, months)

  /**
   * Make interval from years.
   *
   * @group datetime_funcs
   * @since 3.5.0
   */
  def make_interval(years: Column): Column =
    Column.fn("make_interval", years)

  /**
   * Make interval.
   *
   * @group datetime_funcs
   * @since 3.5.0
   */
  def make_interval(): Column =
    Column.fn("make_interval")

  /**
   * Create timestamp from years, months, days, hours, mins, secs and timezone fields. The result
   * data type is consistent with the value of configuration `spark.sql.timestampType`. If the
   * configuration `spark.sql.ansi.enabled` is false, the function returns NULL on invalid inputs.
   * Otherwise, it will throw an error instead.
   *
   * @group datetime_funcs
   * @since 3.5.0
   */
  def make_timestamp(
      years: Column,
      months: Column,
      days: Column,
      hours: Column,
      mins: Column,
      secs: Column,
      timezone: Column): Column =
    Column.fn("make_timestamp", years, months, days, hours, mins, secs, timezone)

  /**
   * Create timestamp from years, months, days, hours, mins and secs fields. The result data type
   * is consistent with the value of configuration `spark.sql.timestampType`. If the configuration
   * `spark.sql.ansi.enabled` is false, the function returns NULL on invalid inputs. Otherwise, it
   * will throw an error instead.
   *
   * @group datetime_funcs
   * @since 3.5.0
   */
  def make_timestamp(
      years: Column,
      months: Column,
      days: Column,
      hours: Column,
      mins: Column,
      secs: Column): Column =
    Column.fn("make_timestamp", years, months, days, hours, mins, secs)

  /**
   * Create the current timestamp with local time zone from years, months, days, hours, mins, secs
   * and timezone fields. If the configuration `spark.sql.ansi.enabled` is false, the function
   * returns NULL on invalid inputs. Otherwise, it will throw an error instead.
   *
   * @group datetime_funcs
   * @since 3.5.0
   */
  def make_timestamp_ltz(
      years: Column,
      months: Column,
      days: Column,
      hours: Column,
      mins: Column,
      secs: Column,
      timezone: Column): Column =
    Column.fn("make_timestamp_ltz", years, months, days, hours, mins, secs, timezone)

  /**
   * Create the current timestamp with local time zone from years, months, days, hours, mins and
   * secs fields. If the configuration `spark.sql.ansi.enabled` is false, the function returns
   * NULL on invalid inputs. Otherwise, it will throw an error instead.
   *
   * @group datetime_funcs
   * @since 3.5.0
   */
  def make_timestamp_ltz(
      years: Column,
      months: Column,
      days: Column,
      hours: Column,
      mins: Column,
      secs: Column): Column =
    Column.fn("make_timestamp_ltz", years, months, days, hours, mins, secs)

  /**
   * Create local date-time from years, months, days, hours, mins, secs fields. If the
   * configuration `spark.sql.ansi.enabled` is false, the function returns NULL on invalid inputs.
   * Otherwise, it will throw an error instead.
   *
   * @group datetime_funcs
   * @since 3.5.0
   */
  def make_timestamp_ntz(
      years: Column,
      months: Column,
      days: Column,
      hours: Column,
      mins: Column,
      secs: Column): Column =
    Column.fn("make_timestamp_ntz", years, months, days, hours, mins, secs)

  /**
   * Make year-month interval from years, months.
   *
   * @group datetime_funcs
   * @since 3.5.0
   */
  def make_ym_interval(years: Column, months: Column): Column =
    Column.fn("make_ym_interval", years, months)

  /**
   * Make year-month interval from years.
   *
   * @group datetime_funcs
   * @since 3.5.0
   */
  def make_ym_interval(years: Column): Column = Column.fn("make_ym_interval", years)

  /**
   * Make year-month interval.
   *
   * @group datetime_funcs
   * @since 3.5.0
   */
  def make_ym_interval(): Column = Column.fn("make_ym_interval")

  /**
   * A transform for any type that partitions by a hash of the input column.
   *
   * @group partition_transforms
   * @since 3.4.0
   */
  def bucket(numBuckets: Column, e: Column): Column =
    Column.fn("bucket", numBuckets, e)

  /**
   * A transform for any type that partitions by a hash of the input column.
   *
   * @group partition_transforms
   * @since 3.4.0
   */
  def bucket(numBuckets: Int, e: Column): Column =
    Column.fn("bucket", lit(numBuckets), e)

  //////////////////////////////////////////////////////////////////////////////////////////////
  // Scala UDF functions
  //////////////////////////////////////////////////////////////////////////////////////////////

  // scalastyle:off line.size.limit

  /**
   * Defines a Scala closure of 0 arguments as user-defined function (UDF). The data types are
   * automatically inferred based on the Scala closure's signature. By default the returned UDF is
   * deterministic. To change it to nondeterministic, call the API
   * `UserDefinedFunction.asNondeterministic()`.
   *
   * @group udf_funcs
   * @since 3.4.0
   */
  def udf[RT: TypeTag](f: () => RT): UserDefinedFunction = {
    ScalarUserDefinedFunction(f, typeTag[RT])
  }

  /**
   * Defines a Scala closure of 1 arguments as user-defined function (UDF). The data types are
   * automatically inferred based on the Scala closure's signature. By default the returned UDF is
   * deterministic. To change it to nondeterministic, call the API
   * `UserDefinedFunction.asNondeterministic()`.
   *
   * @group udf_funcs
   * @since 3.4.0
   */
  def udf[RT: TypeTag, A1: TypeTag](f: A1 => RT): UserDefinedFunction = {
    ScalarUserDefinedFunction(f, typeTag[RT], typeTag[A1])
  }

  /**
   * Defines a Scala closure of 2 arguments as user-defined function (UDF). The data types are
   * automatically inferred based on the Scala closure's signature. By default the returned UDF is
   * deterministic. To change it to nondeterministic, call the API
   * `UserDefinedFunction.asNondeterministic()`.
   *
   * @group udf_funcs
   * @since 3.4.0
   */
  def udf[RT: TypeTag, A1: TypeTag, A2: TypeTag](f: (A1, A2) => RT): UserDefinedFunction = {
    ScalarUserDefinedFunction(f, typeTag[RT], typeTag[A1], typeTag[A2])
  }

  /**
   * Defines a Scala closure of 3 arguments as user-defined function (UDF). The data types are
   * automatically inferred based on the Scala closure's signature. By default the returned UDF is
   * deterministic. To change it to nondeterministic, call the API
   * `UserDefinedFunction.asNondeterministic()`.
   *
   * @group udf_funcs
   * @since 3.4.0
   */
  def udf[RT: TypeTag, A1: TypeTag, A2: TypeTag, A3: TypeTag](
      f: (A1, A2, A3) => RT): UserDefinedFunction = {
    ScalarUserDefinedFunction(f, typeTag[RT], typeTag[A1], typeTag[A2], typeTag[A3])
  }

  /**
   * Defines a Scala closure of 4 arguments as user-defined function (UDF). The data types are
   * automatically inferred based on the Scala closure's signature. By default the returned UDF is
   * deterministic. To change it to nondeterministic, call the API
   * `UserDefinedFunction.asNondeterministic()`.
   *
   * @group udf_funcs
   * @since 3.4.0
   */
  def udf[RT: TypeTag, A1: TypeTag, A2: TypeTag, A3: TypeTag, A4: TypeTag](
      f: (A1, A2, A3, A4) => RT): UserDefinedFunction = {
    ScalarUserDefinedFunction(f, typeTag[RT], typeTag[A1], typeTag[A2], typeTag[A3], typeTag[A4])
  }

  /**
   * Defines a Scala closure of 5 arguments as user-defined function (UDF). The data types are
   * automatically inferred based on the Scala closure's signature. By default the returned UDF is
   * deterministic. To change it to nondeterministic, call the API
   * `UserDefinedFunction.asNondeterministic()`.
   *
   * @group udf_funcs
   * @since 3.4.0
   */
  def udf[RT: TypeTag, A1: TypeTag, A2: TypeTag, A3: TypeTag, A4: TypeTag, A5: TypeTag](
      f: (A1, A2, A3, A4, A5) => RT): UserDefinedFunction = {
    ScalarUserDefinedFunction(
      f,
      typeTag[RT],
      typeTag[A1],
      typeTag[A2],
      typeTag[A3],
      typeTag[A4],
      typeTag[A5])
  }

  /**
   * Defines a Scala closure of 6 arguments as user-defined function (UDF). The data types are
   * automatically inferred based on the Scala closure's signature. By default the returned UDF is
   * deterministic. To change it to nondeterministic, call the API
   * `UserDefinedFunction.asNondeterministic()`.
   *
   * @group udf_funcs
   * @since 3.4.0
   */
  def udf[
      RT: TypeTag,
      A1: TypeTag,
      A2: TypeTag,
      A3: TypeTag,
      A4: TypeTag,
      A5: TypeTag,
      A6: TypeTag](f: (A1, A2, A3, A4, A5, A6) => RT): UserDefinedFunction = {
    ScalarUserDefinedFunction(
      f,
      typeTag[RT],
      typeTag[A1],
      typeTag[A2],
      typeTag[A3],
      typeTag[A4],
      typeTag[A5],
      typeTag[A6])
  }

  /**
   * Defines a Scala closure of 7 arguments as user-defined function (UDF). The data types are
   * automatically inferred based on the Scala closure's signature. By default the returned UDF is
   * deterministic. To change it to nondeterministic, call the API
   * `UserDefinedFunction.asNondeterministic()`.
   *
   * @group udf_funcs
   * @since 3.4.0
   */
  def udf[
      RT: TypeTag,
      A1: TypeTag,
      A2: TypeTag,
      A3: TypeTag,
      A4: TypeTag,
      A5: TypeTag,
      A6: TypeTag,
      A7: TypeTag](f: (A1, A2, A3, A4, A5, A6, A7) => RT): UserDefinedFunction = {
    ScalarUserDefinedFunction(
      f,
      typeTag[RT],
      typeTag[A1],
      typeTag[A2],
      typeTag[A3],
      typeTag[A4],
      typeTag[A5],
      typeTag[A6],
      typeTag[A7])
  }

  /**
   * Defines a Scala closure of 8 arguments as user-defined function (UDF). The data types are
   * automatically inferred based on the Scala closure's signature. By default the returned UDF is
   * deterministic. To change it to nondeterministic, call the API
   * `UserDefinedFunction.asNondeterministic()`.
   *
   * @group udf_funcs
   * @since 3.4.0
   */
  def udf[
      RT: TypeTag,
      A1: TypeTag,
      A2: TypeTag,
      A3: TypeTag,
      A4: TypeTag,
      A5: TypeTag,
      A6: TypeTag,
      A7: TypeTag,
      A8: TypeTag](f: (A1, A2, A3, A4, A5, A6, A7, A8) => RT): UserDefinedFunction = {
    ScalarUserDefinedFunction(
      f,
      typeTag[RT],
      typeTag[A1],
      typeTag[A2],
      typeTag[A3],
      typeTag[A4],
      typeTag[A5],
      typeTag[A6],
      typeTag[A7],
      typeTag[A8])
  }

  /**
   * Defines a Scala closure of 9 arguments as user-defined function (UDF). The data types are
   * automatically inferred based on the Scala closure's signature. By default the returned UDF is
   * deterministic. To change it to nondeterministic, call the API
   * `UserDefinedFunction.asNondeterministic()`.
   *
   * @group udf_funcs
   * @since 3.4.0
   */
  def udf[
      RT: TypeTag,
      A1: TypeTag,
      A2: TypeTag,
      A3: TypeTag,
      A4: TypeTag,
      A5: TypeTag,
      A6: TypeTag,
      A7: TypeTag,
      A8: TypeTag,
      A9: TypeTag](f: (A1, A2, A3, A4, A5, A6, A7, A8, A9) => RT): UserDefinedFunction = {
    ScalarUserDefinedFunction(
      f,
      typeTag[RT],
      typeTag[A1],
      typeTag[A2],
      typeTag[A3],
      typeTag[A4],
      typeTag[A5],
      typeTag[A6],
      typeTag[A7],
      typeTag[A8],
      typeTag[A9])
  }

  /**
   * Defines a Scala closure of 10 arguments as user-defined function (UDF). The data types are
   * automatically inferred based on the Scala closure's signature. By default the returned UDF is
   * deterministic. To change it to nondeterministic, call the API
   * `UserDefinedFunction.asNondeterministic()`.
   *
   * @group udf_funcs
   * @since 3.4.0
   */
  def udf[
      RT: TypeTag,
      A1: TypeTag,
      A2: TypeTag,
      A3: TypeTag,
      A4: TypeTag,
      A5: TypeTag,
      A6: TypeTag,
      A7: TypeTag,
      A8: TypeTag,
      A9: TypeTag,
      A10: TypeTag](f: (A1, A2, A3, A4, A5, A6, A7, A8, A9, A10) => RT): UserDefinedFunction = {
    ScalarUserDefinedFunction(
      f,
      typeTag[RT],
      typeTag[A1],
      typeTag[A2],
      typeTag[A3],
      typeTag[A4],
      typeTag[A5],
      typeTag[A6],
      typeTag[A7],
      typeTag[A8],
      typeTag[A9],
      typeTag[A10])
  }
  // scalastyle:off line.size.limit

}<|MERGE_RESOLUTION|>--- conflicted
+++ resolved
@@ -3022,70 +3022,12 @@
     hll_union(Column(columnName1), Column(columnName2), allowDifferentLgConfigK)
 
   /**
-<<<<<<< HEAD
-   * If `predicate` evaluates to true, then returns `trueValue`; otherwise returns `falseValue`.
-=======
    * Returns the user name of current execution context.
->>>>>>> 20972281
    *
    * @group misc_funcs
    * @since 3.5.0
    */
-<<<<<<< HEAD
-  def `if`(predicate: Column, trueValue: Column, falseValue: Column): Column =
-    Column.fn("if", predicate, trueValue, falseValue)
-
-  /**
-   * Returns `col2` if `col1` is null, or `col1` otherwise.
-   *
-   * @group misc_funcs
-   * @since 3.5.0
-   */
-  def ifnull(col1: Column, col2: Column): Column = Column.fn("ifnull", col1, col2)
-
-  /**
-   * Returns true if `col` is not null, or false otherwise.
-   *
-   * @group misc_funcs
-   * @since 3.5.0
-   */
-  def isnotnull(col: Column): Column = Column.fn("isnotnull", col)
-
-  /**
-   * Returns same result as the EQUAL(=) operator for non-null operands, but returns true if both
-   * are null, false if one of the them is null.
-   *
-   * @group misc_funcs
-   * @since 3.5.0
-   */
-  def equal_null(col1: Column, col2: Column): Column = Column.fn("equal_null", col1, col2)
-
-  /**
-   * Returns null if `col1` equals to `col2`, or `col1` otherwise.
-   *
-   * @group misc_funcs
-   * @since 3.5.0
-   */
-  def nullif(col1: Column, col2: Column): Column = Column.fn("nullif", col1, col2)
-
-  /**
-   * Returns `col2` if `col1` is null, or `col1` otherwise.
-   *
-   * @group misc_funcs
-   * @since 3.5.0
-   */
-  def nvl(col1: Column, col2: Column): Column = Column.fn("nvl", col1, col2)
-
-  /**
-   * Returns `col2` if `col1` is not null, or `col3` otherwise.
-   *
-   * @group misc_funcs
-   * @since 3.5.0
-   */
-  def nvl2(col1: Column, col2: Column, col3: Column): Column = Column.fn("nvl2", col1, col2, col3)
-=======
   def user(): Column = Column.fn("user")
->>>>>>> 20972281
 
   //////////////////////////////////////////////////////////////////////////////////////////////
   // String functions
@@ -6234,6 +6176,59 @@
    */
   def bucket(numBuckets: Int, e: Column): Column =
     Column.fn("bucket", lit(numBuckets), e)
+
+  //////////////////////////////////////////////////////////////////////////////////////////////
+  // Predicates functions
+  //////////////////////////////////////////////////////////////////////////////////////////////
+
+  /**
+   * Returns `col2` if `col1` is null, or `col1` otherwise.
+   *
+   * @group predicates_funcs
+   * @since 3.5.0
+   */
+  def ifnull(col1: Column, col2: Column): Column = Column.fn("ifnull", col1, col2)
+
+  /**
+   * Returns true if `col` is not null, or false otherwise.
+   *
+   * @group predicates_funcs
+   * @since 3.5.0
+   */
+  def isnotnull(col: Column): Column = Column.fn("isnotnull", col)
+
+  /**
+   * Returns same result as the EQUAL(=) operator for non-null operands, but returns true if both
+   * are null, false if one of the them is null.
+   *
+   * @group predicates_funcs
+   * @since 3.5.0
+   */
+  def equal_null(col1: Column, col2: Column): Column = Column.fn("equal_null", col1, col2)
+
+  /**
+   * Returns null if `col1` equals to `col2`, or `col1` otherwise.
+   *
+   * @group predicates_funcs
+   * @since 3.5.0
+   */
+  def nullif(col1: Column, col2: Column): Column = Column.fn("nullif", col1, col2)
+
+  /**
+   * Returns `col2` if `col1` is null, or `col1` otherwise.
+   *
+   * @group predicates_funcs
+   * @since 3.5.0
+   */
+  def nvl(col1: Column, col2: Column): Column = Column.fn("nvl", col1, col2)
+
+  /**
+   * Returns `col2` if `col1` is not null, or `col3` otherwise.
+   *
+   * @group predicates_funcs
+   * @since 3.5.0
+   */
+  def nvl2(col1: Column, col2: Column, col3: Column): Column = Column.fn("nvl2", col1, col2, col3)
 
   //////////////////////////////////////////////////////////////////////////////////////////////
   // Scala UDF functions
