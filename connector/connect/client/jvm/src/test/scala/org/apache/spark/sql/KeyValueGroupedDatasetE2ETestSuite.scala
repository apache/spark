--- conflicted
+++ resolved
@@ -464,7 +464,14 @@
       (5, "hello"))
   }
 
-<<<<<<< HEAD
+  test("SPARK-50789: reduceGroups on unresolved plan") {
+    val ds = Seq("abc", "xyz", "hello").toDS().select("*").as[String]
+    checkDatasetUnorderly(
+      ds.groupByKey(_.length).reduceGroups(_ + _),
+      (3, "abcxyz"),
+      (5, "hello"))
+  }
+
   object IntSumAgg extends Aggregator[Int, Int, Int] {
     def zero: Int = 0
     def reduce(b: Int, a: Int): Int = b + a
@@ -493,14 +500,6 @@
       .agg(count("*"), IntSumAgg.toColumn)
       .collect()
     assert(values === Array(("a", 2, 60), ("b", 2, 6), ("c", 1, 2)))
-=======
-  test("SPARK-50789: reduceGroups on unresolved plan") {
-    val ds = Seq("abc", "xyz", "hello").toDS().select("*").as[String]
-    checkDatasetUnorderly(
-      ds.groupByKey(_.length).reduceGroups(_ + _),
-      (3, "abcxyz"),
-      (5, "hello"))
->>>>>>> cb4032c6
   }
 
   test("groupby") {
