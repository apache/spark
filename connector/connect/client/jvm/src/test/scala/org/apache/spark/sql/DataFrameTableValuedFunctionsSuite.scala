/*
 * Licensed to the Apache Software Foundation (ASF) under one or more
 * contributor license agreements.  See the NOTICE file distributed with
 * this work for additional information regarding copyright ownership.
 * The ASF licenses this file to You under the Apache License, Version 2.0
 * (the "License"); you may not use this file except in compliance with
 * the License.  You may obtain a copy of the License at
 *
 *    http://www.apache.org/licenses/LICENSE-2.0
 *
 * Unless required by applicable law or agreed to in writing, software
 * distributed under the License is distributed on an "AS IS" BASIS,
 * WITHOUT WARRANTIES OR CONDITIONS OF ANY KIND, either express or implied.
 * See the License for the specific language governing permissions and
 * limitations under the License.
 */

package org.apache.spark.sql

import org.apache.spark.sql.functions._
import org.apache.spark.sql.test.{QueryTest, RemoteSparkSession}

class DataFrameTableValuedFunctionsSuite extends QueryTest with RemoteSparkSession {
  import testImplicits._

  test("explode") {
    val actual1 = spark.tvf.explode(array(lit(1), lit(2)))
    val expected1 = spark.sql("SELECT * FROM explode(array(1, 2))")
    checkAnswer(actual1, expected1)

    val actual2 = spark.tvf.explode(map(lit("a"), lit(1), lit("b"), lit(2)))
    val expected2 = spark.sql("SELECT * FROM explode(map('a', 1, 'b', 2))")
    checkAnswer(actual2, expected2)

    // empty
    val actual3 = spark.tvf.explode(array())
    val expected3 = spark.sql("SELECT * FROM explode(array())")
    checkAnswer(actual3, expected3)

    val actual4 = spark.tvf.explode(map())
    val expected4 = spark.sql("SELECT * FROM explode(map())")
    checkAnswer(actual4, expected4)

    // null
    val actual5 = spark.tvf.explode(lit(null).cast("array<int>"))
    val expected5 = spark.sql("SELECT * FROM explode(null :: array<int>)")
    checkAnswer(actual5, expected5)

    val actual6 = spark.tvf.explode(lit(null).cast("map<string, int>"))
    val expected6 = spark.sql("SELECT * FROM explode(null :: map<string, int>)")
    checkAnswer(actual6, expected6)
  }

  test("explode - lateral join") {
    withView("t1", "t3") {
      sql("CREATE VIEW t1(c1, c2) AS VALUES (0, 1), (1, 2)")
      sql(
        "CREATE VIEW t3(c1, c2) AS " +
          "VALUES (0, ARRAY(0, 1)), (1, ARRAY(2)), (2, ARRAY()), (null, ARRAY(4))")
      val t1 = spark.table("t1")
      val t3 = spark.table("t3")

      checkAnswer(
        t1.lateralJoin(spark.tvf.explode(array($"c1".outer(), $"c2".outer()))),
        sql("SELECT * FROM t1, LATERAL EXPLODE(ARRAY(c1, c2)) t2(c3)"))
      checkAnswer(
        t3.lateralJoin(spark.tvf.explode($"c2".outer())),
        sql("SELECT * FROM t3, LATERAL EXPLODE(c2) t2(v)"))
      checkAnswer(
        spark.tvf
          .explode(array(lit(1), lit(2)))
          .toDF("v")
          .lateralJoin(spark.range(1).select($"v".outer() + lit(1))),
        sql("SELECT * FROM EXPLODE(ARRAY(1, 2)) t(v), LATERAL (SELECT v + 1)"))
    }
  }

  test("explode_outer") {
    val actual1 = spark.tvf.explode_outer(array(lit(1), lit(2)))
    val expected1 = spark.sql("SELECT * FROM explode_outer(array(1, 2))")
    checkAnswer(actual1, expected1)

    val actual2 = spark.tvf.explode_outer(map(lit("a"), lit(1), lit("b"), lit(2)))
    val expected2 = spark.sql("SELECT * FROM explode_outer(map('a', 1, 'b', 2))")
    checkAnswer(actual2, expected2)

    // empty
    val actual3 = spark.tvf.explode_outer(array())
    val expected3 = spark.sql("SELECT * FROM explode_outer(array())")
    checkAnswer(actual3, expected3)

    val actual4 = spark.tvf.explode_outer(map())
    val expected4 = spark.sql("SELECT * FROM explode_outer(map())")
    checkAnswer(actual4, expected4)

    // null
    val actual5 = spark.tvf.explode_outer(lit(null).cast("array<int>"))
    val expected5 = spark.sql("SELECT * FROM explode_outer(null :: array<int>)")
    checkAnswer(actual5, expected5)

    val actual6 = spark.tvf.explode_outer(lit(null).cast("map<string, int>"))
    val expected6 = spark.sql("SELECT * FROM explode_outer(null :: map<string, int>)")
    checkAnswer(actual6, expected6)
  }

  test("explode_outer - lateral join") {
    withView("t1", "t3") {
      sql("CREATE VIEW t1(c1, c2) AS VALUES (0, 1), (1, 2)")
      sql(
        "CREATE VIEW t3(c1, c2) AS " +
          "VALUES (0, ARRAY(0, 1)), (1, ARRAY(2)), (2, ARRAY()), (null, ARRAY(4))")
      val t1 = spark.table("t1")
      val t3 = spark.table("t3")

      checkAnswer(
        t1.lateralJoin(spark.tvf.explode_outer(array($"c1".outer(), $"c2".outer()))),
        sql("SELECT * FROM t1, LATERAL EXPLODE_OUTER(ARRAY(c1, c2)) t2(c3)"))
      checkAnswer(
        t3.lateralJoin(spark.tvf.explode_outer($"c2".outer())),
        sql("SELECT * FROM t3, LATERAL EXPLODE_OUTER(c2) t2(v)"))
      checkAnswer(
        spark.tvf
          .explode_outer(array(lit(1), lit(2)))
          .toDF("v")
          .lateralJoin(spark.range(1).select($"v".outer() + lit(1))),
        sql("SELECT * FROM EXPLODE_OUTER(ARRAY(1, 2)) t(v), LATERAL (SELECT v + 1)"))
    }
  }

  test("inline") {
    val actual1 = spark.tvf.inline(array(struct(lit(1), lit("a")), struct(lit(2), lit("b"))))
    val expected1 = spark.sql("SELECT * FROM inline(array(struct(1, 'a'), struct(2, 'b')))")
    checkAnswer(actual1, expected1)

    val actual2 = spark.tvf.inline(array().cast("array<struct<a:int,b:int>>"))
    val expected2 = spark.sql("SELECT * FROM inline(array() :: array<struct<a:int,b:int>>)")
    checkAnswer(actual2, expected2)

    val actual3 = spark.tvf.inline(
      array(
        named_struct(lit("a"), lit(1), lit("b"), lit(2)),
        lit(null),
        named_struct(lit("a"), lit(3), lit("b"), lit(4))))
    val expected3 = spark.sql(
      "SELECT * FROM " +
        "inline(array(named_struct('a', 1, 'b', 2), null, named_struct('a', 3, 'b', 4)))")
    checkAnswer(actual3, expected3)
  }

  test("inline - lateral join") {
    withView("array_struct") {
      sql("""
          |CREATE VIEW array_struct(id, arr) AS VALUES
          |    (1, ARRAY(STRUCT(1, 'a'), STRUCT(2, 'b'))),
          |    (2, ARRAY()),
          |    (3, ARRAY(STRUCT(3, 'c')))
          |""".stripMargin)
      val arrayStruct = spark.table("array_struct")

      checkAnswer(
        arrayStruct.lateralJoin(spark.tvf.inline($"arr".outer())),
        sql("SELECT * FROM array_struct JOIN LATERAL INLINE(arr)"))
      checkAnswer(
        arrayStruct.lateralJoin(spark.tvf.inline($"arr".outer()), $"id" === $"col1", "left"),
        sql("SELECT * FROM array_struct LEFT JOIN LATERAL INLINE(arr) t(k, v) ON id = k"))
    }
  }

  test("inline_outer") {
    val actual1 =
      spark.tvf.inline_outer(array(struct(lit(1), lit("a")), struct(lit(2), lit("b"))))
    val expected1 = spark.sql("SELECT * FROM inline_outer(array(struct(1, 'a'), struct(2, 'b')))")
    checkAnswer(actual1, expected1)

    val actual2 = spark.tvf.inline_outer(array().cast("array<struct<a:int,b:int>>"))
    val expected2 = spark.sql("SELECT * FROM inline_outer(array() :: array<struct<a:int,b:int>>)")
    checkAnswer(actual2, expected2)

    val actual3 = spark.tvf.inline_outer(
      array(
        named_struct(lit("a"), lit(1), lit("b"), lit(2)),
        lit(null),
        named_struct(lit("a"), lit(3), lit("b"), lit(4))))
    val expected3 = spark.sql(
      "SELECT * FROM " +
        "inline_outer(array(named_struct('a', 1, 'b', 2), null, named_struct('a', 3, 'b', 4)))")
    checkAnswer(actual3, expected3)
  }

  test("inline_outer - lateral join") {
    withView("array_struct") {
      sql("""
          |CREATE VIEW array_struct(id, arr) AS VALUES
          |    (1, ARRAY(STRUCT(1, 'a'), STRUCT(2, 'b'))),
          |    (2, ARRAY()),
          |    (3, ARRAY(STRUCT(3, 'c')))
          |""".stripMargin)
      val arrayStruct = spark.table("array_struct")

      checkAnswer(
        arrayStruct.lateralJoin(spark.tvf.inline_outer($"arr".outer())),
        sql("SELECT * FROM array_struct JOIN LATERAL INLINE_OUTER(arr)"))
      checkAnswer(
        arrayStruct.lateralJoin(
          spark.tvf.inline_outer($"arr".outer()),
          $"id" === $"col1",
          "left"),
        sql("SELECT * FROM array_struct LEFT JOIN LATERAL INLINE_OUTER(arr) t(k, v) ON id = k"))
    }
  }

  test("json_tuple") {
    val actual = spark.tvf.json_tuple(lit("""{"a":1,"b":2}"""), lit("a"), lit("b"))
    val expected = spark.sql("""SELECT * FROM json_tuple('{"a":1,"b":2}', 'a', 'b')""")
    checkAnswer(actual, expected)

    val ex = intercept[AnalysisException] {
      spark.tvf.json_tuple(lit("""{"a":1,"b":2}""")).collect()
    }
    assert(ex.errorClass.get == "WRONG_NUM_ARGS.WITHOUT_SUGGESTION")
    assert(ex.messageParameters("functionName") == "`json_tuple`")
  }

  test("json_tuple - lateral join") {
    withView("json_table") {
      sql("""
          |CREATE OR REPLACE TEMP VIEW json_table(key, jstring) AS VALUES
          |    ('1', '{"f1": "1", "f2": "2", "f3": 3, "f5": 5.23}'),
          |    ('2', '{"f1": "1", "f3": "3", "f2": 2, "f4": 4.01}'),
          |    ('3', '{"f1": 3, "f4": "4", "f3": "3", "f2": 2, "f5": 5.01}'),
          |    ('4', cast(null as string)),
          |    ('5', '{"f1": null, "f5": ""}'),
          |    ('6', '[invalid JSON string]')
          |""".stripMargin)
      val jsonTable = spark.table("json_table")

      checkAnswer(
        jsonTable
          .as("t1")
          .lateralJoin(
            spark.tvf.json_tuple(
              $"t1.jstring".outer(),
              lit("f1"),
              lit("f2"),
              lit("f3"),
              lit("f4"),
              lit("f5")))
          .select($"key", $"c0", $"c1", $"c2", $"c3", $"c4"),
        sql(
          "SELECT t1.key, t2.* FROM json_table t1, " +
            "LATERAL json_tuple(t1.jstring, 'f1', 'f2', 'f3', 'f4', 'f5') t2"))
      checkAnswer(
        jsonTable
          .as("t1")
          .lateralJoin(
            spark.tvf.json_tuple(
              $"jstring".outer(),
              lit("f1"),
              lit("f2"),
              lit("f3"),
              lit("f4"),
              lit("f5")))
          .where($"c0".isNotNull)
          .select($"key", $"c0", $"c1", $"c2", $"c3", $"c4"),
        sql(
          "SELECT t1.key, t2.* FROM json_table t1, " +
            "LATERAL json_tuple(t1.jstring, 'f1', 'f2', 'f3', 'f4', 'f5') t2 " +
            "WHERE t2.c0 IS NOT NULL"))
    }
  }

  test("posexplode") {
    val actual1 = spark.tvf.posexplode(array(lit(1), lit(2)))
    val expected1 = spark.sql("SELECT * FROM posexplode(array(1, 2))")
    checkAnswer(actual1, expected1)

    val actual2 = spark.tvf.posexplode(map(lit("a"), lit(1), lit("b"), lit(2)))
    val expected2 = spark.sql("SELECT * FROM posexplode(map('a', 1, 'b', 2))")
    checkAnswer(actual2, expected2)

    // empty
    val actual3 = spark.tvf.posexplode(array())
    val expected3 = spark.sql("SELECT * FROM posexplode(array())")
    checkAnswer(actual3, expected3)

    val actual4 = spark.tvf.posexplode(map())
    val expected4 = spark.sql("SELECT * FROM posexplode(map())")
    checkAnswer(actual4, expected4)

    // null
    val actual5 = spark.tvf.posexplode(lit(null).cast("array<int>"))
    val expected5 = spark.sql("SELECT * FROM posexplode(null :: array<int>)")
    checkAnswer(actual5, expected5)

    val actual6 = spark.tvf.posexplode(lit(null).cast("map<string, int>"))
    val expected6 = spark.sql("SELECT * FROM posexplode(null :: map<string, int>)")
    checkAnswer(actual6, expected6)
  }

  test("posexplode - lateral join") {
    withView("t1", "t3") {
      sql("CREATE VIEW t1(c1, c2) AS VALUES (0, 1), (1, 2)")
      sql(
        "CREATE VIEW t3(c1, c2) AS " +
          "VALUES (0, ARRAY(0, 1)), (1, ARRAY(2)), (2, ARRAY()), (null, ARRAY(4))")
      val t1 = spark.table("t1")
      val t3 = spark.table("t3")

      checkAnswer(
        t1.lateralJoin(spark.tvf.posexplode(array($"c1".outer(), $"c2".outer()))),
        sql("SELECT * FROM t1, LATERAL POSEXPLODE(ARRAY(c1, c2))"))
      checkAnswer(
        t3.lateralJoin(spark.tvf.posexplode($"c2".outer())),
        sql("SELECT * FROM t3, LATERAL POSEXPLODE(c2)"))
      checkAnswer(
        spark.tvf
          .posexplode(array(lit(1), lit(2)))
          .toDF("p", "v")
          .lateralJoin(spark.range(1).select($"v".outer() + lit(1))),
        sql("SELECT * FROM POSEXPLODE(ARRAY(1, 2)) t(p, v), LATERAL (SELECT v + 1)"))
    }
  }

  test("posexplode_outer") {
    val actual1 = spark.tvf.posexplode_outer(array(lit(1), lit(2)))
    val expected1 = spark.sql("SELECT * FROM posexplode_outer(array(1, 2))")
    checkAnswer(actual1, expected1)

    val actual2 = spark.tvf.posexplode_outer(map(lit("a"), lit(1), lit("b"), lit(2)))
    val expected2 = spark.sql("SELECT * FROM posexplode_outer(map('a', 1, 'b', 2))")
    checkAnswer(actual2, expected2)

    // empty
    val actual3 = spark.tvf.posexplode_outer(array())
    val expected3 = spark.sql("SELECT * FROM posexplode_outer(array())")
    checkAnswer(actual3, expected3)

    val actual4 = spark.tvf.posexplode_outer(map())
    val expected4 = spark.sql("SELECT * FROM posexplode_outer(map())")
    checkAnswer(actual4, expected4)

    // null
    val actual5 = spark.tvf.posexplode_outer(lit(null).cast("array<int>"))
    val expected5 = spark.sql("SELECT * FROM posexplode_outer(null :: array<int>)")
    checkAnswer(actual5, expected5)

    val actual6 = spark.tvf.posexplode_outer(lit(null).cast("map<string, int>"))
    val expected6 = spark.sql("SELECT * FROM posexplode_outer(null :: map<string, int>)")
    checkAnswer(actual6, expected6)
  }

  test("posexplode_outer - lateral join") {
    withView("t1", "t3") {
      sql("CREATE VIEW t1(c1, c2) AS VALUES (0, 1), (1, 2)")
      sql(
        "CREATE VIEW t3(c1, c2) AS " +
          "VALUES (0, ARRAY(0, 1)), (1, ARRAY(2)), (2, ARRAY()), (null, ARRAY(4))")
      val t1 = spark.table("t1")
      val t3 = spark.table("t3")

      checkAnswer(
        t1.lateralJoin(spark.tvf.posexplode_outer(array($"c1".outer(), $"c2".outer()))),
        sql("SELECT * FROM t1, LATERAL POSEXPLODE_OUTER(ARRAY(c1, c2))"))
      checkAnswer(
        t3.lateralJoin(spark.tvf.posexplode_outer($"c2".outer())),
        sql("SELECT * FROM t3, LATERAL POSEXPLODE_OUTER(c2)"))
      checkAnswer(
        spark.tvf
          .posexplode_outer(array(lit(1), lit(2)))
          .toDF("p", "v")
          .lateralJoin(spark.range(1).select($"v".outer() + lit(1))),
        sql("SELECT * FROM POSEXPLODE_OUTER(ARRAY(1, 2)) t(p, v), LATERAL (SELECT v + 1)"))
    }
  }

  test("stack") {
    val actual = spark.tvf.stack(lit(2), lit(1), lit(2), lit(3))
    val expected = spark.sql("SELECT * FROM stack(2, 1, 2, 3)")
    checkAnswer(actual, expected)
  }

  test("stack - lateral join") {
    withView("t1", "t3") {
      sql("CREATE VIEW t1(c1, c2) AS VALUES (0, 1), (1, 2)")
      sql(
        "CREATE VIEW t3(c1, c2) AS " +
          "VALUES (0, ARRAY(0, 1)), (1, ARRAY(2)), (2, ARRAY()), (null, ARRAY(4))")
      val t1 = spark.table("t1")
      val t3 = spark.table("t3")

      checkAnswer(
        t1.lateralJoin(
          spark.tvf.stack(lit(2), lit("Key"), $"c1".outer(), lit("Value"), $"c2".outer()))
          .select($"col0", $"col1"),
        sql("SELECT t.* FROM t1, LATERAL stack(2, 'Key', c1, 'Value', c2) t"))
      checkAnswer(
        t1.lateralJoin(spark.tvf.stack(lit(1), $"c1".outer(), $"c2".outer()))
          .select($"col0".as("x"), $"col1".as("y")),
        sql("SELECT t.* FROM t1 JOIN LATERAL stack(1, c1, c2) t(x, y)"))
      checkAnswer(
        t1.join(t3, $"t1.c1" === $"t3.c1")
          .lateralJoin(spark.tvf.stack(lit(1), $"t1.c2".outer(), $"t3.c2".outer()))
          .select($"col0", $"col1"),
        sql("SELECT t.* FROM t1 JOIN t3 ON t1.c1 = t3.c1 JOIN LATERAL stack(1, t1.c2, t3.c2) t"))
    }
  }

  test("collations") {
    val actual = spark.tvf.collations()
    val expected = spark.sql("SELECT * FROM collations()")
    checkAnswer(actual, expected)
  }

  test("sql_keywords") {
    val actual = spark.tvf.sql_keywords()
    val expected = spark.sql("SELECT * FROM sql_keywords()")
    checkAnswer(actual, expected)
  }

  test("variant_explode") {
    val actual1 = spark.tvf.variant_explode(parse_json(lit("""["hello", "world"]""")))
    val expected1 =
      spark.sql("""SELECT * FROM variant_explode(parse_json('["hello", "world"]'))""")
    checkAnswer(actual1, expected1)

    val actual2 = spark.tvf.variant_explode(parse_json(lit("""{"a": true, "b": 3.14}""")))
    val expected2 =
      spark.sql("""SELECT * FROM variant_explode(parse_json('{"a": true, "b": 3.14}'))""")
    checkAnswer(actual2, expected2)

    // empty
    val actual3 = spark.tvf.variant_explode(parse_json(lit("[]")))
    val expected3 = spark.sql("SELECT * FROM variant_explode(parse_json('[]'))")
    checkAnswer(actual3, expected3)

    val actual4 = spark.tvf.variant_explode(parse_json(lit("{}")))
    val expected4 = spark.sql("SELECT * FROM variant_explode(parse_json('{}'))")
    checkAnswer(actual4, expected4)

    // null
    val actual5 = spark.tvf.variant_explode(lit(null).cast("variant"))
    val expected5 = spark.sql("SELECT * FROM variant_explode(null :: variant)")
    checkAnswer(actual5, expected5)

    // not a variant object/array
    val actual6 = spark.tvf.variant_explode(parse_json(lit("1")))
    val expected6 = spark.sql("SELECT * FROM variant_explode(parse_json('1'))")
    checkAnswer(actual6, expected6)
  }

<<<<<<< HEAD
  // TODO(SPARK-50063): Support VARIANT in Spark Connect Scala client
  ignore("variant_explode - lateral join") {
    withView("variant_table") {
      sql("""
          |CREATE VIEW variant_table(id, v) AS
          |SELECT id, parse_json(v) AS v FROM VALUES
          |(0, '["hello", "world"]'), (1, '{"a": true, "b": 3.14}'),
          |(2, '[]'), (3, '{}'),
          |(4, NULL), (5, '1')
          |AS t(id, v)
          |""".stripMargin)
      val variantTable = spark.table("variant_table")

      checkAnswer(
        variantTable
          .as("t1")
          .lateralJoin(spark.tvf.variant_explode($"v".outer()))
          .select($"id", $"pos", $"key", $"value"),
        sql("SELECT t1.id, t.* FROM variant_table AS t1, LATERAL variant_explode(v) AS t"))
    }
  }

  // TODO(SPARK-50063): Support VARIANT in Spark Connect Scala client
  ignore("variant_explode_outer") {
=======
  test("variant_explode_outer") {
>>>>>>> 290b4b31
    val actual1 = spark.tvf.variant_explode_outer(parse_json(lit("""["hello", "world"]""")))
    val expected1 =
      spark.sql("""SELECT * FROM variant_explode_outer(parse_json('["hello", "world"]'))""")
    checkAnswer(actual1, expected1)

    val actual2 = spark.tvf.variant_explode_outer(parse_json(lit("""{"a": true, "b": 3.14}""")))
    val expected2 =
      spark.sql("""SELECT * FROM variant_explode_outer(parse_json('{"a": true, "b": 3.14}'))""")
    checkAnswer(actual2, expected2)

    // empty
    val actual3 = spark.tvf.variant_explode_outer(parse_json(lit("[]")))
    val expected3 = spark.sql("SELECT * FROM variant_explode_outer(parse_json('[]'))")
    checkAnswer(actual3, expected3)

    val actual4 = spark.tvf.variant_explode_outer(parse_json(lit("{}")))
    val expected4 = spark.sql("SELECT * FROM variant_explode_outer(parse_json('{}'))")
    checkAnswer(actual4, expected4)

    // null
    val actual5 = spark.tvf.variant_explode_outer(lit(null).cast("variant"))
    val expected5 = spark.sql("SELECT * FROM variant_explode_outer(null :: variant)")
    checkAnswer(actual5, expected5)

    // not a variant object/array
    val actual6 = spark.tvf.variant_explode_outer(parse_json(lit("1")))
    val expected6 = spark.sql("SELECT * FROM variant_explode_outer(parse_json('1'))")
    checkAnswer(actual6, expected6)
  }

  // TODO(SPARK-50063): Support VARIANT in Spark Connect Scala client
  ignore("variant_explode_outer - lateral join") {
    withView("variant_table") {
      sql("""
          |CREATE VIEW variant_table(id, v) AS
          |SELECT id, parse_json(v) AS v FROM VALUES
          |(0, '["hello", "world"]'), (1, '{"a": true, "b": 3.14}'),
          |(2, '[]'), (3, '{}'),
          |(4, NULL), (5, '1')
          |AS t(id, v)
          |""".stripMargin)
      val variantTable = spark.table("variant_table")

      checkAnswer(
        variantTable
          .as("t1")
          .lateralJoin(spark.tvf.variant_explode_outer($"v".outer()))
          .select($"id", $"pos", $"key", $"value"),
        sql("SELECT t1.id, t.* FROM variant_table AS t1, LATERAL variant_explode_outer(v) AS t"))
    }
  }
}<|MERGE_RESOLUTION|>--- conflicted
+++ resolved
@@ -448,9 +448,7 @@
     checkAnswer(actual6, expected6)
   }
 
-<<<<<<< HEAD
-  // TODO(SPARK-50063): Support VARIANT in Spark Connect Scala client
-  ignore("variant_explode - lateral join") {
+  test("variant_explode - lateral join") {
     withView("variant_table") {
       sql("""
           |CREATE VIEW variant_table(id, v) AS
@@ -471,11 +469,7 @@
     }
   }
 
-  // TODO(SPARK-50063): Support VARIANT in Spark Connect Scala client
-  ignore("variant_explode_outer") {
-=======
   test("variant_explode_outer") {
->>>>>>> 290b4b31
     val actual1 = spark.tvf.variant_explode_outer(parse_json(lit("""["hello", "world"]""")))
     val expected1 =
       spark.sql("""SELECT * FROM variant_explode_outer(parse_json('["hello", "world"]'))""")
@@ -506,8 +500,7 @@
     checkAnswer(actual6, expected6)
   }
 
-  // TODO(SPARK-50063): Support VARIANT in Spark Connect Scala client
-  ignore("variant_explode_outer - lateral join") {
+  test("variant_explode_outer - lateral join") {
     withView("variant_table") {
       sql("""
           |CREATE VIEW variant_table(id, v) AS
