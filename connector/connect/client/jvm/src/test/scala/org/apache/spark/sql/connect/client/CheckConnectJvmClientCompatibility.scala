/*
 * Licensed to the Apache Software Foundation (ASF) under one or more
 * contributor license agreements.  See the NOTICE file distributed with
 * this work for additional information regarding copyright ownership.
 * The ASF licenses this file to You under the Apache License, Version 2.0
 * (the "License"); you may not use this file except in compliance with
 * the License.  You may obtain a copy of the License at
 *
 *    http://www.apache.org/licenses/LICENSE-2.0
 *
 * Unless required by applicable law or agreed to in writing, software
 * distributed under the License is distributed on an "AS IS" BASIS,
 * WITHOUT WARRANTIES OR CONDITIONS OF ANY KIND, either express or implied.
 * See the License for the specific language governing permissions and
 * limitations under the License.
 */
package org.apache.spark.sql.connect.client

import java.io.{File, Writer}
import java.net.URLClassLoader
import java.nio.charset.StandardCharsets
import java.nio.file.{Files, Paths}
import java.util.regex.Pattern

import scala.reflect.runtime.universe.runtimeMirror

import com.typesafe.tools.mima.core.{Problem, ProblemFilter, ProblemFilters}
import com.typesafe.tools.mima.lib.MiMaLib

import org.apache.spark.sql.connect.client.util.IntegrationTestUtils._
import org.apache.spark.util.ChildFirstURLClassLoader

/**
 * A tool for checking the binary compatibility of the connect client API against the spark SQL
 * API using MiMa. We did not write this check using a SBT build rule as the rule cannot provide
 * the same level of freedom as a test. With a test we can:
 *   1. Specify any two jars to run the compatibility check.
 *   1. Easily make the test automatically pick up all new methods added while the client is being
 *      built.
 *
 * We can run this check by executing the `dev/connect-jvm-client-mima-check`.
 */
// scalastyle:off println
object CheckConnectJvmClientCompatibility {

  private lazy val sparkHome: String = {
    if (!sys.env.contains("SPARK_HOME")) {
      throw new IllegalArgumentException("SPARK_HOME is not set.")
    }
    sys.env("SPARK_HOME")
  }

  def main(args: Array[String]): Unit = {
    var resultWriter: Writer = null
    try {
      resultWriter = Files.newBufferedWriter(
        Paths.get(s"$sparkHome/.connect-mima-check-result"),
        StandardCharsets.UTF_8)
      val clientJar: File =
        findJar(
          "connector/connect/client/jvm",
          "spark-connect-client-jvm-assembly",
          "spark-connect-client-jvm")
      val sqlJar: File = findJar("sql/core", "spark-sql", "spark-sql")
      val problemsWithSqlModule = checkMiMaCompatibilityWithSqlModule(clientJar, sqlJar)
      appendMimaCheckErrorMessageIfNeeded(
        resultWriter,
        problemsWithSqlModule,
        clientJar,
        sqlJar,
        "Sql")

      val avroJar: File = findJar("connector/avro", "spark-avro", "spark-avro")
      val problemsWithAvroModule = checkMiMaCompatibilityWithAvroModule(clientJar, sqlJar)
      appendMimaCheckErrorMessageIfNeeded(
        resultWriter,
        problemsWithAvroModule,
        clientJar,
        avroJar,
        "Avro")

      val incompatibleApis = checkDatasetApiCompatibility(clientJar, sqlJar)
      appendIncompatibleDatasetApisErrorMessageIfNeeded(resultWriter, incompatibleApis)
    } catch {
      case e: Throwable =>
        println(e.getMessage)
        resultWriter.write(s"ERROR: ${e.getMessage}")
    } finally {
      if (resultWriter != null) {
        resultWriter.close()
      }
    }
  }

  private def checkMiMaCompatibilityWithAvroModule(
      clientJar: File,
      avroJar: File): List[Problem] = {
    val includedRules = Seq(IncludeByName("org.apache.spark.sql.avro.functions.*"))
    val excludeRules = Seq.empty
    checkMiMaCompatibility(clientJar, avroJar, includedRules, excludeRules)
  }

  private def checkMiMaCompatibilityWithSqlModule(
      clientJar: File,
      sqlJar: File): List[Problem] = {
    val includedRules = Seq(
      IncludeByName("org.apache.spark.sql.catalog.Catalog.*"),
      IncludeByName("org.apache.spark.sql.catalog.CatalogMetadata.*"),
      IncludeByName("org.apache.spark.sql.catalog.Column.*"),
      IncludeByName("org.apache.spark.sql.catalog.Database.*"),
      IncludeByName("org.apache.spark.sql.catalog.Function.*"),
      IncludeByName("org.apache.spark.sql.catalog.Table.*"),
      IncludeByName("org.apache.spark.sql.Column.*"),
      IncludeByName("org.apache.spark.sql.ColumnName.*"),
      IncludeByName("org.apache.spark.sql.DataFrame.*"),
      IncludeByName("org.apache.spark.sql.DataFrameReader.*"),
      IncludeByName("org.apache.spark.sql.DataFrameNaFunctions.*"),
      IncludeByName("org.apache.spark.sql.DataFrameStatFunctions.*"),
      IncludeByName("org.apache.spark.sql.DataFrameWriter.*"),
      IncludeByName("org.apache.spark.sql.DataFrameWriterV2.*"),
      IncludeByName("org.apache.spark.sql.Dataset.*"),
      IncludeByName("org.apache.spark.sql.functions.*"),
      IncludeByName("org.apache.spark.sql.KeyValueGroupedDataset.*"),
      IncludeByName("org.apache.spark.sql.RelationalGroupedDataset.*"),
      IncludeByName("org.apache.spark.sql.SparkSession.*"),
      IncludeByName("org.apache.spark.sql.RuntimeConfig.*"),
      IncludeByName("org.apache.spark.sql.TypedColumn.*"),
      IncludeByName("org.apache.spark.sql.SQLImplicits.*"),
      IncludeByName("org.apache.spark.sql.DatasetHolder.*"),
      IncludeByName("org.apache.spark.sql.streaming.DataStreamReader.*"),
      IncludeByName("org.apache.spark.sql.streaming.DataStreamWriter.*"),
      IncludeByName("org.apache.spark.sql.streaming.StreamingQuery.*"),
      IncludeByName("org.apache.spark.sql.streaming.StreamingQueryManager.active"),
      IncludeByName("org.apache.spark.sql.streaming.StreamingQueryManager.get"),
      IncludeByName("org.apache.spark.sql.streaming.StreamingQueryManager.awaitAnyTermination"),
      IncludeByName("org.apache.spark.sql.streaming.StreamingQueryManager.resetTerminated"),
      IncludeByName("org.apache.spark.sql.streaming.StreamingQueryStatus.*"),
      IncludeByName("org.apache.spark.sql.streaming.StreamingQueryProgress.*"))
    val excludeRules = Seq(
      // Filter unsupported rules:
      // Note when muting errors for a method, checks on all overloading methods are also muted.

      // Skip all shaded dependencies and proto files in the client.
      ProblemFilters.exclude[Problem]("org.sparkproject.*"),
      ProblemFilters.exclude[Problem]("org.apache.spark.connect.proto.*"),

      // DataFrame Reader & Writer
      ProblemFilters.exclude[Problem]("org.apache.spark.sql.DataFrameReader.json"), // deprecated

      // DataFrameNaFunctions
      ProblemFilters.exclude[Problem]("org.apache.spark.sql.DataFrameNaFunctions.this"),
      ProblemFilters.exclude[Problem]("org.apache.spark.sql.DataFrameNaFunctions.fillValue"),

      // DataFrameStatFunctions
      ProblemFilters.exclude[Problem]("org.apache.spark.sql.DataFrameStatFunctions.bloomFilter"),
      ProblemFilters.exclude[Problem]("org.apache.spark.sql.DataFrameStatFunctions.this"),

      // Dataset
      ProblemFilters.exclude[Problem]("org.apache.spark.sql.Dataset.ofRows"),
      ProblemFilters.exclude[Problem]("org.apache.spark.sql.Dataset.DATASET_ID_TAG"),
      ProblemFilters.exclude[Problem]("org.apache.spark.sql.Dataset.COL_POS_KEY"),
      ProblemFilters.exclude[Problem]("org.apache.spark.sql.Dataset.DATASET_ID_KEY"),
      ProblemFilters.exclude[Problem]("org.apache.spark.sql.Dataset.curId"),
      ProblemFilters.exclude[Problem]("org.apache.spark.sql.Dataset.observe"),
      ProblemFilters.exclude[Problem]("org.apache.spark.sql.Dataset.queryExecution"),
      ProblemFilters.exclude[Problem]("org.apache.spark.sql.Dataset.encoder"),
      ProblemFilters.exclude[Problem]("org.apache.spark.sql.Dataset.sqlContext"),
      ProblemFilters.exclude[Problem]("org.apache.spark.sql.Dataset.joinWith"),
      ProblemFilters.exclude[Problem]("org.apache.spark.sql.Dataset.metadataColumn"),
      ProblemFilters.exclude[Problem]("org.apache.spark.sql.Dataset.selectUntyped"), // protected
      ProblemFilters.exclude[Problem]("org.apache.spark.sql.Dataset.explode"), // deprecated
      ProblemFilters.exclude[Problem]("org.apache.spark.sql.Dataset.rdd"),
      ProblemFilters.exclude[Problem]("org.apache.spark.sql.Dataset.toJavaRDD"),
      ProblemFilters.exclude[Problem]("org.apache.spark.sql.Dataset.javaRDD"),
      ProblemFilters.exclude[Problem]("org.apache.spark.sql.Dataset.this"),

      // functions
      ProblemFilters.exclude[Problem]("org.apache.spark.sql.functions.udf"),
      ProblemFilters.exclude[Problem]("org.apache.spark.sql.functions.call_udf"),
      ProblemFilters.exclude[Problem]("org.apache.spark.sql.functions.callUDF"),
      ProblemFilters.exclude[Problem]("org.apache.spark.sql.functions.unwrap_udt"),
      ProblemFilters.exclude[Problem]("org.apache.spark.sql.functions.udaf"),
<<<<<<< HEAD
      ProblemFilters.exclude[Problem]("org.apache.spark.sql.functions.typedlit"),
      ProblemFilters.exclude[Problem]("org.apache.spark.sql.functions.typedLit"),
      ProblemFilters.exclude[Problem]("org.apache.spark.sql.functions.levenshtein"),
=======
>>>>>>> b04e2004

      // KeyValueGroupedDataset
      ProblemFilters.exclude[Problem](
        "org.apache.spark.sql.KeyValueGroupedDataset.mapGroupsWithState"
      ), // streaming
      ProblemFilters.exclude[Problem](
        "org.apache.spark.sql.KeyValueGroupedDataset.flatMapGroupsWithState"
      ), // streaming
      ProblemFilters.exclude[Problem](
        "org.apache.spark.sql.KeyValueGroupedDataset.queryExecution"),
      ProblemFilters.exclude[Problem]("org.apache.spark.sql.KeyValueGroupedDataset.this"),

      // RelationalGroupedDataset
      ProblemFilters.exclude[Problem]("org.apache.spark.sql.RelationalGroupedDataset.apply"),
      ProblemFilters.exclude[Problem]("org.apache.spark.sql.RelationalGroupedDataset.this"),

      // SparkSession
      ProblemFilters.exclude[Problem]("org.apache.spark.sql.SparkSession.clearDefaultSession"),
      ProblemFilters.exclude[Problem]("org.apache.spark.sql.SparkSession.setDefaultSession"),
      ProblemFilters.exclude[Problem]("org.apache.spark.sql.SparkSession.sparkContext"),
      ProblemFilters.exclude[Problem]("org.apache.spark.sql.SparkSession.sharedState"),
      ProblemFilters.exclude[Problem]("org.apache.spark.sql.SparkSession.sessionState"),
      ProblemFilters.exclude[Problem]("org.apache.spark.sql.SparkSession.sqlContext"),
      ProblemFilters.exclude[Problem]("org.apache.spark.sql.SparkSession.listenerManager"),
      ProblemFilters.exclude[Problem]("org.apache.spark.sql.SparkSession.experimental"),
      ProblemFilters.exclude[Problem]("org.apache.spark.sql.SparkSession.udf"),
      ProblemFilters.exclude[Problem]("org.apache.spark.sql.SparkSession.streams"),
      ProblemFilters.exclude[Problem]("org.apache.spark.sql.SparkSession.createDataFrame"),
      ProblemFilters.exclude[Problem](
        "org.apache.spark.sql.SparkSession.baseRelationToDataFrame"),
      ProblemFilters.exclude[Problem]("org.apache.spark.sql.SparkSession.createDataset"),
      ProblemFilters.exclude[Problem]("org.apache.spark.sql.SparkSession.executeCommand"),
      ProblemFilters.exclude[Problem]("org.apache.spark.sql.SparkSession.this"),

      // RuntimeConfig
      ProblemFilters.exclude[Problem]("org.apache.spark.sql.RuntimeConfig.this"),

      // TypedColumn
      ProblemFilters.exclude[Problem]("org.apache.spark.sql.TypedColumn.this"),

      // DataStreamReader
      ProblemFilters.exclude[Problem](
        "org.apache.spark.sql.streaming.DataStreamReader.table" // TODO( SPARK-43144)
      ),

      // DataStreamWriter
      ProblemFilters.exclude[Problem](
        "org.apache.spark.sql.streaming.DataStreamWriter.foreach" // TODO(SPARK-43133)
      ),
      ProblemFilters.exclude[Problem](
        "org.apache.spark.sql.streaming.DataStreamWriter.foreachBatch" // TODO(SPARK-42944)
      ),
      ProblemFilters.exclude[Problem](
        "org.apache.spark.sql.streaming.DataStreamWriter.SOURCE*" // These are constant vals.
      ),

      // StreamingQuery
      ProblemFilters.exclude[Problem](
        "org.apache.spark.sql.streaming.StreamingQueryProgress.*" // TODO(SPARK-43128)
      ),

      // SQLImplicits
      ProblemFilters.exclude[Problem]("org.apache.spark.sql.SQLImplicits.this"),
      ProblemFilters.exclude[Problem]("org.apache.spark.sql.SQLImplicits.rddToDatasetHolder"),
      ProblemFilters.exclude[Problem]("org.apache.spark.sql.SQLImplicits._sqlContext"))
    checkMiMaCompatibility(clientJar, sqlJar, includedRules, excludeRules)
  }

  /**
   * MiMa takes an old jar (sql jar) and a new jar (client jar) as inputs and then reports all
   * incompatibilities found in the new jar. The incompatibility result is then filtered using
   * include and exclude rules. Include rules are first applied to find all client classes that
   * need to be checked. Then exclude rules are applied to filter out all unsupported methods in
   * the client classes.
   */
  private def checkMiMaCompatibility(
      clientJar: File,
      sqlJar: File,
      includedRules: Seq[IncludeByName],
      excludeRules: Seq[ProblemFilter]): List[Problem] = {
    val mima = new MiMaLib(Seq(clientJar, sqlJar))
    val allProblems = mima.collectProblems(sqlJar, clientJar, List.empty)
    val problems = allProblems
      .filter { p =>
        includedRules.exists(rule => rule(p))
      }
      .filter { p =>
        excludeRules.forall(rule => rule(p))
      }
    problems
  }

  private def checkDatasetApiCompatibility(clientJar: File, sqlJar: File): Seq[String] = {

    def methods(jar: File, className: String): Seq[String] = {
      val classLoader: URLClassLoader =
        new ChildFirstURLClassLoader(Seq(jar.toURI.toURL).toArray, this.getClass.getClassLoader)
      val mirror = runtimeMirror(classLoader)
      // scalastyle:off classforname
      val classSymbol =
        mirror.classSymbol(Class.forName(className, false, classLoader))
      // scalastyle:on classforname
      classSymbol.typeSignature.members
        .filter(_.isMethod)
        .map(_.asMethod)
        .filter(m => m.isPublic)
        .map(_.fullName)
        .toSeq
    }

    val className = "org.apache.spark.sql.Dataset"
    val clientMethods = methods(clientJar, className)
    val sqlMethods = methods(sqlJar, className)
    // Exclude some public methods that must be added through `exceptionMethods`
    val exceptionMethods =
      Seq("org.apache.spark.sql.Dataset.collectResult", "org.apache.spark.sql.Dataset.plan")

    // Find new public functions that are not in sql module `Dataset`.
    clientMethods.diff(sqlMethods).diff(exceptionMethods)
  }

  private def appendMimaCheckErrorMessageIfNeeded(
      resultWriter: Writer,
      problems: List[Problem],
      clientModule: File,
      targetModule: File,
      targetName: String): Unit = {
    if (problems.nonEmpty) {
      resultWriter.write(
        s"ERROR: Comparing Client jar: $clientModule and $targetName jar: $targetModule \n")
      resultWriter.write(s"problems with $targetName module: \n")
      resultWriter.write(s"${problems.map(p => p.description("client")).mkString("\n")}")
      resultWriter.write("\n")
      resultWriter.write(
        "Exceptions to binary compatibility can be added in " +
          s"'CheckConnectJvmClientCompatibility#checkMiMaCompatibilityWith${targetName}Module'\n")
    }
  }

  private def appendIncompatibleDatasetApisErrorMessageIfNeeded(
      resultWriter: Writer,
      incompatibleApis: Seq[String]): Unit = {
    if (incompatibleApis.nonEmpty) {
      resultWriter.write(
        "ERROR: The Dataset apis only exist in the connect client " +
          "module and not belong to the sql module include: \n")
      resultWriter.write(incompatibleApis.mkString("\n"))
      resultWriter.write("\n")
      resultWriter.write(
        "Exceptions can be added to exceptionMethods in " +
          "'CheckConnectJvmClientCompatibility#checkDatasetApiCompatibility'\n")
    }
  }

  private case class IncludeByName(name: String) extends ProblemFilter {
    private[this] val pattern =
      Pattern.compile(name.split("\\*", -1).map(Pattern.quote).mkString(".*"))

    override def apply(problem: Problem): Boolean = {
      pattern.matcher(problem.matchName.getOrElse("")).matches
    }
  }
}<|MERGE_RESOLUTION|>--- conflicted
+++ resolved
@@ -180,12 +180,7 @@
       ProblemFilters.exclude[Problem]("org.apache.spark.sql.functions.callUDF"),
       ProblemFilters.exclude[Problem]("org.apache.spark.sql.functions.unwrap_udt"),
       ProblemFilters.exclude[Problem]("org.apache.spark.sql.functions.udaf"),
-<<<<<<< HEAD
-      ProblemFilters.exclude[Problem]("org.apache.spark.sql.functions.typedlit"),
-      ProblemFilters.exclude[Problem]("org.apache.spark.sql.functions.typedLit"),
       ProblemFilters.exclude[Problem]("org.apache.spark.sql.functions.levenshtein"),
-=======
->>>>>>> b04e2004
 
       // KeyValueGroupedDataset
       ProblemFilters.exclude[Problem](
