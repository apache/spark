/*
 * Licensed to the Apache Software Foundation (ASF) under one or more
 * contributor license agreements.  See the NOTICE file distributed with
 * this work for additional information regarding copyright ownership.
 * The ASF licenses this file to You under the Apache License, Version 2.0
 * (the "License"); you may not use this file except in compliance with
 * the License.  You may obtain a copy of the License at
 *
 *    http://www.apache.org/licenses/LICENSE-2.0
 *
 * Unless required by applicable law or agreed to in writing, software
 * distributed under the License is distributed on an "AS IS" BASIS,
 * WITHOUT WARRANTIES OR CONDITIONS OF ANY KIND, either express or implied.
 * See the License for the specific language governing permissions and
 * limitations under the License.
 */
package org.apache.spark.sql.connect.client

import java.io.{File, Writer}
import java.nio.charset.StandardCharsets
import java.nio.file.{Files, Paths}
import java.util.regex.Pattern

import scala.collection.mutable.{Set => MutableSet}

import com.typesafe.tools.mima.core._
import com.typesafe.tools.mima.lib.MiMaLib

import org.apache.spark.SparkBuildInfo.spark_version
import org.apache.spark.sql.test.IntegrationTestUtils._

/**
 * A tool for checking the binary compatibility of the connect client API against the spark SQL
 * API using MiMa. We did not write this check using a SBT build rule as the rule cannot provide
 * the same level of freedom as a test. With a test we can:
 *   1. Specify any two jars to run the compatibility check.
 *   1. Easily make the test automatically pick up all new methods added while the client is being
 *      built.
 *
 * We can run this check by executing the `dev/connect-jvm-client-mima-check`.
 */
// scalastyle:off println
object CheckConnectJvmClientCompatibility {

  private lazy val sparkHome: String = {
    if (!sys.env.contains("SPARK_HOME")) {
      throw new IllegalArgumentException("SPARK_HOME is not set.")
    }
    sys.env("SPARK_HOME")
  }

  private val sqlJar = {
    val path = Paths.get(
      sparkHome,
      "sql",
      "core",
      "target",
      "scala-" + scalaVersion,
      "spark-sql_" + scalaVersion + "-" + spark_version + ".jar")
    assert(Files.exists(path), s"$path does not exist")
    path.toFile
  }

  private val clientJar = {
    val path = Paths.get(
      sparkHome,
      "connector",
      "connect",
      "client",
      "jvm",
      "target",
      "scala-" + scalaVersion,
      "spark-connect-client-jvm_" + scalaVersion + "-" + spark_version + ".jar")
    assert(Files.exists(path), s"$path does not exist")
    path.toFile
  }

  def main(args: Array[String]): Unit = {
    var resultWriter: Writer = null
    try {
      resultWriter = Files.newBufferedWriter(
        Paths.get(s"$sparkHome/.connect-mima-check-result"),
        StandardCharsets.UTF_8)
      val problemsWithSqlModule = checkMiMaCompatibilityWithSqlModule(clientJar, sqlJar)
      appendMimaCheckErrorMessageIfNeeded(
        resultWriter,
        problemsWithSqlModule,
        clientJar,
        sqlJar,
        "Sql")

      val problemsWithClientModule =
        checkMiMaCompatibilityWithReversedSqlModule(clientJar, sqlJar)
      appendMimaCheckErrorMessageIfNeeded(
        resultWriter,
        problemsWithClientModule,
        clientJar,
        sqlJar,
        "ReversedSql",
        "Sql")

      val avroJar: File = findJar("connector/avro", "spark-avro", "spark-avro")
      val problemsWithAvroModule = checkMiMaCompatibilityWithAvroModule(clientJar, avroJar)
      appendMimaCheckErrorMessageIfNeeded(
        resultWriter,
        problemsWithAvroModule,
        clientJar,
        avroJar,
        "Avro")

      val protobufJar: File =
        findJar("connector/protobuf", "spark-protobuf-assembly", "spark-protobuf")
      val problemsWithProtobufModule =
        checkMiMaCompatibilityWithProtobufModule(clientJar, protobufJar)
      appendMimaCheckErrorMessageIfNeeded(
        resultWriter,
        problemsWithProtobufModule,
        clientJar,
        protobufJar,
        "Protobuf")
    } catch {
      case e: Throwable =>
        println(e.getMessage)
        resultWriter.write(s"ERROR: ${e.getMessage}\n")
    } finally {
      if (resultWriter != null) {
        resultWriter.close()
      }
    }
  }

  private def checkMiMaCompatibilityWithAvroModule(
      clientJar: File,
      avroJar: File): List[Problem] = {
    val includedRules = Seq(IncludeByName("org.apache.spark.sql.avro.functions.*"))
    val excludeRules = Seq.empty
    checkMiMaCompatibility(clientJar, avroJar, includedRules, excludeRules)
  }

  private def checkMiMaCompatibilityWithProtobufModule(
      clientJar: File,
      protobufJar: File): List[Problem] = {
    val includedRules = Seq(IncludeByName("org.apache.spark.sql.protobuf.functions.*"))
    val excludeRules = Seq.empty
    checkMiMaCompatibility(clientJar, protobufJar, includedRules, excludeRules)
  }

  private def checkMiMaCompatibilityWithSqlModule(
      clientJar: File,
      sqlJar: File): List[Problem] = {
    val includedRules = Seq(IncludeByName("org.apache.spark.sql.*"))
    val excludeRules = Seq(
      // Filter unsupported rules:
      // Note when muting errors for a method, checks on all overloading methods are also muted.

      // Skip any avro files
      ProblemFilters.exclude[Problem]("org.apache.spark.sql.avro.*"),

      // Skip unsupported packages
      ProblemFilters.exclude[Problem]("org.apache.spark.sql.api.*"), // Java, Python, R
      ProblemFilters.exclude[Problem]("org.apache.spark.sql.catalyst.*"),
      ProblemFilters.exclude[Problem]("org.apache.spark.sql.columnar.*"),
      ProblemFilters.exclude[Problem]("org.apache.spark.sql.connector.*"),
      ProblemFilters.exclude[Problem]("org.apache.spark.sql.classic.*"),
      ProblemFilters.exclude[Problem]("org.apache.spark.sql.execution.*"),
      ProblemFilters.exclude[Problem]("org.apache.spark.sql.internal.*"),
      ProblemFilters.exclude[Problem]("org.apache.spark.sql.jdbc.*"),
      ProblemFilters.exclude[Problem]("org.apache.spark.sql.scripting.*"),
      ProblemFilters.exclude[Problem]("org.apache.spark.sql.sources.*"),
      ProblemFilters.exclude[Problem]("org.apache.spark.sql.streaming.ui.*"),
      ProblemFilters.exclude[Problem]("org.apache.spark.sql.test.*"),
      ProblemFilters.exclude[Problem]("org.apache.spark.sql.util.*"),

      // Skip private[sql] constructors
      ProblemFilters.exclude[Problem]("org.apache.spark.sql.*.this"),

      // Skip unsupported classes
      ProblemFilters.exclude[MissingClassProblem]("org.apache.spark.sql.ExperimentalMethods"),
      ProblemFilters.exclude[MissingClassProblem]("org.apache.spark.sql.SparkSessionExtensions"),
      ProblemFilters.exclude[MissingClassProblem](
        "org.apache.spark.sql.SparkSessionExtensionsProvider"),
      ProblemFilters.exclude[MissingClassProblem](
        "org.apache.spark.sql.ExtendedExplainGenerator"),
      ProblemFilters.exclude[MissingClassProblem]("org.apache.spark.sql.UDTFRegistration"),
      ProblemFilters.exclude[MissingClassProblem]("org.apache.spark.sql.DataSourceRegistration"),
<<<<<<< HEAD
      ProblemFilters.exclude[MissingClassProblem]("org.apache.spark.sql.TableArg"),
=======
      ProblemFilters.exclude[MissingClassProblem](
        "org.apache.spark.sql.artifact.ArtifactStateForCleanup"),
      ProblemFilters.exclude[MissingClassProblem](
        "org.apache.spark.sql.artifact.ArtifactStateForCleanup$"),
>>>>>>> d44fd2b5

      // DataFrameNaFunctions
      ProblemFilters.exclude[Problem]("org.apache.spark.sql.DataFrameNaFunctions.fillValue"),

      // Dataset
      ProblemFilters.exclude[MissingClassProblem](
        "org.apache.spark.sql.Dataset$" // private[sql]
      ),
      // TODO (SPARK-49096):
      // Mima check might complain the following Dataset rules does not filter any problem.
      // This is due to a potential bug in Mima that all methods in `class Dataset` are not being
      // checked for problems due to the presence of a private[sql] companion object.
      // Further investigation is needed.
      ProblemFilters.exclude[Problem]("org.apache.spark.sql.Dataset.selectUntyped"), // protected

      // RelationalGroupedDataset
      ProblemFilters.exclude[MissingClassProblem](
        "org.apache.spark.sql.RelationalGroupedDataset$*" // private[sql]
      ),

      // SparkSession
      ProblemFilters.exclude[DirectMissingMethodProblem](
        "org.apache.spark.sql.SparkSession.baseRelationToDataFrame"),
      ProblemFilters.exclude[DirectMissingMethodProblem](
        "org.apache.spark.sql.SparkSession.canUseSession"),

      // DataStreamWriter
      ProblemFilters.exclude[MissingClassProblem](
        "org.apache.spark.sql.streaming.DataStreamWriter$"),
      ProblemFilters.exclude[Problem](
        "org.apache.spark.sql.streaming.DataStreamWriter.SOURCE*" // These are constant vals.
      ),

      // Classes missing from streaming API
      ProblemFilters.exclude[MissingClassProblem](
        "org.apache.spark.sql.streaming.TestGroupState"),
      ProblemFilters.exclude[MissingClassProblem](
        "org.apache.spark.sql.streaming.TestGroupState$"),

      // Artifact Manager, client has a totally different implementation.
      ProblemFilters.exclude[MissingClassProblem](
        "org.apache.spark.sql.artifact.ArtifactManager"),
      ProblemFilters.exclude[MissingClassProblem](
        "org.apache.spark.sql.artifact.ArtifactManager$"),
      ProblemFilters.exclude[MissingClassProblem](
        "org.apache.spark.sql.artifact.ArtifactManager$SparkContextResourceType$"),

      // ColumnNode conversions
      ProblemFilters.exclude[MissingTypesProblem]("org.apache.spark.sql.SparkSession"),
      ProblemFilters.exclude[DirectMissingMethodProblem](
        "org.apache.spark.sql.SparkSession.expression"),
      ProblemFilters.exclude[DirectMissingMethodProblem](
        "org.apache.spark.sql.SparkSession.toRichColumn"),

      // UDFRegistration
      ProblemFilters.exclude[DirectMissingMethodProblem](
        "org.apache.spark.sql.UDFRegistration.register"),
      ProblemFilters.exclude[MissingTypesProblem]("org.apache.spark.sql.UDFRegistration"),
      ProblemFilters.exclude[DirectMissingMethodProblem](
        "org.apache.spark.sql.UDFRegistration.log*"),
      ProblemFilters.exclude[DirectMissingMethodProblem](
        "org.apache.spark.sql.UDFRegistration.LogStringContext"),
      ProblemFilters.exclude[DirectMissingMethodProblem](
        "org.apache.spark.sql.UDFRegistration.withLogContext"),
      ProblemFilters.exclude[DirectMissingMethodProblem](
        "org.apache.spark.sql.UDFRegistration.isTraceEnabled"),
      ProblemFilters.exclude[DirectMissingMethodProblem](
        "org.apache.spark.sql.UDFRegistration.initializeForcefully"),
      ProblemFilters.exclude[DirectMissingMethodProblem](
        "org.apache.spark.sql.UDFRegistration.initializeLogIfNecessary"),
      ProblemFilters.exclude[DirectMissingMethodProblem](
        "org.apache.spark.sql.UDFRegistration.initializeLogIfNecessary$default$2"),

      // Protected DataFrameReader methods...
      ProblemFilters.exclude[DirectMissingMethodProblem](
        "org.apache.spark.sql.DataFrameReader.validateSingleVariantColumn"),
      ProblemFilters.exclude[DirectMissingMethodProblem](
        "org.apache.spark.sql.DataFrameReader.validateJsonSchema"),
      ProblemFilters.exclude[DirectMissingMethodProblem](
        "org.apache.spark.sql.DataFrameReader.validateXmlSchema"),

      // Protected DataStreamReader methods...
      ProblemFilters.exclude[DirectMissingMethodProblem](
        "org.apache.spark.sql.streaming.DataStreamReader.validateJsonSchema"),
      ProblemFilters.exclude[DirectMissingMethodProblem](
        "org.apache.spark.sql.streaming.DataStreamReader.validateXmlSchema"))

    checkMiMaCompatibility(clientJar, sqlJar, includedRules, excludeRules)
  }

  /**
   * This check ensures client jar dose not expose any unwanted APIs by mistake.
   */
  private def checkMiMaCompatibilityWithReversedSqlModule(
      clientJar: File,
      sqlJar: File): List[Problem] = {
    val includedRules = Seq(IncludeByName("org.apache.spark.sql.*"))
    val excludeRules = Seq(
      // Skipped packages
      ProblemFilters.exclude[Problem]("org.apache.spark.sql.application.*"),
      ProblemFilters.exclude[Problem]("org.apache.spark.sql.connect.*"),
      ProblemFilters.exclude[Problem]("org.apache.spark.sql.internal.*"),

      // private[sql]
      ProblemFilters.exclude[Problem]("org.apache.spark.sql.*.this"),
      ProblemFilters.exclude[MissingClassProblem]("org.apache.spark.sql.DataFrameStatFunctions$"),
      ProblemFilters.exclude[MissingClassProblem](
        "org.apache.spark.sql.KeyValueGroupedDatasetImpl"),
      ProblemFilters.exclude[MissingClassProblem](
        "org.apache.spark.sql.KeyValueGroupedDatasetImpl$"),

      // ColumnNode conversions
      ProblemFilters.exclude[DirectMissingMethodProblem](
        "org.apache.spark.sql.SparkSession.RichColumn"),
      ProblemFilters.exclude[MissingClassProblem]("org.apache.spark.sql.SparkSession$RichColumn"),

      // New public APIs added in the client
      // Dataset
      ProblemFilters.exclude[DirectMissingMethodProblem](
        "org.apache.spark.sql.Dataset.plan"
      ), // developer API
      ProblemFilters.exclude[DirectMissingMethodProblem](
        "org.apache.spark.sql.Dataset.collectResult"),

      // SparkSession
      // developer API
      ProblemFilters.exclude[DirectMissingMethodProblem](
        "org.apache.spark.sql.SparkSession.newDataFrame"),
      ProblemFilters.exclude[DirectMissingMethodProblem](
        "org.apache.spark.sql.SparkSession.newDataset"),
      ProblemFilters.exclude[DirectMissingMethodProblem](
        "org.apache.spark.sql.SparkSession.execute"),
      // Experimental
      ProblemFilters.exclude[DirectMissingMethodProblem](
        "org.apache.spark.sql.SparkSession.registerClassFinder"),
      ProblemFilters.exclude[IncompatibleSignatureProblem](
        "org.apache.spark.sql.SparkSession.baseRelationToDataFrame"),
      // SparkSession#Builder
      ProblemFilters.exclude[DirectMissingMethodProblem](
        "org.apache.spark.sql.SparkSession#Builder.client"),
      ProblemFilters.exclude[DirectMissingMethodProblem](
        "org.apache.spark.sql.SparkSession#Builder.build" // deprecated
      ),
      ProblemFilters.exclude[DirectMissingMethodProblem](
        "org.apache.spark.sql.SparkSession#Builder.interceptor"),

      // Private case class in SQLContext
      ProblemFilters.exclude[MissingClassProblem]("org.apache.spark.sql.SQLContext$ListTableRow"),
      ProblemFilters.exclude[MissingClassProblem](
        "org.apache.spark.sql.SQLContext$ListTableRow$"),

      // SQLImplicits
      ProblemFilters.exclude[Problem]("org.apache.spark.sql.SQLImplicits.session"),

      // Steaming API
      ProblemFilters.exclude[MissingClassProblem](
        "org.apache.spark.sql.streaming.RemoteStreamingQuery"),
      ProblemFilters.exclude[MissingClassProblem](
        "org.apache.spark.sql.streaming.RemoteStreamingQuery$"),
      // Skip client side listener specific class
      ProblemFilters.exclude[MissingClassProblem](
        "org.apache.spark.sql.streaming.StreamingQueryListenerBus"))

    checkMiMaCompatibility(sqlJar, clientJar, includedRules, excludeRules)
  }

  /**
   * MiMa takes a new jar and an old jar as inputs and then reports all incompatibilities found in
   * the new jar. The incompatibility result is then filtered using include and exclude rules.
   * Include rules are first applied to find all client classes that need to be checked. Then
   * exclude rules are applied to filter out all unsupported methods in the client classes.
   */
  private def checkMiMaCompatibility(
      newJar: File,
      oldJar: File,
      includedRules: Seq[IncludeByName],
      excludeRules: Seq[ProblemFilter]): List[Problem] = {
    val mima = new MiMaLib(Seq(newJar, oldJar))
    val allProblems = mima.collectProblems(oldJar, newJar, List.empty)

    val effectiveExcludeRules = MutableSet.empty[ProblemFilter]
    val problems = allProblems
      .filter { p =>
        includedRules.exists(rule => rule(p))
      }
      .filter { p =>
        excludeRules.forall { rule =>
          val passedRule = rule(p)
          if (!passedRule) {
            effectiveExcludeRules += rule
          }
          passedRule
        }
      }
    excludeRules.filterNot(effectiveExcludeRules.contains).foreach { rule =>
      println(s"Warning: $rule did not filter out any problems.")
    }
    problems
  }

  private def appendMimaCheckErrorMessageIfNeeded(
      resultWriter: Writer,
      problems: List[Problem],
      clientModule: File,
      targetModule: File,
      targetName: String,
      description: String = "client"): Unit = {
    if (problems.nonEmpty) {
      resultWriter.write(
        s"ERROR: Comparing Client jar: $clientModule and $targetName jar: $targetModule \n")
      resultWriter.write(s"problems with $targetName module: \n")
      val problemDescriptions =
        problems.map(p => s"${p.getClass.getSimpleName}: ${p.description(description)}")
      resultWriter.write(problemDescriptions.mkString("\n"))
      resultWriter.write("\n\n")
      resultWriter.write("Exceptions to binary compatibility can be added in " +
        s"'CheckConnectJvmClientCompatibility#checkMiMaCompatibilityWith${targetName}Module':\n")
      resultWriter.write(problems.flatMap(_.howToFilter).distinct.mkString(",\n"))
      resultWriter.write("\n\n")
    }
  }

  private case class IncludeByName(name: String) extends ProblemFilter {
    private[this] val pattern =
      Pattern.compile(name.split("\\*", -1).map(Pattern.quote).mkString(".*"))

    override def apply(problem: Problem): Boolean = {
      pattern.matcher(problem.matchName.getOrElse("")).matches
    }
  }
}<|MERGE_RESOLUTION|>--- conflicted
+++ resolved
@@ -183,14 +183,11 @@
         "org.apache.spark.sql.ExtendedExplainGenerator"),
       ProblemFilters.exclude[MissingClassProblem]("org.apache.spark.sql.UDTFRegistration"),
       ProblemFilters.exclude[MissingClassProblem]("org.apache.spark.sql.DataSourceRegistration"),
-<<<<<<< HEAD
       ProblemFilters.exclude[MissingClassProblem]("org.apache.spark.sql.TableArg"),
-=======
       ProblemFilters.exclude[MissingClassProblem](
         "org.apache.spark.sql.artifact.ArtifactStateForCleanup"),
       ProblemFilters.exclude[MissingClassProblem](
         "org.apache.spark.sql.artifact.ArtifactStateForCleanup$"),
->>>>>>> d44fd2b5
 
       // DataFrameNaFunctions
       ProblemFilters.exclude[Problem]("org.apache.spark.sql.DataFrameNaFunctions.fillValue"),
