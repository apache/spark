/*
 * Licensed to the Apache Software Foundation (ASF) under one or more
 * contributor license agreements.  See the NOTICE file distributed with
 * this work for additional information regarding copyright ownership.
 * The ASF licenses this file to You under the Apache License, Version 2.0
 * (the "License"); you may not use this file except in compliance with
 * the License.  You may obtain a copy of the License at
 *
 *    http://www.apache.org/licenses/LICENSE-2.0
 *
 * Unless required by applicable law or agreed to in writing, software
 * distributed under the License is distributed on an "AS IS" BASIS,
 * WITHOUT WARRANTIES OR CONDITIONS OF ANY KIND, either express or implied.
 * See the License for the specific language governing permissions and
 * limitations under the License.
 */
package org.apache.spark.sql.connect.client

import java.io.{File, Writer}
import java.net.URLClassLoader
import java.nio.charset.StandardCharsets
import java.nio.file.{Files, Paths}
import java.util.regex.Pattern

import scala.reflect.runtime.universe.runtimeMirror

import com.typesafe.tools.mima.core.{Problem, ProblemFilter, ProblemFilters}
import com.typesafe.tools.mima.lib.MiMaLib

import org.apache.spark.sql.connect.client.util.IntegrationTestUtils._
import org.apache.spark.util.ChildFirstURLClassLoader

/**
 * A tool for checking the binary compatibility of the connect client API against the spark SQL
 * API using MiMa. We did not write this check using a SBT build rule as the rule cannot provide
 * the same level of freedom as a test. With a test we can:
 *   1. Specify any two jars to run the compatibility check.
 *   1. Easily make the test automatically pick up all new methods added while the client is being
 *      built.
 *
 * We can run this check by executing the `dev/connect-jvm-client-mima-check`.
 */
// scalastyle:off println
object CheckConnectJvmClientCompatibility {

  private lazy val sparkHome: String = {
    if (!sys.env.contains("SPARK_HOME")) {
      throw new IllegalArgumentException("SPARK_HOME is not set.")
    }
    sys.env("SPARK_HOME")
  }

  def main(args: Array[String]): Unit = {
    var resultWriter: Writer = null
    try {
      resultWriter = Files.newBufferedWriter(
        Paths.get(s"$sparkHome/.connect-mima-check-result"),
        StandardCharsets.UTF_8)
      val clientJar: File =
        findJar(
          "connector/connect/client/jvm",
          "spark-connect-client-jvm-assembly",
          "spark-connect-client-jvm")
      val sqlJar: File = findJar("sql/core", "spark-sql", "spark-sql")
      val problems = checkMiMaCompatibility(clientJar, sqlJar)
      if (problems.nonEmpty) {
        resultWriter.write(s"ERROR: Comparing client jar: $clientJar and and sql jar: $sqlJar \n")
        resultWriter.write(s"problems: \n")
        resultWriter.write(s"${problems.map(p => p.description("client")).mkString("\n")}")
        resultWriter.write("\n")
        resultWriter.write(
          "Exceptions to binary compatibility can be added in " +
            "'CheckConnectJvmClientCompatibility#checkMiMaCompatibility'\n")
      }
      val incompatibleApis = checkDatasetApiCompatibility(clientJar, sqlJar)
      if (incompatibleApis.nonEmpty) {
        resultWriter.write(
          "ERROR: The Dataset apis only exist in the connect client " +
            "module and not belong to the sql module include: \n")
        resultWriter.write(incompatibleApis.mkString("\n"))
        resultWriter.write("\n")
        resultWriter.write(
          "Exceptions can be added to exceptionMethods in " +
            "'CheckConnectJvmClientCompatibility#checkDatasetApiCompatibility'\n")
      }
    } catch {
      case e: Throwable =>
        println(e.getMessage)
        resultWriter.write(s"ERROR: ${e.getMessage}")
    } finally {
      if (resultWriter != null) {
        resultWriter.close()
      }
    }
  }

  /**
   * MiMa takes an old jar (sql jar) and a new jar (client jar) as inputs and then reports all
   * incompatibilities found in the new jar. The incompatibility result is then filtered using
   * include and exclude rules. Include rules are first applied to find all client classes that
   * need to be checked. Then exclude rules are applied to filter out all unsupported methods in
   * the client classes.
   */
  private def checkMiMaCompatibility(clientJar: File, sqlJar: File): List[Problem] = {
    val mima = new MiMaLib(Seq(clientJar, sqlJar))
    val allProblems = mima.collectProblems(sqlJar, clientJar, List.empty)
    val includedRules = Seq(
      IncludeByName("org.apache.spark.sql.catalog.Catalog.*"),
      IncludeByName("org.apache.spark.sql.catalog.CatalogMetadata.*"),
      IncludeByName("org.apache.spark.sql.catalog.Column.*"),
      IncludeByName("org.apache.spark.sql.catalog.Database.*"),
      IncludeByName("org.apache.spark.sql.catalog.Function.*"),
      IncludeByName("org.apache.spark.sql.catalog.Table.*"),
      IncludeByName("org.apache.spark.sql.Column.*"),
      IncludeByName("org.apache.spark.sql.ColumnName.*"),
      IncludeByName("org.apache.spark.sql.DataFrame.*"),
      IncludeByName("org.apache.spark.sql.DataFrameReader.*"),
      IncludeByName("org.apache.spark.sql.DataFrameNaFunctions.*"),
      IncludeByName("org.apache.spark.sql.DataFrameStatFunctions.*"),
      IncludeByName("org.apache.spark.sql.DataFrameWriter.*"),
      IncludeByName("org.apache.spark.sql.DataFrameWriterV2.*"),
      IncludeByName("org.apache.spark.sql.Dataset.*"),
      IncludeByName("org.apache.spark.sql.functions.*"),
      IncludeByName("org.apache.spark.sql.KeyValueGroupedDataset.*"),
      IncludeByName("org.apache.spark.sql.RelationalGroupedDataset.*"),
      IncludeByName("org.apache.spark.sql.SparkSession.*"),
      IncludeByName("org.apache.spark.sql.RuntimeConfig.*"),
      IncludeByName("org.apache.spark.sql.TypedColumn.*"),
      IncludeByName("org.apache.spark.sql.SQLImplicits.*"),
      IncludeByName("org.apache.spark.sql.DatasetHolder.*"),
      IncludeByName("org.apache.spark.sql.streaming.DataStreamReader.*"),
      IncludeByName("org.apache.spark.sql.streaming.DataStreamWriter.*"),
      IncludeByName("org.apache.spark.sql.streaming.StreamingQuery.*"),
      IncludeByName("org.apache.spark.sql.streaming.StreamingQueryStatus.*"),
      IncludeByName("org.apache.spark.sql.streaming.StreamingQueryProgress.*"))
    val excludeRules = Seq(
      // Filter unsupported rules:
      // Note when muting errors for a method, checks on all overloading methods are also muted.

      // Skip all shaded dependencies and proto files in the client.
      ProblemFilters.exclude[Problem]("org.sparkproject.*"),
      ProblemFilters.exclude[Problem]("org.apache.spark.connect.proto.*"),

      // DataFrame Reader & Writer
      ProblemFilters.exclude[Problem]("org.apache.spark.sql.DataFrameReader.json"), // deprecated

      // DataFrameNaFunctions
      ProblemFilters.exclude[Problem]("org.apache.spark.sql.DataFrameNaFunctions.this"),
      ProblemFilters.exclude[Problem]("org.apache.spark.sql.DataFrameNaFunctions.fillValue"),

      // DataFrameStatFunctions
      ProblemFilters.exclude[Problem]("org.apache.spark.sql.DataFrameStatFunctions.bloomFilter"),
      ProblemFilters.exclude[Problem]("org.apache.spark.sql.DataFrameStatFunctions.this"),

      // Dataset
      ProblemFilters.exclude[Problem]("org.apache.spark.sql.Dataset.ofRows"),
      ProblemFilters.exclude[Problem]("org.apache.spark.sql.Dataset.DATASET_ID_TAG"),
      ProblemFilters.exclude[Problem]("org.apache.spark.sql.Dataset.COL_POS_KEY"),
      ProblemFilters.exclude[Problem]("org.apache.spark.sql.Dataset.DATASET_ID_KEY"),
      ProblemFilters.exclude[Problem]("org.apache.spark.sql.Dataset.curId"),
      ProblemFilters.exclude[Problem]("org.apache.spark.sql.Dataset.observe"),
      ProblemFilters.exclude[Problem]("org.apache.spark.sql.Dataset.queryExecution"),
      ProblemFilters.exclude[Problem]("org.apache.spark.sql.Dataset.encoder"),
      ProblemFilters.exclude[Problem]("org.apache.spark.sql.Dataset.sqlContext"),
      ProblemFilters.exclude[Problem]("org.apache.spark.sql.Dataset.joinWith"),
      ProblemFilters.exclude[Problem]("org.apache.spark.sql.Dataset.metadataColumn"),
      ProblemFilters.exclude[Problem]("org.apache.spark.sql.Dataset.selectUntyped"), // protected
      ProblemFilters.exclude[Problem]("org.apache.spark.sql.Dataset.reduce"),
      ProblemFilters.exclude[Problem]("org.apache.spark.sql.Dataset.explode"), // deprecated
      ProblemFilters.exclude[Problem]("org.apache.spark.sql.Dataset.rdd"),
      ProblemFilters.exclude[Problem]("org.apache.spark.sql.Dataset.toJavaRDD"),
      ProblemFilters.exclude[Problem]("org.apache.spark.sql.Dataset.javaRDD"),
      ProblemFilters.exclude[Problem]("org.apache.spark.sql.Dataset.this"),

      // functions
      ProblemFilters.exclude[Problem]("org.apache.spark.sql.functions.udf"),
      ProblemFilters.exclude[Problem]("org.apache.spark.sql.functions.call_udf"),
      ProblemFilters.exclude[Problem]("org.apache.spark.sql.functions.callUDF"),
      ProblemFilters.exclude[Problem]("org.apache.spark.sql.functions.unwrap_udt"),
      ProblemFilters.exclude[Problem]("org.apache.spark.sql.functions.udaf"),
      ProblemFilters.exclude[Problem]("org.apache.spark.sql.functions.typedlit"),
      ProblemFilters.exclude[Problem]("org.apache.spark.sql.functions.typedLit"),

      // KeyValueGroupedDataset
      ProblemFilters.exclude[Problem](
        "org.apache.spark.sql.KeyValueGroupedDataset.mapGroupsWithState"
      ), // streaming
      ProblemFilters.exclude[Problem](
        "org.apache.spark.sql.KeyValueGroupedDataset.flatMapGroupsWithState"
      ), // streaming
      ProblemFilters.exclude[Problem](
        "org.apache.spark.sql.KeyValueGroupedDataset.queryExecution"),
      ProblemFilters.exclude[Problem]("org.apache.spark.sql.KeyValueGroupedDataset.reduceGroups"),
      ProblemFilters.exclude[Problem]("org.apache.spark.sql.KeyValueGroupedDataset.agg"),
      ProblemFilters.exclude[Problem](
        "org.apache.spark.sql.KeyValueGroupedDataset.aggUntyped"
      ), // protected internal
      ProblemFilters.exclude[Problem]("org.apache.spark.sql.KeyValueGroupedDataset.count"),
      ProblemFilters.exclude[Problem]("org.apache.spark.sql.KeyValueGroupedDataset.this"),

      // RelationalGroupedDataset
      ProblemFilters.exclude[Problem]("org.apache.spark.sql.RelationalGroupedDataset.apply"),
      ProblemFilters.exclude[Problem]("org.apache.spark.sql.RelationalGroupedDataset.as"),
      ProblemFilters.exclude[Problem]("org.apache.spark.sql.RelationalGroupedDataset.this"),

      // SparkSession
      ProblemFilters.exclude[Problem]("org.apache.spark.sql.SparkSession.clearDefaultSession"),
      ProblemFilters.exclude[Problem]("org.apache.spark.sql.SparkSession.setDefaultSession"),
      ProblemFilters.exclude[Problem]("org.apache.spark.sql.SparkSession.sparkContext"),
      ProblemFilters.exclude[Problem]("org.apache.spark.sql.SparkSession.sharedState"),
      ProblemFilters.exclude[Problem]("org.apache.spark.sql.SparkSession.sessionState"),
      ProblemFilters.exclude[Problem]("org.apache.spark.sql.SparkSession.sqlContext"),
      ProblemFilters.exclude[Problem]("org.apache.spark.sql.SparkSession.listenerManager"),
      ProblemFilters.exclude[Problem]("org.apache.spark.sql.SparkSession.experimental"),
      ProblemFilters.exclude[Problem]("org.apache.spark.sql.SparkSession.udf"),
      ProblemFilters.exclude[Problem]("org.apache.spark.sql.SparkSession.streams"),
      ProblemFilters.exclude[Problem]("org.apache.spark.sql.SparkSession.createDataFrame"),
      ProblemFilters.exclude[Problem](
        "org.apache.spark.sql.SparkSession.baseRelationToDataFrame"),
      ProblemFilters.exclude[Problem]("org.apache.spark.sql.SparkSession.createDataset"),
      ProblemFilters.exclude[Problem]("org.apache.spark.sql.SparkSession.executeCommand"),
      ProblemFilters.exclude[Problem]("org.apache.spark.sql.SparkSession.this"),

      // RuntimeConfig
      ProblemFilters.exclude[Problem]("org.apache.spark.sql.RuntimeConfig.this"),

      // TypedColumn
      ProblemFilters.exclude[Problem]("org.apache.spark.sql.TypedColumn.this"),

      // DataStreamReader
      ProblemFilters.exclude[Problem](
        "org.apache.spark.sql.streaming.DataStreamReader.table" // TODO( SPARK-43144)
      ),

      // DataStreamWriter
      ProblemFilters.exclude[Problem](
        "org.apache.spark.sql.streaming.DataStreamWriter.foreach" // TODO(SPARK-43133)
      ),
      ProblemFilters.exclude[Problem](
        "org.apache.spark.sql.streaming.DataStreamWriter.foreachBatch" // TODO(SPARK-42944)
      ),
      ProblemFilters.exclude[Problem](
        "org.apache.spark.sql.streaming.DataStreamWriter.SOURCE*" // These are constant vals.
      ),

      // StreamingQuery
      ProblemFilters.exclude[Problem](
        "org.apache.spark.sql.streaming.StreamingQuery.awaitTermination" // TODO(SPARK-43143)
      ),
      ProblemFilters.exclude[Problem](
<<<<<<< HEAD
        "org.apache.spark.sql.streaming.StreamingQuery.exception" // TODO(SPARK-43134)
=======
        "org.apache.spark.sql.streaming.StreamingQueryProgress.*" // TODO(SPARK-43128)
>>>>>>> 49581b35
      ),

      // SQLImplicits
      ProblemFilters.exclude[Problem]("org.apache.spark.sql.SQLImplicits.this"),
      ProblemFilters.exclude[Problem]("org.apache.spark.sql.SQLImplicits.rddToDatasetHolder"),
      ProblemFilters.exclude[Problem]("org.apache.spark.sql.SQLImplicits._sqlContext"))
    val problems = allProblems
      .filter { p =>
        includedRules.exists(rule => rule(p))
      }
      .filter { p =>
        excludeRules.forall(rule => rule(p))
      }
    problems
  }

  private def checkDatasetApiCompatibility(clientJar: File, sqlJar: File): Seq[String] = {

    def methods(jar: File, className: String): Seq[String] = {
      val classLoader: URLClassLoader =
        new ChildFirstURLClassLoader(Seq(jar.toURI.toURL).toArray, this.getClass.getClassLoader)
      val mirror = runtimeMirror(classLoader)
      // scalastyle:off classforname
      val classSymbol =
        mirror.classSymbol(Class.forName(className, false, classLoader))
      // scalastyle:on classforname
      classSymbol.typeSignature.members
        .filter(_.isMethod)
        .map(_.asMethod)
        .filter(m => m.isPublic)
        .map(_.fullName)
        .toSeq
    }

    val className = "org.apache.spark.sql.Dataset"
    val clientMethods = methods(clientJar, className)
    val sqlMethods = methods(sqlJar, className)
    // Exclude some public methods that must be added through `exceptionMethods`
    val exceptionMethods =
      Seq("org.apache.spark.sql.Dataset.collectResult", "org.apache.spark.sql.Dataset.plan")

    // Find new public functions that are not in sql module `Dataset`.
    clientMethods.diff(sqlMethods).diff(exceptionMethods)
  }

  private case class IncludeByName(name: String) extends ProblemFilter {
    private[this] val pattern =
      Pattern.compile(name.split("\\*", -1).map(Pattern.quote).mkString(".*"))

    override def apply(problem: Problem): Boolean = {
      pattern.matcher(problem.matchName.getOrElse("")).matches
    }
  }
}<|MERGE_RESOLUTION|>--- conflicted
+++ resolved
@@ -247,13 +247,6 @@
       ProblemFilters.exclude[Problem](
         "org.apache.spark.sql.streaming.StreamingQuery.awaitTermination" // TODO(SPARK-43143)
       ),
-      ProblemFilters.exclude[Problem](
-<<<<<<< HEAD
-        "org.apache.spark.sql.streaming.StreamingQuery.exception" // TODO(SPARK-43134)
-=======
-        "org.apache.spark.sql.streaming.StreamingQueryProgress.*" // TODO(SPARK-43128)
->>>>>>> 49581b35
-      ),
 
       // SQLImplicits
       ProblemFilters.exclude[Problem]("org.apache.spark.sql.SQLImplicits.this"),
