--- conflicted
+++ resolved
@@ -81,7 +81,6 @@
     }
   }
 
-<<<<<<< HEAD
   test("column alias") {
     val connectPlan = {
       import org.apache.spark.sql.connect.dsl.expressions._
@@ -89,7 +88,8 @@
       transform(connectTestRelation.select("id".protoAttr.as("id2")))
     }
     val sparkPlan = sparkTestRelation.select($"id".as("id2"))
-=======
+  }
+
   test("Aggregate with more than 1 grouping expressions") {
     val connectPlan = {
       import org.apache.spark.sql.connect.dsl.expressions._
@@ -97,7 +97,6 @@
       transform(connectTestRelation.groupBy("id".protoAttr, "name".protoAttr)())
     }
     val sparkPlan = sparkTestRelation.groupBy($"id", $"name")()
->>>>>>> 4e4a848c
     comparePlans(connectPlan.analyze, sparkPlan.analyze, false)
   }
 
