--- conflicted
+++ resolved
@@ -106,13 +106,9 @@
   }
 
   SparkSubmitCommandBuilder(List<String> args) {
-<<<<<<< HEAD
     this.allowsMixedArguments = false;
 
     boolean isExample = false;
-=======
-    this.sparkArgs = new ArrayList<>();
->>>>>>> 6d37e1eb
     List<String> submitArgs = args;
     if (args.size() > 0 && args.get(0).equals(PYSPARK_SHELL)) {
       this.allowsMixedArguments = true;
@@ -127,7 +123,7 @@
       submitArgs = args.subList(1, args.size());
     }
 
-    this.sparkArgs = new ArrayList<String>();
+    this.sparkArgs = new ArrayList<>();
     this.isExample = isExample;
 
     OptionParser parser = new OptionParser();
