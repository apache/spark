--- conflicted
+++ resolved
@@ -18,6 +18,7 @@
 package org.apache.spark.launcher;
 
 import java.io.IOException;
+import java.nio.file.Paths;
 import java.util.*;
 
 import static org.apache.spark.launcher.CommandBuilderUtils.*;
@@ -278,15 +279,12 @@
       submitArgs.append(quoteForPython(arg));
     }
     env.put("SPARKR_SUBMIT_ARGS", submitArgs.toString());
-    // TODO: Is there a better way to get Spark Home here ?
-    env.put("R_PROFILE_USER", System.getenv("SPARK_HOME") + "/R/first.R");
+    String sparkHome = System.getenv("SPARK_HOME");
+    env.put("R_PROFILE_USER",
+            Paths.get(sparkHome, "R", "lib", "SparkR", "profile", "shell.R").toString());
 
     List<String> args = new ArrayList<String>();
-<<<<<<< HEAD
-    args.add("R");
-=======
     args.add(firstNonEmpty(System.getenv("SPARKR_DRIVER_R"), "R"));
->>>>>>> baefd9ea
     return args;
   }
 
