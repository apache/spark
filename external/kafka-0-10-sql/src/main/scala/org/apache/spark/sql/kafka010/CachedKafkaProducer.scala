--- conflicted
+++ resolved
@@ -114,34 +114,16 @@
   private lazy val guavaCache: LoadingCache[Seq[(String, Object)], CachedKafkaProducer] =
     CacheBuilder.newBuilder().expireAfterAccess(cacheExpireTimeout, TimeUnit.MILLISECONDS)
       .removalListener(removalListener)
-<<<<<<< HEAD
       .build[Seq[(String, Object)], CachedKafkaProducer](cacheLoader)
-=======
-      .build[Seq[(String, Object)], Producer](cacheLoader)
-
-  private def createKafkaProducer(producerConfiguration: ju.Map[String, Object]): Producer = {
-    val kafkaProducer: Producer = new Producer(producerConfiguration)
-    logDebug(s"Created a new instance of KafkaProducer for $producerConfiguration.")
-    kafkaProducer
-  }
->>>>>>> 2bc42ad4
+
 
   /**
    * Get a cached KafkaProducer for a given configuration. If matching KafkaProducer doesn't
    * exist, a new KafkaProducer will be created. KafkaProducer is thread safe, it is best to keep
    * one instance per specified kafkaParams.
    */
-<<<<<<< HEAD
   private[kafka010] def acquire(kafkaParamsMap: ju.Map[String, Object]): CachedKafkaProducer = {
     val paramsSeq: Seq[(String, Object)] = paramsToSeq(updatedAuthConfigIfNeeded(kafkaParamsMap))
-=======
-  private[kafka010] def getOrCreate(kafkaParams: ju.Map[String, Object]): Producer = {
-    val updatedKafkaProducerConfiguration =
-      KafkaConfigUpdater("executor", kafkaParams.asScala.toMap)
-        .setAuthenticationConfigIfNeeded()
-        .build()
-    val paramsSeq: Seq[(String, Object)] = paramsToSeq(updatedKafkaProducerConfiguration)
->>>>>>> 2bc42ad4
     try {
       val producer = this.synchronized {
         val cachedKafkaProducer: CachedKafkaProducer = guavaCache.get(paramsSeq)
