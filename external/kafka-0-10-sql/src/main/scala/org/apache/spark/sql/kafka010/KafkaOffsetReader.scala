/*
 * Licensed to the Apache Software Foundation (ASF) under one or more
 * contributor license agreements.  See the NOTICE file distributed with
 * this work for additional information regarding copyright ownership.
 * The ASF licenses this file to You under the Apache License, Version 2.0
 * (the "License"); you may not use this file except in compliance with
 * the License.  You may obtain a copy of the License at
 *
 *    http://www.apache.org/licenses/LICENSE-2.0
 *
 * Unless required by applicable law or agreed to in writing, software
 * distributed under the License is distributed on an "AS IS" BASIS,
 * WITHOUT WARRANTIES OR CONDITIONS OF ANY KIND, either express or implied.
 * See the License for the specific language governing permissions and
 * limitations under the License.
 */

package org.apache.spark.sql.kafka010

import java.{util => ju}
import java.util.Locale

import scala.collection.JavaConverters._
import scala.collection.mutable.ArrayBuffer
import scala.util.control.NonFatal

<<<<<<< HEAD
import org.apache.kafka.clients.admin.{Admin, ListOffsetsOptions, OffsetSpec}
import org.apache.kafka.clients.consumer.ConsumerConfig
import org.apache.kafka.common.{IsolationLevel, TopicPartition}
import org.apache.kafka.common.requests.OffsetFetchResponse
=======
import org.apache.kafka.clients.consumer.{Consumer, ConsumerConfig, OffsetAndTimestamp}
import org.apache.kafka.common.TopicPartition
>>>>>>> 84e70362

import org.apache.spark.SparkEnv
import org.apache.spark.internal.Logging
import org.apache.spark.scheduler.ExecutorCacheTaskLocation
import org.apache.spark.sql.catalyst.util.CaseInsensitiveMap
import org.apache.spark.util.{UninterruptibleThread, UninterruptibleThreadRunner}

/**
<<<<<<< HEAD
 * This class uses Kafka's own [[Admin]] API to read data offsets from Kafka.
 * The [[ConsumerStrategy]] class defines which Kafka topics and partitions should be read
 * by this source. These strategies directly correspond to the different consumption options
 * in. This class is designed to return a configured [[Admin]] that is used by the
=======
 * This class uses Kafka's own [[org.apache.kafka.clients.consumer.KafkaConsumer]] API to
 * read data offsets from Kafka.
 * The [[ConsumerStrategy]] class defines which Kafka topics and partitions should be read
 * by this source. These strategies directly correspond to the different consumption options
 * in. This class is designed to return a configured
 * [[org.apache.kafka.clients.consumer.KafkaConsumer]] that is used by the
>>>>>>> 84e70362
 * [[KafkaSource]] to query for the offsets. See the docs on
 * [[org.apache.spark.sql.kafka010.ConsumerStrategy]]
 * for more details.
 *
 * Note: This class is not ThreadSafe
 */
private[kafka010] class KafkaOffsetReader(
    consumerStrategy: ConsumerStrategy,
    val driverKafkaParams: ju.Map[String, Object],
    readerOptions: CaseInsensitiveMap[String]) extends Logging {

  /**
<<<<<<< HEAD
   * [[UninterruptibleThreadRunner]] ensures that all Kafka communication called in an
=======
   * [[UninterruptibleThreadRunner]] ensures that all
   * [[org.apache.kafka.clients.consumer.KafkaConsumer]] communication called in an
>>>>>>> 84e70362
   * [[UninterruptibleThread]]. In the case of streaming queries, we are already running in an
   * [[UninterruptibleThread]], however for batch mode this is not the case.
   */
  val uninterruptibleThreadRunner = new UninterruptibleThreadRunner("Kafka Offset Reader")

  /**
   * An AdminClient used in the driver to query the latest Kafka offsets.
   * This only queries the offsets because AdminClient has no functionality to commit offsets like
   * KafkaConsumer.
   */
  @volatile protected var _admin: Admin = null

  protected def admin: Admin = synchronized {
    assert(Thread.currentThread().isInstanceOf[UninterruptibleThread])
    if (_admin == null) {
      _admin = consumerStrategy.createAdmin(driverKafkaParams)
    }
    _admin
  }

  lazy val isolationLevel: IsolationLevel = {
    Option(driverKafkaParams.get(ConsumerConfig.ISOLATION_LEVEL_CONFIG)) match {
      case Some(s: String) => IsolationLevel.valueOf(s.toUpperCase(Locale.ROOT))
      case None => IsolationLevel.valueOf(
        ConsumerConfig.DEFAULT_ISOLATION_LEVEL.toUpperCase(Locale.ROOT))
      case _ => throw new IllegalArgumentException(s"${ConsumerConfig.ISOLATION_LEVEL_CONFIG} " +
        "must be either not defined or with type String")
    }
  }

  private lazy val listOffsetsOptions = new ListOffsetsOptions(isolationLevel)

  private def listOffsets(admin: Admin, listOffsetsParams: ju.Map[TopicPartition, OffsetSpec]) = {
    admin.listOffsets(listOffsetsParams, listOffsetsOptions).all().get().asScala
      .map(result => result._1 -> result._2.offset()).toMap
  }

  private[kafka010] val maxOffsetFetchAttempts =
    readerOptions.getOrElse(KafkaSourceProvider.FETCH_OFFSET_NUM_RETRY, "3").toInt

  /**
   * Number of partitions to read from Kafka. If this value is greater than the number of Kafka
   * topicPartitions, we will split up  the read tasks of the skewed partitions to multiple Spark
   * tasks. The number of Spark tasks will be *approximately* `numPartitions`. It can be less or
   * more depending on rounding errors or Kafka partitions that didn't receive any new data.
   */
  private val minPartitions =
    readerOptions.get(KafkaSourceProvider.MIN_PARTITIONS_OPTION_KEY).map(_.toInt)

  private val rangeCalculator = new KafkaOffsetRangeCalculator(minPartitions)

  private[kafka010] val offsetFetchAttemptIntervalMs =
    readerOptions.getOrElse(KafkaSourceProvider.FETCH_OFFSET_RETRY_INTERVAL_MS, "1000").toLong

  /**
   * Whether we should divide Kafka TopicPartitions with a lot of data into smaller Spark tasks.
   */
  private def shouldDivvyUpLargePartitions(numTopicPartitions: Int): Boolean = {
    minPartitions.map(_ > numTopicPartitions).getOrElse(false)
  }

  override def toString(): String = consumerStrategy.toString

  /**
   * Closes the connection to Kafka, and cleans up state.
   */
  def close(): Unit = {
    if (_admin != null) uninterruptibleThreadRunner.runUninterruptibly { stopAdmin() }
    uninterruptibleThreadRunner.shutdown()
  }

  /**
   * Fetch the partition offsets for the topic partitions that are indicated
   * in the [[ConsumerStrategy]] and [[KafkaOffsetRangeLimit]].
   */
  def fetchPartitionOffsets(
      offsetRangeLimit: KafkaOffsetRangeLimit,
      isStartingOffsets: Boolean): Map[TopicPartition, Long] = {
    def validateTopicPartitions(partitions: Set[TopicPartition],
      partitionOffsets: Map[TopicPartition, Long]): Map[TopicPartition, Long] = {
      assert(partitions == partitionOffsets.keySet,
        "If startingOffsets contains specific offsets, you must specify all TopicPartitions.\n" +
          "Use -1 for latest, -2 for earliest.\n" +
          s"Specified: ${partitionOffsets.keySet} Assigned: ${partitions}")
      logDebug(s"Assigned partitions: $partitions. Seeking to $partitionOffsets")
      partitionOffsets
    }
    val partitions = uninterruptibleThreadRunner.runUninterruptibly {
      consumerStrategy.assignedTopicPartitions(admin)
    }
    // Obtain TopicPartition offsets with late binding support
    offsetRangeLimit match {
      case EarliestOffsetRangeLimit => partitions.map {
        case tp => tp -> KafkaOffsetRangeLimit.EARLIEST
      }.toMap
      case LatestOffsetRangeLimit => partitions.map {
        case tp => tp -> KafkaOffsetRangeLimit.LATEST
      }.toMap
      case SpecificOffsetRangeLimit(partitionOffsets) =>
        validateTopicPartitions(partitions, partitionOffsets)
      case SpecificTimestampRangeLimit(partitionTimestamps) =>
        fetchSpecificTimestampBasedOffsets(partitionTimestamps,
          failsOnNoMatchingOffset = isStartingOffsets).partitionToOffsets
    }
  }

  /**
   * Resolves the specific offsets based on Kafka seek positions.
   * This method resolves offset value -1 to the latest and -2 to the
   * earliest Kafka seek position.
   *
   * @param partitionOffsets the specific offsets to resolve
   * @param reportDataLoss callback to either report or log data loss depending on setting
   */
  def fetchSpecificOffsets(
      partitionOffsets: Map[TopicPartition, Long],
      reportDataLoss: String => Unit): KafkaSourceOffset = {
    val fnAssertParametersWithPartitions: ju.Set[TopicPartition] => Unit = { partitions =>
      assert(partitions.asScala == partitionOffsets.keySet,
        "If startingOffsets contains specific offsets, you must specify all TopicPartitions.\n" +
          "Use -1 for latest, -2 for earliest, if you don't care.\n" +
          s"Specified: ${partitionOffsets.keySet} Assigned: ${partitions.asScala}")
      logDebug(s"Assigned partitions: $partitions. Seeking to $partitionOffsets")
    }

    val fnRetrievePartitionOffsets: ju.Set[TopicPartition] => Map[TopicPartition, Long] = { _ =>
      partitionOffsets
    }

    fetchSpecificOffsets0(fnAssertParametersWithPartitions, fnRetrievePartitionOffsets)
  }

  def fetchSpecificTimestampBasedOffsets(
      partitionTimestamps: Map[TopicPartition, Long],
      failsOnNoMatchingOffset: Boolean): KafkaSourceOffset = {
    val fnAssertParametersWithPartitions: ju.Set[TopicPartition] => Unit = { partitions =>
      assert(partitions.asScala == partitionTimestamps.keySet,
        "If starting/endingOffsetsByTimestamp contains specific offsets, you must specify all " +
          s"topics. Specified: ${partitionTimestamps.keySet} Assigned: ${partitions.asScala}")
      logDebug(s"Assigned partitions: $partitions. Seeking to $partitionTimestamps")
    }

    val fnRetrievePartitionOffsets: ju.Set[TopicPartition] => Map[TopicPartition, Long] = { _ => {
        val listOffsetsParams = partitionTimestamps.map { case (tp, timestamp) =>
          tp -> OffsetSpec.forTimestamp(timestamp)
        }.asJava
        admin.listOffsets(listOffsetsParams, listOffsetsOptions).all().get().asScala.map {
          case (tp, offsetSpec) =>
            if (failsOnNoMatchingOffset) {
              assert(offsetSpec.offset() != OffsetFetchResponse.INVALID_OFFSET, "No offset " +
                s"matched from request of topic-partition $tp and timestamp " +
                s"${partitionTimestamps(tp)}.")
            }

            if (offsetSpec.offset() == OffsetFetchResponse.INVALID_OFFSET) {
              tp -> KafkaOffsetRangeLimit.LATEST
            } else {
              tp -> offsetSpec.offset()
            }
        }.toMap
      }
    }

    fetchSpecificOffsets0(fnAssertParametersWithPartitions, fnRetrievePartitionOffsets)
  }

  private def fetchSpecificOffsets0(
      fnAssertParametersWithPartitions: ju.Set[TopicPartition] => Unit,
      fnRetrievePartitionOffsets: ju.Set[TopicPartition] => Map[TopicPartition, Long]
    ): KafkaSourceOffset = {
    val fetched = partitionsAssignedToConsumer {
      partitions => {
        fnAssertParametersWithPartitions(partitions)

        val partitionOffsets = fnRetrievePartitionOffsets(partitions)

        val listOffsetsParams = partitionOffsets.filter { case (_, off) =>
          off == KafkaOffsetRangeLimit.LATEST || off == KafkaOffsetRangeLimit.EARLIEST
        }.map { case (tp, off) =>
          off match {
            case KafkaOffsetRangeLimit.LATEST =>
              tp -> OffsetSpec.latest()
            case KafkaOffsetRangeLimit.EARLIEST =>
              tp -> OffsetSpec.earliest()
          }
        }
        val resolvedPartitionOffsets = listOffsets(admin, listOffsetsParams.asJava)

        partitionOffsets.map { case (tp, off) =>
          off match {
            case KafkaOffsetRangeLimit.LATEST =>
              tp -> resolvedPartitionOffsets(tp)
            case KafkaOffsetRangeLimit.EARLIEST =>
              tp -> resolvedPartitionOffsets(tp)
            case _ =>
              tp -> off
          }
        }
      }
    }

    KafkaSourceOffset(fetched)
  }

  /**
   * Fetch the earliest offsets for the topic partitions that are indicated
   * in the [[ConsumerStrategy]].
   */
  def fetchEarliestOffsets(): Map[TopicPartition, Long] = partitionsAssignedToConsumer(
    partitions => {
      val listOffsetsParams = partitions.asScala.map(p => p -> OffsetSpec.earliest()).toMap.asJava
      val partitionOffsets = listOffsets(admin, listOffsetsParams)
      logDebug(s"Got earliest offsets for partitions: $partitionOffsets")
      partitionOffsets
    })

  /**
   * Fetch the latest offsets for the topic partitions that are indicated
   * in the [[ConsumerStrategy]].
   *
   * Kafka may return earliest offsets when we are requesting latest offsets if `poll` is called
   * right before `seekToEnd` (KAFKA-7703). As a workaround, we will call `position` right after
   * `poll` to wait until the potential offset request triggered by `poll(0)` is done.
   *
   * In addition, to avoid other unknown issues, we also use the given `knownOffsets` to audit the
   * latest offsets returned by Kafka. If we find some incorrect offsets (a latest offset is less
   * than an offset in `knownOffsets`), we will retry at most `maxOffsetFetchAttempts` times. When
   * a topic is recreated, the latest offsets may be less than offsets in `knownOffsets`. We cannot
   * distinguish this with KAFKA-7703, so we just return whatever we get from Kafka after retrying.
   */
  def fetchLatestOffsets(
      knownOffsets: Option[PartitionOffsetMap]): PartitionOffsetMap =
    partitionsAssignedToConsumer { partitions => {
      val listOffsetsParams = partitions.asScala.map(_ -> OffsetSpec.latest()).toMap.asJava
      if (knownOffsets.isEmpty) {
        val partitionOffsets = listOffsets(admin, listOffsetsParams)
        logDebug(s"Got latest offsets for partitions: $partitionOffsets")
        partitionOffsets
      } else {
        var partitionOffsets: PartitionOffsetMap = Map.empty

        /**
         * Compare `knownOffsets` and `partitionOffsets`. Returns all partitions that have incorrect
         * latest offset (offset in `knownOffsets` is great than the one in `partitionOffsets`).
         */
        def findIncorrectOffsets(): Seq[(TopicPartition, Long, Long)] = {
          var incorrectOffsets = ArrayBuffer[(TopicPartition, Long, Long)]()
          partitionOffsets.foreach { case (tp, offset) =>
            knownOffsets.foreach(_.get(tp).foreach { knownOffset =>
              if (knownOffset > offset) {
                val incorrectOffset = (tp, knownOffset, offset)
                incorrectOffsets += incorrectOffset
              }
            })
          }
          // toSeq seems redundant but it's needed for Scala 2.13
          incorrectOffsets.toSeq
        }

        // Retry to fetch latest offsets when detecting incorrect offsets. We don't use
        // `withRetriesWithoutInterrupt` to retry because:
        //
        // - `withRetriesWithoutInterrupt` will reset the consumer for each attempt but a fresh
        //    consumer has a much bigger chance to hit KAFKA-7703.
        // - Avoid calling `consumer.poll(0)` which may cause KAFKA-7703.
        var incorrectOffsets: Seq[(TopicPartition, Long, Long)] = Nil
        var attempt = 0
        do {
          partitionOffsets = listOffsets(admin, listOffsetsParams)
          attempt += 1

          incorrectOffsets = findIncorrectOffsets()
          if (incorrectOffsets.nonEmpty) {
            logWarning("Found incorrect offsets in some partitions " +
              s"(partition, previous offset, fetched offset): $incorrectOffsets")
            if (attempt < maxOffsetFetchAttempts) {
              logWarning("Retrying to fetch latest offsets because of incorrect offsets")
              Thread.sleep(offsetFetchAttemptIntervalMs)
            }
          }
        } while (incorrectOffsets.nonEmpty && attempt < maxOffsetFetchAttempts)

        logDebug(s"Got latest offsets for partitions: $partitionOffsets")
        partitionOffsets
      }
    }
  }

  /**
   * Fetch the earliest offsets for specific topic partitions.
   * The return result may not contain some partitions if they are deleted.
   */
  def fetchEarliestOffsets(
      newPartitions: Seq[TopicPartition]): Map[TopicPartition, Long] = {
    if (newPartitions.isEmpty) {
      Map.empty[TopicPartition, Long]
    } else {
      partitionsAssignedToConsumer(partitions => {
        // Get the earliest offset of each partition
        val listOffsetsParams = newPartitions.filter { newPartition =>
          // When deleting topics happen at the same time, some partitions may not be in
          // `partitions`. So we need to ignore them
          partitions.contains(newPartition)
        }.map(partition => partition -> OffsetSpec.earliest()).toMap.asJava
        val partitionOffsets = listOffsets(admin, listOffsetsParams)
        logDebug(s"Got earliest offsets for new partitions: $partitionOffsets")
        partitionOffsets
      })
    }
  }

  /**
   * Return the offset ranges for a Kafka batch query. If `minPartitions` is set, this method may
   * split partitions to respect it. Since offsets can be early and late binding which are evaluated
   * on the executors, in order to divvy up the partitions we need to perform some substitutions. We
   * don't want to send exact offsets to the executors, because data may age out before we can
   * consume the data. This method makes some approximate splitting, and replaces the special offset
   * values in the final output.
   */
  def getOffsetRangesFromUnresolvedOffsets(
      startingOffsets: KafkaOffsetRangeLimit,
      endingOffsets: KafkaOffsetRangeLimit): Seq[KafkaOffsetRange] = {
    val fromPartitionOffsets = fetchPartitionOffsets(startingOffsets, isStartingOffsets = true)
    val untilPartitionOffsets = fetchPartitionOffsets(endingOffsets, isStartingOffsets = false)

    // Obtain topicPartitions in both from and until partition offset, ignoring
    // topic partitions that were added and/or deleted between the two above calls.
    if (fromPartitionOffsets.keySet != untilPartitionOffsets.keySet) {
      implicit val topicOrdering: Ordering[TopicPartition] = Ordering.by(t => t.topic())
      val fromTopics = fromPartitionOffsets.keySet.toList.sorted.mkString(",")
      val untilTopics = untilPartitionOffsets.keySet.toList.sorted.mkString(",")
      throw new IllegalStateException("different topic partitions " +
        s"for starting offsets topics[${fromTopics}] and " +
        s"ending offsets topics[${untilTopics}]")
    }

    // Calculate offset ranges
    val offsetRangesBase = untilPartitionOffsets.keySet.map { tp =>
      val fromOffset = fromPartitionOffsets.get(tp).getOrElse {
        // This should not happen since topicPartitions contains all partitions not in
        // fromPartitionOffsets
        throw new IllegalStateException(s"$tp doesn't have a from offset")
      }
      val untilOffset = untilPartitionOffsets(tp)
      KafkaOffsetRange(tp, fromOffset, untilOffset, None)
    }.toSeq

    if (shouldDivvyUpLargePartitions(offsetRangesBase.size)) {
      val fromOffsetsMap =
        offsetRangesBase.map(range => (range.topicPartition, range.fromOffset)).toMap
      val untilOffsetsMap =
        offsetRangesBase.map(range => (range.topicPartition, range.untilOffset)).toMap

      // No need to report data loss here
      val resolvedFromOffsets = fetchSpecificOffsets(fromOffsetsMap, _ => ()).partitionToOffsets
      val resolvedUntilOffsets = fetchSpecificOffsets(untilOffsetsMap, _ => ()).partitionToOffsets
      val ranges = offsetRangesBase.map(_.topicPartition).map { tp =>
        KafkaOffsetRange(tp, resolvedFromOffsets(tp), resolvedUntilOffsets(tp), preferredLoc = None)
      }
      val divvied = rangeCalculator.getRanges(ranges).groupBy(_.topicPartition)
      divvied.flatMap { case (tp, splitOffsetRanges) =>
        if (splitOffsetRanges.length == 1) {
          Seq(KafkaOffsetRange(tp, fromOffsetsMap(tp), untilOffsetsMap(tp), None))
        } else {
          // the list can't be empty
          val first = splitOffsetRanges.head.copy(fromOffset = fromOffsetsMap(tp))
          val end = splitOffsetRanges.last.copy(untilOffset = untilOffsetsMap(tp))
          Seq(first) ++ splitOffsetRanges.drop(1).dropRight(1) :+ end
        }
      }.toArray.toSeq
    } else {
      offsetRangesBase
    }
  }

  private def getSortedExecutorList: Array[String] = {
    def compare(a: ExecutorCacheTaskLocation, b: ExecutorCacheTaskLocation): Boolean = {
      if (a.host == b.host) {
        a.executorId > b.executorId
      } else {
        a.host > b.host
      }
    }

    val bm = SparkEnv.get.blockManager
    bm.master.getPeers(bm.blockManagerId).toArray
      .map(x => ExecutorCacheTaskLocation(x.host, x.executorId))
      .sortWith(compare)
      .map(_.toString)
  }

  /**
   * Return the offset ranges for a Kafka streaming batch. If `minPartitions` is set, this method
   * may split partitions to respect it. If any data lost issue is detected, `reportDataLoss` will
   * be called.
   */
  def getOffsetRangesFromResolvedOffsets(
      fromPartitionOffsets: PartitionOffsetMap,
      untilPartitionOffsets: PartitionOffsetMap,
      reportDataLoss: String => Unit): Seq[KafkaOffsetRange] = {
    // Find the new partitions, and get their earliest offsets
    val newPartitions = untilPartitionOffsets.keySet.diff(fromPartitionOffsets.keySet)
    val newPartitionInitialOffsets = fetchEarliestOffsets(newPartitions.toSeq)
    if (newPartitionInitialOffsets.keySet != newPartitions) {
      // We cannot get from offsets for some partitions. It means they got deleted.
      val deletedPartitions = newPartitions.diff(newPartitionInitialOffsets.keySet)
      reportDataLoss(
        s"Cannot find earliest offsets of ${deletedPartitions}. Some data may have been missed")
    }
    logInfo(s"Partitions added: $newPartitionInitialOffsets")
    newPartitionInitialOffsets.filter(_._2 != 0).foreach { case (p, o) =>
      reportDataLoss(
        s"Added partition $p starts from $o instead of 0. Some data may have been missed")
    }

    val deletedPartitions = fromPartitionOffsets.keySet.diff(untilPartitionOffsets.keySet)
    if (deletedPartitions.nonEmpty) {
      val message = if (driverKafkaParams.containsKey(ConsumerConfig.GROUP_ID_CONFIG)) {
        s"$deletedPartitions are gone. ${KafkaSourceProvider.CUSTOM_GROUP_ID_ERROR_MESSAGE}"
      } else {
        s"$deletedPartitions are gone. Some data may have been missed."
      }
      reportDataLoss(message)
    }

    // Use the until partitions to calculate offset ranges to ignore partitions that have
    // been deleted
    val topicPartitions = untilPartitionOffsets.keySet.filter { tp =>
      // Ignore partitions that we don't know the from offsets.
      newPartitionInitialOffsets.contains(tp) || fromPartitionOffsets.contains(tp)
    }.toSeq
    logDebug("TopicPartitions: " + topicPartitions.mkString(", "))

    val fromOffsets = fromPartitionOffsets ++ newPartitionInitialOffsets
    val untilOffsets = untilPartitionOffsets
    val ranges = topicPartitions.map { tp =>
      val fromOffset = fromOffsets(tp)
      val untilOffset = untilOffsets(tp)
      if (untilOffset < fromOffset) {
        reportDataLoss(s"Partition $tp's offset was changed from " +
          s"$fromOffset to $untilOffset, some data may have been missed")
      }
      KafkaOffsetRange(tp, fromOffset, untilOffset, preferredLoc = None)
    }
    rangeCalculator.getRanges(ranges, getSortedExecutorList)
  }

  private def partitionsAssignedToConsumer(
      body: ju.Set[TopicPartition] => Map[TopicPartition, Long])
    : Map[TopicPartition, Long] = uninterruptibleThreadRunner.runUninterruptibly {

    withRetriesWithoutInterrupt {
      val partitions = consumerStrategy.assignedTopicPartitions(admin).asJava
      logDebug(s"Partitions assigned: $partitions.")
      body(partitions)
    }
  }

  /**
   * Helper function that does multiple retries on a body of code that returns offsets.
   * Retries are needed to handle transient failures. For e.g. race conditions between getting
   * assignment and getting position while topics/partitions are deleted can cause NPEs.
   *
   * This method also makes sure `body` won't be interrupted to workaround similar issues like in
   * `KafkaConsumer.poll`. (KAFKA-1894)
   */
  private def withRetriesWithoutInterrupt(
      body: => Map[TopicPartition, Long]): Map[TopicPartition, Long] = {
    assert(Thread.currentThread().isInstanceOf[UninterruptibleThread])

    synchronized {
      var result: Option[Map[TopicPartition, Long]] = None
      var attempt = 1
      var lastException: Throwable = null
      while (result.isEmpty && attempt <= maxOffsetFetchAttempts
        && !Thread.currentThread().isInterrupted) {
        Thread.currentThread match {
          case ut: UninterruptibleThread =>
            ut.runUninterruptibly {
              try {
                result = Some(body)
              } catch {
                case NonFatal(e) =>
                  lastException = e
                  logWarning(s"Error in attempt $attempt getting Kafka offsets: ", e)
                  attempt += 1
                  Thread.sleep(offsetFetchAttemptIntervalMs)
                  resetAdmin()
              }
            }
          case _ =>
            throw new IllegalStateException(
              "Kafka APIs must be executed on a o.a.spark.util.UninterruptibleThread")
        }
      }
      if (Thread.interrupted()) {
        throw new InterruptedException()
      }
      if (result.isEmpty) {
        assert(attempt > maxOffsetFetchAttempts)
        assert(lastException != null)
        throw lastException
      }
      result.get
    }
  }

  private def stopAdmin(): Unit = synchronized {
    assert(Thread.currentThread().isInstanceOf[UninterruptibleThread])
    if (_admin != null) _admin.close()
  }

  private def resetAdmin(): Unit = synchronized {
    stopAdmin()
    _admin = null  // will automatically get reinitialized again
  }
}<|MERGE_RESOLUTION|>--- conflicted
+++ resolved
@@ -24,15 +24,10 @@
 import scala.collection.mutable.ArrayBuffer
 import scala.util.control.NonFatal
 
-<<<<<<< HEAD
 import org.apache.kafka.clients.admin.{Admin, ListOffsetsOptions, OffsetSpec}
 import org.apache.kafka.clients.consumer.ConsumerConfig
 import org.apache.kafka.common.{IsolationLevel, TopicPartition}
 import org.apache.kafka.common.requests.OffsetFetchResponse
-=======
-import org.apache.kafka.clients.consumer.{Consumer, ConsumerConfig, OffsetAndTimestamp}
-import org.apache.kafka.common.TopicPartition
->>>>>>> 84e70362
 
 import org.apache.spark.SparkEnv
 import org.apache.spark.internal.Logging
@@ -41,19 +36,10 @@
 import org.apache.spark.util.{UninterruptibleThread, UninterruptibleThreadRunner}
 
 /**
-<<<<<<< HEAD
  * This class uses Kafka's own [[Admin]] API to read data offsets from Kafka.
  * The [[ConsumerStrategy]] class defines which Kafka topics and partitions should be read
  * by this source. These strategies directly correspond to the different consumption options
  * in. This class is designed to return a configured [[Admin]] that is used by the
-=======
- * This class uses Kafka's own [[org.apache.kafka.clients.consumer.KafkaConsumer]] API to
- * read data offsets from Kafka.
- * The [[ConsumerStrategy]] class defines which Kafka topics and partitions should be read
- * by this source. These strategies directly correspond to the different consumption options
- * in. This class is designed to return a configured
- * [[org.apache.kafka.clients.consumer.KafkaConsumer]] that is used by the
->>>>>>> 84e70362
  * [[KafkaSource]] to query for the offsets. See the docs on
  * [[org.apache.spark.sql.kafka010.ConsumerStrategy]]
  * for more details.
@@ -66,12 +52,7 @@
     readerOptions: CaseInsensitiveMap[String]) extends Logging {
 
   /**
-<<<<<<< HEAD
-   * [[UninterruptibleThreadRunner]] ensures that all Kafka communication called in an
-=======
-   * [[UninterruptibleThreadRunner]] ensures that all
-   * [[org.apache.kafka.clients.consumer.KafkaConsumer]] communication called in an
->>>>>>> 84e70362
+   * [[UninterruptibleThreadRunner]] ensures that all [[KafkaConsumer]] communication called in an
    * [[UninterruptibleThread]]. In the case of streaming queries, we are already running in an
    * [[UninterruptibleThread]], however for batch mode this is not the case.
    */
