--- conflicted
+++ resolved
@@ -35,14 +35,9 @@
 import org.apache.spark.SparkContext
 import org.apache.spark.sql.ForeachWriter
 import org.apache.spark.sql.execution.streaming._
-<<<<<<< HEAD
-import org.apache.spark.sql.streaming.{ProcessingTime, StreamTest}
-import org.apache.spark.sql.test.SharedSQLContext
-=======
 import org.apache.spark.sql.functions.{count, window}
 import org.apache.spark.sql.streaming.{ProcessingTime, StreamTest}
 import org.apache.spark.sql.test.{SharedSQLContext, TestSparkSession}
->>>>>>> 3ef183a9
 
 abstract class KafkaSourceTest extends StreamTest with SharedSQLContext {
 
@@ -460,7 +455,6 @@
     )
   }
 
-<<<<<<< HEAD
   private lazy val getOffsetRanges = PrivateMethod[Seq[KafkaSourceRDDOffsetRange]]('getOffsetRanges)
 
   private def withKafkaSource(
@@ -553,7 +547,8 @@
       assert(!source.invokePrivate(canReuse(4)),
         "Can't re-use because there are more Spark partitions than Kafka")
     }
-=======
+  }
+
   test("delete a topic when a Spark job is running") {
     KafkaSourceSuite.collectedData.clear()
 
@@ -595,7 +590,6 @@
     query.stop()
     // `failOnDataLoss` is `false`, we should not fail the query
     assert(query.exception.isEmpty)
->>>>>>> 3ef183a9
   }
 
   private def newTopic(): String = s"topic-${topicId.getAndIncrement()}"
