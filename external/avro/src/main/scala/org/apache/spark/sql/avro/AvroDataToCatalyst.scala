/*
 * Licensed to the Apache Software Foundation (ASF) under one or more
 * contributor license agreements.  See the NOTICE file distributed with
 * this work for additional information regarding copyright ownership.
 * The ASF licenses this file to You under the Apache License, Version 2.0
 * (the "License"); you may not use this file except in compliance with
 * the License.  You may obtain a copy of the License at
 *
 *    http://www.apache.org/licenses/LICENSE-2.0
 *
 * Unless required by applicable law or agreed to in writing, software
 * distributed under the License is distributed on an "AS IS" BASIS,
 * WITHOUT WARRANTIES OR CONDITIONS OF ANY KIND, either express or implied.
 * See the License for the specific language governing permissions and
 * limitations under the License.
 */

package org.apache.spark.sql.avro

import scala.util.control.NonFatal

import org.apache.avro.Schema
import org.apache.avro.generic.GenericDatumReader
import org.apache.avro.io.{BinaryDecoder, DecoderFactory}

import org.apache.spark.SparkException
import org.apache.spark.sql.AnalysisException
import org.apache.spark.sql.catalyst.expressions.{ExpectsInputTypes, Expression, SpecificInternalRow, UnaryExpression}
import org.apache.spark.sql.catalyst.expressions.codegen.{CodegenContext, CodeGenerator, ExprCode}
import org.apache.spark.sql.catalyst.util.{FailFastMode, ParseMode, PermissiveMode}
import org.apache.spark.sql.types._

case class AvroDataToCatalyst(
    child: Expression,
    jsonFormatSchema: String,
    options: Map[String, String])
  extends UnaryExpression with ExpectsInputTypes {

  override def inputTypes: Seq[AbstractDataType] = Seq(BinaryType)

  override lazy val dataType: DataType = {
    val dt = SchemaConverters.toSqlType(avroSchema).dataType
    parseMode match {
      // With PermissiveMode, the output Catalyst row might contain columns of null values for
      // corrupt records, even if some of the columns are not nullable in the user-provided schema.
      // Therefore we force the schema to be all nullable here.
      case PermissiveMode => dt.asNullable
      case _ => dt
    }
  }

  override def nullable: Boolean = true

  @transient private lazy val avroSchema = new Schema.Parser().parse(jsonFormatSchema)

  @transient private lazy val reader = new GenericDatumReader[Any](avroSchema)

  @transient private lazy val deserializer = new AvroDeserializer(avroSchema, dataType)

  @transient private var decoder: BinaryDecoder = _

  @transient private var result: Any = _

  @transient private lazy val parseMode: ParseMode = {
    val mode = AvroOptions(options).parseMode
    if (mode != PermissiveMode && mode != FailFastMode) {
      throw new AnalysisException(unacceptableModeMessage(mode.name))
    }
    mode
  }

<<<<<<< HEAD
  override def simpleString(maxFields: Option[Int]): String = {
    s"from_avro(${child.sql}, ${dataType.simpleString})"
=======
  private def unacceptableModeMessage(name: String): String = {
    s"from_avro() doesn't support the $name mode. " +
      s"Acceptable modes are ${PermissiveMode.name} and ${FailFastMode.name}."
>>>>>>> 57eddc71
  }

  @transient private lazy val nullResultRow: Any = dataType match {
      case st: StructType =>
        val resultRow = new SpecificInternalRow(st.map(_.dataType))
        for(i <- 0 until st.length) {
          resultRow.setNullAt(i)
        }
        resultRow

      case _ =>
        null
    }


  override def nullSafeEval(input: Any): Any = {
    val binary = input.asInstanceOf[Array[Byte]]
    try {
      decoder = DecoderFactory.get().binaryDecoder(binary, 0, binary.length, decoder)
      result = reader.read(result, decoder)
      deserializer.deserialize(result)
    } catch {
      // There could be multiple possible exceptions here, e.g. java.io.IOException,
      // AvroRuntimeException, ArrayIndexOutOfBoundsException, etc.
      // To make it simple, catch all the exceptions here.
      case NonFatal(e) => parseMode match {
        case PermissiveMode => nullResultRow
        case FailFastMode =>
          throw new SparkException("Malformed records are detected in record parsing. " +
            s"Current parse Mode: ${FailFastMode.name}. To process malformed records as null " +
            "result, try setting the option 'mode' as 'PERMISSIVE'.", e)
        case _ =>
          throw new AnalysisException(unacceptableModeMessage(parseMode.name))
      }
    }
  }

  override def prettyName: String = "from_avro"

  override protected def doGenCode(ctx: CodegenContext, ev: ExprCode): ExprCode = {
    val expr = ctx.addReferenceObj("this", this)
    nullSafeCodeGen(ctx, ev, eval => {
      val result = ctx.freshName("result")
      val dt = CodeGenerator.boxedType(dataType)
      s"""
        $dt $result = ($dt) $expr.nullSafeEval($eval);
        if ($result == null) {
          ${ev.isNull} = true;
        } else {
          ${ev.value} = $result;
        }
      """
    })
  }
}<|MERGE_RESOLUTION|>--- conflicted
+++ resolved
@@ -69,14 +69,9 @@
     mode
   }
 
-<<<<<<< HEAD
-  override def simpleString(maxFields: Option[Int]): String = {
-    s"from_avro(${child.sql}, ${dataType.simpleString})"
-=======
   private def unacceptableModeMessage(name: String): String = {
     s"from_avro() doesn't support the $name mode. " +
       s"Acceptable modes are ${PermissiveMode.name} and ${FailFastMode.name}."
->>>>>>> 57eddc71
   }
 
   @transient private lazy val nullResultRow: Any = dataType match {
