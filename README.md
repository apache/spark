--- conflicted
+++ resolved
@@ -1,17 +1,6 @@
 # Shopify's Apache Spark
 
-<<<<<<< HEAD
 Spark is a fast and general cluster computing system for Big Data.
-=======
-Spark is a fast and general cluster computing system for Big Data. It provides
-high-level APIs in Scala, Java, Python, and R, and an optimized engine that
-supports general computation graphs for data analysis. It also supports a
-rich set of higher-level tools including Spark SQL for SQL and DataFrames,
-MLlib for machine learning, GraphX for graph processing,
-and Spark Streaming for stream processing.
-
-<http://spark.apache.org/>
->>>>>>> 56c6e784
 
 This is Shopify's clone with specific to Shopify customizations, mostly
 surrounding configuration.
@@ -23,70 +12,7 @@
 and [project wiki](https://cwiki.apache.org/confluence/display/SPARK).
 This README file only contains basic setup instructions.
 
-<<<<<<< HEAD
 ## Building Shopify Spark
-=======
-## Building Spark
-
-Spark is built using [Apache Maven](http://maven.apache.org/).
-To build Spark and its example programs, run:
-
-    build/mvn -DskipTests clean package
-
-(You do not need to do this if you downloaded a pre-built package.)
-More detailed documentation is available from the project site, at
-["Building Spark"](http://spark.apache.org/docs/latest/building-spark.html).
-
-## Interactive Scala Shell
-
-The easiest way to start using Spark is through the Scala shell:
-
-    ./bin/spark-shell
-
-Try the following command, which should return 1000:
-
-    scala> sc.parallelize(1 to 1000).count()
-
-## Interactive Python Shell
-
-Alternatively, if you prefer Python, you can use the Python shell:
-
-    ./bin/pyspark
-
-And run the following command, which should also return 1000:
-
-    >>> sc.parallelize(range(1000)).count()
-
-## Example Programs
-
-Spark also comes with several sample programs in the `examples` directory.
-To run one of them, use `./bin/run-example <class> [params]`. For example:
-
-    ./bin/run-example SparkPi
-
-will run the Pi example locally.
-
-You can set the MASTER environment variable when running examples to submit
-examples to a cluster. This can be a mesos:// or spark:// URL,
-"yarn" to run on YARN, and "local" to run
-locally with one thread, or "local[N]" to run locally with N threads. You
-can also use an abbreviated class name if the class is in the `examples`
-package. For instance:
-
-    MASTER=spark://host:7077 ./bin/run-example SparkPi
-
-Many of the example programs print usage help if no params are given.
-
-## Running Tests
-
-Testing first requires [building Spark](#building-spark). Once Spark is built, tests
-can be run using:
-
-    ./dev/run-tests
-
-Please see the guidance on how to
-[run tests for a module, or individual tests](https://cwiki.apache.org/confluence/display/SPARK/Useful+Developer+Tools).
->>>>>>> 56c6e784
 
 You can build Shopify spark using `script/setup`, or continuously and incrementally using `script/watch`
 
@@ -96,9 +22,4 @@
 
 ## Deploying Shopify Spark
 
-<<<<<<< HEAD
 The cap deploy script is only for deploying Shopify Spark to production. To deploy, execute `bundle exec cap production deploy`
-=======
-Please refer to the [Configuration Guide](http://spark.apache.org/docs/latest/configuration.html)
-in the online documentation for an overview on how to configure Spark.
->>>>>>> 56c6e784
