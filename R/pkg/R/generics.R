#
# Licensed to the Apache Software Foundation (ASF) under one or more
# contributor license agreements.  See the NOTICE file distributed with
# this work for additional information regarding copyright ownership.
# The ASF licenses this file to You under the Apache License, Version 2.0
# (the "License"); you may not use this file except in compliance with
# the License.  You may obtain a copy of the License at
#
#    http://www.apache.org/licenses/LICENSE-2.0
#
# Unless required by applicable law or agreed to in writing, software
# distributed under the License is distributed on an "AS IS" BASIS,
# WITHOUT WARRANTIES OR CONDITIONS OF ANY KIND, either express or implied.
# See the License for the specific language governing permissions and
# limitations under the License.
#

############ RDD Actions and Transformations ############

# @rdname aggregateRDD
# @seealso reduce
# @export
setGeneric("aggregateRDD",
           function(x, zeroValue, seqOp, combOp) { standardGeneric("aggregateRDD") })

# @rdname cache-methods
# @export
setGeneric("cache", function(x) { standardGeneric("cache") })

# @rdname coalesce
# @seealso repartition
# @export
setGeneric("coalesce", function(x, numPartitions, ...) { standardGeneric("coalesce") })

# @rdname checkpoint-methods
# @export
setGeneric("checkpoint", function(x) { standardGeneric("checkpoint") })

# @rdname collect-methods
# @export
setGeneric("collect", function(x, ...) { standardGeneric("collect") })

# @rdname collect-methods
# @export
setGeneric("collectAsMap", function(x) { standardGeneric("collectAsMap") })

# @rdname collect-methods
# @export
setGeneric("collectPartition",
           function(x, partitionId) {
             standardGeneric("collectPartition")
           })

# @rdname count
# @export
setGeneric("count", function(x) { standardGeneric("count") })

# @rdname countByValue
# @export
setGeneric("countByValue", function(x) { standardGeneric("countByValue") })

# @rdname statfunctions
# @export
setGeneric("crosstab", function(x, col1, col2) { standardGeneric("crosstab") })

# @rdname statfunctions
# @export
setGeneric("freqItems", function(x, cols, support = 0.01) { standardGeneric("freqItems") })

# @rdname distinct
# @export
setGeneric("distinct", function(x, numPartitions = 1) { standardGeneric("distinct") })

# @rdname filterRDD
# @export
setGeneric("filterRDD", function(x, f) { standardGeneric("filterRDD") })

# @rdname first
# @export
setGeneric("first", function(x) { standardGeneric("first") })

# @rdname flatMap
# @export
setGeneric("flatMap", function(X, FUN) { standardGeneric("flatMap") })

# @rdname fold
# @seealso reduce
# @export
setGeneric("fold", function(x, zeroValue, op) { standardGeneric("fold") })

setGeneric("foreach", function(x, func) { standardGeneric("foreach") })

setGeneric("foreachPartition", function(x, func) { standardGeneric("foreachPartition") })

# The jrdd accessor function.
setGeneric("getJRDD", function(rdd, ...) { standardGeneric("getJRDD") })

# @rdname glom
# @export
setGeneric("glom", function(x) { standardGeneric("glom") })

# @rdname keyBy
# @export
setGeneric("keyBy", function(x, func) { standardGeneric("keyBy") })

setGeneric("lapplyPartition", function(X, FUN) { standardGeneric("lapplyPartition") })

setGeneric("lapplyPartitionsWithIndex",
           function(X, FUN) {
             standardGeneric("lapplyPartitionsWithIndex")
           })

setGeneric("map", function(X, FUN) { standardGeneric("map") })

setGeneric("mapPartitions", function(X, FUN) { standardGeneric("mapPartitions") })

setGeneric("mapPartitionsWithIndex",
           function(X, FUN) { standardGeneric("mapPartitionsWithIndex") })

# @rdname maximum
# @export
setGeneric("maximum", function(x) { standardGeneric("maximum") })

# @rdname minimum
# @export
setGeneric("minimum", function(x) { standardGeneric("minimum") })

# @rdname sumRDD
# @export
setGeneric("sumRDD", function(x) { standardGeneric("sumRDD") })

# @rdname name
# @export
setGeneric("name", function(x) { standardGeneric("name") })

# @rdname numPartitions
# @export
setGeneric("numPartitions", function(x) { standardGeneric("numPartitions") })

# @rdname persist
# @export
setGeneric("persist", function(x, newLevel) { standardGeneric("persist") })

# @rdname pipeRDD
# @export
setGeneric("pipeRDD", function(x, command, env = list()) { standardGeneric("pipeRDD")})

# @rdname reduce
# @export
setGeneric("reduce", function(x, func) { standardGeneric("reduce") })

# @rdname repartition
# @seealso coalesce
# @export
setGeneric("repartition", function(x, numPartitions) { standardGeneric("repartition") })

# @rdname sampleRDD
# @export
setGeneric("sampleRDD",
           function(x, withReplacement, fraction, seed) {
             standardGeneric("sampleRDD")
           })

# @rdname saveAsObjectFile
# @seealso objectFile
# @export
setGeneric("saveAsObjectFile", function(x, path) { standardGeneric("saveAsObjectFile") })

# @rdname saveAsTextFile
# @export
setGeneric("saveAsTextFile", function(x, path) { standardGeneric("saveAsTextFile") })

# @rdname setName
# @export
setGeneric("setName", function(x, name) { standardGeneric("setName") })

# @rdname sortBy
# @export
setGeneric("sortBy",
           function(x, func, ascending = TRUE, numPartitions = 1) {
             standardGeneric("sortBy")
           })

# @rdname take
# @export
setGeneric("take", function(x, num) { standardGeneric("take") })

# @rdname takeOrdered
# @export
setGeneric("takeOrdered", function(x, num) { standardGeneric("takeOrdered") })

# @rdname takeSample
# @export
setGeneric("takeSample",
           function(x, withReplacement, num, seed) {
             standardGeneric("takeSample")
           })

# @rdname top
# @export
setGeneric("top", function(x, num) { standardGeneric("top") })

# @rdname unionRDD
# @export
setGeneric("unionRDD", function(x, y) { standardGeneric("unionRDD") })

# @rdname unpersist-methods
# @export
setGeneric("unpersist", function(x, ...) { standardGeneric("unpersist") })

# @rdname zipRDD
# @export
setGeneric("zipRDD", function(x, other) { standardGeneric("zipRDD") })

# @rdname zipRDD
# @export
setGeneric("zipPartitions", function(..., func) { standardGeneric("zipPartitions") },
           signature = "...")

# @rdname zipWithIndex
# @seealso zipWithUniqueId
# @export
setGeneric("zipWithIndex", function(x) { standardGeneric("zipWithIndex") })

# @rdname zipWithUniqueId
# @seealso zipWithIndex
# @export
setGeneric("zipWithUniqueId", function(x) { standardGeneric("zipWithUniqueId") })


############ Binary Functions #############

# @rdname cartesian
# @export
setGeneric("cartesian", function(x, other) { standardGeneric("cartesian") })

# @rdname countByKey
# @export
setGeneric("countByKey", function(x) { standardGeneric("countByKey") })

# @rdname flatMapValues
# @export
setGeneric("flatMapValues", function(X, FUN) { standardGeneric("flatMapValues") })

# @rdname intersection
# @export
setGeneric("intersection",
           function(x, other, numPartitions = 1) {
             standardGeneric("intersection")
           })

# @rdname keys
# @export
setGeneric("keys", function(x) { standardGeneric("keys") })

# @rdname lookup
# @export
setGeneric("lookup", function(x, key) { standardGeneric("lookup") })

# @rdname mapValues
# @export
setGeneric("mapValues", function(X, FUN) { standardGeneric("mapValues") })

# @rdname sampleByKey
# @export
setGeneric("sampleByKey",
           function(x, withReplacement, fractions, seed) {
             standardGeneric("sampleByKey")
           })

# @rdname values
# @export
setGeneric("values", function(x) { standardGeneric("values") })


############ Shuffle Functions ############

# @rdname aggregateByKey
# @seealso foldByKey, combineByKey
# @export
setGeneric("aggregateByKey",
           function(x, zeroValue, seqOp, combOp, numPartitions) {
             standardGeneric("aggregateByKey")
           })

# @rdname cogroup
# @export
setGeneric("cogroup",
           function(..., numPartitions) {
             standardGeneric("cogroup")
           },
           signature = "...")

# @rdname combineByKey
# @seealso groupByKey, reduceByKey
# @export
setGeneric("combineByKey",
           function(x, createCombiner, mergeValue, mergeCombiners, numPartitions) {
             standardGeneric("combineByKey")
           })

# @rdname foldByKey
# @seealso aggregateByKey, combineByKey
# @export
setGeneric("foldByKey",
           function(x, zeroValue, func, numPartitions) {
             standardGeneric("foldByKey")
           })

# @rdname join-methods
# @export
setGeneric("fullOuterJoin", function(x, y, numPartitions) { standardGeneric("fullOuterJoin") })

# @rdname groupByKey
# @seealso reduceByKey
# @export
setGeneric("groupByKey", function(x, numPartitions) { standardGeneric("groupByKey") })

# @rdname join-methods
# @export
setGeneric("join", function(x, y, ...) { standardGeneric("join") })

# @rdname join-methods
# @export
setGeneric("leftOuterJoin", function(x, y, numPartitions) { standardGeneric("leftOuterJoin") })

# @rdname partitionBy
# @export
setGeneric("partitionBy", function(x, numPartitions, ...) { standardGeneric("partitionBy") })

# @rdname reduceByKey
# @seealso groupByKey
# @export
setGeneric("reduceByKey", function(x, combineFunc, numPartitions) { standardGeneric("reduceByKey")})

# @rdname reduceByKeyLocally
# @seealso reduceByKey
# @export
setGeneric("reduceByKeyLocally",
           function(x, combineFunc) {
             standardGeneric("reduceByKeyLocally")
           })

# @rdname join-methods
# @export
setGeneric("rightOuterJoin", function(x, y, numPartitions) { standardGeneric("rightOuterJoin") })

# @rdname sortByKey
# @export
setGeneric("sortByKey",
           function(x, ascending = TRUE, numPartitions = 1) {
             standardGeneric("sortByKey")
           })

# @rdname subtract
# @export
setGeneric("subtract",
           function(x, other, numPartitions = 1) {
             standardGeneric("subtract")
           })

# @rdname subtractByKey
# @export
setGeneric("subtractByKey",
           function(x, other, numPartitions = 1) {
             standardGeneric("subtractByKey")
           })


################### Broadcast Variable Methods #################

# @rdname broadcast
# @export
setGeneric("value", function(bcast) { standardGeneric("value") })


####################  DataFrame Methods ########################

#' @rdname agg
#' @export
setGeneric("agg", function (x, ...) { standardGeneric("agg") })

#' @rdname arrange
#' @export
setGeneric("arrange", function(x, col, ...) { standardGeneric("arrange") })

#' @rdname as.data.frame
#' @export
setGeneric("as.data.frame")

#' @rdname attach
#' @export
setGeneric("attach")

#' @rdname coltypes
#' @export
setGeneric("coltypes", function(x) { standardGeneric("coltypes") })

#' @rdname schema
#' @export
setGeneric("columns", function(x) {standardGeneric("columns") })

#' @rdname statfunctions
#' @export
setGeneric("cov", function(x, col1, col2) {standardGeneric("cov") })

#' @rdname statfunctions
#' @export
setGeneric("corr", function(x, col1, col2, method = "pearson") {standardGeneric("corr") })

#' @rdname summary
#' @export
setGeneric("describe", function(x, col, ...) { standardGeneric("describe") })

#' @rdname nafunctions
#' @export
setGeneric("dropna",
           function(x, how = c("any", "all"), minNonNulls = NULL, cols = NULL) {
             standardGeneric("dropna")
           })

#' @rdname nafunctions
#' @export
setGeneric("na.omit",
           function(object, ...) {
             standardGeneric("na.omit")
           })

#' @rdname schema
#' @export
setGeneric("dtypes", function(x) { standardGeneric("dtypes") })

#' @rdname explain
#' @export
setGeneric("explain", function(x, ...) { standardGeneric("explain") })

#' @rdname except
#' @export
setGeneric("except", function(x, y) { standardGeneric("except") })

#' @rdname nafunctions
#' @export
setGeneric("fillna", function(x, value, cols = NULL) { standardGeneric("fillna") })

#' @rdname filter
#' @export
setGeneric("filter", function(x, condition) { standardGeneric("filter") })

#' @rdname groupBy
#' @export
setGeneric("group_by", function(x, ...) { standardGeneric("group_by") })

#' @rdname groupBy
#' @export
setGeneric("groupBy", function(x, ...) { standardGeneric("groupBy") })

#' @rdname insertInto
#' @export
setGeneric("insertInto", function(x, tableName, ...) { standardGeneric("insertInto") })

#' @rdname intersect
#' @export
setGeneric("intersect", function(x, y) { standardGeneric("intersect") })

#' @rdname isLocal
#' @export
setGeneric("isLocal", function(x) { standardGeneric("isLocal") })

#' @rdname limit
#' @export
setGeneric("limit", function(x, num) {standardGeneric("limit") })

#' @rdname merge
#' @export
setGeneric("merge")

#' @rdname mutate
#' @export
setGeneric("mutate", function(.data, ...) {standardGeneric("mutate") })

#' @rdname arrange
#' @export
setGeneric("orderBy", function(x, col) { standardGeneric("orderBy") })

#' @rdname schema
#' @export
setGeneric("printSchema", function(x) { standardGeneric("printSchema") })

#' @rdname rename
#' @export
setGeneric("rename", function(x, ...) { standardGeneric("rename") })

#' @rdname registerTempTable
#' @export
setGeneric("registerTempTable", function(x, tableName) { standardGeneric("registerTempTable") })

#' @rdname sample
#' @export
setGeneric("sample",
           function(x, withReplacement, fraction, seed) {
             standardGeneric("sample")
           })

#' @rdname sample
#' @export
setGeneric("sample_frac",
           function(x, withReplacement, fraction, seed) { standardGeneric("sample_frac") })

#' @rdname statfunctions
#' @export
setGeneric("sampleBy", function(x, col, fractions, seed) { standardGeneric("sampleBy") })

#' @rdname saveAsParquetFile
#' @export
setGeneric("saveAsParquetFile", function(x, path) { standardGeneric("saveAsParquetFile") })

#' @rdname saveAsTable
#' @export
setGeneric("saveAsTable", function(df, tableName, source, mode, ...) {
  standardGeneric("saveAsTable")
})

#' @export
setGeneric("str")

#' @rdname write.df
#' @export
setGeneric("saveDF", function(df, path, ...) { standardGeneric("saveDF") })

#' @rdname schema
#' @export
setGeneric("schema", function(x) { standardGeneric("schema") })

#' @rdname select
#' @export
setGeneric("select", function(x, col, ...) { standardGeneric("select") } )

#' @rdname select
#' @export
setGeneric("selectExpr", function(x, expr, ...) { standardGeneric("selectExpr") })

#' @rdname showDF
#' @export
setGeneric("showDF", function(x,...) { standardGeneric("showDF") })

# @rdname subset
# @export
setGeneric("subset", function(x, ...) { standardGeneric("subset") })

#' @rdname agg
#' @export
setGeneric("summarize", function(x,...) { standardGeneric("summarize") })

#' @rdname summary
#' @export
setGeneric("summary", function(object, ...) { standardGeneric("summary") })

setGeneric("toJSON", function(x) { standardGeneric("toJSON") })

setGeneric("toRDD", function(x) { standardGeneric("toRDD") })

<<<<<<< HEAD
#' @rdname withColumn
#' @export
setGeneric("transform", function(`_data`, ...) {standardGeneric("transform") })

#' @rdname unionAll
=======
#' @rdname rbind
>>>>>>> f6dcc6e9
#' @export
setGeneric("unionAll", function(x, y) { standardGeneric("unionAll") })

#' @rdname filter
#' @export
setGeneric("where", function(x, condition) { standardGeneric("where") })

#' @rdname with
#' @export
setGeneric("with")

#' @rdname withColumn
#' @export
setGeneric("withColumn", function(x, colName, col) { standardGeneric("withColumn") })

#' @rdname rename
#' @export
setGeneric("withColumnRenamed",
           function(x, existingCol, newCol) { standardGeneric("withColumnRenamed") })

#' @rdname write.df
#' @export
setGeneric("write.df", function(df, path, ...) { standardGeneric("write.df") })

###################### Column Methods ##########################

#' @rdname column
#' @export
setGeneric("asc", function(x) { standardGeneric("asc") })

#' @rdname column
#' @export
setGeneric("between", function(x, bounds) { standardGeneric("between") })

#' @rdname column
#' @export
setGeneric("cast", function(x, dataType) { standardGeneric("cast") })

#' @rdname column
#' @export
setGeneric("contains", function(x, ...) { standardGeneric("contains") })

#' @rdname column
#' @export
setGeneric("desc", function(x) { standardGeneric("desc") })

#' @rdname column
#' @export
setGeneric("endsWith", function(x, ...) { standardGeneric("endsWith") })

#' @rdname column
#' @export
setGeneric("getField", function(x, ...) { standardGeneric("getField") })

#' @rdname column
#' @export
setGeneric("getItem", function(x, ...) { standardGeneric("getItem") })

#' @rdname column
#' @export
setGeneric("isNull", function(x) { standardGeneric("isNull") })

#' @rdname column
#' @export
setGeneric("isNotNull", function(x) { standardGeneric("isNotNull") })

#' @rdname column
#' @export
setGeneric("like", function(x, ...) { standardGeneric("like") })

#' @rdname column
#' @export
setGeneric("rlike", function(x, ...) { standardGeneric("rlike") })

#' @rdname column
#' @export
setGeneric("startsWith", function(x, ...) { standardGeneric("startsWith") })

#' @rdname column
#' @export
setGeneric("when", function(condition, value) { standardGeneric("when") })

#' @rdname column
#' @export
setGeneric("otherwise", function(x, value) { standardGeneric("otherwise") })


###################### Expression Function Methods ##########################

#' @rdname add_months
#' @export
setGeneric("add_months", function(y, x) { standardGeneric("add_months") })

#' @rdname approxCountDistinct
#' @export
setGeneric("approxCountDistinct", function(x, ...) { standardGeneric("approxCountDistinct") })

#' @rdname array_contains
#' @export
setGeneric("array_contains", function(x, value) { standardGeneric("array_contains") })

#' @rdname ascii
#' @export
setGeneric("ascii", function(x) { standardGeneric("ascii") })

#' @rdname avg
#' @export
setGeneric("avg", function(x, ...) { standardGeneric("avg") })

#' @rdname base64
#' @export
setGeneric("base64", function(x) { standardGeneric("base64") })

#' @rdname bin
#' @export
setGeneric("bin", function(x) { standardGeneric("bin") })

#' @rdname bitwiseNOT
#' @export
setGeneric("bitwiseNOT", function(x) { standardGeneric("bitwiseNOT") })

#' @rdname cbrt
#' @export
setGeneric("cbrt", function(x) { standardGeneric("cbrt") })

#' @rdname ceil
#' @export
setGeneric("ceil", function(x) { standardGeneric("ceil") })

#' @rdname col
#' @export
setGeneric("column", function(x) { standardGeneric("column") })

#' @rdname concat
#' @export
setGeneric("concat", function(x, ...) { standardGeneric("concat") })

#' @rdname concat_ws
#' @export
setGeneric("concat_ws", function(sep, x, ...) { standardGeneric("concat_ws") })

#' @rdname conv
#' @export
setGeneric("conv", function(x, fromBase, toBase) { standardGeneric("conv") })

#' @rdname countDistinct
#' @export
setGeneric("countDistinct", function(x, ...) { standardGeneric("countDistinct") })

#' @rdname crc32
#' @export
setGeneric("crc32", function(x) { standardGeneric("crc32") })

#' @rdname cumeDist
#' @export
setGeneric("cumeDist", function(x) { standardGeneric("cumeDist") })

#' @rdname datediff
#' @export
setGeneric("datediff", function(y, x) { standardGeneric("datediff") })

#' @rdname date_add
#' @export
setGeneric("date_add", function(y, x) { standardGeneric("date_add") })

#' @rdname date_format
#' @export
setGeneric("date_format", function(y, x) { standardGeneric("date_format") })

#' @rdname date_sub
#' @export
setGeneric("date_sub", function(y, x) { standardGeneric("date_sub") })

#' @rdname dayofmonth
#' @export
setGeneric("dayofmonth", function(x) { standardGeneric("dayofmonth") })

#' @rdname dayofyear
#' @export
setGeneric("dayofyear", function(x) { standardGeneric("dayofyear") })

#' @rdname denseRank
#' @export
setGeneric("denseRank", function(x) { standardGeneric("denseRank") })

#' @rdname explode
#' @export
setGeneric("explode", function(x) { standardGeneric("explode") })

#' @rdname expr
#' @export
setGeneric("expr", function(x) { standardGeneric("expr") })

#' @rdname from_utc_timestamp
#' @export
setGeneric("from_utc_timestamp", function(y, x) { standardGeneric("from_utc_timestamp") })

#' @rdname format_number
#' @export
setGeneric("format_number", function(y, x) { standardGeneric("format_number") })

#' @rdname format_string
#' @export
setGeneric("format_string", function(format, x, ...) { standardGeneric("format_string") })

#' @rdname from_unixtime
#' @export
setGeneric("from_unixtime", function(x, ...) { standardGeneric("from_unixtime") })

#' @rdname greatest
#' @export
setGeneric("greatest", function(x, ...) { standardGeneric("greatest") })

#' @rdname hex
#' @export
setGeneric("hex", function(x) { standardGeneric("hex") })

#' @rdname hour
#' @export
setGeneric("hour", function(x) { standardGeneric("hour") })

#' @rdname hypot
#' @export
setGeneric("hypot", function(y, x) { standardGeneric("hypot") })

#' @rdname initcap
#' @export
setGeneric("initcap", function(x) { standardGeneric("initcap") })

#' @rdname instr
#' @export
setGeneric("instr", function(y, x) { standardGeneric("instr") })

#' @rdname isNaN
#' @export
setGeneric("isNaN", function(x) { standardGeneric("isNaN") })

#' @rdname kurtosis
#' @export
setGeneric("kurtosis", function(x) { standardGeneric("kurtosis") })

#' @rdname lag
#' @export
setGeneric("lag", function(x, ...) { standardGeneric("lag") })

#' @rdname last
#' @export
setGeneric("last", function(x) { standardGeneric("last") })

#' @rdname last_day
#' @export
setGeneric("last_day", function(x) { standardGeneric("last_day") })

#' @rdname lead
#' @export
setGeneric("lead", function(x, offset, defaultValue = NULL) { standardGeneric("lead") })

#' @rdname least
#' @export
setGeneric("least", function(x, ...) { standardGeneric("least") })

#' @rdname levenshtein
#' @export
setGeneric("levenshtein", function(y, x) { standardGeneric("levenshtein") })

#' @rdname lit
#' @export
setGeneric("lit", function(x) { standardGeneric("lit") })

#' @rdname locate
#' @export
setGeneric("locate", function(substr, str, ...) { standardGeneric("locate") })

#' @rdname lower
#' @export
setGeneric("lower", function(x) { standardGeneric("lower") })

#' @rdname lpad
#' @export
setGeneric("lpad", function(x, len, pad) { standardGeneric("lpad") })

#' @rdname ltrim
#' @export
setGeneric("ltrim", function(x) { standardGeneric("ltrim") })

#' @rdname md5
#' @export
setGeneric("md5", function(x) { standardGeneric("md5") })

#' @rdname minute
#' @export
setGeneric("minute", function(x) { standardGeneric("minute") })

#' @rdname month
#' @export
setGeneric("month", function(x) { standardGeneric("month") })

#' @rdname months_between
#' @export
setGeneric("months_between", function(y, x) { standardGeneric("months_between") })

#' @rdname count
#' @export
setGeneric("n", function(x) { standardGeneric("n") })

#' @rdname nanvl
#' @export
setGeneric("nanvl", function(y, x) { standardGeneric("nanvl") })

#' @rdname negate
#' @export
setGeneric("negate", function(x) { standardGeneric("negate") })

#' @rdname next_day
#' @export
setGeneric("next_day", function(y, x) { standardGeneric("next_day") })

#' @rdname ntile
#' @export
setGeneric("ntile", function(x) { standardGeneric("ntile") })

#' @rdname countDistinct
#' @export
setGeneric("n_distinct", function(x, ...) { standardGeneric("n_distinct") })

#' @rdname percentRank
#' @export
setGeneric("percentRank", function(x) { standardGeneric("percentRank") })

#' @rdname pmod
#' @export
setGeneric("pmod", function(y, x) { standardGeneric("pmod") })

#' @rdname quarter
#' @export
setGeneric("quarter", function(x) { standardGeneric("quarter") })

#' @rdname rand
#' @export
setGeneric("rand", function(seed) { standardGeneric("rand") })

#' @rdname randn
#' @export
setGeneric("randn", function(seed) { standardGeneric("randn") })

#' @rdname rank
#' @export
setGeneric("rank", function(x, ...) { standardGeneric("rank") })

#' @rdname regexp_extract
#' @export
setGeneric("regexp_extract", function(x, pattern, idx) { standardGeneric("regexp_extract") })

#' @rdname regexp_replace
#' @export
setGeneric("regexp_replace",
           function(x, pattern, replacement) { standardGeneric("regexp_replace") })

#' @rdname reverse
#' @export
setGeneric("reverse", function(x) { standardGeneric("reverse") })

#' @rdname rint
#' @export
setGeneric("rint", function(x, ...) { standardGeneric("rint") })

#' @rdname rowNumber
#' @export
setGeneric("rowNumber", function(x) { standardGeneric("rowNumber") })

#' @rdname rpad
#' @export
setGeneric("rpad", function(x, len, pad) { standardGeneric("rpad") })

#' @rdname rtrim
#' @export
setGeneric("rtrim", function(x) { standardGeneric("rtrim") })

#' @rdname sd
#' @export
setGeneric("sd", function(x, na.rm = FALSE) { standardGeneric("sd") })

#' @rdname second
#' @export
setGeneric("second", function(x) { standardGeneric("second") })

#' @rdname sha1
#' @export
setGeneric("sha1", function(x) { standardGeneric("sha1") })

#' @rdname sha2
#' @export
setGeneric("sha2", function(y, x) { standardGeneric("sha2") })

#' @rdname shiftLeft
#' @export
setGeneric("shiftLeft", function(y, x) { standardGeneric("shiftLeft") })

#' @rdname shiftRight
#' @export
setGeneric("shiftRight", function(y, x) { standardGeneric("shiftRight") })

#' @rdname shiftRightUnsigned
#' @export
setGeneric("shiftRightUnsigned", function(y, x) { standardGeneric("shiftRightUnsigned") })

#' @rdname signum
#' @export
setGeneric("signum", function(x) { standardGeneric("signum") })

#' @rdname size
#' @export
setGeneric("size", function(x) { standardGeneric("size") })

#' @rdname skewness
#' @export
setGeneric("skewness", function(x) { standardGeneric("skewness") })

#' @rdname sort_array
#' @export
setGeneric("sort_array", function(x, asc = TRUE) { standardGeneric("sort_array") })

#' @rdname soundex
#' @export
setGeneric("soundex", function(x) { standardGeneric("soundex") })

#' @rdname sd
#' @export
setGeneric("stddev", function(x) { standardGeneric("stddev") })

#' @rdname stddev_pop
#' @export
setGeneric("stddev_pop", function(x) { standardGeneric("stddev_pop") })

#' @rdname stddev_samp
#' @export
setGeneric("stddev_samp", function(x) { standardGeneric("stddev_samp") })

#' @rdname substring_index
#' @export
setGeneric("substring_index", function(x, delim, count) { standardGeneric("substring_index") })

#' @rdname sumDistinct
#' @export
setGeneric("sumDistinct", function(x) { standardGeneric("sumDistinct") })

#' @rdname toDegrees
#' @export
setGeneric("toDegrees", function(x) { standardGeneric("toDegrees") })

#' @rdname toRadians
#' @export
setGeneric("toRadians", function(x) { standardGeneric("toRadians") })

#' @rdname to_date
#' @export
setGeneric("to_date", function(x) { standardGeneric("to_date") })

#' @rdname to_utc_timestamp
#' @export
setGeneric("to_utc_timestamp", function(y, x) { standardGeneric("to_utc_timestamp") })

#' @rdname translate
#' @export
setGeneric("translate", function(x, matchingString, replaceString) { standardGeneric("translate") })

#' @rdname trim
#' @export
setGeneric("trim", function(x) { standardGeneric("trim") })

#' @rdname unbase64
#' @export
setGeneric("unbase64", function(x) { standardGeneric("unbase64") })

#' @rdname unhex
#' @export
setGeneric("unhex", function(x) { standardGeneric("unhex") })

#' @rdname unix_timestamp
#' @export
setGeneric("unix_timestamp", function(x, format) { standardGeneric("unix_timestamp") })

#' @rdname upper
#' @export
setGeneric("upper", function(x) { standardGeneric("upper") })

#' @rdname var
#' @export
setGeneric("var", function(x, y = NULL, na.rm = FALSE, use) { standardGeneric("var") })

#' @rdname var
#' @export
setGeneric("variance", function(x) { standardGeneric("variance") })

#' @rdname var_pop
#' @export
setGeneric("var_pop", function(x) { standardGeneric("var_pop") })

#' @rdname var_samp
#' @export
setGeneric("var_samp", function(x) { standardGeneric("var_samp") })

#' @rdname weekofyear
#' @export
setGeneric("weekofyear", function(x) { standardGeneric("weekofyear") })

#' @rdname year
#' @export
setGeneric("year", function(x) { standardGeneric("year") })

#' @rdname glm
#' @export
setGeneric("glm")

#' @rdname predict
#' @export
setGeneric("predict", function(object, ...) { standardGeneric("predict") })

#' @rdname rbind
#' @export
setGeneric("rbind", signature = "...")<|MERGE_RESOLUTION|>--- conflicted
+++ resolved
@@ -559,15 +559,7 @@
 
 setGeneric("toRDD", function(x) { standardGeneric("toRDD") })
 
-<<<<<<< HEAD
-#' @rdname withColumn
-#' @export
-setGeneric("transform", function(`_data`, ...) {standardGeneric("transform") })
-
-#' @rdname unionAll
-=======
 #' @rdname rbind
->>>>>>> f6dcc6e9
 #' @export
 setGeneric("unionAll", function(x, y) { standardGeneric("unionAll") })
 
