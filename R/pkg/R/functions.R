#
# Licensed to the Apache Software Foundation (ASF) under one or more
# contributor license agreements.  See the NOTICE file distributed with
# this work for additional information regarding copyright ownership.
# The ASF licenses this file to You under the Apache License, Version 2.0
# (the "License"); you may not use this file except in compliance with
# the License.  You may obtain a copy of the License at
#
#    http://www.apache.org/licenses/LICENSE-2.0
#
# Unless required by applicable law or agreed to in writing, software
# distributed under the License is distributed on an "AS IS" BASIS,
# WITHOUT WARRANTIES OR CONDITIONS OF ANY KIND, either express or implied.
# See the License for the specific language governing permissions and
# limitations under the License.
#

#' @include generics.R column.R
NULL

#' lit
#'
#' A new \linkS4class{Column} is created to represent the literal value.
#' If the parameter is a \linkS4class{Column}, it is returned unchanged.
#'
#' @family normal_funcs
#' @rdname lit
#' @name lit
#' @export
#' @examples
#' \dontrun{
#' lit(df$name)
#' select(df, lit("x"))
#' select(df, lit("2015-01-01"))
#'}
setMethod("lit", signature("ANY"),
          function(x) {
            jc <- callJStatic("org.apache.spark.sql.functions",
                              "lit",
                              if (class(x) == "Column") { x@jc } else { x })
            column(jc)
          })

#' abs
#'
#' Computes the absolute value.
#'
#' @rdname abs
#' @name abs
#' @family normal_funcs
#' @export
#' @examples \dontrun{abs(df$c)}
setMethod("abs",
          signature(x = "Column"),
          function(x) {
            jc <- callJStatic("org.apache.spark.sql.functions", "abs", x@jc)
            column(jc, x@df)
          })

#' acos
#'
#' Computes the cosine inverse of the given value; the returned angle is in the range
#' 0.0 through pi.
#'
#' @rdname acos
#' @name acos
#' @family math_funcs
#' @export
#' @examples \dontrun{acos(df$c)}
setMethod("acos",
          signature(x = "Column"),
          function(x) {
            jc <- callJStatic("org.apache.spark.sql.functions", "acos", x@jc)
            column(jc, x@df)
          })

#' approxCountDistinct
#'
#' Aggregate function: returns the approximate number of distinct items in a group.
#'
#' @rdname approxCountDistinct
#' @name approxCountDistinct
#' @family agg_funcs
#' @export
#' @examples \dontrun{approxCountDistinct(df$c)}
setMethod("approxCountDistinct",
          signature(x = "Column"),
          function(x) {
            jc <- callJStatic("org.apache.spark.sql.functions", "approxCountDistinct", x@jc)
            column(jc, x@df)
          })

#' ascii
#'
#' Computes the numeric value of the first character of the string column, and returns the
#' result as a int column.
#'
#' @rdname ascii
#' @name ascii
#' @family string_funcs
#' @export
#' @examples \dontrun{\dontrun{ascii(df$c)}}
setMethod("ascii",
          signature(x = "Column"),
          function(x) {
            jc <- callJStatic("org.apache.spark.sql.functions", "ascii", x@jc)
            column(jc, x@df)
          })

#' asin
#'
#' Computes the sine inverse of the given value; the returned angle is in the range
#' -pi/2 through pi/2.
#'
#' @rdname asin
#' @name asin
#' @family math_funcs
#' @export
#' @examples \dontrun{asin(df$c)}
setMethod("asin",
          signature(x = "Column"),
          function(x) {
            jc <- callJStatic("org.apache.spark.sql.functions", "asin", x@jc)
            column(jc, x@df)
          })

#' atan
#'
#' Computes the tangent inverse of the given value.
#'
#' @rdname atan
#' @name atan
#' @family math_funcs
#' @export
#' @examples \dontrun{atan(df$c)}
setMethod("atan",
          signature(x = "Column"),
          function(x) {
            jc <- callJStatic("org.apache.spark.sql.functions", "atan", x@jc)
            column(jc, x@df)
          })

#' avg
#'
#' Aggregate function: returns the average of the values in a group.
#'
#' @rdname avg
#' @name avg
#' @family agg_funcs
#' @export
#' @examples \dontrun{avg(df$c)}
setMethod("avg",
          signature(x = "Column"),
          function(x) {
            jc <- callJStatic("org.apache.spark.sql.functions", "avg", x@jc)
            column(jc, x@df)
          })

#' base64
#'
#' Computes the BASE64 encoding of a binary column and returns it as a string column.
#' This is the reverse of unbase64.
#'
#' @rdname base64
#' @name base64
#' @family string_funcs
#' @export
#' @examples \dontrun{base64(df$c)}
setMethod("base64",
          signature(x = "Column"),
          function(x) {
            jc <- callJStatic("org.apache.spark.sql.functions", "base64", x@jc)
            column(jc, x@df)
          })

#' bin
#'
#' An expression that returns the string representation of the binary value of the given long
#' column. For example, bin("12") returns "1100".
#'
#' @rdname bin
#' @name bin
#' @family math_funcs
#' @export
#' @examples \dontrun{bin(df$c)}
setMethod("bin",
          signature(x = "Column"),
          function(x) {
            jc <- callJStatic("org.apache.spark.sql.functions", "bin", x@jc)
            column(jc, x@df)
          })

#' bitwiseNOT
#'
#' Computes bitwise NOT.
#'
#' @rdname bitwiseNOT
#' @name bitwiseNOT
#' @family normal_funcs
#' @export
#' @examples \dontrun{bitwiseNOT(df$c)}
setMethod("bitwiseNOT",
          signature(x = "Column"),
          function(x) {
            jc <- callJStatic("org.apache.spark.sql.functions", "bitwiseNOT", x@jc)
            column(jc, x@df)
          })

#' cbrt
#'
#' Computes the cube-root of the given value.
#'
#' @rdname cbrt
#' @name cbrt
#' @family math_funcs
#' @export
#' @examples \dontrun{cbrt(df$c)}
setMethod("cbrt",
          signature(x = "Column"),
          function(x) {
            jc <- callJStatic("org.apache.spark.sql.functions", "cbrt", x@jc)
            column(jc, x@df)
          })

#' ceil
#'
#' Computes the ceiling of the given value.
#'
#' @rdname ceil
#' @name ceil
#' @family math_funcs
#' @export
#' @examples \dontrun{ceil(df$c)}
setMethod("ceil",
          signature(x = "Column"),
          function(x) {
            jc <- callJStatic("org.apache.spark.sql.functions", "ceil", x@jc)
            column(jc, x@df)
          })

#' Though scala functions has "col" function, we don't expose it in SparkR
#' because we don't want to conflict with the "col" function in the R base
#' package and we also have "column" function exported which is an alias of "col".
col <- function(x) {
  column(callJStatic("org.apache.spark.sql.functions", "col", x))
}

#' column
#'
#' Returns a Column based on the given column name.
#'
#' @rdname col
#' @name column
#' @family normal_funcs
#' @export
#' @examples \dontrun{column(df)}
setMethod("column",
          signature(x = "character"),
          function(x) {
            col(x)
          })
#' corr
#'
#' Computes the Pearson Correlation Coefficient for two Columns.
#'
#' @rdname corr
#' @name corr
#' @family math_funcs
#' @export
#' @examples \dontrun{corr(df$c, df$d)}
setMethod("corr", signature(x = "Column"),
          function(x, col2) {
            stopifnot(class(col2) == "Column")
            jc <- callJStatic("org.apache.spark.sql.functions", "corr", x@jc, col2@jc)
            column(jc, x@df)
          })

#' cov
#'
#' Compute the sample covariance between two expressions.
#'
#' @rdname cov
#' @name cov
#' @family math_funcs
#' @export
#' @examples
#' \dontrun{
#' cov(df$c, df$d)
#' cov("c", "d")
#' covar_samp(df$c, df$d)
#' covar_samp("c", "d")
#' }
setMethod("cov", signature(x = "characterOrColumn"),
          function(x, col2) {
            stopifnot(is(class(col2), "characterOrColumn"))
            covar_samp(x, col2)
          })

#' @rdname cov
#' @name covar_samp
setMethod("covar_samp", signature(col1 = "characterOrColumn", col2 = "characterOrColumn"),
          function(col1, col2) {
            stopifnot(class(col1) == class(col2))
            df <- NULL
            if (class(col1) == "Column") {
              df <- col1@df
              col1 <- col1@jc
              col2 <- col2@jc
            }
            jc <- callJStatic("org.apache.spark.sql.functions", "covar_samp", col1, col2)
            column(jc, df)
          })

#' covar_pop
#'
#' Compute the population covariance between two expressions.
#'
#' @rdname covar_pop
#' @name covar_pop
#' @family math_funcs
#' @export
#' @examples
#' \dontrun{
#' covar_pop(df$c, df$d)
#' covar_pop("c", "d")
#' }
setMethod("covar_pop", signature(col1 = "characterOrColumn", col2 = "characterOrColumn"),
          function(col1, col2) {
            stopifnot(class(col1) == class(col2))
            df <- NULL
            if (class(col1) == "Column") {
              df <- col1@df
              col1 <- col1@jc
              col2 <- col2@jc
            }
            jc <- callJStatic("org.apache.spark.sql.functions", "covar_pop", col1, col2)
            column(jc, df)
          })

#' cos
#'
#' Computes the cosine of the given value.
#'
#' @rdname cos
#' @name cos
#' @family math_funcs
#' @export
#' @examples \dontrun{cos(df$c)}
setMethod("cos",
          signature(x = "Column"),
          function(x) {
            jc <- callJStatic("org.apache.spark.sql.functions", "cos", x@jc)
            column(jc, x@df)
          })

#' cosh
#'
#' Computes the hyperbolic cosine of the given value.
#'
#' @rdname cosh
#' @name cosh
#' @family math_funcs
#' @export
#' @examples \dontrun{cosh(df$c)}
setMethod("cosh",
          signature(x = "Column"),
          function(x) {
            jc <- callJStatic("org.apache.spark.sql.functions", "cosh", x@jc)
            column(jc, x@df)
          })

#' count
#'
#' Aggregate function: returns the number of items in a group.
#'
#' @rdname count
#' @name count
#' @family agg_funcs
#' @export
#' @examples \dontrun{count(df$c)}
setMethod("count",
          signature(x = "Column"),
          function(x) {
            jc <- callJStatic("org.apache.spark.sql.functions", "count", x@jc)
            column(jc, x@df)
          })

#' crc32
#'
#' Calculates the cyclic redundancy check value  (CRC32) of a binary column and
#' returns the value as a bigint.
#'
#' @rdname crc32
#' @name crc32
#' @family misc_funcs
#' @export
#' @examples \dontrun{crc32(df$c)}
setMethod("crc32",
          signature(x = "Column"),
          function(x) {
            jc <- callJStatic("org.apache.spark.sql.functions", "crc32", x@jc)
            column(jc, x@df)
          })

#' hash
#'
#' Calculates the hash code of given columns, and returns the result as a int column.
#'
#' @rdname hash
#' @name hash
#' @family misc_funcs
#' @export
#' @examples \dontrun{hash(df$c)}
setMethod("hash",
          signature(x = "Column"),
          function(x, ...) {
            jcols <- lapply(list(x, ...), function (x) {
              stopifnot(class(x) == "Column")
              x@jc
            })
            jc <- callJStatic("org.apache.spark.sql.functions", "hash", jcols)
            column(jc, x@df)
          })

#' dayofmonth
#'
#' Extracts the day of the month as an integer from a given date/timestamp/string.
#'
#' @rdname dayofmonth
#' @name dayofmonth
#' @family datetime_funcs
#' @export
#' @examples \dontrun{dayofmonth(df$c)}
setMethod("dayofmonth",
          signature(x = "Column"),
          function(x) {
            jc <- callJStatic("org.apache.spark.sql.functions", "dayofmonth", x@jc)
            column(jc, x@df)
          })

#' dayofyear
#'
#' Extracts the day of the year as an integer from a given date/timestamp/string.
#'
#' @rdname dayofyear
#' @name dayofyear
#' @family datetime_funcs
#' @export
#' @examples \dontrun{dayofyear(df$c)}
setMethod("dayofyear",
          signature(x = "Column"),
          function(x) {
            jc <- callJStatic("org.apache.spark.sql.functions", "dayofyear", x@jc)
            column(jc, x@df)
          })

#' decode
#'
#' Computes the first argument into a string from a binary using the provided character set
#' (one of 'US-ASCII', 'ISO-8859-1', 'UTF-8', 'UTF-16BE', 'UTF-16LE', 'UTF-16').
#'
#' @rdname decode
#' @name decode
#' @family string_funcs
#' @export
#' @examples \dontrun{decode(df$c, "UTF-8")}
setMethod("decode",
          signature(x = "Column", charset = "character"),
          function(x, charset) {
            jc <- callJStatic("org.apache.spark.sql.functions", "decode", x@jc, charset)
            column(jc, x@df)
          })

#' encode
#'
#' Computes the first argument into a binary from a string using the provided character set
#' (one of 'US-ASCII', 'ISO-8859-1', 'UTF-8', 'UTF-16BE', 'UTF-16LE', 'UTF-16').
#'
#' @rdname encode
#' @name encode
#' @family string_funcs
#' @export
#' @examples \dontrun{encode(df$c, "UTF-8")}
setMethod("encode",
          signature(x = "Column", charset = "character"),
          function(x, charset) {
            jc <- callJStatic("org.apache.spark.sql.functions", "encode", x@jc, charset)
            column(jc, x@df)
          })

#' exp
#'
#' Computes the exponential of the given value.
#'
#' @rdname exp
#' @name exp
#' @family math_funcs
#' @export
#' @examples \dontrun{exp(df$c)}
setMethod("exp",
          signature(x = "Column"),
          function(x) {
            jc <- callJStatic("org.apache.spark.sql.functions", "exp", x@jc)
            column(jc, x@df)
          })

#' expm1
#'
#' Computes the exponential of the given value minus one.
#'
#' @rdname expm1
#' @name expm1
#' @family math_funcs
#' @export
#' @examples \dontrun{expm1(df$c)}
setMethod("expm1",
          signature(x = "Column"),
          function(x) {
            jc <- callJStatic("org.apache.spark.sql.functions", "expm1", x@jc)
            column(jc, x@df)
          })

#' factorial
#'
#' Computes the factorial of the given value.
#'
#' @rdname factorial
#' @name factorial
#' @family math_funcs
#' @export
#' @examples \dontrun{factorial(df$c)}
setMethod("factorial",
          signature(x = "Column"),
          function(x) {
            jc <- callJStatic("org.apache.spark.sql.functions", "factorial", x@jc)
            column(jc, x@df)
          })

#' first
#'
#' Aggregate function: returns the first value in a group.
#'
#' The function by default returns the first values it sees. It will return the first non-missing
#' value it sees when na.rm is set to true. If all values are missing, then NA is returned.
#'
#' @rdname first
#' @name first
#' @family agg_funcs
#' @export
#' @examples
#' \dontrun{
#' first(df$c)
#' first(df$c, TRUE)
#' }
setMethod("first",
<<<<<<< HEAD
          signature(x = "Column"),
          function(x) {
            jc <- callJStatic("org.apache.spark.sql.functions", "first", x@jc)
            column(jc, x@df)
=======
          signature(x = "characterOrColumn"),
          function(x, na.rm = FALSE) {
            col <- if (class(x) == "Column") {
              x@jc
            } else {
              x
            }
            jc <- callJStatic("org.apache.spark.sql.functions", "first", col, na.rm)
            column(jc)
>>>>>>> bdabfd43
          })

#' floor
#'
#' Computes the floor of the given value.
#'
#' @rdname floor
#' @name floor
#' @family math_funcs
#' @export
#' @examples \dontrun{floor(df$c)}
setMethod("floor",
          signature(x = "Column"),
          function(x) {
            jc <- callJStatic("org.apache.spark.sql.functions", "floor", x@jc)
            column(jc, x@df)
          })

#' hex
#'
#' Computes hex value of the given column.
#'
#' @rdname hex
#' @name hex
#' @family math_funcs
#' @export
#' @examples \dontrun{hex(df$c)}
setMethod("hex",
          signature(x = "Column"),
          function(x) {
            jc <- callJStatic("org.apache.spark.sql.functions", "hex", x@jc)
            column(jc, x@df)
          })

#' hour
#'
#' Extracts the hours as an integer from a given date/timestamp/string.
#'
#' @rdname hour
#' @name hour
#' @family datetime_funcs
#' @export
#' @examples \dontrun{hour(df$c)}
setMethod("hour",
          signature(x = "Column"),
          function(x) {
            jc <- callJStatic("org.apache.spark.sql.functions", "hour", x@jc)
            column(jc, x@df)
          })

#' initcap
#'
#' Returns a new string column by converting the first letter of each word to uppercase.
#' Words are delimited by whitespace.
#'
#' For example, "hello world" will become "Hello World".
#'
#' @rdname initcap
#' @name initcap
#' @family string_funcs
#' @export
#' @examples \dontrun{initcap(df$c)}
setMethod("initcap",
          signature(x = "Column"),
          function(x) {
            jc <- callJStatic("org.apache.spark.sql.functions", "initcap", x@jc)
            column(jc, x@df)
          })

#' is.nan
#'
#' Return true if the column is NaN, alias for \link{isnan}
#'
#' @rdname is.nan
#' @name is.nan
#' @family normal_funcs
#' @export
#' @examples
#' \dontrun{
#' is.nan(df$c)
#' isnan(df$c)
#' }
setMethod("is.nan",
          signature(x = "Column"),
          function(x) {
            isnan(x)
          })

#' @rdname is.nan
#' @name isnan
setMethod("isnan",
          signature(x = "Column"),
          function(x) {
            jc <- callJStatic("org.apache.spark.sql.functions", "isnan", x@jc)
            column(jc, x@df)
          })

#' kurtosis
#'
#' Aggregate function: returns the kurtosis of the values in a group.
#'
#' @rdname kurtosis
#' @name kurtosis
#' @family agg_funcs
#' @export
#' @examples \dontrun{kurtosis(df$c)}
setMethod("kurtosis",
          signature(x = "Column"),
          function(x) {
            jc <- callJStatic("org.apache.spark.sql.functions", "kurtosis", x@jc)
            column(jc, x@df)
          })

#' last
#'
#' Aggregate function: returns the last value in a group.
#'
#' The function by default returns the last values it sees. It will return the last non-missing
#' value it sees when na.rm is set to true. If all values are missing, then NA is returned.
#'
#' @rdname last
#' @name last
#' @family agg_funcs
#' @export
#' @examples
#' \dontrun{
#' last(df$c)
#' last(df$c, TRUE)
#' }
setMethod("last",
<<<<<<< HEAD
          signature(x = "Column"),
          function(x) {
            jc <- callJStatic("org.apache.spark.sql.functions", "last", x@jc)
            column(jc, x@df)
=======
          signature(x = "characterOrColumn"),
          function(x, na.rm = FALSE) {
            col <- if (class(x) == "Column") {
              x@jc
            } else {
              x
            }
            jc <- callJStatic("org.apache.spark.sql.functions", "last", col, na.rm)
            column(jc)
>>>>>>> bdabfd43
          })

#' last_day
#'
#' Given a date column, returns the last day of the month which the given date belongs to.
#' For example, input "2015-07-27" returns "2015-07-31" since July 31 is the last day of the
#' month in July 2015.
#'
#' @rdname last_day
#' @name last_day
#' @family datetime_funcs
#' @export
#' @examples \dontrun{last_day(df$c)}
setMethod("last_day",
          signature(x = "Column"),
          function(x) {
            jc <- callJStatic("org.apache.spark.sql.functions", "last_day", x@jc)
            column(jc, x@df)
          })

#' length
#'
#' Computes the length of a given string or binary column.
#'
#' @rdname length
#' @name length
#' @family string_funcs
#' @export
#' @examples \dontrun{length(df$c)}
setMethod("length",
          signature(x = "Column"),
          function(x) {
            jc <- callJStatic("org.apache.spark.sql.functions", "length", x@jc)
            column(jc, x@df)
          })

#' log
#'
#' Computes the natural logarithm of the given value.
#'
#' @rdname log
#' @name log
#' @family math_funcs
#' @export
#' @examples \dontrun{log(df$c)}
setMethod("log",
          signature(x = "Column"),
          function(x) {
            jc <- callJStatic("org.apache.spark.sql.functions", "log", x@jc)
            column(jc, x@df)
          })

#' log10
#'
#' Computes the logarithm of the given value in base 10.
#'
#' @rdname log10
#' @name log10
#' @family math_funcs
#' @export
#' @examples \dontrun{log10(df$c)}
setMethod("log10",
          signature(x = "Column"),
          function(x) {
            jc <- callJStatic("org.apache.spark.sql.functions", "log10", x@jc)
            column(jc, x@df)
          })

#' log1p
#'
#' Computes the natural logarithm of the given value plus one.
#'
#' @rdname log1p
#' @name log1p
#' @family math_funcs
#' @export
#' @examples \dontrun{log1p(df$c)}
setMethod("log1p",
          signature(x = "Column"),
          function(x) {
            jc <- callJStatic("org.apache.spark.sql.functions", "log1p", x@jc)
            column(jc, x@df)
          })

#' log2
#'
#' Computes the logarithm of the given column in base 2.
#'
#' @rdname log2
#' @name log2
#' @family math_funcs
#' @export
#' @examples \dontrun{log2(df$c)}
setMethod("log2",
          signature(x = "Column"),
          function(x) {
            jc <- callJStatic("org.apache.spark.sql.functions", "log2", x@jc)
            column(jc, x@df)
          })

#' lower
#'
#' Converts a string column to lower case.
#'
#' @rdname lower
#' @name lower
#' @family string_funcs
#' @export
#' @examples \dontrun{lower(df$c)}
setMethod("lower",
          signature(x = "Column"),
          function(x) {
            jc <- callJStatic("org.apache.spark.sql.functions", "lower", x@jc)
            column(jc, x@df)
          })

#' ltrim
#'
#' Trim the spaces from left end for the specified string value.
#'
#' @rdname ltrim
#' @name ltrim
#' @family string_funcs
#' @export
#' @examples \dontrun{ltrim(df$c)}
setMethod("ltrim",
          signature(x = "Column"),
          function(x) {
            jc <- callJStatic("org.apache.spark.sql.functions", "ltrim", x@jc)
            column(jc, x@df)
          })

#' max
#'
#' Aggregate function: returns the maximum value of the expression in a group.
#'
#' @rdname max
#' @name max
#' @family agg_funcs
#' @export
#' @examples \dontrun{max(df$c)}
setMethod("max",
          signature(x = "Column"),
          function(x) {
            jc <- callJStatic("org.apache.spark.sql.functions", "max", x@jc)
            column(jc, x@df)
          })

#' md5
#'
#' Calculates the MD5 digest of a binary column and returns the value
#' as a 32 character hex string.
#'
#' @rdname md5
#' @name md5
#' @family misc_funcs
#' @export
#' @examples \dontrun{md5(df$c)}
setMethod("md5",
          signature(x = "Column"),
          function(x) {
            jc <- callJStatic("org.apache.spark.sql.functions", "md5", x@jc)
            column(jc, x@df)
          })

#' mean
#'
#' Aggregate function: returns the average of the values in a group.
#' Alias for avg.
#'
#' @rdname mean
#' @name mean
#' @family agg_funcs
#' @export
#' @examples \dontrun{mean(df$c)}
setMethod("mean",
          signature(x = "Column"),
          function(x) {
            jc <- callJStatic("org.apache.spark.sql.functions", "mean", x@jc)
            column(jc, x@df)
          })

#' min
#'
#' Aggregate function: returns the minimum value of the expression in a group.
#'
#' @rdname min
#' @name min
#' @family agg_funcs
#' @export
#' @examples \dontrun{min(df$c)}
setMethod("min",
          signature(x = "Column"),
          function(x) {
            jc <- callJStatic("org.apache.spark.sql.functions", "min", x@jc)
            column(jc, x@df)
          })

#' minute
#'
#' Extracts the minutes as an integer from a given date/timestamp/string.
#'
#' @rdname minute
#' @name minute
#' @family datetime_funcs
#' @export
#' @examples \dontrun{minute(df$c)}
setMethod("minute",
          signature(x = "Column"),
          function(x) {
            jc <- callJStatic("org.apache.spark.sql.functions", "minute", x@jc)
            column(jc, x@df)
          })

#' month
#'
#' Extracts the month as an integer from a given date/timestamp/string.
#'
#' @rdname month
#' @name month
#' @family datetime_funcs
#' @export
#' @examples \dontrun{month(df$c)}
setMethod("month",
          signature(x = "Column"),
          function(x) {
            jc <- callJStatic("org.apache.spark.sql.functions", "month", x@jc)
            column(jc, x@df)
          })

#' negate
#'
#' Unary minus, i.e. negate the expression.
#'
#' @rdname negate
#' @name negate
#' @family normal_funcs
#' @export
#' @examples \dontrun{negate(df$c)}
setMethod("negate",
          signature(x = "Column"),
          function(x) {
            jc <- callJStatic("org.apache.spark.sql.functions", "negate", x@jc)
            column(jc, x@df)
          })

#' quarter
#'
#' Extracts the quarter as an integer from a given date/timestamp/string.
#'
#' @rdname quarter
#' @name quarter
#' @family datetime_funcs
#' @export
#' @examples \dontrun{quarter(df$c)}
setMethod("quarter",
          signature(x = "Column"),
          function(x) {
            jc <- callJStatic("org.apache.spark.sql.functions", "quarter", x@jc)
            column(jc, x@df)
          })

#' reverse
#'
#' Reverses the string column and returns it as a new string column.
#'
#' @rdname reverse
#' @name reverse
#' @family string_funcs
#' @export
#' @examples \dontrun{reverse(df$c)}
setMethod("reverse",
          signature(x = "Column"),
          function(x) {
            jc <- callJStatic("org.apache.spark.sql.functions", "reverse", x@jc)
            column(jc, x@df)
          })

#' rint
#'
#' Returns the double value that is closest in value to the argument and
#' is equal to a mathematical integer.
#'
#' @rdname rint
#' @name rint
#' @family math_funcs
#' @export
#' @examples \dontrun{rint(df$c)}
setMethod("rint",
          signature(x = "Column"),
          function(x) {
            jc <- callJStatic("org.apache.spark.sql.functions", "rint", x@jc)
            column(jc, x@df)
          })

#' round
#'
#' Returns the value of the column `e` rounded to 0 decimal places.
#'
#' @rdname round
#' @name round
#' @family math_funcs
#' @export
#' @examples \dontrun{round(df$c)}
setMethod("round",
          signature(x = "Column"),
          function(x) {
            jc <- callJStatic("org.apache.spark.sql.functions", "round", x@jc)
            column(jc, x@df)
          })

#' rtrim
#'
#' Trim the spaces from right end for the specified string value.
#'
#' @rdname rtrim
#' @name rtrim
#' @family string_funcs
#' @export
#' @examples \dontrun{rtrim(df$c)}
setMethod("rtrim",
          signature(x = "Column"),
          function(x) {
            jc <- callJStatic("org.apache.spark.sql.functions", "rtrim", x@jc)
            column(jc, x@df)
          })

#' sd
#'
#' Aggregate function: alias for \link{stddev_samp}
#'
#' @rdname sd
#' @name sd
#' @family agg_funcs
#' @seealso \link{stddev_pop}, \link{stddev_samp}
#' @export
#' @examples
#'\dontrun{
#'stddev(df$c)
#'select(df, stddev(df$age))
#'agg(df, sd(df$age))
#'}
setMethod("sd",
          signature(x = "Column"),
          function(x) {
            # In R, sample standard deviation is calculated with the sd() function.
            stddev_samp(x)
          })

#' second
#'
#' Extracts the seconds as an integer from a given date/timestamp/string.
#'
#' @rdname second
#' @name second
#' @family datetime_funcs
#' @export
#' @examples \dontrun{second(df$c)}
setMethod("second",
          signature(x = "Column"),
          function(x) {
            jc <- callJStatic("org.apache.spark.sql.functions", "second", x@jc)
            column(jc, x@df)
          })

#' sha1
#'
#' Calculates the SHA-1 digest of a binary column and returns the value
#' as a 40 character hex string.
#'
#' @rdname sha1
#' @name sha1
#' @family misc_funcs
#' @export
#' @examples \dontrun{sha1(df$c)}
setMethod("sha1",
          signature(x = "Column"),
          function(x) {
            jc <- callJStatic("org.apache.spark.sql.functions", "sha1", x@jc)
            column(jc, x@df)
          })

#' signum
#'
#' Computes the signum of the given value.
#'
#' @rdname signum
#' @name signum
#' @family math_funcs
#' @export
#' @examples \dontrun{signum(df$c)}
setMethod("signum",
          signature(x = "Column"),
          function(x) {
            jc <- callJStatic("org.apache.spark.sql.functions", "signum", x@jc)
            column(jc, x@df)
          })

#' sin
#'
#' Computes the sine of the given value.
#'
#' @rdname sin
#' @name sin
#' @family math_funcs
#' @export
#' @examples \dontrun{sin(df$c)}
setMethod("sin",
          signature(x = "Column"),
          function(x) {
            jc <- callJStatic("org.apache.spark.sql.functions", "sin", x@jc)
            column(jc, x@df)
          })

#' sinh
#'
#' Computes the hyperbolic sine of the given value.
#'
#' @rdname sinh
#' @name sinh
#' @family math_funcs
#' @export
#' @examples \dontrun{sinh(df$c)}
setMethod("sinh",
          signature(x = "Column"),
          function(x) {
            jc <- callJStatic("org.apache.spark.sql.functions", "sinh", x@jc)
            column(jc, x@df)
          })

#' skewness
#'
#' Aggregate function: returns the skewness of the values in a group.
#'
#' @rdname skewness
#' @name skewness
#' @family agg_funcs
#' @export
#' @examples \dontrun{skewness(df$c)}
setMethod("skewness",
          signature(x = "Column"),
          function(x) {
            jc <- callJStatic("org.apache.spark.sql.functions", "skewness", x@jc)
            column(jc, x@df)
          })

#' soundex
#'
#' Return the soundex code for the specified expression.
#'
#' @rdname soundex
#' @name soundex
#' @family string_funcs
#' @export
#' @examples \dontrun{soundex(df$c)}
setMethod("soundex",
          signature(x = "Column"),
          function(x) {
            jc <- callJStatic("org.apache.spark.sql.functions", "soundex", x@jc)
            column(jc, x@df)
          })

#' @rdname sd
#' @name stddev
setMethod("stddev",
          signature(x = "Column"),
          function(x) {
            jc <- callJStatic("org.apache.spark.sql.functions", "stddev", x@jc)
            column(jc, x@df)
          })

#' stddev_pop
#'
#' Aggregate function: returns the population standard deviation of the expression in a group.
#'
#' @rdname stddev_pop
#' @name stddev_pop
#' @family agg_funcs
#' @seealso \link{sd}, \link{stddev_samp}
#' @export
#' @examples \dontrun{stddev_pop(df$c)}
setMethod("stddev_pop",
          signature(x = "Column"),
          function(x) {
            jc <- callJStatic("org.apache.spark.sql.functions", "stddev_pop", x@jc)
            column(jc, x@df)
          })

#' stddev_samp
#'
#' Aggregate function: returns the unbiased sample standard deviation of the expression in a group.
#'
#' @rdname stddev_samp
#' @name stddev_samp
#' @family agg_funcs
#' @seealso \link{stddev_pop}, \link{sd}
#' @export
#' @examples \dontrun{stddev_samp(df$c)}
setMethod("stddev_samp",
          signature(x = "Column"),
          function(x) {
            jc <- callJStatic("org.apache.spark.sql.functions", "stddev_samp", x@jc)
            column(jc, x@df)
          })

#' struct
#'
#' Creates a new struct column that composes multiple input columns.
#'
#' @rdname struct
#' @name struct
#' @family normal_funcs
#' @export
#' @examples
#' \dontrun{
#' struct(df$c, df$d)
#' struct("col1", "col2")
#' }
setMethod("struct",
          signature(x = "characterOrColumn"),
          function(x, ...) {
            if (class(x) == "Column") {
              jcols <- lapply(list(x, ...), function(x) { x@jc })
              jc <- callJStatic("org.apache.spark.sql.functions", "struct", jcols)
              column(jc, x@df)
            } else {
              jc <- callJStatic("org.apache.spark.sql.functions", "struct", x, list(...))
              column(jc)
            }
          })

#' sqrt
#'
#' Computes the square root of the specified float value.
#'
#' @rdname sqrt
#' @name sqrt
#' @family math_funcs
#' @export
#' @examples \dontrun{sqrt(df$c)}
setMethod("sqrt",
          signature(x = "Column"),
          function(x) {
            jc <- callJStatic("org.apache.spark.sql.functions", "sqrt", x@jc)
            column(jc, x@df)
          })

#' sum
#'
#' Aggregate function: returns the sum of all values in the expression.
#'
#' @rdname sum
#' @name sum
#' @family agg_funcs
#' @export
#' @examples \dontrun{sum(df$c)}
setMethod("sum",
          signature(x = "Column"),
          function(x) {
            jc <- callJStatic("org.apache.spark.sql.functions", "sum", x@jc)
            column(jc, x@df)
          })

#' sumDistinct
#'
#' Aggregate function: returns the sum of distinct values in the expression.
#'
#' @rdname sumDistinct
#' @name sumDistinct
#' @family agg_funcs
#' @export
#' @examples \dontrun{sumDistinct(df$c)}
setMethod("sumDistinct",
          signature(x = "Column"),
          function(x) {
            jc <- callJStatic("org.apache.spark.sql.functions", "sumDistinct", x@jc)
            column(jc, x@df)
          })

#' tan
#'
#' Computes the tangent of the given value.
#'
#' @rdname tan
#' @name tan
#' @family math_funcs
#' @export
#' @examples \dontrun{tan(df$c)}
setMethod("tan",
          signature(x = "Column"),
          function(x) {
            jc <- callJStatic("org.apache.spark.sql.functions", "tan", x@jc)
            column(jc, x@df)
          })

#' tanh
#'
#' Computes the hyperbolic tangent of the given value.
#'
#' @rdname tanh
#' @name tanh
#' @family math_funcs
#' @export
#' @examples \dontrun{tanh(df$c)}
setMethod("tanh",
          signature(x = "Column"),
          function(x) {
            jc <- callJStatic("org.apache.spark.sql.functions", "tanh", x@jc)
            column(jc, x@df)
          })

#' toDegrees
#'
#' Converts an angle measured in radians to an approximately equivalent angle measured in degrees.
#'
#' @rdname toDegrees
#' @name toDegrees
#' @family math_funcs
#' @export
#' @examples \dontrun{toDegrees(df$c)}
setMethod("toDegrees",
          signature(x = "Column"),
          function(x) {
            jc <- callJStatic("org.apache.spark.sql.functions", "toDegrees", x@jc)
            column(jc, x@df)
          })

#' toRadians
#'
#' Converts an angle measured in degrees to an approximately equivalent angle measured in radians.
#'
#' @rdname toRadians
#' @name toRadians
#' @family math_funcs
#' @export
#' @examples \dontrun{toRadians(df$c)}
setMethod("toRadians",
          signature(x = "Column"),
          function(x) {
            jc <- callJStatic("org.apache.spark.sql.functions", "toRadians", x@jc)
            column(jc, x@df)
          })

#' to_date
#'
#' Converts the column into DateType.
#'
#' @rdname to_date
#' @name to_date
#' @family datetime_funcs
#' @export
#' @examples \dontrun{to_date(df$c)}
setMethod("to_date",
          signature(x = "Column"),
          function(x) {
            jc <- callJStatic("org.apache.spark.sql.functions", "to_date", x@jc)
            column(jc, x@df)
          })

#' trim
#'
#' Trim the spaces from both ends for the specified string column.
#'
#' @rdname trim
#' @name trim
#' @family string_funcs
#' @export
#' @examples \dontrun{trim(df$c)}
setMethod("trim",
          signature(x = "Column"),
          function(x) {
            jc <- callJStatic("org.apache.spark.sql.functions", "trim", x@jc)
            column(jc, x@df)
          })

#' unbase64
#'
#' Decodes a BASE64 encoded string column and returns it as a binary column.
#' This is the reverse of base64.
#'
#' @rdname unbase64
#' @name unbase64
#' @family string_funcs
#' @export
#' @examples \dontrun{unbase64(df$c)}
setMethod("unbase64",
          signature(x = "Column"),
          function(x) {
            jc <- callJStatic("org.apache.spark.sql.functions", "unbase64", x@jc)
            column(jc, x@df)
          })

#' unhex
#'
#' Inverse of hex. Interprets each pair of characters as a hexadecimal number
#' and converts to the byte representation of number.
#'
#' @rdname unhex
#' @name unhex
#' @family math_funcs
#' @export
#' @examples \dontrun{unhex(df$c)}
setMethod("unhex",
          signature(x = "Column"),
          function(x) {
            jc <- callJStatic("org.apache.spark.sql.functions", "unhex", x@jc)
            column(jc, x@df)
          })

#' upper
#'
#' Converts a string column to upper case.
#'
#' @rdname upper
#' @name upper
#' @family string_funcs
#' @export
#' @examples \dontrun{upper(df$c)}
setMethod("upper",
          signature(x = "Column"),
          function(x) {
            jc <- callJStatic("org.apache.spark.sql.functions", "upper", x@jc)
            column(jc, x@df)
          })

#' var
#'
#' Aggregate function: alias for \link{var_samp}.
#'
#' @rdname var
#' @name var
#' @family agg_funcs
#' @seealso \link{var_pop}, \link{var_samp}
#' @export
#' @examples
#'\dontrun{
#'variance(df$c)
#'select(df, var_pop(df$age))
#'agg(df, var(df$age))
#'}
setMethod("var",
          signature(x = "Column"),
          function(x) {
            # In R, sample variance is calculated with the var() function.
            var_samp(x)
          })

#' @rdname var
#' @name variance
setMethod("variance",
          signature(x = "Column"),
          function(x) {
            jc <- callJStatic("org.apache.spark.sql.functions", "variance", x@jc)
            column(jc, x@df)
          })

#' var_pop
#'
#' Aggregate function: returns the population variance of the values in a group.
#'
#' @rdname var_pop
#' @name var_pop
#' @family agg_funcs
#' @seealso \link{var}, \link{var_samp}
#' @export
#' @examples \dontrun{var_pop(df$c)}
setMethod("var_pop",
          signature(x = "Column"),
          function(x) {
            jc <- callJStatic("org.apache.spark.sql.functions", "var_pop", x@jc)
            column(jc, x@df)
          })

#' var_samp
#'
#' Aggregate function: returns the unbiased variance of the values in a group.
#'
#' @rdname var_samp
#' @name var_samp
#' @family agg_funcs
#' @seealso \link{var_pop}, \link{var}
#' @export
#' @examples \dontrun{var_samp(df$c)}
setMethod("var_samp",
          signature(x = "Column"),
          function(x) {
            jc <- callJStatic("org.apache.spark.sql.functions", "var_samp", x@jc)
            column(jc, x@df)
          })

#' weekofyear
#'
#' Extracts the week number as an integer from a given date/timestamp/string.
#'
#' @rdname weekofyear
#' @name weekofyear
#' @family datetime_funcs
#' @export
#' @examples \dontrun{weekofyear(df$c)}
setMethod("weekofyear",
          signature(x = "Column"),
          function(x) {
            jc <- callJStatic("org.apache.spark.sql.functions", "weekofyear", x@jc)
            column(jc, x@df)
          })

#' year
#'
#' Extracts the year as an integer from a given date/timestamp/string.
#'
#' @rdname year
#' @name year
#' @family datetime_funcs
#' @export
#' @examples \dontrun{year(df$c)}
setMethod("year",
          signature(x = "Column"),
          function(x) {
            jc <- callJStatic("org.apache.spark.sql.functions", "year", x@jc)
            column(jc, x@df)
          })

#' atan2
#'
#' Returns the angle theta from the conversion of rectangular coordinates (x, y) to
#' polar coordinates (r, theta).
#'
#' @rdname atan2
#' @name atan2
#' @family math_funcs
#' @export
#' @examples \dontrun{atan2(df$c, x)}
setMethod("atan2", signature(y = "Column"),
          function(y, x) {
            if (class(x) == "Column") {
              x <- x@jc
            }
            jc <- callJStatic("org.apache.spark.sql.functions", "atan2", y@jc, x)
            column(jc, y@df)
          })

#' datediff
#'
#' Returns the number of days from `start` to `end`.
#'
#' @rdname datediff
#' @name datediff
#' @family datetime_funcs
#' @export
#' @examples \dontrun{datediff(df$c, x)}
setMethod("datediff", signature(y = "Column"),
          function(y, x) {
            if (class(x) == "Column") {
              x <- x@jc
            }
            jc <- callJStatic("org.apache.spark.sql.functions", "datediff", y@jc, x)
            column(jc, y@df)
          })

#' hypot
#'
#' Computes `sqrt(a^2^ + b^2^)` without intermediate overflow or underflow.
#'
#' @rdname hypot
#' @name hypot
#' @family math_funcs
#' @export
#' @examples \dontrun{hypot(df$c, x)}
setMethod("hypot", signature(y = "Column"),
          function(y, x) {
            if (class(x) == "Column") {
              x <- x@jc
            }
            jc <- callJStatic("org.apache.spark.sql.functions", "hypot", y@jc, x)
            column(jc, y@df)
          })

#' levenshtein
#'
#' Computes the Levenshtein distance of the two given string columns.
#'
#' @rdname levenshtein
#' @name levenshtein
#' @family string_funcs
#' @export
#' @examples \dontrun{levenshtein(df$c, x)}
setMethod("levenshtein", signature(y = "Column"),
          function(y, x) {
            if (class(x) == "Column") {
              x <- x@jc
            }
            jc <- callJStatic("org.apache.spark.sql.functions", "levenshtein", y@jc, x)
            column(jc, y@df)
          })

#' months_between
#'
#' Returns number of months between dates `date1` and `date2`.
#'
#' @rdname months_between
#' @name months_between
#' @family datetime_funcs
#' @export
#' @examples \dontrun{months_between(df$c, x)}
setMethod("months_between", signature(y = "Column"),
          function(y, x) {
            if (class(x) == "Column") {
              x <- x@jc
            }
            jc <- callJStatic("org.apache.spark.sql.functions", "months_between", y@jc, x)
            column(jc, y@df)
          })

#' nanvl
#'
#' Returns col1 if it is not NaN, or col2 if col1 is NaN.
#' hhBoth inputs should be floating point columns (DoubleType or FloatType).
#'
#' @rdname nanvl
#' @name nanvl
#' @family normal_funcs
#' @export
#' @examples \dontrun{nanvl(df$c, x)}
setMethod("nanvl", signature(y = "Column"),
          function(y, x) {
            if (class(x) == "Column") {
              x <- x@jc
            }
            jc <- callJStatic("org.apache.spark.sql.functions", "nanvl", y@jc, x)
            column(jc, y@df)
          })

#' pmod
#'
#' Returns the positive value of dividend mod divisor.
#'
#' @rdname pmod
#' @name pmod
#' @docType methods
#' @family math_funcs
#' @export
#' @examples \dontrun{pmod(df$c, x)}
setMethod("pmod", signature(y = "Column"),
          function(y, x) {
            if (class(x) == "Column") {
              x <- x@jc
            }
            jc <- callJStatic("org.apache.spark.sql.functions", "pmod", y@jc, x)
            column(jc, y@df)
          })


#' Approx Count Distinct
#'
#' @family agg_funcs
#' @rdname approxCountDistinct
#' @name approxCountDistinct
#' @return the approximate number of distinct items in a group.
#' @export
#' @examples \dontrun{approxCountDistinct(df$c, 0.02)}
setMethod("approxCountDistinct",
          signature(x = "Column"),
          function(x, rsd = 0.05) {
            jc <- callJStatic("org.apache.spark.sql.functions", "approxCountDistinct", x@jc, rsd)
            column(jc, x@df)
          })

#' Count Distinct
#'
#' @family agg_funcs
#' @rdname countDistinct
#' @name countDistinct
#' @return the number of distinct items in a group.
#' @export
#' @examples \dontrun{countDistinct(df$c)}
setMethod("countDistinct",
          signature(x = "Column"),
          function(x, ...) {
            jcols <- lapply(list(...), function (x) {
              stopifnot(class(x) == "Column")
              x@jc
            })
            jc <- callJStatic("org.apache.spark.sql.functions", "countDistinct", x@jc,
                              jcols)
            column(jc, x@df)
          })


#' concat
#'
#' Concatenates multiple input string columns together into a single string column.
#'
#' @family string_funcs
#' @rdname concat
#' @name concat
#' @export
#' @examples \dontrun{concat(df$strings, df$strings2)}
setMethod("concat",
          signature(x = "Column"),
          function(x, ...) {
            jcols <- lapply(list(x, ...), function (x) {
              stopifnot(class(x) == "Column")
              x@jc
            })
            jc <- callJStatic("org.apache.spark.sql.functions", "concat", jcols)
            column(jc, x@df)
          })

#' greatest
#'
#' Returns the greatest value of the list of column names, skipping null values.
#' This function takes at least 2 parameters. It will return null if all parameters are null.
#'
#' @family normal_funcs
#' @rdname greatest
#' @name greatest
#' @export
#' @examples \dontrun{greatest(df$c, df$d)}
setMethod("greatest",
          signature(x = "Column"),
          function(x, ...) {
            stopifnot(length(list(...)) > 0)
            jcols <- lapply(list(x, ...), function (x) {
              stopifnot(class(x) == "Column")
              x@jc
            })
            jc <- callJStatic("org.apache.spark.sql.functions", "greatest", jcols)
            column(jc, x@df)
          })

#' least
#'
#' Returns the least value of the list of column names, skipping null values.
#' This function takes at least 2 parameters. It will return null if all parameters are null.
#'
#' @family normal_funcs
#' @rdname least
#' @name least
#' @export
#' @examples \dontrun{least(df$c, df$d)}
setMethod("least",
          signature(x = "Column"),
          function(x, ...) {
            stopifnot(length(list(...)) > 0)
            jcols <- lapply(list(x, ...), function (x) {
              stopifnot(class(x) == "Column")
              x@jc
            })
            jc <- callJStatic("org.apache.spark.sql.functions", "least", jcols)
            column(jc, x@df)
          })

#' ceiling
#'
#' Computes the ceiling of the given value.
#'
#' @rdname ceil
#' @name ceiling
#' @export
#' @examples \dontrun{ceiling(df$c)}
setMethod("ceiling",
          signature(x = "Column"),
          function(x) {
            ceil(x)
          })

#' sign
#'
#' Computes the signum of the given value.
#'
#' @rdname signum
#' @name sign
#' @export
#' @examples \dontrun{sign(df$c)}
setMethod("sign", signature(x = "Column"),
          function(x) {
            signum(x)
          })

#' n_distinct
#'
#' Aggregate function: returns the number of distinct items in a group.
#'
#' @rdname countDistinct
#' @name n_distinct
#' @export
#' @examples \dontrun{n_distinct(df$c)}
setMethod("n_distinct", signature(x = "Column"),
          function(x, ...) {
            countDistinct(x, ...)
          })

#' n
#'
#' Aggregate function: returns the number of items in a group.
#'
#' @rdname count
#' @name n
#' @export
#' @examples \dontrun{n(df$c)}
setMethod("n", signature(x = "Column"),
          function(x) {
            count(x)
          })

#' date_format
#'
#' Converts a date/timestamp/string to a value of string in the format specified by the date
#' format given by the second argument.
#'
#' A pattern could be for instance \preformatted{dd.MM.yyyy} and could return a string like '18.03.1993'. All
#' pattern letters of \code{java.text.SimpleDateFormat} can be used.
#'
#' NOTE: Use when ever possible specialized functions like \code{year}. These benefit from a
#' specialized implementation.
#'
#' @family datetime_funcs
#' @rdname date_format
#' @name date_format
#' @export
#' @examples \dontrun{date_format(df$t, 'MM/dd/yyy')}
setMethod("date_format", signature(y = "Column", x = "character"),
          function(y, x) {
            jc <- callJStatic("org.apache.spark.sql.functions", "date_format", y@jc, x)
            column(jc, y@df)
          })

#' from_utc_timestamp
#'
#' Assumes given timestamp is UTC and converts to given timezone.
#'
#' @family datetime_funcs
#' @rdname from_utc_timestamp
#' @name from_utc_timestamp
#' @export
#' @examples \dontrun{from_utc_timestamp(df$t, 'PST')}
setMethod("from_utc_timestamp", signature(y = "Column", x = "character"),
          function(y, x) {
            jc <- callJStatic("org.apache.spark.sql.functions", "from_utc_timestamp", y@jc, x)
            column(jc, y@df)
          })

#' instr
#'
#' Locate the position of the first occurrence of substr column in the given string.
#' Returns null if either of the arguments are null.
#'
#' NOTE: The position is not zero based, but 1 based index, returns 0 if substr
#' could not be found in str.
#'
#' @family string_funcs
#' @rdname instr
#' @name instr
#' @export
#' @examples \dontrun{instr(df$c, 'b')}
setMethod("instr", signature(y = "Column", x = "character"),
          function(y, x) {
            jc <- callJStatic("org.apache.spark.sql.functions", "instr", y@jc, x)
            column(jc, y@df)
          })

#' next_day
#'
#' Given a date column, returns the first date which is later than the value of the date column
#' that is on the specified day of the week.
#'
#' For example, \code{next_day('2015-07-27', "Sunday")} returns 2015-08-02 because that is the first
#' Sunday after 2015-07-27.
#'
#' Day of the week parameter is case insensitive, and accepts first three or two characters:
#' "Mon", "Tue", "Wed", "Thu", "Fri", "Sat", "Sun".
#'
#' @family datetime_funcs
#' @rdname next_day
#' @name next_day
#' @export
#' @examples
#'\dontrun{
#'next_day(df$d, 'Sun')
#'next_day(df$d, 'Sunday')
#'}
setMethod("next_day", signature(y = "Column", x = "character"),
          function(y, x) {
            jc <- callJStatic("org.apache.spark.sql.functions", "next_day", y@jc, x)
            column(jc, y@df)
          })

#' to_utc_timestamp
#'
#' Assumes given timestamp is in given timezone and converts to UTC.
#'
#' @family datetime_funcs
#' @rdname to_utc_timestamp
#' @name to_utc_timestamp
#' @export
#' @examples \dontrun{to_utc_timestamp(df$t, 'PST')}
setMethod("to_utc_timestamp", signature(y = "Column", x = "character"),
          function(y, x) {
            jc <- callJStatic("org.apache.spark.sql.functions", "to_utc_timestamp", y@jc, x)
            column(jc, y@df)
          })

#' add_months
#'
#' Returns the date that is numMonths after startDate.
#'
#' @name add_months
#' @family datetime_funcs
#' @rdname add_months
#' @export
#' @examples \dontrun{add_months(df$d, 1)}
setMethod("add_months", signature(y = "Column", x = "numeric"),
          function(y, x) {
            jc <- callJStatic("org.apache.spark.sql.functions", "add_months", y@jc, as.integer(x))
            column(jc, y@df)
          })

#' date_add
#'
#' Returns the date that is `days` days after `start`
#'
#' @family datetime_funcs
#' @rdname date_add
#' @name date_add
#' @export
#' @examples \dontrun{date_add(df$d, 1)}
setMethod("date_add", signature(y = "Column", x = "numeric"),
          function(y, x) {
            jc <- callJStatic("org.apache.spark.sql.functions", "date_add", y@jc, as.integer(x))
            column(jc, y@df)
          })

#' date_sub
#'
#' Returns the date that is `days` days before `start`
#'
#' @family datetime_funcs
#' @rdname date_sub
#' @name date_sub
#' @export
#' @examples \dontrun{date_sub(df$d, 1)}
setMethod("date_sub", signature(y = "Column", x = "numeric"),
          function(y, x) {
            jc <- callJStatic("org.apache.spark.sql.functions", "date_sub", y@jc, as.integer(x))
            column(jc, y@df)
          })

#' format_number
#'
#' Formats numeric column y to a format like '#,###,###.##', rounded to x decimal places,
#' and returns the result as a string column.
#'
#' If x is 0, the result has no decimal point or fractional part.
#' If x < 0, the result will be null.
#'
#' @param y column to format
#' @param x number of decimal place to format to
#' @family string_funcs
#' @rdname format_number
#' @name format_number
#' @export
#' @examples \dontrun{format_number(df$n, 4)}
setMethod("format_number", signature(y = "Column", x = "numeric"),
          function(y, x) {
            jc <- callJStatic("org.apache.spark.sql.functions",
                              "format_number",
                              y@jc, as.integer(x))
            column(jc, y@df)
          })

#' sha2
#'
#' Calculates the SHA-2 family of hash functions of a binary column and
#' returns the value as a hex string.
#'
#' @param y column to compute SHA-2 on.
#' @param x one of 224, 256, 384, or 512.
#' @family misc_funcs
#' @rdname sha2
#' @name sha2
#' @export
#' @examples \dontrun{sha2(df$c, 256)}
setMethod("sha2", signature(y = "Column", x = "numeric"),
          function(y, x) {
            jc <- callJStatic("org.apache.spark.sql.functions", "sha2", y@jc, as.integer(x))
            column(jc, y@df)
          })

#' shiftLeft
#'
#' Shift the given value numBits left. If the given value is a long value, this function
#' will return a long value else it will return an integer value.
#'
#' @family math_funcs
#' @rdname shiftLeft
#' @name shiftLeft
#' @export
#' @examples \dontrun{shiftLeft(df$c, 1)}
setMethod("shiftLeft", signature(y = "Column", x = "numeric"),
          function(y, x) {
            jc <- callJStatic("org.apache.spark.sql.functions",
                              "shiftLeft",
                              y@jc, as.integer(x))
            column(jc, y@df)
          })

#' shiftRight
#'
#' Shift the given value numBits right. If the given value is a long value, it will return
#' a long value else it will return an integer value.
#'
#' @family math_funcs
#' @rdname shiftRight
#' @name shiftRight
#' @export
#' @examples \dontrun{shiftRight(df$c, 1)}
setMethod("shiftRight", signature(y = "Column", x = "numeric"),
          function(y, x) {
            jc <- callJStatic("org.apache.spark.sql.functions",
                              "shiftRight",
                              y@jc, as.integer(x))
            column(jc, y@df)
          })

#' shiftRightUnsigned
#'
#' Unsigned shift the given value numBits right. If the given value is a long value,
#' it will return a long value else it will return an integer value.
#'
#' @family math_funcs
#' @rdname shiftRightUnsigned
#' @name shiftRightUnsigned
#' @export
#' @examples \dontrun{shiftRightUnsigned(df$c, 1)}
setMethod("shiftRightUnsigned", signature(y = "Column", x = "numeric"),
          function(y, x) {
            jc <- callJStatic("org.apache.spark.sql.functions",
                              "shiftRightUnsigned",
                              y@jc, as.integer(x))
            column(jc, y@df)
          })

#' concat_ws
#'
#' Concatenates multiple input string columns together into a single string column,
#' using the given separator.
#'
#' @family string_funcs
#' @rdname concat_ws
#' @name concat_ws
#' @export
#' @examples \dontrun{concat_ws('-', df$s, df$d)}
setMethod("concat_ws", signature(sep = "character", x = "Column"),
          function(sep, x, ...) {
            jcols <- lapply(list(x, ...), function(x) { x@jc })
            jc <- callJStatic("org.apache.spark.sql.functions", "concat_ws", sep, jcols)
            column(jc, x@df)
          })

#' conv
#'
#' Convert a number in a string column from one base to another.
#'
#' @family math_funcs
#' @rdname conv
#' @name conv
#' @export
#' @examples \dontrun{conv(df$n, 2, 16)}
setMethod("conv", signature(x = "Column", fromBase = "numeric", toBase = "numeric"),
          function(x, fromBase, toBase) {
            fromBase <- as.integer(fromBase)
            toBase <- as.integer(toBase)
            jc <- callJStatic("org.apache.spark.sql.functions",
                              "conv",
                              x@jc, fromBase, toBase)
            column(jc, x@df)
          })

#' expr
#'
#' Parses the expression string into the column that it represents, similar to
#' DataFrame.selectExpr
#'
#' @family normal_funcs
#' @rdname expr
#' @name expr
#' @export
#' @examples \dontrun{expr('length(name)')}
setMethod("expr", signature(x = "character"),
          function(x) {
            jc <- callJStatic("org.apache.spark.sql.functions", "expr", x)
            column(jc)
          })

#' format_string
#'
#' Formats the arguments in printf-style and returns the result as a string column.
#'
#' @family string_funcs
#' @rdname format_string
#' @name format_string
#' @export
#' @examples \dontrun{format_string('%d %s', df$a, df$b)}
setMethod("format_string", signature(format = "character", x = "Column"),
          function(format, x, ...) {
            jcols <- lapply(list(x, ...), function(arg) { arg@jc })
            jc <- callJStatic("org.apache.spark.sql.functions",
                              "format_string",
                              format, jcols)
            column(jc, x@df)
          })

#' from_unixtime
#'
#' Converts the number of seconds from unix epoch (1970-01-01 00:00:00 UTC) to a string
#' representing the timestamp of that moment in the current system time zone in the given
#' format.
#'
#' @family datetime_funcs
#' @rdname from_unixtime
#' @name from_unixtime
#' @export
#' @examples
#'\dontrun{
#'from_unixtime(df$t)
#'from_unixtime(df$t, 'yyyy/MM/dd HH')
#'}
setMethod("from_unixtime", signature(x = "Column"),
          function(x, format = "yyyy-MM-dd HH:mm:ss") {
            jc <- callJStatic("org.apache.spark.sql.functions",
                              "from_unixtime",
                              x@jc, format)
            column(jc, x@df)
          })

#' locate
#'
#' Locate the position of the first occurrence of substr.
#' NOTE: The position is not zero based, but 1 based index, returns 0 if substr
#' could not be found in str.
#'
#' @family string_funcs
#' @rdname locate
#' @name locate
#' @export
#' @examples \dontrun{locate('b', df$c, 1)}
setMethod("locate", signature(substr = "character", str = "Column"),
          function(substr, str, pos = 0) {
            jc <- callJStatic("org.apache.spark.sql.functions",
                              "locate",
                              substr, str@jc, as.integer(pos))
            column(jc, str@df)
          })

#' lpad
#'
#' Left-pad the string column with
#'
#' @family string_funcs
#' @rdname lpad
#' @name lpad
#' @export
#' @examples \dontrun{lpad(df$c, 6, '#')}
setMethod("lpad", signature(x = "Column", len = "numeric", pad = "character"),
          function(x, len, pad) {
            jc <- callJStatic("org.apache.spark.sql.functions",
                              "lpad",
                              x@jc, as.integer(len), pad)
            column(jc, x@df)
          })

#' rand
#'
#' Generate a random column with i.i.d. samples from U[0.0, 1.0].
#'
#' @family normal_funcs
#' @rdname rand
#' @name rand
#' @export
#' @examples \dontrun{rand()}
setMethod("rand", signature(seed = "missing"),
          function(seed) {
            jc <- callJStatic("org.apache.spark.sql.functions", "rand")

            # By assigning a one-row data.frame, the result of this function can be collected
            # returning a one-element Column
            df <- as.DataFrame(sparkRSQL.init(), data.frame(0))
            column(jc, df)
          })

#' @rdname rand
#' @name rand
#' @export
setMethod("rand", signature(seed = "numeric"),
          function(seed) {
            jc <- callJStatic("org.apache.spark.sql.functions", "rand", as.integer(seed))

            # By assigning a one-row data.frame, the result of this function can be collected
            # returning a one-element Column
            df <- as.DataFrame(sparkRSQL.init(), data.frame(0))
            column(jc, df)
          })

#' randn
#'
#' Generate a column with i.i.d. samples from the standard normal distribution.
#'
#' @family normal_funcs
#' @rdname randn
#' @name randn
#' @export
#' @examples \dontrun{randn()}
setMethod("randn", signature(seed = "missing"),
          function(seed) {
            jc <- callJStatic("org.apache.spark.sql.functions", "randn")

            # By assigning a one-row data.frame, the result of this function can be collected
            # returning a one-element Column
            df <- as.DataFrame(sparkRSQL.init(), data.frame(0))
            column(jc, df)
          })

#' @rdname randn
#' @name randn
#' @export
setMethod("randn", signature(seed = "numeric"),
          function(seed) {
            jc <- callJStatic("org.apache.spark.sql.functions", "randn", as.integer(seed))
            df <- as.DataFrame(sparkRSQL.init(), data.frame(0))
            column(jc, df)
          })

#' regexp_extract
#'
#' Extract a specific(idx) group identified by a java regex, from the specified string column.
#'
#' @family string_funcs
#' @rdname regexp_extract
#' @name regexp_extract
#' @export
#' @examples \dontrun{regexp_extract(df$c, '(\d+)-(\d+)', 1)}
setMethod("regexp_extract",
          signature(x = "Column", pattern = "character", idx = "numeric"),
          function(x, pattern, idx) {
            jc <- callJStatic("org.apache.spark.sql.functions",
                              "regexp_extract",
                              x@jc, pattern, as.integer(idx))
            column(jc, x@df)
          })

#' regexp_replace
#'
#' Replace all substrings of the specified string value that match regexp with rep.
#'
#' @family string_funcs
#' @rdname regexp_replace
#' @name regexp_replace
#' @export
#' @examples \dontrun{regexp_replace(df$c, '(\\d+)', '--')}
setMethod("regexp_replace",
          signature(x = "Column", pattern = "character", replacement = "character"),
          function(x, pattern, replacement) {
            jc <- callJStatic("org.apache.spark.sql.functions",
                              "regexp_replace",
                              x@jc, pattern, replacement)
            column(jc, x@df)
          })

#' rpad
#'
#' Right-padded with pad to a length of len.
#'
#' @family string_funcs
#' @rdname rpad
#' @name rpad
#' @export
#' @examples \dontrun{rpad(df$c, 6, '#')}
setMethod("rpad", signature(x = "Column", len = "numeric", pad = "character"),
          function(x, len, pad) {
            jc <- callJStatic("org.apache.spark.sql.functions",
                              "rpad",
                              x@jc, as.integer(len), pad)
            column(jc, x@df)
          })

#' substring_index
#'
#' Returns the substring from string str before count occurrences of the delimiter delim.
#' If count is positive, everything the left of the final delimiter (counting from left) is
#' returned. If count is negative, every to the right of the final delimiter (counting from the
#' right) is returned. substring_index performs a case-sensitive match when searching for delim.
#'
#' @family string_funcs
#' @rdname substring_index
#' @name substring_index
#' @export
#' @examples
#'\dontrun{
#'substring_index(df$c, '.', 2)
#'substring_index(df$c, '.', -1)
#'}
setMethod("substring_index",
          signature(x = "Column", delim = "character", count = "numeric"),
          function(x, delim, count) {
            jc <- callJStatic("org.apache.spark.sql.functions",
                              "substring_index",
                              x@jc, delim, as.integer(count))
            column(jc, x@df)
          })

#' translate
#'
#' Translate any character in the src by a character in replaceString.
#' The characters in replaceString is corresponding to the characters in matchingString.
#' The translate will happen when any character in the string matching with the character
#' in the matchingString.
#'
#' @family string_funcs
#' @rdname translate
#' @name translate
#' @export
#' @examples \dontrun{translate(df$c, 'rnlt', '123')}
setMethod("translate",
          signature(x = "Column", matchingString = "character", replaceString = "character"),
          function(x, matchingString, replaceString) {
            jc <- callJStatic("org.apache.spark.sql.functions",
                              "translate", x@jc, matchingString, replaceString)
            column(jc, x@df)
          })

#' unix_timestamp
#'
#' Gets current Unix timestamp in seconds.
#'
#' @family datetime_funcs
#' @rdname unix_timestamp
#' @name unix_timestamp
#' @export
#' @examples
#'\dontrun{
#'unix_timestamp()
#'unix_timestamp(df$t)
#'unix_timestamp(df$t, 'yyyy-MM-dd HH')
#'}
setMethod("unix_timestamp", signature(x = "missing", format = "missing"),
          function(x, format) {
            jc <- callJStatic("org.apache.spark.sql.functions", "unix_timestamp")

            # By assigning a one-row data.frame, the result of this function can be collected
            # returning a one-element Column
            df <- as.DataFrame(sparkRSQL.init(), data.frame(0))
            column(jc, df)
          })

#' @rdname unix_timestamp
#' @name unix_timestamp
#' @export
setMethod("unix_timestamp", signature(x = "Column", format = "missing"),
          function(x, format) {
            jc <- callJStatic("org.apache.spark.sql.functions", "unix_timestamp", x@jc)
            column(jc, x@df)
          })

#' @rdname unix_timestamp
#' @name unix_timestamp
#' @export
setMethod("unix_timestamp", signature(x = "Column", format = "character"),
          function(x, format = "yyyy-MM-dd HH:mm:ss") {
            jc <- callJStatic("org.apache.spark.sql.functions", "unix_timestamp", x@jc, format)
            column(jc, x@df)
          })
#' when
#'
#' Evaluates a list of conditions and returns one of multiple possible result expressions.
#' For unmatched expressions null is returned.
#'
#' @family normal_funcs
#' @rdname when
#' @name when
#' @seealso \link{ifelse}
#' @export
#' @examples \dontrun{when(df$age == 2, df$age + 1)}
setMethod("when", signature(condition = "Column", value = "ANY"),
          function(condition, value) {
              value <- if (class(value) == "Column") { value@jc } else { value }
              jc <- callJStatic("org.apache.spark.sql.functions", "when", condition@jc, value)
              column(jc, condition@df)
          })

#' ifelse
#'
#' Evaluates a list of conditions and returns \code{yes} if the conditions are satisfied.
#' Otherwise \code{no} is returned for unmatched conditions.
#'
#' @family normal_funcs
#' @rdname ifelse
#' @name ifelse
#' @seealso \link{when}
#' @export
#' @examples \dontrun{
#' ifelse(df$a > 1 & df$b > 2, 0, 1)
#' ifelse(df$a > 1, df$a, 1)
#' }
setMethod("ifelse",
          signature(test = "Column", yes = "ANY", no = "ANY"),
          function(test, yes, no) {
              yes <- if (class(yes) == "Column") { yes@jc } else { yes }
              no <- if (class(no) == "Column") { no@jc } else { no }
              jc <- callJMethod(callJStatic("org.apache.spark.sql.functions",
                                            "when",
                                            test@jc, yes),
                                "otherwise", no)
              column(jc, test@df)
          })

###################### Window functions######################

#' cume_dist
#'
#' Window function: returns the cumulative distribution of values within a window partition,
#' i.e. the fraction of rows that are below the current row.
#'
#'   N = total number of rows in the partition
#'   cume_dist(x) = number of values before (and including) x / N
#'
#' This is equivalent to the CUME_DIST function in SQL.
#'
#' @rdname cume_dist
#' @name cume_dist
#' @family window_funcs
#' @export
#' @examples \dontrun{cume_dist()}
setMethod("cume_dist",
          signature(x = "missing"),
          function() {
            jc <- callJStatic("org.apache.spark.sql.functions", "cume_dist")
            column(jc)
          })

#' dense_rank
#'
#' Window function: returns the rank of rows within a window partition, without any gaps.
#' The difference between rank and dense_rank is that dense_rank leaves no gaps in ranking
#' sequence when there are ties. That is, if you were ranking a competition using dense_rank
#' and had three people tie for second place, you would say that all three were in second
#' place and that the next person came in third.
#'
#' This is equivalent to the DENSE_RANK function in SQL.
#'
#' @rdname dense_rank
#' @name dense_rank
#' @family window_funcs
#' @export
#' @examples \dontrun{dense_rank()}
setMethod("dense_rank",
          signature(x = "missing"),
          function() {
            jc <- callJStatic("org.apache.spark.sql.functions", "dense_rank")
            column(jc)
          })

#' lag
#'
#' Window function: returns the value that is `offset` rows before the current row, and
#' `defaultValue` if there is less than `offset` rows before the current row. For example,
#' an `offset` of one will return the previous row at any given point in the window partition.
#'
#' This is equivalent to the LAG function in SQL.
#'
#' @rdname lag
#' @name lag
#' @family window_funcs
#' @export
#' @examples \dontrun{lag(df$c)}
setMethod("lag",
          signature(x = "characterOrColumn"),
          function(x, offset, defaultValue = NULL) {
            col <- if (class(x) == "Column") {
              x@jc
            } else {
              x
            }

            jc <- callJStatic("org.apache.spark.sql.functions",
                              "lag", col, as.integer(offset), defaultValue)
            column(jc)
          })

#' lead
#'
#' Window function: returns the value that is `offset` rows after the current row, and
#' `null` if there is less than `offset` rows after the current row. For example,
#' an `offset` of one will return the next row at any given point in the window partition.
#'
#' This is equivalent to the LEAD function in SQL.
#'
#' @rdname lead
#' @name lead
#' @family window_funcs
#' @export
#' @examples \dontrun{lead(df$c)}
setMethod("lead",
          signature(x = "characterOrColumn", offset = "numeric", defaultValue = "ANY"),
          function(x, offset, defaultValue = NULL) {
            col <- if (class(x) == "Column") {
              x@jc
            } else {
              x
            }

            jc <- callJStatic("org.apache.spark.sql.functions",
                              "lead", col, as.integer(offset), defaultValue)
            column(jc)
          })

#' ntile
#'
#' Window function: returns the ntile group id (from 1 to `n` inclusive) in an ordered window
#' partition. Fow example, if `n` is 4, the first quarter of the rows will get value 1, the second
#' quarter will get 2, the third quarter will get 3, and the last quarter will get 4.
#'
#' This is equivalent to the NTILE function in SQL.
#'
#' @rdname ntile
#' @name ntile
#' @family window_funcs
#' @export
#' @examples \dontrun{ntile(1)}
setMethod("ntile",
          signature(x = "numeric"),
          function(x) {
            jc <- callJStatic("org.apache.spark.sql.functions", "ntile", as.integer(x))
            column(jc)
          })

#' percent_rank
#'
#' Window function: returns the relative rank (i.e. percentile) of rows within a window partition.
#'
#' This is computed by:
#'
#'   (rank of row in its partition - 1) / (number of rows in the partition - 1)
#'
#' This is equivalent to the PERCENT_RANK function in SQL.
#'
#' @rdname percent_rank
#' @name percent_rank
#' @family window_funcs
#' @export
#' @examples \dontrun{percent_rank()}
setMethod("percent_rank",
          signature(x = "missing"),
          function() {
            jc <- callJStatic("org.apache.spark.sql.functions", "percent_rank")
            column(jc)
          })

#' rank
#'
#' Window function: returns the rank of rows within a window partition.
#'
#' The difference between rank and denseRank is that denseRank leaves no gaps in ranking
#' sequence when there are ties. That is, if you were ranking a competition using denseRank
#' and had three people tie for second place, you would say that all three were in second
#' place and that the next person came in third.
#'
#' This is equivalent to the RANK function in SQL.
#'
#' @rdname rank
#' @name rank
#' @family window_funcs
#' @export
#' @examples \dontrun{rank()}
setMethod("rank",
          signature(x = "missing"),
          function() {
            jc <- callJStatic("org.apache.spark.sql.functions", "rank")
            column(jc)
          })

# Expose rank() in the R base package
setMethod("rank",
          signature(x = "ANY"),
          function(x, ...) {
            base::rank(x, ...)
          })

#' row_number
#'
#' Window function: returns a sequential number starting at 1 within a window partition.
#'
#' This is equivalent to the ROW_NUMBER function in SQL.
#'
#' @rdname row_number
#' @name row_number
#' @family window_funcs
#' @export
#' @examples \dontrun{row_number()}
setMethod("row_number",
          signature(x = "missing"),
          function() {
            jc <- callJStatic("org.apache.spark.sql.functions", "row_number")
            column(jc)
          })

###################### Collection functions######################

#' array_contains
#'
#' Returns true if the array contain the value.
#'
#' @param x A Column
#' @param value A value to be checked if contained in the column
#' @rdname array_contains
#' @name array_contains
#' @family collection_funcs
#' @export
#' @examples \dontrun{array_contains(df$c, 1)}
setMethod("array_contains",
          signature(x = "Column", value = "ANY"),
          function(x, value) {
            jc <- callJStatic("org.apache.spark.sql.functions", "array_contains", x@jc, value)
            column(jc, x@df)
          })

#' explode
#'
#' Creates a new row for each element in the given array or map column.
#'
#' @rdname explode
#' @name explode
#' @family collection_funcs
#' @export
#' @examples \dontrun{explode(df$c)}
setMethod("explode",
          signature(x = "Column"),
          function(x) {
            jc <- callJStatic("org.apache.spark.sql.functions", "explode", x@jc)
            column(jc, x@df)
          })

#' size
#'
#' Returns length of array or map.
#'
#' @rdname size
#' @name size
#' @family collection_funcs
#' @export
#' @examples \dontrun{size(df$c)}
setMethod("size",
          signature(x = "Column"),
          function(x) {
            jc <- callJStatic("org.apache.spark.sql.functions", "size", x@jc)
            column(jc, x@df)
          })

#' sort_array
#'
#' Sorts the input array for the given column in ascending order,
#' according to the natural ordering of the array elements.
#'
#' @param x A Column to sort
#' @param asc A logical flag indicating the sorting order.
#'            TRUE, sorting is in ascending order.
#'            FALSE, sorting is in descending order.
#' @rdname sort_array
#' @name sort_array
#' @family collection_funcs
#' @export
#' @examples
#' \dontrun{
#' sort_array(df$c)
#' sort_array(df$c, FALSE)
#' }
setMethod("sort_array",
          signature(x = "Column"),
          function(x, asc = TRUE) {
            jc <- callJStatic("org.apache.spark.sql.functions", "sort_array", x@jc, asc)
            column(jc, x@df)
          })<|MERGE_RESOLUTION|>--- conflicted
+++ resolved
@@ -553,22 +553,17 @@
 #' first(df$c, TRUE)
 #' }
 setMethod("first",
-<<<<<<< HEAD
-          signature(x = "Column"),
-          function(x) {
-            jc <- callJStatic("org.apache.spark.sql.functions", "first", x@jc)
-            column(jc, x@df)
-=======
           signature(x = "characterOrColumn"),
           function(x, na.rm = FALSE) {
+            df <- NULL
             col <- if (class(x) == "Column") {
+              df <- x@df
               x@jc
             } else {
               x
             }
             jc <- callJStatic("org.apache.spark.sql.functions", "first", col, na.rm)
-            column(jc)
->>>>>>> bdabfd43
+            column(jc, df)
           })
 
 #' floor
@@ -699,22 +694,17 @@
 #' last(df$c, TRUE)
 #' }
 setMethod("last",
-<<<<<<< HEAD
-          signature(x = "Column"),
-          function(x) {
-            jc <- callJStatic("org.apache.spark.sql.functions", "last", x@jc)
-            column(jc, x@df)
-=======
           signature(x = "characterOrColumn"),
           function(x, na.rm = FALSE) {
+            df <- NULL
             col <- if (class(x) == "Column") {
+              df <- x@df
               x@jc
             } else {
               x
             }
             jc <- callJStatic("org.apache.spark.sql.functions", "last", col, na.rm)
-            column(jc)
->>>>>>> bdabfd43
+            column(jc, df)
           })
 
 #' last_day
