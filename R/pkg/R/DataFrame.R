--- conflicted
+++ resolved
@@ -988,12 +988,8 @@
 setClassUnion("numericOrcharacter", c("numeric", "character"))
 
 #' @rdname select
-<<<<<<< HEAD
+#' @name [[
 setMethod("[[", signature(x = "DataFrame", i = "numericOrcharacter"),
-=======
-#' @name [[
-setMethod("[[", signature(x = "DataFrame"),
->>>>>>> ab431f8a
           function(x, i) {
             if (is.numeric(i)) {
               cols <- columns(x)
@@ -1017,6 +1013,7 @@
           })
 
 #' @rdname select
+#' @name [
 setMethod("[", signature(x = "DataFrame", i = "Column"),
           function(x, i, j, ...) {
             # It could handle i as "character" but it seems confusing and not required
