--- conflicted
+++ resolved
@@ -1279,12 +1279,8 @@
 #'             a key - grouping columns and a data frame - a local R data.frame.
 #'             The output of `func` is a local R data.frame.
 #' @param schema The schema of the resulting SparkDataFrame after the function is applied.
-<<<<<<< HEAD
-#'               It must match the output of func.
-=======
 #'               The schema must match to output of `func`. It has to be defined for each
 #'               output column with preferred output column name and corresponding data type.
->>>>>>> ef43b4ed
 #' @family SparkDataFrame functions
 #' @rdname gapply
 #' @name gapply
@@ -1299,11 +1295,8 @@
 #' list(list(1L, 1, "1", 0.1), list(1L, 2, "1", 0.2), list(3L, 3, "3", 0.3)),
 #'   c("a", "b", "c", "d"))
 #'
-<<<<<<< HEAD
-=======
 #' Here our output contains three columns, the key which is a combination of two
 #' columns with data types integer and string and the mean which is a double.
->>>>>>> ef43b4ed
 #' schema <-  structType(structField("a", "integer"), structField("c", "string"),
 #'   structField("avg", "double"))
 #' df1 <- gapply(
@@ -1354,7 +1347,6 @@
             gapply(grouped, func, schema)
           })
 
-<<<<<<< HEAD
 setMethod("gapplyCollect",
           signature(x = "SparkDataFrame"),
           function(x, cols, func) {
@@ -1362,8 +1354,6 @@
             gapplyCollect(grouped, func)
           })
 
-=======
->>>>>>> ef43b4ed
 ############################## RDD Map Functions ##################################
 # All of the following functions mirror the existing RDD map functions,           #
 # but allow for use with DataFrames by first converting to an RRDD before calling #
