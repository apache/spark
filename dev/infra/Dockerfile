#
# Licensed to the Apache Software Foundation (ASF) under one or more
# contributor license agreements.  See the NOTICE file distributed with
# this work for additional information regarding copyright ownership.
# The ASF licenses this file to You under the Apache License, Version 2.0
# (the "License"); you may not use this file except in compliance with
# the License.  You may obtain a copy of the License at
#
#    http://www.apache.org/licenses/LICENSE-2.0
#
# Unless required by applicable law or agreed to in writing, software
# distributed under the License is distributed on an "AS IS" BASIS,
# WITHOUT WARRANTIES OR CONDITIONS OF ANY KIND, either express or implied.
# See the License for the specific language governing permissions and
# limitations under the License.
#

# Image for building and testing Spark branches. Based on Ubuntu 20.04.
# See also in https://hub.docker.com/_/ubuntu
FROM ubuntu:focal-20220801

ENV FULL_REFRESH_DATE 20220706

ENV DEBIAN_FRONTEND noninteractive
ENV DEBCONF_NONINTERACTIVE_SEEN true

ARG APT_INSTALL="apt-get install --no-install-recommends -y"

RUN apt-get clean
RUN apt-get update
RUN $APT_INSTALL software-properties-common git libxml2-dev pkg-config curl wget openjdk-8-jdk libpython3-dev python3-pip python3-setuptools python3.8 python3.9
RUN update-alternatives --set java /usr/lib/jvm/java-8-openjdk-amd64/jre/bin/java

RUN curl -sS https://bootstrap.pypa.io/get-pip.py | python3.9
<<<<<<< HEAD
RUN python3.9 -m pip install numpy pyarrow 'pandas<=1.4.3' scipy unittest-xml-reporting plotly>=4.8 sklearn 'mlflow>=1.0' coverage matplotlib grpcio protobuf
=======
RUN python3.9 -m pip install numpy pyarrow 'pandas<=1.4.4' scipy unittest-xml-reporting plotly>=4.8 sklearn 'mlflow>=1.0' coverage matplotlib
>>>>>>> 08305751

RUN add-apt-repository ppa:pypy/ppa
RUN apt update
RUN $APT_INSTALL gfortran libopenblas-dev liblapack-dev
RUN $APT_INSTALL build-essential

RUN mkdir -p /usr/local/pypy/pypy3.7 && \
    curl -sqL https://downloads.python.org/pypy/pypy3.7-v7.3.7-linux64.tar.bz2 | tar xjf - -C /usr/local/pypy/pypy3.7 --strip-components=1 && \
    ln -sf /usr/local/pypy/pypy3.7/bin/pypy /usr/local/bin/pypy3.7 && \
    ln -sf /usr/local/pypy/pypy3.7/bin/pypy /usr/local/bin/pypy3

RUN curl -sS https://bootstrap.pypa.io/get-pip.py | pypy3
RUN pypy3 -m pip install numpy 'pandas<=1.4.4' scipy coverage matplotlib

RUN $APT_INSTALL gnupg ca-certificates pandoc
RUN echo 'deb https://cloud.r-project.org/bin/linux/ubuntu focal-cran40/' >> /etc/apt/sources.list
RUN gpg --keyserver keyserver.ubuntu.com --recv-key E298A3A825C0D65DFD57CBB651716619E084DAB9
RUN gpg -a --export E084DAB9 | apt-key add -
RUN add-apt-repository 'deb https://cloud.r-project.org/bin/linux/ubuntu focal-cran40/'
RUN apt update
RUN $APT_INSTALL r-base libcurl4-openssl-dev qpdf libssl-dev zlib1g-dev
RUN Rscript -e "install.packages(c('knitr', 'markdown', 'rmarkdown', 'testthat', 'devtools', 'e1071', 'survival', 'arrow', 'roxygen2', 'xml2'), repos='https://cloud.r-project.org/')"

# See more in SPARK-39959, roxygen2 < 7.2.1
RUN apt-get install -y libcurl4-openssl-dev libgit2-dev libssl-dev libxml2-dev \
          libfontconfig1-dev libharfbuzz-dev libfribidi-dev libfreetype6-dev libpng-dev \
          libtiff5-dev libjpeg-dev
RUN Rscript -e "install.packages(c('devtools'), repos='https://cloud.r-project.org/')"
RUN Rscript -e "devtools::install_version('roxygen2', version='7.2.0', repos='https://cloud.r-project.org')"

# See more in SPARK-39735
ENV R_LIBS_SITE "/usr/local/lib/R/site-library:${R_LIBS_SITE}:/usr/lib/R/library"<|MERGE_RESOLUTION|>--- conflicted
+++ resolved
@@ -32,11 +32,7 @@
 RUN update-alternatives --set java /usr/lib/jvm/java-8-openjdk-amd64/jre/bin/java
 
 RUN curl -sS https://bootstrap.pypa.io/get-pip.py | python3.9
-<<<<<<< HEAD
-RUN python3.9 -m pip install numpy pyarrow 'pandas<=1.4.3' scipy unittest-xml-reporting plotly>=4.8 sklearn 'mlflow>=1.0' coverage matplotlib grpcio protobuf
-=======
-RUN python3.9 -m pip install numpy pyarrow 'pandas<=1.4.4' scipy unittest-xml-reporting plotly>=4.8 sklearn 'mlflow>=1.0' coverage matplotlib
->>>>>>> 08305751
+RUN python3.9 -m pip install numpy pyarrow 'pandas<=1.4.4' scipy unittest-xml-reporting plotly>=4.8 sklearn 'mlflow>=1.0' coverage matplotlib grpcio protobuf
 
 RUN add-apt-repository ppa:pypy/ppa
 RUN apt update
