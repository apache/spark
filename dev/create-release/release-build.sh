#!/usr/bin/env bash

#
# Licensed to the Apache Software Foundation (ASF) under one or more
# contributor license agreements.  See the NOTICE file distributed with
# this work for additional information regarding copyright ownership.
# The ASF licenses this file to You under the Apache License, Version 2.0
# (the "License"); you may not use this file except in compliance with
# the License.  You may obtain a copy of the License at
#
#    http://www.apache.org/licenses/LICENSE-2.0
#
# Unless required by applicable law or agreed to in writing, software
# distributed under the License is distributed on an "AS IS" BASIS,
# WITHOUT WARRANTIES OR CONDITIONS OF ANY KIND, either express or implied.
# See the License for the specific language governing permissions and
# limitations under the License.
#

function exit_with_usage {
  cat << EOF
usage: release-build.sh <package|docs|publish-snapshot|publish-release>
Creates build deliverables from a Spark commit.

Top level targets are
  package: Create binary packages and copy them to home.apache
  docs: Build docs and copy them to home.apache
  publish-snapshot: Publish snapshot release to Apache snapshots
  publish-release: Publish a release to Apache release repo

All other inputs are environment variables

GIT_REF - Release tag or commit to build from
SPARK_VERSION - Release identifier used when publishing
SPARK_PACKAGE_VERSION - Release identifier in top level package directory
REMOTE_PARENT_DIR - Parent in which to create doc or release builds.
REMOTE_PARENT_MAX_LENGTH - If set, parent directory will be cleaned to only
 have this number of subdirectories (by deleting old ones). WARNING: This deletes data.

ASF_USERNAME - Username of ASF committer account
ASF_PASSWORD - Password of ASF committer account
ASF_RSA_KEY - RSA private key file for ASF committer account

GPG_KEY - GPG key used to sign release artifacts
GPG_PASSPHRASE - Passphrase for GPG key
EOF
  exit 1
}

set -e

if [ $# -eq 0 ]; then
  exit_with_usage
fi

if [[ $@ == *"help"* ]]; then
  exit_with_usage
fi

for env in ASF_USERNAME ASF_RSA_KEY GPG_PASSPHRASE GPG_KEY; do
  if [ -z "${!env}" ]; then
    echo "ERROR: $env must be set to run this script"
    exit_with_usage
  fi
done

# Explicitly set locale in order to make `sort` output consistent across machines.
# See https://stackoverflow.com/questions/28881 for more details.
export LC_ALL=C

# Commit ref to checkout when building
GIT_REF=${GIT_REF:-master}

# Destination directory parent on remote server
REMOTE_PARENT_DIR=${REMOTE_PARENT_DIR:-/home/$ASF_USERNAME/public_html}

GPG="gpg --no-tty --batch"
NEXUS_ROOT=https://repository.apache.org/service/local/staging
NEXUS_PROFILE=d63f592e7eac0 # Profile for Spark staging uploads
BASE_DIR=$(pwd)

MVN="build/mvn --force"
PUBLISH_PROFILES="-Pmesos -Pyarn -Phive -Phive-thriftserver -Phadoop-2.2"
PUBLISH_PROFILES="$PUBLISH_PROFILES -Pspark-ganglia-lgpl -Pkinesis-asl"

rm -rf spark
git clone https://git-wip-us.apache.org/repos/asf/spark.git
cd spark
git checkout $GIT_REF
git_hash=`git rev-parse --short HEAD`
echo "Checked out Spark git hash $git_hash"

if [ -z "$SPARK_VERSION" ]; then
  SPARK_VERSION=$($MVN help:evaluate -Dexpression=project.version \
    | grep -v INFO | grep -v WARNING | grep -v Download)
fi

if [ -z "$SPARK_PACKAGE_VERSION" ]; then
  SPARK_PACKAGE_VERSION="${SPARK_VERSION}-$(date +%Y_%m_%d_%H_%M)-${git_hash}"
fi

DEST_DIR_NAME="spark-$SPARK_PACKAGE_VERSION"

function LFTP {
  SSH="ssh -o ConnectTimeout=300 -o StrictHostKeyChecking=no -i $ASF_RSA_KEY"
  COMMANDS=$(cat <<EOF
     set net:max-retries 1 &&
     set sftp:connect-program $SSH &&
     connect -u $ASF_USERNAME,p sftp://home.apache.org &&
     $@
EOF
)
  lftp --norc -c "$COMMANDS"
}
export -f LFTP


git clean -d -f -x
rm .gitignore
rm -rf .git
cd ..

if [ -n "$REMOTE_PARENT_MAX_LENGTH" ]; then
  old_dirs=$(
    LFTP nlist $REMOTE_PARENT_DIR \
        | grep -v "^\." \
        | sort -r \
        | tail -n +$REMOTE_PARENT_MAX_LENGTH)
  for old_dir in $old_dirs; do
    echo "Removing directory: $old_dir"
    LFTP "rm -rf $REMOTE_PARENT_DIR/$old_dir && exit 0"
  done
fi

if [[ "$1" == "package" ]]; then
  # Source and binary tarballs
  echo "Packaging release tarballs"
  cp -r spark spark-$SPARK_VERSION
  tar cvzf spark-$SPARK_VERSION.tgz spark-$SPARK_VERSION
  echo $GPG_PASSPHRASE | $GPG --passphrase-fd 0 --armour --output spark-$SPARK_VERSION.tgz.asc \
    --detach-sig spark-$SPARK_VERSION.tgz
  echo $GPG_PASSPHRASE | $GPG --passphrase-fd 0 --print-md MD5 spark-$SPARK_VERSION.tgz > \
    spark-$SPARK_VERSION.tgz.md5
  echo $GPG_PASSPHRASE | $GPG --passphrase-fd 0 --print-md \
    SHA512 spark-$SPARK_VERSION.tgz > spark-$SPARK_VERSION.tgz.sha
  rm -rf spark-$SPARK_VERSION

  # Updated for each binary build
  make_binary_release() {
    NAME=$1
    FLAGS=$2
    ZINC_PORT=$3
<<<<<<< HEAD
    BUILD_PIP_PACKAGE=$4
=======
    BUILD_PACKAGE=$4
>>>>>>> 0ef1421a
    cp -r spark spark-$SPARK_VERSION-bin-$NAME

    cd spark-$SPARK_VERSION-bin-$NAME

    # TODO There should probably be a flag to make-distribution to allow 2.10 support
    if [[ $FLAGS == *scala-2.10* ]]; then
      ./dev/change-scala-version.sh 2.10
    fi

    export ZINC_PORT=$ZINC_PORT
    echo "Creating distribution: $NAME ($FLAGS)"

    # Write out the NAME and VERSION to PySpark version info we rewrite the - into a . and SNAPSHOT
    # to dev0 to be closer to PEP440. We use the NAME as a "local version".
    PYSPARK_VERSION=`echo "$SPARK_VERSION+$NAME" |  sed -r "s/-/./" | sed -r "s/SNAPSHOT/dev0/"`
    echo "__version__='$PYSPARK_VERSION'" > python/pyspark/version.py

    # Get maven home set by MVN
    MVN_HOME=`$MVN -version 2>&1 | grep 'Maven home' | awk '{print $NF}'`


<<<<<<< HEAD
    if [ -z "$BUILD_PIP_PACKAGE" ]; then
      echo "Creating distribution without PIP package"
      ./dev/make-distribution.sh --name $NAME --mvn $MVN_HOME/bin/mvn --tgz $FLAGS \
        -DzincPort=$ZINC_PORT 2>&1 >  ../binary-release-$NAME.log
      cd ..
=======
    if [ -z "$BUILD_PACKAGE" ]; then
      echo "Creating distribution without PIP/R package"
      ./dev/make-distribution.sh --name $NAME --mvn $MVN_HOME/bin/mvn --tgz $FLAGS \
        -DzincPort=$ZINC_PORT 2>&1 >  ../binary-release-$NAME.log
      cd ..
    elif [[ "$BUILD_PACKAGE" == "withr" ]]; then
      echo "Creating distribution with R package"
      ./dev/make-distribution.sh --name $NAME --mvn $MVN_HOME/bin/mvn --tgz --r $FLAGS \
        -DzincPort=$ZINC_PORT 2>&1 >  ../binary-release-$NAME.log
      cd ..

      echo "Copying and signing R source package"
      R_DIST_NAME=SparkR_$SPARK_VERSION.tar.gz
      cp spark-$SPARK_VERSION-bin-$NAME/R/$R_DIST_NAME .

      echo $GPG_PASSPHRASE | $GPG --passphrase-fd 0 --armour \
        --output $R_DIST_NAME.asc \
        --detach-sig $R_DIST_NAME
      echo $GPG_PASSPHRASE | $GPG --passphrase-fd 0 --print-md \
        MD5 $R_DIST_NAME > \
        $R_DIST_NAME.md5
      echo $GPG_PASSPHRASE | $GPG --passphrase-fd 0 --print-md \
        SHA512 $R_DIST_NAME > \
        $R_DIST_NAME.sha
>>>>>>> 0ef1421a
    else
      echo "Creating distribution with PIP package"
      ./dev/make-distribution.sh --name $NAME --mvn $MVN_HOME/bin/mvn --tgz --pip $FLAGS \
        -DzincPort=$ZINC_PORT 2>&1 >  ../binary-release-$NAME.log
      cd ..

      echo "Copying and signing python distribution"
      PYTHON_DIST_NAME=pyspark-$PYSPARK_VERSION.tar.gz
      cp spark-$SPARK_VERSION-bin-$NAME/python/dist/$PYTHON_DIST_NAME .

      echo $GPG_PASSPHRASE | $GPG --passphrase-fd 0 --armour \
        --output $PYTHON_DIST_NAME.asc \
        --detach-sig $PYTHON_DIST_NAME
      echo $GPG_PASSPHRASE | $GPG --passphrase-fd 0 --print-md \
        MD5 $PYTHON_DIST_NAME > \
        $PYTHON_DIST_NAME.md5
      echo $GPG_PASSPHRASE | $GPG --passphrase-fd 0 --print-md \
        SHA512 $PYTHON_DIST_NAME > \
        $PYTHON_DIST_NAME.sha
    fi

    echo "Copying and signing regular binary distribution"
    cp spark-$SPARK_VERSION-bin-$NAME/spark-$SPARK_VERSION-bin-$NAME.tgz .
    echo $GPG_PASSPHRASE | $GPG --passphrase-fd 0 --armour \
      --output spark-$SPARK_VERSION-bin-$NAME.tgz.asc \
      --detach-sig spark-$SPARK_VERSION-bin-$NAME.tgz
    echo $GPG_PASSPHRASE | $GPG --passphrase-fd 0 --print-md \
      MD5 spark-$SPARK_VERSION-bin-$NAME.tgz > \
      spark-$SPARK_VERSION-bin-$NAME.tgz.md5
    echo $GPG_PASSPHRASE | $GPG --passphrase-fd 0 --print-md \
      SHA512 spark-$SPARK_VERSION-bin-$NAME.tgz > \
      spark-$SPARK_VERSION-bin-$NAME.tgz.sha
  }

  # TODO: Check exit codes of children here:
  # http://stackoverflow.com/questions/1570262/shell-get-exit-code-of-background-process

  # We increment the Zinc port each time to avoid OOM's and other craziness if multiple builds
  # share the same Zinc server.
  FLAGS="-Psparkr -Phive -Phive-thriftserver -Pyarn -Pmesos"
  make_binary_release "hadoop2.3" "-Phadoop-2.3 $FLAGS" "3033" &
  make_binary_release "hadoop2.4" "-Phadoop-2.4 $FLAGS" "3034" &
<<<<<<< HEAD
  make_binary_release "hadoop2.6" "-Phadoop-2.6 $FLAGS" "3035" &
=======
  make_binary_release "hadoop2.6" "-Phadoop-2.6 $FLAGS" "3035" "withr" &
>>>>>>> 0ef1421a
  make_binary_release "hadoop2.7" "-Phadoop-2.7 $FLAGS" "3036" "withpip" &
  make_binary_release "hadoop2.4-without-hive" "-Psparkr -Phadoop-2.4 -Pyarn -Pmesos" "3037" &
  make_binary_release "without-hadoop" "-Psparkr -Phadoop-provided -Pyarn -Pmesos" "3038" &
  wait
  rm -rf spark-$SPARK_VERSION-bin-*/

  # Copy data
  dest_dir="$REMOTE_PARENT_DIR/${DEST_DIR_NAME}-bin"
  echo "Copying release tarballs to $dest_dir"
  # Put to new directory:
  LFTP mkdir -p $dest_dir
  LFTP mput -O $dest_dir 'spark-*'
  LFTP mput -O $dest_dir 'pyspark-*'
  LFTP mput -O $dest_dir 'SparkR_*'
  # Delete /latest directory and rename new upload to /latest
  LFTP "rm -r -f $REMOTE_PARENT_DIR/latest || exit 0"
  LFTP mv $dest_dir "$REMOTE_PARENT_DIR/latest"
  # Re-upload a second time and leave the files in the timestamped upload directory:
  LFTP mkdir -p $dest_dir
  LFTP mput -O $dest_dir 'spark-*'
  LFTP mput -O $dest_dir 'pyspark-*'
  LFTP mput -O $dest_dir 'SparkR_*'
  exit 0
fi

if [[ "$1" == "docs" ]]; then
  # Documentation
  cd spark
  echo "Building Spark docs"
  dest_dir="$REMOTE_PARENT_DIR/${DEST_DIR_NAME}-docs"
  cd docs
  # Compile docs with Java 7 to use nicer format
  # TODO: Make configurable to add this: PRODUCTION=1
  PRODUCTION=1 RELEASE_VERSION="$SPARK_VERSION" jekyll build
  echo "Copying release documentation to $dest_dir"
  # Put to new directory:
  LFTP mkdir -p $dest_dir
  LFTP mirror -R _site $dest_dir
  # Delete /latest directory and rename new upload to /latest
  LFTP "rm -r -f $REMOTE_PARENT_DIR/latest || exit 0"
  LFTP mv $dest_dir "$REMOTE_PARENT_DIR/latest"
  # Re-upload a second time and leave the files in the timestamped upload directory:
  LFTP mkdir -p $dest_dir
  LFTP mirror -R _site $dest_dir
  cd ..
  exit 0
fi

if [[ "$1" == "publish-snapshot" ]]; then
  cd spark
  # Publish Spark to Maven release repo
  echo "Deploying Spark SNAPSHOT at '$GIT_REF' ($git_hash)"
  echo "Publish version is $SPARK_VERSION"
  if [[ ! $SPARK_VERSION == *"SNAPSHOT"* ]]; then
    echo "ERROR: Snapshots must have a version containing SNAPSHOT"
    echo "ERROR: You gave version '$SPARK_VERSION'"
    exit 1
  fi
  # Coerce the requested version
  $MVN versions:set -DnewVersion=$SPARK_VERSION
  tmp_settings="tmp-settings.xml"
  echo "<settings><servers><server>" > $tmp_settings
  echo "<id>apache.snapshots.https</id><username>$ASF_USERNAME</username>" >> $tmp_settings
  echo "<password>$ASF_PASSWORD</password>" >> $tmp_settings
  echo "</server></servers></settings>" >> $tmp_settings

  # Generate random point for Zinc
  export ZINC_PORT=$(python -S -c "import random; print random.randrange(3030,4030)")

  $MVN -DzincPort=$ZINC_PORT --settings $tmp_settings -DskipTests $PUBLISH_PROFILES deploy
  ./dev/change-scala-version.sh 2.10
  $MVN -DzincPort=$ZINC_PORT -Dscala-2.10 --settings $tmp_settings \
    -DskipTests $PUBLISH_PROFILES clean deploy

  # Clean-up Zinc nailgun process
  /usr/sbin/lsof -P |grep $ZINC_PORT | grep LISTEN | awk '{ print $2; }' | xargs kill

  rm $tmp_settings
  cd ..
  exit 0
fi

if [[ "$1" == "publish-release" ]]; then
  cd spark
  # Publish Spark to Maven release repo
  echo "Publishing Spark checkout at '$GIT_REF' ($git_hash)"
  echo "Publish version is $SPARK_VERSION"
  # Coerce the requested version
  $MVN versions:set -DnewVersion=$SPARK_VERSION

  # Using Nexus API documented here:
  # https://support.sonatype.com/entries/39720203-Uploading-to-a-Staging-Repository-via-REST-API
  echo "Creating Nexus staging repository"
  repo_request="<promoteRequest><data><description>Apache Spark $SPARK_VERSION (commit $git_hash)</description></data></promoteRequest>"
  out=$(curl -X POST -d "$repo_request" -u $ASF_USERNAME:$ASF_PASSWORD \
    -H "Content-Type:application/xml" -v \
    $NEXUS_ROOT/profiles/$NEXUS_PROFILE/start)
  staged_repo_id=$(echo $out | sed -e "s/.*\(orgapachespark-[0-9]\{4\}\).*/\1/")
  echo "Created Nexus staging repository: $staged_repo_id"

  tmp_repo=$(mktemp -d spark-repo-XXXXX)

  # Generate random point for Zinc
  export ZINC_PORT=$(python -S -c "import random; print random.randrange(3030,4030)")

  $MVN -DzincPort=$ZINC_PORT -Dmaven.repo.local=$tmp_repo -DskipTests $PUBLISH_PROFILES clean install

  ./dev/change-scala-version.sh 2.10

  $MVN -DzincPort=$ZINC_PORT -Dmaven.repo.local=$tmp_repo -Dscala-2.10 \
    -DskipTests $PUBLISH_PROFILES clean install

  # Clean-up Zinc nailgun process
  /usr/sbin/lsof -P |grep $ZINC_PORT | grep LISTEN | awk '{ print $2; }' | xargs kill

  ./dev/change-version-to-2.10.sh

  pushd $tmp_repo/org/apache/spark

  # Remove any extra files generated during install
  find . -type f |grep -v \.jar |grep -v \.pom | xargs rm

  echo "Creating hash and signature files"
  for file in $(find . -type f)
  do
    echo $GPG_PASSPHRASE | $GPG --passphrase-fd 0 --output $file.asc \
      --detach-sig --armour $file;
    if [ $(command -v md5) ]; then
      # Available on OS X; -q to keep only hash
      md5 -q $file > $file.md5
    else
      # Available on Linux; cut to keep only hash
      md5sum $file | cut -f1 -d' ' > $file.md5
    fi
    sha1sum $file | cut -f1 -d' ' > $file.sha1
  done

  nexus_upload=$NEXUS_ROOT/deployByRepositoryId/$staged_repo_id
  echo "Uplading files to $nexus_upload"
  for file in $(find . -type f)
  do
    # strip leading ./
    file_short=$(echo $file | sed -e "s/\.\///")
    dest_url="$nexus_upload/org/apache/spark/$file_short"
    echo "  Uploading $file_short"
    curl -u $ASF_USERNAME:$ASF_PASSWORD --upload-file $file_short $dest_url
  done

  echo "Closing nexus staging repository"
  repo_request="<promoteRequest><data><stagedRepositoryId>$staged_repo_id</stagedRepositoryId><description>Apache Spark $SPARK_VERSION (commit $git_hash)</description></data></promoteRequest>"
  out=$(curl -X POST -d "$repo_request" -u $ASF_USERNAME:$ASF_PASSWORD \
    -H "Content-Type:application/xml" -v \
    $NEXUS_ROOT/profiles/$NEXUS_PROFILE/finish)
  echo "Closed Nexus staging repository: $staged_repo_id"
  popd
  rm -rf $tmp_repo
  cd ..
  exit 0
fi

cd ..
rm -rf spark
echo "ERROR: expects to be called with 'package', 'docs', 'publish-release' or 'publish-snapshot'"<|MERGE_RESOLUTION|>--- conflicted
+++ resolved
@@ -150,11 +150,7 @@
     NAME=$1
     FLAGS=$2
     ZINC_PORT=$3
-<<<<<<< HEAD
-    BUILD_PIP_PACKAGE=$4
-=======
     BUILD_PACKAGE=$4
->>>>>>> 0ef1421a
     cp -r spark spark-$SPARK_VERSION-bin-$NAME
 
     cd spark-$SPARK_VERSION-bin-$NAME
@@ -176,13 +172,6 @@
     MVN_HOME=`$MVN -version 2>&1 | grep 'Maven home' | awk '{print $NF}'`
 
 
-<<<<<<< HEAD
-    if [ -z "$BUILD_PIP_PACKAGE" ]; then
-      echo "Creating distribution without PIP package"
-      ./dev/make-distribution.sh --name $NAME --mvn $MVN_HOME/bin/mvn --tgz $FLAGS \
-        -DzincPort=$ZINC_PORT 2>&1 >  ../binary-release-$NAME.log
-      cd ..
-=======
     if [ -z "$BUILD_PACKAGE" ]; then
       echo "Creating distribution without PIP/R package"
       ./dev/make-distribution.sh --name $NAME --mvn $MVN_HOME/bin/mvn --tgz $FLAGS \
@@ -207,7 +196,6 @@
       echo $GPG_PASSPHRASE | $GPG --passphrase-fd 0 --print-md \
         SHA512 $R_DIST_NAME > \
         $R_DIST_NAME.sha
->>>>>>> 0ef1421a
     else
       echo "Creating distribution with PIP package"
       ./dev/make-distribution.sh --name $NAME --mvn $MVN_HOME/bin/mvn --tgz --pip $FLAGS \
@@ -250,11 +238,7 @@
   FLAGS="-Psparkr -Phive -Phive-thriftserver -Pyarn -Pmesos"
   make_binary_release "hadoop2.3" "-Phadoop-2.3 $FLAGS" "3033" &
   make_binary_release "hadoop2.4" "-Phadoop-2.4 $FLAGS" "3034" &
-<<<<<<< HEAD
-  make_binary_release "hadoop2.6" "-Phadoop-2.6 $FLAGS" "3035" &
-=======
   make_binary_release "hadoop2.6" "-Phadoop-2.6 $FLAGS" "3035" "withr" &
->>>>>>> 0ef1421a
   make_binary_release "hadoop2.7" "-Phadoop-2.7 $FLAGS" "3036" "withpip" &
   make_binary_release "hadoop2.4-without-hive" "-Psparkr -Phadoop-2.4 -Pyarn -Pmesos" "3037" &
   make_binary_release "without-hadoop" "-Psparkr -Phadoop-provided -Pyarn -Pmesos" "3038" &
