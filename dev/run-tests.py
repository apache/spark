#!/usr/bin/env python2

#
# Licensed to the Apache Software Foundation (ASF) under one or more
# contributor license agreements.  See the NOTICE file distributed with
# this work for additional information regarding copyright ownership.
# The ASF licenses this file to You under the Apache License, Version 2.0
# (the "License"); you may not use this file except in compliance with
# the License.  You may obtain a copy of the License at
#
#    http://www.apache.org/licenses/LICENSE-2.0
#
# Unless required by applicable law or agreed to in writing, software
# distributed under the License is distributed on an "AS IS" BASIS,
# WITHOUT WARRANTIES OR CONDITIONS OF ANY KIND, either express or implied.
# See the License for the specific language governing permissions and
# limitations under the License.
#

from __future__ import print_function
import itertools
from argparse import ArgumentParser
import os
import random
import re
import sys
import subprocess
import glob
import shutil
from collections import namedtuple

from sparktestsupport import SPARK_HOME, USER_HOME, ERROR_CODES
from sparktestsupport.shellutils import exit_from_command_with_retcode, run_cmd, rm_r, which
from sparktestsupport.toposort import toposort_flatten
import sparktestsupport.modules as modules


# -------------------------------------------------------------------------------------------------
# Functions for traversing module dependency graph
# -------------------------------------------------------------------------------------------------


def determine_modules_for_files(filenames):
    """
    Given a list of filenames, return the set of modules that contain those files.
    If a file is not associated with a more specific submodule, then this method will consider that
    file to belong to the 'root' module.

    >>> sorted(x.name for x in determine_modules_for_files(["python/pyspark/a.py", "sql/core/foo"]))
    ['pyspark-core', 'sql']
    >>> [x.name for x in determine_modules_for_files(["file_not_matched_by_any_subproject"])]
    ['root']
    """
    changed_modules = set()
    for filename in filenames:
        matched_at_least_one_module = False
        for module in modules.all_modules:
            if module.contains_file(filename):
                changed_modules.add(module)
                matched_at_least_one_module = True
        if not matched_at_least_one_module:
            changed_modules.add(modules.root)
    return changed_modules


def identify_changed_files_from_git_commits(patch_sha, target_branch=None, target_ref=None):
    """
    Given a git commit and target ref, use the set of files changed in the diff in order to
    determine which modules' tests should be run.

    >>> [x.name for x in determine_modules_for_files( \
            identify_changed_files_from_git_commits("fc0a1475ef", target_ref="5da21f07"))]
    ['graphx']
    >>> 'root' in [x.name for x in determine_modules_for_files( \
         identify_changed_files_from_git_commits("50a0496a43", target_ref="6765ef9"))]
    True
    """
    if target_branch is None and target_ref is None:
        raise AttributeError("must specify either target_branch or target_ref")
    elif target_branch is not None and target_ref is not None:
        raise AttributeError("must specify either target_branch or target_ref, not both")
    if target_branch is not None:
        diff_target = target_branch
        run_cmd(['git', 'fetch', 'origin', str(target_branch+':'+target_branch)])
    else:
        diff_target = target_ref
    raw_output = subprocess.check_output(['git', 'diff', '--name-only', patch_sha, diff_target],
                                         universal_newlines=True)
    # Remove any empty strings
    return [f for f in raw_output.split('\n') if f]


def setup_test_environ(environ):
    print("[info] Setup the following environment variables for tests: ")
    for (k, v) in environ.items():
        print("%s=%s" % (k, v))
        os.environ[k] = v


def determine_modules_to_test(changed_modules):
    """
    Given a set of modules that have changed, compute the transitive closure of those modules'
    dependent modules in order to determine the set of modules that should be tested.

    Returns a topologically-sorted list of modules (ties are broken by sorting on module names).

    >>> [x.name for x in determine_modules_to_test([modules.root])]
    ['root']
    >>> [x.name for x in determine_modules_to_test([modules.build])]
    ['root']
    >>> [x.name for x in determine_modules_to_test([modules.graphx])]
    ['graphx', 'examples']
    >>> x = [x.name for x in determine_modules_to_test([modules.sql])]
    >>> x # doctest: +NORMALIZE_WHITESPACE
    ['sql', 'avro', 'hive', 'mllib', 'sql-kafka-0-10', 'examples', 'hive-thriftserver',
     'hive-thriftserverV2', 'pyspark-sql', 'repl', 'sparkr', 'pyspark-mllib', 'pyspark-ml']
    """
    modules_to_test = set()
    for module in changed_modules:
        modules_to_test = modules_to_test.union(determine_modules_to_test(module.dependent_modules))
    modules_to_test = modules_to_test.union(set(changed_modules))
    # If we need to run all of the tests, then we should short-circuit and return 'root'
    if modules.root in modules_to_test:
        return [modules.root]
    return toposort_flatten(
        {m: set(m.dependencies).intersection(modules_to_test) for m in modules_to_test}, sort=True)


def determine_tags_to_exclude(changed_modules):
    tags = []
    for m in modules.all_modules:
        if m not in changed_modules:
            tags += m.test_tags
    return tags


# -------------------------------------------------------------------------------------------------
# Functions for working with subprocesses and shell tools
# -------------------------------------------------------------------------------------------------


def determine_java_executable():
    """Will return the path of the java executable that will be used by Spark's
    tests or `None`"""

    # Any changes in the way that Spark's build detects java must be reflected
    # here. Currently the build looks for $JAVA_HOME/bin/java then falls back to
    # the `java` executable on the path

    java_home = os.environ.get("JAVA_HOME")

    # check if there is an executable at $JAVA_HOME/bin/java
    java_exe = which(os.path.join(java_home, "bin", "java")) if java_home else None
    # if the java_exe wasn't set, check for a `java` version on the $PATH
    return java_exe if java_exe else which("java")


# -------------------------------------------------------------------------------------------------
# Functions for running the other build and test scripts
# -------------------------------------------------------------------------------------------------


def set_title_and_block(title, err_block):
    os.environ["CURRENT_BLOCK"] = str(ERROR_CODES[err_block])
    line_str = '=' * 72

    print('')
    print(line_str)
    print(title)
    print(line_str)


def run_apache_rat_checks():
    set_title_and_block("Running Apache RAT checks", "BLOCK_RAT")
    run_cmd([os.path.join(SPARK_HOME, "dev", "check-license")])


def run_scala_style_checks(build_profiles):
    set_title_and_block("Running Scala style checks", "BLOCK_SCALA_STYLE")
    profiles = " ".join(build_profiles)
    print("[info] Checking Scala style using SBT with these profiles: ", profiles)
    run_cmd([os.path.join(SPARK_HOME, "dev", "lint-scala"), profiles])


def run_java_style_checks(build_profiles):
    set_title_and_block("Running Java style checks", "BLOCK_JAVA_STYLE")
    # The same profiles used for building are used to run Checkstyle by SBT as well because
    # the previous build looks reused for Checkstyle and affecting Checkstyle. See SPARK-27130.
    profiles = " ".join(build_profiles)
    print("[info] Checking Java style using SBT with these profiles: ", profiles)
    run_cmd([os.path.join(SPARK_HOME, "dev", "sbt-checkstyle"), profiles])


def run_python_style_checks():
    set_title_and_block("Running Python style checks", "BLOCK_PYTHON_STYLE")
    run_cmd([os.path.join(SPARK_HOME, "dev", "lint-python")])


def run_sparkr_style_checks():
    set_title_and_block("Running R style checks", "BLOCK_R_STYLE")

    if which("R"):
        # R style check should be executed after `install-dev.sh`.
        # Since warnings about `no visible global function definition` appear
        # without the installation. SEE ALSO: SPARK-9121.
        run_cmd([os.path.join(SPARK_HOME, "dev", "lint-r")])
    else:
        print("Ignoring SparkR style check as R was not found in PATH")


def build_spark_documentation():
    set_title_and_block("Building Spark Documentation", "BLOCK_DOCUMENTATION")
    os.environ["PRODUCTION"] = "1 jekyll build"

    os.chdir(os.path.join(SPARK_HOME, "docs"))

    jekyll_bin = which("jekyll")

    if not jekyll_bin:
        print("[error] Cannot find a version of `jekyll` on the system; please",
              " install one and retry to build documentation.")
        sys.exit(int(os.environ.get("CURRENT_BLOCK", 255)))
    else:
        run_cmd([jekyll_bin, "build"])

    os.chdir(SPARK_HOME)


def get_zinc_port():
    """
    Get a randomized port on which to start Zinc
    """
    return random.randrange(3030, 4030)


def exec_maven(mvn_args=()):
    """Will call Maven in the current directory with the list of mvn_args passed
    in and returns the subprocess for any further processing"""

    zinc_port = get_zinc_port()
    os.environ["ZINC_PORT"] = "%s" % zinc_port
    zinc_flag = "-DzincPort=%s" % zinc_port
    flags = [os.path.join(SPARK_HOME, "build", "mvn"), "--force", zinc_flag]
    run_cmd(flags + mvn_args)


def exec_sbt(sbt_args=()):
    """Will call SBT in the current directory with the list of mvn_args passed
    in and returns the subprocess for any further processing"""

    sbt_cmd = [os.path.join(SPARK_HOME, "build", "sbt")] + sbt_args

    sbt_output_filter = re.compile(b"^.*[info].*Resolving" + b"|" +
                                   b"^.*[warn].*Merging" + b"|" +
                                   b"^.*[info].*Including")

    # NOTE: echo "q" is needed because sbt on encountering a build file
    # with failure (either resolution or compilation) prompts the user for
    # input either q, r, etc to quit or retry. This echo is there to make it
    # not block.
    echo_proc = subprocess.Popen(["echo", "\"q\n\""], stdout=subprocess.PIPE)
    sbt_proc = subprocess.Popen(sbt_cmd,
                                stdin=echo_proc.stdout,
                                stdout=subprocess.PIPE)
    echo_proc.wait()
    for line in iter(sbt_proc.stdout.readline, b''):
        if not sbt_output_filter.match(line):
            print(line, end='')
    retcode = sbt_proc.wait()

    if retcode != 0:
        exit_from_command_with_retcode(sbt_cmd, retcode)


def get_hadoop_profiles(hadoop_version):
    """
    For the given Hadoop version tag, return a list of Maven/SBT profile flags for
    building and testing against that Hadoop version.
    """

    sbt_maven_hadoop_profiles = {
        "hadoop2.7": ["-Phadoop-2.7"],
<<<<<<< HEAD
        "hadoop3.1": ["-Phadoop-3.1"],
=======
        "hadoop3.2": ["-Phadoop-3.2"],
>>>>>>> 99c427b1
    }

    if hadoop_version in sbt_maven_hadoop_profiles:
        return sbt_maven_hadoop_profiles[hadoop_version]
    else:
        print("[error] Could not find", hadoop_version, "in the list. Valid options",
              " are", sbt_maven_hadoop_profiles.keys())
        sys.exit(int(os.environ.get("CURRENT_BLOCK", 255)))


def build_spark_maven(hadoop_version):
    # Enable all of the profiles for the build:
    build_profiles = get_hadoop_profiles(hadoop_version) + modules.root.build_profile_flags
    mvn_goals = ["clean", "package", "-DskipTests"]
    profiles_and_goals = build_profiles + mvn_goals

    print("[info] Building Spark (w/Hive 1.2.1) using Maven with these arguments: ",
          " ".join(profiles_and_goals))

    exec_maven(profiles_and_goals)


def build_spark_sbt(hadoop_version):
    # Enable all of the profiles for the build:
    build_profiles = get_hadoop_profiles(hadoop_version) + modules.root.build_profile_flags
    sbt_goals = ["test:package",  # Build test jars as some tests depend on them
                 "streaming-kinesis-asl-assembly/assembly"]
    profiles_and_goals = build_profiles + sbt_goals

    print("[info] Building Spark (w/Hive 1.2.1) using SBT with these arguments: ",
          " ".join(profiles_and_goals))

    exec_sbt(profiles_and_goals)


def build_spark_unidoc_sbt(hadoop_version):
    set_title_and_block("Building Unidoc API Documentation", "BLOCK_DOCUMENTATION")
    # Enable all of the profiles for the build:
    build_profiles = get_hadoop_profiles(hadoop_version) + modules.root.build_profile_flags
    sbt_goals = ["unidoc"]
    profiles_and_goals = build_profiles + sbt_goals

    print("[info] Building Spark unidoc (w/Hive 1.2.1) using SBT with these arguments: ",
          " ".join(profiles_and_goals))

    exec_sbt(profiles_and_goals)


def build_spark_assembly_sbt(hadoop_version, checkstyle=False):
    # Enable all of the profiles for the build:
    build_profiles = get_hadoop_profiles(hadoop_version) + modules.root.build_profile_flags
    sbt_goals = ["assembly/package"]
    profiles_and_goals = build_profiles + sbt_goals
    print("[info] Building Spark assembly (w/Hive 1.2.1) using SBT with these arguments: ",
          " ".join(profiles_and_goals))
    exec_sbt(profiles_and_goals)

    if checkstyle:
        run_java_style_checks(build_profiles)

    build_spark_unidoc_sbt(hadoop_version)


def build_apache_spark(build_tool, hadoop_version):
    """Will build Spark against Hive v1.2.1 given the passed in build tool (either `sbt` or
    `maven`). Defaults to using `sbt`."""

    set_title_and_block("Building Spark", "BLOCK_BUILD")

    rm_r("lib_managed")

    if build_tool == "maven":
        build_spark_maven(hadoop_version)
    else:
        build_spark_sbt(hadoop_version)


def detect_binary_inop_with_mima(hadoop_version):
    build_profiles = get_hadoop_profiles(hadoop_version) + modules.root.build_profile_flags
    set_title_and_block("Detecting binary incompatibilities with MiMa", "BLOCK_MIMA")
    profiles = " ".join(build_profiles)
    print("[info] Detecting binary incompatibilities with MiMa using SBT with these profiles: ",
          profiles)
    run_cmd([os.path.join(SPARK_HOME, "dev", "mima"), profiles])


def run_scala_tests_maven(test_profiles):
    mvn_test_goals = ["test", "--fail-at-end"]

    profiles_and_goals = test_profiles + mvn_test_goals

    print("[info] Running Spark tests using Maven with these arguments: ",
          " ".join(profiles_and_goals))

    exec_maven(profiles_and_goals)


def run_scala_tests_sbt(test_modules, test_profiles):

    sbt_test_goals = list(itertools.chain.from_iterable(m.sbt_test_goals for m in test_modules))

    if not sbt_test_goals:
        return

    profiles_and_goals = test_profiles + sbt_test_goals

    print("[info] Running Spark tests using SBT with these arguments: ",
          " ".join(profiles_and_goals))

    exec_sbt(profiles_and_goals)


def run_scala_tests(build_tool, hadoop_version, test_modules, excluded_tags):
    """Function to properly execute all tests passed in as a set from the
    `determine_test_suites` function"""
    set_title_and_block("Running Spark unit tests", "BLOCK_SPARK_UNIT_TESTS")

    test_modules = set(test_modules)

    test_profiles = get_hadoop_profiles(hadoop_version) + \
        list(set(itertools.chain.from_iterable(m.build_profile_flags for m in test_modules)))

    if excluded_tags:
        test_profiles += ['-Dtest.exclude.tags=' + ",".join(excluded_tags)]

    if build_tool == "maven":
        run_scala_tests_maven(test_profiles)
    else:
        run_scala_tests_sbt(test_modules, test_profiles)


def run_python_tests(test_modules, parallelism, with_coverage=False):
    set_title_and_block("Running PySpark tests", "BLOCK_PYSPARK_UNIT_TESTS")

    if with_coverage:
        # Coverage makes the PySpark tests flaky due to heavy parallelism.
        # When we run PySpark tests with coverage, it uses 4 for now as
        # workaround.
        parallelism = 4
        script = "run-tests-with-coverage"
    else:
        script = "run-tests"
    command = [os.path.join(SPARK_HOME, "python", script)]
    if test_modules != [modules.root]:
        command.append("--modules=%s" % ','.join(m.name for m in test_modules))
    command.append("--parallelism=%i" % parallelism)
    run_cmd(command)

    if with_coverage:
        post_python_tests_results()


def post_python_tests_results():
    if "SPARK_TEST_KEY" not in os.environ:
        print("[error] 'SPARK_TEST_KEY' environment variable was not set. Unable to post "
              "PySpark coverage results.")
        sys.exit(1)
    spark_test_key = os.environ.get("SPARK_TEST_KEY")
    # The steps below upload HTMLs to 'github.com/spark-test/pyspark-coverage-site'.
    # 1. Clone PySpark coverage site.
    run_cmd([
        "git",
        "clone",
        "https://spark-test:%s@github.com/spark-test/pyspark-coverage-site.git" % spark_test_key])
    # 2. Remove existing HTMLs.
    run_cmd(["rm", "-fr"] + glob.glob("pyspark-coverage-site/*"))
    # 3. Copy generated coverage HTMLs.
    for f in glob.glob("%s/python/test_coverage/htmlcov/*" % SPARK_HOME):
        shutil.copy(f, "pyspark-coverage-site/")
    os.chdir("pyspark-coverage-site")
    try:
        # 4. Check out to a temporary branch.
        run_cmd(["git", "symbolic-ref", "HEAD", "refs/heads/latest_branch"])
        # 5. Add all the files.
        run_cmd(["git", "add", "-A"])
        # 6. Commit current HTMLs.
        run_cmd([
            "git",
            "commit",
            "-am",
            "Coverage report at latest commit in Apache Spark",
            '--author="Apache Spark Test Account <sparktestacc@gmail.com>"'])
        # 7. Delete the old branch.
        run_cmd(["git", "branch", "-D", "gh-pages"])
        # 8. Rename the temporary branch to master.
        run_cmd(["git", "branch", "-m", "gh-pages"])
        # 9. Finally, force update to our repository.
        run_cmd(["git", "push", "-f", "origin", "gh-pages"])
    finally:
        os.chdir("..")


def run_python_packaging_tests():
    set_title_and_block("Running PySpark packaging tests", "BLOCK_PYSPARK_PIP_TESTS")
    command = [os.path.join(SPARK_HOME, "dev", "run-pip-tests")]
    run_cmd(command)


def run_build_tests():
    set_title_and_block("Running build tests", "BLOCK_BUILD_TESTS")
    run_cmd([os.path.join(SPARK_HOME, "dev", "test-dependencies.sh")])


def run_sparkr_tests():
    set_title_and_block("Running SparkR tests", "BLOCK_SPARKR_UNIT_TESTS")

    if which("R"):
        run_cmd([os.path.join(SPARK_HOME, "R", "run-tests.sh")])
    else:
        print("Ignoring SparkR tests as R was not found in PATH")


def parse_opts():
    parser = ArgumentParser(
        prog="run-tests"
    )
    parser.add_argument(
        "-p", "--parallelism", type=int, default=8,
        help="The number of suites to test in parallel (default %(default)d)"
    )

    args, unknown = parser.parse_known_args()
    if unknown:
        parser.error("Unsupported arguments: %s" % ' '.join(unknown))
    if args.parallelism < 1:
        parser.error("Parallelism cannot be less than 1")
    return args


def main():
    opts = parse_opts()
    # Ensure the user home directory (HOME) is valid and is an absolute directory
    if not USER_HOME or not os.path.isabs(USER_HOME):
        print("[error] Cannot determine your home directory as an absolute path;",
              " ensure the $HOME environment variable is set properly.")
        sys.exit(1)

    os.chdir(SPARK_HOME)

    rm_r(os.path.join(SPARK_HOME, "work"))
    rm_r(os.path.join(USER_HOME, ".ivy2", "local", "org.apache.spark"))
    rm_r(os.path.join(USER_HOME, ".ivy2", "cache", "org.apache.spark"))

    os.environ["CURRENT_BLOCK"] = str(ERROR_CODES["BLOCK_GENERAL"])

    java_exe = determine_java_executable()

    if not java_exe:
        print("[error] Cannot find a version of `java` on the system; please",
              " install one and retry.")
        sys.exit(2)

    # install SparkR
    if which("R"):
        run_cmd([os.path.join(SPARK_HOME, "R", "install-dev.sh")])
    else:
        print("Cannot install SparkR as R was not found in PATH")

    if os.environ.get("AMPLAB_JENKINS"):
        # if we're on the Amplab Jenkins build servers setup variables
        # to reflect the environment settings
        build_tool = os.environ.get("AMPLAB_JENKINS_BUILD_TOOL", "sbt")
        hadoop_version = os.environ.get("AMPLAB_JENKINS_BUILD_PROFILE", "hadoop2.7")
        test_env = "amplab_jenkins"
        # add path for Python3 in Jenkins if we're calling from a Jenkins machine
        os.environ["PATH"] = "/home/anaconda/envs/py3k/bin:" + os.environ.get("PATH")
    else:
        # else we're running locally and can use local settings
        build_tool = "sbt"
        hadoop_version = os.environ.get("HADOOP_PROFILE", "hadoop2.7")
        test_env = "local"

    print("[info] Using build tool", build_tool, "with Hadoop profile", hadoop_version,
          "under environment", test_env)

    changed_modules = None
    changed_files = None
    if test_env == "amplab_jenkins" and os.environ.get("AMP_JENKINS_PRB"):
        target_branch = os.environ["ghprbTargetBranch"]
        changed_files = identify_changed_files_from_git_commits("HEAD", target_branch=target_branch)
        changed_modules = determine_modules_for_files(changed_files)
        excluded_tags = determine_tags_to_exclude(changed_modules)
    if not changed_modules:
        changed_modules = [modules.root]
        excluded_tags = []
    print("[info] Found the following changed modules:",
          ", ".join(x.name for x in changed_modules))

    # setup environment variables
    # note - the 'root' module doesn't collect environment variables for all modules. Because the
    # environment variables should not be set if a module is not changed, even if running the 'root'
    # module. So here we should use changed_modules rather than test_modules.
    test_environ = {}
    for m in changed_modules:
        test_environ.update(m.environ)
    setup_test_environ(test_environ)

    test_modules = determine_modules_to_test(changed_modules)

    # license checks
    run_apache_rat_checks()

    # style checks
    if not changed_files or any(f.endswith(".scala")
                                or f.endswith("scalastyle-config.xml")
                                for f in changed_files):
<<<<<<< HEAD
        modules.hadoop_version
=======
>>>>>>> 99c427b1
        build_profiles = get_hadoop_profiles(hadoop_version) + modules.root.build_profile_flags
        run_scala_style_checks(build_profiles)
    should_run_java_style_checks = False
    if not changed_files or any(f.endswith(".java")
                                or f.endswith("checkstyle.xml")
                                or f.endswith("checkstyle-suppressions.xml")
                                for f in changed_files):
        # Run SBT Checkstyle after the build to prevent a side-effect to the build.
        should_run_java_style_checks = True
    if not changed_files or any(f.endswith("lint-python")
                                or f.endswith("tox.ini")
                                or f.endswith(".py")
                                for f in changed_files):
        run_python_style_checks()
    if not changed_files or any(f.endswith(".R")
                                or f.endswith("lint-r")
                                or f.endswith(".lintr")
                                for f in changed_files):
        run_sparkr_style_checks()

    # determine if docs were changed and if we're inside the amplab environment
    # note - the below commented out until *all* Jenkins workers can get `jekyll` installed
    # if "DOCS" in changed_modules and test_env == "amplab_jenkins":
    #    build_spark_documentation()

    if any(m.should_run_build_tests for m in test_modules):
        run_build_tests()

    # spark build
    build_apache_spark(build_tool, hadoop_version)

    # backwards compatibility checks
    if build_tool == "sbt":
        # Note: compatibility tests only supported in sbt for now
        detect_binary_inop_with_mima(hadoop_version)
        # Since we did not build assembly/package before running dev/mima, we need to
        # do it here because the tests still rely on it; see SPARK-13294 for details.
        build_spark_assembly_sbt(hadoop_version, should_run_java_style_checks)

    # run the test suites
    run_scala_tests(build_tool, hadoop_version, test_modules, excluded_tags)

    modules_with_python_tests = [m for m in test_modules if m.python_test_goals]
    if modules_with_python_tests:
        # We only run PySpark tests with coverage report in one specific job with
        # Spark master with SBT in Jenkins.
        is_sbt_master_job = "SPARK_MASTER_SBT_HADOOP_2_7" in os.environ
        run_python_tests(
            modules_with_python_tests, opts.parallelism, with_coverage=is_sbt_master_job)
        run_python_packaging_tests()
    if any(m.should_run_r_tests for m in test_modules):
        run_sparkr_tests()


def _test():
    import doctest
    failure_count = doctest.testmod()[0]
    if failure_count:
        sys.exit(-1)


if __name__ == "__main__":
    _test()
    main()<|MERGE_RESOLUTION|>--- conflicted
+++ resolved
@@ -280,11 +280,7 @@
 
     sbt_maven_hadoop_profiles = {
         "hadoop2.7": ["-Phadoop-2.7"],
-<<<<<<< HEAD
-        "hadoop3.1": ["-Phadoop-3.1"],
-=======
         "hadoop3.2": ["-Phadoop-3.2"],
->>>>>>> 99c427b1
     }
 
     if hadoop_version in sbt_maven_hadoop_profiles:
@@ -591,10 +587,6 @@
     if not changed_files or any(f.endswith(".scala")
                                 or f.endswith("scalastyle-config.xml")
                                 for f in changed_files):
-<<<<<<< HEAD
-        modules.hadoop_version
-=======
->>>>>>> 99c427b1
         build_profiles = get_hadoop_profiles(hadoop_version) + modules.root.build_profile_flags
         run_scala_style_checks(build_profiles)
     should_run_java_style_checks = False
