#!/usr/bin/env bash

#
# Licensed to the Apache Software Foundation (ASF) under one or more
# contributor license agreements.  See the NOTICE file distributed with
# this work for additional information regarding copyright ownership.
# The ASF licenses this file to You under the Apache License, Version 2.0
# (the "License"); you may not use this file except in compliance with
# the License.  You may obtain a copy of the License at
#
#    http://www.apache.org/licenses/LICENSE-2.0
#
# Unless required by applicable law or agreed to in writing, software
# distributed under the License is distributed on an "AS IS" BASIS,
# WITHOUT WARRANTIES OR CONDITIONS OF ANY KIND, either express or implied.
# See the License for the specific language governing permissions and
# limitations under the License.
#

#
# Script to create a binary distribution for easy deploys of Spark.
# The distribution directory defaults to dist/ but can be overridden below.
# The distribution contains fat (assembly) jars that include the Scala library,
# so it is completely self contained.
# It does not contain source or *.class files.
#
# Optional Arguments
#      --tgz: Additionally creates spark-$VERSION-bin.tar.gz
#      --hadoop VERSION: Builds against specified version of Hadoop.
#      --with-yarn: Enables support for Hadoop YARN.
#      --with-hive: Enable support for reading Hive tables.
#      --name: A moniker for the release target. Defaults to the Hadoop verison.
#
# Recommended deploy/testing procedure (standalone mode):
# 1) Rsync / deploy the dist/ dir to one host
# 2) cd to deploy dir; ./sbin/start-master.sh
# 3) Verify master is up by visiting web page, ie http://master-ip:8080.  Note the spark:// URL.
# 4) ./sbin/start-slave.sh 1 <<spark:// URL>>
# 5) ./bin/spark-shell --master spark://my-master-ip:7077
#

set -o pipefail
# Figure out where the Spark framework is installed
FWDIR="$(cd `dirname $0`; pwd)"
DISTDIR="$FWDIR/dist"

if [ -z "$JAVA_HOME" ]; then
  echo "Error: JAVA_HOME is not set, cannot proceed."
  exit -1
fi

JAVA_CMD="$JAVA_HOME"/bin/java
JAVA_VERSION=$("$JAVA_CMD" -version 2>&1)
if ! [[ "$JAVA_VERSION" =~ "1.6" ]]; then
  echo "***NOTE***: JAVA_HOME is not set to a JDK 6 installation. The resulting"
  echo "            distribution will not support Java 6. See SPARK-1703."
  echo "Output from 'java -version' was:"
  echo "$JAVA_VERSION"
fi

VERSION=$(mvn help:evaluate -Dexpression=project.version 2>/dev/null | grep -v "INFO" | tail -n 1)
if [ $? != 0 ]; then
    echo -e "You need Maven installed to build Spark."
    echo -e "Download Maven from https://maven.apache.org/"
    exit -1;
fi

# Initialize defaults
SPARK_HADOOP_VERSION=1.0.4
SPARK_YARN=false
SPARK_HIVE=false
SPARK_TACHYON=false
MAKE_TGZ=false
NAME=none

# Parse arguments
while (( "$#" )); do
  case $1 in
    --hadoop)
      SPARK_HADOOP_VERSION="$2"
      shift
      ;;
    --with-yarn)
      SPARK_YARN=true
      ;;
    --with-hive)
      SPARK_HIVE=true
      ;;
    --with-tachyon)
      SPARK_TACHYON=true
      ;;
    --tgz)
      MAKE_TGZ=true
      ;;
    --name)
      NAME="$2"
      shift
      ;;
  esac
  shift
done

if [ "$NAME" == "none" ]; then
  NAME=$SPARK_HADOOP_VERSION
fi

echo "Spark version is $VERSION"

if [ "$MAKE_TGZ" == "true" ]; then
  echo "Making spark-$VERSION-bin-$NAME.tgz"
else
  echo "Making distribution for Spark $VERSION in $DISTDIR..."
fi

echo "Hadoop version set to $SPARK_HADOOP_VERSION"
echo "Release name set to $NAME"
if [ "$SPARK_YARN" == "true" ]; then
  echo "YARN enabled"
else
  echo "YARN disabled"
fi

if [ "$SPARK_TACHYON" == "true" ]; then
  echo "Tachyon Enabled"
else
  echo "Tachyon Disabled"
fi

# Build uber fat JAR
cd $FWDIR

export MAVEN_OPTS="-Xmx2g -XX:MaxPermSize=512M -XX:ReservedCodeCacheSize=512m"

BUILD_COMMAND="mvn clean package"

# Use special profiles for hadoop versions 0.23.x, 2.2.x, 2.3.x, 2.4.x
if [[ "$SPARK_HADOOP_VERSION" =~ ^0\.23\. ]]; then BUILD_COMMAND="$BUILD_COMMAND -Phadoop-0.23"; fi
if [[ "$SPARK_HADOOP_VERSION" =~ ^2\.2\. ]]; then BUILD_COMMAND="$BUILD_COMMAND -Phadoop-2.2"; fi
if [[ "$SPARK_HADOOP_VERSION" =~ ^2\.3\. ]]; then BUILD_COMMAND="$BUILD_COMMAND -Phadoop-2.3"; fi
if [[ "$SPARK_HADOOP_VERSION" =~ ^2\.4\. ]]; then BUILD_COMMAND="$BUILD_COMMAND -Phadoop-2.4"; fi
if [[ "$SPARK_HIVE" == "true" ]]; then BUILD_COMMAND="$BUILD_COMMAND -Phive"; fi
if [[ "$SPARK_YARN" == "true" ]]; then
  # For hadoop versions 0.23.x to 2.1.x, use the yarn-alpha profile
  if [[ "$SPARK_HADOOP_VERSION" =~ ^0\.2[3-9]\. ]] ||
     [[ "$SPARK_HADOOP_VERSION" =~ ^0\.[3-9][0-9]\. ]] ||
     [[ "$SPARK_HADOOP_VERSION" =~ ^1\.[0-9]\. ]] ||
     [[ "$SPARK_HADOOP_VERSION" =~ ^2\.[0-1]\. ]]; then
    BUILD_COMMAND="$BUILD_COMMAND -Pyarn-alpha"
  # For hadoop versions 2.2+, use the yarn profile
  elif [[ "$SPARK_HADOOP_VERSION" =~ ^2.[2-9]. ]]; then
    BUILD_COMMAND="$BUILD_COMMAND -Pyarn"
  fi
  BUILD_COMMAND="$BUILD_COMMAND -Dyarn.version=$SPARK_HADOOP_VERSION"
fi
BUILD_COMMAND="$BUILD_COMMAND -Dhadoop.version=$SPARK_HADOOP_VERSION"
BUILD_COMMAND="$BUILD_COMMAND -DskipTests"

# Actually build the jar
echo -e "\nBuilding with..."
echo -e "\$ $BUILD_COMMAND\n"
${BUILD_COMMAND}

# Make directories
rm -rf "$DISTDIR"
mkdir -p "$DISTDIR"
echo "Spark $VERSION built for Hadoop $SPARK_HADOOP_VERSION" > "$DISTDIR/RELEASE"

# Copy jars
<<<<<<< HEAD
cp -r  $FWDIR/assembly/target/*spark-dist/* "$DISTDIR/"
cp -r  $FWDIR/examples/target/*spark-examples-dist/* "$DISTDIR/"
if [ "$SPARK_HIVE" == "true" ]; then
  cp -r  $FWDIR/sql/hive/target/*spark-hive-dist/* "$DISTDIR/"
fi

=======
cp $FWDIR/assembly/target/scala*/*assembly*hadoop*.jar "$DISTDIR/lib/"
cp $FWDIR/examples/target/scala*/spark-examples*.jar "$DISTDIR/lib/"

if [ "$SPARK_HIVE" == "true" ]; then
  cp $FWDIR/lib_managed/jars/datanucleus*.jar "$DISTDIR/lib/"
fi

# Copy other things
mkdir "$DISTDIR"/conf
cp "$FWDIR"/conf/*.template "$DISTDIR"/conf
cp "$FWDIR"/conf/slaves "$DISTDIR"/conf
cp -r "$FWDIR/bin" "$DISTDIR"
cp -r "$FWDIR/python" "$DISTDIR"
cp -r "$FWDIR/sbin" "$DISTDIR"

>>>>>>> a000b5c3
# Download and copy in tachyon, if requested
if [ "$SPARK_TACHYON" == "true" ]; then
  TACHYON_VERSION="0.4.1"
  TACHYON_URL="https://github.com/amplab/tachyon/releases/download/v${TACHYON_VERSION}/tachyon-${TACHYON_VERSION}-bin.tar.gz"

  TMPD=`mktemp -d 2>/dev/null || mktemp -d -t 'disttmp'`

  pushd $TMPD > /dev/null
  echo "Fetchting tachyon tgz"
  wget "$TACHYON_URL"

  tar xf "tachyon-${TACHYON_VERSION}-bin.tar.gz"
  cp "tachyon-${TACHYON_VERSION}/target/tachyon-${TACHYON_VERSION}-jar-with-dependencies.jar" "$DISTDIR/lib"
  mkdir -p "$DISTDIR/tachyon/src/main/java/tachyon/web"
  cp -r "tachyon-${TACHYON_VERSION}"/{bin,conf,libexec} "$DISTDIR/tachyon"
  cp -r "tachyon-${TACHYON_VERSION}"/src/main/java/tachyon/web/resources "$DISTDIR/tachyon/src/main/java/tachyon/web"

  if [[ `uname -a` == Darwin* ]]; then
    # need to run sed differently on osx
    nl=$'\n'; sed -i "" -e "s|export TACHYON_JAR=\$TACHYON_HOME/target/\(.*\)|# This is set for spark's make-distribution\\$nl  export TACHYON_JAR=\$TACHYON_HOME/../lib/\1|" "$DISTDIR/tachyon/libexec/tachyon-config.sh"
  else
    sed -i "s|export TACHYON_JAR=\$TACHYON_HOME/target/\(.*\)|# This is set for spark's make-distribution\n  export TACHYON_JAR=\$TACHYON_HOME/../lib/\1|" "$DISTDIR/tachyon/libexec/tachyon-config.sh"
  fi

  popd > /dev/null
  rm -rf $TMPD
fi

if [ "$MAKE_TGZ" == "true" ]; then
  TARDIR_NAME=spark-$VERSION-bin-$NAME
  TARDIR="$FWDIR/$TARDIR_NAME"
  rm -rf "$TARDIR"
  cp -r "$DISTDIR" "$TARDIR"
  tar czf "spark-$VERSION-bin-$NAME.tgz" -C "$FWDIR" "$TARDIR_NAME"
  rm -rf "$TARDIR"
fi<|MERGE_RESOLUTION|>--- conflicted
+++ resolved
@@ -166,30 +166,12 @@
 echo "Spark $VERSION built for Hadoop $SPARK_HADOOP_VERSION" > "$DISTDIR/RELEASE"
 
 # Copy jars
-<<<<<<< HEAD
 cp -r  $FWDIR/assembly/target/*spark-dist/* "$DISTDIR/"
 cp -r  $FWDIR/examples/target/*spark-examples-dist/* "$DISTDIR/"
 if [ "$SPARK_HIVE" == "true" ]; then
   cp -r  $FWDIR/sql/hive/target/*spark-hive-dist/* "$DISTDIR/"
 fi
 
-=======
-cp $FWDIR/assembly/target/scala*/*assembly*hadoop*.jar "$DISTDIR/lib/"
-cp $FWDIR/examples/target/scala*/spark-examples*.jar "$DISTDIR/lib/"
-
-if [ "$SPARK_HIVE" == "true" ]; then
-  cp $FWDIR/lib_managed/jars/datanucleus*.jar "$DISTDIR/lib/"
-fi
-
-# Copy other things
-mkdir "$DISTDIR"/conf
-cp "$FWDIR"/conf/*.template "$DISTDIR"/conf
-cp "$FWDIR"/conf/slaves "$DISTDIR"/conf
-cp -r "$FWDIR/bin" "$DISTDIR"
-cp -r "$FWDIR/python" "$DISTDIR"
-cp -r "$FWDIR/sbin" "$DISTDIR"
-
->>>>>>> a000b5c3
 # Download and copy in tachyon, if requested
 if [ "$SPARK_TACHYON" == "true" ]; then
   TACHYON_VERSION="0.4.1"
