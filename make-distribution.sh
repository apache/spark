--- conflicted
+++ resolved
@@ -41,10 +41,6 @@
 
 set -e
 set -o pipefail
-<<<<<<< HEAD
-=======
-set -e
->>>>>>> dba31402
 
 # Figure out where the Spark framework is installed
 FWDIR="$(cd `dirname $0`; pwd)"
