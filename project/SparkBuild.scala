--- conflicted
+++ resolved
@@ -297,25 +297,18 @@
 
   lazy val settings = assemblySettings ++ Seq(
     test in assembly := {},
-<<<<<<< HEAD
-    jarName in assembly <<= (version, moduleName) map { (v, mName) =>
-      if (mName.contains("network-yarn")) {
-        // This must match the same name used in maven (see network/yarn/pom.xml)
-        "spark-" + v + "-yarn-shuffle.jar"
-      } else if (mName.contains("streaming-kafka-assembly")) {
-        // This must match the same name used in maven (see external/kafka-assembly/pom.xml)
-        mName + "-" + v + ".jar"
-      } else {
-        mName + "-" + v + "-hadoop" +
-          Option(System.getProperty("hadoop.version")).getOrElse("1.0.4") + ".jar"
-      }
-=======
     hadoopVersion := {
       sys.props.get("hadoop.version")
         .getOrElse(SbtPomKeys.effectivePom.value.getProperties.get("hadoop.version").asInstanceOf[String])
->>>>>>> fcb3e186
     },
-    jarName in assembly := s"${moduleName.value}-${version.value}-hadoop${hadoopVersion.value}.jar",
+    jarName in assembly <<= (version, moduleName, hadoopVersion) map { (v, mName, hv) =>
+      if (mName.contains("streaming-kafka-assembly")) {
+        // This must match the same name used in maven (see external/kafka-assembly/pom.xml)
+        s"${mName}-${v}.jar"
+      } else {
+        s"${mName}-${v}-hadoop${hv}.jar"
+      }
+    },
     mergeStrategy in assembly := {
       case PathList("org", "datanucleus", xs @ _*)             => MergeStrategy.discard
       case m if m.toLowerCase.endsWith("manifest.mf")          => MergeStrategy.discard
