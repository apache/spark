--- conflicted
+++ resolved
@@ -145,13 +145,9 @@
       "org.spark-project" %% "genjavadoc-plugin" % unidocGenjavadocVersion.value cross CrossVersion.full),
     scalacOptions <+= target.map(t => "-P:genjavadoc:out=" + (t / "java")))
 
-<<<<<<< HEAD
-  lazy val sharedSettings = graphSettings ++ sparkGenjavadocSettings ++ Seq (
+  lazy val sharedSettings = sparkGenjavadocSettings ++ Seq (
     exportJars in Compile := true,
     exportJars in Test := false,
-=======
-  lazy val sharedSettings = sparkGenjavadocSettings ++ Seq (
->>>>>>> 9a1680c2
     javaHome := sys.env.get("JAVA_HOME")
       .orElse(sys.props.get("java.home").map { p => new File(p).getParentFile().getAbsolutePath() })
       .map(file),
