/*
 * Licensed to the Apache Software Foundation (ASF) under one or more
 * contributor license agreements.  See the NOTICE file distributed with
 * this work for additional information regarding copyright ownership.
 * The ASF licenses this file to You under the Apache License, Version 2.0
 * (the "License"); you may not use this file except in compliance with
 * the License.  You may obtain a copy of the License at
 *
 *    http://www.apache.org/licenses/LICENSE-2.0
 *
 * Unless required by applicable law or agreed to in writing, software
 * distributed under the License is distributed on an "AS IS" BASIS,
 * WITHOUT WARRANTIES OR CONDITIONS OF ANY KIND, either express or implied.
 * See the License for the specific language governing permissions and
 * limitations under the License.
 */

import java.io._
import java.nio.charset.StandardCharsets.UTF_8
import java.nio.file.{Files, Paths, StandardCopyOption}
import java.util.Locale

import scala.io.Source
import scala.util.Properties
import scala.collection.mutable.ListBuffer
import scala.jdk.CollectionConverters._

import sbt._
import sbt.Classpaths.publishOrSkip
import sbt.Keys._
import sbt.librarymanagement.{ VersionNumber, SemanticSelector }
import com.etsy.sbt.checkstyle.CheckstylePlugin.autoImport._
import com.simplytyped.Antlr4Plugin._
import sbtpomreader.{PomBuild, SbtPomKeys}
import com.typesafe.tools.mima.plugin.MimaKeys
import org.scalastyle.sbt.ScalastylePlugin.autoImport._
import org.scalastyle.sbt.Tasks
import sbtassembly.AssemblyPlugin.autoImport._

import spray.revolver.RevolverPlugin._

import sbtprotoc.ProtocPlugin.autoImport._

object BuildCommons {

  private val buildLocation = file(".").getAbsoluteFile.getParentFile

  val sqlProjects@Seq(sqlApi, catalyst, sql, hive, hiveThriftServer, tokenProviderKafka010, sqlKafka010, avro, protobuf) =
    Seq("sql-api", "catalyst", "sql", "hive", "hive-thriftserver", "token-provider-kafka-0-10",
      "sql-kafka-0-10", "avro", "protobuf").map(ProjectRef(buildLocation, _))

  val streamingProjects@Seq(streaming, streamingKafka010) =
    Seq("streaming", "streaming-kafka-0-10").map(ProjectRef(buildLocation, _))

  val pipelinesProjects@Seq(pipelinesCore) = Seq("pipelines").map(ProjectRef(buildLocation, _))

  val connectProjects@Seq(connectCommon, connect, connectClient, connectShims) =
    Seq("connect-common", "connect", "connect-client-jvm", "connect-shims")
      .map(ProjectRef(buildLocation, _))

  val allProjects@Seq(
    core, graphx, mllib, mllibLocal, repl, networkCommon, networkShuffle, launcher, unsafe, tags, sketch, kvstore,
    commonUtils, variant, pipelines, _*
  ) = Seq(
    "core", "graphx", "mllib", "mllib-local", "repl", "network-common", "network-shuffle", "launcher", "unsafe",
<<<<<<< HEAD
    "tags", "sketch", "kvstore", "common-utils", "variant"
  ).map(ProjectRef(buildLocation, _)) ++ sqlProjects ++ streamingProjects ++ pipelinesProjects ++ connectProjects
=======
    "tags", "sketch", "kvstore", "common-utils", "variant", "pipelines"
  ).map(ProjectRef(buildLocation, _)) ++ sqlProjects ++ streamingProjects ++ connectProjects
>>>>>>> ece5c28b

  val optionallyEnabledProjects@Seq(kubernetes, yarn,
    sparkGangliaLgpl, streamingKinesisAsl, profiler,
    dockerIntegrationTests, hadoopCloud, kubernetesIntegrationTests) =
    Seq("kubernetes", "yarn",
      "ganglia-lgpl", "streaming-kinesis-asl", "profiler",
      "docker-integration-tests", "hadoop-cloud", "kubernetes-integration-tests").map(ProjectRef(buildLocation, _))

  val assemblyProjects@Seq(networkYarn, streamingKafka010Assembly, streamingKinesisAslAssembly) =
    Seq("network-yarn", "streaming-kafka-0-10-assembly", "streaming-kinesis-asl-assembly")
      .map(ProjectRef(buildLocation, _))

  val copyJarsProjects@Seq(assembly, examples) = Seq("assembly", "examples")
    .map(ProjectRef(buildLocation, _))

  val tools = ProjectRef(buildLocation, "tools")
  // Root project.
  val spark = ProjectRef(buildLocation, "spark")
  val sparkHome = buildLocation

  val testTempDir = s"$sparkHome/target/tmp"

  val javaVersion = settingKey[String]("source and target JVM version for javac and scalac")

  // Google Protobuf version used for generating the protobuf.
  // SPARK-41247: needs to be consistent with `protobuf.version` in `pom.xml`.
  val protoVersion = "4.29.3"
}

object SparkBuild extends PomBuild {

  import BuildCommons._
  import sbtunidoc.GenJavadocPlugin
  import sbtunidoc.GenJavadocPlugin.autoImport._
  import scala.collection.mutable.Map

  val projectsMap: Map[String, Seq[Setting[_]]] = Map.empty

  override val profiles = {
    val profiles = Properties.envOrNone("SBT_MAVEN_PROFILES")
      .orElse(Properties.propOrNone("sbt.maven.profiles")) match {
      case None => Seq("sbt")
      case Some(v) =>
        v.split("(\\s+|,)").filterNot(_.isEmpty).map(_.trim.replaceAll("-P", "")).toSeq
    }
    if (profiles.contains("jdwp-test-debug")) {
      sys.props.put("test.jdwp.enabled", "true")
    }
    if (profiles.contains("user-defined-protoc")) {
      val sparkProtocExecPath = Properties.envOrNone("SPARK_PROTOC_EXEC_PATH")
      val connectPluginExecPath = Properties.envOrNone("CONNECT_PLUGIN_EXEC_PATH")
      if (sparkProtocExecPath.isDefined) {
        sys.props.put("spark.protoc.executable.path", sparkProtocExecPath.get)
      }
      if (connectPluginExecPath.isDefined) {
        sys.props.put("connect.plugin.executable.path", connectPluginExecPath.get)
      }
    }
    profiles
  }

  Properties.envOrNone("SBT_MAVEN_PROPERTIES") match {
    case Some(v) =>
      v.split("(\\s+|,)").filterNot(_.isEmpty).map(_.split("=")).foreach(x => System.setProperty(x(0), x(1)))
    case _ =>
  }

  override val userPropertiesMap = System.getProperties.asScala.toMap

  lazy val MavenCompile = config("m2r") extend(Compile)
  lazy val SbtCompile = config("sbt") extend(Compile)

  lazy val sparkGenjavadocSettings: Seq[sbt.Def.Setting[_]] = GenJavadocPlugin.projectSettings ++ Seq(
    scalacOptions ++= Seq(
      "-P:genjavadoc:strictVisibility=true" // hide package private types
    )
  )

  lazy val scalaStyleRules = Project("scalaStyleRules", file("scalastyle"))
    .settings(
      libraryDependencies += "org.scalastyle" %% "scalastyle" % "1.0.0"
    )

  lazy val scalaStyleOnCompile = taskKey[Unit]("scalaStyleOnCompile")

  lazy val scalaStyleOnTest = taskKey[Unit]("scalaStyleOnTest")

  // We special case the 'println' lint rule to only be a warning on compile, because adding
  // printlns for debugging is a common use case and is easy to remember to remove.
  val scalaStyleOnCompileConfig: String = {
    val in = "scalastyle-config.xml"
    val out = "scalastyle-on-compile.generated.xml"
    val replacements = Map(
      """customId="println" level="error"""" -> """customId="println" level="warn""""
    )
    val source = Source.fromFile(in)
    try {
      var contents = source.getLines.mkString("\n")
      for ((k, v) <- replacements) {
        require(contents.contains(k), s"Could not rewrite '$k' in original scalastyle config.")
        contents = contents.replace(k, v)
      }
      new PrintWriter(out) {
        write(contents)
        close()
      }
      out
    } finally {
      source.close()
    }
  }

  // Return a cached scalastyle task for a given configuration (usually Compile or Test)
  private def cachedScalaStyle(config: Configuration) = Def.task {
    val logger = streams.value.log
    // We need a different cache dir per Configuration, otherwise they collide
    val cacheDir = target.value / s"scalastyle-cache-${config.name}"
    val cachedFun = FileFunction.cached(cacheDir, FilesInfo.lastModified, FilesInfo.exists) {
      (inFiles: Set[File]) => {
        val args: Seq[String] = Seq.empty
        val scalaSourceV = Seq(file((config / scalaSource).value.getAbsolutePath))
        val configV = (ThisBuild / baseDirectory).value / scalaStyleOnCompileConfig
        val configUrlV = (config / scalastyleConfigUrl).value
        val streamsV = ((config / streams).value: @sbtUnchecked)
        val failOnErrorV = true
        val failOnWarningV = false
        val scalastyleTargetV = (config / scalastyleTarget).value
        val configRefreshHoursV = (config / scalastyleConfigRefreshHours).value
        val targetV = (config / target).value
        val configCacheFileV = (config / scalastyleConfigUrlCacheFile).value

        logger.info(s"Running scalastyle on ${name.value} in ${config.name}")
        Tasks.doScalastyle(args, configV, configUrlV, failOnErrorV, failOnWarningV, scalaSourceV,
          scalastyleTargetV, streamsV, configRefreshHoursV, targetV, configCacheFileV)

        Set.empty
      }
    }

    cachedFun(findFiles((config / scalaSource).value))
  }

  private def findFiles(file: File): Set[File] = if (file.isDirectory) {
    file.listFiles().toSet.flatMap(findFiles) + file
  } else {
    Set(file)
  }

  def enableScalaStyle: Seq[sbt.Def.Setting[_]] = Seq(
    scalaStyleOnCompile := cachedScalaStyle(Compile).value,
    scalaStyleOnTest := cachedScalaStyle(Test).value,
    (scalaStyleOnCompile / logLevel) := Level.Warn,
    (scalaStyleOnTest / logLevel) := Level.Warn,
    (Compile / compile) := {
      scalaStyleOnCompile.value
      (Compile / compile).value
    },
    (Test / compile) := {
      scalaStyleOnTest.value
      (Test / compile).value
    }
  )

  lazy val compilerWarningSettings: Seq[sbt.Def.Setting[_]] = Seq(
    (Compile / scalacOptions) ++= {
      Seq(
        // replace -Xfatal-warnings with fine-grained configuration, since 2.13.2
        // verbose warning on deprecation, error on all others
        // see `scalac -Wconf:help` for details
        // since 2.13.15, "-Wconf:cat=deprecation:wv,any:e" no longer takes effect and needs to
        // be changed to "-Wconf:any:e", "-Wconf:cat=deprecation:wv",
        // please refer to the details: https://github.com/scala/scala/pull/10708
        "-Wconf:any:e",
        "-Wconf:cat=deprecation:wv",
        // 2.13-specific warning hits to be muted (as narrowly as possible) and addressed separately
        "-Wunused:imports",
        "-Wconf:msg=^(?=.*?method|value|type|object|trait|inheritance)(?=.*?deprecated)(?=.*?since 2.13).+$:e",
        "-Wconf:msg=^(?=.*?Widening conversion from)(?=.*?is deprecated because it loses precision).+$:e",
        // SPARK-45610 Convert "Auto-application to `()` is deprecated" to compile error, as it will become a compile error in Scala 3.
        "-Wconf:cat=deprecation&msg=Auto-application to \\`\\(\\)\\` is deprecated:e",
        // SPARK-35574 Prevent the recurrence of compilation warnings related to `procedure syntax is deprecated`
        "-Wconf:cat=deprecation&msg=procedure syntax is deprecated:e",
        // SPARK-45627 Symbol literals are deprecated in Scala 2.13 and it's a compile error in Scala 3.
        "-Wconf:cat=deprecation&msg=symbol literal is deprecated:e",
        // SPARK-45627 `enum`, `export` and `given` will become keywords in Scala 3,
        // so they are prohibited from being used as variable names in Scala 2.13 to
        // reduce the cost of migration in subsequent versions.
        "-Wconf:cat=deprecation&msg=it will become a keyword in Scala 3:e",
        // SPARK-46938 to prevent enum scan on pmml-model, under spark-mllib module.
        "-Wconf:cat=other&site=org.dmg.pmml.*:w",
        // SPARK-49937 ban call the method `SparkThrowable#getErrorClass`
        "-Wconf:cat=deprecation&msg=method getErrorClass in trait SparkThrowable is deprecated:e"
      )
    }
  )

  val noLintOnCompile = sys.env.contains("NOLINT_ON_COMPILE") &&
      !sys.env.get("NOLINT_ON_COMPILE").contains("false")
  lazy val sharedSettings = sparkGenjavadocSettings ++
                            compilerWarningSettings ++
      (if (noLintOnCompile) Nil else enableScalaStyle) ++ Seq(
    (Compile / exportJars) := true,
    (Test / exportJars) := false,
    javaHome := sys.env.get("JAVA_HOME")
      .orElse(sys.props.get("java.home").map { p => new File(p).getParentFile().getAbsolutePath() })
      .map(file),
    publishMavenStyle := true,
    unidocGenjavadocVersion := "0.19",

    // Override SBT's default resolvers:
    resolvers := Seq(
      // Google Mirror of Maven Central, placed first so that it's used instead of flaky Maven Central.
      // See https://storage-download.googleapis.com/maven-central/index.html for more info.
      "gcs-maven-central-mirror" at "https://maven-central.storage-download.googleapis.com/maven2/",
      DefaultMavenRepository,
      Resolver.mavenLocal,
      Resolver.file("ivyLocal", file(Path.userHome.absolutePath + "/.ivy2/local"))(Resolver.ivyStylePatterns)
    ),
    externalResolvers := resolvers.value,
    otherResolvers := SbtPomKeys.mvnLocalRepository(dotM2 => Seq(Resolver.file("dotM2", dotM2))).value,
    (MavenCompile / publishLocalConfiguration) := PublishConfiguration()
        .withResolverName("dotM2")
        .withArtifacts(packagedArtifacts.value.toVector)
        .withLogging(ivyLoggingLevel.value),
    (SbtCompile / publishLocalConfiguration) := PublishConfiguration()
        .withResolverName("ivyLocal")
        .withArtifacts(packagedArtifacts.value.toVector)
        .withLogging(ivyLoggingLevel.value),
    (MavenCompile / publishMavenStyle) := true,
    (SbtCompile / publishMavenStyle) := false,
    (MavenCompile / publishLocal) := publishOrSkip((MavenCompile / publishLocalConfiguration),
      (publishLocal / skip)).value,
    (SbtCompile / publishLocal) := publishOrSkip((SbtCompile / publishLocalConfiguration),
      (publishLocal / skip)).value,
    publishLocal := Seq((MavenCompile / publishLocal), (SbtCompile / publishLocal)).dependOn.value,

    javaOptions ++= {
      // for `dev.ludovic.netlib.blas` which implements such hardware-accelerated BLAS operations
      Seq("--add-modules=jdk.incubator.vector")
    },

    (Compile / doc / javacOptions) ++= {
      Seq("-Xdoclint:all", "-Xdoclint:-missing")
    },

    javaVersion := SbtPomKeys.effectivePom.value.getProperties.get("java.version").asInstanceOf[String],

    (Compile / javacOptions) ++= Seq(
      "-encoding", UTF_8.name(),
      "-g",
      "--release", javaVersion.value
    ),
    // This -target and Xlint:unchecked options cannot be set in the Compile configuration scope since
    // `javadoc` doesn't play nicely with them; see https://github.com/sbt/sbt/issues/355#issuecomment-3817629
    // for additional discussion and explanation.
    (Compile / compile / javacOptions) ++= Seq(
      "-Xlint:unchecked"
    ),

    (Compile / scalacOptions) ++= Seq(
      "-release", javaVersion.value,
      "-sourcepath", (ThisBuild / baseDirectory).value.getAbsolutePath  // Required for relative source links in scaladoc
    ),

    SbtPomKeys.profiles := profiles,

    // Remove certain packages from Scaladoc
    (Compile / doc / scalacOptions) := Seq(
      "-groups",
      "-skip-packages", Seq(
        "org.apache.spark.api.python",
        "org.apache.spark.deploy",
        "org.apache.spark.kafka010",
        "org.apache.spark.network",
        "org.apache.spark.sql.avro",
        "org.apache.spark.sql.scripting",
        "org.apache.spark.types.variant",
        "org.apache.spark.ui.flamegraph",
        "org.apache.spark.util.collection"
      ).mkString(":"),
      "-doc-title", "Spark " + version.value.replaceAll("-SNAPSHOT", "") + " ScalaDoc"
    ),

    // disable Mima check for all modules,
    // to be enabled in specific ones that have previous artifacts
    MimaKeys.mimaFailOnNoPrevious := false,

    // Setting version for the protobuf compiler. This has to be propagated to every sub-project
    // even if the project is not using it.
    PB.protocVersion := protoVersion,
  )

  def enable(settings: Seq[Setting[_]])(projectRef: ProjectRef) = {
    val existingSettings = projectsMap.getOrElse(projectRef.project, Seq[Setting[_]]())
    projectsMap += (projectRef.project -> (existingSettings ++ settings))
  }

  // Note ordering of these settings matter.
  /* Enable shared settings on all projects */
  (allProjects ++ optionallyEnabledProjects ++ assemblyProjects ++ copyJarsProjects ++ Seq(spark, tools))
    .foreach(enable(sharedSettings ++ DependencyOverrides.settings ++
      ExcludedDependencies.settings ++ Checkstyle.settings ++ ExcludeShims.settings))

  /* Enable tests settings for all projects except examples, assembly and tools */
  (allProjects ++ optionallyEnabledProjects).foreach(enable(TestSettings.settings))

  val mimaProjects = allProjects.filterNot { x =>
    Seq(
      spark, hive, hiveThriftServer, repl, networkCommon, networkShuffle, networkYarn,
<<<<<<< HEAD
      unsafe, tags, tokenProviderKafka010, sqlKafka010, pipelinesCore, connectCommon, connect,
=======
      unsafe, tags, tokenProviderKafka010, sqlKafka010, pipelines, connectCommon, connect,
>>>>>>> ece5c28b
      connectClient, variant, connectShims, profiler
    ).contains(x)
  }

  mimaProjects.foreach { x =>
    enable(MimaBuild.mimaSettings(sparkHome, x))(x)
  }

  /* Generate and pick the spark build info from extra-resources */
  enable(CommonUtils.settings)(commonUtils)

  enable(Core.settings)(core)

  /* Unsafe settings */
  enable(Unsafe.settings)(unsafe)

  /*
   * Set up tasks to copy dependencies during packaging. This step can be disabled in the command
   * line, so that dev/mima can run without trying to copy these files again and potentially
   * causing issues.
   */
  if (!"false".equals(System.getProperty("copyDependencies"))) {
    copyJarsProjects.foreach(enable(CopyDependencies.settings))
  }

  /* Enable Assembly for all assembly projects */
  assemblyProjects.foreach(enable(Assembly.settings))

  /* Package pyspark artifacts in a separate zip file for YARN. */
  enable(PySparkAssembly.settings)(assembly)

  /* Enable unidoc only for the root spark project */
  enable(Unidoc.settings)(spark)

  /* Sql-api ANTLR generation settings */
  enable(SqlApi.settings)(sqlApi)

  /* Spark SQL Core settings */
  enable(SQL.settings)(sql)

  /* Hive console settings */
  enable(Hive.settings)(hive)

  enable(HiveThriftServer.settings)(hiveThriftServer)

  enable(SparkConnect.settings)(pipelinesCore)

  enable(SparkConnectCommon.settings)(connectCommon)
  enable(SparkConnect.settings)(connect)
  enable(SparkConnectClient.settings)(connectClient)

  /* Protobuf settings */
  enable(SparkProtobuf.settings)(protobuf)

  enable(DockerIntegrationTests.settings)(dockerIntegrationTests)

  enable(KubernetesIntegrationTests.settings)(kubernetesIntegrationTests)

  enable(YARN.settings)(yarn)

  if (profiles.contains("sparkr")) {
    enable(SparkR.settings)(core)
  }

  /**
   * Adds the ability to run the spark shell directly from SBT without building an assembly
   * jar.
   *
   * Usage: `build/sbt sparkShell`
   */
  val sparkShell = taskKey[Unit]("start a spark-shell.")
  val sparkPackage = inputKey[Unit](
    s"""
       |Download and run a spark package.
       |Usage `builds/sbt "sparkPackage <group:artifact:version> <MainClass> [args]
     """.stripMargin)
  val sparkSql = taskKey[Unit]("starts the spark sql CLI.")

  enable(Seq(
    (run / connectInput) := true,
    fork := true,
    (run / outputStrategy) := Some (StdoutOutput),

    javaOptions += "-Xmx2g",

    sparkShell := {
      (Compile / runMain).toTask(" org.apache.spark.repl.Main -usejavacp").value
    },

    sparkPackage := {
      import complete.DefaultParsers._
      val packages :: className :: otherArgs = spaceDelimited("<group:artifact:version> <MainClass> [args]").parsed.toList
      val scalaRun = (run / runner).value
      val classpath = (Runtime / fullClasspath).value
      val args = Seq("--packages", packages, "--class", className, (LocalProject("core") / Compile / Keys.`package`)
        .value.getCanonicalPath) ++ otherArgs
      println(args)
      scalaRun.run("org.apache.spark.deploy.SparkSubmit", classpath.map(_.data), args, streams.value.log)
    },

    (Compile / javaOptions) += "-Dspark.master=local",

    sparkSql := {
      (Compile / runMain).toTask(" org.apache.spark.sql.hive.thriftserver.SparkSQLCLIDriver").value
    }
  ))(assembly)

  enable(Seq(sparkShell := (LocalProject("assembly") / sparkShell).value))(spark)

  // TODO: move this to its upstream project.
  override def projectDefinitions(baseDirectory: File): Seq[Project] = {
    super.projectDefinitions(baseDirectory).map { x =>
      if (projectsMap.exists(_._1 == x.id)) x.settings(projectsMap(x.id): _*)
      else x.settings(Seq[Setting[_]](): _*)
    } ++ Seq[Project](OldDeps.project)
  }

  if (!sys.env.contains("SERIAL_SBT_TESTS")) {
    allProjects.foreach(enable(SparkParallelTestGrouping.settings))
  }
}

object SparkParallelTestGrouping {
  // Settings for parallelizing tests. The basic strategy here is to run the slowest suites (or
  // collections of suites) in their own forked JVMs, allowing us to gain parallelism within a
  // SBT project. Here, we take an opt-in approach where the default behavior is to run all
  // tests sequentially in a single JVM, requiring us to manually opt-in to the extra parallelism.
  //
  // There are a reasons why such an opt-in approach is good:
  //
  //    1. Launching one JVM per suite adds significant overhead for short-running suites. In
  //       addition to JVM startup time and JIT warmup, it appears that initialization of Derby
  //       metastores can be very slow so creating a fresh warehouse per suite is inefficient.
  //
  //    2. When parallelizing within a project we need to give each forked JVM a different tmpdir
  //       so that the metastore warehouses do not collide. Unfortunately, it seems that there are
  //       some tests which have an overly tight dependency on the default tmpdir, so those fragile
  //       tests need to continue re-running in the default configuration (or need to be rewritten).
  //       Fixing that problem would be a huge amount of work for limited payoff in most cases
  //       because most test suites are short-running.
  //

  private val testsWhichShouldRunInTheirOwnDedicatedJvm = Set(
    "org.apache.spark.DistributedSuite",
    "org.apache.spark.scheduler.HealthTrackerIntegrationSuite",
    "org.apache.spark.sql.catalyst.expressions.DateExpressionsSuite",
    "org.apache.spark.sql.catalyst.expressions.HashExpressionsSuite",
    "org.apache.spark.sql.catalyst.expressions.CastSuite",
    "org.apache.spark.sql.catalyst.expressions.MathExpressionsSuite",
    "org.apache.spark.sql.hive.HiveExternalCatalogSuite",
    "org.apache.spark.sql.hive.StatisticsSuite",
    "org.apache.spark.sql.hive.client.HiveClientVersions",
    "org.apache.spark.sql.hive.HiveExternalCatalogVersionsSuite",
    "org.apache.spark.ml.classification.LogisticRegressionSuite",
    "org.apache.spark.ml.classification.LinearSVCSuite",
    "org.apache.spark.sql.SQLQueryTestSuite",
    "org.apache.spark.sql.hive.client.HadoopVersionInfoSuite",
    "org.apache.spark.sql.hive.thriftserver.SparkExecuteStatementOperationSuite",
    "org.apache.spark.sql.hive.thriftserver.ThriftServerQueryTestSuite",
    "org.apache.spark.sql.hive.thriftserver.SparkSQLEnvSuite",
    "org.apache.spark.sql.hive.thriftserver.ui.ThriftServerPageSuite",
    "org.apache.spark.sql.hive.thriftserver.ui.HiveThriftServer2ListenerSuite",
    "org.apache.spark.sql.kafka010.KafkaDelegationTokenSuite",
    "org.apache.spark.sql.streaming.RocksDBStateStoreStreamingAggregationSuite",
    "org.apache.spark.shuffle.KubernetesLocalDiskShuffleDataIOSuite",
    "org.apache.spark.sql.hive.HiveScalaReflectionSuite"
  ) ++ sys.env.get("DEDICATED_JVM_SBT_TESTS").map(_.split(",")).getOrElse(Array.empty).toSet

  private val DEFAULT_TEST_GROUP = "default_test_group"
  private val HIVE_EXECUTION_TEST_GROUP = "hive_execution_test_group"

  private def testNameToTestGroup(name: String): String = name match {
    case _ if testsWhichShouldRunInTheirOwnDedicatedJvm.contains(name) => name
    // Different with the cases in testsWhichShouldRunInTheirOwnDedicatedJvm, here we are grouping
    // all suites of `org.apache.spark.sql.hive.execution.*` into a single group, instead of
    // launching one JVM per suite.
    case _ if name.contains("org.apache.spark.sql.hive.execution") => HIVE_EXECUTION_TEST_GROUP
    case _ => DEFAULT_TEST_GROUP
  }

  lazy val settings = Seq(
    (Test / testGrouping) := {
      val tests: Seq[TestDefinition] = (Test / definedTests).value
      val defaultForkOptions = ForkOptions(
        javaHome = javaHome.value,
        outputStrategy = outputStrategy.value,
        bootJars = Vector.empty[java.io.File],
        workingDirectory = Some(baseDirectory.value),
        runJVMOptions = (Test / javaOptions).value.toVector,
        connectInput = connectInput.value,
        envVars = (Test / envVars).value
      )
      tests.groupBy(test => testNameToTestGroup(test.name)).map { case (groupName, groupTests) =>
        val forkOptions = {
          if (groupName == DEFAULT_TEST_GROUP) {
            defaultForkOptions
          } else {
            defaultForkOptions.withRunJVMOptions(defaultForkOptions.runJVMOptions ++
              Seq(s"-Djava.io.tmpdir=${baseDirectory.value}/target/tmp/$groupName"))
          }
        }
        new Tests.Group(
          name = groupName,
          tests = groupTests,
          runPolicy = Tests.SubProcess(forkOptions))
      }
    }.toSeq
  )
}

object CommonUtils {
  import scala.sys.process.Process
  def buildenv = Process(Seq("uname")).!!.trim.replaceFirst("[^A-Za-z0-9].*", "").toLowerCase
  def bashpath = Process(Seq("where", "bash")).!!.split("[\r\n]+").head.replace('\\', '/')
  lazy val settings = Seq(
    (Compile / resourceGenerators) += Def.task {
      val buildScript = baseDirectory.value + "/../../build/spark-build-info"
      val targetDir = baseDirectory.value + "/target/extra-resources/"
      // support Windows build under cygwin/mingw64, etc
      val bash = buildenv match {
        case "cygwin" | "msys2" | "mingw64" | "clang64" => bashpath
        case _ => "bash"
      }
      val command = Seq(bash, buildScript, targetDir, version.value)
      Process(command).!!
      val propsFile = baseDirectory.value / "target" / "extra-resources" / "spark-version-info.properties"
      Seq(propsFile)
    }.taskValue
  )
}

object Core {
  import BuildCommons.protoVersion
  lazy val settings = Seq(
    // Setting version for the protobuf compiler. This has to be propagated to every sub-project
    // even if the project is not using it.
    PB.protocVersion := BuildCommons.protoVersion,
    // For some reason the resolution from the imported Maven build does not work for some
    // of these dependendencies that we need to shade later on.
    libraryDependencies ++= {
      Seq(
        "com.google.protobuf" % "protobuf-java" % protoVersion % "protobuf"
      )
    },
    (Compile / PB.targets) := Seq(
      PB.gens.java -> (Compile / sourceManaged).value
    )
  ) ++ {
    val sparkProtocExecPath = sys.props.get("spark.protoc.executable.path")
    if (sparkProtocExecPath.isDefined) {
      Seq(
        PB.protocExecutable := file(sparkProtocExecPath.get)
      )
    } else {
      Seq.empty
    }
  }
}

object SparkConnectCommon {
  import BuildCommons.protoVersion

  lazy val settings = Seq(
    // Setting version for the protobuf compiler. This has to be propagated to every sub-project
    // even if the project is not using it.
    PB.protocVersion := BuildCommons.protoVersion,

    // For some reason the resolution from the imported Maven build does not work for some
    // of these dependendencies that we need to shade later on.
    libraryDependencies ++= {
      val guavaVersion =
        SbtPomKeys.effectivePom.value.getProperties.get(
          "connect.guava.version").asInstanceOf[String]
      val guavaFailureaccessVersion =
        SbtPomKeys.effectivePom.value.getProperties.get(
          "guava.failureaccess.version").asInstanceOf[String]
      val grpcVersion =
        SbtPomKeys.effectivePom.value.getProperties.get(
          "io.grpc.version").asInstanceOf[String]
      Seq(
        "io.grpc" % "protoc-gen-grpc-java" % grpcVersion asProtocPlugin(),
        "com.google.guava" % "guava" % guavaVersion,
        "com.google.guava" % "failureaccess" % guavaFailureaccessVersion,
        "com.google.protobuf" % "protobuf-java" % protoVersion % "protobuf"
      )
    },

    dependencyOverrides ++= {
      val guavaVersion =
        SbtPomKeys.effectivePom.value.getProperties.get(
          "connect.guava.version").asInstanceOf[String]
      val guavaFailureaccessVersion =
        SbtPomKeys.effectivePom.value.getProperties.get(
          "guava.failureaccess.version").asInstanceOf[String]
      Seq(
        "com.google.guava" % "guava" % guavaVersion,
        "com.google.guava" % "failureaccess" % guavaFailureaccessVersion,
        "com.google.protobuf" % "protobuf-java" % protoVersion
      )
    },

    (assembly / test) := { },

    (assembly / logLevel) := Level.Info,

    // Exclude `scala-library` from assembly.
    (assembly / assemblyPackageScala / assembleArtifact) := false,

    // Exclude `pmml-model-*.jar`, `scala-collection-compat_*.jar`,`jsr305-*.jar` and
    // `netty-*.jar` and `unused-1.0.0.jar` from assembly.
    (assembly / assemblyExcludedJars) := {
      val cp = (assembly / fullClasspath).value
      cp filter { v =>
        val name = v.data.getName
        name.startsWith("pmml-model-") || name.startsWith("scala-collection-compat_") ||
          name.startsWith("jsr305-") || name.startsWith("netty-") || name == "unused-1.0.0.jar"
      }
    },

    (assembly / assemblyMergeStrategy) := {
      case m if m.toLowerCase(Locale.ROOT).endsWith("manifest.mf") => MergeStrategy.discard
      // Drop all proto files that are not needed as artifacts of the build.
      case m if m.toLowerCase(Locale.ROOT).endsWith(".proto") => MergeStrategy.discard
      case _ => MergeStrategy.first
    }
  ) ++ {
    val sparkProtocExecPath = sys.props.get("spark.protoc.executable.path")
    val connectPluginExecPath = sys.props.get("connect.plugin.executable.path")
    if (sparkProtocExecPath.isDefined && connectPluginExecPath.isDefined) {
      Seq(
        (Compile / PB.targets) := Seq(
          PB.gens.java -> (Compile / sourceManaged).value,
          PB.gens.plugin(name = "grpc-java", path = connectPluginExecPath.get) -> (Compile / sourceManaged).value
        ),
        PB.protocExecutable := file(sparkProtocExecPath.get)
      )
    } else {
      Seq(
        (Compile / PB.targets) := Seq(
          PB.gens.java -> (Compile / sourceManaged).value,
          PB.gens.plugin("grpc-java") -> (Compile / sourceManaged).value
        )
      )
    }
  }
}

object SparkConnect {
  import BuildCommons.protoVersion

  lazy val settings = Seq(
    // For some reason the resolution from the imported Maven build does not work for some
    // of these dependendencies that we need to shade later on.
    libraryDependencies ++= {
      val guavaVersion =
        SbtPomKeys.effectivePom.value.getProperties.get(
          "connect.guava.version").asInstanceOf[String]
      val guavaFailureaccessVersion =
        SbtPomKeys.effectivePom.value.getProperties.get(
          "guava.failureaccess.version").asInstanceOf[String]
      Seq(
        "com.google.guava" % "guava" % guavaVersion,
        "com.google.guava" % "failureaccess" % guavaFailureaccessVersion,
        "com.google.protobuf" % "protobuf-java" % protoVersion % "protobuf"
      )
    },

    dependencyOverrides ++= {
      val guavaVersion =
        SbtPomKeys.effectivePom.value.getProperties.get(
          "connect.guava.version").asInstanceOf[String]
      val guavaFailureaccessVersion =
        SbtPomKeys.effectivePom.value.getProperties.get(
          "guava.failureaccess.version").asInstanceOf[String]
      Seq(
        "com.google.guava" % "guava" % guavaVersion,
        "com.google.guava" % "failureaccess" % guavaFailureaccessVersion,
        "com.google.protobuf" % "protobuf-java" % protoVersion
      )
    },

    (assembly / test) := { },

    (assembly / logLevel) := Level.Info,

    // Exclude `scala-library` from assembly.
    (assembly / assemblyPackageScala / assembleArtifact) := false,

    // SPARK-46733: Include `spark-connect-*.jar`, `unused-*.jar`,`guava-*.jar`,
    // `failureaccess-*.jar`, `annotations-*.jar`, `grpc-*.jar`, `protobuf-*.jar`,
    // `gson-*.jar`, `error_prone_annotations-*.jar`, `j2objc-annotations-*.jar`,
    // `animal-sniffer-annotations-*.jar`, `perfmark-api-*.jar`,
    // `proto-google-common-protos-*.jar` in assembly.
    // This needs to be consistent with the content of `maven-shade-plugin`.
    (assembly / assemblyExcludedJars) := {
      val cp = (assembly / fullClasspath).value
      val validPrefixes = Set("spark-connect", "unused-", "guava-", "failureaccess-",
        "annotations-", "grpc-", "protobuf-", "gson", "error_prone_annotations",
        "j2objc-annotations", "animal-sniffer-annotations", "perfmark-api",
        "proto-google-common-protos")
      cp filterNot { v =>
        validPrefixes.exists(v.data.getName.startsWith)
      }
    },

    (assembly / assemblyShadeRules) := Seq(
      ShadeRule.rename("io.grpc.**" -> "org.sparkproject.connect.grpc.@0").inAll,
      ShadeRule.rename("com.google.common.**" -> "org.sparkproject.connect.guava.@1").inAll,
      ShadeRule.rename("com.google.thirdparty.**" -> "org.sparkproject.connect.guava.@1").inAll,
      ShadeRule.rename("com.google.protobuf.**" -> "org.sparkproject.connect.protobuf.@1").inAll,
      ShadeRule.rename("android.annotation.**" -> "org.sparkproject.connect.android_annotation.@1").inAll,
      ShadeRule.rename("io.perfmark.**" -> "org.sparkproject.connect.io_perfmark.@1").inAll,
      ShadeRule.rename("org.codehaus.mojo.animal_sniffer.**" -> "org.sparkproject.connect.animal_sniffer.@1").inAll,
      ShadeRule.rename("com.google.j2objc.annotations.**" -> "org.sparkproject.connect.j2objc_annotations.@1").inAll,
      ShadeRule.rename("com.google.errorprone.annotations.**" -> "org.sparkproject.connect.errorprone_annotations.@1").inAll,
      ShadeRule.rename("org.checkerframework.**" -> "org.sparkproject.connect.checkerframework.@1").inAll,
      ShadeRule.rename("com.google.gson.**" -> "org.sparkproject.connect.gson.@1").inAll,
      ShadeRule.rename("com.google.api.**" -> "org.sparkproject.connect.google_protos.api.@1").inAll,
      ShadeRule.rename("com.google.cloud.**" -> "org.sparkproject.connect.google_protos.cloud.@1").inAll,
      ShadeRule.rename("com.google.geo.**" -> "org.sparkproject.connect.google_protos.geo.@1").inAll,
      ShadeRule.rename("com.google.logging.**" -> "org.sparkproject.connect.google_protos.logging.@1").inAll,
      ShadeRule.rename("com.google.longrunning.**" -> "org.sparkproject.connect.google_protos.longrunning.@1").inAll,
      ShadeRule.rename("com.google.rpc.**" -> "org.sparkproject.connect.google_protos.rpc.@1").inAll,
      ShadeRule.rename("com.google.type.**" -> "org.sparkproject.connect.google_protos.type.@1").inAll
    ),

    (assembly / assemblyMergeStrategy) := {
      case m if m.toLowerCase(Locale.ROOT).endsWith("manifest.mf") => MergeStrategy.discard
      // Drop all proto files that are not needed as artifacts of the build.
      case m if m.toLowerCase(Locale.ROOT).endsWith(".proto") => MergeStrategy.discard
      case _ => MergeStrategy.first
    }
  )
}

object SparkConnectClient {
  import BuildCommons.protoVersion
  val buildTestDeps = TaskKey[Unit]("buildTestDeps", "Build needed dependencies for test.")

  lazy val settings = Seq(
    // For some reason the resolution from the imported Maven build does not work for some
    // of these dependendencies that we need to shade later on.
    libraryDependencies ++= {
      val guavaVersion =
        SbtPomKeys.effectivePom.value.getProperties.get(
          "connect.guava.version").asInstanceOf[String]
      Seq(
        "com.google.guava" % "guava" % guavaVersion,
        "com.google.protobuf" % "protobuf-java" % protoVersion % "protobuf"
      )
    },
    dependencyOverrides ++= {
      val guavaVersion =
        SbtPomKeys.effectivePom.value.getProperties.get(
          "connect.guava.version").asInstanceOf[String]
      Seq(
        "com.google.guava" % "guava" % guavaVersion,
        "com.google.protobuf" % "protobuf-java" % protoVersion
      )
    },

    buildTestDeps := {
      (LocalProject("assembly") / Compile / Keys.`package`).value
      (LocalProject("catalyst") / Test / Keys.`package`).value
    },

    // SPARK-42538: Make sure the `${SPARK_HOME}/assembly/target/scala-$SPARK_SCALA_VERSION/jars` is available for testing.
    // At the same time, the build of `connect`, `connect-client-jvm` and `sql` will be triggered by `assembly` build,
    // so no additional configuration is required.
    test := ((Test / test) dependsOn (buildTestDeps)).value,

    testOnly := ((Test / testOnly) dependsOn (buildTestDeps)).evaluated,

    (Test / javaOptions) += "-Darrow.memory.debug.allocator=true",

    (assembly / test) := { },

    (assembly / logLevel) := Level.Info,

    // Exclude `scala-library` from assembly.
    (assembly / assemblyPackageScala / assembleArtifact) := false,

    // Exclude `pmml-model-*.jar`, `scala-collection-compat_*.jar`,`jsr305-*.jar` and
    // `netty-*.jar` and `unused-1.0.0.jar` from assembly.
    (assembly / assemblyExcludedJars) := {
      val cp = (assembly / fullClasspath).value
      cp filter { v =>
        val name = v.data.getName
        name.startsWith("pmml-model-") || name.startsWith("scala-collection-compat_") ||
          name.startsWith("jsr305-") || name == "unused-1.0.0.jar"
      }
    },

    (assembly / assemblyShadeRules) := Seq(
      ShadeRule.rename("io.grpc.**" -> "org.sparkproject.connect.client.io.grpc.@1").inAll,
      ShadeRule.rename("com.google.**" -> "org.sparkproject.connect.client.com.google.@1").inAll,
      ShadeRule.rename("io.netty.**" -> "org.sparkproject.connect.client.io.netty.@1").inAll,
      ShadeRule.rename("org.checkerframework.**" -> "org.sparkproject.connect.client.org.checkerframework.@1").inAll,
      ShadeRule.rename("javax.annotation.**" -> "org.sparkproject.connect.client.javax.annotation.@1").inAll,
      ShadeRule.rename("io.perfmark.**" -> "org.sparkproject.connect.client.io.perfmark.@1").inAll,
      ShadeRule.rename("org.codehaus.**" -> "org.sparkproject.connect.client.org.codehaus.@1").inAll,
      ShadeRule.rename("android.annotation.**" -> "org.sparkproject.connect.client.android.annotation.@1").inAll
    ),

    (assembly / assemblyMergeStrategy) := {
      case m if m.toLowerCase(Locale.ROOT).endsWith("manifest.mf") => MergeStrategy.discard
      // Drop all proto files that are not needed as artifacts of the build.
      case m if m.toLowerCase(Locale.ROOT).endsWith(".proto") => MergeStrategy.discard
      case _ => MergeStrategy.first
    }
  )
}

object SparkProtobuf {
  import BuildCommons.protoVersion

  lazy val settings = Seq(
    // Setting version for the protobuf compiler. This has to be propagated to every sub-project
    // even if the project is not using it.
    PB.protocVersion := BuildCommons.protoVersion,

    // For some reason the resolution from the imported Maven build does not work for some
    // of these dependendencies that we need to shade later on.
    libraryDependencies += "com.google.protobuf" % "protobuf-java" % protoVersion % "protobuf",

    dependencyOverrides += "com.google.protobuf" % "protobuf-java" % protoVersion,

    (Test / PB.protoSources) += (Test / sourceDirectory).value / "resources" / "protobuf",

    (Test / PB.protocOptions) += "--include_imports",

    (Test / PB.targets) := Seq(
      PB.gens.java -> target.value / "generated-test-sources",
      PB.gens.descriptorSet -> target.value / "generated-test-sources/descriptor-set-sbt.desc",
      // The above creates single descriptor file with all the proto files. This is different from
      // Maven, which create one descriptor file for each proto file.
    ),

    (assembly / test) := { },

    (assembly / logLevel) := Level.Info,

    // Exclude `scala-library` from assembly.
    (assembly / assemblyPackageScala / assembleArtifact) := false,

    // Exclude `pmml-model-*.jar`, `scala-collection-compat_*.jar`,
    // `spark-tags_*.jar`, "guava-*.jar" and `unused-1.0.0.jar` from assembly.
    (assembly / assemblyExcludedJars) := {
      val cp = (assembly / fullClasspath).value
      cp filter { v =>
        val name = v.data.getName
        name.startsWith("pmml-model-") || name.startsWith("scala-collection-compat_") ||
          name.startsWith("spark-tags_") || name.startsWith("guava-") || name == "unused-1.0.0.jar"
      }
    },

    (assembly / assemblyShadeRules) := Seq(
      ShadeRule.rename("com.google.protobuf.**" -> "org.sparkproject.spark_protobuf.protobuf.@1").inAll,
    ),

    (assembly / assemblyMergeStrategy) := {
      case m if m.toLowerCase(Locale.ROOT).endsWith("manifest.mf") => MergeStrategy.discard
      // Drop all proto files that are not needed as artifacts of the build.
      case m if m.toLowerCase(Locale.ROOT).endsWith(".proto") => MergeStrategy.discard
      case _ => MergeStrategy.first
    },
  ) ++ {
    val sparkProtocExecPath = sys.props.get("spark.protoc.executable.path")
    if (sparkProtocExecPath.isDefined) {
      Seq(
        PB.protocExecutable := file(sparkProtocExecPath.get)
      )
    } else {
      Seq.empty
    }
  }
}

object Unsafe {
  lazy val settings = Seq(
    // This option is needed to suppress warnings from sun.misc.Unsafe usage
    (Compile / javacOptions) += "-XDignore.symbol.file"
  )
}


object DockerIntegrationTests {
  // This serves to override the override specified in DependencyOverrides:
  lazy val settings = Seq(
    dependencyOverrides += "com.google.guava" % "guava" % "33.1.0-jre"
  )
}

/**
 * These settings run the Kubernetes integration tests.
 * Docker images will have the "dev" tag, and will be overwritten every time the
 * integration tests are run. The integration tests are actually bound to the "test" phase,
 * so running "test" on this module will run the integration tests.
 *
 * There are two ways to run the tests:
 * - the "tests" task builds docker images and runs the test, so it's a little slow.
 * - the "run-its" task just runs the tests on a pre-built set of images.
 *
 * Note that this does not use the shell scripts that the maven build uses, which are more
 * configurable. This is meant as a quick way for developers to run these tests against their
 * local changes.
 */
object KubernetesIntegrationTests {
  import BuildCommons._
  import scala.sys.process.Process

  val dockerBuild = TaskKey[Unit]("docker-imgs", "Build the docker images for ITs.")
  val runITs = TaskKey[Unit]("run-its", "Only run ITs, skip image build.")
  val imageRepo = sys.props.getOrElse("spark.kubernetes.test.imageRepo", "docker.io/kubespark")
  val imageTag = sys.props.get("spark.kubernetes.test.imageTag")
  val namespace = sys.props.get("spark.kubernetes.test.namespace")
  val deployMode = sys.props.get("spark.kubernetes.test.deployMode")

  // Hack: this variable is used to control whether to build docker images. It's updated by
  // the tasks below in a non-obvious way, so that you get the functionality described in
  // the scaladoc above.
  private var shouldBuildImage = true

  lazy val settings = Seq(
    dockerBuild := {
      if (shouldBuildImage) {
        val dockerTool = s"$sparkHome/bin/docker-image-tool.sh"
        val bindingsDir = s"$sparkHome/resource-managers/kubernetes/docker/src/main/dockerfiles/spark/bindings"
        val javaImageTag = sys.props.get("spark.kubernetes.test.javaImageTag")
        val dockerFile = sys.props.getOrElse("spark.kubernetes.test.dockerFile",
            s"$sparkHome/resource-managers/kubernetes/docker/src/main/dockerfiles/spark/Dockerfile")
        val pyDockerFile = sys.props.getOrElse("spark.kubernetes.test.pyDockerFile",
            s"$bindingsDir/python/Dockerfile")
        var rDockerFile = sys.props.getOrElse("spark.kubernetes.test.rDockerFile",
            s"$bindingsDir/R/Dockerfile")
        val excludeTags = sys.props.getOrElse("test.exclude.tags", "").split(",")
        if (excludeTags.exists(_.equalsIgnoreCase("r"))) {
          rDockerFile = ""
        }
        val extraOptions = if (javaImageTag.isDefined) {
          Seq("-b", s"java_image_tag=${javaImageTag.get}")
        } else {
          Seq("-f", s"$dockerFile")
        }
        val cmd = Seq(dockerTool,
          "-r", imageRepo,
          "-t", imageTag.getOrElse("dev"),
          "-p", pyDockerFile,
          "-R", rDockerFile) ++
          (if (deployMode != Some("minikube")) Seq.empty else Seq("-m")) ++
          extraOptions :+
          "build"
        val ec = Process(cmd).!
        if (ec != 0) {
          throw new IllegalStateException(s"Process '${cmd.mkString(" ")}' exited with $ec.")
        }
        if (deployMode == Some("cloud")) {
          val cmd = Seq(dockerTool, "-r", imageRepo, "-t", imageTag.getOrElse("dev"), "push")
          val ret = Process(cmd).!
          if (ret != 0) {
            throw new IllegalStateException(s"Process '${cmd.mkString(" ")}' exited with $ret.")
          }
        }
      }
      shouldBuildImage = true
    },
    runITs := Def.taskDyn {
      shouldBuildImage = false
      Def.task {
        (Test / test).value
      }
    }.value,
    (Test / test) := (Test / test).dependsOn(dockerBuild).value,
    (Test / javaOptions) ++= Seq(
      s"-Dspark.kubernetes.test.deployMode=${deployMode.getOrElse("minikube")}",
      s"-Dspark.kubernetes.test.imageRepo=${imageRepo}",
      s"-Dspark.kubernetes.test.imageTag=${imageTag.getOrElse("dev")}",
      s"-Dspark.kubernetes.test.unpackSparkDir=$sparkHome"
    ),
    (Test / javaOptions) ++= namespace.map("-Dspark.kubernetes.test.namespace=" + _),
    // Force packaging before building images, so that the latest code is tested.
    dockerBuild := dockerBuild
      .dependsOn(assembly / Compile / packageBin)
      .dependsOn(examples / Compile / packageBin)
      .value
  )
}

/**
 * Overrides to work around sbt's dependency resolution being different from Maven's.
 */
object DependencyOverrides {
  lazy val guavaVersion = sys.props.get("guava.version").getOrElse("33.4.0-jre")
  lazy val settings = Seq(
    dependencyOverrides += "com.google.guava" % "guava" % guavaVersion,
    dependencyOverrides += "jline" % "jline" % "2.14.6",
    dependencyOverrides += "org.apache.avro" % "avro" % "1.12.0")
}

/**
 * This excludes library dependencies in sbt, which are specified in maven but are
 * not needed by sbt build.
 */
object ExcludedDependencies {
  lazy val settings = Seq(
    libraryDependencies ~= { libs => libs.filterNot(_.name == "groovy-all") },
    excludeDependencies ++= Seq(
      ExclusionRule(organization = "ch.qos.logback"),
      ExclusionRule("javax.servlet", "javax.servlet-api"))
  )
}

/**
 * This excludes the spark-connect-shims module from a module when it is not part of the connect
 * client dependencies.
 */
object ExcludeShims {
  val shimmedProjects = Set("spark-sql-api", "spark-connect-common", "spark-connect-client-jvm")
  val classPathFilter = TaskKey[Classpath => Classpath]("filter for classpath")
  lazy val settings = Seq(
    classPathFilter := {
      if (!shimmedProjects(moduleName.value)) {
        cp => cp.filterNot(_.data.name.contains("spark-connect-shims"))
      } else {
        identity _
      }
    },
    Compile / internalDependencyClasspath :=
      classPathFilter.value((Compile / internalDependencyClasspath).value),
    Compile / internalDependencyAsJars :=
      classPathFilter.value((Compile / internalDependencyAsJars).value),
    Runtime / internalDependencyClasspath :=
      classPathFilter.value((Runtime / internalDependencyClasspath).value),
    Runtime / internalDependencyAsJars :=
      classPathFilter.value((Runtime / internalDependencyAsJars).value),
    Test / internalDependencyClasspath :=
      classPathFilter.value((Test / internalDependencyClasspath).value),
    Test / internalDependencyAsJars :=
      classPathFilter.value((Test / internalDependencyAsJars).value),
  )
}

/**
 * Project to pull previous artifacts of Spark for generating Mima excludes.
 */
object OldDeps {

  import BuildCommons.protoVersion

  lazy val project = Project("oldDeps", file("dev"))
    .settings(oldDepsSettings)
    .disablePlugins(sbtpomreader.PomReaderPlugin)

  lazy val allPreviousArtifactKeys = Def.settingDyn[Seq[Set[ModuleID]]] {
    SparkBuild.mimaProjects
      .map { project => (project / MimaKeys.mimaPreviousArtifacts) }
      .map(k => Def.setting(k.value))
      .join
  }

  def oldDepsSettings() = Defaults.coreDefaultSettings ++ Seq(
    // Setting version for the protobuf compiler. This has to be propagated to every sub-project
    // even if the project is not using it.
    PB.protocVersion := protoVersion,
    name := "old-deps",
    libraryDependencies := allPreviousArtifactKeys.value.flatten
  )
}

object SqlApi {
  import com.simplytyped.Antlr4Plugin
  import com.simplytyped.Antlr4Plugin.autoImport._

  lazy val settings = Antlr4Plugin.projectSettings ++ Seq(
    (Antlr4 / antlr4Version) := SbtPomKeys.effectivePom.value.getProperties.get("antlr4.version").asInstanceOf[String],
    (Antlr4 / antlr4PackageName) := Some("org.apache.spark.sql.catalyst.parser"),
    (Antlr4 / antlr4GenListener) := true,
    (Antlr4 / antlr4GenVisitor) := true,
    (Antlr4 / antlr4TreatWarningsAsErrors) := true
  )
}

object SQL {
  import BuildCommons.protoVersion
  lazy val settings = Seq(
    // Setting version for the protobuf compiler. This has to be propagated to every sub-project
    // even if the project is not using it.
    PB.protocVersion := BuildCommons.protoVersion,
    // For some reason the resolution from the imported Maven build does not work for some
    // of these dependendencies that we need to shade later on.
    libraryDependencies ++= {
      Seq(
        "com.google.protobuf" % "protobuf-java" % protoVersion % "protobuf"
      )
    },
    (Compile / PB.targets) := Seq(
      PB.gens.java -> (Compile / sourceManaged).value
    )
  ) ++ {
    val sparkProtocExecPath = sys.props.get("spark.protoc.executable.path")
    if (sparkProtocExecPath.isDefined) {
      Seq(
        PB.protocExecutable := file(sparkProtocExecPath.get)
      )
    } else {
      Seq.empty
    }
  }
}

object Hive {

  lazy val settings = Seq(
    // Specially disable assertions since some Hive tests fail them
    (Test / javaOptions) := (Test / javaOptions).value.filterNot(_ == "-ea"),
    // Hive tests need higher metaspace size
    (Test / javaOptions) := (Test / javaOptions).value.filterNot(_.contains("MaxMetaspaceSize")),
    (Test / javaOptions) += "-XX:MaxMetaspaceSize=2g",
    // SPARK-45265: HivePartitionFilteringSuite addPartitions related tests generate supper long
    // direct sql against derby server, which may cause stack overflow error when derby do sql
    // parsing.
    // We need to increase the Xss for the test. Meanwhile, QueryParsingErrorsSuite requires a
    // smaller size of Xss to mock a FAILED_TO_PARSE_TOO_COMPLEX error, so we need to set for
    // hive moudle specifically.
    (Test / javaOptions) := (Test / javaOptions).value.filterNot(_.contains("Xss")),
    // SPARK-45265: The value for `-Xss` should be consistent with the configuration value for
    // `scalatest-maven-plugin` in `sql/hive/pom.xml`
    (Test / javaOptions) += "-Xss64m",
    // Supporting all SerDes requires us to depend on deprecated APIs, so we turn off the warnings
    // only for this subproject.
    scalacOptions := (scalacOptions map { currentOpts: Seq[String] =>
      currentOpts.filterNot(_ == "-deprecation")
    }).value,
    // Some of our log4j jars make it impossible to submit jobs from this JVM to Hive Map/Reduce
    // in order to generate golden files.  This is only required for developers who are adding new
    // new query tests.
    (Test / fullClasspath) := (Test / fullClasspath).value.filterNot { f => f.toString.contains("jcl-over") }
  )
}

object HiveThriftServer {
  lazy val settings = Seq(
    excludeDependencies ++= Seq(
      ExclusionRule("org.apache.hive", "hive-llap-common"),
      ExclusionRule("org.apache.hive", "hive-llap-client"))
  )
}

object YARN {
  val genConfigProperties = TaskKey[Unit]("gen-config-properties",
    "Generate config.properties which contains a setting whether Hadoop is provided or not")
  val propFileName = "config.properties"
  val hadoopProvidedProp = "spark.yarn.isHadoopProvided"
  val buildTestDeps = TaskKey[Unit]("buildTestDeps", "Build needed dependencies for test.")

  lazy val settings = Seq(
    Compile / unmanagedResources :=
      (Compile / unmanagedResources).value.filter(!_.getName.endsWith(s"$propFileName")),
    genConfigProperties := {
      val file = (Compile / classDirectory).value / s"org/apache/spark/deploy/yarn/$propFileName"
      val isHadoopProvided = SbtPomKeys.effectivePom.value.getProperties.get(hadoopProvidedProp)
      sbt.IO.write(file, s"$hadoopProvidedProp = $isHadoopProvided")
    },
    Compile / copyResources := (Def.taskDyn {
      val c = (Compile / copyResources).value
      Def.task {
        (Compile / genConfigProperties).value
        c
      }
    }).value,

    buildTestDeps := {
      (LocalProject("assembly") / Compile / Keys.`package`).value
    },
    test := ((Test / test) dependsOn (buildTestDeps)).value,

    testOnly := ((Test / testOnly) dependsOn (buildTestDeps)).evaluated
  )
}

object Assembly {
  import sbtassembly.AssemblyPlugin.autoImport._

  val hadoopVersion = taskKey[String]("The version of hadoop that spark is compiled against.")

  lazy val settings = baseAssemblySettings ++ Seq(
    (assembly / test) := {},
    hadoopVersion := {
      sys.props.get("hadoop.version")
        .getOrElse(SbtPomKeys.effectivePom.value.getProperties.get("hadoop.version").asInstanceOf[String])
    },
    (assembly / assemblyJarName) := {
      lazy val hadoopVersionValue = hadoopVersion.value
      if (moduleName.value.contains("streaming-kafka-0-10-assembly")
        || moduleName.value.contains("streaming-kinesis-asl-assembly")) {
        s"${moduleName.value}-${version.value}.jar"
      } else {
        s"${moduleName.value}-${version.value}-hadoop${hadoopVersionValue}.jar"
      }
    },
    (Test / assembly / assemblyJarName) := s"${moduleName.value}-test-${version.value}.jar",
    (assembly / assemblyMergeStrategy) := {
      case m if m.toLowerCase(Locale.ROOT).endsWith("manifest.mf")
                                                               => MergeStrategy.discard
      case m if m.toLowerCase(Locale.ROOT).matches("meta-inf.*\\.sf$")
                                                               => MergeStrategy.discard
      case "log4j2.properties"                                 => MergeStrategy.discard
      case m if m.toLowerCase(Locale.ROOT).startsWith("meta-inf/services/")
                                                               => MergeStrategy.filterDistinctLines
      case "reference.conf"                                    => MergeStrategy.concat
      case _                                                   => MergeStrategy.first
    }
  )
}

object PySparkAssembly {
  import sbtassembly.AssemblyPlugin.autoImport._
  import java.util.zip.{ZipOutputStream, ZipEntry}

  lazy val settings = Seq(
    // Use a resource generator to copy all .py files from python/pyspark into a managed directory
    // to be included in the assembly. We can't just add "python/" to the assembly's resource dir
    // list since that will copy unneeded / unwanted files.
    (Compile / resourceGenerators) += Def.macroValueI((Compile / resourceManaged) map { outDir: File =>
      val src = new File(BuildCommons.sparkHome, "python/pyspark")
      val zipFile = new File(BuildCommons.sparkHome , "python/lib/pyspark.zip")
      zipFile.delete()
      zipRecursive(src, zipFile)
      Seq.empty[File]
    }).value
  )

  private def zipRecursive(source: File, destZipFile: File) = {
    val destOutput = new ZipOutputStream(new FileOutputStream(destZipFile))
    addFilesToZipStream("", source, destOutput)
    destOutput.flush()
    destOutput.close()
  }

  private def addFilesToZipStream(parent: String, source: File, output: ZipOutputStream): Unit = {
    if (source.isDirectory()) {
      output.putNextEntry(new ZipEntry(parent + source.getName()))
      for (file <- source.listFiles()) {
        addFilesToZipStream(parent + source.getName() + File.separator, file, output)
      }
    } else {
      val in = new FileInputStream(source)
      output.putNextEntry(new ZipEntry(parent + source.getName()))
      val buf = new Array[Byte](8192)
      var n = 0
      while (n != -1) {
        n = in.read(buf)
        if (n != -1) {
          output.write(buf, 0, n)
        }
      }
      output.closeEntry()
      in.close()
    }
  }

}

object SparkR {
  import scala.sys.process.Process

  val buildRPackage = taskKey[Unit]("Build the R package")
  lazy val settings = Seq(
    buildRPackage := {
      val postfix = if (File.separator == "\\") ".bat" else ".sh"
      val command = baseDirectory.value / ".." / "R" / s"install-dev$postfix"
      Process(command.toString).!!
    },
    (Compile / compile) := (Def.taskDyn {
      val c = (Compile / compile).value
      Def.task {
        (Compile / buildRPackage).value
        c
      }
    }).value
  )
}

object Unidoc {

  import BuildCommons._
  import sbtunidoc.BaseUnidocPlugin
  import sbtunidoc.JavaUnidocPlugin
  import sbtunidoc.ScalaUnidocPlugin
  import sbtunidoc.BaseUnidocPlugin.autoImport._
  import sbtunidoc.GenJavadocPlugin.autoImport._
  import sbtunidoc.JavaUnidocPlugin.autoImport._
  import sbtunidoc.ScalaUnidocPlugin.autoImport._

  protected def ignoreUndocumentedPackages(packages: Seq[Seq[File]]): Seq[Seq[File]] = {
    packages
      .map(_.filterNot(_.getName.contains("$")))
      .map(_.filterNot(_.getCanonicalPath.contains("org/apache/spark/deploy")))
      .map(_.filterNot(_.getCanonicalPath.contains("org/apache/spark/examples")))
      .map(_.filterNot(_.getCanonicalPath.contains("org/apache/spark/internal")))
      .map(_.filterNot(_.getCanonicalPath.contains("org/apache/spark/memory")))
      .map(_.filterNot(_.getCanonicalPath.contains("org/apache/spark/network")))
      .map(_.filterNot(_.getCanonicalPath.contains("org/apache/spark/rpc")))
      .map(_.filterNot(f =>
        f.getCanonicalPath.contains("org/apache/spark/shuffle") &&
        !f.getCanonicalPath.contains("org/apache/spark/shuffle/api")))
      .map(_.filterNot(_.getCanonicalPath.contains("org/apache/spark/executor")))
      .map(_.filterNot(_.getCanonicalPath.contains("org/apache/spark/ExecutorAllocationClient")))
      .map(_.filterNot(_.getCanonicalPath.contains("org/apache/spark/scheduler/cluster/CoarseGrainedSchedulerBackend")))
      .map(_.filterNot(f =>
        f.getCanonicalPath.contains("org/apache/spark/unsafe") &&
        !f.getCanonicalPath.contains("org/apache/spark/unsafe/types/CalendarInterval")))
      .map(_.filterNot(_.getCanonicalPath.contains("python")))
      .map(_.filterNot(_.getCanonicalPath.contains("org/apache/spark/kafka010")))
      .map(_.filterNot(_.getCanonicalPath.contains("org/apache/spark/types/variant")))
      .map(_.filterNot(_.getCanonicalPath.contains("org/apache/spark/ui/flamegraph")))
      .map(_.filterNot(_.getCanonicalPath.contains("org/apache/spark/util/collection")))
      .map(_.filterNot(_.getCanonicalPath.contains("org/apache/spark/util/io")))
      .map(_.filterNot(_.getCanonicalPath.contains("org/apache/spark/util/kvstore")))
      .map(_.filterNot(_.getCanonicalPath.contains("org/apache/spark/sql/artifact")))
      .map(_.filterNot(_.getCanonicalPath.contains("org/apache/spark/sql/avro")))
      .map(_.filterNot(_.getCanonicalPath.contains("org/apache/spark/sql/catalyst")))
      .map(_.filterNot(_.getCanonicalPath.contains("org/apache/spark/sql/connect/")))
      .map(_.filterNot(_.getCanonicalPath.contains("org/apache/spark/sql/classic/")))
      .map(_.filterNot(_.getCanonicalPath.contains("org/apache/spark/sql/execution")))
      .map(_.filterNot(_.getCanonicalPath.contains("org/apache/spark/sql/internal")))
      .map(_.filterNot(_.getCanonicalPath.contains("org/apache/spark/sql/scripting")))
      .map(_.filterNot(_.getCanonicalPath.contains("org/apache/spark/sql/ml")))
      .map(_.filterNot(_.getCanonicalPath.contains("org/apache/spark/sql/hive")))
      .map(_.filterNot(_.getCanonicalPath.contains("org/apache/spark/sql/catalog/v2/utils")))
      .map(_.filterNot(_.getCanonicalPath.contains("org/apache/spark/errors")))
      .map(_.filterNot(_.getCanonicalPath.contains("org/apache/spark/sql/errors")))
      .map(_.filterNot(_.getCanonicalPath.contains("org/apache/hive")))
      .map(_.filterNot(_.getCanonicalPath.contains("org/apache/spark/sql/v2/avro")))
      .map(_.filterNot(_.getCanonicalPath.contains("SSLOptions")))
  }

  private def ignoreClasspaths(classpaths: Seq[Classpath]): Seq[Classpath] = {
    classpaths
      .map(_.filterNot(_.data.getCanonicalPath.matches(""".*kafka-clients-0\.10.*""")))
      .map(_.filterNot(_.data.getCanonicalPath.matches(""".*kafka_2\..*-0\.10.*""")))
      .map(_.filterNot(_.data.getCanonicalPath.contains("apache-rat")))
      .map(_.filterNot(_.data.getCanonicalPath.contains("connect-shims")))
  }

  val unidocSourceBase = settingKey[String]("Base URL of source links in Scaladoc.")

  lazy val settings = BaseUnidocPlugin.projectSettings ++
                      ScalaUnidocPlugin.projectSettings ++
                      JavaUnidocPlugin.projectSettings ++
                      Seq (
    publish := {},

    (ScalaUnidoc / unidoc / unidocAllClasspaths) := {
      ignoreClasspaths((ScalaUnidoc / unidoc / unidocAllClasspaths).value)
    },

    (JavaUnidoc / unidoc / unidocAllClasspaths) := {
      ignoreClasspaths((JavaUnidoc / unidoc / unidocAllClasspaths).value)
    },

    // Skip actual catalyst, but include the subproject.
    // Catalyst is not public API and contains quasiquotes which break scaladoc.
    (ScalaUnidoc / unidoc / unidocAllSources) := {
      ignoreUndocumentedPackages((ScalaUnidoc / unidoc / unidocAllSources).value)
    },

    // Skip class names containing $ and some internal packages in Javadocs
    (JavaUnidoc / unidoc / unidocAllSources) := {
      ignoreUndocumentedPackages((JavaUnidoc / unidoc / unidocAllSources).value)
        .map(_.filterNot(_.getCanonicalPath.contains("org/apache/hadoop")))
    },

    (JavaUnidoc / unidoc / javacOptions) := {
      Seq(
        "-windowtitle", "Spark " + version.value.replaceAll("-SNAPSHOT", "") + " JavaDoc",
        "-public",
        "-noqualifier", "java.lang",
        "-tag", """example:a:Example\:""",
        "-tag", """note:a:Note\:""",
        "-tag", "group:X",
        "-tag", "tparam:X",
        "-tag", "constructor:X",
        "-tag", "todo:X",
        "-tag", "groupname:X",
        "-tag", "inheritdoc",
        "--ignore-source-errors", "-notree"
      )
    },

    // Use GitHub repository for Scaladoc source links
    unidocSourceBase := s"https://github.com/apache/spark/tree/v${version.value}",

    (ScalaUnidoc / unidoc / scalacOptions) ++= Seq(
      "-groups", // Group similar methods together based on the @group annotation.
      "-skip-packages", "org.apache.hadoop",
      "-sourcepath", (ThisBuild / baseDirectory).value.getAbsolutePath
    ) ++ (
      // Add links to sources when generating Scaladoc for a non-snapshot release
      if (!isSnapshot.value) {
        Opts.doc.sourceUrl(unidocSourceBase.value + "€{FILE_PATH}.scala")
      } else {
        Seq()
      }
    ),
    (ScalaUnidoc / unidoc / unidocProjectFilter) :=
      inAnyProject -- inProjects(OldDeps.project, repl, examples, tools, kubernetes,
        yarn, tags, streamingKafka010, sqlKafka010, connectCommon, connect, connectClient,
        connectShims, protobuf, profiler),
    (JavaUnidoc / unidoc / unidocProjectFilter) :=
      inAnyProject -- inProjects(OldDeps.project, repl, examples, tools, kubernetes,
        yarn, tags, streamingKafka010, sqlKafka010, connectCommon, connect, connectClient,
        connectShims, protobuf, profiler),
  )
}

object Checkstyle {
  lazy val settings = Seq(
    checkstyleSeverityLevel := CheckstyleSeverityLevel.Error,
    (Compile / checkstyle / javaSource) := baseDirectory.value / "src/main/java",
    (Test / checkstyle / javaSource) := baseDirectory.value / "src/test/java",
    checkstyleConfigLocation := CheckstyleConfigLocation.File("dev/checkstyle.xml"),
    checkstyleOutputFile := baseDirectory.value / "target/checkstyle-output.xml",
    (Test / checkstyleOutputFile) := baseDirectory.value / "target/checkstyle-output.xml"
  )
}

object CopyDependencies {
  import scala.sys.process.Process

  val copyDeps = TaskKey[Unit]("copyDeps", "Copies needed dependencies to the build directory.")
  val destPath = (Compile / crossTarget) { _ / "jars"}

  lazy val settings = Seq(
    copyDeps := {
      val dest = destPath.value
      if (!dest.isDirectory() && !dest.mkdirs()) {
        throw new IOException("Failed to create jars directory.")
      }

      // For the SparkConnect build, we manually call the assembly target to
      // produce the shaded Jar which happens automatically in the case of Maven.
      // Later, when the dependencies are copied, we manually copy the shaded Jar only.
      val fid = (LocalProject("connect") / assembly).value
      val fidClient = (LocalProject("connect-client-jvm") / assembly).value
      val fidProtobuf = (LocalProject("protobuf") / assembly).value

      (Compile / dependencyClasspath).value.map(_.data)
        .filter { jar => jar.isFile() }
        // Do not copy the Spark Connect JAR as it is unshaded in the SBT build.
        .foreach { jar =>
          val destJar = new File(dest, jar.getName())
          if (destJar.isFile()) {
            destJar.delete()
          }

          if (jar.getName.contains("spark-connect-common") &&
            !SbtPomKeys.profiles.value.contains("noshade-connect")) {
            // Don't copy the spark connect common JAR as it is shaded in the spark connect.
          } else if (jar.getName.contains("connect-client-jvm")) {
            // Do not place Spark Connect client jars as it is not built-in.
          } else if (jar.getName.contains("spark-connect") &&
            !SbtPomKeys.profiles.value.contains("noshade-connect")) {
            Files.copy(fid.toPath, destJar.toPath)
          } else if (jar.getName.contains("spark-protobuf") &&
            !SbtPomKeys.profiles.value.contains("noshade-protobuf")) {
            Files.copy(fidProtobuf.toPath, destJar.toPath)
          } else {
            Files.copy(jar.toPath(), destJar.toPath())
          }
        }

      // Here we get the full classpathes required for Spark Connect client including
      // ammonite, and exclude all spark-* jars. After that, we add the shaded Spark
      // Connect client assembly manually.
      Def.taskDyn {
        if (moduleName.value.contains("assembly")) {
          Def.task {
            val replClasspathes = (LocalProject("connect-client-jvm") / Compile / dependencyClasspath)
              .value.map(_.data).filter(_.isFile())
            val scalaBinaryVer = SbtPomKeys.effectivePom.value.getProperties.get(
              "scala.binary.version").asInstanceOf[String]
            val sparkVer = SbtPomKeys.effectivePom.value.getProperties.get(
              "spark.version").asInstanceOf[String]
            val dest = destPath.value
            val destDir = new File(dest, "connect-repl").toPath
            Files.createDirectories(destDir)

            val sourceAssemblyJar = Paths.get(
              BuildCommons.sparkHome.getAbsolutePath, "sql", "connect", "client",
              "jvm", "target", s"scala-$scalaBinaryVer", s"spark-connect-client-jvm-assembly-$sparkVer.jar")
            val destAssemblyJar = Paths.get(destDir.toString, s"spark-connect-client-jvm-assembly-$sparkVer.jar")
            Files.copy(sourceAssemblyJar, destAssemblyJar, StandardCopyOption.REPLACE_EXISTING)

            replClasspathes.foreach { f =>
              val destFile = Paths.get(destDir.toString, f.getName)
              if (!f.getName.startsWith("spark-")) {
                Files.copy(f.toPath, destFile, StandardCopyOption.REPLACE_EXISTING)
              }
            }
          }.dependsOn(LocalProject("connect-client-jvm") / assembly)
        } else {
          Def.task {}
        }
      }.value
    },
    (Compile / packageBin / crossTarget) := destPath.value,
    (Compile / packageBin) := (Compile / packageBin).dependsOn(copyDeps).value
  )

}

object TestSettings {
  import BuildCommons._
  private val defaultExcludedTags = Seq("org.apache.spark.tags.ChromeUITest",
    "org.apache.spark.deploy.k8s.integrationtest.YuniKornTag",
    "org.apache.spark.internal.io.cloud.IntegrationTestSuite") ++
    (if (System.getProperty("os.name").startsWith("Mac OS X") &&
        System.getProperty("os.arch").equals("aarch64")) {
      Seq("org.apache.spark.tags.ExtendedLevelDBTest")
    } else Seq.empty)

  lazy val settings = Seq (
    // Fork new JVMs for tests and set Java options for those
    fork := true,
    // Setting SPARK_DIST_CLASSPATH is a simple way to make sure any child processes
    // launched by the tests have access to the correct test-time classpath.
    (Test / envVars) ++= {
      val baseEnvVars = Map(
        "SPARK_DIST_CLASSPATH" ->
          (Test / fullClasspath).value.files.map(_.getAbsolutePath)
            .mkString(File.pathSeparator).stripSuffix(File.pathSeparator),
        "SPARK_PREPEND_CLASSES" -> "1",
        "SPARK_SCALA_VERSION" -> scalaBinaryVersion.value,
        "SPARK_TESTING" -> "1",
        "JAVA_HOME" -> sys.env.get("JAVA_HOME").getOrElse(sys.props("java.home")),
        "SPARK_BEELINE_OPTS" -> "-DmyKey=yourValue"
      )

      if (sys.props("os.name").contains("Mac OS X")) {
        baseEnvVars + ("OBJC_DISABLE_INITIALIZE_FORK_SAFETY" -> "YES")
      } else {
        baseEnvVars
      }
    },

    // Copy system properties to forked JVMs so that tests know proxy settings
    (Test / javaOptions) ++= {
      val q = "\""
      sys.props.toList
        .filter {
          case (key, value) => key.startsWith("http.") || key.startsWith("https.")
        }
        .map {
          case (key, value) => s"-D$key=$q$value$q"
        }
    },

    (Test / javaOptions) += s"-Djava.io.tmpdir=$testTempDir",
    (Test / javaOptions) += "-Dspark.test.home=" + sparkHome,
    (Test / javaOptions) += "-Dspark.testing=1",
    (Test / javaOptions) += "-Dspark.port.maxRetries=100",
    (Test / javaOptions) += "-Dspark.master.rest.enabled=false",
    (Test / javaOptions) += "-Dspark.memory.debugFill=true",
    (Test / javaOptions) += "-Dspark.ui.enabled=false",
    (Test / javaOptions) += "-Dspark.ui.showConsoleProgress=false",
    (Test / javaOptions) += "-Dspark.unsafe.exceptionOnMemoryLeak=true",
    (Test / javaOptions) += "-Dspark.hadoop.hadoop.caller.context.enabled=true",
    (Test / javaOptions) += "-Dhive.conf.validation=false",
    (Test / javaOptions) += "-Dsun.io.serialization.extendedDebugInfo=false",
    (Test / javaOptions) += "-Dderby.system.durability=test",
    (Test / javaOptions) ++= {
      if ("true".equals(System.getProperty("java.net.preferIPv6Addresses"))) {
        Seq("-Djava.net.preferIPv6Addresses=true")
      } else {
        Seq.empty
      }
    },
    (Test / javaOptions) ++= System.getProperties.asScala.filter(_._1.startsWith("spark"))
      .map { case (k,v) => s"-D$k=$v" }.toSeq,
    (Test / javaOptions) += "-ea",
    (Test / javaOptions) ++= {
      val metaspaceSize = sys.env.get("METASPACE_SIZE").getOrElse("1300m")
      val heapSize = sys.env.get("HEAP_SIZE").getOrElse("4g")
      val extraTestJavaArgs = Array("-XX:+IgnoreUnrecognizedVMOptions",
        "--add-opens=java.base/java.lang=ALL-UNNAMED",
        "--add-opens=java.base/java.lang.invoke=ALL-UNNAMED",
        "--add-opens=java.base/java.lang.reflect=ALL-UNNAMED",
        "--add-opens=java.base/java.io=ALL-UNNAMED",
        "--add-opens=java.base/java.net=ALL-UNNAMED",
        "--add-opens=java.base/java.nio=ALL-UNNAMED",
        "--add-opens=java.base/java.util=ALL-UNNAMED",
        "--add-opens=java.base/java.util.concurrent=ALL-UNNAMED",
        "--add-opens=java.base/java.util.concurrent.atomic=ALL-UNNAMED",
        "--add-opens=java.base/jdk.internal.ref=ALL-UNNAMED",
        "--add-opens=java.base/sun.nio.ch=ALL-UNNAMED",
        "--add-opens=java.base/sun.nio.cs=ALL-UNNAMED",
        "--add-opens=java.base/sun.security.action=ALL-UNNAMED",
        "--add-opens=java.base/sun.util.calendar=ALL-UNNAMED",
        "-Djdk.reflect.useDirectMethodHandle=false",
        "-Dio.netty.tryReflectionSetAccessible=true",
        "--enable-native-access=ALL-UNNAMED").mkString(" ")
      s"-Xmx$heapSize -Xss4m -XX:MaxMetaspaceSize=$metaspaceSize -XX:ReservedCodeCacheSize=128m -Dfile.encoding=UTF-8 $extraTestJavaArgs"
        .split(" ").toSeq
    },
    javaOptions ++= {
      val metaspaceSize = sys.env.get("METASPACE_SIZE").getOrElse("1300m")
      val heapSize = sys.env.get("HEAP_SIZE").getOrElse("4g")
      s"-Xmx$heapSize -XX:MaxMetaspaceSize=$metaspaceSize".split(" ").toSeq
    },
    (Test / javaOptions) ++= {
      val jdwpEnabled = sys.props.getOrElse("test.jdwp.enabled", "false").toBoolean

      if (jdwpEnabled) {
        val jdwpAddr = sys.props.getOrElse("test.jdwp.address", "localhost:0")
        val jdwpServer = sys.props.getOrElse("test.jdwp.server", "y")
        val jdwpSuspend = sys.props.getOrElse("test.jdwp.suspend", "y")
        ("-agentlib:jdwp=transport=dt_socket," +
          s"suspend=$jdwpSuspend,server=$jdwpServer,address=$jdwpAddr").split(" ").toSeq
      } else {
        Seq.empty
      }
    },
    // Exclude tags defined in a system property
    (Test / testOptions) += Tests.Argument(TestFrameworks.ScalaTest,
      sys.props.get("test.exclude.tags").map { tags =>
        tags.split(",").flatMap { tag => Seq("-l", tag) }.toSeq
      }.getOrElse(Nil): _*),
    (Test / testOptions) += Tests.Argument(TestFrameworks.ScalaTest,
      sys.props.get("test.default.exclude.tags").map(tags => tags.split(",").toSeq)
        .map(tags => tags.filter(!_.trim.isEmpty)).getOrElse(defaultExcludedTags)
        .flatMap(tag => Seq("-l", tag)): _*),
    (Test / testOptions) += Tests.Argument(TestFrameworks.JUnit,
      sys.props.get("test.exclude.tags").map { tags =>
        Seq("--exclude-categories=" + tags)
      }.getOrElse(Nil): _*),
    // Include tags defined in a system property
    (Test / testOptions) += Tests.Argument(TestFrameworks.ScalaTest,
      sys.props.get("test.include.tags").map { tags =>
        tags.split(",").flatMap { tag => Seq("-n", tag) }.toSeq
      }.getOrElse(Nil): _*),
    (Test / testOptions) += Tests.Argument(TestFrameworks.JUnit,
      sys.props.get("test.include.tags").map { tags =>
        Seq("--include-categories=" + tags)
      }.getOrElse(Nil): _*),
    // Show full stack trace and duration in test cases.
    (Test / testOptions) += Tests.Argument("-oDF"),
    // Slowpoke notifications: receive notifications every 5 minute of tests that have been running
    // longer than two minutes.
    (Test / testOptions) += Tests.Argument(TestFrameworks.ScalaTest, "-W", "120", "300"),
    (Test / testOptions) += Tests.Argument(TestFrameworks.JUnit, "-v", "-a"),
    // Enable Junit testing.
    libraryDependencies += "com.github.sbt.junit" % "jupiter-interface" % "0.14.0" % "test",
    // `parallelExecutionInTest` controls whether test suites belonging to the same SBT project
    // can run in parallel with one another. It does NOT control whether tests execute in parallel
    // within the same JVM (which is controlled by `testForkedParallel`) or whether test cases
    // within the same suite can run in parallel (which is a ScalaTest runner option which is passed
    // to the underlying runner but is not a SBT-level configuration). This needs to be `true` in
    // order for the extra parallelism enabled by `SparkParallelTestGrouping` to take effect.
    // The `SERIAL_SBT_TESTS` check is here so the extra parallelism can be feature-flagged.
    (Test / parallelExecution) := { if (sys.env.contains("SERIAL_SBT_TESTS")) false else true },
    // Make sure the test temp directory exists.
    (Test / resourceGenerators) += Def.macroValueI((Test / resourceManaged) map { outDir: File =>
      var dir = new File(testTempDir)
      if (!dir.isDirectory()) {
        // Because File.mkdirs() can fail if multiple callers are trying to create the same
        // parent directory, this code tries to create parents one at a time, and avoids
        // failures when the directories have been created by somebody else.
        val stack = new ListBuffer[File]()
        while (!dir.isDirectory()) {
          stack.prepend(dir)
          dir = dir.getParentFile()
        }

        while (stack.nonEmpty) {
          val d = stack.remove(0)
          require(d.mkdir() || d.isDirectory(), s"Failed to create directory $d")
        }
      }
      Seq.empty[File]
    }).value,
    (Global / concurrentRestrictions) := {
      // The number of concurrent test groups is empirically chosen based on experience
      // with Jenkins flakiness.
      if (sys.env.contains("SERIAL_SBT_TESTS")) (Global / concurrentRestrictions).value
      else Seq(Tags.limit(Tags.ForkedTestGroup, 4))
    }
  )

}<|MERGE_RESOLUTION|>--- conflicted
+++ resolved
@@ -63,13 +63,8 @@
     commonUtils, variant, pipelines, _*
   ) = Seq(
     "core", "graphx", "mllib", "mllib-local", "repl", "network-common", "network-shuffle", "launcher", "unsafe",
-<<<<<<< HEAD
-    "tags", "sketch", "kvstore", "common-utils", "variant"
-  ).map(ProjectRef(buildLocation, _)) ++ sqlProjects ++ streamingProjects ++ pipelinesProjects ++ connectProjects
-=======
     "tags", "sketch", "kvstore", "common-utils", "variant", "pipelines"
   ).map(ProjectRef(buildLocation, _)) ++ sqlProjects ++ streamingProjects ++ connectProjects
->>>>>>> ece5c28b
 
   val optionallyEnabledProjects@Seq(kubernetes, yarn,
     sparkGangliaLgpl, streamingKinesisAsl, profiler,
@@ -379,11 +374,7 @@
   val mimaProjects = allProjects.filterNot { x =>
     Seq(
       spark, hive, hiveThriftServer, repl, networkCommon, networkShuffle, networkYarn,
-<<<<<<< HEAD
-      unsafe, tags, tokenProviderKafka010, sqlKafka010, pipelinesCore, connectCommon, connect,
-=======
       unsafe, tags, tokenProviderKafka010, sqlKafka010, pipelines, connectCommon, connect,
->>>>>>> ece5c28b
       connectClient, variant, connectShims, profiler
     ).contains(x)
   }
