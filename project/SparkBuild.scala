/*
 * Licensed to the Apache Software Foundation (ASF) under one or more
 * contributor license agreements.  See the NOTICE file distributed with
 * this work for additional information regarding copyright ownership.
 * The ASF licenses this file to You under the Apache License, Version 2.0
 * (the "License"); you may not use this file except in compliance with
 * the License.  You may obtain a copy of the License at
 *
 *    http://www.apache.org/licenses/LICENSE-2.0
 *
 * Unless required by applicable law or agreed to in writing, software
 * distributed under the License is distributed on an "AS IS" BASIS,
 * WITHOUT WARRANTIES OR CONDITIONS OF ANY KIND, either express or implied.
 * See the License for the specific language governing permissions and
 * limitations under the License.
 */

import sbt._
import sbt.Classpaths.publishTask
import Keys._
import sbtassembly.Plugin._
import AssemblyKeys._
import scala.util.Properties
import org.scalastyle.sbt.ScalastylePlugin.{Settings => ScalaStyleSettings}

import scala.collection.JavaConversions._

// For Sonatype publishing
//import com.jsuereth.pgp.sbtplugin.PgpKeys._

object SparkBuild extends Build {
  // Hadoop version to build against. For example, "1.0.4" for Apache releases, or
  // "2.0.0-mr1-cdh4.2.0" for Cloudera Hadoop. Note that these variables can be set
  // through the environment variables SPARK_HADOOP_VERSION and SPARK_YARN.
  val DEFAULT_HADOOP_VERSION = "1.0.4"

  // Whether the Hadoop version to build against is 2.2.x, or a variant of it. This can be set
  // through the SPARK_IS_NEW_HADOOP environment variable.
  val DEFAULT_IS_NEW_HADOOP = false

  val DEFAULT_YARN = false

  // HBase version; set as appropriate.
  val HBASE_VERSION = "0.94.6"

  // Target JVM version
  val SCALAC_JVM_VERSION = "jvm-1.6"
  val JAVAC_JVM_VERSION = "1.6"

  lazy val root = Project("root", file("."), settings = rootSettings) aggregate(allProjects: _*)

  lazy val core = Project("core", file("core"), settings = coreSettings)

  lazy val repl = Project("repl", file("repl"), settings = replSettings)
    .dependsOn(core, graphx, bagel, mllib, hive)

  lazy val tools = Project("tools", file("tools"), settings = toolsSettings) dependsOn(core) dependsOn(streaming)

  lazy val bagel = Project("bagel", file("bagel"), settings = bagelSettings) dependsOn(core)

  lazy val graphx = Project("graphx", file("graphx"), settings = graphxSettings) dependsOn(core)

  lazy val catalyst = Project("catalyst", file("sql/catalyst"), settings = catalystSettings) dependsOn(core)

  lazy val sql = Project("sql", file("sql/core"), settings = sqlCoreSettings) dependsOn(core, catalyst)

  lazy val hive = Project("hive", file("sql/hive"), settings = hiveSettings) dependsOn(sql)

  lazy val streaming = Project("streaming", file("streaming"), settings = streamingSettings) dependsOn(core)

  lazy val mllib = Project("mllib", file("mllib"), settings = mllibSettings) dependsOn(core)

  lazy val assemblyProj = Project("assembly", file("assembly"), settings = assemblyProjSettings)
    .dependsOn(core, graphx, bagel, mllib, repl, streaming) dependsOn(maybeYarn: _*) dependsOn(maybeGanglia: _*)

  lazy val assembleDeps = TaskKey[Unit]("assemble-deps", "Build assembly of dependencies and packages Spark projects")

  // A configuration to set an alternative publishLocalConfiguration
  lazy val MavenCompile = config("m2r") extend(Compile)
  lazy val publishLocalBoth = TaskKey[Unit]("publish-local", "publish local for m2 and ivy")
  val sparkHome = System.getProperty("user.dir")

  // Allows build configuration to be set through environment variables
  lazy val hadoopVersion = Properties.envOrElse("SPARK_HADOOP_VERSION", DEFAULT_HADOOP_VERSION)
  lazy val isNewHadoop = Properties.envOrNone("SPARK_IS_NEW_HADOOP") match {
    case None => {
      val isNewHadoopVersion = "2.[2-9]+".r.findFirstIn(hadoopVersion).isDefined
      (isNewHadoopVersion|| DEFAULT_IS_NEW_HADOOP)
    }
    case Some(v) => v.toBoolean
  }

  lazy val isYarnEnabled = Properties.envOrNone("SPARK_YARN") match {
    case None => DEFAULT_YARN
    case Some(v) => v.toBoolean
  }
  lazy val hadoopClient = if (hadoopVersion.startsWith("0.20.") || hadoopVersion == "1.0.0") "hadoop-core" else "hadoop-client"
  val maybeAvro = if (hadoopVersion.startsWith("0.23.") && isYarnEnabled) Seq("org.apache.avro" % "avro" % "1.7.4") else Seq()

  // Include Ganglia integration if the user has enabled Ganglia
  // This is isolated from the normal build due to LGPL-licensed code in the library
  lazy val isGangliaEnabled = Properties.envOrNone("SPARK_GANGLIA_LGPL").isDefined
  lazy val gangliaProj = Project("spark-ganglia-lgpl", file("extras/spark-ganglia-lgpl"), settings = gangliaSettings).dependsOn(core)
  val maybeGanglia: Seq[ClasspathDependency] = if (isGangliaEnabled) Seq(gangliaProj) else Seq()
  val maybeGangliaRef: Seq[ProjectReference] = if (isGangliaEnabled) Seq(gangliaProj) else Seq()

  // Include the Java 8 project if the JVM version is 8+
  lazy val javaVersion = System.getProperty("java.specification.version")
  lazy val isJava8Enabled = javaVersion.toDouble >= "1.8".toDouble
  val maybeJava8Tests = if (isJava8Enabled) Seq[ProjectReference](java8Tests) else Seq[ProjectReference]()
  lazy val java8Tests = Project("java8-tests", file("extras/java8-tests"), settings = java8TestsSettings).
    dependsOn(core) dependsOn(streaming % "compile->compile;test->test")

  // Include the YARN project if the user has enabled YARN
  lazy val yarnAlpha = Project("yarn-alpha", file("yarn/alpha"), settings = yarnAlphaSettings) dependsOn(core)
  lazy val yarn = Project("yarn", file("yarn/stable"), settings = yarnSettings) dependsOn(core)

  lazy val maybeYarn: Seq[ClasspathDependency] = if (isYarnEnabled) Seq(if (isNewHadoop) yarn else yarnAlpha) else Seq()
  lazy val maybeYarnRef: Seq[ProjectReference] = if (isYarnEnabled) Seq(if (isNewHadoop) yarn else yarnAlpha) else Seq()

  lazy val externalTwitter = Project("external-twitter", file("external/twitter"), settings = twitterSettings)
    .dependsOn(streaming % "compile->compile;test->test")

  lazy val externalKafka = Project("external-kafka", file("external/kafka"), settings = kafkaSettings)
    .dependsOn(streaming % "compile->compile;test->test")

  lazy val externalFlume = Project("external-flume", file("external/flume"), settings = flumeSettings)
    .dependsOn(streaming % "compile->compile;test->test")

  lazy val externalZeromq = Project("external-zeromq", file("external/zeromq"), settings = zeromqSettings)
    .dependsOn(streaming % "compile->compile;test->test")

  lazy val externalMqtt = Project("external-mqtt", file("external/mqtt"), settings = mqttSettings)
    .dependsOn(streaming % "compile->compile;test->test")

  lazy val allExternal = Seq[ClasspathDependency](externalTwitter, externalKafka, externalFlume, externalZeromq, externalMqtt)
  lazy val allExternalRefs = Seq[ProjectReference](externalTwitter, externalKafka, externalFlume, externalZeromq, externalMqtt)

  lazy val examples = Project("examples", file("examples"), settings = examplesSettings)
    .dependsOn(core, mllib, graphx, bagel, streaming, externalTwitter, hive) dependsOn(allExternal: _*)

<<<<<<< HEAD
  // Everything except assembly, tools and examples belong to packageProjects
  lazy val packageProjects = Seq[ProjectReference](core, repl, bagel, streaming, mllib, graphx, catalyst, sql, hive) ++ maybeYarnRef
=======
  // Everything except assembly, tools, java8Tests and examples belong to packageProjects
  lazy val packageProjects = Seq[ProjectReference](core, repl, bagel, streaming, mllib, graphx) ++ maybeYarnRef ++ maybeGangliaRef
>>>>>>> 16788a65

  lazy val allProjects = packageProjects ++ allExternalRefs ++
    Seq[ProjectReference](examples, tools, assemblyProj) ++ maybeJava8Tests

  def sharedSettings = Defaults.defaultSettings ++ Seq(
    organization       := "org.apache.spark",
    version            := "1.0.0-SNAPSHOT",
    scalaVersion       := "2.10.3",
    scalacOptions := Seq("-Xmax-classfile-name", "120", "-unchecked", "-deprecation",
      "-target:" + SCALAC_JVM_VERSION),
    javacOptions := Seq("-target", JAVAC_JVM_VERSION, "-source", JAVAC_JVM_VERSION),
    unmanagedJars in Compile <<= baseDirectory map { base => (base / "lib" ** "*.jar").classpath },
    retrieveManaged := true,
    javaHome := Properties.envOrNone("JAVA_HOME").map(file),
    // This is to add convenience of enabling sbt -Dsbt.offline=true for making the build offline.
    offline := "true".equalsIgnoreCase(sys.props("sbt.offline")),
    retrievePattern := "[type]s/[artifact](-[revision])(-[classifier]).[ext]",
    transitiveClassifiers in Scope.GlobalScope := Seq("sources"),
    testListeners <<= target.map(t => Seq(new eu.henkelmann.sbt.JUnitXmlTestsListener(t.getAbsolutePath))),

    // Fork new JVMs for tests and set Java options for those
    fork := true,
    javaOptions in Test += "-Dspark.home=" + sparkHome,
    javaOptions in Test += "-Dspark.testing=1",
    javaOptions in Test ++= System.getProperties.filter(_._1 startsWith "spark").map { case (k,v) => s"-D$k=$v" }.toSeq,
    javaOptions += "-Xmx3g",
    // Show full stack trace and duration in test cases.
    testOptions in Test += Tests.Argument("-oDF"),
    // Remove certain packages from Scaladoc
    scalacOptions in (Compile,doc) := Seq("-skip-packages", Seq(
      "akka",
      "org.apache.spark.network",
      "org.apache.spark.deploy",
      "org.apache.spark.util.collection"
      ).mkString(":")),

    // Only allow one test at a time, even across projects, since they run in the same JVM
    concurrentRestrictions in Global += Tags.limit(Tags.Test, 1),

    // also check the local Maven repository ~/.m2
    resolvers ++= Seq(Resolver.file("Local Maven Repo", file(Path.userHome + "/.m2/repository"))),

    // For Sonatype publishing
    resolvers ++= Seq("sonatype-snapshots" at "https://oss.sonatype.org/content/repositories/snapshots",
      "sonatype-staging" at "https://oss.sonatype.org/service/local/staging/deploy/maven2/"),

    publishMavenStyle := true,

    //useGpg in Global := true,

    pomExtra := (
      <parent>
        <groupId>org.apache</groupId>
        <artifactId>apache</artifactId>
        <version>13</version>
      </parent>
      <url>http://spark.apache.org/</url>
      <licenses>
        <license>
          <name>Apache 2.0 License</name>
          <url>http://www.apache.org/licenses/LICENSE-2.0.html</url>
          <distribution>repo</distribution>
        </license>
      </licenses>
      <scm>
        <connection>scm:git:git@github.com:apache/spark.git</connection>
        <url>scm:git:git@github.com:apache/spark.git</url>
      </scm>
      <developers>
        <developer>
          <id>matei</id>
          <name>Matei Zaharia</name>
          <email>matei.zaharia@gmail.com</email>
          <url>http://www.cs.berkeley.edu/~matei</url>
          <organization>Apache Software Foundation</organization>
          <organizationUrl>http://spark.apache.org</organizationUrl>
        </developer>
      </developers>
      <issueManagement>
        <system>JIRA</system>
        <url>https://spark-project.atlassian.net/browse/SPARK</url>
      </issueManagement>
    ),

    /*
    publishTo <<= version { (v: String) =>
      val nexus = "https://oss.sonatype.org/"
      if (v.trim.endsWith("SNAPSHOT"))
        Some("sonatype-snapshots" at nexus + "content/repositories/snapshots")
      else
        Some("sonatype-staging"  at nexus + "service/local/staging/deploy/maven2")
    },

    */

    libraryDependencies ++= Seq(
        "io.netty"          % "netty-all"       % "4.0.17.Final",
        "org.eclipse.jetty" % "jetty-server"    % "7.6.8.v20121106",
        "org.eclipse.jetty" % "jetty-util" % "7.6.8.v20121106",
        "org.eclipse.jetty" % "jetty-plus" % "7.6.8.v20121106",
        "org.eclipse.jetty" % "jetty-security" % "7.6.8.v20121106",
        /** Workaround for SPARK-959. Dependency used by org.eclipse.jetty. Fixed in ivy 2.3.0. */
        "org.eclipse.jetty.orbit" % "javax.servlet" % "2.5.0.v201103041518" artifacts Artifact("javax.servlet", "jar", "jar"),
        "org.scalatest"    %% "scalatest"       % "1.9.1"  % "test",
        "org.scalacheck"   %% "scalacheck"      % "1.10.0" % "test",
        "com.novocode"      % "junit-interface" % "0.10"   % "test",
        "org.easymock"      % "easymock"        % "3.1"    % "test",
        "org.mockito"       % "mockito-all"     % "1.8.5"  % "test",
        "commons-io"        % "commons-io"      % "2.4"    % "test"
    ),

    testOptions += Tests.Argument(TestFrameworks.JUnit, "-v", "-a"),
    parallelExecution := true,
    /* Workaround for issue #206 (fixed after SBT 0.11.0) */
    watchTransitiveSources <<= Defaults.inDependencies[Task[Seq[File]]](watchSources.task,
      const(std.TaskExtra.constant(Nil)), aggregate = true, includeRoot = true) apply { _.join.map(_.flatten) },

    otherResolvers := Seq(Resolver.file("dotM2", file(Path.userHome + "/.m2/repository"))),
    publishLocalConfiguration in MavenCompile <<= (packagedArtifacts, deliverLocal, ivyLoggingLevel) map {
      (arts, _, level) => new PublishConfiguration(None, "dotM2", arts, Seq(), level)
    },
    publishMavenStyle in MavenCompile := true,
    publishLocal in MavenCompile <<= publishTask(publishLocalConfiguration in MavenCompile, deliverLocal),
    publishLocalBoth <<= Seq(publishLocal in MavenCompile, publishLocal).dependOn
  ) ++ net.virtualvoid.sbt.graph.Plugin.graphSettings ++ ScalaStyleSettings

  val slf4jVersion = "1.7.5"

  val excludeNetty = ExclusionRule(organization = "org.jboss.netty")
  val excludeAsm = ExclusionRule(organization = "org.ow2.asm")
  val excludeOldAsm = ExclusionRule(organization = "asm")
  val excludeCommonsLogging = ExclusionRule(organization = "commons-logging")
  val excludeSLF4J = ExclusionRule(organization = "org.slf4j")
  val excludeScalap = ExclusionRule(organization = "org.scala-lang", artifact = "scalap")

  def coreSettings = sharedSettings ++ Seq(
    name := "spark-core",
    resolvers ++= Seq(
       "JBoss Repository"     at "http://repository.jboss.org/nexus/content/repositories/releases/",
       "Cloudera Repository"  at "https://repository.cloudera.com/artifactory/cloudera-repos/"
    ),

    libraryDependencies ++= Seq(
        "com.google.guava"           % "guava"            % "14.0.1",
        "com.google.code.findbugs"   % "jsr305"           % "1.3.9",
        "log4j"                      % "log4j"            % "1.2.17",
        "org.slf4j"                  % "slf4j-api"        % slf4jVersion,
        "org.slf4j"                  % "slf4j-log4j12"    % slf4jVersion,
        "org.slf4j"                  % "jul-to-slf4j"     % slf4jVersion,
        "org.slf4j"                  % "jcl-over-slf4j"   % slf4jVersion,
        "commons-daemon"             % "commons-daemon"   % "1.0.10", // workaround for bug HADOOP-9407
        "com.ning"                   % "compress-lzf"     % "1.0.0",
        "org.xerial.snappy"          % "snappy-java"      % "1.0.5",
        "org.spark-project.akka"    %% "akka-remote"      % "2.2.3-shaded-protobuf"  excludeAll(excludeNetty),
        "org.spark-project.akka"    %% "akka-slf4j"       % "2.2.3-shaded-protobuf"  excludeAll(excludeNetty),
        "org.spark-project.akka"    %% "akka-testkit"     % "2.2.3-shaded-protobuf" % "test",
        "org.json4s"                %% "json4s-jackson"   % "3.2.6" excludeAll(excludeScalap),
        "it.unimi.dsi"               % "fastutil"         % "6.4.4",
        "colt"                       % "colt"             % "1.2.0",
        "org.apache.mesos"           % "mesos"            % "0.13.0",
        "commons-net"                % "commons-net"      % "2.2",
        "net.java.dev.jets3t"        % "jets3t"           % "0.7.1" excludeAll(excludeCommonsLogging),
        "org.apache.derby"           % "derby"            % "10.4.2.0"                     % "test",
        "org.apache.hadoop"          % hadoopClient       % hadoopVersion excludeAll(excludeNetty, excludeAsm, excludeCommonsLogging, excludeSLF4J, excludeOldAsm),
        "org.apache.curator"         % "curator-recipes"  % "2.4.0" excludeAll(excludeNetty),
        "com.codahale.metrics"       % "metrics-core"     % "3.0.0",
        "com.codahale.metrics"       % "metrics-jvm"      % "3.0.0",
        "com.codahale.metrics"       % "metrics-json"     % "3.0.0",
        "com.codahale.metrics"       % "metrics-graphite" % "3.0.0",
        "com.twitter"               %% "chill"            % "0.3.1" excludeAll(excludeAsm),
        "com.twitter"                % "chill-java"       % "0.3.1" excludeAll(excludeAsm),
        "com.clearspring.analytics"  % "stream"           % "2.5.1"
      ),
    libraryDependencies ++= maybeAvro
  )

  def rootSettings = sharedSettings ++ Seq(
    publish := {}
  )

 def replSettings = sharedSettings ++ Seq(
    name := "spark-repl",
   libraryDependencies <+= scalaVersion(v => "org.scala-lang"  % "scala-compiler" % v ),
   libraryDependencies <+= scalaVersion(v => "org.scala-lang"  % "jline"          % v ),
   libraryDependencies <+= scalaVersion(v => "org.scala-lang"  % "scala-reflect"  % v )
  )

  def examplesSettings = sharedSettings ++ Seq(
    name := "spark-examples",
    libraryDependencies ++= Seq(
      "com.twitter"          %% "algebird-core"   % "0.1.11",
      "org.apache.hbase" % "hbase" % HBASE_VERSION excludeAll(excludeNetty, excludeAsm, excludeOldAsm, excludeCommonsLogging),
      "org.apache.cassandra" % "cassandra-all" % "1.2.6"
        exclude("com.google.guava", "guava")
        exclude("com.googlecode.concurrentlinkedhashmap", "concurrentlinkedhashmap-lru")
        exclude("com.ning","compress-lzf")
        exclude("io.netty", "netty")
        exclude("jline","jline")
        exclude("org.apache.cassandra.deps", "avro")
        excludeAll(excludeSLF4J)
    )
  ) ++ assemblySettings ++ extraAssemblySettings

  def toolsSettings = sharedSettings ++ Seq(
    name := "spark-tools"
  ) ++ assemblySettings ++ extraAssemblySettings

  def graphxSettings = sharedSettings ++ Seq(
    name := "spark-graphx",
    libraryDependencies ++= Seq(
      "org.jblas" % "jblas" % "1.2.3"
    )
  )

  def bagelSettings = sharedSettings ++ Seq(
    name := "spark-bagel"
  )

  def mllibSettings = sharedSettings ++ Seq(
    name := "spark-mllib",
    libraryDependencies ++= Seq(
      "org.jblas" % "jblas" % "1.2.3"
    )
  )

  def catalystSettings = sharedSettings ++ Seq(
    name := "catalyst",
    // The mechanics of rewriting expression ids to compare trees in some test cases makes
    // assumptions about the the expression ids being contiguious.  Running tests in parallel breaks
    // this non-deterministically.  TODO: FIX THIS.
    parallelExecution in Test := false,
    libraryDependencies ++= Seq(
      "org.scalatest" %% "scalatest" % "1.9.1" % "test",
      "com.typesafe" %% "scalalogging-slf4j" % "1.0.1"
    )
  )

  def sqlCoreSettings = sharedSettings ++ Seq(
    name := "spark-sql",
    libraryDependencies ++= Seq(
      "com.twitter" % "parquet-column" % "1.3.2",
      "com.twitter" % "parquet-hadoop" % "1.3.2"
    )
  )

  def hiveSettings = sharedSettings ++ Seq(
    name := "spark-hive",
    javaOptions += "-XX:MaxPermSize=1g",
    libraryDependencies ++= Seq(
      "org.apache.hive" % "hive-metastore" % "0.12.0",
      "org.apache.hive" % "hive-exec" % "0.12.0",
      "org.apache.hive" % "hive-serde" % "0.12.0"
    ),
    // Multiple queries rely on the TestHive singleton.  See comments there for more details.
    parallelExecution in Test := false,
    // Supporting all SerDes requires us to depend on deprecated APIs, so we turn off the warnings
    // only for this subproject.
    scalacOptions <<= scalacOptions map { currentOpts: Seq[String] =>
      currentOpts.filterNot(_ == "-deprecation")
    },
    initialCommands in console :=
      """
        |import org.apache.spark.sql.catalyst.analysis._
        |import org.apache.spark.sql.catalyst.dsl._
        |import org.apache.spark.sql.catalyst.errors._
        |import org.apache.spark.sql.catalyst.expressions._
        |import org.apache.spark.sql.catalyst.plans.logical._
        |import org.apache.spark.sql.catalyst.rules._
        |import org.apache.spark.sql.catalyst.types._
        |import org.apache.spark.sql.catalyst.util._
        |import org.apache.spark.sql.execution
        |import org.apache.spark.sql.hive._
        |import org.apache.spark.sql.hive.TestHive._
        |import org.apache.spark.sql.parquet.ParquetTestData""".stripMargin
  )

  def streamingSettings = sharedSettings ++ Seq(
    name := "spark-streaming",
    libraryDependencies ++= Seq(
      "commons-io" % "commons-io" % "2.4"
    )
  )

  def yarnCommonSettings = sharedSettings ++ Seq(
    unmanagedSourceDirectories in Compile <++= baseDirectory { base =>
      Seq(
         base / "../common/src/main/scala"
      )
    },

    unmanagedSourceDirectories in Test <++= baseDirectory { base =>
      Seq(
         base / "../common/src/test/scala"
      )
    }

  ) ++ extraYarnSettings

  def yarnAlphaSettings = yarnCommonSettings ++ Seq(
    name := "spark-yarn-alpha"
  )

  def yarnSettings = yarnCommonSettings ++ Seq(
    name := "spark-yarn"
  )

  def gangliaSettings = sharedSettings ++ Seq(
    name := "spark-ganglia-lgpl",
    libraryDependencies += "com.codahale.metrics" % "metrics-ganglia" % "3.0.0"
  )

  def java8TestsSettings = sharedSettings ++ Seq(
    name := "java8-tests",
    javacOptions := Seq("-target", "1.8", "-source", "1.8"),
    testOptions += Tests.Argument(TestFrameworks.JUnit, "-v", "-a")
  )

  // Conditionally include the YARN dependencies because some tools look at all sub-projects and will complain
  // if we refer to nonexistent dependencies (e.g. hadoop-yarn-api from a Hadoop version without YARN).
  def extraYarnSettings = if(isYarnEnabled) yarnEnabledSettings else Seq()

  def yarnEnabledSettings = Seq(
    libraryDependencies ++= Seq(
      // Exclude rule required for all ?
      "org.apache.hadoop" % hadoopClient         % hadoopVersion excludeAll(excludeNetty, excludeAsm, excludeOldAsm),
      "org.apache.hadoop" % "hadoop-yarn-api"    % hadoopVersion excludeAll(excludeNetty, excludeAsm, excludeOldAsm),
      "org.apache.hadoop" % "hadoop-yarn-common" % hadoopVersion excludeAll(excludeNetty, excludeAsm, excludeOldAsm),
      "org.apache.hadoop" % "hadoop-yarn-client" % hadoopVersion excludeAll(excludeNetty, excludeAsm, excludeOldAsm)
    )
  )

  def assemblyProjSettings = sharedSettings ++ Seq(
    libraryDependencies += "net.sf.py4j" % "py4j" % "0.8.1",
    name := "spark-assembly",
    assembleDeps in Compile <<= (packageProjects.map(packageBin in Compile in _) ++ Seq(packageDependency in Compile)).dependOn,
    jarName in assembly <<= version map { v => "spark-assembly-" + v + "-hadoop" + hadoopVersion + ".jar" },
    jarName in packageDependency <<= version map { v => "spark-assembly-" + v + "-hadoop" + hadoopVersion + "-deps.jar" }
  ) ++ assemblySettings ++ extraAssemblySettings

  def extraAssemblySettings() = Seq(
    test in assembly := {},
    mergeStrategy in assembly := {
      case m if m.toLowerCase.endsWith("manifest.mf") => MergeStrategy.discard
      case m if m.toLowerCase.matches("meta-inf.*\\.sf$") => MergeStrategy.discard
      case "log4j.properties" => MergeStrategy.discard
      case m if m.toLowerCase.startsWith("meta-inf/services/") => MergeStrategy.filterDistinctLines
      case "reference.conf" => MergeStrategy.concat
      case _ => MergeStrategy.first
    }
  )

  def twitterSettings() = sharedSettings ++ Seq(
    name := "spark-streaming-twitter",
    libraryDependencies ++= Seq(
      "org.twitter4j" % "twitter4j-stream" % "3.0.3" excludeAll(excludeNetty)
    )
  )

  def kafkaSettings() = sharedSettings ++ Seq(
    name := "spark-streaming-kafka",
    libraryDependencies ++= Seq(
      "com.github.sgroschupf"    % "zkclient"   % "0.1"          excludeAll(excludeNetty),
      "org.apache.kafka"        %% "kafka"      % "0.8.0"
        exclude("com.sun.jdmk", "jmxtools")
        exclude("com.sun.jmx", "jmxri")
        exclude("net.sf.jopt-simple", "jopt-simple")
        excludeAll(excludeNetty, excludeSLF4J)
    )
  )

  def flumeSettings() = sharedSettings ++ Seq(
    name := "spark-streaming-flume",
    libraryDependencies ++= Seq(
      "org.apache.flume" % "flume-ng-sdk" % "1.2.0" % "compile" excludeAll(excludeNetty)
    )
  )

  def zeromqSettings() = sharedSettings ++ Seq(
    name := "spark-streaming-zeromq",
    libraryDependencies ++= Seq(
      "org.spark-project.akka" %% "akka-zeromq" % "2.2.3-shaded-protobuf" excludeAll(excludeNetty)
    )
  )

  def mqttSettings() = streamingSettings ++ Seq(
    name := "spark-streaming-mqtt",
    resolvers ++= Seq("Eclipse Repo" at "https://repo.eclipse.org/content/repositories/paho-releases/"),
    libraryDependencies ++= Seq("org.eclipse.paho" % "mqtt-client" % "0.4.0")
  )
}<|MERGE_RESOLUTION|>--- conflicted
+++ resolved
@@ -139,13 +139,8 @@
   lazy val examples = Project("examples", file("examples"), settings = examplesSettings)
     .dependsOn(core, mllib, graphx, bagel, streaming, externalTwitter, hive) dependsOn(allExternal: _*)
 
-<<<<<<< HEAD
-  // Everything except assembly, tools and examples belong to packageProjects
-  lazy val packageProjects = Seq[ProjectReference](core, repl, bagel, streaming, mllib, graphx, catalyst, sql, hive) ++ maybeYarnRef
-=======
   // Everything except assembly, tools, java8Tests and examples belong to packageProjects
-  lazy val packageProjects = Seq[ProjectReference](core, repl, bagel, streaming, mllib, graphx) ++ maybeYarnRef ++ maybeGangliaRef
->>>>>>> 16788a65
+  lazy val packageProjects = Seq[ProjectReference](core, repl, bagel, streaming, mllib, graphx, catalyst, sql, hive) ++ maybeYarnRef ++ maybeGangliaRef
 
   lazy val allProjects = packageProjects ++ allExternalRefs ++
     Seq[ProjectReference](examples, tools, assemblyProj) ++ maybeJava8Tests
