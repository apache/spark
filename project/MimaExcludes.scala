/*
 * Licensed to the Apache Software Foundation (ASF) under one or more
 * contributor license agreements.  See the NOTICE file distributed with
 * this work for additional information regarding copyright ownership.
 * The ASF licenses this file to You under the Apache License, Version 2.0
 * (the "License"); you may not use this file except in compliance with
 * the License.  You may obtain a copy of the License at
 *
 *    http://www.apache.org/licenses/LICENSE-2.0
 *
 * Unless required by applicable law or agreed to in writing, software
 * distributed under the License is distributed on an "AS IS" BASIS,
 * WITHOUT WARRANTIES OR CONDITIONS OF ANY KIND, either express or implied.
 * See the License for the specific language governing permissions and
 * limitations under the License.
 */

import com.typesafe.tools.mima.core._
import com.typesafe.tools.mima.core.ProblemFilters._

/**
 * Additional excludes for checking of Spark's binary compatibility.
 *
 * This acts as an official audit of cases where we excluded other classes. Please use the narrowest
 * possible exclude here. MIMA will usually tell you what exclude to use, e.g.:
 *
 * ProblemFilters.exclude[MissingMethodProblem]("org.apache.spark.rdd.RDD.take")
 *
 * It is also possible to exclude Spark classes and packages. This should be used sparingly:
 *
 * MimaBuild.excludeSparkClass("graphx.util.collection.GraphXPrimitiveKeyOpenHashMap")
 *
 * For a new Spark version, please update MimaBuild.scala to reflect the previous version.
 */
object MimaExcludes {

  // Exclude rules for 2.2.x
  lazy val v22excludes = v21excludes ++ Seq(
    // [SPARK-18663][SQL] Simplify CountMinSketch aggregate implementation
    ProblemFilters.exclude[ReversedMissingMethodProblem]("org.apache.spark.util.sketch.CountMinSketch.toByteArray"),

    // [SPARK-18949] [SQL] Add repairTable API to Catalog
    ProblemFilters.exclude[ReversedMissingMethodProblem]("org.apache.spark.sql.catalog.Catalog.recoverPartitions"),

    // [SPARK-18537] Add a REST api to spark streaming
    ProblemFilters.exclude[ReversedMissingMethodProblem]("org.apache.spark.streaming.scheduler.StreamingListener.onStreamingStarted")
  )

  // Exclude rules for 2.1.x
  lazy val v21excludes = v20excludes ++ {
    Seq(
      // [SPARK-17671] Spark 2.0 history server summary page is slow even set spark.history.ui.maxApplications
      ProblemFilters.exclude[IncompatibleResultTypeProblem]("org.apache.spark.deploy.history.HistoryServer.getApplicationList"),
      // [SPARK-14743] Improve delegation token handling in secure cluster
      ProblemFilters.exclude[DirectMissingMethodProblem]("org.apache.spark.deploy.SparkHadoopUtil.getTimeFromNowToRenewal"),
      // [SPARK-16199][SQL] Add a method to list the referenced columns in data source Filter
      ProblemFilters.exclude[ReversedMissingMethodProblem]("org.apache.spark.sql.sources.Filter.references"),
      // [SPARK-16853][SQL] Fixes encoder error in DataSet typed select
      ProblemFilters.exclude[IncompatibleMethTypeProblem]("org.apache.spark.sql.Dataset.select"),
      // [SPARK-16967] Move Mesos to Module
      ProblemFilters.exclude[DirectMissingMethodProblem]("org.apache.spark.SparkMasterRegex.MESOS_REGEX"),
<<<<<<< HEAD
      // [SPARK-16520] [WEBUI] Link executors to corresponding worker pages
      ProblemFilters.exclude[DirectMissingMethodProblem]("org.apache.spark.scheduler.cluster.ExecutorInfo.this")
=======
      // [SPARK-16240] ML persistence backward compatibility for LDA
      ProblemFilters.exclude[MissingTypesProblem]("org.apache.spark.ml.clustering.LDA$"),
      // [SPARK-17717] Add Find and Exists method to Catalog.
      ProblemFilters.exclude[ReversedMissingMethodProblem]("org.apache.spark.sql.catalog.Catalog.getDatabase"),
      ProblemFilters.exclude[ReversedMissingMethodProblem]("org.apache.spark.sql.catalog.Catalog.getTable"),
      ProblemFilters.exclude[ReversedMissingMethodProblem]("org.apache.spark.sql.catalog.Catalog.getFunction"),
      ProblemFilters.exclude[ReversedMissingMethodProblem]("org.apache.spark.sql.catalog.Catalog.databaseExists"),
      ProblemFilters.exclude[ReversedMissingMethodProblem]("org.apache.spark.sql.catalog.Catalog.tableExists"),
      ProblemFilters.exclude[ReversedMissingMethodProblem]("org.apache.spark.sql.catalog.Catalog.functionExists"),

      // [SPARK-17731][SQL][Streaming] Metrics for structured streaming
      ProblemFilters.exclude[DirectMissingMethodProblem]("org.apache.spark.sql.streaming.SourceStatus.this"),
      ProblemFilters.exclude[IncompatibleResultTypeProblem]("org.apache.spark.sql.streaming.SourceStatus.offsetDesc"),
      ProblemFilters.exclude[ReversedMissingMethodProblem]("org.apache.spark.sql.streaming.StreamingQuery.status"),
      ProblemFilters.exclude[DirectMissingMethodProblem]("org.apache.spark.sql.streaming.SinkStatus.this"),
      ProblemFilters.exclude[MissingClassProblem]("org.apache.spark.sql.streaming.StreamingQueryInfo"),
      ProblemFilters.exclude[IncompatibleMethTypeProblem]("org.apache.spark.sql.streaming.StreamingQueryListener#QueryStarted.this"),
      ProblemFilters.exclude[DirectMissingMethodProblem]("org.apache.spark.sql.streaming.StreamingQueryListener#QueryStarted.queryInfo"),
      ProblemFilters.exclude[IncompatibleMethTypeProblem]("org.apache.spark.sql.streaming.StreamingQueryListener#QueryProgress.this"),
      ProblemFilters.exclude[DirectMissingMethodProblem]("org.apache.spark.sql.streaming.StreamingQueryListener#QueryProgress.queryInfo"),
      ProblemFilters.exclude[DirectMissingMethodProblem]("org.apache.spark.sql.streaming.StreamingQueryListener#QueryTerminated.queryInfo"),
      ProblemFilters.exclude[MissingClassProblem]("org.apache.spark.sql.streaming.StreamingQueryListener$QueryStarted"),
      ProblemFilters.exclude[MissingClassProblem]("org.apache.spark.sql.streaming.StreamingQueryListener$QueryProgress"),
      ProblemFilters.exclude[MissingClassProblem]("org.apache.spark.sql.streaming.StreamingQueryListener$QueryTerminated"),
      ProblemFilters.exclude[IncompatibleMethTypeProblem]("org.apache.spark.sql.streaming.StreamingQueryListener.onQueryStarted"),
      ProblemFilters.exclude[ReversedMissingMethodProblem]("org.apache.spark.sql.streaming.StreamingQueryListener.onQueryStarted"),
      ProblemFilters.exclude[IncompatibleMethTypeProblem]("org.apache.spark.sql.streaming.StreamingQueryListener.onQueryProgress"),
      ProblemFilters.exclude[ReversedMissingMethodProblem]("org.apache.spark.sql.streaming.StreamingQueryListener.onQueryProgress"),
      ProblemFilters.exclude[IncompatibleMethTypeProblem]("org.apache.spark.sql.streaming.StreamingQueryListener.onQueryTerminated"),
      ProblemFilters.exclude[ReversedMissingMethodProblem]("org.apache.spark.sql.streaming.StreamingQueryListener.onQueryTerminated"),

      // [SPARK-18516][SQL] Split state and progress in streaming
      ProblemFilters.exclude[MissingClassProblem]("org.apache.spark.sql.streaming.SourceStatus"),
      ProblemFilters.exclude[MissingClassProblem]("org.apache.spark.sql.streaming.SinkStatus"),
      ProblemFilters.exclude[DirectMissingMethodProblem]("org.apache.spark.sql.streaming.StreamingQuery.sinkStatus"),
      ProblemFilters.exclude[DirectMissingMethodProblem]("org.apache.spark.sql.streaming.StreamingQuery.sourceStatuses"),
      ProblemFilters.exclude[IncompatibleResultTypeProblem]("org.apache.spark.sql.streaming.StreamingQuery.id"),
      ProblemFilters.exclude[ReversedMissingMethodProblem]("org.apache.spark.sql.streaming.StreamingQuery.lastProgress"),
      ProblemFilters.exclude[ReversedMissingMethodProblem]("org.apache.spark.sql.streaming.StreamingQuery.recentProgress"),
      ProblemFilters.exclude[ReversedMissingMethodProblem]("org.apache.spark.sql.streaming.StreamingQuery.id"),
      ProblemFilters.exclude[IncompatibleMethTypeProblem]("org.apache.spark.sql.streaming.StreamingQueryManager.get"),

      // [SPARK-17338][SQL] add global temp view
      ProblemFilters.exclude[ReversedMissingMethodProblem]("org.apache.spark.sql.catalog.Catalog.dropGlobalTempView"),
      ProblemFilters.exclude[IncompatibleResultTypeProblem]("org.apache.spark.sql.catalog.Catalog.dropTempView"),
      ProblemFilters.exclude[ReversedMissingMethodProblem]("org.apache.spark.sql.catalog.Catalog.dropTempView"),

      // [SPARK-18034] Upgrade to MiMa 0.1.11 to fix flakiness.
      ProblemFilters.exclude[InheritedNewAbstractMethodProblem]("org.apache.spark.ml.param.shared.HasAggregationDepth.aggregationDepth"),
      ProblemFilters.exclude[InheritedNewAbstractMethodProblem]("org.apache.spark.ml.param.shared.HasAggregationDepth.getAggregationDepth"),
      ProblemFilters.exclude[InheritedNewAbstractMethodProblem]("org.apache.spark.ml.param.shared.HasAggregationDepth.org$apache$spark$ml$param$shared$HasAggregationDepth$_setter_$aggregationDepth_="),

      // [SPARK-18236] Reduce duplicate objects in Spark UI and HistoryServer
      ProblemFilters.exclude[IncompatibleResultTypeProblem]("org.apache.spark.scheduler.TaskInfo.accumulables"),

      // [SPARK-18657] Add StreamingQuery.runId
      ProblemFilters.exclude[ReversedMissingMethodProblem]("org.apache.spark.sql.streaming.StreamingQuery.runId"),

      // [SPARK-18694] Add StreamingQuery.explain and exception to Python and fix StreamingQueryException
      ProblemFilters.exclude[MissingClassProblem]("org.apache.spark.sql.streaming.StreamingQueryException$"),
      ProblemFilters.exclude[IncompatibleResultTypeProblem]("org.apache.spark.sql.streaming.StreamingQueryException.startOffset"),
      ProblemFilters.exclude[IncompatibleResultTypeProblem]("org.apache.spark.sql.streaming.StreamingQueryException.endOffset"),
      ProblemFilters.exclude[IncompatibleMethTypeProblem]("org.apache.spark.sql.streaming.StreamingQueryException.this"),
      ProblemFilters.exclude[DirectMissingMethodProblem]("org.apache.spark.sql.streaming.StreamingQueryException.query")
>>>>>>> 87438986
    )
  }

  // Exclude rules for 2.0.x
  lazy val v20excludes = {
    Seq(
      excludePackage("org.apache.spark.rpc"),
      excludePackage("org.spark-project.jetty"),
      excludePackage("org.spark_project.jetty"),
      excludePackage("org.apache.spark.internal"),
      excludePackage("org.apache.spark.unused"),
      excludePackage("org.apache.spark.unsafe"),
      excludePackage("org.apache.spark.memory"),
      excludePackage("org.apache.spark.util.collection.unsafe"),
      excludePackage("org.apache.spark.sql.catalyst"),
      excludePackage("org.apache.spark.sql.execution"),
      excludePackage("org.apache.spark.sql.internal"),
      ProblemFilters.exclude[MissingMethodProblem]("org.apache.spark.mllib.feature.PCAModel.this"),
      ProblemFilters.exclude[MissingMethodProblem]("org.apache.spark.status.api.v1.StageData.this"),
      ProblemFilters.exclude[MissingMethodProblem](
        "org.apache.spark.status.api.v1.ApplicationAttemptInfo.this"),
      ProblemFilters.exclude[MissingMethodProblem](
        "org.apache.spark.status.api.v1.ApplicationAttemptInfo.<init>$default$5"),
      // SPARK-14042 Add custom coalescer support
      ProblemFilters.exclude[DirectMissingMethodProblem]("org.apache.spark.rdd.RDD.coalesce"),
      ProblemFilters.exclude[MissingClassProblem]("org.apache.spark.rdd.PartitionCoalescer$LocationIterator"),
      ProblemFilters.exclude[IncompatibleTemplateDefProblem]("org.apache.spark.rdd.PartitionCoalescer"),
      // SPARK-15532 Remove isRootContext flag from SQLContext.
      ProblemFilters.exclude[DirectMissingMethodProblem]("org.apache.spark.sql.SQLContext.isRootContext"),
      // SPARK-12600 Remove SQL deprecated methods
      ProblemFilters.exclude[MissingClassProblem]("org.apache.spark.sql.SQLContext$QueryExecution"),
      ProblemFilters.exclude[MissingClassProblem]("org.apache.spark.sql.SQLContext$SparkPlanner"),
      ProblemFilters.exclude[MissingMethodProblem]("org.apache.spark.sql.SQLContext.applySchema"),
      ProblemFilters.exclude[MissingMethodProblem]("org.apache.spark.sql.SQLContext.parquetFile"),
      ProblemFilters.exclude[MissingMethodProblem]("org.apache.spark.sql.SQLContext.jdbc"),
      ProblemFilters.exclude[MissingMethodProblem]("org.apache.spark.sql.SQLContext.jsonFile"),
      ProblemFilters.exclude[MissingMethodProblem]("org.apache.spark.sql.SQLContext.jsonRDD"),
      ProblemFilters.exclude[MissingMethodProblem]("org.apache.spark.sql.SQLContext.load"),
      ProblemFilters.exclude[MissingMethodProblem]("org.apache.spark.sql.SQLContext.dialectClassName"),
      ProblemFilters.exclude[MissingMethodProblem]("org.apache.spark.sql.SQLContext.getSQLDialect"),
      // SPARK-13664 Replace HadoopFsRelation with FileFormat
      ProblemFilters.exclude[MissingClassProblem]("org.apache.spark.ml.source.libsvm.LibSVMRelation"),
      ProblemFilters.exclude[MissingClassProblem]("org.apache.spark.sql.sources.HadoopFsRelationProvider"),
      ProblemFilters.exclude[MissingClassProblem]("org.apache.spark.sql.sources.HadoopFsRelation$FileStatusCache"),
      // SPARK-15543 Rename DefaultSources to make them more self-describing
      ProblemFilters.exclude[MissingClassProblem]("org.apache.spark.ml.source.libsvm.DefaultSource")
    ) ++ Seq(
      ProblemFilters.exclude[IncompatibleResultTypeProblem]("org.apache.spark.SparkContext.emptyRDD"),
      ProblemFilters.exclude[MissingClassProblem]("org.apache.spark.broadcast.HttpBroadcastFactory"),
      // SPARK-14358 SparkListener from trait to abstract class
      ProblemFilters.exclude[IncompatibleMethTypeProblem]("org.apache.spark.SparkContext.addSparkListener"),
      ProblemFilters.exclude[MissingClassProblem]("org.apache.spark.JavaSparkListener"),
      ProblemFilters.exclude[MissingTypesProblem]("org.apache.spark.SparkFirehoseListener"),
      ProblemFilters.exclude[IncompatibleTemplateDefProblem]("org.apache.spark.scheduler.SparkListener"),
      ProblemFilters.exclude[MissingTypesProblem]("org.apache.spark.ui.jobs.JobProgressListener"),
      ProblemFilters.exclude[MissingTypesProblem]("org.apache.spark.ui.exec.ExecutorsListener"),
      ProblemFilters.exclude[MissingTypesProblem]("org.apache.spark.ui.env.EnvironmentListener"),
      ProblemFilters.exclude[MissingTypesProblem]("org.apache.spark.ui.storage.StorageListener"),
      ProblemFilters.exclude[MissingTypesProblem]("org.apache.spark.storage.StorageStatusListener")
    ) ++
    Seq(
      // SPARK-3369 Fix Iterable/Iterator in Java API
      ProblemFilters.exclude[IncompatibleResultTypeProblem]("org.apache.spark.api.java.function.FlatMapFunction.call"),
      ProblemFilters.exclude[MissingMethodProblem]("org.apache.spark.api.java.function.FlatMapFunction.call"),
      ProblemFilters.exclude[IncompatibleResultTypeProblem]("org.apache.spark.api.java.function.DoubleFlatMapFunction.call"),
      ProblemFilters.exclude[MissingMethodProblem]("org.apache.spark.api.java.function.DoubleFlatMapFunction.call"),
      ProblemFilters.exclude[IncompatibleResultTypeProblem]("org.apache.spark.api.java.function.FlatMapFunction2.call"),
      ProblemFilters.exclude[MissingMethodProblem]("org.apache.spark.api.java.function.FlatMapFunction2.call"),
      ProblemFilters.exclude[IncompatibleResultTypeProblem]("org.apache.spark.api.java.function.PairFlatMapFunction.call"),
      ProblemFilters.exclude[MissingMethodProblem]("org.apache.spark.api.java.function.PairFlatMapFunction.call"),
      ProblemFilters.exclude[IncompatibleResultTypeProblem]("org.apache.spark.api.java.function.CoGroupFunction.call"),
      ProblemFilters.exclude[MissingMethodProblem]("org.apache.spark.api.java.function.CoGroupFunction.call"),
      ProblemFilters.exclude[IncompatibleResultTypeProblem]("org.apache.spark.api.java.function.MapPartitionsFunction.call"),
      ProblemFilters.exclude[MissingMethodProblem]("org.apache.spark.api.java.function.MapPartitionsFunction.call"),
      ProblemFilters.exclude[IncompatibleResultTypeProblem]("org.apache.spark.api.java.function.FlatMapGroupsFunction.call"),
      ProblemFilters.exclude[MissingMethodProblem]("org.apache.spark.api.java.function.FlatMapGroupsFunction.call")
    ) ++
    Seq(
      // [SPARK-6429] Implement hashCode and equals together
      ProblemFilters.exclude[ReversedMissingMethodProblem]("org.apache.spark.Partition.org$apache$spark$Partition$$super=uals")
    ) ++
    Seq(
      // SPARK-4819 replace Guava Optional
      ProblemFilters.exclude[IncompatibleResultTypeProblem]("org.apache.spark.api.java.JavaSparkContext.getCheckpointDir"),
      ProblemFilters.exclude[IncompatibleResultTypeProblem]("org.apache.spark.api.java.JavaSparkContext.getSparkHome"),
      ProblemFilters.exclude[MissingMethodProblem]("org.apache.spark.api.java.JavaRDDLike.getCheckpointFile"),
      ProblemFilters.exclude[MissingMethodProblem]("org.apache.spark.api.java.JavaRDDLike.partitioner"),
      ProblemFilters.exclude[MissingMethodProblem]("org.apache.spark.api.java.JavaRDDLike.getCheckpointFile"),
      ProblemFilters.exclude[MissingMethodProblem]("org.apache.spark.api.java.JavaRDDLike.partitioner")
    ) ++
    Seq(
      // SPARK-12481 Remove Hadoop 1.x
      ProblemFilters.exclude[IncompatibleTemplateDefProblem]("org.apache.spark.mapred.SparkHadoopMapRedUtil"),
      // SPARK-12615 Remove deprecated APIs in core
      ProblemFilters.exclude[MissingMethodProblem]("org.apache.spark.SparkContext.<init>$default$6"),
      ProblemFilters.exclude[MissingMethodProblem]("org.apache.spark.SparkContext.numericRDDToDoubleRDDFunctions"),
      ProblemFilters.exclude[MissingMethodProblem]("org.apache.spark.SparkContext.intToIntWritable"),
      ProblemFilters.exclude[MissingMethodProblem]("org.apache.spark.SparkContext.intWritableConverter"),
      ProblemFilters.exclude[MissingMethodProblem]("org.apache.spark.SparkContext.writableWritableConverter"),
      ProblemFilters.exclude[MissingMethodProblem]("org.apache.spark.SparkContext.rddToPairRDDFunctions"),
      ProblemFilters.exclude[MissingMethodProblem]("org.apache.spark.SparkContext.rddToAsyncRDDActions"),
      ProblemFilters.exclude[MissingMethodProblem]("org.apache.spark.SparkContext.boolToBoolWritable"),
      ProblemFilters.exclude[MissingMethodProblem]("org.apache.spark.SparkContext.longToLongWritable"),
      ProblemFilters.exclude[MissingMethodProblem]("org.apache.spark.SparkContext.doubleWritableConverter"),
      ProblemFilters.exclude[MissingMethodProblem]("org.apache.spark.SparkContext.rddToOrderedRDDFunctions"),
      ProblemFilters.exclude[MissingMethodProblem]("org.apache.spark.SparkContext.floatWritableConverter"),
      ProblemFilters.exclude[MissingMethodProblem]("org.apache.spark.SparkContext.booleanWritableConverter"),
      ProblemFilters.exclude[MissingMethodProblem]("org.apache.spark.SparkContext.stringToText"),
      ProblemFilters.exclude[MissingMethodProblem]("org.apache.spark.SparkContext.doubleRDDToDoubleRDDFunctions"),
      ProblemFilters.exclude[MissingMethodProblem]("org.apache.spark.SparkContext.doubleToDoubleWritable"),
      ProblemFilters.exclude[MissingMethodProblem]("org.apache.spark.SparkContext.bytesWritableConverter"),
      ProblemFilters.exclude[MissingMethodProblem]("org.apache.spark.SparkContext.rddToSequenceFileRDDFunctions"),
      ProblemFilters.exclude[MissingMethodProblem]("org.apache.spark.SparkContext.bytesToBytesWritable"),
      ProblemFilters.exclude[MissingMethodProblem]("org.apache.spark.SparkContext.longWritableConverter"),
      ProblemFilters.exclude[MissingMethodProblem]("org.apache.spark.SparkContext.stringWritableConverter"),
      ProblemFilters.exclude[MissingMethodProblem]("org.apache.spark.SparkContext.floatToFloatWritable"),
      ProblemFilters.exclude[MissingMethodProblem]("org.apache.spark.SparkContext.rddToPairRDDFunctions$default$4"),
      ProblemFilters.exclude[MissingMethodProblem]("org.apache.spark.TaskContext.addOnCompleteCallback"),
      ProblemFilters.exclude[MissingMethodProblem]("org.apache.spark.TaskContext.runningLocally"),
      ProblemFilters.exclude[MissingMethodProblem]("org.apache.spark.TaskContext.attemptId"),
      ProblemFilters.exclude[MissingMethodProblem]("org.apache.spark.SparkContext.defaultMinSplits"),
      ProblemFilters.exclude[IncompatibleMethTypeProblem]("org.apache.spark.SparkContext.runJob"),
      ProblemFilters.exclude[MissingMethodProblem]("org.apache.spark.SparkContext.runJob"),
      ProblemFilters.exclude[MissingMethodProblem]("org.apache.spark.SparkContext.tachyonFolderName"),
      ProblemFilters.exclude[MissingMethodProblem]("org.apache.spark.SparkContext.initLocalProperties"),
      ProblemFilters.exclude[MissingMethodProblem]("org.apache.spark.SparkContext.clearJars"),
      ProblemFilters.exclude[MissingMethodProblem]("org.apache.spark.SparkContext.clearFiles"),
      ProblemFilters.exclude[MissingMethodProblem]("org.apache.spark.SparkContext.this"),
      ProblemFilters.exclude[IncompatibleMethTypeProblem]("org.apache.spark.SparkContext.this"),
      ProblemFilters.exclude[MissingMethodProblem]("org.apache.spark.rdd.RDD.flatMapWith$default$2"),
      ProblemFilters.exclude[MissingMethodProblem]("org.apache.spark.rdd.RDD.toArray"),
      ProblemFilters.exclude[MissingMethodProblem]("org.apache.spark.rdd.RDD.mapWith$default$2"),
      ProblemFilters.exclude[MissingMethodProblem]("org.apache.spark.rdd.RDD.mapPartitionsWithSplit"),
      ProblemFilters.exclude[MissingMethodProblem]("org.apache.spark.rdd.RDD.flatMapWith"),
      ProblemFilters.exclude[MissingMethodProblem]("org.apache.spark.rdd.RDD.filterWith"),
      ProblemFilters.exclude[MissingMethodProblem]("org.apache.spark.rdd.RDD.foreachWith"),
      ProblemFilters.exclude[MissingMethodProblem]("org.apache.spark.rdd.RDD.mapWith"),
      ProblemFilters.exclude[MissingMethodProblem]("org.apache.spark.rdd.RDD.mapPartitionsWithSplit$default$2"),
      ProblemFilters.exclude[MissingMethodProblem]("org.apache.spark.rdd.SequenceFileRDDFunctions.this"),
      ProblemFilters.exclude[MissingMethodProblem]("org.apache.spark.api.java.JavaRDDLike.splits"),
      ProblemFilters.exclude[MissingMethodProblem]("org.apache.spark.api.java.JavaRDDLike.toArray"),
      ProblemFilters.exclude[MissingMethodProblem]("org.apache.spark.api.java.JavaSparkContext.defaultMinSplits"),
      ProblemFilters.exclude[MissingMethodProblem]("org.apache.spark.api.java.JavaSparkContext.clearJars"),
      ProblemFilters.exclude[MissingMethodProblem]("org.apache.spark.api.java.JavaSparkContext.clearFiles"),
      ProblemFilters.exclude[MissingMethodProblem]("org.apache.spark.SparkContext.externalBlockStoreFolderName"),
      ProblemFilters.exclude[MissingClassProblem]("org.apache.spark.storage.ExternalBlockStore$"),
      ProblemFilters.exclude[MissingClassProblem]("org.apache.spark.storage.ExternalBlockManager"),
      ProblemFilters.exclude[MissingClassProblem]("org.apache.spark.storage.ExternalBlockStore")
    ) ++ Seq(
      // SPARK-12149 Added new fields to ExecutorSummary
      ProblemFilters.exclude[MissingMethodProblem]("org.apache.spark.status.api.v1.ExecutorSummary.this")
    ) ++
    // SPARK-12665 Remove deprecated and unused classes
    Seq(
      ProblemFilters.exclude[MissingClassProblem]("org.apache.spark.graphx.GraphKryoRegistrator"),
      ProblemFilters.exclude[MissingClassProblem]("org.apache.spark.util.Vector"),
      ProblemFilters.exclude[MissingClassProblem]("org.apache.spark.util.Vector$Multiplier"),
      ProblemFilters.exclude[MissingClassProblem]("org.apache.spark.util.Vector$")
    ) ++ Seq(
      // SPARK-12591 Register OpenHashMapBasedStateMap for Kryo
      ProblemFilters.exclude[MissingClassProblem]("org.apache.spark.serializer.KryoInputDataInputBridge"),
      ProblemFilters.exclude[MissingClassProblem]("org.apache.spark.serializer.KryoOutputDataOutputBridge")
    ) ++ Seq(
      // SPARK-12510 Refactor ActorReceiver to support Java
      ProblemFilters.exclude[AbstractClassProblem]("org.apache.spark.streaming.receiver.ActorReceiver")
    ) ++ Seq(
      // SPARK-12895 Implement TaskMetrics using accumulators
      ProblemFilters.exclude[MissingMethodProblem]("org.apache.spark.TaskContext.internalMetricsToAccumulators"),
      ProblemFilters.exclude[MissingMethodProblem]("org.apache.spark.TaskContext.collectInternalAccumulators"),
      ProblemFilters.exclude[MissingMethodProblem]("org.apache.spark.TaskContext.collectAccumulators")
    ) ++ Seq(
      // SPARK-12896 Send only accumulator updates to driver, not TaskMetrics
      ProblemFilters.exclude[IncompatibleMethTypeProblem]("org.apache.spark.Accumulable.this"),
      ProblemFilters.exclude[DirectMissingMethodProblem]("org.apache.spark.Accumulator.this"),
      ProblemFilters.exclude[MissingMethodProblem]("org.apache.spark.Accumulator.initialValue")
    ) ++ Seq(
      // SPARK-12692 Scala style: Fix the style violation (Space before "," or ":")
      ProblemFilters.exclude[MissingMethodProblem]("org.apache.spark.streaming.flume.sink.SparkSink.org$apache$spark$streaming$flume$sink$Logging$$log_"),
      ProblemFilters.exclude[MissingMethodProblem]("org.apache.spark.streaming.flume.sink.SparkSink.org$apache$spark$streaming$flume$sink$Logging$$log__="),
      ProblemFilters.exclude[MissingMethodProblem]("org.apache.spark.streaming.flume.sink.SparkAvroCallbackHandler.org$apache$spark$streaming$flume$sink$Logging$$log_"),
      ProblemFilters.exclude[MissingMethodProblem]("org.apache.spark.streaming.flume.sink.SparkAvroCallbackHandler.org$apache$spark$streaming$flume$sink$Logging$$log__="),
      ProblemFilters.exclude[MissingMethodProblem]("org.apache.spark.streaming.flume.sink.Logging.org$apache$spark$streaming$flume$sink$Logging$$log__="),
      ProblemFilters.exclude[MissingMethodProblem]("org.apache.spark.streaming.flume.sink.Logging.org$apache$spark$streaming$flume$sink$Logging$$log_"),
      ProblemFilters.exclude[MissingMethodProblem]("org.apache.spark.streaming.flume.sink.Logging.org$apache$spark$streaming$flume$sink$Logging$$_log"),
      ProblemFilters.exclude[MissingMethodProblem]("org.apache.spark.streaming.flume.sink.Logging.org$apache$spark$streaming$flume$sink$Logging$$_log_="),
      ProblemFilters.exclude[MissingMethodProblem]("org.apache.spark.streaming.flume.sink.TransactionProcessor.org$apache$spark$streaming$flume$sink$Logging$$log_"),
      ProblemFilters.exclude[MissingMethodProblem]("org.apache.spark.streaming.flume.sink.TransactionProcessor.org$apache$spark$streaming$flume$sink$Logging$$log__=")
    ) ++ Seq(
      // SPARK-12689 Migrate DDL parsing to the newly absorbed parser
      ProblemFilters.exclude[MissingClassProblem]("org.apache.spark.sql.execution.datasources.DDLParser"),
      ProblemFilters.exclude[MissingClassProblem]("org.apache.spark.sql.execution.datasources.DDLException"),
      ProblemFilters.exclude[MissingMethodProblem]("org.apache.spark.sql.SQLContext.ddlParser")
    ) ++ Seq(
      // SPARK-7799 Add "streaming-akka" project
      ProblemFilters.exclude[MissingMethodProblem]("org.apache.spark.streaming.zeromq.ZeroMQUtils.createStream"),
      ProblemFilters.exclude[IncompatibleMethTypeProblem]("org.apache.spark.streaming.zeromq.ZeroMQUtils.createStream"),
      ProblemFilters.exclude[IncompatibleResultTypeProblem]("org.apache.spark.streaming.zeromq.ZeroMQUtils.createStream$default$6"),
      ProblemFilters.exclude[MissingMethodProblem]("org.apache.spark.streaming.zeromq.ZeroMQUtils.createStream$default$5"),
      ProblemFilters.exclude[MissingMethodProblem]("org.apache.spark.streaming.StreamingContext.actorStream$default$4"),
      ProblemFilters.exclude[MissingMethodProblem]("org.apache.spark.streaming.StreamingContext.actorStream$default$3"),
      ProblemFilters.exclude[MissingMethodProblem]("org.apache.spark.streaming.StreamingContext.actorStream"),
      ProblemFilters.exclude[MissingMethodProblem]("org.apache.spark.streaming.api.java.JavaStreamingContext.actorStream"),
      ProblemFilters.exclude[MissingTypesProblem]("org.apache.spark.streaming.zeromq.ZeroMQReceiver"),
      ProblemFilters.exclude[MissingClassProblem]("org.apache.spark.streaming.receiver.ActorReceiver$Supervisor")
    ) ++ Seq(
      // SPARK-12348 Remove deprecated Streaming APIs.
      ProblemFilters.exclude[DirectMissingMethodProblem]("org.apache.spark.streaming.dstream.DStream.foreach"),
      ProblemFilters.exclude[MissingMethodProblem]("org.apache.spark.streaming.StreamingContext.toPairDStreamFunctions"),
      ProblemFilters.exclude[MissingMethodProblem]("org.apache.spark.streaming.StreamingContext.toPairDStreamFunctions$default$4"),
      ProblemFilters.exclude[MissingMethodProblem]("org.apache.spark.streaming.StreamingContext.awaitTermination"),
      ProblemFilters.exclude[MissingMethodProblem]("org.apache.spark.streaming.StreamingContext.networkStream"),
      ProblemFilters.exclude[MissingClassProblem]("org.apache.spark.streaming.api.java.JavaStreamingContextFactory"),
      ProblemFilters.exclude[MissingMethodProblem]("org.apache.spark.streaming.api.java.JavaStreamingContext.awaitTermination"),
      ProblemFilters.exclude[MissingMethodProblem]("org.apache.spark.streaming.api.java.JavaStreamingContext.sc"),
      ProblemFilters.exclude[MissingMethodProblem]("org.apache.spark.streaming.api.java.JavaDStreamLike.reduceByWindow"),
      ProblemFilters.exclude[MissingMethodProblem]("org.apache.spark.streaming.api.java.JavaDStreamLike.foreachRDD"),
      ProblemFilters.exclude[MissingMethodProblem]("org.apache.spark.streaming.api.java.JavaDStreamLike.foreach"),
      ProblemFilters.exclude[IncompatibleMethTypeProblem]("org.apache.spark.streaming.api.java.JavaStreamingContext.getOrCreate")
    ) ++ Seq(
      // SPARK-12847 Remove StreamingListenerBus and post all Streaming events to the same thread as Spark events
      ProblemFilters.exclude[MissingClassProblem]("org.apache.spark.util.AsynchronousListenerBus$"),
      ProblemFilters.exclude[MissingClassProblem]("org.apache.spark.util.AsynchronousListenerBus")
    ) ++ Seq(
      // SPARK-11622 Make LibSVMRelation extends HadoopFsRelation and Add LibSVMOutputWriter
      ProblemFilters.exclude[MissingTypesProblem]("org.apache.spark.ml.source.libsvm.DefaultSource"),
      ProblemFilters.exclude[MissingMethodProblem]("org.apache.spark.ml.source.libsvm.DefaultSource.createRelation")
    ) ++ Seq(
      // SPARK-6363 Make Scala 2.11 the default Scala version
      ProblemFilters.exclude[MissingMethodProblem]("org.apache.spark.SparkContext.cleanup"),
      ProblemFilters.exclude[MissingMethodProblem]("org.apache.spark.SparkContext.metadataCleaner"),
      ProblemFilters.exclude[MissingClassProblem]("org.apache.spark.scheduler.cluster.YarnSchedulerBackend$YarnDriverEndpoint"),
      ProblemFilters.exclude[MissingClassProblem]("org.apache.spark.scheduler.cluster.YarnSchedulerBackend$YarnSchedulerEndpoint")
    ) ++ Seq(
      // SPARK-7889
      ProblemFilters.exclude[MissingMethodProblem]("org.apache.spark.deploy.history.HistoryServer.org$apache$spark$deploy$history$HistoryServer$@tachSparkUI"),
      // SPARK-13296
      ProblemFilters.exclude[IncompatibleResultTypeProblem]("org.apache.spark.sql.UDFRegistration.register"),
      ProblemFilters.exclude[MissingClassProblem]("org.apache.spark.sql.UserDefinedPythonFunction$"),
      ProblemFilters.exclude[MissingClassProblem]("org.apache.spark.sql.UserDefinedPythonFunction"),
      ProblemFilters.exclude[MissingClassProblem]("org.apache.spark.sql.UserDefinedFunction"),
      ProblemFilters.exclude[MissingClassProblem]("org.apache.spark.sql.UserDefinedFunction$")
    ) ++ Seq(
      // SPARK-12995 Remove deprecated APIs in graphx
      ProblemFilters.exclude[MissingMethodProblem]("org.apache.spark.graphx.lib.SVDPlusPlus.runSVDPlusPlus"),
      ProblemFilters.exclude[MissingMethodProblem]("org.apache.spark.graphx.Graph.mapReduceTriplets"),
      ProblemFilters.exclude[MissingMethodProblem]("org.apache.spark.graphx.Graph.mapReduceTriplets$default$3"),
      ProblemFilters.exclude[MissingMethodProblem]("org.apache.spark.graphx.impl.GraphImpl.mapReduceTriplets")
    ) ++ Seq(
      // SPARK-13426 Remove the support of SIMR
      ProblemFilters.exclude[MissingMethodProblem]("org.apache.spark.SparkMasterRegex.SIMR_REGEX")
    ) ++ Seq(
      // SPARK-13413 Remove SparkContext.metricsSystem/schedulerBackend_ setter
      ProblemFilters.exclude[MissingMethodProblem]("org.apache.spark.SparkContext.metricsSystem"),
      ProblemFilters.exclude[MissingMethodProblem]("org.apache.spark.SparkContext.schedulerBackend_=")
    ) ++ Seq(
      // SPARK-13220 Deprecate yarn-client and yarn-cluster mode
      ProblemFilters.exclude[MissingMethodProblem](
        "org.apache.spark.SparkContext.org$apache$spark$SparkContext$$createTaskScheduler")
    ) ++ Seq(
      // SPARK-13465 TaskContext.
      ProblemFilters.exclude[MissingMethodProblem]("org.apache.spark.TaskContext.addTaskFailureListener")
    ) ++ Seq (
      // SPARK-7729 Executor which has been killed should also be displayed on Executor Tab
      ProblemFilters.exclude[MissingMethodProblem]("org.apache.spark.status.api.v1.ExecutorSummary.this")
    ) ++ Seq(
      // SPARK-13526 Move SQLContext per-session states to new class
      ProblemFilters.exclude[IncompatibleMethTypeProblem](
        "org.apache.spark.sql.UDFRegistration.this")
    ) ++ Seq(
      // [SPARK-13486][SQL] Move SQLConf into an internal package
      ProblemFilters.exclude[MissingClassProblem]("org.apache.spark.sql.SQLConf"),
      ProblemFilters.exclude[MissingClassProblem]("org.apache.spark.sql.SQLConf$SQLConfEntry"),
      ProblemFilters.exclude[MissingClassProblem]("org.apache.spark.sql.SQLConf$"),
      ProblemFilters.exclude[MissingClassProblem]("org.apache.spark.sql.SQLConf$SQLConfEntry$")
    ) ++ Seq(
      //SPARK-11011 UserDefinedType serialization should be strongly typed
      ProblemFilters.exclude[IncompatibleResultTypeProblem]("org.apache.spark.mllib.linalg.VectorUDT.serialize"),
      // SPARK-12073: backpressure rate controller consumes events preferentially from lagging partitions
      ProblemFilters.exclude[MissingMethodProblem]("org.apache.spark.streaming.kafka.KafkaTestUtils.createTopic"),
      ProblemFilters.exclude[MissingMethodProblem]("org.apache.spark.streaming.kafka.DirectKafkaInputDStream.maxMessagesPerPartition")
    ) ++ Seq(
      // [SPARK-13244][SQL] Migrates DataFrame to Dataset
      ProblemFilters.exclude[IncompatibleResultTypeProblem]("org.apache.spark.sql.SQLContext.tables"),
      ProblemFilters.exclude[IncompatibleResultTypeProblem]("org.apache.spark.sql.SQLContext.sql"),
      ProblemFilters.exclude[IncompatibleResultTypeProblem]("org.apache.spark.sql.SQLContext.baseRelationToDataFrame"),
      ProblemFilters.exclude[IncompatibleResultTypeProblem]("org.apache.spark.sql.SQLContext.table"),
      ProblemFilters.exclude[IncompatibleResultTypeProblem]("org.apache.spark.sql.DataFrame.apply"),

      ProblemFilters.exclude[MissingClassProblem]("org.apache.spark.sql.DataFrame"),
      ProblemFilters.exclude[MissingClassProblem]("org.apache.spark.sql.DataFrame$"),
      ProblemFilters.exclude[MissingClassProblem]("org.apache.spark.sql.LegacyFunctions"),
      ProblemFilters.exclude[MissingClassProblem]("org.apache.spark.sql.DataFrameHolder"),
      ProblemFilters.exclude[MissingClassProblem]("org.apache.spark.sql.DataFrameHolder$"),
      ProblemFilters.exclude[DirectMissingMethodProblem]("org.apache.spark.sql.SQLImplicits.localSeqToDataFrameHolder"),
      ProblemFilters.exclude[DirectMissingMethodProblem]("org.apache.spark.sql.SQLImplicits.stringRddToDataFrameHolder"),
      ProblemFilters.exclude[DirectMissingMethodProblem]("org.apache.spark.sql.SQLImplicits.rddToDataFrameHolder"),
      ProblemFilters.exclude[DirectMissingMethodProblem]("org.apache.spark.sql.SQLImplicits.longRddToDataFrameHolder"),
      ProblemFilters.exclude[DirectMissingMethodProblem]("org.apache.spark.sql.SQLImplicits.intRddToDataFrameHolder"),
      ProblemFilters.exclude[MissingClassProblem]("org.apache.spark.sql.GroupedDataset"),
      ProblemFilters.exclude[DirectMissingMethodProblem]("org.apache.spark.sql.Dataset.subtract"),

      // [SPARK-14451][SQL] Move encoder definition into Aggregator interface
      ProblemFilters.exclude[DirectMissingMethodProblem]("org.apache.spark.sql.expressions.Aggregator.toColumn"),
      ProblemFilters.exclude[ReversedMissingMethodProblem]("org.apache.spark.sql.expressions.Aggregator.bufferEncoder"),
      ProblemFilters.exclude[ReversedMissingMethodProblem]("org.apache.spark.sql.expressions.Aggregator.outputEncoder"),

      ProblemFilters.exclude[IncompatibleMethTypeProblem]("org.apache.spark.mllib.evaluation.MultilabelMetrics.this"),
      ProblemFilters.exclude[IncompatibleResultTypeProblem]("org.apache.spark.ml.classification.LogisticRegressionSummary.predictions"),
      ProblemFilters.exclude[MissingMethodProblem]("org.apache.spark.ml.classification.LogisticRegressionSummary.predictions")
    ) ++ Seq(
      // [SPARK-13686][MLLIB][STREAMING] Add a constructor parameter `reqParam` to (Streaming)LinearRegressionWithSGD
      ProblemFilters.exclude[MissingMethodProblem]("org.apache.spark.mllib.regression.LinearRegressionWithSGD.this")
    ) ++ Seq(
      // SPARK-15250 Remove deprecated json API in DataFrameReader
      ProblemFilters.exclude[IncompatibleMethTypeProblem]("org.apache.spark.sql.DataFrameReader.json")
    ) ++ Seq(
      // SPARK-13920: MIMA checks should apply to @Experimental and @DeveloperAPI APIs
      ProblemFilters.exclude[DirectMissingMethodProblem]("org.apache.spark.Aggregator.combineCombinersByKey"),
      ProblemFilters.exclude[DirectMissingMethodProblem]("org.apache.spark.Aggregator.combineValuesByKey"),
      ProblemFilters.exclude[DirectMissingMethodProblem]("org.apache.spark.ComplexFutureAction.run"),
      ProblemFilters.exclude[DirectMissingMethodProblem]("org.apache.spark.ComplexFutureAction.runJob"),
      ProblemFilters.exclude[DirectMissingMethodProblem]("org.apache.spark.ComplexFutureAction.this"),
      ProblemFilters.exclude[DirectMissingMethodProblem]("org.apache.spark.SparkEnv.actorSystem"),
      ProblemFilters.exclude[DirectMissingMethodProblem]("org.apache.spark.SparkEnv.cacheManager"),
      ProblemFilters.exclude[DirectMissingMethodProblem]("org.apache.spark.SparkEnv.this"),
      ProblemFilters.exclude[DirectMissingMethodProblem]("org.apache.spark.deploy.SparkHadoopUtil.getConfigurationFromJobContext"),
      ProblemFilters.exclude[DirectMissingMethodProblem]("org.apache.spark.deploy.SparkHadoopUtil.getTaskAttemptIDFromTaskAttemptContext"),
      ProblemFilters.exclude[DirectMissingMethodProblem]("org.apache.spark.deploy.SparkHadoopUtil.newConfiguration"),
      ProblemFilters.exclude[DirectMissingMethodProblem]("org.apache.spark.executor.InputMetrics.bytesReadCallback"),
      ProblemFilters.exclude[DirectMissingMethodProblem]("org.apache.spark.executor.InputMetrics.bytesReadCallback_="),
      ProblemFilters.exclude[DirectMissingMethodProblem]("org.apache.spark.executor.InputMetrics.canEqual"),
      ProblemFilters.exclude[DirectMissingMethodProblem]("org.apache.spark.executor.InputMetrics.copy"),
      ProblemFilters.exclude[DirectMissingMethodProblem]("org.apache.spark.executor.InputMetrics.productArity"),
      ProblemFilters.exclude[DirectMissingMethodProblem]("org.apache.spark.executor.InputMetrics.productElement"),
      ProblemFilters.exclude[DirectMissingMethodProblem]("org.apache.spark.executor.InputMetrics.productIterator"),
      ProblemFilters.exclude[DirectMissingMethodProblem]("org.apache.spark.executor.InputMetrics.productPrefix"),
      ProblemFilters.exclude[DirectMissingMethodProblem]("org.apache.spark.executor.InputMetrics.setBytesReadCallback"),
      ProblemFilters.exclude[DirectMissingMethodProblem]("org.apache.spark.executor.InputMetrics.updateBytesRead"),
      ProblemFilters.exclude[DirectMissingMethodProblem]("org.apache.spark.executor.OutputMetrics.canEqual"),
      ProblemFilters.exclude[DirectMissingMethodProblem]("org.apache.spark.executor.OutputMetrics.copy"),
      ProblemFilters.exclude[DirectMissingMethodProblem]("org.apache.spark.executor.OutputMetrics.productArity"),
      ProblemFilters.exclude[DirectMissingMethodProblem]("org.apache.spark.executor.OutputMetrics.productElement"),
      ProblemFilters.exclude[DirectMissingMethodProblem]("org.apache.spark.executor.OutputMetrics.productIterator"),
      ProblemFilters.exclude[DirectMissingMethodProblem]("org.apache.spark.executor.OutputMetrics.productPrefix"),
      ProblemFilters.exclude[DirectMissingMethodProblem]("org.apache.spark.executor.ShuffleReadMetrics.decFetchWaitTime"),
      ProblemFilters.exclude[DirectMissingMethodProblem]("org.apache.spark.executor.ShuffleReadMetrics.decLocalBlocksFetched"),
      ProblemFilters.exclude[DirectMissingMethodProblem]("org.apache.spark.executor.ShuffleReadMetrics.decRecordsRead"),
      ProblemFilters.exclude[DirectMissingMethodProblem]("org.apache.spark.executor.ShuffleReadMetrics.decRemoteBlocksFetched"),
      ProblemFilters.exclude[DirectMissingMethodProblem]("org.apache.spark.executor.ShuffleReadMetrics.decRemoteBytesRead"),
      ProblemFilters.exclude[DirectMissingMethodProblem]("org.apache.spark.executor.ShuffleWriteMetrics.decShuffleBytesWritten"),
      ProblemFilters.exclude[DirectMissingMethodProblem]("org.apache.spark.executor.ShuffleWriteMetrics.decShuffleRecordsWritten"),
      ProblemFilters.exclude[DirectMissingMethodProblem]("org.apache.spark.executor.ShuffleWriteMetrics.decShuffleWriteTime"),
      ProblemFilters.exclude[DirectMissingMethodProblem]("org.apache.spark.executor.ShuffleWriteMetrics.incShuffleBytesWritten"),
      ProblemFilters.exclude[DirectMissingMethodProblem]("org.apache.spark.executor.ShuffleWriteMetrics.incShuffleRecordsWritten"),
      ProblemFilters.exclude[DirectMissingMethodProblem]("org.apache.spark.executor.ShuffleWriteMetrics.incShuffleWriteTime"),
      ProblemFilters.exclude[DirectMissingMethodProblem]("org.apache.spark.executor.ShuffleWriteMetrics.setShuffleRecordsWritten"),
      ProblemFilters.exclude[DirectMissingMethodProblem]("org.apache.spark.ml.feature.PCAModel.this"),
      ProblemFilters.exclude[DirectMissingMethodProblem]("org.apache.spark.mllib.regression.StreamingLinearRegressionWithSGD.this"),
      ProblemFilters.exclude[DirectMissingMethodProblem]("org.apache.spark.rdd.RDD.mapPartitionsWithContext"),
      ProblemFilters.exclude[DirectMissingMethodProblem]("org.apache.spark.scheduler.AccumulableInfo.this"),
      ProblemFilters.exclude[DirectMissingMethodProblem]("org.apache.spark.scheduler.SparkListenerExecutorMetricsUpdate.taskMetrics"),
      ProblemFilters.exclude[DirectMissingMethodProblem]("org.apache.spark.scheduler.TaskInfo.attempt"),
      ProblemFilters.exclude[DirectMissingMethodProblem]("org.apache.spark.sql.ExperimentalMethods.this"),
      ProblemFilters.exclude[DirectMissingMethodProblem]("org.apache.spark.sql.functions.callUDF"),
      ProblemFilters.exclude[DirectMissingMethodProblem]("org.apache.spark.sql.functions.callUdf"),
      ProblemFilters.exclude[DirectMissingMethodProblem]("org.apache.spark.sql.functions.cumeDist"),
      ProblemFilters.exclude[DirectMissingMethodProblem]("org.apache.spark.sql.functions.denseRank"),
      ProblemFilters.exclude[DirectMissingMethodProblem]("org.apache.spark.sql.functions.inputFileName"),
      ProblemFilters.exclude[DirectMissingMethodProblem]("org.apache.spark.sql.functions.isNaN"),
      ProblemFilters.exclude[DirectMissingMethodProblem]("org.apache.spark.sql.functions.percentRank"),
      ProblemFilters.exclude[DirectMissingMethodProblem]("org.apache.spark.sql.functions.rowNumber"),
      ProblemFilters.exclude[DirectMissingMethodProblem]("org.apache.spark.sql.functions.sparkPartitionId"),
      ProblemFilters.exclude[DirectMissingMethodProblem]("org.apache.spark.storage.BlockStatus.apply"),
      ProblemFilters.exclude[DirectMissingMethodProblem]("org.apache.spark.storage.BlockStatus.copy"),
      ProblemFilters.exclude[DirectMissingMethodProblem]("org.apache.spark.storage.BlockStatus.externalBlockStoreSize"),
      ProblemFilters.exclude[DirectMissingMethodProblem]("org.apache.spark.storage.BlockStatus.this"),
      ProblemFilters.exclude[DirectMissingMethodProblem]("org.apache.spark.storage.StorageStatus.offHeapUsed"),
      ProblemFilters.exclude[DirectMissingMethodProblem]("org.apache.spark.storage.StorageStatus.offHeapUsedByRdd"),
      ProblemFilters.exclude[DirectMissingMethodProblem]("org.apache.spark.storage.StorageStatusListener.this"),
      ProblemFilters.exclude[DirectMissingMethodProblem]("org.apache.spark.streaming.scheduler.BatchInfo.streamIdToNumRecords"),
      ProblemFilters.exclude[DirectMissingMethodProblem]("org.apache.spark.ui.exec.ExecutorsListener.storageStatusList"),
      ProblemFilters.exclude[DirectMissingMethodProblem]("org.apache.spark.ui.exec.ExecutorsListener.this"),
      ProblemFilters.exclude[DirectMissingMethodProblem]("org.apache.spark.ui.storage.StorageListener.storageStatusList"),
      ProblemFilters.exclude[IncompatibleMethTypeProblem]("org.apache.spark.ExceptionFailure.apply"),
      ProblemFilters.exclude[IncompatibleMethTypeProblem]("org.apache.spark.ExceptionFailure.copy"),
      ProblemFilters.exclude[IncompatibleMethTypeProblem]("org.apache.spark.ExceptionFailure.this"),
      ProblemFilters.exclude[IncompatibleMethTypeProblem]("org.apache.spark.executor.InputMetrics.this"),
      ProblemFilters.exclude[IncompatibleMethTypeProblem]("org.apache.spark.executor.OutputMetrics.this"),
      ProblemFilters.exclude[IncompatibleMethTypeProblem]("org.apache.spark.ml.Estimator.fit"),
      ProblemFilters.exclude[IncompatibleMethTypeProblem]("org.apache.spark.ml.Pipeline.fit"),
      ProblemFilters.exclude[IncompatibleMethTypeProblem]("org.apache.spark.ml.PipelineModel.transform"),
      ProblemFilters.exclude[IncompatibleMethTypeProblem]("org.apache.spark.ml.PredictionModel.transform"),
      ProblemFilters.exclude[IncompatibleMethTypeProblem]("org.apache.spark.ml.PredictionModel.transformImpl"),
      ProblemFilters.exclude[IncompatibleMethTypeProblem]("org.apache.spark.ml.Predictor.extractLabeledPoints"),
      ProblemFilters.exclude[IncompatibleMethTypeProblem]("org.apache.spark.ml.Predictor.fit"),
      ProblemFilters.exclude[IncompatibleMethTypeProblem]("org.apache.spark.ml.Predictor.train"),
      ProblemFilters.exclude[IncompatibleMethTypeProblem]("org.apache.spark.ml.Transformer.transform"),
      ProblemFilters.exclude[IncompatibleMethTypeProblem]("org.apache.spark.ml.classification.BinaryLogisticRegressionSummary.this"),
      ProblemFilters.exclude[IncompatibleMethTypeProblem]("org.apache.spark.ml.classification.BinaryLogisticRegressionTrainingSummary.this"),
      ProblemFilters.exclude[IncompatibleMethTypeProblem]("org.apache.spark.ml.classification.ClassificationModel.transform"),
      ProblemFilters.exclude[IncompatibleMethTypeProblem]("org.apache.spark.ml.classification.GBTClassifier.train"),
      ProblemFilters.exclude[IncompatibleMethTypeProblem]("org.apache.spark.ml.classification.MultilayerPerceptronClassifier.train"),
      ProblemFilters.exclude[IncompatibleMethTypeProblem]("org.apache.spark.ml.classification.NaiveBayes.train"),
      ProblemFilters.exclude[IncompatibleMethTypeProblem]("org.apache.spark.ml.classification.OneVsRest.fit"),
      ProblemFilters.exclude[IncompatibleMethTypeProblem]("org.apache.spark.ml.classification.OneVsRestModel.transform"),
      ProblemFilters.exclude[IncompatibleMethTypeProblem]("org.apache.spark.ml.classification.RandomForestClassifier.train"),
      ProblemFilters.exclude[IncompatibleMethTypeProblem]("org.apache.spark.ml.clustering.KMeans.fit"),
      ProblemFilters.exclude[IncompatibleMethTypeProblem]("org.apache.spark.ml.clustering.KMeansModel.computeCost"),
      ProblemFilters.exclude[IncompatibleMethTypeProblem]("org.apache.spark.ml.clustering.KMeansModel.transform"),
      ProblemFilters.exclude[IncompatibleMethTypeProblem]("org.apache.spark.ml.clustering.LDAModel.logLikelihood"),
      ProblemFilters.exclude[IncompatibleMethTypeProblem]("org.apache.spark.ml.clustering.LDAModel.logPerplexity"),
      ProblemFilters.exclude[IncompatibleMethTypeProblem]("org.apache.spark.ml.clustering.LDAModel.transform"),
      ProblemFilters.exclude[IncompatibleMethTypeProblem]("org.apache.spark.ml.evaluation.BinaryClassificationEvaluator.evaluate"),
      ProblemFilters.exclude[IncompatibleMethTypeProblem]("org.apache.spark.ml.evaluation.Evaluator.evaluate"),
      ProblemFilters.exclude[IncompatibleMethTypeProblem]("org.apache.spark.ml.evaluation.MulticlassClassificationEvaluator.evaluate"),
      ProblemFilters.exclude[IncompatibleMethTypeProblem]("org.apache.spark.ml.evaluation.RegressionEvaluator.evaluate"),
      ProblemFilters.exclude[IncompatibleMethTypeProblem]("org.apache.spark.ml.feature.Binarizer.transform"),
      ProblemFilters.exclude[IncompatibleMethTypeProblem]("org.apache.spark.ml.feature.Bucketizer.transform"),
      ProblemFilters.exclude[IncompatibleMethTypeProblem]("org.apache.spark.ml.feature.ChiSqSelector.fit"),
      ProblemFilters.exclude[IncompatibleMethTypeProblem]("org.apache.spark.ml.feature.ChiSqSelectorModel.transform"),
      ProblemFilters.exclude[IncompatibleMethTypeProblem]("org.apache.spark.ml.feature.CountVectorizer.fit"),
      ProblemFilters.exclude[IncompatibleMethTypeProblem]("org.apache.spark.ml.feature.CountVectorizerModel.transform"),
      ProblemFilters.exclude[IncompatibleMethTypeProblem]("org.apache.spark.ml.feature.HashingTF.transform"),
      ProblemFilters.exclude[IncompatibleMethTypeProblem]("org.apache.spark.ml.feature.IDF.fit"),
      ProblemFilters.exclude[IncompatibleMethTypeProblem]("org.apache.spark.ml.feature.IDFModel.transform"),
      ProblemFilters.exclude[IncompatibleMethTypeProblem]("org.apache.spark.ml.feature.IndexToString.transform"),
      ProblemFilters.exclude[IncompatibleMethTypeProblem]("org.apache.spark.ml.feature.Interaction.transform"),
      ProblemFilters.exclude[IncompatibleMethTypeProblem]("org.apache.spark.ml.feature.MinMaxScaler.fit"),
      ProblemFilters.exclude[IncompatibleMethTypeProblem]("org.apache.spark.ml.feature.MinMaxScalerModel.transform"),
      ProblemFilters.exclude[IncompatibleMethTypeProblem]("org.apache.spark.ml.feature.OneHotEncoder.transform"),
      ProblemFilters.exclude[IncompatibleMethTypeProblem]("org.apache.spark.ml.feature.PCA.fit"),
      ProblemFilters.exclude[IncompatibleMethTypeProblem]("org.apache.spark.ml.feature.PCAModel.transform"),
      ProblemFilters.exclude[IncompatibleMethTypeProblem]("org.apache.spark.ml.feature.QuantileDiscretizer.fit"),
      ProblemFilters.exclude[IncompatibleMethTypeProblem]("org.apache.spark.ml.feature.RFormula.fit"),
      ProblemFilters.exclude[IncompatibleMethTypeProblem]("org.apache.spark.ml.feature.RFormulaModel.transform"),
      ProblemFilters.exclude[IncompatibleMethTypeProblem]("org.apache.spark.ml.feature.SQLTransformer.transform"),
      ProblemFilters.exclude[IncompatibleMethTypeProblem]("org.apache.spark.ml.feature.StandardScaler.fit"),
      ProblemFilters.exclude[IncompatibleMethTypeProblem]("org.apache.spark.ml.feature.StandardScalerModel.transform"),
      ProblemFilters.exclude[IncompatibleMethTypeProblem]("org.apache.spark.ml.feature.StopWordsRemover.transform"),
      ProblemFilters.exclude[IncompatibleMethTypeProblem]("org.apache.spark.ml.feature.StringIndexer.fit"),
      ProblemFilters.exclude[IncompatibleMethTypeProblem]("org.apache.spark.ml.feature.StringIndexerModel.transform"),
      ProblemFilters.exclude[IncompatibleMethTypeProblem]("org.apache.spark.ml.feature.VectorAssembler.transform"),
      ProblemFilters.exclude[IncompatibleMethTypeProblem]("org.apache.spark.ml.feature.VectorIndexer.fit"),
      ProblemFilters.exclude[IncompatibleMethTypeProblem]("org.apache.spark.ml.feature.VectorIndexerModel.transform"),
      ProblemFilters.exclude[IncompatibleMethTypeProblem]("org.apache.spark.ml.feature.VectorSlicer.transform"),
      ProblemFilters.exclude[IncompatibleMethTypeProblem]("org.apache.spark.ml.feature.Word2Vec.fit"),
      ProblemFilters.exclude[IncompatibleMethTypeProblem]("org.apache.spark.ml.feature.Word2VecModel.transform"),
      ProblemFilters.exclude[IncompatibleMethTypeProblem]("org.apache.spark.ml.recommendation.ALS.fit"),
      ProblemFilters.exclude[IncompatibleMethTypeProblem]("org.apache.spark.ml.recommendation.ALSModel.this"),
      ProblemFilters.exclude[IncompatibleMethTypeProblem]("org.apache.spark.ml.recommendation.ALSModel.transform"),
      ProblemFilters.exclude[IncompatibleMethTypeProblem]("org.apache.spark.ml.regression.AFTSurvivalRegression.fit"),
      ProblemFilters.exclude[IncompatibleMethTypeProblem]("org.apache.spark.ml.regression.AFTSurvivalRegressionModel.transform"),
      ProblemFilters.exclude[IncompatibleMethTypeProblem]("org.apache.spark.ml.regression.GBTRegressor.train"),
      ProblemFilters.exclude[IncompatibleMethTypeProblem]("org.apache.spark.ml.regression.IsotonicRegression.extractWeightedLabeledPoints"),
      ProblemFilters.exclude[IncompatibleMethTypeProblem]("org.apache.spark.ml.regression.IsotonicRegression.fit"),
      ProblemFilters.exclude[IncompatibleMethTypeProblem]("org.apache.spark.ml.regression.IsotonicRegressionModel.extractWeightedLabeledPoints"),
      ProblemFilters.exclude[IncompatibleMethTypeProblem]("org.apache.spark.ml.regression.IsotonicRegressionModel.transform"),
      ProblemFilters.exclude[IncompatibleMethTypeProblem]("org.apache.spark.ml.regression.LinearRegression.train"),
      ProblemFilters.exclude[IncompatibleMethTypeProblem]("org.apache.spark.ml.regression.LinearRegressionSummary.this"),
      ProblemFilters.exclude[IncompatibleMethTypeProblem]("org.apache.spark.ml.regression.LinearRegressionTrainingSummary.this"),
      ProblemFilters.exclude[IncompatibleMethTypeProblem]("org.apache.spark.ml.regression.RandomForestRegressor.train"),
      ProblemFilters.exclude[IncompatibleMethTypeProblem]("org.apache.spark.ml.tuning.CrossValidator.fit"),
      ProblemFilters.exclude[IncompatibleMethTypeProblem]("org.apache.spark.ml.tuning.CrossValidatorModel.transform"),
      ProblemFilters.exclude[IncompatibleMethTypeProblem]("org.apache.spark.ml.tuning.TrainValidationSplit.fit"),
      ProblemFilters.exclude[IncompatibleMethTypeProblem]("org.apache.spark.ml.tuning.TrainValidationSplitModel.transform"),
      ProblemFilters.exclude[IncompatibleMethTypeProblem]("org.apache.spark.mllib.evaluation.BinaryClassificationMetrics.this"),
      ProblemFilters.exclude[IncompatibleMethTypeProblem]("org.apache.spark.mllib.evaluation.MulticlassMetrics.this"),
      ProblemFilters.exclude[IncompatibleMethTypeProblem]("org.apache.spark.mllib.evaluation.RegressionMetrics.this"),
      ProblemFilters.exclude[IncompatibleMethTypeProblem]("org.apache.spark.sql.DataFrameNaFunctions.this"),
      ProblemFilters.exclude[IncompatibleMethTypeProblem]("org.apache.spark.sql.DataFrameStatFunctions.this"),
      ProblemFilters.exclude[IncompatibleMethTypeProblem]("org.apache.spark.sql.DataFrameWriter.this"),
      ProblemFilters.exclude[IncompatibleMethTypeProblem]("org.apache.spark.sql.functions.broadcast"),
      ProblemFilters.exclude[IncompatibleMethTypeProblem]("org.apache.spark.sql.functions.callUDF"),
      ProblemFilters.exclude[IncompatibleMethTypeProblem]("org.apache.spark.sql.sources.CreatableRelationProvider.createRelation"),
      ProblemFilters.exclude[IncompatibleMethTypeProblem]("org.apache.spark.sql.sources.InsertableRelation.insert"),
      ProblemFilters.exclude[IncompatibleResultTypeProblem]("org.apache.spark.ml.classification.BinaryLogisticRegressionSummary.fMeasureByThreshold"),
      ProblemFilters.exclude[IncompatibleResultTypeProblem]("org.apache.spark.ml.classification.BinaryLogisticRegressionSummary.pr"),
      ProblemFilters.exclude[IncompatibleResultTypeProblem]("org.apache.spark.ml.classification.BinaryLogisticRegressionSummary.precisionByThreshold"),
      ProblemFilters.exclude[IncompatibleResultTypeProblem]("org.apache.spark.ml.classification.BinaryLogisticRegressionSummary.predictions"),
      ProblemFilters.exclude[IncompatibleResultTypeProblem]("org.apache.spark.ml.classification.BinaryLogisticRegressionSummary.recallByThreshold"),
      ProblemFilters.exclude[IncompatibleResultTypeProblem]("org.apache.spark.ml.classification.BinaryLogisticRegressionSummary.roc"),
      ProblemFilters.exclude[IncompatibleResultTypeProblem]("org.apache.spark.ml.clustering.LDAModel.describeTopics"),
      ProblemFilters.exclude[IncompatibleResultTypeProblem]("org.apache.spark.ml.feature.Word2VecModel.findSynonyms"),
      ProblemFilters.exclude[IncompatibleResultTypeProblem]("org.apache.spark.ml.feature.Word2VecModel.getVectors"),
      ProblemFilters.exclude[IncompatibleResultTypeProblem]("org.apache.spark.ml.recommendation.ALSModel.itemFactors"),
      ProblemFilters.exclude[IncompatibleResultTypeProblem]("org.apache.spark.ml.recommendation.ALSModel.userFactors"),
      ProblemFilters.exclude[IncompatibleResultTypeProblem]("org.apache.spark.ml.regression.LinearRegressionSummary.predictions"),
      ProblemFilters.exclude[IncompatibleResultTypeProblem]("org.apache.spark.ml.regression.LinearRegressionSummary.residuals"),
      ProblemFilters.exclude[IncompatibleResultTypeProblem]("org.apache.spark.scheduler.AccumulableInfo.name"),
      ProblemFilters.exclude[IncompatibleResultTypeProblem]("org.apache.spark.scheduler.AccumulableInfo.value"),
      ProblemFilters.exclude[IncompatibleResultTypeProblem]("org.apache.spark.sql.DataFrameNaFunctions.drop"),
      ProblemFilters.exclude[IncompatibleResultTypeProblem]("org.apache.spark.sql.DataFrameNaFunctions.fill"),
      ProblemFilters.exclude[IncompatibleResultTypeProblem]("org.apache.spark.sql.DataFrameNaFunctions.replace"),
      ProblemFilters.exclude[IncompatibleResultTypeProblem]("org.apache.spark.sql.DataFrameReader.jdbc"),
      ProblemFilters.exclude[IncompatibleResultTypeProblem]("org.apache.spark.sql.DataFrameReader.json"),
      ProblemFilters.exclude[IncompatibleResultTypeProblem]("org.apache.spark.sql.DataFrameReader.load"),
      ProblemFilters.exclude[IncompatibleResultTypeProblem]("org.apache.spark.sql.DataFrameReader.orc"),
      ProblemFilters.exclude[IncompatibleResultTypeProblem]("org.apache.spark.sql.DataFrameReader.parquet"),
      ProblemFilters.exclude[IncompatibleResultTypeProblem]("org.apache.spark.sql.DataFrameReader.table"),
      ProblemFilters.exclude[IncompatibleResultTypeProblem]("org.apache.spark.sql.DataFrameReader.text"),
      ProblemFilters.exclude[IncompatibleResultTypeProblem]("org.apache.spark.sql.DataFrameStatFunctions.crosstab"),
      ProblemFilters.exclude[IncompatibleResultTypeProblem]("org.apache.spark.sql.DataFrameStatFunctions.freqItems"),
      ProblemFilters.exclude[IncompatibleResultTypeProblem]("org.apache.spark.sql.DataFrameStatFunctions.sampleBy"),
      ProblemFilters.exclude[IncompatibleResultTypeProblem]("org.apache.spark.sql.SQLContext.createExternalTable"),
      ProblemFilters.exclude[IncompatibleResultTypeProblem]("org.apache.spark.sql.SQLContext.emptyDataFrame"),
      ProblemFilters.exclude[IncompatibleResultTypeProblem]("org.apache.spark.sql.SQLContext.range"),
      ProblemFilters.exclude[IncompatibleResultTypeProblem]("org.apache.spark.sql.functions.udf"),
      ProblemFilters.exclude[MissingClassProblem]("org.apache.spark.scheduler.JobLogger"),
      ProblemFilters.exclude[MissingClassProblem]("org.apache.spark.streaming.receiver.ActorHelper"),
      ProblemFilters.exclude[MissingClassProblem]("org.apache.spark.streaming.receiver.ActorSupervisorStrategy"),
      ProblemFilters.exclude[MissingClassProblem]("org.apache.spark.streaming.receiver.ActorSupervisorStrategy$"),
      ProblemFilters.exclude[MissingClassProblem]("org.apache.spark.streaming.receiver.Statistics"),
      ProblemFilters.exclude[MissingClassProblem]("org.apache.spark.streaming.receiver.Statistics$"),
      ProblemFilters.exclude[MissingTypesProblem]("org.apache.spark.executor.InputMetrics"),
      ProblemFilters.exclude[MissingTypesProblem]("org.apache.spark.executor.InputMetrics$"),
      ProblemFilters.exclude[MissingTypesProblem]("org.apache.spark.executor.OutputMetrics"),
      ProblemFilters.exclude[MissingTypesProblem]("org.apache.spark.executor.OutputMetrics$"),
      ProblemFilters.exclude[MissingTypesProblem]("org.apache.spark.sql.functions$"),
      ProblemFilters.exclude[ReversedMissingMethodProblem]("org.apache.spark.ml.Estimator.fit"),
      ProblemFilters.exclude[ReversedMissingMethodProblem]("org.apache.spark.ml.Predictor.train"),
      ProblemFilters.exclude[ReversedMissingMethodProblem]("org.apache.spark.ml.Transformer.transform"),
      ProblemFilters.exclude[ReversedMissingMethodProblem]("org.apache.spark.ml.evaluation.Evaluator.evaluate"),
      ProblemFilters.exclude[ReversedMissingMethodProblem]("org.apache.spark.scheduler.SparkListener.onOtherEvent"),
      ProblemFilters.exclude[ReversedMissingMethodProblem]("org.apache.spark.sql.sources.CreatableRelationProvider.createRelation"),
      ProblemFilters.exclude[ReversedMissingMethodProblem]("org.apache.spark.sql.sources.InsertableRelation.insert")
    ) ++ Seq(
      // [SPARK-13926] Automatically use Kryo serializer when shuffling RDDs with simple types
      ProblemFilters.exclude[IncompatibleMethTypeProblem]("org.apache.spark.ShuffleDependency.this"),
      ProblemFilters.exclude[IncompatibleResultTypeProblem]("org.apache.spark.ShuffleDependency.serializer"),
      ProblemFilters.exclude[MissingClassProblem]("org.apache.spark.serializer.Serializer$")
    ) ++ Seq(
      // SPARK-13927: add row/column iterator to local matrices
      ProblemFilters.exclude[MissingMethodProblem]("org.apache.spark.mllib.linalg.Matrix.rowIter"),
      ProblemFilters.exclude[MissingMethodProblem]("org.apache.spark.mllib.linalg.Matrix.colIter")
    ) ++ Seq(
      // SPARK-13948: MiMa Check should catch if the visibility change to `private`
      // TODO(josh): Some of these may be legitimate incompatibilities; we should follow up before the 2.0.0 release
      ProblemFilters.exclude[DirectMissingMethodProblem]("org.apache.spark.sql.Dataset.toDS"),
      ProblemFilters.exclude[DirectMissingMethodProblem]("org.apache.spark.sql.sources.OutputWriterFactory.newInstance"),
      ProblemFilters.exclude[DirectMissingMethodProblem]("org.apache.spark.util.RpcUtils.askTimeout"),
      ProblemFilters.exclude[DirectMissingMethodProblem]("org.apache.spark.util.RpcUtils.lookupTimeout"),
      ProblemFilters.exclude[IncompatibleMethTypeProblem]("org.apache.spark.ml.UnaryTransformer.transform"),
      ProblemFilters.exclude[IncompatibleMethTypeProblem]("org.apache.spark.ml.classification.DecisionTreeClassifier.train"),
      ProblemFilters.exclude[IncompatibleMethTypeProblem]("org.apache.spark.ml.classification.LogisticRegression.train"),
      ProblemFilters.exclude[IncompatibleMethTypeProblem]("org.apache.spark.ml.regression.DecisionTreeRegressor.train"),
      ProblemFilters.exclude[IncompatibleMethTypeProblem]("org.apache.spark.sql.Dataset.groupBy"),
      ProblemFilters.exclude[IncompatibleResultTypeProblem]("org.apache.spark.sql.Dataset.groupBy"),
      ProblemFilters.exclude[IncompatibleResultTypeProblem]("org.apache.spark.sql.Dataset.select"),
      ProblemFilters.exclude[IncompatibleResultTypeProblem]("org.apache.spark.sql.Dataset.toDF"),
      ProblemFilters.exclude[ReversedMissingMethodProblem]("org.apache.spark.Logging.initializeLogIfNecessary"),
      ProblemFilters.exclude[ReversedMissingMethodProblem]("org.apache.spark.scheduler.SparkListenerEvent.logEvent"),
      ProblemFilters.exclude[ReversedMissingMethodProblem]("org.apache.spark.sql.sources.OutputWriterFactory.newInstance")
    ) ++ Seq(
      // [SPARK-14014] Replace existing analysis.Catalog with SessionCatalog
      ProblemFilters.exclude[DirectMissingMethodProblem]("org.apache.spark.sql.SQLContext.this")
    ) ++ Seq(
      // [SPARK-13928] Move org.apache.spark.Logging into org.apache.spark.internal.Logging
      ProblemFilters.exclude[MissingClassProblem]("org.apache.spark.Logging"),
      (problem: Problem) => problem match {
        case MissingTypesProblem(_, missing)
          if missing.map(_.fullName).sameElements(Seq("org.apache.spark.Logging")) => false
        case _ => true
      }
    ) ++ Seq(
      // [SPARK-13990] Automatically pick serializer when caching RDDs
      ProblemFilters.exclude[DirectMissingMethodProblem]("org.apache.spark.network.netty.NettyBlockTransferService.uploadBlock")
    ) ++ Seq(
      // [SPARK-14089][CORE][MLLIB] Remove methods that has been deprecated since 1.1, 1.2, 1.3, 1.4, and 1.5
      ProblemFilters.exclude[DirectMissingMethodProblem]("org.apache.spark.SparkEnv.getThreadLocal"),
      ProblemFilters.exclude[DirectMissingMethodProblem]("org.apache.spark.mllib.rdd.RDDFunctions.treeReduce"),
      ProblemFilters.exclude[DirectMissingMethodProblem]("org.apache.spark.mllib.rdd.RDDFunctions.treeAggregate"),
      ProblemFilters.exclude[DirectMissingMethodProblem]("org.apache.spark.mllib.tree.configuration.Strategy.defaultStategy"),
      ProblemFilters.exclude[IncompatibleMethTypeProblem]("org.apache.spark.mllib.util.MLUtils.loadLibSVMFile"),
      ProblemFilters.exclude[IncompatibleMethTypeProblem]("org.apache.spark.mllib.util.MLUtils.loadLibSVMFile"),
      ProblemFilters.exclude[DirectMissingMethodProblem]("org.apache.spark.mllib.util.MLUtils.loadLibSVMFile"),
      ProblemFilters.exclude[DirectMissingMethodProblem]("org.apache.spark.mllib.util.MLUtils.saveLabeledData"),
      ProblemFilters.exclude[DirectMissingMethodProblem]("org.apache.spark.mllib.util.MLUtils.loadLabeledData"),
      ProblemFilters.exclude[DirectMissingMethodProblem]("org.apache.spark.mllib.optimization.LBFGS.setMaxNumIterations"),
      ProblemFilters.exclude[DirectMissingMethodProblem]("org.apache.spark.ml.evaluation.BinaryClassificationEvaluator.setScoreCol")
    ) ++ Seq(
      // [SPARK-14205][SQL] remove trait Queryable
      ProblemFilters.exclude[MissingTypesProblem]("org.apache.spark.sql.Dataset")
    ) ++ Seq(
      // [SPARK-11262][ML] Unit test for gradient, loss layers, memory management
      // for multilayer perceptron.
      // This class is marked as `private`.
      ProblemFilters.exclude[MissingClassProblem]("org.apache.spark.ml.ann.SoftmaxFunction")
    ) ++ Seq(
      // [SPARK-13674][SQL] Add wholestage codegen support to Sample
      ProblemFilters.exclude[IncompatibleMethTypeProblem]("org.apache.spark.util.random.PoissonSampler.this"),
      ProblemFilters.exclude[DirectMissingMethodProblem]("org.apache.spark.util.random.PoissonSampler.this")
    ) ++ Seq(
      // [SPARK-13430][ML] moved featureCol from LinearRegressionModelSummary to LinearRegressionSummary
      ProblemFilters.exclude[MissingMethodProblem]("org.apache.spark.ml.regression.LinearRegressionSummary.this")
    ) ++ Seq(
      // [SPARK-14437][Core] Use the address that NettyBlockTransferService listens to create BlockManagerId
      ProblemFilters.exclude[DirectMissingMethodProblem]("org.apache.spark.network.netty.NettyBlockTransferService.this")
    ) ++ Seq(
      // [SPARK-13048][ML][MLLIB] keepLastCheckpoint option for LDA EM optimizer
      ProblemFilters.exclude[DirectMissingMethodProblem]("org.apache.spark.mllib.clustering.DistributedLDAModel.this")
    ) ++ Seq(
      // [SPARK-14475] Propagate user-defined context from driver to executors
      ProblemFilters.exclude[ReversedMissingMethodProblem]("org.apache.spark.TaskContext.getLocalProperty"),
      // [SPARK-14617] Remove deprecated APIs in TaskMetrics
      ProblemFilters.exclude[MissingClassProblem]("org.apache.spark.executor.InputMetrics$"),
      ProblemFilters.exclude[MissingClassProblem]("org.apache.spark.executor.OutputMetrics$"),
      // [SPARK-14628] Simplify task metrics by always tracking read/write metrics
      ProblemFilters.exclude[DirectMissingMethodProblem]("org.apache.spark.executor.InputMetrics.readMethod"),
      ProblemFilters.exclude[DirectMissingMethodProblem]("org.apache.spark.executor.OutputMetrics.writeMethod")
    ) ++ Seq(
      // SPARK-14628: Always track input/output/shuffle metrics
      ProblemFilters.exclude[DirectMissingMethodProblem]("org.apache.spark.status.api.v1.ShuffleReadMetrics.totalBlocksFetched"),
      ProblemFilters.exclude[IncompatibleMethTypeProblem]("org.apache.spark.status.api.v1.ShuffleReadMetrics.this"),
      ProblemFilters.exclude[IncompatibleResultTypeProblem]("org.apache.spark.status.api.v1.TaskMetrics.inputMetrics"),
      ProblemFilters.exclude[IncompatibleResultTypeProblem]("org.apache.spark.status.api.v1.TaskMetrics.outputMetrics"),
      ProblemFilters.exclude[IncompatibleResultTypeProblem]("org.apache.spark.status.api.v1.TaskMetrics.shuffleWriteMetrics"),
      ProblemFilters.exclude[IncompatibleResultTypeProblem]("org.apache.spark.status.api.v1.TaskMetrics.shuffleReadMetrics"),
      ProblemFilters.exclude[IncompatibleMethTypeProblem]("org.apache.spark.status.api.v1.TaskMetrics.this"),
      ProblemFilters.exclude[IncompatibleResultTypeProblem]("org.apache.spark.status.api.v1.TaskMetricDistributions.inputMetrics"),
      ProblemFilters.exclude[IncompatibleResultTypeProblem]("org.apache.spark.status.api.v1.TaskMetricDistributions.outputMetrics"),
      ProblemFilters.exclude[IncompatibleResultTypeProblem]("org.apache.spark.status.api.v1.TaskMetricDistributions.shuffleWriteMetrics"),
      ProblemFilters.exclude[IncompatibleResultTypeProblem]("org.apache.spark.status.api.v1.TaskMetricDistributions.shuffleReadMetrics"),
      ProblemFilters.exclude[IncompatibleMethTypeProblem]("org.apache.spark.status.api.v1.TaskMetricDistributions.this")
    ) ++ Seq(
      // SPARK-13643: Move functionality from SQLContext to SparkSession
      ProblemFilters.exclude[DirectMissingMethodProblem]("org.apache.spark.sql.SQLContext.getSchema")
    ) ++ Seq(
      // [SPARK-14407] Hides HadoopFsRelation related data source API into execution package
      ProblemFilters.exclude[MissingClassProblem]("org.apache.spark.sql.sources.OutputWriter"),
      ProblemFilters.exclude[MissingClassProblem]("org.apache.spark.sql.sources.OutputWriterFactory")
    ) ++ Seq(
      // SPARK-14734: Add conversions between mllib and ml Vector, Matrix types
      ProblemFilters.exclude[ReversedMissingMethodProblem]("org.apache.spark.mllib.linalg.Vector.asML"),
      ProblemFilters.exclude[ReversedMissingMethodProblem]("org.apache.spark.mllib.linalg.Matrix.asML")
    ) ++ Seq(
      // SPARK-14704: Create accumulators in TaskMetrics
      ProblemFilters.exclude[DirectMissingMethodProblem]("org.apache.spark.executor.InputMetrics.this"),
      ProblemFilters.exclude[DirectMissingMethodProblem]("org.apache.spark.executor.OutputMetrics.this")
    ) ++ Seq(
      // SPARK-14861: Replace internal usages of SQLContext with SparkSession
      ProblemFilters.exclude[IncompatibleMethTypeProblem](
        "org.apache.spark.ml.clustering.LocalLDAModel.this"),
      ProblemFilters.exclude[IncompatibleMethTypeProblem](
        "org.apache.spark.ml.clustering.DistributedLDAModel.this"),
      ProblemFilters.exclude[IncompatibleMethTypeProblem](
        "org.apache.spark.ml.clustering.LDAModel.this"),
      ProblemFilters.exclude[DirectMissingMethodProblem](
        "org.apache.spark.ml.clustering.LDAModel.sqlContext"),
      ProblemFilters.exclude[IncompatibleMethTypeProblem](
        "org.apache.spark.sql.Dataset.this"),
      ProblemFilters.exclude[IncompatibleMethTypeProblem](
        "org.apache.spark.sql.DataFrameReader.this")
    ) ++ Seq(
      // SPARK-14542 configurable buffer size for pipe RDD
      ProblemFilters.exclude[DirectMissingMethodProblem]("org.apache.spark.rdd.RDD.pipe"),
      ProblemFilters.exclude[ReversedMissingMethodProblem]("org.apache.spark.api.java.JavaRDDLike.pipe")
    ) ++ Seq(
      // [SPARK-4452][Core]Shuffle data structures can starve others on the same thread for memory
      ProblemFilters.exclude[IncompatibleTemplateDefProblem]("org.apache.spark.util.collection.Spillable")
    ) ++ Seq(
      // [SPARK-14952][Core][ML] Remove methods deprecated in 1.6
      ProblemFilters.exclude[DirectMissingMethodProblem]("org.apache.spark.input.PortableDataStream.close"),
      ProblemFilters.exclude[DirectMissingMethodProblem]("org.apache.spark.ml.classification.LogisticRegressionModel.weights"),
      ProblemFilters.exclude[DirectMissingMethodProblem]("org.apache.spark.ml.regression.LinearRegressionModel.weights")
    ) ++ Seq(
      // [SPARK-10653] [Core] Remove unnecessary things from SparkEnv
      ProblemFilters.exclude[DirectMissingMethodProblem]("org.apache.spark.SparkEnv.sparkFilesDir"),
      ProblemFilters.exclude[DirectMissingMethodProblem]("org.apache.spark.SparkEnv.blockTransferService")
    ) ++ Seq(
      // SPARK-14654: New accumulator API
      ProblemFilters.exclude[MissingTypesProblem]("org.apache.spark.ExceptionFailure$"),
      ProblemFilters.exclude[DirectMissingMethodProblem]("org.apache.spark.ExceptionFailure.apply"),
      ProblemFilters.exclude[DirectMissingMethodProblem]("org.apache.spark.ExceptionFailure.metrics"),
      ProblemFilters.exclude[DirectMissingMethodProblem]("org.apache.spark.ExceptionFailure.copy"),
      ProblemFilters.exclude[DirectMissingMethodProblem]("org.apache.spark.ExceptionFailure.this"),
      ProblemFilters.exclude[IncompatibleResultTypeProblem]("org.apache.spark.executor.ShuffleReadMetrics.remoteBlocksFetched"),
      ProblemFilters.exclude[IncompatibleResultTypeProblem]("org.apache.spark.executor.ShuffleReadMetrics.totalBlocksFetched"),
      ProblemFilters.exclude[IncompatibleResultTypeProblem]("org.apache.spark.executor.ShuffleReadMetrics.localBlocksFetched"),
      ProblemFilters.exclude[IncompatibleResultTypeProblem]("org.apache.spark.status.api.v1.ShuffleReadMetrics.remoteBlocksFetched"),
      ProblemFilters.exclude[IncompatibleResultTypeProblem]("org.apache.spark.status.api.v1.ShuffleReadMetrics.localBlocksFetched")
    ) ++ Seq(
      // [SPARK-14615][ML] Use the new ML Vector and Matrix in the ML pipeline based algorithms
      ProblemFilters.exclude[IncompatibleResultTypeProblem]("org.apache.spark.ml.clustering.LDAModel.getOldDocConcentration"),
      ProblemFilters.exclude[IncompatibleResultTypeProblem]("org.apache.spark.ml.clustering.LDAModel.estimatedDocConcentration"),
      ProblemFilters.exclude[IncompatibleResultTypeProblem]("org.apache.spark.ml.clustering.LDAModel.topicsMatrix"),
      ProblemFilters.exclude[IncompatibleResultTypeProblem]("org.apache.spark.ml.clustering.KMeansModel.clusterCenters"),
      ProblemFilters.exclude[IncompatibleMethTypeProblem]("org.apache.spark.ml.classification.LabelConverter.decodeLabel"),
      ProblemFilters.exclude[IncompatibleMethTypeProblem]("org.apache.spark.ml.classification.LabelConverter.encodeLabeledPoint"),
      ProblemFilters.exclude[IncompatibleResultTypeProblem]("org.apache.spark.ml.classification.MultilayerPerceptronClassificationModel.weights"),
      ProblemFilters.exclude[IncompatibleMethTypeProblem]("org.apache.spark.ml.classification.MultilayerPerceptronClassificationModel.predict"),
      ProblemFilters.exclude[IncompatibleMethTypeProblem]("org.apache.spark.ml.classification.MultilayerPerceptronClassificationModel.this"),
      ProblemFilters.exclude[IncompatibleMethTypeProblem]("org.apache.spark.ml.classification.NaiveBayesModel.predictRaw"),
      ProblemFilters.exclude[IncompatibleMethTypeProblem]("org.apache.spark.ml.classification.NaiveBayesModel.raw2probabilityInPlace"),
      ProblemFilters.exclude[IncompatibleResultTypeProblem]("org.apache.spark.ml.classification.NaiveBayesModel.theta"),
      ProblemFilters.exclude[IncompatibleResultTypeProblem]("org.apache.spark.ml.classification.NaiveBayesModel.pi"),
      ProblemFilters.exclude[IncompatibleMethTypeProblem]("org.apache.spark.ml.classification.NaiveBayesModel.this"),
      ProblemFilters.exclude[IncompatibleMethTypeProblem]("org.apache.spark.ml.classification.LogisticRegressionModel.probability2prediction"),
      ProblemFilters.exclude[IncompatibleMethTypeProblem]("org.apache.spark.ml.classification.LogisticRegressionModel.predictRaw"),
      ProblemFilters.exclude[IncompatibleMethTypeProblem]("org.apache.spark.ml.classification.LogisticRegressionModel.raw2prediction"),
      ProblemFilters.exclude[IncompatibleMethTypeProblem]("org.apache.spark.ml.classification.LogisticRegressionModel.raw2probabilityInPlace"),
      ProblemFilters.exclude[IncompatibleMethTypeProblem]("org.apache.spark.ml.classification.LogisticRegressionModel.predict"),
      ProblemFilters.exclude[IncompatibleResultTypeProblem]("org.apache.spark.ml.classification.LogisticRegressionModel.coefficients"),
      ProblemFilters.exclude[IncompatibleMethTypeProblem]("org.apache.spark.ml.classification.LogisticRegressionModel.this"),
      ProblemFilters.exclude[IncompatibleMethTypeProblem]("org.apache.spark.ml.classification.ClassificationModel.raw2prediction"),
      ProblemFilters.exclude[IncompatibleResultTypeProblem]("org.apache.spark.ml.classification.ClassificationModel.predictRaw"),
      ProblemFilters.exclude[ReversedMissingMethodProblem]("org.apache.spark.ml.classification.ClassificationModel.predictRaw"),
      ProblemFilters.exclude[IncompatibleResultTypeProblem]("org.apache.spark.ml.feature.ElementwiseProduct.getScalingVec"),
      ProblemFilters.exclude[IncompatibleMethTypeProblem]("org.apache.spark.ml.feature.ElementwiseProduct.setScalingVec"),
      ProblemFilters.exclude[IncompatibleResultTypeProblem]("org.apache.spark.ml.feature.PCAModel.pc"),
      ProblemFilters.exclude[IncompatibleResultTypeProblem]("org.apache.spark.ml.feature.MinMaxScalerModel.originalMax"),
      ProblemFilters.exclude[IncompatibleResultTypeProblem]("org.apache.spark.ml.feature.MinMaxScalerModel.originalMin"),
      ProblemFilters.exclude[IncompatibleMethTypeProblem]("org.apache.spark.ml.feature.MinMaxScalerModel.this"),
      ProblemFilters.exclude[IncompatibleMethTypeProblem]("org.apache.spark.ml.feature.Word2VecModel.findSynonyms"),
      ProblemFilters.exclude[IncompatibleResultTypeProblem]("org.apache.spark.ml.feature.IDFModel.idf"),
      ProblemFilters.exclude[IncompatibleResultTypeProblem]("org.apache.spark.ml.feature.StandardScalerModel.mean"),
      ProblemFilters.exclude[IncompatibleMethTypeProblem]("org.apache.spark.ml.feature.StandardScalerModel.this"),
      ProblemFilters.exclude[IncompatibleResultTypeProblem]("org.apache.spark.ml.feature.StandardScalerModel.std"),
      ProblemFilters.exclude[IncompatibleMethTypeProblem]("org.apache.spark.ml.regression.AFTSurvivalRegressionModel.predict"),
      ProblemFilters.exclude[IncompatibleResultTypeProblem]("org.apache.spark.ml.regression.AFTSurvivalRegressionModel.coefficients"),
      ProblemFilters.exclude[IncompatibleMethTypeProblem]("org.apache.spark.ml.regression.AFTSurvivalRegressionModel.predictQuantiles"),
      ProblemFilters.exclude[IncompatibleMethTypeProblem]("org.apache.spark.ml.regression.AFTSurvivalRegressionModel.this"),
      ProblemFilters.exclude[IncompatibleResultTypeProblem]("org.apache.spark.ml.regression.IsotonicRegressionModel.predictions"),
      ProblemFilters.exclude[IncompatibleResultTypeProblem]("org.apache.spark.ml.regression.IsotonicRegressionModel.boundaries"),
      ProblemFilters.exclude[IncompatibleMethTypeProblem]("org.apache.spark.ml.regression.LinearRegressionModel.predict"),
      ProblemFilters.exclude[IncompatibleResultTypeProblem]("org.apache.spark.ml.regression.LinearRegressionModel.coefficients"),
      ProblemFilters.exclude[IncompatibleMethTypeProblem]("org.apache.spark.ml.regression.LinearRegressionModel.this")
    ) ++ Seq(
      // [SPARK-15290] Move annotations, like @Since / @DeveloperApi, into spark-tags
      ProblemFilters.exclude[MissingClassProblem]("org.apache.spark.annotation.package$"),
      ProblemFilters.exclude[MissingClassProblem]("org.apache.spark.annotation.package"),
      ProblemFilters.exclude[MissingClassProblem]("org.apache.spark.annotation.Private"),
      ProblemFilters.exclude[MissingClassProblem]("org.apache.spark.annotation.AlphaComponent"),
      ProblemFilters.exclude[MissingClassProblem]("org.apache.spark.annotation.Experimental"),
      ProblemFilters.exclude[MissingClassProblem]("org.apache.spark.annotation.DeveloperApi")
    ) ++ Seq(
      ProblemFilters.exclude[ReversedMissingMethodProblem]("org.apache.spark.mllib.linalg.Vector.asBreeze"),
      ProblemFilters.exclude[ReversedMissingMethodProblem]("org.apache.spark.mllib.linalg.Matrix.asBreeze")
    ) ++ Seq(
      // [SPARK-15914] Binary compatibility is broken since consolidation of Dataset and DataFrame
      // in Spark 2.0. However, source level compatibility is still maintained.
      ProblemFilters.exclude[IncompatibleResultTypeProblem]("org.apache.spark.sql.SQLContext.load"),
      ProblemFilters.exclude[IncompatibleResultTypeProblem]("org.apache.spark.sql.SQLContext.jsonRDD"),
      ProblemFilters.exclude[IncompatibleResultTypeProblem]("org.apache.spark.sql.SQLContext.jsonFile"),
      ProblemFilters.exclude[IncompatibleResultTypeProblem]("org.apache.spark.sql.SQLContext.jdbc"),
      ProblemFilters.exclude[IncompatibleResultTypeProblem]("org.apache.spark.sql.SQLContext.parquetFile"),
      ProblemFilters.exclude[IncompatibleResultTypeProblem]("org.apache.spark.sql.SQLContext.applySchema")
    ) ++ Seq(
      // SPARK-17096: Improve exception string reported through the StreamingQueryListener
      ProblemFilters.exclude[DirectMissingMethodProblem]("org.apache.spark.sql.streaming.StreamingQueryListener#QueryTerminated.stackTrace"),
      ProblemFilters.exclude[DirectMissingMethodProblem]("org.apache.spark.sql.streaming.StreamingQueryListener#QueryTerminated.this")
    ) ++ Seq(
      // SPARK-17406 limit timeline executor events
      ProblemFilters.exclude[DirectMissingMethodProblem]("org.apache.spark.ui.exec.ExecutorsListener.executorIdToData"),
      ProblemFilters.exclude[DirectMissingMethodProblem]("org.apache.spark.ui.exec.ExecutorsListener.executorToTasksActive"),
      ProblemFilters.exclude[DirectMissingMethodProblem]("org.apache.spark.ui.exec.ExecutorsListener.executorToTasksComplete"),
      ProblemFilters.exclude[DirectMissingMethodProblem]("org.apache.spark.ui.exec.ExecutorsListener.executorToInputRecords"),
      ProblemFilters.exclude[DirectMissingMethodProblem]("org.apache.spark.ui.exec.ExecutorsListener.executorToShuffleRead"),
      ProblemFilters.exclude[DirectMissingMethodProblem]("org.apache.spark.ui.exec.ExecutorsListener.executorToTasksFailed"),
      ProblemFilters.exclude[DirectMissingMethodProblem]("org.apache.spark.ui.exec.ExecutorsListener.executorToShuffleWrite"),
      ProblemFilters.exclude[DirectMissingMethodProblem]("org.apache.spark.ui.exec.ExecutorsListener.executorToDuration"),
      ProblemFilters.exclude[DirectMissingMethodProblem]("org.apache.spark.ui.exec.ExecutorsListener.executorToInputBytes"),
      ProblemFilters.exclude[DirectMissingMethodProblem]("org.apache.spark.ui.exec.ExecutorsListener.executorToLogUrls"),
      ProblemFilters.exclude[DirectMissingMethodProblem]("org.apache.spark.ui.exec.ExecutorsListener.executorToOutputBytes"),
      ProblemFilters.exclude[DirectMissingMethodProblem]("org.apache.spark.ui.exec.ExecutorsListener.executorToOutputRecords"),
      ProblemFilters.exclude[DirectMissingMethodProblem]("org.apache.spark.ui.exec.ExecutorsListener.executorToTotalCores"),
      ProblemFilters.exclude[DirectMissingMethodProblem]("org.apache.spark.ui.exec.ExecutorsListener.executorToTasksMax"),
      ProblemFilters.exclude[DirectMissingMethodProblem]("org.apache.spark.ui.exec.ExecutorsListener.executorToJvmGCTime")
    ) ++ Seq(
      // [SPARK-17163] Unify logistic regression interface. Private constructor has new signature.
      ProblemFilters.exclude[DirectMissingMethodProblem]("org.apache.spark.ml.classification.LogisticRegressionModel.this")
    ) ++ Seq(
      // [SPARK-17365][Core] Remove/Kill multiple executors together to reduce RPC call time
      ProblemFilters.exclude[MissingTypesProblem]("org.apache.spark.SparkContext")
    ) ++ Seq(
      // [SPARK-12221] Add CPU time to metrics
      ProblemFilters.exclude[DirectMissingMethodProblem]("org.apache.spark.status.api.v1.TaskMetrics.this"),
      ProblemFilters.exclude[DirectMissingMethodProblem]("org.apache.spark.status.api.v1.TaskMetricDistributions.this")
    ) ++ Seq(
      // [SPARK-18481] ML 2.1 QA: Remove deprecated methods for ML
      ProblemFilters.exclude[DirectMissingMethodProblem]("org.apache.spark.ml.PipelineStage.validateParams"),
      ProblemFilters.exclude[DirectMissingMethodProblem]("org.apache.spark.ml.param.JavaParams.validateParams"),
      ProblemFilters.exclude[DirectMissingMethodProblem]("org.apache.spark.ml.param.Params.validateParams"),
      ProblemFilters.exclude[DirectMissingMethodProblem]("org.apache.spark.ml.classification.GBTClassificationModel.validateParams"),
      ProblemFilters.exclude[DirectMissingMethodProblem]("org.apache.spark.ml.classification.LogisticRegression.validateParams"),
      ProblemFilters.exclude[DirectMissingMethodProblem]("org.apache.spark.ml.classification.GBTClassifier.validateParams"),
      ProblemFilters.exclude[DirectMissingMethodProblem]("org.apache.spark.ml.classification.LogisticRegressionModel.validateParams"),
      ProblemFilters.exclude[DirectMissingMethodProblem]("org.apache.spark.ml.classification.RandomForestClassificationModel.numTrees"),
      ProblemFilters.exclude[DirectMissingMethodProblem]("org.apache.spark.ml.feature.ChiSqSelectorModel.setLabelCol"),
      ProblemFilters.exclude[DirectMissingMethodProblem]("org.apache.spark.ml.evaluation.Evaluator.validateParams"),
      ProblemFilters.exclude[DirectMissingMethodProblem]("org.apache.spark.ml.regression.GBTRegressor.validateParams"),
      ProblemFilters.exclude[DirectMissingMethodProblem]("org.apache.spark.ml.regression.GBTRegressionModel.validateParams"),
      ProblemFilters.exclude[DirectMissingMethodProblem]("org.apache.spark.ml.regression.LinearRegressionSummary.model"),
      ProblemFilters.exclude[DirectMissingMethodProblem]("org.apache.spark.ml.regression.RandomForestRegressionModel.numTrees"),
      ProblemFilters.exclude[MissingTypesProblem]("org.apache.spark.ml.classification.RandomForestClassifier"),
      ProblemFilters.exclude[MissingTypesProblem]("org.apache.spark.ml.classification.RandomForestClassificationModel"),
      ProblemFilters.exclude[MissingTypesProblem]("org.apache.spark.ml.classification.GBTClassifier"),
      ProblemFilters.exclude[MissingTypesProblem]("org.apache.spark.ml.classification.GBTClassificationModel"),
      ProblemFilters.exclude[MissingTypesProblem]("org.apache.spark.ml.regression.RandomForestRegressor"),
      ProblemFilters.exclude[MissingTypesProblem]("org.apache.spark.ml.regression.RandomForestRegressionModel"),
      ProblemFilters.exclude[MissingTypesProblem]("org.apache.spark.ml.regression.GBTRegressor"),
      ProblemFilters.exclude[MissingTypesProblem]("org.apache.spark.ml.regression.GBTRegressionModel"),
      ProblemFilters.exclude[FinalMethodProblem]("org.apache.spark.ml.classification.RandomForestClassificationModel.getNumTrees"),
      ProblemFilters.exclude[FinalMethodProblem]("org.apache.spark.ml.regression.RandomForestRegressionModel.getNumTrees"),
      ProblemFilters.exclude[IncompatibleResultTypeProblem]("org.apache.spark.ml.classification.RandomForestClassificationModel.numTrees"),
      ProblemFilters.exclude[IncompatibleResultTypeProblem]("org.apache.spark.ml.classification.RandomForestClassificationModel.setFeatureSubsetStrategy"),
      ProblemFilters.exclude[IncompatibleResultTypeProblem]("org.apache.spark.ml.regression.RandomForestRegressionModel.numTrees"),
      ProblemFilters.exclude[IncompatibleResultTypeProblem]("org.apache.spark.ml.regression.RandomForestRegressionModel.setFeatureSubsetStrategy")
    )
  }

  def excludes(version: String) = version match {
    case v if v.startsWith("2.2") => v22excludes
    case v if v.startsWith("2.1") => v21excludes
    case v if v.startsWith("2.0") => v20excludes
    case _ => Seq()
  }
}<|MERGE_RESOLUTION|>--- conflicted
+++ resolved
@@ -59,10 +59,8 @@
       ProblemFilters.exclude[IncompatibleMethTypeProblem]("org.apache.spark.sql.Dataset.select"),
       // [SPARK-16967] Move Mesos to Module
       ProblemFilters.exclude[DirectMissingMethodProblem]("org.apache.spark.SparkMasterRegex.MESOS_REGEX"),
-<<<<<<< HEAD
       // [SPARK-16520] [WEBUI] Link executors to corresponding worker pages
       ProblemFilters.exclude[DirectMissingMethodProblem]("org.apache.spark.scheduler.cluster.ExecutorInfo.this")
-=======
       // [SPARK-16240] ML persistence backward compatibility for LDA
       ProblemFilters.exclude[MissingTypesProblem]("org.apache.spark.ml.clustering.LDA$"),
       // [SPARK-17717] Add Find and Exists method to Catalog.
@@ -127,7 +125,6 @@
       ProblemFilters.exclude[IncompatibleResultTypeProblem]("org.apache.spark.sql.streaming.StreamingQueryException.endOffset"),
       ProblemFilters.exclude[IncompatibleMethTypeProblem]("org.apache.spark.sql.streaming.StreamingQueryException.this"),
       ProblemFilters.exclude[DirectMissingMethodProblem]("org.apache.spark.sql.streaming.StreamingQueryException.query")
->>>>>>> 87438986
     )
   }
 
