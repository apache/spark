/*
 * Licensed to the Apache Software Foundation (ASF) under one or more
 * contributor license agreements.  See the NOTICE file distributed with
 * this work for additional information regarding copyright ownership.
 * The ASF licenses this file to You under the Apache License, Version 2.0
 * (the "License"); you may not use this file except in compliance with
 * the License.  You may obtain a copy of the License at
 *
 *    http://www.apache.org/licenses/LICENSE-2.0
 *
 * Unless required by applicable law or agreed to in writing, software
 * distributed under the License is distributed on an "AS IS" BASIS,
 * WITHOUT WARRANTIES OR CONDITIONS OF ANY KIND, either express or implied.
 * See the License for the specific language governing permissions and
 * limitations under the License.
 */

import com.typesafe.tools.mima.core._
import com.typesafe.tools.mima.core.ProblemFilters._

/**
 * Additional excludes for checking of Spark's binary compatibility.
 *
 * This acts as an official audit of cases where we excluded other classes. Please use the narrowest
 * possible exclude here. MIMA will usually tell you what exclude to use, e.g.:
 *
 * ProblemFilters.exclude[MissingMethodProblem]("org.apache.spark.rdd.RDD.take")
 *
 * It is also possible to exclude Spark classes and packages. This should be used sparingly:
 *
 * MimaBuild.excludeSparkClass("graphx.util.collection.GraphXPrimitiveKeyOpenHashMap")
 *
 * For a new Spark version, please update MimaBuild.scala to reflect the previous version.
 */
object MimaExcludes {
  def excludes(version: String) = version match {
    case v if v.startsWith("2.0") =>
      Seq(
        excludePackage("org.apache.spark.rpc"),
        excludePackage("org.spark-project.jetty"),
        excludePackage("org.apache.spark.unused"),
        excludePackage("org.apache.spark.unsafe"),
        excludePackage("org.apache.spark.util.collection.unsafe"),
        excludePackage("org.apache.spark.sql.catalyst"),
        excludePackage("org.apache.spark.sql.execution"),
        ProblemFilters.exclude[MissingMethodProblem]("org.apache.spark.mllib.feature.PCAModel.this"),
        ProblemFilters.exclude[MissingMethodProblem]("org.apache.spark.status.api.v1.StageData.this"),
        ProblemFilters.exclude[MissingMethodProblem](
          "org.apache.spark.status.api.v1.ApplicationAttemptInfo.this"),
        ProblemFilters.exclude[MissingMethodProblem](
          "org.apache.spark.status.api.v1.ApplicationAttemptInfo.<init>$default$5"),
        // SPARK-12600 Remove SQL deprecated methods
        ProblemFilters.exclude[MissingClassProblem]("org.apache.spark.sql.SQLContext$QueryExecution"),
        ProblemFilters.exclude[MissingClassProblem]("org.apache.spark.sql.SQLContext$SparkPlanner"),
        ProblemFilters.exclude[MissingMethodProblem]("org.apache.spark.sql.SQLContext.applySchema"),
        ProblemFilters.exclude[MissingMethodProblem]("org.apache.spark.sql.SQLContext.parquetFile"),
        ProblemFilters.exclude[MissingMethodProblem]("org.apache.spark.sql.SQLContext.jdbc"),
        ProblemFilters.exclude[MissingMethodProblem]("org.apache.spark.sql.SQLContext.jsonFile"),
        ProblemFilters.exclude[MissingMethodProblem]("org.apache.spark.sql.SQLContext.jsonRDD"),
        ProblemFilters.exclude[MissingMethodProblem]("org.apache.spark.sql.SQLContext.load"),
        ProblemFilters.exclude[MissingMethodProblem]("org.apache.spark.sql.SQLContext.dialectClassName"),
        ProblemFilters.exclude[MissingMethodProblem]("org.apache.spark.sql.SQLContext.getSQLDialect"),
        // SPARK-13664 Replace HadoopFsRelation with FileFormat
        ProblemFilters.exclude[MissingClassProblem]("org.apache.spark.ml.source.libsvm.LibSVMRelation"),
        ProblemFilters.exclude[MissingClassProblem]("org.apache.spark.sql.sources.HadoopFsRelationProvider"),
        ProblemFilters.exclude[MissingClassProblem]("org.apache.spark.sql.sources.HadoopFsRelation$FileStatusCache")
      ) ++ Seq(
        ProblemFilters.exclude[IncompatibleResultTypeProblem]("org.apache.spark.SparkContext.emptyRDD"),
        ProblemFilters.exclude[MissingClassProblem]("org.apache.spark.broadcast.HttpBroadcastFactory"),
        // SPARK-14358 SparkListener from trait to abstract class
        ProblemFilters.exclude[IncompatibleMethTypeProblem]("org.apache.spark.SparkContext.addSparkListener"),
        ProblemFilters.exclude[MissingClassProblem]("org.apache.spark.JavaSparkListener"),
        ProblemFilters.exclude[MissingTypesProblem]("org.apache.spark.SparkFirehoseListener"),
        ProblemFilters.exclude[IncompatibleTemplateDefProblem]("org.apache.spark.scheduler.SparkListener"),
        ProblemFilters.exclude[MissingTypesProblem]("org.apache.spark.ui.jobs.JobProgressListener"),
        ProblemFilters.exclude[MissingTypesProblem]("org.apache.spark.ui.exec.ExecutorsListener"),
        ProblemFilters.exclude[MissingTypesProblem]("org.apache.spark.ui.env.EnvironmentListener"),
        ProblemFilters.exclude[MissingTypesProblem]("org.apache.spark.ui.storage.StorageListener"),
        ProblemFilters.exclude[MissingTypesProblem]("org.apache.spark.storage.StorageStatusListener")
      ) ++
      Seq(
        // SPARK-3369 Fix Iterable/Iterator in Java API
        ProblemFilters.exclude[IncompatibleResultTypeProblem](
          "org.apache.spark.api.java.function.FlatMapFunction.call"),
        ProblemFilters.exclude[MissingMethodProblem](
          "org.apache.spark.api.java.function.FlatMapFunction.call"),
        ProblemFilters.exclude[IncompatibleResultTypeProblem](
          "org.apache.spark.api.java.function.DoubleFlatMapFunction.call"),
        ProblemFilters.exclude[MissingMethodProblem](
          "org.apache.spark.api.java.function.DoubleFlatMapFunction.call"),
        ProblemFilters.exclude[IncompatibleResultTypeProblem](
          "org.apache.spark.api.java.function.FlatMapFunction2.call"),
        ProblemFilters.exclude[MissingMethodProblem](
          "org.apache.spark.api.java.function.FlatMapFunction2.call"),
        ProblemFilters.exclude[IncompatibleResultTypeProblem](
          "org.apache.spark.api.java.function.PairFlatMapFunction.call"),
        ProblemFilters.exclude[MissingMethodProblem](
          "org.apache.spark.api.java.function.PairFlatMapFunction.call"),
        ProblemFilters.exclude[IncompatibleResultTypeProblem](
          "org.apache.spark.api.java.function.CoGroupFunction.call"),
        ProblemFilters.exclude[MissingMethodProblem](
          "org.apache.spark.api.java.function.CoGroupFunction.call"),
        ProblemFilters.exclude[IncompatibleResultTypeProblem](
          "org.apache.spark.api.java.function.MapPartitionsFunction.call"),
        ProblemFilters.exclude[MissingMethodProblem](
          "org.apache.spark.api.java.function.MapPartitionsFunction.call"),
        ProblemFilters.exclude[IncompatibleResultTypeProblem](
          "org.apache.spark.api.java.function.FlatMapGroupsFunction.call"),
        ProblemFilters.exclude[MissingMethodProblem](
          "org.apache.spark.api.java.function.FlatMapGroupsFunction.call")
      ) ++
      Seq(
        // SPARK-4819 replace Guava Optional
        ProblemFilters.exclude[IncompatibleResultTypeProblem]("org.apache.spark.api.java.JavaSparkContext.getCheckpointDir"),
        ProblemFilters.exclude[IncompatibleResultTypeProblem]("org.apache.spark.api.java.JavaSparkContext.getSparkHome"),
        ProblemFilters.exclude[MissingMethodProblem]("org.apache.spark.api.java.JavaRDDLike.getCheckpointFile"),
        ProblemFilters.exclude[MissingMethodProblem]("org.apache.spark.api.java.JavaRDDLike.partitioner"),
        ProblemFilters.exclude[MissingMethodProblem]("org.apache.spark.api.java.JavaRDDLike.getCheckpointFile"),
        ProblemFilters.exclude[MissingMethodProblem]("org.apache.spark.api.java.JavaRDDLike.partitioner")
      ) ++
      Seq(
        // SPARK-12481 Remove Hadoop 1.x
        ProblemFilters.exclude[IncompatibleTemplateDefProblem]("org.apache.spark.mapred.SparkHadoopMapRedUtil"),
        // SPARK-12615 Remove deprecated APIs in core
        ProblemFilters.exclude[MissingMethodProblem]("org.apache.spark.SparkContext.<init>$default$6"),
        ProblemFilters.exclude[MissingMethodProblem]("org.apache.spark.SparkContext.numericRDDToDoubleRDDFunctions"),
        ProblemFilters.exclude[MissingMethodProblem]("org.apache.spark.SparkContext.intToIntWritable"),
        ProblemFilters.exclude[MissingMethodProblem]("org.apache.spark.SparkContext.intWritableConverter"),
        ProblemFilters.exclude[MissingMethodProblem]("org.apache.spark.SparkContext.writableWritableConverter"),
        ProblemFilters.exclude[MissingMethodProblem]("org.apache.spark.SparkContext.rddToPairRDDFunctions"),
        ProblemFilters.exclude[MissingMethodProblem]("org.apache.spark.SparkContext.rddToAsyncRDDActions"),
        ProblemFilters.exclude[MissingMethodProblem]("org.apache.spark.SparkContext.boolToBoolWritable"),
        ProblemFilters.exclude[MissingMethodProblem]("org.apache.spark.SparkContext.longToLongWritable"),
        ProblemFilters.exclude[MissingMethodProblem]("org.apache.spark.SparkContext.doubleWritableConverter"),
        ProblemFilters.exclude[MissingMethodProblem]("org.apache.spark.SparkContext.rddToOrderedRDDFunctions"),
        ProblemFilters.exclude[MissingMethodProblem]("org.apache.spark.SparkContext.floatWritableConverter"),
        ProblemFilters.exclude[MissingMethodProblem]("org.apache.spark.SparkContext.booleanWritableConverter"),
        ProblemFilters.exclude[MissingMethodProblem]("org.apache.spark.SparkContext.stringToText"),
        ProblemFilters.exclude[MissingMethodProblem]("org.apache.spark.SparkContext.doubleRDDToDoubleRDDFunctions"),
        ProblemFilters.exclude[MissingMethodProblem]("org.apache.spark.SparkContext.doubleToDoubleWritable"),
        ProblemFilters.exclude[MissingMethodProblem]("org.apache.spark.SparkContext.bytesWritableConverter"),
        ProblemFilters.exclude[MissingMethodProblem]("org.apache.spark.SparkContext.rddToSequenceFileRDDFunctions"),
        ProblemFilters.exclude[MissingMethodProblem]("org.apache.spark.SparkContext.bytesToBytesWritable"),
        ProblemFilters.exclude[MissingMethodProblem]("org.apache.spark.SparkContext.longWritableConverter"),
        ProblemFilters.exclude[MissingMethodProblem]("org.apache.spark.SparkContext.stringWritableConverter"),
        ProblemFilters.exclude[MissingMethodProblem]("org.apache.spark.SparkContext.floatToFloatWritable"),
        ProblemFilters.exclude[MissingMethodProblem]("org.apache.spark.SparkContext.rddToPairRDDFunctions$default$4"),
        ProblemFilters.exclude[MissingMethodProblem]("org.apache.spark.TaskContext.addOnCompleteCallback"),
        ProblemFilters.exclude[MissingMethodProblem]("org.apache.spark.TaskContext.runningLocally"),
        ProblemFilters.exclude[MissingMethodProblem]("org.apache.spark.TaskContext.attemptId"),
        ProblemFilters.exclude[MissingMethodProblem]("org.apache.spark.SparkContext.defaultMinSplits"),
        ProblemFilters.exclude[IncompatibleMethTypeProblem]("org.apache.spark.SparkContext.runJob"),
        ProblemFilters.exclude[MissingMethodProblem]("org.apache.spark.SparkContext.runJob"),
        ProblemFilters.exclude[MissingMethodProblem]("org.apache.spark.SparkContext.tachyonFolderName"),
        ProblemFilters.exclude[MissingMethodProblem]("org.apache.spark.SparkContext.initLocalProperties"),
        ProblemFilters.exclude[MissingMethodProblem]("org.apache.spark.SparkContext.clearJars"),
        ProblemFilters.exclude[MissingMethodProblem]("org.apache.spark.SparkContext.clearFiles"),
        ProblemFilters.exclude[MissingMethodProblem]("org.apache.spark.SparkContext.this"),
        ProblemFilters.exclude[IncompatibleMethTypeProblem]("org.apache.spark.SparkContext.this"),
        ProblemFilters.exclude[MissingMethodProblem]("org.apache.spark.rdd.RDD.flatMapWith$default$2"),
        ProblemFilters.exclude[MissingMethodProblem]("org.apache.spark.rdd.RDD.toArray"),
        ProblemFilters.exclude[MissingMethodProblem]("org.apache.spark.rdd.RDD.mapWith$default$2"),
        ProblemFilters.exclude[MissingMethodProblem]("org.apache.spark.rdd.RDD.mapPartitionsWithSplit"),
        ProblemFilters.exclude[MissingMethodProblem]("org.apache.spark.rdd.RDD.flatMapWith"),
        ProblemFilters.exclude[MissingMethodProblem]("org.apache.spark.rdd.RDD.filterWith"),
        ProblemFilters.exclude[MissingMethodProblem]("org.apache.spark.rdd.RDD.foreachWith"),
        ProblemFilters.exclude[MissingMethodProblem]("org.apache.spark.rdd.RDD.mapWith"),
        ProblemFilters.exclude[MissingMethodProblem]("org.apache.spark.rdd.RDD.mapPartitionsWithSplit$default$2"),
        ProblemFilters.exclude[MissingMethodProblem]("org.apache.spark.rdd.SequenceFileRDDFunctions.this"),
        ProblemFilters.exclude[MissingMethodProblem]("org.apache.spark.api.java.JavaRDDLike.splits"),
        ProblemFilters.exclude[MissingMethodProblem]("org.apache.spark.api.java.JavaRDDLike.toArray"),
        ProblemFilters.exclude[MissingMethodProblem]("org.apache.spark.api.java.JavaSparkContext.defaultMinSplits"),
        ProblemFilters.exclude[MissingMethodProblem]("org.apache.spark.api.java.JavaSparkContext.clearJars"),
        ProblemFilters.exclude[MissingMethodProblem]("org.apache.spark.api.java.JavaSparkContext.clearFiles"),
        ProblemFilters.exclude[MissingMethodProblem]("org.apache.spark.SparkContext.externalBlockStoreFolderName"),
        ProblemFilters.exclude[MissingClassProblem]("org.apache.spark.storage.ExternalBlockStore$"),
        ProblemFilters.exclude[MissingClassProblem]("org.apache.spark.storage.ExternalBlockManager"),
        ProblemFilters.exclude[MissingClassProblem]("org.apache.spark.storage.ExternalBlockStore")
      ) ++ Seq(
        // SPARK-12149 Added new fields to ExecutorSummary
        ProblemFilters.exclude[MissingMethodProblem]("org.apache.spark.status.api.v1.ExecutorSummary.this")
      ) ++
      // SPARK-12665 Remove deprecated and unused classes
      Seq(
        ProblemFilters.exclude[MissingClassProblem]("org.apache.spark.graphx.GraphKryoRegistrator"),
        ProblemFilters.exclude[MissingClassProblem]("org.apache.spark.util.Vector"),
        ProblemFilters.exclude[MissingClassProblem]("org.apache.spark.util.Vector$Multiplier"),
        ProblemFilters.exclude[MissingClassProblem]("org.apache.spark.util.Vector$")
      ) ++ Seq(
        // SPARK-12591 Register OpenHashMapBasedStateMap for Kryo
        ProblemFilters.exclude[MissingClassProblem]("org.apache.spark.serializer.KryoInputDataInputBridge"),
        ProblemFilters.exclude[MissingClassProblem]("org.apache.spark.serializer.KryoOutputDataOutputBridge")
      ) ++ Seq(
        // SPARK-12510 Refactor ActorReceiver to support Java
        ProblemFilters.exclude[AbstractClassProblem]("org.apache.spark.streaming.receiver.ActorReceiver")
      ) ++ Seq(
        // SPARK-12895 Implement TaskMetrics using accumulators
        ProblemFilters.exclude[MissingMethodProblem]("org.apache.spark.TaskContext.internalMetricsToAccumulators"),
        ProblemFilters.exclude[MissingMethodProblem]("org.apache.spark.TaskContext.collectInternalAccumulators"),
        ProblemFilters.exclude[MissingMethodProblem]("org.apache.spark.TaskContext.collectAccumulators")
      ) ++ Seq(
        // SPARK-12896 Send only accumulator updates to driver, not TaskMetrics
        ProblemFilters.exclude[IncompatibleMethTypeProblem]("org.apache.spark.Accumulable.this"),
        ProblemFilters.exclude[DirectMissingMethodProblem]("org.apache.spark.Accumulator.this"),
        ProblemFilters.exclude[MissingMethodProblem]("org.apache.spark.Accumulator.initialValue")
      ) ++ Seq(
        // SPARK-12692 Scala style: Fix the style violation (Space before "," or ":")
        ProblemFilters.exclude[MissingMethodProblem]("org.apache.spark.streaming.flume.sink.SparkSink.org$apache$spark$streaming$flume$sink$Logging$$log_"),
        ProblemFilters.exclude[MissingMethodProblem]("org.apache.spark.streaming.flume.sink.SparkSink.org$apache$spark$streaming$flume$sink$Logging$$log__="),
        ProblemFilters.exclude[MissingMethodProblem]("org.apache.spark.streaming.flume.sink.SparkAvroCallbackHandler.org$apache$spark$streaming$flume$sink$Logging$$log_"),
        ProblemFilters.exclude[MissingMethodProblem]("org.apache.spark.streaming.flume.sink.SparkAvroCallbackHandler.org$apache$spark$streaming$flume$sink$Logging$$log__="),
        ProblemFilters.exclude[MissingMethodProblem]("org.apache.spark.streaming.flume.sink.Logging.org$apache$spark$streaming$flume$sink$Logging$$log__="),
        ProblemFilters.exclude[MissingMethodProblem]("org.apache.spark.streaming.flume.sink.Logging.org$apache$spark$streaming$flume$sink$Logging$$log_"),
        ProblemFilters.exclude[MissingMethodProblem]("org.apache.spark.streaming.flume.sink.Logging.org$apache$spark$streaming$flume$sink$Logging$$_log"),
        ProblemFilters.exclude[MissingMethodProblem]("org.apache.spark.streaming.flume.sink.Logging.org$apache$spark$streaming$flume$sink$Logging$$_log_="),
        ProblemFilters.exclude[MissingMethodProblem]("org.apache.spark.streaming.flume.sink.TransactionProcessor.org$apache$spark$streaming$flume$sink$Logging$$log_"),
        ProblemFilters.exclude[MissingMethodProblem]("org.apache.spark.streaming.flume.sink.TransactionProcessor.org$apache$spark$streaming$flume$sink$Logging$$log__=")
      ) ++ Seq(
        // SPARK-12689 Migrate DDL parsing to the newly absorbed parser
        ProblemFilters.exclude[MissingClassProblem]("org.apache.spark.sql.execution.datasources.DDLParser"),
        ProblemFilters.exclude[MissingClassProblem]("org.apache.spark.sql.execution.datasources.DDLException"),
        ProblemFilters.exclude[MissingMethodProblem]("org.apache.spark.sql.SQLContext.ddlParser")
      ) ++ Seq(
        // SPARK-7799 Add "streaming-akka" project
        ProblemFilters.exclude[MissingMethodProblem]("org.apache.spark.streaming.zeromq.ZeroMQUtils.createStream"),
        ProblemFilters.exclude[IncompatibleMethTypeProblem]("org.apache.spark.streaming.zeromq.ZeroMQUtils.createStream"),
        ProblemFilters.exclude[IncompatibleResultTypeProblem]("org.apache.spark.streaming.zeromq.ZeroMQUtils.createStream$default$6"),
        ProblemFilters.exclude[MissingMethodProblem]("org.apache.spark.streaming.zeromq.ZeroMQUtils.createStream$default$5"),
        ProblemFilters.exclude[MissingMethodProblem]("org.apache.spark.streaming.StreamingContext.actorStream$default$4"),
        ProblemFilters.exclude[MissingMethodProblem]("org.apache.spark.streaming.StreamingContext.actorStream$default$3"),
        ProblemFilters.exclude[MissingMethodProblem]("org.apache.spark.streaming.StreamingContext.actorStream"),
        ProblemFilters.exclude[MissingMethodProblem]("org.apache.spark.streaming.api.java.JavaStreamingContext.actorStream"),
        ProblemFilters.exclude[MissingTypesProblem]("org.apache.spark.streaming.zeromq.ZeroMQReceiver"),
        ProblemFilters.exclude[MissingClassProblem]("org.apache.spark.streaming.receiver.ActorReceiver$Supervisor")
      ) ++ Seq(
        // SPARK-12348 Remove deprecated Streaming APIs.
        ProblemFilters.exclude[DirectMissingMethodProblem]("org.apache.spark.streaming.dstream.DStream.foreach"),
        ProblemFilters.exclude[MissingMethodProblem]("org.apache.spark.streaming.StreamingContext.toPairDStreamFunctions"),
        ProblemFilters.exclude[MissingMethodProblem]("org.apache.spark.streaming.StreamingContext.toPairDStreamFunctions$default$4"),
        ProblemFilters.exclude[MissingMethodProblem]("org.apache.spark.streaming.StreamingContext.awaitTermination"),
        ProblemFilters.exclude[MissingMethodProblem]("org.apache.spark.streaming.StreamingContext.networkStream"),
        ProblemFilters.exclude[MissingClassProblem]("org.apache.spark.streaming.api.java.JavaStreamingContextFactory"),
        ProblemFilters.exclude[MissingMethodProblem]("org.apache.spark.streaming.api.java.JavaStreamingContext.awaitTermination"),
        ProblemFilters.exclude[MissingMethodProblem]("org.apache.spark.streaming.api.java.JavaStreamingContext.sc"),
        ProblemFilters.exclude[MissingMethodProblem]("org.apache.spark.streaming.api.java.JavaDStreamLike.reduceByWindow"),
        ProblemFilters.exclude[MissingMethodProblem]("org.apache.spark.streaming.api.java.JavaDStreamLike.foreachRDD"),
        ProblemFilters.exclude[MissingMethodProblem]("org.apache.spark.streaming.api.java.JavaDStreamLike.foreach"),
        ProblemFilters.exclude[IncompatibleMethTypeProblem]("org.apache.spark.streaming.api.java.JavaStreamingContext.getOrCreate")
      ) ++ Seq(
        // SPARK-12847 Remove StreamingListenerBus and post all Streaming events to the same thread as Spark events
        ProblemFilters.exclude[MissingClassProblem]("org.apache.spark.util.AsynchronousListenerBus$"),
        ProblemFilters.exclude[MissingClassProblem]("org.apache.spark.util.AsynchronousListenerBus")
      ) ++ Seq(
        // SPARK-11622 Make LibSVMRelation extends HadoopFsRelation and Add LibSVMOutputWriter
        ProblemFilters.exclude[MissingTypesProblem]("org.apache.spark.ml.source.libsvm.DefaultSource"),
        ProblemFilters.exclude[MissingMethodProblem]("org.apache.spark.ml.source.libsvm.DefaultSource.createRelation")
      ) ++ Seq(
        // SPARK-6363 Make Scala 2.11 the default Scala version
        ProblemFilters.exclude[MissingMethodProblem]("org.apache.spark.SparkContext.cleanup"),
        ProblemFilters.exclude[MissingMethodProblem]("org.apache.spark.SparkContext.metadataCleaner"),
        ProblemFilters.exclude[MissingClassProblem]("org.apache.spark.scheduler.cluster.YarnSchedulerBackend$YarnDriverEndpoint"),
        ProblemFilters.exclude[MissingClassProblem]("org.apache.spark.scheduler.cluster.YarnSchedulerBackend$YarnSchedulerEndpoint")
      ) ++ Seq(
        // SPARK-7889
        ProblemFilters.exclude[MissingMethodProblem]("org.apache.spark.deploy.history.HistoryServer.org$apache$spark$deploy$history$HistoryServer$@tachSparkUI"),
        // SPARK-13296
        ProblemFilters.exclude[IncompatibleResultTypeProblem]("org.apache.spark.sql.UDFRegistration.register"),
        ProblemFilters.exclude[MissingClassProblem]("org.apache.spark.sql.UserDefinedPythonFunction$"),
        ProblemFilters.exclude[MissingClassProblem]("org.apache.spark.sql.UserDefinedPythonFunction"),
        ProblemFilters.exclude[MissingClassProblem]("org.apache.spark.sql.UserDefinedFunction"),
        ProblemFilters.exclude[MissingClassProblem]("org.apache.spark.sql.UserDefinedFunction$")
      ) ++ Seq(
        // SPARK-12995 Remove deprecated APIs in graphx
        ProblemFilters.exclude[MissingMethodProblem]("org.apache.spark.graphx.lib.SVDPlusPlus.runSVDPlusPlus"),
        ProblemFilters.exclude[MissingMethodProblem]("org.apache.spark.graphx.Graph.mapReduceTriplets"),
        ProblemFilters.exclude[MissingMethodProblem]("org.apache.spark.graphx.Graph.mapReduceTriplets$default$3"),
        ProblemFilters.exclude[MissingMethodProblem]("org.apache.spark.graphx.impl.GraphImpl.mapReduceTriplets")
      ) ++ Seq(
        // SPARK-13426 Remove the support of SIMR
        ProblemFilters.exclude[MissingMethodProblem]("org.apache.spark.SparkMasterRegex.SIMR_REGEX")
      ) ++ Seq(
        // SPARK-13413 Remove SparkContext.metricsSystem/schedulerBackend_ setter
        ProblemFilters.exclude[MissingMethodProblem]("org.apache.spark.SparkContext.metricsSystem"),
        ProblemFilters.exclude[MissingMethodProblem]("org.apache.spark.SparkContext.schedulerBackend_=")
      ) ++ Seq(
        // SPARK-13220 Deprecate yarn-client and yarn-cluster mode
        ProblemFilters.exclude[MissingMethodProblem](
          "org.apache.spark.SparkContext.org$apache$spark$SparkContext$$createTaskScheduler")
      ) ++ Seq(
        // SPARK-13465 TaskContext.
        ProblemFilters.exclude[MissingMethodProblem]("org.apache.spark.TaskContext.addTaskFailureListener")
      ) ++ Seq (
        // SPARK-7729 Executor which has been killed should also be displayed on Executor Tab
        ProblemFilters.exclude[MissingMethodProblem]("org.apache.spark.status.api.v1.ExecutorSummary.this")
      ) ++ Seq(
        // SPARK-13526 Move SQLContext per-session states to new class
        ProblemFilters.exclude[IncompatibleMethTypeProblem](
          "org.apache.spark.sql.UDFRegistration.this")
      ) ++ Seq(
        // [SPARK-13486][SQL] Move SQLConf into an internal package
        ProblemFilters.exclude[MissingClassProblem]("org.apache.spark.sql.SQLConf"),
        ProblemFilters.exclude[MissingClassProblem]("org.apache.spark.sql.SQLConf$SQLConfEntry"),
        ProblemFilters.exclude[MissingClassProblem]("org.apache.spark.sql.SQLConf$"),
        ProblemFilters.exclude[MissingClassProblem]("org.apache.spark.sql.SQLConf$SQLConfEntry$")
      ) ++ Seq(
        //SPARK-11011 UserDefinedType serialization should be strongly typed
        ProblemFilters.exclude[IncompatibleResultTypeProblem]("org.apache.spark.mllib.linalg.VectorUDT.serialize"),
        // SPARK-12073: backpressure rate controller consumes events preferentially from lagging partitions
        ProblemFilters.exclude[MissingMethodProblem]("org.apache.spark.streaming.kafka.KafkaTestUtils.createTopic"),
        ProblemFilters.exclude[MissingMethodProblem]("org.apache.spark.streaming.kafka.DirectKafkaInputDStream.maxMessagesPerPartition")
      ) ++ Seq(
        // [SPARK-13244][SQL] Migrates DataFrame to Dataset
        ProblemFilters.exclude[IncompatibleResultTypeProblem]("org.apache.spark.sql.SQLContext.tables"),
        ProblemFilters.exclude[IncompatibleResultTypeProblem]("org.apache.spark.sql.SQLContext.sql"),
        ProblemFilters.exclude[IncompatibleResultTypeProblem]("org.apache.spark.sql.SQLContext.baseRelationToDataFrame"),
        ProblemFilters.exclude[IncompatibleResultTypeProblem]("org.apache.spark.sql.SQLContext.table"),
        ProblemFilters.exclude[IncompatibleResultTypeProblem]("org.apache.spark.sql.DataFrame.apply"),

        ProblemFilters.exclude[MissingClassProblem]("org.apache.spark.sql.DataFrame"),
        ProblemFilters.exclude[MissingClassProblem]("org.apache.spark.sql.DataFrame$"),
        ProblemFilters.exclude[MissingClassProblem]("org.apache.spark.sql.LegacyFunctions"),
        ProblemFilters.exclude[MissingClassProblem]("org.apache.spark.sql.DataFrameHolder"),
        ProblemFilters.exclude[MissingClassProblem]("org.apache.spark.sql.DataFrameHolder$"),
        ProblemFilters.exclude[DirectMissingMethodProblem]("org.apache.spark.sql.SQLImplicits.localSeqToDataFrameHolder"),
        ProblemFilters.exclude[DirectMissingMethodProblem]("org.apache.spark.sql.SQLImplicits.stringRddToDataFrameHolder"),
        ProblemFilters.exclude[DirectMissingMethodProblem]("org.apache.spark.sql.SQLImplicits.rddToDataFrameHolder"),
        ProblemFilters.exclude[DirectMissingMethodProblem]("org.apache.spark.sql.SQLImplicits.longRddToDataFrameHolder"),
        ProblemFilters.exclude[DirectMissingMethodProblem]("org.apache.spark.sql.SQLImplicits.intRddToDataFrameHolder"),
        ProblemFilters.exclude[MissingClassProblem]("org.apache.spark.sql.GroupedDataset"),
        ProblemFilters.exclude[DirectMissingMethodProblem]("org.apache.spark.sql.Dataset.subtract"),

        // [SPARK-14451][SQL] Move encoder definition into Aggregator interface
        ProblemFilters.exclude[DirectMissingMethodProblem]("org.apache.spark.sql.expressions.Aggregator.toColumn"),
        ProblemFilters.exclude[ReversedMissingMethodProblem]("org.apache.spark.sql.expressions.Aggregator.bufferEncoder"),
        ProblemFilters.exclude[ReversedMissingMethodProblem]("org.apache.spark.sql.expressions.Aggregator.outputEncoder"),

        ProblemFilters.exclude[IncompatibleMethTypeProblem]("org.apache.spark.mllib.evaluation.MultilabelMetrics.this"),
        ProblemFilters.exclude[IncompatibleResultTypeProblem]("org.apache.spark.ml.classification.LogisticRegressionSummary.predictions"),
        ProblemFilters.exclude[MissingMethodProblem]("org.apache.spark.ml.classification.LogisticRegressionSummary.predictions")
      ) ++ Seq(
        // [SPARK-13686][MLLIB][STREAMING] Add a constructor parameter `reqParam` to (Streaming)LinearRegressionWithSGD
        ProblemFilters.exclude[MissingMethodProblem]("org.apache.spark.mllib.regression.LinearRegressionWithSGD.this")
      ) ++ Seq(
        // SPARK-13920: MIMA checks should apply to @Experimental and @DeveloperAPI APIs
        ProblemFilters.exclude[DirectMissingMethodProblem]("org.apache.spark.Aggregator.combineCombinersByKey"),
        ProblemFilters.exclude[DirectMissingMethodProblem]("org.apache.spark.Aggregator.combineValuesByKey"),
        ProblemFilters.exclude[DirectMissingMethodProblem]("org.apache.spark.ComplexFutureAction.run"),
        ProblemFilters.exclude[DirectMissingMethodProblem]("org.apache.spark.ComplexFutureAction.runJob"),
        ProblemFilters.exclude[DirectMissingMethodProblem]("org.apache.spark.ComplexFutureAction.this"),
        ProblemFilters.exclude[DirectMissingMethodProblem]("org.apache.spark.SparkEnv.actorSystem"),
        ProblemFilters.exclude[DirectMissingMethodProblem]("org.apache.spark.SparkEnv.cacheManager"),
        ProblemFilters.exclude[DirectMissingMethodProblem]("org.apache.spark.SparkEnv.this"),
        ProblemFilters.exclude[DirectMissingMethodProblem]("org.apache.spark.deploy.SparkHadoopUtil.getConfigurationFromJobContext"),
        ProblemFilters.exclude[DirectMissingMethodProblem]("org.apache.spark.deploy.SparkHadoopUtil.getTaskAttemptIDFromTaskAttemptContext"),
        ProblemFilters.exclude[DirectMissingMethodProblem]("org.apache.spark.deploy.SparkHadoopUtil.newConfiguration"),
        ProblemFilters.exclude[DirectMissingMethodProblem]("org.apache.spark.executor.InputMetrics.bytesReadCallback"),
        ProblemFilters.exclude[DirectMissingMethodProblem]("org.apache.spark.executor.InputMetrics.bytesReadCallback_="),
        ProblemFilters.exclude[DirectMissingMethodProblem]("org.apache.spark.executor.InputMetrics.canEqual"),
        ProblemFilters.exclude[DirectMissingMethodProblem]("org.apache.spark.executor.InputMetrics.copy"),
        ProblemFilters.exclude[DirectMissingMethodProblem]("org.apache.spark.executor.InputMetrics.productArity"),
        ProblemFilters.exclude[DirectMissingMethodProblem]("org.apache.spark.executor.InputMetrics.productElement"),
        ProblemFilters.exclude[DirectMissingMethodProblem]("org.apache.spark.executor.InputMetrics.productIterator"),
        ProblemFilters.exclude[DirectMissingMethodProblem]("org.apache.spark.executor.InputMetrics.productPrefix"),
        ProblemFilters.exclude[DirectMissingMethodProblem]("org.apache.spark.executor.InputMetrics.setBytesReadCallback"),
        ProblemFilters.exclude[DirectMissingMethodProblem]("org.apache.spark.executor.InputMetrics.updateBytesRead"),
        ProblemFilters.exclude[DirectMissingMethodProblem]("org.apache.spark.executor.OutputMetrics.canEqual"),
        ProblemFilters.exclude[DirectMissingMethodProblem]("org.apache.spark.executor.OutputMetrics.copy"),
        ProblemFilters.exclude[DirectMissingMethodProblem]("org.apache.spark.executor.OutputMetrics.productArity"),
        ProblemFilters.exclude[DirectMissingMethodProblem]("org.apache.spark.executor.OutputMetrics.productElement"),
        ProblemFilters.exclude[DirectMissingMethodProblem]("org.apache.spark.executor.OutputMetrics.productIterator"),
        ProblemFilters.exclude[DirectMissingMethodProblem]("org.apache.spark.executor.OutputMetrics.productPrefix"),
        ProblemFilters.exclude[DirectMissingMethodProblem]("org.apache.spark.executor.ShuffleReadMetrics.decFetchWaitTime"),
        ProblemFilters.exclude[DirectMissingMethodProblem]("org.apache.spark.executor.ShuffleReadMetrics.decLocalBlocksFetched"),
        ProblemFilters.exclude[DirectMissingMethodProblem]("org.apache.spark.executor.ShuffleReadMetrics.decRecordsRead"),
        ProblemFilters.exclude[DirectMissingMethodProblem]("org.apache.spark.executor.ShuffleReadMetrics.decRemoteBlocksFetched"),
        ProblemFilters.exclude[DirectMissingMethodProblem]("org.apache.spark.executor.ShuffleReadMetrics.decRemoteBytesRead"),
        ProblemFilters.exclude[DirectMissingMethodProblem]("org.apache.spark.executor.ShuffleWriteMetrics.decShuffleBytesWritten"),
        ProblemFilters.exclude[DirectMissingMethodProblem]("org.apache.spark.executor.ShuffleWriteMetrics.decShuffleRecordsWritten"),
        ProblemFilters.exclude[DirectMissingMethodProblem]("org.apache.spark.executor.ShuffleWriteMetrics.decShuffleWriteTime"),
        ProblemFilters.exclude[DirectMissingMethodProblem]("org.apache.spark.executor.ShuffleWriteMetrics.incShuffleBytesWritten"),
        ProblemFilters.exclude[DirectMissingMethodProblem]("org.apache.spark.executor.ShuffleWriteMetrics.incShuffleRecordsWritten"),
        ProblemFilters.exclude[DirectMissingMethodProblem]("org.apache.spark.executor.ShuffleWriteMetrics.incShuffleWriteTime"),
        ProblemFilters.exclude[DirectMissingMethodProblem]("org.apache.spark.executor.ShuffleWriteMetrics.setShuffleRecordsWritten"),
        ProblemFilters.exclude[DirectMissingMethodProblem]("org.apache.spark.ml.feature.PCAModel.this"),
        ProblemFilters.exclude[DirectMissingMethodProblem]("org.apache.spark.mllib.regression.StreamingLinearRegressionWithSGD.this"),
        ProblemFilters.exclude[DirectMissingMethodProblem]("org.apache.spark.rdd.RDD.mapPartitionsWithContext"),
        ProblemFilters.exclude[DirectMissingMethodProblem]("org.apache.spark.scheduler.AccumulableInfo.this"),
        ProblemFilters.exclude[DirectMissingMethodProblem]("org.apache.spark.scheduler.SparkListenerExecutorMetricsUpdate.taskMetrics"),
        ProblemFilters.exclude[DirectMissingMethodProblem]("org.apache.spark.scheduler.TaskInfo.attempt"),
        ProblemFilters.exclude[DirectMissingMethodProblem]("org.apache.spark.sql.ExperimentalMethods.this"),
        ProblemFilters.exclude[DirectMissingMethodProblem]("org.apache.spark.sql.functions.callUDF"),
        ProblemFilters.exclude[DirectMissingMethodProblem]("org.apache.spark.sql.functions.callUdf"),
        ProblemFilters.exclude[DirectMissingMethodProblem]("org.apache.spark.sql.functions.cumeDist"),
        ProblemFilters.exclude[DirectMissingMethodProblem]("org.apache.spark.sql.functions.denseRank"),
        ProblemFilters.exclude[DirectMissingMethodProblem]("org.apache.spark.sql.functions.inputFileName"),
        ProblemFilters.exclude[DirectMissingMethodProblem]("org.apache.spark.sql.functions.isNaN"),
        ProblemFilters.exclude[DirectMissingMethodProblem]("org.apache.spark.sql.functions.percentRank"),
        ProblemFilters.exclude[DirectMissingMethodProblem]("org.apache.spark.sql.functions.rowNumber"),
        ProblemFilters.exclude[DirectMissingMethodProblem]("org.apache.spark.sql.functions.sparkPartitionId"),
        ProblemFilters.exclude[DirectMissingMethodProblem]("org.apache.spark.storage.BlockStatus.apply"),
        ProblemFilters.exclude[DirectMissingMethodProblem]("org.apache.spark.storage.BlockStatus.copy"),
        ProblemFilters.exclude[DirectMissingMethodProblem]("org.apache.spark.storage.BlockStatus.externalBlockStoreSize"),
        ProblemFilters.exclude[DirectMissingMethodProblem]("org.apache.spark.storage.BlockStatus.this"),
        ProblemFilters.exclude[DirectMissingMethodProblem]("org.apache.spark.storage.StorageStatus.offHeapUsed"),
        ProblemFilters.exclude[DirectMissingMethodProblem]("org.apache.spark.storage.StorageStatus.offHeapUsedByRdd"),
        ProblemFilters.exclude[DirectMissingMethodProblem]("org.apache.spark.storage.StorageStatusListener.this"),
        ProblemFilters.exclude[DirectMissingMethodProblem]("org.apache.spark.streaming.scheduler.BatchInfo.streamIdToNumRecords"),
        ProblemFilters.exclude[DirectMissingMethodProblem]("org.apache.spark.ui.exec.ExecutorsListener.storageStatusList"),
        ProblemFilters.exclude[DirectMissingMethodProblem]("org.apache.spark.ui.exec.ExecutorsListener.this"),
        ProblemFilters.exclude[DirectMissingMethodProblem]("org.apache.spark.ui.storage.StorageListener.storageStatusList"),
        ProblemFilters.exclude[IncompatibleMethTypeProblem]("org.apache.spark.ExceptionFailure.apply"),
        ProblemFilters.exclude[IncompatibleMethTypeProblem]("org.apache.spark.ExceptionFailure.copy"),
        ProblemFilters.exclude[IncompatibleMethTypeProblem]("org.apache.spark.ExceptionFailure.this"),
        ProblemFilters.exclude[IncompatibleMethTypeProblem]("org.apache.spark.executor.InputMetrics.this"),
        ProblemFilters.exclude[IncompatibleMethTypeProblem]("org.apache.spark.executor.OutputMetrics.this"),
        ProblemFilters.exclude[IncompatibleMethTypeProblem]("org.apache.spark.ml.Estimator.fit"),
        ProblemFilters.exclude[IncompatibleMethTypeProblem]("org.apache.spark.ml.Pipeline.fit"),
        ProblemFilters.exclude[IncompatibleMethTypeProblem]("org.apache.spark.ml.PipelineModel.transform"),
        ProblemFilters.exclude[IncompatibleMethTypeProblem]("org.apache.spark.ml.PredictionModel.transform"),
        ProblemFilters.exclude[IncompatibleMethTypeProblem]("org.apache.spark.ml.PredictionModel.transformImpl"),
        ProblemFilters.exclude[IncompatibleMethTypeProblem]("org.apache.spark.ml.Predictor.extractLabeledPoints"),
        ProblemFilters.exclude[IncompatibleMethTypeProblem]("org.apache.spark.ml.Predictor.fit"),
        ProblemFilters.exclude[IncompatibleMethTypeProblem]("org.apache.spark.ml.Predictor.train"),
        ProblemFilters.exclude[IncompatibleMethTypeProblem]("org.apache.spark.ml.Transformer.transform"),
        ProblemFilters.exclude[IncompatibleMethTypeProblem]("org.apache.spark.ml.classification.BinaryLogisticRegressionSummary.this"),
        ProblemFilters.exclude[IncompatibleMethTypeProblem]("org.apache.spark.ml.classification.BinaryLogisticRegressionTrainingSummary.this"),
        ProblemFilters.exclude[IncompatibleMethTypeProblem]("org.apache.spark.ml.classification.ClassificationModel.transform"),
        ProblemFilters.exclude[IncompatibleMethTypeProblem]("org.apache.spark.ml.classification.GBTClassifier.train"),
        ProblemFilters.exclude[IncompatibleMethTypeProblem]("org.apache.spark.ml.classification.MultilayerPerceptronClassifier.train"),
        ProblemFilters.exclude[IncompatibleMethTypeProblem]("org.apache.spark.ml.classification.NaiveBayes.train"),
        ProblemFilters.exclude[IncompatibleMethTypeProblem]("org.apache.spark.ml.classification.OneVsRest.fit"),
        ProblemFilters.exclude[IncompatibleMethTypeProblem]("org.apache.spark.ml.classification.OneVsRestModel.transform"),
        ProblemFilters.exclude[IncompatibleMethTypeProblem]("org.apache.spark.ml.classification.RandomForestClassifier.train"),
        ProblemFilters.exclude[IncompatibleMethTypeProblem]("org.apache.spark.ml.clustering.KMeans.fit"),
        ProblemFilters.exclude[IncompatibleMethTypeProblem]("org.apache.spark.ml.clustering.KMeansModel.computeCost"),
        ProblemFilters.exclude[IncompatibleMethTypeProblem]("org.apache.spark.ml.clustering.KMeansModel.transform"),
        ProblemFilters.exclude[IncompatibleMethTypeProblem]("org.apache.spark.ml.clustering.LDAModel.logLikelihood"),
        ProblemFilters.exclude[IncompatibleMethTypeProblem]("org.apache.spark.ml.clustering.LDAModel.logPerplexity"),
        ProblemFilters.exclude[IncompatibleMethTypeProblem]("org.apache.spark.ml.clustering.LDAModel.transform"),
        ProblemFilters.exclude[IncompatibleMethTypeProblem]("org.apache.spark.ml.evaluation.BinaryClassificationEvaluator.evaluate"),
        ProblemFilters.exclude[IncompatibleMethTypeProblem]("org.apache.spark.ml.evaluation.Evaluator.evaluate"),
        ProblemFilters.exclude[IncompatibleMethTypeProblem]("org.apache.spark.ml.evaluation.MulticlassClassificationEvaluator.evaluate"),
        ProblemFilters.exclude[IncompatibleMethTypeProblem]("org.apache.spark.ml.evaluation.RegressionEvaluator.evaluate"),
        ProblemFilters.exclude[IncompatibleMethTypeProblem]("org.apache.spark.ml.feature.Binarizer.transform"),
        ProblemFilters.exclude[IncompatibleMethTypeProblem]("org.apache.spark.ml.feature.Bucketizer.transform"),
        ProblemFilters.exclude[IncompatibleMethTypeProblem]("org.apache.spark.ml.feature.ChiSqSelector.fit"),
        ProblemFilters.exclude[IncompatibleMethTypeProblem]("org.apache.spark.ml.feature.ChiSqSelectorModel.transform"),
        ProblemFilters.exclude[IncompatibleMethTypeProblem]("org.apache.spark.ml.feature.CountVectorizer.fit"),
        ProblemFilters.exclude[IncompatibleMethTypeProblem]("org.apache.spark.ml.feature.CountVectorizerModel.transform"),
        ProblemFilters.exclude[IncompatibleMethTypeProblem]("org.apache.spark.ml.feature.HashingTF.transform"),
        ProblemFilters.exclude[IncompatibleMethTypeProblem]("org.apache.spark.ml.feature.IDF.fit"),
        ProblemFilters.exclude[IncompatibleMethTypeProblem]("org.apache.spark.ml.feature.IDFModel.transform"),
        ProblemFilters.exclude[IncompatibleMethTypeProblem]("org.apache.spark.ml.feature.IndexToString.transform"),
        ProblemFilters.exclude[IncompatibleMethTypeProblem]("org.apache.spark.ml.feature.Interaction.transform"),
        ProblemFilters.exclude[IncompatibleMethTypeProblem]("org.apache.spark.ml.feature.MinMaxScaler.fit"),
        ProblemFilters.exclude[IncompatibleMethTypeProblem]("org.apache.spark.ml.feature.MinMaxScalerModel.transform"),
        ProblemFilters.exclude[IncompatibleMethTypeProblem]("org.apache.spark.ml.feature.OneHotEncoder.transform"),
        ProblemFilters.exclude[IncompatibleMethTypeProblem]("org.apache.spark.ml.feature.PCA.fit"),
        ProblemFilters.exclude[IncompatibleMethTypeProblem]("org.apache.spark.ml.feature.PCAModel.transform"),
        ProblemFilters.exclude[IncompatibleMethTypeProblem]("org.apache.spark.ml.feature.QuantileDiscretizer.fit"),
        ProblemFilters.exclude[IncompatibleMethTypeProblem]("org.apache.spark.ml.feature.RFormula.fit"),
        ProblemFilters.exclude[IncompatibleMethTypeProblem]("org.apache.spark.ml.feature.RFormulaModel.transform"),
        ProblemFilters.exclude[IncompatibleMethTypeProblem]("org.apache.spark.ml.feature.SQLTransformer.transform"),
        ProblemFilters.exclude[IncompatibleMethTypeProblem]("org.apache.spark.ml.feature.StandardScaler.fit"),
        ProblemFilters.exclude[IncompatibleMethTypeProblem]("org.apache.spark.ml.feature.StandardScalerModel.transform"),
        ProblemFilters.exclude[IncompatibleMethTypeProblem]("org.apache.spark.ml.feature.StopWordsRemover.transform"),
        ProblemFilters.exclude[IncompatibleMethTypeProblem]("org.apache.spark.ml.feature.StringIndexer.fit"),
        ProblemFilters.exclude[IncompatibleMethTypeProblem]("org.apache.spark.ml.feature.StringIndexerModel.transform"),
        ProblemFilters.exclude[IncompatibleMethTypeProblem]("org.apache.spark.ml.feature.VectorAssembler.transform"),
        ProblemFilters.exclude[IncompatibleMethTypeProblem]("org.apache.spark.ml.feature.VectorIndexer.fit"),
        ProblemFilters.exclude[IncompatibleMethTypeProblem]("org.apache.spark.ml.feature.VectorIndexerModel.transform"),
        ProblemFilters.exclude[IncompatibleMethTypeProblem]("org.apache.spark.ml.feature.VectorSlicer.transform"),
        ProblemFilters.exclude[IncompatibleMethTypeProblem]("org.apache.spark.ml.feature.Word2Vec.fit"),
        ProblemFilters.exclude[IncompatibleMethTypeProblem]("org.apache.spark.ml.feature.Word2VecModel.transform"),
        ProblemFilters.exclude[IncompatibleMethTypeProblem]("org.apache.spark.ml.recommendation.ALS.fit"),
        ProblemFilters.exclude[IncompatibleMethTypeProblem]("org.apache.spark.ml.recommendation.ALSModel.this"),
        ProblemFilters.exclude[IncompatibleMethTypeProblem]("org.apache.spark.ml.recommendation.ALSModel.transform"),
        ProblemFilters.exclude[IncompatibleMethTypeProblem]("org.apache.spark.ml.regression.AFTSurvivalRegression.fit"),
        ProblemFilters.exclude[IncompatibleMethTypeProblem]("org.apache.spark.ml.regression.AFTSurvivalRegressionModel.transform"),
        ProblemFilters.exclude[IncompatibleMethTypeProblem]("org.apache.spark.ml.regression.GBTRegressor.train"),
        ProblemFilters.exclude[IncompatibleMethTypeProblem]("org.apache.spark.ml.regression.IsotonicRegression.extractWeightedLabeledPoints"),
        ProblemFilters.exclude[IncompatibleMethTypeProblem]("org.apache.spark.ml.regression.IsotonicRegression.fit"),
        ProblemFilters.exclude[IncompatibleMethTypeProblem]("org.apache.spark.ml.regression.IsotonicRegressionModel.extractWeightedLabeledPoints"),
        ProblemFilters.exclude[IncompatibleMethTypeProblem]("org.apache.spark.ml.regression.IsotonicRegressionModel.transform"),
        ProblemFilters.exclude[IncompatibleMethTypeProblem]("org.apache.spark.ml.regression.LinearRegression.train"),
        ProblemFilters.exclude[IncompatibleMethTypeProblem]("org.apache.spark.ml.regression.LinearRegressionSummary.this"),
        ProblemFilters.exclude[IncompatibleMethTypeProblem]("org.apache.spark.ml.regression.LinearRegressionTrainingSummary.this"),
        ProblemFilters.exclude[IncompatibleMethTypeProblem]("org.apache.spark.ml.regression.RandomForestRegressor.train"),
        ProblemFilters.exclude[IncompatibleMethTypeProblem]("org.apache.spark.ml.tuning.CrossValidator.fit"),
        ProblemFilters.exclude[IncompatibleMethTypeProblem]("org.apache.spark.ml.tuning.CrossValidatorModel.transform"),
        ProblemFilters.exclude[IncompatibleMethTypeProblem]("org.apache.spark.ml.tuning.TrainValidationSplit.fit"),
        ProblemFilters.exclude[IncompatibleMethTypeProblem]("org.apache.spark.ml.tuning.TrainValidationSplitModel.transform"),
        ProblemFilters.exclude[IncompatibleMethTypeProblem]("org.apache.spark.mllib.evaluation.BinaryClassificationMetrics.this"),
        ProblemFilters.exclude[IncompatibleMethTypeProblem]("org.apache.spark.mllib.evaluation.MulticlassMetrics.this"),
        ProblemFilters.exclude[IncompatibleMethTypeProblem]("org.apache.spark.mllib.evaluation.RegressionMetrics.this"),
        ProblemFilters.exclude[IncompatibleMethTypeProblem]("org.apache.spark.sql.DataFrameNaFunctions.this"),
        ProblemFilters.exclude[IncompatibleMethTypeProblem]("org.apache.spark.sql.DataFrameStatFunctions.this"),
        ProblemFilters.exclude[IncompatibleMethTypeProblem]("org.apache.spark.sql.DataFrameWriter.this"),
        ProblemFilters.exclude[IncompatibleMethTypeProblem]("org.apache.spark.sql.functions.broadcast"),
        ProblemFilters.exclude[IncompatibleMethTypeProblem]("org.apache.spark.sql.functions.callUDF"),
        ProblemFilters.exclude[IncompatibleMethTypeProblem]("org.apache.spark.sql.sources.CreatableRelationProvider.createRelation"),
        ProblemFilters.exclude[IncompatibleMethTypeProblem]("org.apache.spark.sql.sources.InsertableRelation.insert"),
        ProblemFilters.exclude[IncompatibleResultTypeProblem]("org.apache.spark.ml.classification.BinaryLogisticRegressionSummary.fMeasureByThreshold"),
        ProblemFilters.exclude[IncompatibleResultTypeProblem]("org.apache.spark.ml.classification.BinaryLogisticRegressionSummary.pr"),
        ProblemFilters.exclude[IncompatibleResultTypeProblem]("org.apache.spark.ml.classification.BinaryLogisticRegressionSummary.precisionByThreshold"),
        ProblemFilters.exclude[IncompatibleResultTypeProblem]("org.apache.spark.ml.classification.BinaryLogisticRegressionSummary.predictions"),
        ProblemFilters.exclude[IncompatibleResultTypeProblem]("org.apache.spark.ml.classification.BinaryLogisticRegressionSummary.recallByThreshold"),
        ProblemFilters.exclude[IncompatibleResultTypeProblem]("org.apache.spark.ml.classification.BinaryLogisticRegressionSummary.roc"),
        ProblemFilters.exclude[IncompatibleResultTypeProblem]("org.apache.spark.ml.clustering.LDAModel.describeTopics"),
        ProblemFilters.exclude[IncompatibleResultTypeProblem]("org.apache.spark.ml.feature.Word2VecModel.findSynonyms"),
        ProblemFilters.exclude[IncompatibleResultTypeProblem]("org.apache.spark.ml.feature.Word2VecModel.getVectors"),
        ProblemFilters.exclude[IncompatibleResultTypeProblem]("org.apache.spark.ml.recommendation.ALSModel.itemFactors"),
        ProblemFilters.exclude[IncompatibleResultTypeProblem]("org.apache.spark.ml.recommendation.ALSModel.userFactors"),
        ProblemFilters.exclude[IncompatibleResultTypeProblem]("org.apache.spark.ml.regression.LinearRegressionSummary.predictions"),
        ProblemFilters.exclude[IncompatibleResultTypeProblem]("org.apache.spark.ml.regression.LinearRegressionSummary.residuals"),
        ProblemFilters.exclude[IncompatibleResultTypeProblem]("org.apache.spark.scheduler.AccumulableInfo.name"),
        ProblemFilters.exclude[IncompatibleResultTypeProblem]("org.apache.spark.scheduler.AccumulableInfo.value"),
        ProblemFilters.exclude[IncompatibleResultTypeProblem]("org.apache.spark.sql.DataFrameNaFunctions.drop"),
        ProblemFilters.exclude[IncompatibleResultTypeProblem]("org.apache.spark.sql.DataFrameNaFunctions.fill"),
        ProblemFilters.exclude[IncompatibleResultTypeProblem]("org.apache.spark.sql.DataFrameNaFunctions.replace"),
        ProblemFilters.exclude[IncompatibleResultTypeProblem]("org.apache.spark.sql.DataFrameReader.jdbc"),
        ProblemFilters.exclude[IncompatibleResultTypeProblem]("org.apache.spark.sql.DataFrameReader.json"),
        ProblemFilters.exclude[IncompatibleResultTypeProblem]("org.apache.spark.sql.DataFrameReader.load"),
        ProblemFilters.exclude[IncompatibleResultTypeProblem]("org.apache.spark.sql.DataFrameReader.orc"),
        ProblemFilters.exclude[IncompatibleResultTypeProblem]("org.apache.spark.sql.DataFrameReader.parquet"),
        ProblemFilters.exclude[IncompatibleResultTypeProblem]("org.apache.spark.sql.DataFrameReader.table"),
        ProblemFilters.exclude[IncompatibleResultTypeProblem]("org.apache.spark.sql.DataFrameReader.text"),
        ProblemFilters.exclude[IncompatibleResultTypeProblem]("org.apache.spark.sql.DataFrameStatFunctions.crosstab"),
        ProblemFilters.exclude[IncompatibleResultTypeProblem]("org.apache.spark.sql.DataFrameStatFunctions.freqItems"),
        ProblemFilters.exclude[IncompatibleResultTypeProblem]("org.apache.spark.sql.DataFrameStatFunctions.sampleBy"),
        ProblemFilters.exclude[IncompatibleResultTypeProblem]("org.apache.spark.sql.SQLContext.createExternalTable"),
        ProblemFilters.exclude[IncompatibleResultTypeProblem]("org.apache.spark.sql.SQLContext.emptyDataFrame"),
        ProblemFilters.exclude[IncompatibleResultTypeProblem]("org.apache.spark.sql.SQLContext.range"),
        ProblemFilters.exclude[IncompatibleResultTypeProblem]("org.apache.spark.sql.functions.udf"),
        ProblemFilters.exclude[MissingClassProblem]("org.apache.spark.scheduler.JobLogger"),
        ProblemFilters.exclude[MissingClassProblem]("org.apache.spark.streaming.receiver.ActorHelper"),
        ProblemFilters.exclude[MissingClassProblem]("org.apache.spark.streaming.receiver.ActorSupervisorStrategy"),
        ProblemFilters.exclude[MissingClassProblem]("org.apache.spark.streaming.receiver.ActorSupervisorStrategy$"),
        ProblemFilters.exclude[MissingClassProblem]("org.apache.spark.streaming.receiver.Statistics"),
        ProblemFilters.exclude[MissingClassProblem]("org.apache.spark.streaming.receiver.Statistics$"),
        ProblemFilters.exclude[MissingTypesProblem]("org.apache.spark.executor.InputMetrics"),
        ProblemFilters.exclude[MissingTypesProblem]("org.apache.spark.executor.InputMetrics$"),
        ProblemFilters.exclude[MissingTypesProblem]("org.apache.spark.executor.OutputMetrics"),
        ProblemFilters.exclude[MissingTypesProblem]("org.apache.spark.executor.OutputMetrics$"),
        ProblemFilters.exclude[MissingTypesProblem]("org.apache.spark.sql.functions$"),
        ProblemFilters.exclude[ReversedMissingMethodProblem]("org.apache.spark.ml.Estimator.fit"),
        ProblemFilters.exclude[ReversedMissingMethodProblem]("org.apache.spark.ml.Predictor.train"),
        ProblemFilters.exclude[ReversedMissingMethodProblem]("org.apache.spark.ml.Transformer.transform"),
        ProblemFilters.exclude[ReversedMissingMethodProblem]("org.apache.spark.ml.evaluation.Evaluator.evaluate"),
        ProblemFilters.exclude[ReversedMissingMethodProblem]("org.apache.spark.scheduler.SparkListener.onOtherEvent"),
        ProblemFilters.exclude[ReversedMissingMethodProblem]("org.apache.spark.sql.sources.CreatableRelationProvider.createRelation"),
        ProblemFilters.exclude[ReversedMissingMethodProblem]("org.apache.spark.sql.sources.InsertableRelation.insert")
      ) ++ Seq(
        // [SPARK-13926] Automatically use Kryo serializer when shuffling RDDs with simple types
        ProblemFilters.exclude[IncompatibleMethTypeProblem]("org.apache.spark.ShuffleDependency.this"),
        ProblemFilters.exclude[IncompatibleResultTypeProblem]("org.apache.spark.ShuffleDependency.serializer"),
        ProblemFilters.exclude[MissingClassProblem]("org.apache.spark.serializer.Serializer$")
      ) ++ Seq(
        // SPARK-13927: add row/column iterator to local matrices
        ProblemFilters.exclude[MissingMethodProblem]("org.apache.spark.mllib.linalg.Matrix.rowIter"),
        ProblemFilters.exclude[MissingMethodProblem]("org.apache.spark.mllib.linalg.Matrix.colIter")
      ) ++ Seq(
        // SPARK-13948: MiMa Check should catch if the visibility change to `private`
        // TODO(josh): Some of these may be legitimate incompatibilities; we should follow up before the 2.0.0 release
        ProblemFilters.exclude[DirectMissingMethodProblem]("org.apache.spark.sql.Dataset.toDS"),
        ProblemFilters.exclude[DirectMissingMethodProblem]("org.apache.spark.sql.sources.OutputWriterFactory.newInstance"),
        ProblemFilters.exclude[DirectMissingMethodProblem]("org.apache.spark.util.RpcUtils.askTimeout"),
        ProblemFilters.exclude[DirectMissingMethodProblem]("org.apache.spark.util.RpcUtils.lookupTimeout"),
        ProblemFilters.exclude[IncompatibleMethTypeProblem]("org.apache.spark.ml.UnaryTransformer.transform"),
        ProblemFilters.exclude[IncompatibleMethTypeProblem]("org.apache.spark.ml.classification.DecisionTreeClassifier.train"),
        ProblemFilters.exclude[IncompatibleMethTypeProblem]("org.apache.spark.ml.classification.LogisticRegression.train"),
        ProblemFilters.exclude[IncompatibleMethTypeProblem]("org.apache.spark.ml.regression.DecisionTreeRegressor.train"),
        ProblemFilters.exclude[IncompatibleMethTypeProblem]("org.apache.spark.sql.Dataset.groupBy"),
        ProblemFilters.exclude[IncompatibleResultTypeProblem]("org.apache.spark.sql.Dataset.groupBy"),
        ProblemFilters.exclude[IncompatibleResultTypeProblem]("org.apache.spark.sql.Dataset.select"),
        ProblemFilters.exclude[IncompatibleResultTypeProblem]("org.apache.spark.sql.Dataset.toDF"),
        ProblemFilters.exclude[ReversedMissingMethodProblem]("org.apache.spark.Logging.initializeLogIfNecessary"),
        ProblemFilters.exclude[ReversedMissingMethodProblem]("org.apache.spark.scheduler.SparkListenerEvent.logEvent"),
        ProblemFilters.exclude[ReversedMissingMethodProblem]("org.apache.spark.sql.sources.OutputWriterFactory.newInstance")
      ) ++ Seq(
        // [SPARK-14014] Replace existing analysis.Catalog with SessionCatalog
        ProblemFilters.exclude[DirectMissingMethodProblem]("org.apache.spark.sql.SQLContext.this")
      ) ++ Seq(
        // [SPARK-13928] Move org.apache.spark.Logging into org.apache.spark.internal.Logging
        ProblemFilters.exclude[MissingClassProblem]("org.apache.spark.Logging"),
        (problem: Problem) => problem match {
          case MissingTypesProblem(_, missing)
            if missing.map(_.fullName).sameElements(Seq("org.apache.spark.Logging")) => false
          case _ => true
        }
      ) ++ Seq(
        // [SPARK-13990] Automatically pick serializer when caching RDDs
        ProblemFilters.exclude[DirectMissingMethodProblem]("org.apache.spark.network.netty.NettyBlockTransferService.uploadBlock")
      ) ++ Seq(
        // [SPARK-14089][CORE][MLLIB] Remove methods that has been deprecated since 1.1, 1.2, 1.3, 1.4, and 1.5
        ProblemFilters.exclude[DirectMissingMethodProblem]("org.apache.spark.SparkEnv.getThreadLocal"),
        ProblemFilters.exclude[DirectMissingMethodProblem]("org.apache.spark.mllib.rdd.RDDFunctions.treeReduce"),
        ProblemFilters.exclude[DirectMissingMethodProblem]("org.apache.spark.mllib.rdd.RDDFunctions.treeAggregate"),
        ProblemFilters.exclude[DirectMissingMethodProblem]("org.apache.spark.mllib.tree.configuration.Strategy.defaultStategy"),
        ProblemFilters.exclude[IncompatibleMethTypeProblem]("org.apache.spark.mllib.util.MLUtils.loadLibSVMFile"),
        ProblemFilters.exclude[IncompatibleMethTypeProblem]("org.apache.spark.mllib.util.MLUtils.loadLibSVMFile"),
        ProblemFilters.exclude[DirectMissingMethodProblem]("org.apache.spark.mllib.util.MLUtils.loadLibSVMFile"),
        ProblemFilters.exclude[DirectMissingMethodProblem]("org.apache.spark.mllib.util.MLUtils.saveLabeledData"),
        ProblemFilters.exclude[DirectMissingMethodProblem]("org.apache.spark.mllib.util.MLUtils.loadLabeledData"),
        ProblemFilters.exclude[DirectMissingMethodProblem]("org.apache.spark.mllib.optimization.LBFGS.setMaxNumIterations"),
        ProblemFilters.exclude[DirectMissingMethodProblem]("org.apache.spark.ml.evaluation.BinaryClassificationEvaluator.setScoreCol")
      ) ++ Seq(
        // [SPARK-14205][SQL] remove trait Queryable
        ProblemFilters.exclude[MissingTypesProblem]("org.apache.spark.sql.Dataset")
      ) ++ Seq(
        // [SPARK-11262][ML] Unit test for gradient, loss layers, memory management
        // for multilayer perceptron.
        // This class is marked as `private`.
        ProblemFilters.exclude[MissingClassProblem]("org.apache.spark.ml.ann.SoftmaxFunction")
      ) ++ Seq(
        // [SPARK-13674][SQL] Add wholestage codegen support to Sample
        ProblemFilters.exclude[IncompatibleMethTypeProblem]("org.apache.spark.util.random.PoissonSampler.this"),
        ProblemFilters.exclude[DirectMissingMethodProblem]("org.apache.spark.util.random.PoissonSampler.this")
      ) ++ Seq(
        // [SPARK-13430][ML] moved featureCol from LinearRegressionModelSummary to LinearRegressionSummary
        ProblemFilters.exclude[MissingMethodProblem]("org.apache.spark.ml.regression.LinearRegressionSummary.this")
      ) ++ Seq(
        // [SPARK-14437][Core] Use the address that NettyBlockTransferService listens to create BlockManagerId
        ProblemFilters.exclude[DirectMissingMethodProblem]("org.apache.spark.network.netty.NettyBlockTransferService.this")
      ) ++ Seq(
        // [SPARK-13048][ML][MLLIB] keepLastCheckpoint option for LDA EM optimizer
        ProblemFilters.exclude[DirectMissingMethodProblem]("org.apache.spark.mllib.clustering.DistributedLDAModel.this")
      ) ++ Seq(
        // [SPARK-14475] Propagate user-defined context from driver to executors
<<<<<<< HEAD
        ProblemFilters.exclude[ReversedMissingMethodProblem]("org.apache.spark.TaskContext.getLocalProperty")
      ) ++ Seq(
        // [SPARK-11171] [SPARK-11237] Add PMML export for ML
        ProblemFilters.exclude[UpdateForwarderBodyProblem]("org.apache.spark.mllib.pmml.PMMLExportable.toPMML"),
        ProblemFilters.exclude[ReversedMissingMethodProblem]("org.apache.spark.mllib.pmml.PMMLExportable.toPMML"))
=======
        ProblemFilters.exclude[ReversedMissingMethodProblem]("org.apache.spark.TaskContext.getLocalProperty"),
        // [SPARK-14617] Remove deprecated APIs in TaskMetrics
        ProblemFilters.exclude[MissingClassProblem]("org.apache.spark.executor.InputMetrics$"),
        ProblemFilters.exclude[MissingClassProblem]("org.apache.spark.executor.OutputMetrics$")
      )
>>>>>>> d7e124ed
    case v if v.startsWith("1.6") =>
      Seq(
        MimaBuild.excludeSparkPackage("deploy"),
        MimaBuild.excludeSparkPackage("network"),
        MimaBuild.excludeSparkPackage("unsafe"),
        // These are needed if checking against the sbt build, since they are part of
        // the maven-generated artifacts in 1.3.
        excludePackage("org.spark-project.jetty"),
        MimaBuild.excludeSparkPackage("unused"),
        // SQL execution is considered private.
        excludePackage("org.apache.spark.sql.execution"),
        // SQL columnar is considered private.
        excludePackage("org.apache.spark.sql.columnar"),
        // The shuffle package is considered private.
        excludePackage("org.apache.spark.shuffle"),
        // The collections utilities are considered private.
        excludePackage("org.apache.spark.util.collection")
      ) ++
      MimaBuild.excludeSparkClass("streaming.flume.FlumeTestUtils") ++
      MimaBuild.excludeSparkClass("streaming.flume.PollingFlumeTestUtils") ++
      Seq(
        // MiMa does not deal properly with sealed traits
        ProblemFilters.exclude[MissingMethodProblem](
          "org.apache.spark.ml.classification.LogisticRegressionSummary.featuresCol")
      ) ++ Seq(
        // SPARK-11530
        ProblemFilters.exclude[MissingMethodProblem]("org.apache.spark.mllib.feature.PCAModel.this")
      ) ++ Seq(
        // SPARK-10381 Fix types / units in private AskPermissionToCommitOutput RPC message.
        // This class is marked as `private` but MiMa still seems to be confused by the change.
        ProblemFilters.exclude[MissingMethodProblem](
          "org.apache.spark.scheduler.AskPermissionToCommitOutput.task"),
        ProblemFilters.exclude[IncompatibleResultTypeProblem](
          "org.apache.spark.scheduler.AskPermissionToCommitOutput.copy$default$2"),
        ProblemFilters.exclude[IncompatibleMethTypeProblem](
          "org.apache.spark.scheduler.AskPermissionToCommitOutput.copy"),
        ProblemFilters.exclude[MissingMethodProblem](
          "org.apache.spark.scheduler.AskPermissionToCommitOutput.taskAttempt"),
        ProblemFilters.exclude[IncompatibleResultTypeProblem](
          "org.apache.spark.scheduler.AskPermissionToCommitOutput.copy$default$3"),
        ProblemFilters.exclude[IncompatibleMethTypeProblem](
          "org.apache.spark.scheduler.AskPermissionToCommitOutput.this"),
        ProblemFilters.exclude[IncompatibleMethTypeProblem](
          "org.apache.spark.scheduler.AskPermissionToCommitOutput.apply")
      ) ++ Seq(
        ProblemFilters.exclude[MissingClassProblem](
          "org.apache.spark.shuffle.FileShuffleBlockResolver$ShuffleFileGroup")
      ) ++ Seq(
        ProblemFilters.exclude[MissingMethodProblem](
          "org.apache.spark.ml.regression.LeastSquaresAggregator.add"),
        ProblemFilters.exclude[MissingMethodProblem](
          "org.apache.spark.ml.regression.LeastSquaresCostFun.this"),
        ProblemFilters.exclude[MissingMethodProblem](
          "org.apache.spark.sql.SQLContext.clearLastInstantiatedContext"),
        ProblemFilters.exclude[MissingMethodProblem](
          "org.apache.spark.sql.SQLContext.setLastInstantiatedContext"),
        ProblemFilters.exclude[MissingClassProblem](
          "org.apache.spark.sql.SQLContext$SQLSession"),
        ProblemFilters.exclude[MissingMethodProblem](
          "org.apache.spark.sql.SQLContext.detachSession"),
        ProblemFilters.exclude[MissingMethodProblem](
          "org.apache.spark.sql.SQLContext.tlSession"),
        ProblemFilters.exclude[MissingMethodProblem](
          "org.apache.spark.sql.SQLContext.defaultSession"),
        ProblemFilters.exclude[MissingMethodProblem](
          "org.apache.spark.sql.SQLContext.currentSession"),
        ProblemFilters.exclude[MissingMethodProblem](
          "org.apache.spark.sql.SQLContext.openSession"),
        ProblemFilters.exclude[MissingMethodProblem](
          "org.apache.spark.sql.SQLContext.setSession"),
        ProblemFilters.exclude[MissingMethodProblem](
          "org.apache.spark.sql.SQLContext.createSession")
      ) ++ Seq(
        ProblemFilters.exclude[MissingMethodProblem](
          "org.apache.spark.SparkContext.preferredNodeLocationData_="),
        ProblemFilters.exclude[MissingClassProblem](
          "org.apache.spark.rdd.MapPartitionsWithPreparationRDD"),
        ProblemFilters.exclude[MissingClassProblem](
          "org.apache.spark.rdd.MapPartitionsWithPreparationRDD$"),
        ProblemFilters.exclude[MissingClassProblem]("org.apache.spark.sql.SparkSQLParser")
      ) ++ Seq(
        // SPARK-11485
        ProblemFilters.exclude[MissingMethodProblem]("org.apache.spark.sql.DataFrameHolder.df"),
        // SPARK-11541 mark various JDBC dialects as private
        ProblemFilters.exclude[MissingMethodProblem]("org.apache.spark.sql.jdbc.NoopDialect.productElement"),
        ProblemFilters.exclude[MissingMethodProblem]("org.apache.spark.sql.jdbc.NoopDialect.productArity"),
        ProblemFilters.exclude[MissingMethodProblem]("org.apache.spark.sql.jdbc.NoopDialect.canEqual"),
        ProblemFilters.exclude[MissingMethodProblem]("org.apache.spark.sql.jdbc.NoopDialect.productIterator"),
        ProblemFilters.exclude[MissingMethodProblem]("org.apache.spark.sql.jdbc.NoopDialect.productPrefix"),
        ProblemFilters.exclude[MissingMethodProblem]("org.apache.spark.sql.jdbc.NoopDialect.toString"),
        ProblemFilters.exclude[MissingMethodProblem]("org.apache.spark.sql.jdbc.NoopDialect.hashCode"),
        ProblemFilters.exclude[MissingTypesProblem]("org.apache.spark.sql.jdbc.PostgresDialect$"),
        ProblemFilters.exclude[MissingMethodProblem]("org.apache.spark.sql.jdbc.PostgresDialect.productElement"),
        ProblemFilters.exclude[MissingMethodProblem]("org.apache.spark.sql.jdbc.PostgresDialect.productArity"),
        ProblemFilters.exclude[MissingMethodProblem]("org.apache.spark.sql.jdbc.PostgresDialect.canEqual"),
        ProblemFilters.exclude[MissingMethodProblem]("org.apache.spark.sql.jdbc.PostgresDialect.productIterator"),
        ProblemFilters.exclude[MissingMethodProblem]("org.apache.spark.sql.jdbc.PostgresDialect.productPrefix"),
        ProblemFilters.exclude[MissingMethodProblem]("org.apache.spark.sql.jdbc.PostgresDialect.toString"),
        ProblemFilters.exclude[MissingMethodProblem]("org.apache.spark.sql.jdbc.PostgresDialect.hashCode"),
        ProblemFilters.exclude[MissingTypesProblem]("org.apache.spark.sql.jdbc.NoopDialect$")
      ) ++ Seq (
        ProblemFilters.exclude[MissingMethodProblem](
          "org.apache.spark.status.api.v1.ApplicationInfo.this"),
        ProblemFilters.exclude[MissingMethodProblem](
          "org.apache.spark.status.api.v1.StageData.this")
      ) ++ Seq(
        // SPARK-11766 add toJson to Vector
        ProblemFilters.exclude[MissingMethodProblem](
          "org.apache.spark.mllib.linalg.Vector.toJson")
      ) ++ Seq(
        // SPARK-9065 Support message handler in Kafka Python API
        ProblemFilters.exclude[MissingMethodProblem](
          "org.apache.spark.streaming.kafka.KafkaUtilsPythonHelper.createDirectStream"),
        ProblemFilters.exclude[MissingMethodProblem](
          "org.apache.spark.streaming.kafka.KafkaUtilsPythonHelper.createRDD")
      ) ++ Seq(
        // SPARK-4557 Changed foreachRDD to use VoidFunction
        ProblemFilters.exclude[MissingMethodProblem](
          "org.apache.spark.streaming.api.java.JavaDStreamLike.foreachRDD")
      ) ++ Seq(
        // SPARK-11996 Make the executor thread dump work again
        ProblemFilters.exclude[MissingClassProblem]("org.apache.spark.executor.ExecutorEndpoint"),
        ProblemFilters.exclude[MissingClassProblem]("org.apache.spark.executor.ExecutorEndpoint$"),
        ProblemFilters.exclude[MissingClassProblem](
          "org.apache.spark.storage.BlockManagerMessages$GetRpcHostPortForExecutor"),
        ProblemFilters.exclude[MissingClassProblem](
          "org.apache.spark.storage.BlockManagerMessages$GetRpcHostPortForExecutor$")
      ) ++ Seq(
        // SPARK-3580 Add getNumPartitions method to JavaRDD
        ProblemFilters.exclude[MissingMethodProblem](
          "org.apache.spark.api.java.JavaRDDLike.getNumPartitions")
      ) ++ Seq(
        // SPARK-12149 Added new fields to ExecutorSummary
        ProblemFilters.exclude[MissingMethodProblem]("org.apache.spark.status.api.v1.ExecutorSummary.this")
      ) ++
      // SPARK-11314: YARN backend moved to yarn sub-module and MiMA complains even though it's a
      // private class.
      MimaBuild.excludeSparkClass("scheduler.cluster.YarnSchedulerBackend$YarnSchedulerEndpoint")
    case v if v.startsWith("1.5") =>
      Seq(
        MimaBuild.excludeSparkPackage("network"),
        MimaBuild.excludeSparkPackage("deploy"),
        // These are needed if checking against the sbt build, since they are part of
        // the maven-generated artifacts in 1.3.
        excludePackage("org.spark-project.jetty"),
        MimaBuild.excludeSparkPackage("unused"),
        // JavaRDDLike is not meant to be extended by user programs
        ProblemFilters.exclude[MissingMethodProblem](
          "org.apache.spark.api.java.JavaRDDLike.partitioner"),
        // Modification of private static method
        ProblemFilters.exclude[IncompatibleMethTypeProblem](
          "org.apache.spark.streaming.kafka.KafkaUtils.org$apache$spark$streaming$kafka$KafkaUtils$$leadersForRanges"),
        // Mima false positive (was a private[spark] class)
        ProblemFilters.exclude[MissingClassProblem](
          "org.apache.spark.util.collection.PairIterator"),
        // Removing a testing method from a private class
        ProblemFilters.exclude[MissingMethodProblem](
          "org.apache.spark.streaming.kafka.KafkaTestUtils.waitUntilLeaderOffset"),
        // While private MiMa is still not happy about the changes,
        ProblemFilters.exclude[MissingMethodProblem](
          "org.apache.spark.ml.regression.LeastSquaresAggregator.this"),
        ProblemFilters.exclude[MissingMethodProblem](
          "org.apache.spark.ml.regression.LeastSquaresCostFun.this"),
        ProblemFilters.exclude[MissingMethodProblem](
          "org.apache.spark.ml.classification.LogisticCostFun.this"),
        // SQL execution is considered private.
        excludePackage("org.apache.spark.sql.execution"),
        // The old JSON RDD is removed in favor of streaming Jackson
        ProblemFilters.exclude[MissingClassProblem]("org.apache.spark.sql.json.JsonRDD$"),
        ProblemFilters.exclude[MissingClassProblem]("org.apache.spark.sql.json.JsonRDD"),
        // local function inside a method
        ProblemFilters.exclude[MissingMethodProblem](
          "org.apache.spark.sql.SQLContext.org$apache$spark$sql$SQLContext$$needsConversion$1"),
        ProblemFilters.exclude[MissingMethodProblem](
          "org.apache.spark.sql.UDFRegistration.org$apache$spark$sql$UDFRegistration$$builder$24")
      ) ++ Seq(
        // SPARK-8479 Add numNonzeros and numActives to Matrix.
        ProblemFilters.exclude[MissingMethodProblem](
          "org.apache.spark.mllib.linalg.Matrix.numNonzeros"),
        ProblemFilters.exclude[MissingMethodProblem](
          "org.apache.spark.mllib.linalg.Matrix.numActives")
      ) ++ Seq(
        // SPARK-8914 Remove RDDApi
        ProblemFilters.exclude[MissingClassProblem]("org.apache.spark.sql.RDDApi")
      ) ++ Seq(
        // SPARK-7292 Provide operator to truncate lineage cheaply
        ProblemFilters.exclude[AbstractClassProblem](
          "org.apache.spark.rdd.RDDCheckpointData"),
        ProblemFilters.exclude[AbstractClassProblem](
          "org.apache.spark.rdd.CheckpointRDD")
      ) ++ Seq(
        // SPARK-8701 Add input metadata in the batch page.
        ProblemFilters.exclude[MissingClassProblem](
          "org.apache.spark.streaming.scheduler.InputInfo$"),
        ProblemFilters.exclude[MissingClassProblem](
          "org.apache.spark.streaming.scheduler.InputInfo")
      ) ++ Seq(
        // SPARK-6797 Support YARN modes for SparkR
        ProblemFilters.exclude[MissingMethodProblem](
          "org.apache.spark.api.r.PairwiseRRDD.this"),
        ProblemFilters.exclude[MissingMethodProblem](
          "org.apache.spark.api.r.RRDD.createRWorker"),
        ProblemFilters.exclude[MissingMethodProblem](
          "org.apache.spark.api.r.RRDD.this"),
        ProblemFilters.exclude[MissingMethodProblem](
          "org.apache.spark.api.r.StringRRDD.this"),
        ProblemFilters.exclude[MissingMethodProblem](
          "org.apache.spark.api.r.BaseRRDD.this")
      ) ++ Seq(
        // SPARK-7422 add argmax for sparse vectors
        ProblemFilters.exclude[MissingMethodProblem](
          "org.apache.spark.mllib.linalg.Vector.argmax")
      ) ++ Seq(
        // SPARK-8906 Move all internal data source classes into execution.datasources
        ProblemFilters.exclude[MissingClassProblem]("org.apache.spark.sql.sources.ResolvedDataSource"),
        ProblemFilters.exclude[MissingClassProblem]("org.apache.spark.sql.sources.PreInsertCastAndRename$"),
        ProblemFilters.exclude[MissingClassProblem]("org.apache.spark.sql.sources.CreateTableUsingAsSelect$"),
        ProblemFilters.exclude[MissingClassProblem]("org.apache.spark.sql.sources.InsertIntoDataSource$"),
        ProblemFilters.exclude[MissingClassProblem]("org.apache.spark.sql.sources.PartitioningUtils$PartitionValues$"),
        ProblemFilters.exclude[MissingClassProblem]("org.apache.spark.sql.sources.DefaultWriterContainer"),
        ProblemFilters.exclude[MissingClassProblem]("org.apache.spark.sql.sources.PartitioningUtils$PartitionValues"),
        ProblemFilters.exclude[MissingClassProblem]("org.apache.spark.sql.sources.RefreshTable$"),
        ProblemFilters.exclude[MissingClassProblem]("org.apache.spark.sql.sources.CreateTempTableUsing$"),
        ProblemFilters.exclude[MissingClassProblem]("org.apache.spark.sql.sources.PartitionSpec"),
        ProblemFilters.exclude[MissingClassProblem]("org.apache.spark.sql.sources.DynamicPartitionWriterContainer"),
        ProblemFilters.exclude[MissingClassProblem]("org.apache.spark.sql.sources.CreateTableUsingAsSelect"),
        ProblemFilters.exclude[MissingClassProblem]("org.apache.spark.sql.sources.DescribeCommand$"),
        ProblemFilters.exclude[MissingClassProblem]("org.apache.spark.sql.sources.PartitioningUtils$"),
        ProblemFilters.exclude[MissingClassProblem]("org.apache.spark.sql.sources.PreInsertCastAndRename"),
        ProblemFilters.exclude[MissingClassProblem]("org.apache.spark.sql.sources.Partition$"),
        ProblemFilters.exclude[MissingClassProblem]("org.apache.spark.sql.sources.LogicalRelation$"),
        ProblemFilters.exclude[MissingClassProblem]("org.apache.spark.sql.sources.PartitioningUtils"),
        ProblemFilters.exclude[MissingClassProblem]("org.apache.spark.sql.sources.LogicalRelation"),
        ProblemFilters.exclude[MissingClassProblem]("org.apache.spark.sql.sources.Partition"),
        ProblemFilters.exclude[MissingClassProblem]("org.apache.spark.sql.sources.BaseWriterContainer"),
        ProblemFilters.exclude[MissingClassProblem]("org.apache.spark.sql.sources.PreWriteCheck"),
        ProblemFilters.exclude[MissingClassProblem]("org.apache.spark.sql.sources.CreateTableUsing"),
        ProblemFilters.exclude[MissingClassProblem]("org.apache.spark.sql.sources.RefreshTable"),
        ProblemFilters.exclude[MissingClassProblem]("org.apache.spark.sql.sources.DataSourceStrategy$"),
        ProblemFilters.exclude[MissingClassProblem]("org.apache.spark.sql.sources.CreateTempTableUsing"),
        ProblemFilters.exclude[MissingClassProblem]("org.apache.spark.sql.sources.CreateTempTableUsingAsSelect$"),
        ProblemFilters.exclude[MissingClassProblem]("org.apache.spark.sql.sources.CreateTempTableUsingAsSelect"),
        ProblemFilters.exclude[MissingClassProblem]("org.apache.spark.sql.sources.CreateTableUsing$"),
        ProblemFilters.exclude[MissingClassProblem]("org.apache.spark.sql.sources.ResolvedDataSource$"),
        ProblemFilters.exclude[MissingClassProblem]("org.apache.spark.sql.sources.PreWriteCheck$"),
        ProblemFilters.exclude[MissingClassProblem]("org.apache.spark.sql.sources.InsertIntoDataSource"),
        ProblemFilters.exclude[MissingClassProblem]("org.apache.spark.sql.sources.InsertIntoHadoopFsRelation"),
        ProblemFilters.exclude[MissingClassProblem]("org.apache.spark.sql.sources.DDLParser"),
        ProblemFilters.exclude[MissingClassProblem]("org.apache.spark.sql.sources.CaseInsensitiveMap"),
        ProblemFilters.exclude[MissingClassProblem]("org.apache.spark.sql.sources.InsertIntoHadoopFsRelation$"),
        ProblemFilters.exclude[MissingClassProblem]("org.apache.spark.sql.sources.DataSourceStrategy"),
        ProblemFilters.exclude[MissingClassProblem]("org.apache.spark.sql.sources.PartitionSpec$"),
        ProblemFilters.exclude[MissingClassProblem]("org.apache.spark.sql.sources.DescribeCommand"),
        ProblemFilters.exclude[MissingClassProblem]("org.apache.spark.sql.sources.DDLException"),
        // SPARK-9763 Minimize exposure of internal SQL classes
        excludePackage("org.apache.spark.sql.parquet"),
        excludePackage("org.apache.spark.sql.json"),
        ProblemFilters.exclude[MissingClassProblem]("org.apache.spark.sql.jdbc.JDBCRDD$DecimalConversion$"),
        ProblemFilters.exclude[MissingClassProblem]("org.apache.spark.sql.jdbc.JDBCPartition"),
        ProblemFilters.exclude[MissingClassProblem]("org.apache.spark.sql.jdbc.JdbcUtils$"),
        ProblemFilters.exclude[MissingClassProblem]("org.apache.spark.sql.jdbc.JDBCRDD$DecimalConversion"),
        ProblemFilters.exclude[MissingClassProblem]("org.apache.spark.sql.jdbc.JDBCPartitioningInfo$"),
        ProblemFilters.exclude[MissingClassProblem]("org.apache.spark.sql.jdbc.JDBCPartition$"),
        ProblemFilters.exclude[MissingClassProblem]("org.apache.spark.sql.jdbc.package"),
        ProblemFilters.exclude[MissingClassProblem]("org.apache.spark.sql.jdbc.JDBCRDD$JDBCConversion"),
        ProblemFilters.exclude[MissingClassProblem]("org.apache.spark.sql.jdbc.JDBCRDD$"),
        ProblemFilters.exclude[MissingClassProblem]("org.apache.spark.sql.jdbc.package$DriverWrapper"),
        ProblemFilters.exclude[MissingClassProblem]("org.apache.spark.sql.jdbc.JDBCRDD"),
        ProblemFilters.exclude[MissingClassProblem]("org.apache.spark.sql.jdbc.JDBCPartitioningInfo"),
        ProblemFilters.exclude[MissingClassProblem]("org.apache.spark.sql.jdbc.JdbcUtils"),
        ProblemFilters.exclude[MissingClassProblem]("org.apache.spark.sql.jdbc.DefaultSource"),
        ProblemFilters.exclude[MissingClassProblem]("org.apache.spark.sql.jdbc.JDBCRelation$"),
        ProblemFilters.exclude[MissingClassProblem]("org.apache.spark.sql.jdbc.package$"),
        ProblemFilters.exclude[MissingClassProblem]("org.apache.spark.sql.jdbc.JDBCRelation")
      ) ++ Seq(
        // SPARK-4751 Dynamic allocation for standalone mode
        ProblemFilters.exclude[MissingMethodProblem](
          "org.apache.spark.SparkContext.supportDynamicAllocation")
      ) ++ Seq(
        // SPARK-9580: Remove SQL test singletons
        ProblemFilters.exclude[MissingClassProblem](
          "org.apache.spark.sql.test.LocalSQLContext$SQLSession"),
        ProblemFilters.exclude[MissingClassProblem](
          "org.apache.spark.sql.test.LocalSQLContext"),
        ProblemFilters.exclude[MissingClassProblem](
          "org.apache.spark.sql.test.TestSQLContext"),
        ProblemFilters.exclude[MissingClassProblem](
          "org.apache.spark.sql.test.TestSQLContext$")
      ) ++ Seq(
        // SPARK-9704 Made ProbabilisticClassifier, Identifiable, VectorUDT public APIs
        ProblemFilters.exclude[IncompatibleResultTypeProblem](
          "org.apache.spark.mllib.linalg.VectorUDT.serialize")
      ) ++ Seq(
        // SPARK-10381 Fix types / units in private AskPermissionToCommitOutput RPC message.
        // This class is marked as `private` but MiMa still seems to be confused by the change.
        ProblemFilters.exclude[MissingMethodProblem](
          "org.apache.spark.scheduler.AskPermissionToCommitOutput.task"),
        ProblemFilters.exclude[IncompatibleResultTypeProblem](
          "org.apache.spark.scheduler.AskPermissionToCommitOutput.copy$default$2"),
        ProblemFilters.exclude[IncompatibleMethTypeProblem](
          "org.apache.spark.scheduler.AskPermissionToCommitOutput.copy"),
        ProblemFilters.exclude[MissingMethodProblem](
          "org.apache.spark.scheduler.AskPermissionToCommitOutput.taskAttempt"),
        ProblemFilters.exclude[IncompatibleResultTypeProblem](
          "org.apache.spark.scheduler.AskPermissionToCommitOutput.copy$default$3"),
        ProblemFilters.exclude[IncompatibleMethTypeProblem](
          "org.apache.spark.scheduler.AskPermissionToCommitOutput.this"),
        ProblemFilters.exclude[IncompatibleMethTypeProblem](
          "org.apache.spark.scheduler.AskPermissionToCommitOutput.apply")
      )

    case v if v.startsWith("1.4") =>
      Seq(
        MimaBuild.excludeSparkPackage("deploy"),
        MimaBuild.excludeSparkPackage("ml"),
        // SPARK-7910 Adding a method to get the partitioner to JavaRDD,
        ProblemFilters.exclude[MissingMethodProblem]("org.apache.spark.api.java.JavaRDDLike.partitioner"),
        // SPARK-5922 Adding a generalized diff(other: RDD[(VertexId, VD)]) to VertexRDD
        ProblemFilters.exclude[MissingMethodProblem]("org.apache.spark.graphx.VertexRDD.diff"),
        // These are needed if checking against the sbt build, since they are part of
        // the maven-generated artifacts in 1.3.
        excludePackage("org.spark-project.jetty"),
        MimaBuild.excludeSparkPackage("unused"),
        ProblemFilters.exclude[MissingClassProblem]("com.google.common.base.Optional"),
        ProblemFilters.exclude[IncompatibleResultTypeProblem](
          "org.apache.spark.rdd.JdbcRDD.compute"),
        ProblemFilters.exclude[IncompatibleResultTypeProblem](
          "org.apache.spark.broadcast.HttpBroadcastFactory.newBroadcast"),
        ProblemFilters.exclude[IncompatibleResultTypeProblem](
          "org.apache.spark.broadcast.TorrentBroadcastFactory.newBroadcast"),
        ProblemFilters.exclude[MissingClassProblem](
          "org.apache.spark.scheduler.OutputCommitCoordinator$OutputCommitCoordinatorEndpoint")
      ) ++ Seq(
        // SPARK-4655 - Making Stage an Abstract class broke binary compatibility even though
        // the stage class is defined as private[spark]
        ProblemFilters.exclude[AbstractClassProblem]("org.apache.spark.scheduler.Stage")
      ) ++ Seq(
        // SPARK-6510 Add a Graph#minus method acting as Set#difference
        ProblemFilters.exclude[MissingMethodProblem]("org.apache.spark.graphx.VertexRDD.minus")
      ) ++ Seq(
        // SPARK-6492 Fix deadlock in SparkContext.stop()
        ProblemFilters.exclude[MissingMethodProblem]("org.apache.spark.SparkContext.org$" +
            "apache$spark$SparkContext$$SPARK_CONTEXT_CONSTRUCTOR_LOCK")
      )++ Seq(
        // SPARK-6693 add tostring with max lines and width for matrix
        ProblemFilters.exclude[MissingMethodProblem](
          "org.apache.spark.mllib.linalg.Matrix.toString")
      )++ Seq(
        // SPARK-6703 Add getOrCreate method to SparkContext
        ProblemFilters.exclude[IncompatibleResultTypeProblem]
            ("org.apache.spark.SparkContext.org$apache$spark$SparkContext$$activeContext")
      )++ Seq(
        // SPARK-7090 Introduce LDAOptimizer to LDA to further improve extensibility
        ProblemFilters.exclude[MissingClassProblem](
          "org.apache.spark.mllib.clustering.LDA$EMOptimizer")
      ) ++ Seq(
        // SPARK-6756 add toSparse, toDense, numActives, numNonzeros, and compressed to Vector
        ProblemFilters.exclude[MissingMethodProblem](
          "org.apache.spark.mllib.linalg.Vector.compressed"),
        ProblemFilters.exclude[MissingMethodProblem](
          "org.apache.spark.mllib.linalg.Vector.toDense"),
        ProblemFilters.exclude[MissingMethodProblem](
          "org.apache.spark.mllib.linalg.Vector.numNonzeros"),
        ProblemFilters.exclude[MissingMethodProblem](
          "org.apache.spark.mllib.linalg.Vector.toSparse"),
        ProblemFilters.exclude[MissingMethodProblem](
          "org.apache.spark.mllib.linalg.Vector.numActives"),
        // SPARK-7681 add SparseVector support for gemv
        ProblemFilters.exclude[MissingMethodProblem](
          "org.apache.spark.mllib.linalg.Matrix.multiply"),
        ProblemFilters.exclude[MissingMethodProblem](
          "org.apache.spark.mllib.linalg.DenseMatrix.multiply"),
        ProblemFilters.exclude[MissingMethodProblem](
          "org.apache.spark.mllib.linalg.SparseMatrix.multiply")
      ) ++ Seq(
        // Execution should never be included as its always internal.
        MimaBuild.excludeSparkPackage("sql.execution"),
        // This `protected[sql]` method was removed in 1.3.1
        ProblemFilters.exclude[MissingMethodProblem](
          "org.apache.spark.sql.SQLContext.checkAnalysis"),
        // These `private[sql]` class were removed in 1.4.0:
        ProblemFilters.exclude[MissingClassProblem](
          "org.apache.spark.sql.execution.AddExchange"),
        ProblemFilters.exclude[MissingClassProblem](
          "org.apache.spark.sql.execution.AddExchange$"),
        ProblemFilters.exclude[MissingClassProblem](
          "org.apache.spark.sql.parquet.PartitionSpec"),
        ProblemFilters.exclude[MissingClassProblem](
          "org.apache.spark.sql.parquet.PartitionSpec$"),
        ProblemFilters.exclude[MissingClassProblem](
          "org.apache.spark.sql.parquet.Partition"),
        ProblemFilters.exclude[MissingClassProblem](
          "org.apache.spark.sql.parquet.Partition$"),
        ProblemFilters.exclude[MissingClassProblem](
          "org.apache.spark.sql.parquet.ParquetRelation2$PartitionValues"),
        ProblemFilters.exclude[MissingClassProblem](
          "org.apache.spark.sql.parquet.ParquetRelation2$PartitionValues$"),
        ProblemFilters.exclude[MissingClassProblem](
          "org.apache.spark.sql.parquet.ParquetRelation2"),
        ProblemFilters.exclude[MissingClassProblem](
          "org.apache.spark.sql.parquet.ParquetRelation2$"),
        ProblemFilters.exclude[MissingClassProblem](
          "org.apache.spark.sql.parquet.ParquetRelation2$MetadataCache"),
        // These test support classes were moved out of src/main and into src/test:
        ProblemFilters.exclude[MissingClassProblem](
          "org.apache.spark.sql.parquet.ParquetTestData"),
        ProblemFilters.exclude[MissingClassProblem](
          "org.apache.spark.sql.parquet.ParquetTestData$"),
        ProblemFilters.exclude[MissingClassProblem](
          "org.apache.spark.sql.parquet.TestGroupWriteSupport"),
        ProblemFilters.exclude[MissingClassProblem]("org.apache.spark.sql.CachedData"),
        ProblemFilters.exclude[MissingClassProblem]("org.apache.spark.sql.CachedData$"),
        ProblemFilters.exclude[MissingClassProblem]("org.apache.spark.sql.CacheManager"),
        // TODO: Remove the following rule once ParquetTest has been moved to src/test.
        ProblemFilters.exclude[MissingClassProblem](
          "org.apache.spark.sql.parquet.ParquetTest")
      ) ++ Seq(
        // SPARK-7530 Added StreamingContext.getState()
        ProblemFilters.exclude[MissingMethodProblem](
          "org.apache.spark.streaming.StreamingContext.state_=")
      ) ++ Seq(
        // SPARK-7081 changed ShuffleWriter from a trait to an abstract class and removed some
        // unnecessary type bounds in order to fix some compiler warnings that occurred when
        // implementing this interface in Java. Note that ShuffleWriter is private[spark].
        ProblemFilters.exclude[IncompatibleTemplateDefProblem](
          "org.apache.spark.shuffle.ShuffleWriter")
      ) ++ Seq(
        // SPARK-6888 make jdbc driver handling user definable
        // This patch renames some classes to API friendly names.
        ProblemFilters.exclude[MissingClassProblem]("org.apache.spark.sql.jdbc.DriverQuirks$"),
        ProblemFilters.exclude[MissingClassProblem]("org.apache.spark.sql.jdbc.DriverQuirks"),
        ProblemFilters.exclude[MissingClassProblem]("org.apache.spark.sql.jdbc.PostgresQuirks"),
        ProblemFilters.exclude[MissingClassProblem]("org.apache.spark.sql.jdbc.NoQuirks"),
        ProblemFilters.exclude[MissingClassProblem]("org.apache.spark.sql.jdbc.MySQLQuirks")
      )

    case v if v.startsWith("1.3") =>
      Seq(
        MimaBuild.excludeSparkPackage("deploy"),
        MimaBuild.excludeSparkPackage("ml"),
        // These are needed if checking against the sbt build, since they are part of
        // the maven-generated artifacts in the 1.2 build.
        MimaBuild.excludeSparkPackage("unused"),
        ProblemFilters.exclude[MissingClassProblem]("com.google.common.base.Optional")
      ) ++ Seq(
        // SPARK-2321
        ProblemFilters.exclude[MissingMethodProblem](
          "org.apache.spark.SparkStageInfoImpl.this"),
        ProblemFilters.exclude[MissingMethodProblem](
          "org.apache.spark.SparkStageInfo.submissionTime")
      ) ++ Seq(
        // SPARK-4614
        ProblemFilters.exclude[MissingMethodProblem](
          "org.apache.spark.mllib.linalg.Matrices.randn"),
        ProblemFilters.exclude[MissingMethodProblem](
          "org.apache.spark.mllib.linalg.Matrices.rand")
      ) ++ Seq(
        // SPARK-5321
        ProblemFilters.exclude[MissingMethodProblem](
          "org.apache.spark.mllib.linalg.SparseMatrix.transposeMultiply"),
        ProblemFilters.exclude[MissingMethodProblem](
          "org.apache.spark.mllib.linalg.Matrix.transpose"),
        ProblemFilters.exclude[MissingMethodProblem](
          "org.apache.spark.mllib.linalg.DenseMatrix.transposeMultiply"),
        ProblemFilters.exclude[MissingMethodProblem]("org.apache.spark.mllib.linalg.Matrix." +
            "org$apache$spark$mllib$linalg$Matrix$_setter_$isTransposed_="),
        ProblemFilters.exclude[MissingMethodProblem](
          "org.apache.spark.mllib.linalg.Matrix.isTransposed"),
        ProblemFilters.exclude[MissingMethodProblem](
          "org.apache.spark.mllib.linalg.Matrix.foreachActive")
      ) ++ Seq(
        // SPARK-5540
        ProblemFilters.exclude[MissingMethodProblem](
          "org.apache.spark.mllib.recommendation.ALS.solveLeastSquares"),
        // SPARK-5536
        ProblemFilters.exclude[MissingMethodProblem](
          "org.apache.spark.mllib.recommendation.ALS.org$apache$spark$mllib$recommendation$ALS$^dateFeatures"),
        ProblemFilters.exclude[MissingMethodProblem](
          "org.apache.spark.mllib.recommendation.ALS.org$apache$spark$mllib$recommendation$ALS$^dateBlock")
      ) ++ Seq(
        // SPARK-3325
        ProblemFilters.exclude[MissingMethodProblem](
          "org.apache.spark.streaming.api.java.JavaDStreamLike.print"),
        // SPARK-2757
        ProblemFilters.exclude[IncompatibleResultTypeProblem](
          "org.apache.spark.streaming.flume.sink.SparkAvroCallbackHandler." +
            "removeAndGetProcessor")
      ) ++ Seq(
        // SPARK-5123 (SparkSQL data type change) - alpha component only
        ProblemFilters.exclude[IncompatibleResultTypeProblem](
          "org.apache.spark.ml.feature.HashingTF.outputDataType"),
        ProblemFilters.exclude[IncompatibleResultTypeProblem](
          "org.apache.spark.ml.feature.Tokenizer.outputDataType"),
        ProblemFilters.exclude[IncompatibleMethTypeProblem](
          "org.apache.spark.ml.feature.Tokenizer.validateInputType"),
        ProblemFilters.exclude[IncompatibleMethTypeProblem](
          "org.apache.spark.ml.classification.LogisticRegressionModel.validateAndTransformSchema"),
        ProblemFilters.exclude[IncompatibleMethTypeProblem](
          "org.apache.spark.ml.classification.LogisticRegression.validateAndTransformSchema")
      ) ++ Seq(
        // SPARK-4014
        ProblemFilters.exclude[MissingMethodProblem](
          "org.apache.spark.TaskContext.taskAttemptId"),
        ProblemFilters.exclude[MissingMethodProblem](
          "org.apache.spark.TaskContext.attemptNumber")
      ) ++ Seq(
        // SPARK-5166 Spark SQL API stabilization
        ProblemFilters.exclude[IncompatibleMethTypeProblem]("org.apache.spark.ml.Transformer.transform"),
        ProblemFilters.exclude[IncompatibleMethTypeProblem]("org.apache.spark.ml.Estimator.fit"),
        ProblemFilters.exclude[MissingMethodProblem]("org.apache.spark.ml.Transformer.transform"),
        ProblemFilters.exclude[IncompatibleMethTypeProblem]("org.apache.spark.ml.Pipeline.fit"),
        ProblemFilters.exclude[IncompatibleMethTypeProblem]("org.apache.spark.ml.PipelineModel.transform"),
        ProblemFilters.exclude[MissingMethodProblem]("org.apache.spark.ml.Estimator.fit"),
        ProblemFilters.exclude[IncompatibleMethTypeProblem]("org.apache.spark.ml.Evaluator.evaluate"),
        ProblemFilters.exclude[MissingMethodProblem]("org.apache.spark.ml.Evaluator.evaluate"),
        ProblemFilters.exclude[IncompatibleMethTypeProblem]("org.apache.spark.ml.tuning.CrossValidator.fit"),
        ProblemFilters.exclude[IncompatibleMethTypeProblem]("org.apache.spark.ml.tuning.CrossValidatorModel.transform"),
        ProblemFilters.exclude[IncompatibleMethTypeProblem]("org.apache.spark.ml.feature.StandardScaler.fit"),
        ProblemFilters.exclude[IncompatibleMethTypeProblem]("org.apache.spark.ml.feature.StandardScalerModel.transform"),
        ProblemFilters.exclude[IncompatibleMethTypeProblem]("org.apache.spark.ml.classification.LogisticRegressionModel.transform"),
        ProblemFilters.exclude[IncompatibleMethTypeProblem]("org.apache.spark.ml.classification.LogisticRegression.fit"),
        ProblemFilters.exclude[IncompatibleMethTypeProblem]("org.apache.spark.ml.evaluation.BinaryClassificationEvaluator.evaluate")
      ) ++ Seq(
        // SPARK-5270
        ProblemFilters.exclude[MissingMethodProblem](
          "org.apache.spark.api.java.JavaRDDLike.isEmpty")
      ) ++ Seq(
        // SPARK-5430
        ProblemFilters.exclude[MissingMethodProblem](
          "org.apache.spark.api.java.JavaRDDLike.treeReduce"),
        ProblemFilters.exclude[MissingMethodProblem](
          "org.apache.spark.api.java.JavaRDDLike.treeAggregate")
      ) ++ Seq(
        // SPARK-5297 Java FileStream do not work with custom key/values
        ProblemFilters.exclude[MissingMethodProblem](
          "org.apache.spark.streaming.api.java.JavaStreamingContext.fileStream")
      ) ++ Seq(
        // SPARK-5315 Spark Streaming Java API returns Scala DStream
        ProblemFilters.exclude[MissingMethodProblem](
          "org.apache.spark.streaming.api.java.JavaDStreamLike.reduceByWindow")
      ) ++ Seq(
        // SPARK-5461 Graph should have isCheckpointed, getCheckpointFiles methods
        ProblemFilters.exclude[MissingMethodProblem](
          "org.apache.spark.graphx.Graph.getCheckpointFiles"),
        ProblemFilters.exclude[MissingMethodProblem](
          "org.apache.spark.graphx.Graph.isCheckpointed")
      ) ++ Seq(
        // SPARK-4789 Standardize ML Prediction APIs
        ProblemFilters.exclude[MissingTypesProblem]("org.apache.spark.mllib.linalg.VectorUDT"),
        ProblemFilters.exclude[IncompatibleResultTypeProblem]("org.apache.spark.mllib.linalg.VectorUDT.serialize"),
        ProblemFilters.exclude[IncompatibleResultTypeProblem]("org.apache.spark.mllib.linalg.VectorUDT.sqlType")
      ) ++ Seq(
        // SPARK-5814
        ProblemFilters.exclude[MissingMethodProblem](
          "org.apache.spark.mllib.recommendation.ALS.org$apache$spark$mllib$recommendation$ALS$$wrapDoubleArray"),
        ProblemFilters.exclude[MissingMethodProblem](
          "org.apache.spark.mllib.recommendation.ALS.org$apache$spark$mllib$recommendation$ALS$$fillFullMatrix"),
        ProblemFilters.exclude[MissingMethodProblem](
          "org.apache.spark.mllib.recommendation.ALS.org$apache$spark$mllib$recommendation$ALS$$iterations"),
        ProblemFilters.exclude[MissingMethodProblem](
          "org.apache.spark.mllib.recommendation.ALS.org$apache$spark$mllib$recommendation$ALS$$makeOutLinkBlock"),
        ProblemFilters.exclude[MissingMethodProblem](
          "org.apache.spark.mllib.recommendation.ALS.org$apache$spark$mllib$recommendation$ALS$$computeYtY"),
        ProblemFilters.exclude[MissingMethodProblem](
          "org.apache.spark.mllib.recommendation.ALS.org$apache$spark$mllib$recommendation$ALS$$makeLinkRDDs"),
        ProblemFilters.exclude[MissingMethodProblem](
          "org.apache.spark.mllib.recommendation.ALS.org$apache$spark$mllib$recommendation$ALS$$alpha"),
        ProblemFilters.exclude[MissingMethodProblem](
          "org.apache.spark.mllib.recommendation.ALS.org$apache$spark$mllib$recommendation$ALS$$randomFactor"),
        ProblemFilters.exclude[MissingMethodProblem](
          "org.apache.spark.mllib.recommendation.ALS.org$apache$spark$mllib$recommendation$ALS$$makeInLinkBlock"),
        ProblemFilters.exclude[MissingMethodProblem](
          "org.apache.spark.mllib.recommendation.ALS.org$apache$spark$mllib$recommendation$ALS$$dspr"),
        ProblemFilters.exclude[MissingMethodProblem](
          "org.apache.spark.mllib.recommendation.ALS.org$apache$spark$mllib$recommendation$ALS$$lambda"),
        ProblemFilters.exclude[MissingMethodProblem](
          "org.apache.spark.mllib.recommendation.ALS.org$apache$spark$mllib$recommendation$ALS$$implicitPrefs"),
        ProblemFilters.exclude[MissingMethodProblem](
          "org.apache.spark.mllib.recommendation.ALS.org$apache$spark$mllib$recommendation$ALS$$rank")
      ) ++ Seq(
        // SPARK-4682
        ProblemFilters.exclude[MissingClassProblem]("org.apache.spark.RealClock"),
        ProblemFilters.exclude[MissingClassProblem]("org.apache.spark.Clock"),
        ProblemFilters.exclude[MissingClassProblem]("org.apache.spark.TestClock")
      ) ++ Seq(
        // SPARK-5922 Adding a generalized diff(other: RDD[(VertexId, VD)]) to VertexRDD
        ProblemFilters.exclude[MissingMethodProblem]("org.apache.spark.graphx.VertexRDD.diff")
      )

    case v if v.startsWith("1.2") =>
      Seq(
        MimaBuild.excludeSparkPackage("deploy"),
        MimaBuild.excludeSparkPackage("graphx")
      ) ++
      MimaBuild.excludeSparkClass("mllib.linalg.Matrix") ++
      MimaBuild.excludeSparkClass("mllib.linalg.Vector") ++
      Seq(
        ProblemFilters.exclude[IncompatibleTemplateDefProblem](
          "org.apache.spark.scheduler.TaskLocation"),
        // Added normL1 and normL2 to trait MultivariateStatisticalSummary
        ProblemFilters.exclude[MissingMethodProblem](
          "org.apache.spark.mllib.stat.MultivariateStatisticalSummary.normL1"),
        ProblemFilters.exclude[MissingMethodProblem](
          "org.apache.spark.mllib.stat.MultivariateStatisticalSummary.normL2"),
        // MapStatus should be private[spark]
        ProblemFilters.exclude[IncompatibleTemplateDefProblem](
          "org.apache.spark.scheduler.MapStatus"),
        ProblemFilters.exclude[MissingClassProblem](
          "org.apache.spark.network.netty.PathResolver"),
        ProblemFilters.exclude[MissingClassProblem](
          "org.apache.spark.network.netty.client.BlockClientListener"),

        // TaskContext was promoted to Abstract class
        ProblemFilters.exclude[AbstractClassProblem](
          "org.apache.spark.TaskContext"),
        ProblemFilters.exclude[IncompatibleTemplateDefProblem](
          "org.apache.spark.util.collection.SortDataFormat")
      ) ++ Seq(
        // Adding new methods to the JavaRDDLike trait:
        ProblemFilters.exclude[MissingMethodProblem](
          "org.apache.spark.api.java.JavaRDDLike.takeAsync"),
        ProblemFilters.exclude[MissingMethodProblem](
          "org.apache.spark.api.java.JavaRDDLike.foreachPartitionAsync"),
        ProblemFilters.exclude[MissingMethodProblem](
          "org.apache.spark.api.java.JavaRDDLike.countAsync"),
        ProblemFilters.exclude[MissingMethodProblem](
          "org.apache.spark.api.java.JavaRDDLike.foreachAsync"),
        ProblemFilters.exclude[MissingMethodProblem](
          "org.apache.spark.api.java.JavaRDDLike.collectAsync")
      ) ++ Seq(
        // SPARK-3822
        ProblemFilters.exclude[IncompatibleResultTypeProblem](
          "org.apache.spark.SparkContext.org$apache$spark$SparkContext$$createTaskScheduler")
      ) ++ Seq(
        // SPARK-1209
        ProblemFilters.exclude[MissingClassProblem](
          "org.apache.hadoop.mapreduce.SparkHadoopMapReduceUtil"),
        ProblemFilters.exclude[MissingClassProblem](
          "org.apache.hadoop.mapred.SparkHadoopMapRedUtil"),
        ProblemFilters.exclude[MissingTypesProblem](
          "org.apache.spark.rdd.PairRDDFunctions")
      ) ++ Seq(
        // SPARK-4062
        ProblemFilters.exclude[MissingMethodProblem](
          "org.apache.spark.streaming.kafka.KafkaReceiver#MessageHandler.this")
      )

    case v if v.startsWith("1.1") =>
      Seq(
        MimaBuild.excludeSparkPackage("deploy"),
        MimaBuild.excludeSparkPackage("graphx")
      ) ++
      Seq(
        // Adding new method to JavaRDLike trait - we should probably mark this as a developer API.
        ProblemFilters.exclude[MissingMethodProblem]("org.apache.spark.api.java.JavaRDDLike.partitions"),
        // Should probably mark this as Experimental
        ProblemFilters.exclude[MissingMethodProblem](
          "org.apache.spark.api.java.JavaRDDLike.foreachAsync"),
        // We made a mistake earlier (ed06500d3) in the Java API to use default parameter values
        // for countApproxDistinct* functions, which does not work in Java. We later removed
        // them, and use the following to tell Mima to not care about them.
        ProblemFilters.exclude[IncompatibleResultTypeProblem](
          "org.apache.spark.api.java.JavaPairRDD.countApproxDistinctByKey"),
        ProblemFilters.exclude[IncompatibleResultTypeProblem](
          "org.apache.spark.api.java.JavaPairRDD.countApproxDistinctByKey"),
        ProblemFilters.exclude[MissingMethodProblem](
          "org.apache.spark.api.java.JavaPairRDD.countApproxDistinct$default$1"),
        ProblemFilters.exclude[MissingMethodProblem](
          "org.apache.spark.api.java.JavaPairRDD.countApproxDistinctByKey$default$1"),
        ProblemFilters.exclude[MissingMethodProblem](
          "org.apache.spark.api.java.JavaRDD.countApproxDistinct$default$1"),
        ProblemFilters.exclude[MissingMethodProblem](
          "org.apache.spark.api.java.JavaRDDLike.countApproxDistinct$default$1"),
        ProblemFilters.exclude[MissingMethodProblem](
          "org.apache.spark.api.java.JavaDoubleRDD.countApproxDistinct$default$1"),
        ProblemFilters.exclude[MissingMethodProblem](
          "org.apache.spark.storage.DiskStore.getValues"),
        ProblemFilters.exclude[MissingMethodProblem](
          "org.apache.spark.storage.MemoryStore.Entry")
      ) ++
      Seq(
        // Serializer interface change. See SPARK-3045.
        ProblemFilters.exclude[IncompatibleTemplateDefProblem](
          "org.apache.spark.serializer.DeserializationStream"),
        ProblemFilters.exclude[IncompatibleTemplateDefProblem](
          "org.apache.spark.serializer.Serializer"),
        ProblemFilters.exclude[IncompatibleTemplateDefProblem](
          "org.apache.spark.serializer.SerializationStream"),
        ProblemFilters.exclude[IncompatibleTemplateDefProblem](
          "org.apache.spark.serializer.SerializerInstance")
      )++
      Seq(
        // Renamed putValues -> putArray + putIterator
        ProblemFilters.exclude[MissingMethodProblem](
          "org.apache.spark.storage.MemoryStore.putValues"),
        ProblemFilters.exclude[MissingMethodProblem](
          "org.apache.spark.storage.DiskStore.putValues"),
        ProblemFilters.exclude[MissingMethodProblem](
          "org.apache.spark.storage.TachyonStore.putValues")
      ) ++
      Seq(
        ProblemFilters.exclude[MissingMethodProblem](
          "org.apache.spark.streaming.flume.FlumeReceiver.this"),
        ProblemFilters.exclude[IncompatibleMethTypeProblem](
          "org.apache.spark.streaming.kafka.KafkaUtils.createStream"),
        ProblemFilters.exclude[IncompatibleMethTypeProblem](
          "org.apache.spark.streaming.kafka.KafkaReceiver.this")
      ) ++
      Seq( // Ignore some private methods in ALS.
        ProblemFilters.exclude[MissingMethodProblem](
          "org.apache.spark.mllib.recommendation.ALS.org$apache$spark$mllib$recommendation$ALS$^dateFeatures"),
        ProblemFilters.exclude[MissingMethodProblem]( // The only public constructor is the one without arguments.
          "org.apache.spark.mllib.recommendation.ALS.this"),
        ProblemFilters.exclude[MissingMethodProblem](
          "org.apache.spark.mllib.recommendation.ALS.org$apache$spark$mllib$recommendation$ALS$$<init>$default$7"),
        ProblemFilters.exclude[IncompatibleMethTypeProblem](
          "org.apache.spark.mllib.recommendation.ALS.org$apache$spark$mllib$recommendation$ALS$^dateFeatures")
      ) ++
      MimaBuild.excludeSparkClass("mllib.linalg.distributed.ColumnStatisticsAggregator") ++
      MimaBuild.excludeSparkClass("rdd.ZippedRDD") ++
      MimaBuild.excludeSparkClass("rdd.ZippedPartition") ++
      MimaBuild.excludeSparkClass("util.SerializableHyperLogLog") ++
      MimaBuild.excludeSparkClass("storage.Values") ++
      MimaBuild.excludeSparkClass("storage.Entry") ++
      MimaBuild.excludeSparkClass("storage.MemoryStore$Entry") ++
      // Class was missing "@DeveloperApi" annotation in 1.0.
      MimaBuild.excludeSparkClass("scheduler.SparkListenerApplicationStart") ++
      Seq(
        ProblemFilters.exclude[IncompatibleMethTypeProblem](
          "org.apache.spark.mllib.tree.impurity.Gini.calculate"),
        ProblemFilters.exclude[IncompatibleMethTypeProblem](
          "org.apache.spark.mllib.tree.impurity.Entropy.calculate"),
        ProblemFilters.exclude[IncompatibleMethTypeProblem](
          "org.apache.spark.mllib.tree.impurity.Variance.calculate")
      ) ++
      Seq( // Package-private classes removed in SPARK-2341
        ProblemFilters.exclude[MissingClassProblem]("org.apache.spark.mllib.util.BinaryLabelParser"),
        ProblemFilters.exclude[MissingClassProblem]("org.apache.spark.mllib.util.BinaryLabelParser$"),
        ProblemFilters.exclude[MissingClassProblem]("org.apache.spark.mllib.util.LabelParser"),
        ProblemFilters.exclude[MissingClassProblem]("org.apache.spark.mllib.util.LabelParser$"),
        ProblemFilters.exclude[MissingClassProblem]("org.apache.spark.mllib.util.MulticlassLabelParser"),
        ProblemFilters.exclude[MissingClassProblem]("org.apache.spark.mllib.util.MulticlassLabelParser$")
      ) ++
      Seq( // package-private classes removed in MLlib
        ProblemFilters.exclude[MissingMethodProblem](
          "org.apache.spark.mllib.regression.GeneralizedLinearAlgorithm.org$apache$spark$mllib$regression$GeneralizedLinearAlgorithm$$prependOne")
      ) ++
      Seq( // new Vector methods in MLlib (binary compatible assuming users do not implement Vector)
        ProblemFilters.exclude[MissingMethodProblem]("org.apache.spark.mllib.linalg.Vector.copy")
      ) ++
      Seq( // synthetic methods generated in LabeledPoint
        ProblemFilters.exclude[MissingTypesProblem]("org.apache.spark.mllib.regression.LabeledPoint$"),
        ProblemFilters.exclude[IncompatibleMethTypeProblem]("org.apache.spark.mllib.regression.LabeledPoint.apply"),
        ProblemFilters.exclude[MissingMethodProblem]("org.apache.spark.mllib.regression.LabeledPoint.toString")
      ) ++
      Seq ( // Scala 2.11 compatibility fix
        ProblemFilters.exclude[MissingMethodProblem]("org.apache.spark.streaming.StreamingContext.<init>$default$2")
      )
    case v if v.startsWith("1.0") =>
      Seq(
        MimaBuild.excludeSparkPackage("api.java"),
        MimaBuild.excludeSparkPackage("mllib"),
        MimaBuild.excludeSparkPackage("streaming")
      ) ++
      MimaBuild.excludeSparkClass("rdd.ClassTags") ++
      MimaBuild.excludeSparkClass("util.XORShiftRandom") ++
      MimaBuild.excludeSparkClass("graphx.EdgeRDD") ++
      MimaBuild.excludeSparkClass("graphx.VertexRDD") ++
      MimaBuild.excludeSparkClass("graphx.impl.GraphImpl") ++
      MimaBuild.excludeSparkClass("graphx.impl.RoutingTable") ++
      MimaBuild.excludeSparkClass("graphx.util.collection.PrimitiveKeyOpenHashMap") ++
      MimaBuild.excludeSparkClass("graphx.util.collection.GraphXPrimitiveKeyOpenHashMap") ++
      MimaBuild.excludeSparkClass("mllib.recommendation.MFDataGenerator") ++
      MimaBuild.excludeSparkClass("mllib.optimization.SquaredGradient") ++
      MimaBuild.excludeSparkClass("mllib.regression.RidgeRegressionWithSGD") ++
      MimaBuild.excludeSparkClass("mllib.regression.LassoWithSGD") ++
      MimaBuild.excludeSparkClass("mllib.regression.LinearRegressionWithSGD")
    case _ => Seq()
  }
}<|MERGE_RESOLUTION|>--- conflicted
+++ resolved
@@ -627,19 +627,17 @@
         ProblemFilters.exclude[DirectMissingMethodProblem]("org.apache.spark.mllib.clustering.DistributedLDAModel.this")
       ) ++ Seq(
         // [SPARK-14475] Propagate user-defined context from driver to executors
-<<<<<<< HEAD
         ProblemFilters.exclude[ReversedMissingMethodProblem]("org.apache.spark.TaskContext.getLocalProperty")
       ) ++ Seq(
         // [SPARK-11171] [SPARK-11237] Add PMML export for ML
         ProblemFilters.exclude[UpdateForwarderBodyProblem]("org.apache.spark.mllib.pmml.PMMLExportable.toPMML"),
-        ProblemFilters.exclude[ReversedMissingMethodProblem]("org.apache.spark.mllib.pmml.PMMLExportable.toPMML"))
-=======
+        ProblemFilters.exclude[ReversedMissingMethodProblem]("org.apache.spark.mllib.pmml.PMMLExportable.toPMML")
+      ) ++ Seq(
         ProblemFilters.exclude[ReversedMissingMethodProblem]("org.apache.spark.TaskContext.getLocalProperty"),
         // [SPARK-14617] Remove deprecated APIs in TaskMetrics
         ProblemFilters.exclude[MissingClassProblem]("org.apache.spark.executor.InputMetrics$"),
         ProblemFilters.exclude[MissingClassProblem]("org.apache.spark.executor.OutputMetrics$")
       )
->>>>>>> d7e124ed
     case v if v.startsWith("1.6") =>
       Seq(
         MimaBuild.excludeSparkPackage("deploy"),
