--- conflicted
+++ resolved
@@ -180,10 +180,9 @@
         // SPARK-12510 Refactor ActorReceiver to support Java
         ProblemFilters.exclude[AbstractClassProblem]("org.apache.spark.streaming.receiver.ActorReceiver")
       ) ++ Seq(
-<<<<<<< HEAD
         // SPARK-12688 Fix spill size metric in unsafe external sorter
         ProblemFilters.exclude[IncompatibleResultTypeProblem]("org.apache.spark.unsafe.map.BytesToBytesMap.reset")
-=======
+      ) ++ Seq(
         // SPARK-12895 Implement TaskMetrics using accumulators
         ProblemFilters.exclude[MissingMethodProblem]("org.apache.spark.TaskContext.internalMetricsToAccumulators"),
         ProblemFilters.exclude[MissingMethodProblem]("org.apache.spark.TaskContext.collectInternalAccumulators"),
@@ -192,7 +191,6 @@
         // SPARK-12896 Send only accumulator updates to driver, not TaskMetrics
         ProblemFilters.exclude[IncompatibleMethTypeProblem]("org.apache.spark.Accumulable.this"),
         ProblemFilters.exclude[IncompatibleMethTypeProblem]("org.apache.spark.Accumulator.this")
->>>>>>> 875f5079
       ) ++ Seq(
         // SPARK-12692 Scala style: Fix the style violation (Space before "," or ":")
         ProblemFilters.exclude[MissingMethodProblem]("org.apache.spark.streaming.flume.sink.SparkSink.org$apache$spark$streaming$flume$sink$Logging$$log_"),
