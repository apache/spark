/*
 * Licensed to the Apache Software Foundation (ASF) under one or more
 * contributor license agreements.  See the NOTICE file distributed with
 * this work for additional information regarding copyright ownership.
 * The ASF licenses this file to You under the Apache License, Version 2.0
 * (the "License"); you may not use this file except in compliance with
 * the License.  You may obtain a copy of the License at
 *
 *    http://www.apache.org/licenses/LICENSE-2.0
 *
 * Unless required by applicable law or agreed to in writing, software
 * distributed under the License is distributed on an "AS IS" BASIS,
 * WITHOUT WARRANTIES OR CONDITIONS OF ANY KIND, either express or implied.
 * See the License for the specific language governing permissions and
 * limitations under the License.
 */

import com.typesafe.tools.mima.core
import com.typesafe.tools.mima.core.*

/**
 * Additional excludes for checking of Spark's binary compatibility.
 *
 * This acts as an official audit of cases where we excluded other classes. Please use the narrowest
 * possible exclude here. MIMA will usually tell you what exclude to use, e.g.:
 *
 * ProblemFilters.exclude[MissingMethodProblem]("org.apache.spark.rdd.RDD.take")
 *
 * It is also possible to exclude Spark classes and packages. This should be used sparingly:
 *
 * MimaBuild.excludeSparkClass("graphx.util.collection.GraphXPrimitiveKeyOpenHashMap")
 *
 * For a new Spark version, please update MimaBuild.scala to reflect the previous version.
 */
object MimaExcludes {

  // Exclude rules for 4.0.x from 3.5.0
  lazy val v40excludes = defaultExcludes ++ Seq(
    // [SPARK-44863][UI] Add a button to download thread dump as a txt in Spark UI
    ProblemFilters.exclude[DirectMissingMethodProblem]("org.apache.spark.status.api.v1.ThreadStackTrace.*"),
    ProblemFilters.exclude[MissingTypesProblem]("org.apache.spark.status.api.v1.ThreadStackTrace$"),
    //[SPARK-46399][Core] Add exit status to the Application End event for the use of Spark Listener
    ProblemFilters.exclude[DirectMissingMethodProblem]("org.apache.spark.scheduler.SparkListenerApplicationEnd.*"),
    ProblemFilters.exclude[MissingTypesProblem]("org.apache.spark.scheduler.SparkListenerApplicationEnd$"),
    // [SPARK-45427][CORE] Add RPC SSL settings to SSLOptions and SparkTransportConf
    ProblemFilters.exclude[DirectMissingMethodProblem]("org.apache.spark.network.netty.SparkTransportConf.fromSparkConf"),
    // [SPARK-45022][SQL] Provide context for dataset API errors
    ProblemFilters.exclude[ReversedMissingMethodProblem]("org.apache.spark.QueryContext.contextType"),
    ProblemFilters.exclude[ReversedMissingMethodProblem]("org.apache.spark.QueryContext.code"),
    ProblemFilters.exclude[ReversedMissingMethodProblem]("org.apache.spark.QueryContext.callSite"),
    ProblemFilters.exclude[ReversedMissingMethodProblem]("org.apache.spark.QueryContext.summary"),
    ProblemFilters.exclude[IncompatibleResultTypeProblem]("org.apache.spark.sql.types.Decimal.fromStringANSI$default$3"),
    ProblemFilters.exclude[IncompatibleMethTypeProblem]("org.apache.spark.sql.types.Decimal.fromStringANSI"),
    // [SPARK-45762][CORE] Support shuffle managers defined in user jars by changing startup order
    ProblemFilters.exclude[DirectMissingMethodProblem]("org.apache.spark.SparkEnv.this"),
    // [SPARK-46480][CORE][SQL] Fix NPE when table cache task attempt
    ProblemFilters.exclude[ReversedMissingMethodProblem]("org.apache.spark.TaskContext.isFailed"),

    // SPARK-43299: Convert StreamingQueryException in Scala Client
    ProblemFilters.exclude[MissingClassProblem]("org.apache.spark.sql.streaming.StreamingQueryException"),

    // SPARK-45856: Move ArtifactManager from Spark Connect into SparkSession (sql/core)
    ProblemFilters.exclude[DirectMissingMethodProblem]("org.apache.spark.storage.CacheId.apply"),
    ProblemFilters.exclude[DirectMissingMethodProblem]("org.apache.spark.storage.CacheId.userId"),
    ProblemFilters.exclude[DirectMissingMethodProblem]("org.apache.spark.storage.CacheId.sessionId"),
    ProblemFilters.exclude[DirectMissingMethodProblem]("org.apache.spark.storage.CacheId.copy"),
    ProblemFilters.exclude[DirectMissingMethodProblem]("org.apache.spark.storage.CacheId.copy$default$3"),
    ProblemFilters.exclude[DirectMissingMethodProblem]("org.apache.spark.storage.CacheId.this"),
    ProblemFilters.exclude[MissingTypesProblem]("org.apache.spark.storage.CacheId$"),
    ProblemFilters.exclude[DirectMissingMethodProblem]("org.apache.spark.storage.CacheId.apply"),

    // SPARK-46410: Assign error classes/subclasses to JdbcUtils.classifyException
    ProblemFilters.exclude[DirectMissingMethodProblem]("org.apache.spark.sql.jdbc.JdbcDialect.classifyException"),
    // TODO(SPARK-46878): Invalid Mima report for StringType extension
    ProblemFilters.exclude[DirectMissingMethodProblem]("org.apache.spark.sql.types.StringType.this"),
    // SPARK-47011: Remove deprecated BinaryClassificationMetrics.scoreLabelsWeight
    ProblemFilters.exclude[DirectMissingMethodProblem]("org.apache.spark.mllib.evaluation.BinaryClassificationMetrics.scoreLabelsWeight"),
    // SPARK-46938: Javax -> Jakarta namespace change.
    ProblemFilters.exclude[MissingTypesProblem]("org.apache.spark.ui.ProxyRedirectHandler$ResponseWrapper"),
    ProblemFilters.exclude[IncompatibleMethTypeProblem]("org.apache.spark.ui.ProxyRedirectHandler#ResponseWrapper.this"),
    ProblemFilters.exclude[DirectMissingMethodProblem]("org.apache.spark.sql.jdbc.DB2Dialect#DB2SQLBuilder.this"),
    ProblemFilters.exclude[DirectMissingMethodProblem]("org.apache.spark.sql.jdbc.DB2Dialect#DB2SQLQueryBuilder.this"),
    ProblemFilters.exclude[DirectMissingMethodProblem]("org.apache.spark.sql.jdbc.MsSqlServerDialect#MsSqlServerSQLBuilder.this"),
    ProblemFilters.exclude[DirectMissingMethodProblem]("org.apache.spark.sql.jdbc.MsSqlServerDialect#MsSqlServerSQLQueryBuilder.this"),
    ProblemFilters.exclude[DirectMissingMethodProblem]("org.apache.spark.sql.jdbc.MySQLDialect#MySQLSQLBuilder.this"),
    ProblemFilters.exclude[DirectMissingMethodProblem]("org.apache.spark.sql.jdbc.MySQLDialect#MySQLSQLQueryBuilder.this"),
    ProblemFilters.exclude[DirectMissingMethodProblem]("org.apache.spark.sql.jdbc.OracleDialect#OracleSQLBuilder.this"),
    ProblemFilters.exclude[DirectMissingMethodProblem]("org.apache.spark.sql.jdbc.OracleDialect#OracleSQLQueryBuilder.this"),
    // SPARK-47706: Bump json4s from 3.7.0-M11 to 4.0.7
    ProblemFilters.exclude[IncompatibleResultTypeProblem]("org.apache.spark.sql.expressions.MutableAggregationBuffer.jsonValue"),
    ProblemFilters.exclude[IncompatibleMethTypeProblem]("org.apache.spark.sql.types.DataType#JSortedObject.unapplySeq"),
    ProblemFilters.exclude[IncompatibleMethTypeProblem]("org.apache.spark.mllib.tree.model.TreeEnsembleModel#SaveLoadV1_0.readMetadata"),
    // SPARK-47814: Move `KinesisTestUtils` & `WriteInputFormatTestDataGenerator` from `main` to `test`
    ProblemFilters.exclude[MissingClassProblem]("org.apache.spark.api.python.TestWritable"),
    ProblemFilters.exclude[MissingClassProblem]("org.apache.spark.api.python.TestWritable$"),
    ProblemFilters.exclude[MissingClassProblem]("org.apache.spark.api.python.WriteInputFormatTestDataGenerator"),
    ProblemFilters.exclude[MissingClassProblem]("org.apache.spark.api.python.WriteInputFormatTestDataGenerator$"),
    // SPARK-47764: Cleanup shuffle dependencies based on ShuffleCleanupMode
    ProblemFilters.exclude[ReversedMissingMethodProblem]("org.apache.spark.shuffle.MigratableResolver.addShuffleToSkip"),
    ProblemFilters.exclude[DirectMissingMethodProblem]("org.apache.spark.sql.SQLContext#implicits._sqlContext"),
    ProblemFilters.exclude[DirectMissingMethodProblem]("org.apache.spark.sql.SQLImplicits._sqlContext"),
    ProblemFilters.exclude[ReversedMissingMethodProblem]("org.apache.spark.sql.SQLImplicits.session"),
    ProblemFilters.exclude[DirectMissingMethodProblem]("org.apache.spark.sql.SparkSession#implicits._sqlContext"),
    // SPARK-48761: Add clusterBy() to CreateTableWriter.
    ProblemFilters.exclude[ReversedMissingMethodProblem]("org.apache.spark.sql.CreateTableWriter.clusterBy"),
    // SPARK-48900: Add `reason` string to all job / stage / job group cancellation calls
    ProblemFilters.exclude[ReversedMissingMethodProblem]("org.apache.spark.scheduler.JobWaiter.cancel"),
    ProblemFilters.exclude[ReversedMissingMethodProblem]("org.apache.spark.FutureAction.cancel"),
    // SPARK-48901: Add clusterBy() to DataStreamWriter.
    ProblemFilters.exclude[ReversedMissingMethodProblem]("org.apache.spark.sql.DataStreamWriter.clusterBy"),
    // SPARK-49027: A shared Column API
    ProblemFilters.exclude[MissingClassProblem]("org.apache.spark.sql.ColumnName"),
    ProblemFilters.exclude[MissingClassProblem]("org.apache.spark.sql.TypedColumn"),
    ProblemFilters.exclude[MissingClassProblem]("org.apache.spark.sql.functions"),
    ProblemFilters.exclude[MissingClassProblem]("org.apache.spark.sql.functions$"),
    ProblemFilters.exclude[MissingClassProblem]("org.apache.spark.sql.expressions.Aggregator"),
    ProblemFilters.exclude[MissingClassProblem]("org.apache.spark.sql.expressions.MutableAggregationBuffer"),
    ProblemFilters.exclude[MissingClassProblem]("org.apache.spark.sql.expressions.UserDefinedAggregateFunction"),
    ProblemFilters.exclude[MissingClassProblem]("org.apache.spark.sql.expressions.UserDefinedFunction"),
    ProblemFilters.exclude[MissingClassProblem]("org.apache.spark.sql.expressions.Window"),
    ProblemFilters.exclude[MissingClassProblem]("org.apache.spark.sql.expressions.Window$"),
    ProblemFilters.exclude[MissingClassProblem]("org.apache.spark.sql.expressions.WindowSpec"),

    // SPARK-49423: Consolidate Observation in sql/api
    ProblemFilters.exclude[MissingClassProblem]("org.apache.spark.sql.Observation"),
    ProblemFilters.exclude[MissingClassProblem]("org.apache.spark.sql.Observation$"),

    // SPARK-49414: Remove Logging from DataFrameReader.
    ProblemFilters.exclude[MissingTypesProblem]("org.apache.spark.sql.DataFrameReader"),
    ProblemFilters.exclude[DirectMissingMethodProblem]("org.apache.spark.sql.DataFrameReader.logName"),
    ProblemFilters.exclude[DirectMissingMethodProblem]("org.apache.spark.sql.DataFrameReader.log"),
    ProblemFilters.exclude[DirectMissingMethodProblem]("org.apache.spark.sql.DataFrameReader.logInfo"),
    ProblemFilters.exclude[DirectMissingMethodProblem]("org.apache.spark.sql.DataFrameReader.logDebug"),
    ProblemFilters.exclude[DirectMissingMethodProblem]("org.apache.spark.sql.DataFrameReader.logTrace"),
    ProblemFilters.exclude[DirectMissingMethodProblem]("org.apache.spark.sql.DataFrameReader.logWarning"),
    ProblemFilters.exclude[DirectMissingMethodProblem]("org.apache.spark.sql.DataFrameReader.logError"),
    ProblemFilters.exclude[DirectMissingMethodProblem]("org.apache.spark.sql.DataFrameReader.logInfo"),
    ProblemFilters.exclude[DirectMissingMethodProblem]("org.apache.spark.sql.DataFrameReader.logDebug"),
    ProblemFilters.exclude[DirectMissingMethodProblem]("org.apache.spark.sql.DataFrameReader.logTrace"),
    ProblemFilters.exclude[DirectMissingMethodProblem]("org.apache.spark.sql.DataFrameReader.logWarning"),
    ProblemFilters.exclude[DirectMissingMethodProblem]("org.apache.spark.sql.DataFrameReader.logError"),
    ProblemFilters.exclude[DirectMissingMethodProblem]("org.apache.spark.sql.DataFrameReader.isTraceEnabled"),
    ProblemFilters.exclude[DirectMissingMethodProblem]("org.apache.spark.sql.DataFrameReader.initializeLogIfNecessary"),
    ProblemFilters.exclude[DirectMissingMethodProblem]("org.apache.spark.sql.DataFrameReader.initializeLogIfNecessary"),
    ProblemFilters.exclude[DirectMissingMethodProblem]("org.apache.spark.sql.DataFrameReader.initializeLogIfNecessary$default$2"),
    ProblemFilters.exclude[DirectMissingMethodProblem]("org.apache.spark.sql.DataFrameReader.initializeForcefully"),

    // SPARK-49425: Create a shared DataFrameWriter interface.
    ProblemFilters.exclude[MissingClassProblem]("org.apache.spark.sql.DataFrameWriter"),
<<<<<<< HEAD
=======

    // SPARK-49426: Shared DataFrameWriterV2
    ProblemFilters.exclude[MissingClassProblem]("org.apache.spark.sql.CreateTableWriter"),
    ProblemFilters.exclude[MissingClassProblem]("org.apache.spark.sql.DataFrameWriterV2"),
    ProblemFilters.exclude[MissingClassProblem]("org.apache.spark.sql.WriteConfigMethods"),
>>>>>>> c5293ecb
  )

  // Default exclude rules
  lazy val defaultExcludes = Seq(
    // Spark Internals
    ProblemFilters.exclude[Problem]("org.apache.spark.rpc.*"),
    ProblemFilters.exclude[Problem]("org.spark-project.jetty.*"),
    ProblemFilters.exclude[Problem]("org.spark_project.jetty.*"),
    ProblemFilters.exclude[Problem]("org.sparkproject.jetty.*"),
    ProblemFilters.exclude[Problem]("org.apache.spark.internal.*"),
    ProblemFilters.exclude[Problem]("org.apache.spark.unused.*"),
    ProblemFilters.exclude[Problem]("org.apache.spark.unsafe.*"),
    ProblemFilters.exclude[Problem]("org.apache.spark.memory.*"),
    ProblemFilters.exclude[Problem]("org.apache.spark.util.collection.unsafe.*"),
    ProblemFilters.exclude[Problem]("org.apache.spark.sql.catalyst.*"),
    ProblemFilters.exclude[Problem]("org.apache.spark.sql.execution.*"),
    ProblemFilters.exclude[Problem]("org.apache.spark.sql.internal.*"),
    ProblemFilters.exclude[Problem]("org.apache.spark.sql.errors.*"),
    // DSv2 catalog and expression APIs are unstable yet. We should enable this back.
    ProblemFilters.exclude[Problem]("org.apache.spark.sql.connector.catalog.*"),
    ProblemFilters.exclude[Problem]("org.apache.spark.sql.connector.expressions.*"),
    // Avro source implementation is internal.
    ProblemFilters.exclude[Problem]("org.apache.spark.sql.v2.avro.*"),

    // SPARK-43169: shaded and generated protobuf code
    ProblemFilters.exclude[Problem]("org.sparkproject.spark_core.protobuf.*"),
    ProblemFilters.exclude[Problem]("org.apache.spark.status.protobuf.StoreTypes*"),

    // SPARK-44104: shaded protobuf code and Apis with parameters relocated
    ProblemFilters.exclude[Problem]("org.sparkproject.spark_protobuf.protobuf.*"),
    ProblemFilters.exclude[Problem]("org.apache.spark.sql.protobuf.utils.SchemaConverters.*"),

    (problem: Problem) => problem match {
      case MissingClassProblem(cls) => !cls.fullName.startsWith("org.sparkproject.jpmml") &&
          !cls.fullName.startsWith("org.sparkproject.dmg.pmml")
      case _ => true
    }
  )

  def excludes(version: String): Seq[Problem => Boolean] = version match {
    case v if v.startsWith("4.0") => v40excludes
    case _ => Seq()
  }
}<|MERGE_RESOLUTION|>--- conflicted
+++ resolved
@@ -147,14 +147,11 @@
 
     // SPARK-49425: Create a shared DataFrameWriter interface.
     ProblemFilters.exclude[MissingClassProblem]("org.apache.spark.sql.DataFrameWriter"),
-<<<<<<< HEAD
-=======
 
     // SPARK-49426: Shared DataFrameWriterV2
     ProblemFilters.exclude[MissingClassProblem]("org.apache.spark.sql.CreateTableWriter"),
     ProblemFilters.exclude[MissingClassProblem]("org.apache.spark.sql.DataFrameWriterV2"),
     ProblemFilters.exclude[MissingClassProblem]("org.apache.spark.sql.WriteConfigMethods"),
->>>>>>> c5293ecb
   )
 
   // Default exclude rules
