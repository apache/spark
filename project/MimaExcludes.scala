--- conflicted
+++ resolved
@@ -58,17 +58,12 @@
     ) ++
     Seq(
       // [SPARK-16853][SQL] Fixes encoder error in DataSet typed select
-<<<<<<< HEAD
-      ProblemFilters.exclude[IncompatibleMethTypeProblem]("org.apache.spark.sql.Dataset.select")
-    ) ++
-    Seq(
+      ProblemFilters.exclude[IncompatibleMethTypeProblem]("org.apache.spark.sql.Dataset.select"),
       // [SPARK-16856] [WEBUI] [CORE] Link the application's executor page to the master's UI
       ProblemFilters.exclude[MissingTypesProblem]("org.apache.spark.scheduler.SparkListenerApplicationStart$"),
       ProblemFilters.exclude[DirectMissingMethodProblem]("org.apache.spark.scheduler.SparkListenerApplicationStart.apply"),
       ProblemFilters.exclude[DirectMissingMethodProblem]("org.apache.spark.scheduler.SparkListenerApplicationStart.copy"),
-      ProblemFilters.exclude[DirectMissingMethodProblem]("org.apache.spark.scheduler.SparkListenerApplicationStart.this")
-=======
-      ProblemFilters.exclude[IncompatibleMethTypeProblem]("org.apache.spark.sql.Dataset.select"),
+      ProblemFilters.exclude[DirectMissingMethodProblem]("org.apache.spark.scheduler.SparkListenerApplicationStart.this"),
       // [SPARK-16967] Move Mesos to Module
       ProblemFilters.exclude[DirectMissingMethodProblem]("org.apache.spark.SparkMasterRegex.MESOS_REGEX"),
       // [SPARK-16240] ML persistence backward compatibility for LDA
@@ -135,7 +130,6 @@
       ProblemFilters.exclude[IncompatibleResultTypeProblem]("org.apache.spark.sql.streaming.StreamingQueryException.endOffset"),
       ProblemFilters.exclude[IncompatibleMethTypeProblem]("org.apache.spark.sql.streaming.StreamingQueryException.this"),
       ProblemFilters.exclude[DirectMissingMethodProblem]("org.apache.spark.sql.streaming.StreamingQueryException.query")
->>>>>>> 87438986
     )
   }
 
