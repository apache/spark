--- conflicted
+++ resolved
@@ -201,16 +201,14 @@
         ProblemFilters.exclude[MissingMethodProblem]("org.apache.spark.streaming.flume.sink.TransactionProcessor.org$apache$spark$streaming$flume$sink$Logging$$log_"),
         ProblemFilters.exclude[MissingMethodProblem]("org.apache.spark.streaming.flume.sink.TransactionProcessor.org$apache$spark$streaming$flume$sink$Logging$$log__=")
       ) ++ Seq(
-<<<<<<< HEAD
         // SPARK-12469 Add consistent accumulators to Spark
         ProblemFilters.exclude[MissingMethodProblem]("org.apache.spark.Accumulable.org$apache$spark$Accumulable$$deserialized_="),
         ProblemFilters.exclude[MissingMethodProblem]("org.apache.spark.Accumulable.org$apache$spark$Accumulable$$value__=")
-=======
+      ) ++ Seq(
         // SPARK-12689 Migrate DDL parsing to the newly absorbed parser
         ProblemFilters.exclude[MissingClassProblem]("org.apache.spark.sql.execution.datasources.DDLParser"),
         ProblemFilters.exclude[MissingClassProblem]("org.apache.spark.sql.execution.datasources.DDLException"),
         ProblemFilters.exclude[MissingMethodProblem]("org.apache.spark.sql.SQLContext.ddlParser")
->>>>>>> b377b035
       ) ++ Seq(
         // SPARK-7799 Add "streaming-akka" project
         ProblemFilters.exclude[MissingMethodProblem]("org.apache.spark.streaming.zeromq.ZeroMQUtils.createStream"),
