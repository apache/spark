--- conflicted
+++ resolved
@@ -36,16 +36,6 @@
       version match {
         case v if v.startsWith("1.4") =>
           Seq(
-<<<<<<< HEAD
-            //SPARK-4086 Fold-style aggregation for VertexRDD
-            ProblemFilters.exclude[MissingMethodProblem]("org.apache.spark.graphx.VertexRDD.innerJoinWithFold"),
-            ProblemFilters.exclude[MissingMethodProblem]("org.apache.spark.graphx.VertexRDD.leftJoinWithFold"),
-            ProblemFilters.exclude[MissingMethodProblem]("org.apache.spark.graphx.VertexRDD.leftZipJoinWithFold"),
-            ProblemFilters.exclude[MissingMethodProblem]("org.apache.spark.graphx.VertexRDD.innerZipJoinWithFold"),
-            ProblemFilters.exclude[MissingMethodProblem]("org.apache.spark.graphx.VertexRDD.aggregateUsingIndexWithFold")
-          )
-          
-=======
             MimaBuild.excludeSparkPackage("deploy"),
             MimaBuild.excludeSparkPackage("ml"),
             // SPARK-5922 Adding a generalized diff(other: RDD[(VertexId, VD)]) to VertexRDD
@@ -55,9 +45,15 @@
             excludePackage("org.spark-project.jetty"),
             MimaBuild.excludeSparkPackage("unused"),
             ProblemFilters.exclude[MissingClassProblem]("com.google.common.base.Optional")
+          ) ++ Seq(
+            //SPARK-4086 Fold-style aggregation for VertexRDD
+            ProblemFilters.exclude[MissingMethodProblem]("org.apache.spark.graphx.VertexRDD.innerJoinWithFold"),
+            ProblemFilters.exclude[MissingMethodProblem]("org.apache.spark.graphx.VertexRDD.leftJoinWithFold"),
+            ProblemFilters.exclude[MissingMethodProblem]("org.apache.spark.graphx.VertexRDD.leftZipJoinWithFold"),
+            ProblemFilters.exclude[MissingMethodProblem]("org.apache.spark.graphx.VertexRDD.innerZipJoinWithFold"),
+            ProblemFilters.exclude[MissingMethodProblem]("org.apache.spark.graphx.VertexRDD.aggregateUsingIndexWithFold")
           )
 
->>>>>>> 474d1320
         case v if v.startsWith("1.3") =>
           Seq(
             MimaBuild.excludeSparkPackage("deploy"),
