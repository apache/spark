--- conflicted
+++ resolved
@@ -44,17 +44,14 @@
             // JavaRDDLike is not meant to be extended by user programs
             ProblemFilters.exclude[MissingMethodProblem](
               "org.apache.spark.api.java.JavaRDDLike.partitioner"),
-<<<<<<< HEAD
             // New methods introduced in SPARK-8398 that expose hadoop Configuration
             ProblemFilters.exclude[MissingMethodProblem](
               "org.apache.spark.api.java.JavaRDDLike.saveAsTextFile"),
             ProblemFilters.exclude[MissingMethodProblem](
               "org.apache.spark.api.java.JavaRDDLike.saveAsObjectFile"),
-=======
             // Modification of private static method
             ProblemFilters.exclude[IncompatibleMethTypeProblem](
               "org.apache.spark.streaming.kafka.KafkaUtils.org$apache$spark$streaming$kafka$KafkaUtils$$leadersForRanges"),
->>>>>>> a1e3649c
             // Mima false positive (was a private[spark] class)
             ProblemFilters.exclude[MissingClassProblem](
               "org.apache.spark.util.collection.PairIterator"),
