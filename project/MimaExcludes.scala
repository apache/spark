--- conflicted
+++ resolved
@@ -653,16 +653,14 @@
         ProblemFilters.exclude[IncompatibleResultTypeProblem]("org.apache.spark.status.api.v1.TaskMetricDistributions.shuffleReadMetrics"),
         ProblemFilters.exclude[IncompatibleMethTypeProblem]("org.apache.spark.status.api.v1.TaskMetricDistributions.this")
       ) ++ Seq(
-<<<<<<< HEAD
         // New methods introduced in SPARK-8398 that expose hadoop Configuration
         ProblemFilters.exclude[MissingMethodProblem](
           "org.apache.spark.api.java.JavaRDDLike.saveAsTextFile"),
         ProblemFilters.exclude[MissingMethodProblem](
           "org.apache.spark.api.java.JavaRDDLike.saveAsObjectFile")
-=======
+      ) ++ Seq(
         // SPARK-13643: Move functionality from SQLContext to SparkSession
         ProblemFilters.exclude[DirectMissingMethodProblem]("org.apache.spark.sql.SQLContext.getSchema")
->>>>>>> a2e8d4fd
       ) ++ Seq(
         // [SPARK-14407] Hides HadoopFsRelation related data source API into execution package
         ProblemFilters.exclude[MissingClassProblem]("org.apache.spark.sql.sources.OutputWriter"),
