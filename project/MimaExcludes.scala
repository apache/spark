/*
 * Licensed to the Apache Software Foundation (ASF) under one or more
 * contributor license agreements.  See the NOTICE file distributed with
 * this work for additional information regarding copyright ownership.
 * The ASF licenses this file to You under the Apache License, Version 2.0
 * (the "License"); you may not use this file except in compliance with
 * the License.  You may obtain a copy of the License at
 *
 *    http://www.apache.org/licenses/LICENSE-2.0
 *
 * Unless required by applicable law or agreed to in writing, software
 * distributed under the License is distributed on an "AS IS" BASIS,
 * WITHOUT WARRANTIES OR CONDITIONS OF ANY KIND, either express or implied.
 * See the License for the specific language governing permissions and
 * limitations under the License.
 */

import com.typesafe.tools.mima.core._
import com.typesafe.tools.mima.core.ProblemFilters._

/**
 * Additional excludes for checking of Spark's binary compatibility.
 *
 * This acts as an official audit of cases where we excluded other classes. Please use the narrowest
 * possible exclude here. MIMA will usually tell you what exclude to use, e.g.:
 *
 * ProblemFilters.exclude[MissingMethodProblem]("org.apache.spark.rdd.RDD.take")
 *
 * It is also possible to exclude Spark classes and packages. This should be used sparingly:
 *
 * MimaBuild.excludeSparkClass("graphx.util.collection.GraphXPrimitiveKeyOpenHashMap")
 *
 * For a new Spark version, please update MimaBuild.scala to reflect the previous version.
 */
object MimaExcludes {
  def excludes(version: String) = version match {
    case v if v.startsWith("2.0") =>
      Seq(
        excludePackage("org.apache.spark.rpc"),
        excludePackage("org.spark-project.jetty"),
        excludePackage("org.apache.spark.unused"),
        excludePackage("org.apache.spark.unsafe"),
        excludePackage("org.apache.spark.memory"),
        excludePackage("org.apache.spark.util.collection.unsafe"),
        excludePackage("org.apache.spark.sql.catalyst"),
        excludePackage("org.apache.spark.sql.execution"),
        ProblemFilters.exclude[MissingMethodProblem]("org.apache.spark.mllib.feature.PCAModel.this"),
        ProblemFilters.exclude[MissingMethodProblem]("org.apache.spark.status.api.v1.StageData.this"),
        ProblemFilters.exclude[MissingMethodProblem](
          "org.apache.spark.status.api.v1.ApplicationAttemptInfo.this"),
        ProblemFilters.exclude[MissingMethodProblem](
          "org.apache.spark.status.api.v1.ApplicationAttemptInfo.<init>$default$5"),
        // SPARK-14042 Add custom coalescer support
        ProblemFilters.exclude[DirectMissingMethodProblem]("org.apache.spark.rdd.RDD.coalesce"),
        ProblemFilters.exclude[MissingClassProblem]("org.apache.spark.rdd.PartitionCoalescer$LocationIterator"),
        ProblemFilters.exclude[IncompatibleTemplateDefProblem]("org.apache.spark.rdd.PartitionCoalescer"),
        // SPARK-15532 Remove isRootContext flag from SQLContext.
        ProblemFilters.exclude[DirectMissingMethodProblem]("org.apache.spark.sql.SQLContext.isRootContext"),
        // SPARK-12600 Remove SQL deprecated methods
        ProblemFilters.exclude[MissingClassProblem]("org.apache.spark.sql.SQLContext$QueryExecution"),
        ProblemFilters.exclude[MissingClassProblem]("org.apache.spark.sql.SQLContext$SparkPlanner"),
        ProblemFilters.exclude[MissingMethodProblem]("org.apache.spark.sql.SQLContext.applySchema"),
        ProblemFilters.exclude[MissingMethodProblem]("org.apache.spark.sql.SQLContext.parquetFile"),
        ProblemFilters.exclude[MissingMethodProblem]("org.apache.spark.sql.SQLContext.jdbc"),
        ProblemFilters.exclude[MissingMethodProblem]("org.apache.spark.sql.SQLContext.jsonFile"),
        ProblemFilters.exclude[MissingMethodProblem]("org.apache.spark.sql.SQLContext.jsonRDD"),
        ProblemFilters.exclude[MissingMethodProblem]("org.apache.spark.sql.SQLContext.load"),
        ProblemFilters.exclude[MissingMethodProblem]("org.apache.spark.sql.SQLContext.dialectClassName"),
        ProblemFilters.exclude[MissingMethodProblem]("org.apache.spark.sql.SQLContext.getSQLDialect"),
        // SPARK-13664 Replace HadoopFsRelation with FileFormat
        ProblemFilters.exclude[MissingClassProblem]("org.apache.spark.ml.source.libsvm.LibSVMRelation"),
        ProblemFilters.exclude[MissingClassProblem]("org.apache.spark.sql.sources.HadoopFsRelationProvider"),
        ProblemFilters.exclude[MissingClassProblem]("org.apache.spark.sql.sources.HadoopFsRelation$FileStatusCache"),
        // SPARK-15543 Rename DefaultSources to make them more self-describing
        ProblemFilters.exclude[MissingClassProblem]("org.apache.spark.ml.source.libsvm.DefaultSource")
      ) ++ Seq(
        ProblemFilters.exclude[IncompatibleResultTypeProblem]("org.apache.spark.SparkContext.emptyRDD"),
        ProblemFilters.exclude[MissingClassProblem]("org.apache.spark.broadcast.HttpBroadcastFactory"),
        // SPARK-14358 SparkListener from trait to abstract class
        ProblemFilters.exclude[IncompatibleMethTypeProblem]("org.apache.spark.SparkContext.addSparkListener"),
        ProblemFilters.exclude[MissingClassProblem]("org.apache.spark.JavaSparkListener"),
        ProblemFilters.exclude[MissingTypesProblem]("org.apache.spark.SparkFirehoseListener"),
        ProblemFilters.exclude[IncompatibleTemplateDefProblem]("org.apache.spark.scheduler.SparkListener"),
        ProblemFilters.exclude[MissingTypesProblem]("org.apache.spark.ui.jobs.JobProgressListener"),
        ProblemFilters.exclude[MissingTypesProblem]("org.apache.spark.ui.exec.ExecutorsListener"),
        ProblemFilters.exclude[MissingTypesProblem]("org.apache.spark.ui.env.EnvironmentListener"),
        ProblemFilters.exclude[MissingTypesProblem]("org.apache.spark.ui.storage.StorageListener"),
        ProblemFilters.exclude[MissingTypesProblem]("org.apache.spark.storage.StorageStatusListener")
      ) ++
      Seq(
        // SPARK-3369 Fix Iterable/Iterator in Java API
        ProblemFilters.exclude[IncompatibleResultTypeProblem](
          "org.apache.spark.api.java.function.FlatMapFunction.call"),
        ProblemFilters.exclude[MissingMethodProblem](
          "org.apache.spark.api.java.function.FlatMapFunction.call"),
        ProblemFilters.exclude[IncompatibleResultTypeProblem](
          "org.apache.spark.api.java.function.DoubleFlatMapFunction.call"),
        ProblemFilters.exclude[MissingMethodProblem](
          "org.apache.spark.api.java.function.DoubleFlatMapFunction.call"),
        ProblemFilters.exclude[IncompatibleResultTypeProblem](
          "org.apache.spark.api.java.function.FlatMapFunction2.call"),
        ProblemFilters.exclude[MissingMethodProblem](
          "org.apache.spark.api.java.function.FlatMapFunction2.call"),
        ProblemFilters.exclude[IncompatibleResultTypeProblem](
          "org.apache.spark.api.java.function.PairFlatMapFunction.call"),
        ProblemFilters.exclude[MissingMethodProblem](
          "org.apache.spark.api.java.function.PairFlatMapFunction.call"),
        ProblemFilters.exclude[IncompatibleResultTypeProblem](
          "org.apache.spark.api.java.function.CoGroupFunction.call"),
        ProblemFilters.exclude[MissingMethodProblem](
          "org.apache.spark.api.java.function.CoGroupFunction.call"),
        ProblemFilters.exclude[IncompatibleResultTypeProblem](
          "org.apache.spark.api.java.function.MapPartitionsFunction.call"),
        ProblemFilters.exclude[MissingMethodProblem](
          "org.apache.spark.api.java.function.MapPartitionsFunction.call"),
        ProblemFilters.exclude[IncompatibleResultTypeProblem](
          "org.apache.spark.api.java.function.FlatMapGroupsFunction.call"),
        ProblemFilters.exclude[MissingMethodProblem](
          "org.apache.spark.api.java.function.FlatMapGroupsFunction.call")
      ) ++
      Seq(
        // [SPARK-6429] Implement hashCode and equals together
        ProblemFilters.exclude[ReversedMissingMethodProblem]("org.apache.spark.Partition.org$apache$spark$Partition$$super=uals")
      ) ++
      Seq(
        // SPARK-4819 replace Guava Optional
        ProblemFilters.exclude[IncompatibleResultTypeProblem]("org.apache.spark.api.java.JavaSparkContext.getCheckpointDir"),
        ProblemFilters.exclude[IncompatibleResultTypeProblem]("org.apache.spark.api.java.JavaSparkContext.getSparkHome"),
        ProblemFilters.exclude[MissingMethodProblem]("org.apache.spark.api.java.JavaRDDLike.getCheckpointFile"),
        ProblemFilters.exclude[MissingMethodProblem]("org.apache.spark.api.java.JavaRDDLike.partitioner"),
        ProblemFilters.exclude[MissingMethodProblem]("org.apache.spark.api.java.JavaRDDLike.getCheckpointFile"),
        ProblemFilters.exclude[MissingMethodProblem]("org.apache.spark.api.java.JavaRDDLike.partitioner")
      ) ++
      Seq(
        // SPARK-12481 Remove Hadoop 1.x
        ProblemFilters.exclude[IncompatibleTemplateDefProblem]("org.apache.spark.mapred.SparkHadoopMapRedUtil"),
        // SPARK-12615 Remove deprecated APIs in core
        ProblemFilters.exclude[MissingMethodProblem]("org.apache.spark.SparkContext.<init>$default$6"),
        ProblemFilters.exclude[MissingMethodProblem]("org.apache.spark.SparkContext.numericRDDToDoubleRDDFunctions"),
        ProblemFilters.exclude[MissingMethodProblem]("org.apache.spark.SparkContext.intToIntWritable"),
        ProblemFilters.exclude[MissingMethodProblem]("org.apache.spark.SparkContext.intWritableConverter"),
        ProblemFilters.exclude[MissingMethodProblem]("org.apache.spark.SparkContext.writableWritableConverter"),
        ProblemFilters.exclude[MissingMethodProblem]("org.apache.spark.SparkContext.rddToPairRDDFunctions"),
        ProblemFilters.exclude[MissingMethodProblem]("org.apache.spark.SparkContext.rddToAsyncRDDActions"),
        ProblemFilters.exclude[MissingMethodProblem]("org.apache.spark.SparkContext.boolToBoolWritable"),
        ProblemFilters.exclude[MissingMethodProblem]("org.apache.spark.SparkContext.longToLongWritable"),
        ProblemFilters.exclude[MissingMethodProblem]("org.apache.spark.SparkContext.doubleWritableConverter"),
        ProblemFilters.exclude[MissingMethodProblem]("org.apache.spark.SparkContext.rddToOrderedRDDFunctions"),
        ProblemFilters.exclude[MissingMethodProblem]("org.apache.spark.SparkContext.floatWritableConverter"),
        ProblemFilters.exclude[MissingMethodProblem]("org.apache.spark.SparkContext.booleanWritableConverter"),
        ProblemFilters.exclude[MissingMethodProblem]("org.apache.spark.SparkContext.stringToText"),
        ProblemFilters.exclude[MissingMethodProblem]("org.apache.spark.SparkContext.doubleRDDToDoubleRDDFunctions"),
        ProblemFilters.exclude[MissingMethodProblem]("org.apache.spark.SparkContext.doubleToDoubleWritable"),
        ProblemFilters.exclude[MissingMethodProblem]("org.apache.spark.SparkContext.bytesWritableConverter"),
        ProblemFilters.exclude[MissingMethodProblem]("org.apache.spark.SparkContext.rddToSequenceFileRDDFunctions"),
        ProblemFilters.exclude[MissingMethodProblem]("org.apache.spark.SparkContext.bytesToBytesWritable"),
        ProblemFilters.exclude[MissingMethodProblem]("org.apache.spark.SparkContext.longWritableConverter"),
        ProblemFilters.exclude[MissingMethodProblem]("org.apache.spark.SparkContext.stringWritableConverter"),
        ProblemFilters.exclude[MissingMethodProblem]("org.apache.spark.SparkContext.floatToFloatWritable"),
        ProblemFilters.exclude[MissingMethodProblem]("org.apache.spark.SparkContext.rddToPairRDDFunctions$default$4"),
        ProblemFilters.exclude[MissingMethodProblem]("org.apache.spark.TaskContext.addOnCompleteCallback"),
        ProblemFilters.exclude[MissingMethodProblem]("org.apache.spark.TaskContext.runningLocally"),
        ProblemFilters.exclude[MissingMethodProblem]("org.apache.spark.TaskContext.attemptId"),
        ProblemFilters.exclude[MissingMethodProblem]("org.apache.spark.SparkContext.defaultMinSplits"),
        ProblemFilters.exclude[IncompatibleMethTypeProblem]("org.apache.spark.SparkContext.runJob"),
        ProblemFilters.exclude[MissingMethodProblem]("org.apache.spark.SparkContext.runJob"),
        ProblemFilters.exclude[MissingMethodProblem]("org.apache.spark.SparkContext.tachyonFolderName"),
        ProblemFilters.exclude[MissingMethodProblem]("org.apache.spark.SparkContext.initLocalProperties"),
        ProblemFilters.exclude[MissingMethodProblem]("org.apache.spark.SparkContext.clearJars"),
        ProblemFilters.exclude[MissingMethodProblem]("org.apache.spark.SparkContext.clearFiles"),
        ProblemFilters.exclude[MissingMethodProblem]("org.apache.spark.SparkContext.this"),
        ProblemFilters.exclude[IncompatibleMethTypeProblem]("org.apache.spark.SparkContext.this"),
        ProblemFilters.exclude[MissingMethodProblem]("org.apache.spark.rdd.RDD.flatMapWith$default$2"),
        ProblemFilters.exclude[MissingMethodProblem]("org.apache.spark.rdd.RDD.toArray"),
        ProblemFilters.exclude[MissingMethodProblem]("org.apache.spark.rdd.RDD.mapWith$default$2"),
        ProblemFilters.exclude[MissingMethodProblem]("org.apache.spark.rdd.RDD.mapPartitionsWithSplit"),
        ProblemFilters.exclude[MissingMethodProblem]("org.apache.spark.rdd.RDD.flatMapWith"),
        ProblemFilters.exclude[MissingMethodProblem]("org.apache.spark.rdd.RDD.filterWith"),
        ProblemFilters.exclude[MissingMethodProblem]("org.apache.spark.rdd.RDD.foreachWith"),
        ProblemFilters.exclude[MissingMethodProblem]("org.apache.spark.rdd.RDD.mapWith"),
        ProblemFilters.exclude[MissingMethodProblem]("org.apache.spark.rdd.RDD.mapPartitionsWithSplit$default$2"),
        ProblemFilters.exclude[MissingMethodProblem]("org.apache.spark.rdd.SequenceFileRDDFunctions.this"),
        ProblemFilters.exclude[MissingMethodProblem]("org.apache.spark.api.java.JavaRDDLike.splits"),
        ProblemFilters.exclude[MissingMethodProblem]("org.apache.spark.api.java.JavaRDDLike.toArray"),
        ProblemFilters.exclude[MissingMethodProblem]("org.apache.spark.api.java.JavaSparkContext.defaultMinSplits"),
        ProblemFilters.exclude[MissingMethodProblem]("org.apache.spark.api.java.JavaSparkContext.clearJars"),
        ProblemFilters.exclude[MissingMethodProblem]("org.apache.spark.api.java.JavaSparkContext.clearFiles"),
        ProblemFilters.exclude[MissingMethodProblem]("org.apache.spark.SparkContext.externalBlockStoreFolderName"),
        ProblemFilters.exclude[MissingClassProblem]("org.apache.spark.storage.ExternalBlockStore$"),
        ProblemFilters.exclude[MissingClassProblem]("org.apache.spark.storage.ExternalBlockManager"),
        ProblemFilters.exclude[MissingClassProblem]("org.apache.spark.storage.ExternalBlockStore")
      ) ++ Seq(
        // SPARK-12149 Added new fields to ExecutorSummary
        ProblemFilters.exclude[MissingMethodProblem]("org.apache.spark.status.api.v1.ExecutorSummary.this")
      ) ++
      // SPARK-12665 Remove deprecated and unused classes
      Seq(
        ProblemFilters.exclude[MissingClassProblem]("org.apache.spark.graphx.GraphKryoRegistrator"),
        ProblemFilters.exclude[MissingClassProblem]("org.apache.spark.util.Vector"),
        ProblemFilters.exclude[MissingClassProblem]("org.apache.spark.util.Vector$Multiplier"),
        ProblemFilters.exclude[MissingClassProblem]("org.apache.spark.util.Vector$")
      ) ++ Seq(
        // SPARK-12591 Register OpenHashMapBasedStateMap for Kryo
        ProblemFilters.exclude[MissingClassProblem]("org.apache.spark.serializer.KryoInputDataInputBridge"),
        ProblemFilters.exclude[MissingClassProblem]("org.apache.spark.serializer.KryoOutputDataOutputBridge")
      ) ++ Seq(
        // SPARK-12510 Refactor ActorReceiver to support Java
        ProblemFilters.exclude[AbstractClassProblem]("org.apache.spark.streaming.receiver.ActorReceiver")
      ) ++ Seq(
        // SPARK-12895 Implement TaskMetrics using accumulators
        ProblemFilters.exclude[MissingMethodProblem]("org.apache.spark.TaskContext.internalMetricsToAccumulators"),
        ProblemFilters.exclude[MissingMethodProblem]("org.apache.spark.TaskContext.collectInternalAccumulators"),
        ProblemFilters.exclude[MissingMethodProblem]("org.apache.spark.TaskContext.collectAccumulators")
      ) ++ Seq(
        // SPARK-12896 Send only accumulator updates to driver, not TaskMetrics
        ProblemFilters.exclude[IncompatibleMethTypeProblem]("org.apache.spark.Accumulable.this"),
        ProblemFilters.exclude[DirectMissingMethodProblem]("org.apache.spark.Accumulator.this"),
        ProblemFilters.exclude[MissingMethodProblem]("org.apache.spark.Accumulator.initialValue")
      ) ++ Seq(
        // SPARK-12692 Scala style: Fix the style violation (Space before "," or ":")
        ProblemFilters.exclude[MissingMethodProblem]("org.apache.spark.streaming.flume.sink.SparkSink.org$apache$spark$streaming$flume$sink$Logging$$log_"),
        ProblemFilters.exclude[MissingMethodProblem]("org.apache.spark.streaming.flume.sink.SparkSink.org$apache$spark$streaming$flume$sink$Logging$$log__="),
        ProblemFilters.exclude[MissingMethodProblem]("org.apache.spark.streaming.flume.sink.SparkAvroCallbackHandler.org$apache$spark$streaming$flume$sink$Logging$$log_"),
        ProblemFilters.exclude[MissingMethodProblem]("org.apache.spark.streaming.flume.sink.SparkAvroCallbackHandler.org$apache$spark$streaming$flume$sink$Logging$$log__="),
        ProblemFilters.exclude[MissingMethodProblem]("org.apache.spark.streaming.flume.sink.Logging.org$apache$spark$streaming$flume$sink$Logging$$log__="),
        ProblemFilters.exclude[MissingMethodProblem]("org.apache.spark.streaming.flume.sink.Logging.org$apache$spark$streaming$flume$sink$Logging$$log_"),
        ProblemFilters.exclude[MissingMethodProblem]("org.apache.spark.streaming.flume.sink.Logging.org$apache$spark$streaming$flume$sink$Logging$$_log"),
        ProblemFilters.exclude[MissingMethodProblem]("org.apache.spark.streaming.flume.sink.Logging.org$apache$spark$streaming$flume$sink$Logging$$_log_="),
        ProblemFilters.exclude[MissingMethodProblem]("org.apache.spark.streaming.flume.sink.TransactionProcessor.org$apache$spark$streaming$flume$sink$Logging$$log_"),
        ProblemFilters.exclude[MissingMethodProblem]("org.apache.spark.streaming.flume.sink.TransactionProcessor.org$apache$spark$streaming$flume$sink$Logging$$log__=")
      ) ++ Seq(
        // SPARK-12689 Migrate DDL parsing to the newly absorbed parser
        ProblemFilters.exclude[MissingClassProblem]("org.apache.spark.sql.execution.datasources.DDLParser"),
        ProblemFilters.exclude[MissingClassProblem]("org.apache.spark.sql.execution.datasources.DDLException"),
        ProblemFilters.exclude[MissingMethodProblem]("org.apache.spark.sql.SQLContext.ddlParser")
      ) ++ Seq(
        // SPARK-7799 Add "streaming-akka" project
        ProblemFilters.exclude[MissingMethodProblem]("org.apache.spark.streaming.zeromq.ZeroMQUtils.createStream"),
        ProblemFilters.exclude[IncompatibleMethTypeProblem]("org.apache.spark.streaming.zeromq.ZeroMQUtils.createStream"),
        ProblemFilters.exclude[IncompatibleResultTypeProblem]("org.apache.spark.streaming.zeromq.ZeroMQUtils.createStream$default$6"),
        ProblemFilters.exclude[MissingMethodProblem]("org.apache.spark.streaming.zeromq.ZeroMQUtils.createStream$default$5"),
        ProblemFilters.exclude[MissingMethodProblem]("org.apache.spark.streaming.StreamingContext.actorStream$default$4"),
        ProblemFilters.exclude[MissingMethodProblem]("org.apache.spark.streaming.StreamingContext.actorStream$default$3"),
        ProblemFilters.exclude[MissingMethodProblem]("org.apache.spark.streaming.StreamingContext.actorStream"),
        ProblemFilters.exclude[MissingMethodProblem]("org.apache.spark.streaming.api.java.JavaStreamingContext.actorStream"),
        ProblemFilters.exclude[MissingTypesProblem]("org.apache.spark.streaming.zeromq.ZeroMQReceiver"),
        ProblemFilters.exclude[MissingClassProblem]("org.apache.spark.streaming.receiver.ActorReceiver$Supervisor")
      ) ++ Seq(
        // SPARK-12348 Remove deprecated Streaming APIs.
        ProblemFilters.exclude[DirectMissingMethodProblem]("org.apache.spark.streaming.dstream.DStream.foreach"),
        ProblemFilters.exclude[MissingMethodProblem]("org.apache.spark.streaming.StreamingContext.toPairDStreamFunctions"),
        ProblemFilters.exclude[MissingMethodProblem]("org.apache.spark.streaming.StreamingContext.toPairDStreamFunctions$default$4"),
        ProblemFilters.exclude[MissingMethodProblem]("org.apache.spark.streaming.StreamingContext.awaitTermination"),
        ProblemFilters.exclude[MissingMethodProblem]("org.apache.spark.streaming.StreamingContext.networkStream"),
        ProblemFilters.exclude[MissingClassProblem]("org.apache.spark.streaming.api.java.JavaStreamingContextFactory"),
        ProblemFilters.exclude[MissingMethodProblem]("org.apache.spark.streaming.api.java.JavaStreamingContext.awaitTermination"),
        ProblemFilters.exclude[MissingMethodProblem]("org.apache.spark.streaming.api.java.JavaStreamingContext.sc"),
        ProblemFilters.exclude[MissingMethodProblem]("org.apache.spark.streaming.api.java.JavaDStreamLike.reduceByWindow"),
        ProblemFilters.exclude[MissingMethodProblem]("org.apache.spark.streaming.api.java.JavaDStreamLike.foreachRDD"),
        ProblemFilters.exclude[MissingMethodProblem]("org.apache.spark.streaming.api.java.JavaDStreamLike.foreach"),
        ProblemFilters.exclude[IncompatibleMethTypeProblem]("org.apache.spark.streaming.api.java.JavaStreamingContext.getOrCreate")
      ) ++ Seq(
        // SPARK-12847 Remove StreamingListenerBus and post all Streaming events to the same thread as Spark events
        ProblemFilters.exclude[MissingClassProblem]("org.apache.spark.util.AsynchronousListenerBus$"),
        ProblemFilters.exclude[MissingClassProblem]("org.apache.spark.util.AsynchronousListenerBus")
      ) ++ Seq(
        // SPARK-11622 Make LibSVMRelation extends HadoopFsRelation and Add LibSVMOutputWriter
        ProblemFilters.exclude[MissingTypesProblem]("org.apache.spark.ml.source.libsvm.DefaultSource"),
        ProblemFilters.exclude[MissingMethodProblem]("org.apache.spark.ml.source.libsvm.DefaultSource.createRelation")
      ) ++ Seq(
        // SPARK-6363 Make Scala 2.11 the default Scala version
        ProblemFilters.exclude[MissingMethodProblem]("org.apache.spark.SparkContext.cleanup"),
        ProblemFilters.exclude[MissingMethodProblem]("org.apache.spark.SparkContext.metadataCleaner"),
        ProblemFilters.exclude[MissingClassProblem]("org.apache.spark.scheduler.cluster.YarnSchedulerBackend$YarnDriverEndpoint"),
        ProblemFilters.exclude[MissingClassProblem]("org.apache.spark.scheduler.cluster.YarnSchedulerBackend$YarnSchedulerEndpoint")
      ) ++ Seq(
        // SPARK-7889
        ProblemFilters.exclude[MissingMethodProblem]("org.apache.spark.deploy.history.HistoryServer.org$apache$spark$deploy$history$HistoryServer$@tachSparkUI"),
        // SPARK-13296
        ProblemFilters.exclude[IncompatibleResultTypeProblem]("org.apache.spark.sql.UDFRegistration.register"),
        ProblemFilters.exclude[MissingClassProblem]("org.apache.spark.sql.UserDefinedPythonFunction$"),
        ProblemFilters.exclude[MissingClassProblem]("org.apache.spark.sql.UserDefinedPythonFunction"),
        ProblemFilters.exclude[MissingClassProblem]("org.apache.spark.sql.UserDefinedFunction"),
        ProblemFilters.exclude[MissingClassProblem]("org.apache.spark.sql.UserDefinedFunction$")
      ) ++ Seq(
        // SPARK-12995 Remove deprecated APIs in graphx
        ProblemFilters.exclude[MissingMethodProblem]("org.apache.spark.graphx.lib.SVDPlusPlus.runSVDPlusPlus"),
        ProblemFilters.exclude[MissingMethodProblem]("org.apache.spark.graphx.Graph.mapReduceTriplets"),
        ProblemFilters.exclude[MissingMethodProblem]("org.apache.spark.graphx.Graph.mapReduceTriplets$default$3"),
        ProblemFilters.exclude[MissingMethodProblem]("org.apache.spark.graphx.impl.GraphImpl.mapReduceTriplets")
      ) ++ Seq(
        // SPARK-13426 Remove the support of SIMR
        ProblemFilters.exclude[MissingMethodProblem]("org.apache.spark.SparkMasterRegex.SIMR_REGEX")
      ) ++ Seq(
        // SPARK-13413 Remove SparkContext.metricsSystem/schedulerBackend_ setter
        ProblemFilters.exclude[MissingMethodProblem]("org.apache.spark.SparkContext.metricsSystem"),
        ProblemFilters.exclude[MissingMethodProblem]("org.apache.spark.SparkContext.schedulerBackend_=")
      ) ++ Seq(
        // SPARK-13220 Deprecate yarn-client and yarn-cluster mode
        ProblemFilters.exclude[MissingMethodProblem](
          "org.apache.spark.SparkContext.org$apache$spark$SparkContext$$createTaskScheduler")
      ) ++ Seq(
        // SPARK-13465 TaskContext.
        ProblemFilters.exclude[MissingMethodProblem]("org.apache.spark.TaskContext.addTaskFailureListener")
      ) ++ Seq (
        // SPARK-7729 Executor which has been killed should also be displayed on Executor Tab
        ProblemFilters.exclude[MissingMethodProblem]("org.apache.spark.status.api.v1.ExecutorSummary.this")
      ) ++ Seq(
        // SPARK-13526 Move SQLContext per-session states to new class
        ProblemFilters.exclude[IncompatibleMethTypeProblem](
          "org.apache.spark.sql.UDFRegistration.this")
      ) ++ Seq(
        // [SPARK-13486][SQL] Move SQLConf into an internal package
        ProblemFilters.exclude[MissingClassProblem]("org.apache.spark.sql.SQLConf"),
        ProblemFilters.exclude[MissingClassProblem]("org.apache.spark.sql.SQLConf$SQLConfEntry"),
        ProblemFilters.exclude[MissingClassProblem]("org.apache.spark.sql.SQLConf$"),
        ProblemFilters.exclude[MissingClassProblem]("org.apache.spark.sql.SQLConf$SQLConfEntry$")
      ) ++ Seq(
        //SPARK-11011 UserDefinedType serialization should be strongly typed
        ProblemFilters.exclude[IncompatibleResultTypeProblem]("org.apache.spark.mllib.linalg.VectorUDT.serialize"),
        // SPARK-12073: backpressure rate controller consumes events preferentially from lagging partitions
        ProblemFilters.exclude[MissingMethodProblem]("org.apache.spark.streaming.kafka.KafkaTestUtils.createTopic"),
        ProblemFilters.exclude[MissingMethodProblem]("org.apache.spark.streaming.kafka.DirectKafkaInputDStream.maxMessagesPerPartition")
      ) ++ Seq(
        // [SPARK-13244][SQL] Migrates DataFrame to Dataset
        ProblemFilters.exclude[IncompatibleResultTypeProblem]("org.apache.spark.sql.SQLContext.tables"),
        ProblemFilters.exclude[IncompatibleResultTypeProblem]("org.apache.spark.sql.SQLContext.sql"),
        ProblemFilters.exclude[IncompatibleResultTypeProblem]("org.apache.spark.sql.SQLContext.baseRelationToDataFrame"),
        ProblemFilters.exclude[IncompatibleResultTypeProblem]("org.apache.spark.sql.SQLContext.table"),
        ProblemFilters.exclude[IncompatibleResultTypeProblem]("org.apache.spark.sql.DataFrame.apply"),

        ProblemFilters.exclude[MissingClassProblem]("org.apache.spark.sql.DataFrame"),
        ProblemFilters.exclude[MissingClassProblem]("org.apache.spark.sql.DataFrame$"),
        ProblemFilters.exclude[MissingClassProblem]("org.apache.spark.sql.LegacyFunctions"),
        ProblemFilters.exclude[MissingClassProblem]("org.apache.spark.sql.DataFrameHolder"),
        ProblemFilters.exclude[MissingClassProblem]("org.apache.spark.sql.DataFrameHolder$"),
        ProblemFilters.exclude[DirectMissingMethodProblem]("org.apache.spark.sql.SQLImplicits.localSeqToDataFrameHolder"),
        ProblemFilters.exclude[DirectMissingMethodProblem]("org.apache.spark.sql.SQLImplicits.stringRddToDataFrameHolder"),
        ProblemFilters.exclude[DirectMissingMethodProblem]("org.apache.spark.sql.SQLImplicits.rddToDataFrameHolder"),
        ProblemFilters.exclude[DirectMissingMethodProblem]("org.apache.spark.sql.SQLImplicits.longRddToDataFrameHolder"),
        ProblemFilters.exclude[DirectMissingMethodProblem]("org.apache.spark.sql.SQLImplicits.intRddToDataFrameHolder"),
        ProblemFilters.exclude[MissingClassProblem]("org.apache.spark.sql.GroupedDataset"),
        ProblemFilters.exclude[DirectMissingMethodProblem]("org.apache.spark.sql.Dataset.subtract"),

        // [SPARK-14451][SQL] Move encoder definition into Aggregator interface
        ProblemFilters.exclude[DirectMissingMethodProblem]("org.apache.spark.sql.expressions.Aggregator.toColumn"),
        ProblemFilters.exclude[ReversedMissingMethodProblem]("org.apache.spark.sql.expressions.Aggregator.bufferEncoder"),
        ProblemFilters.exclude[ReversedMissingMethodProblem]("org.apache.spark.sql.expressions.Aggregator.outputEncoder"),

        ProblemFilters.exclude[IncompatibleMethTypeProblem]("org.apache.spark.mllib.evaluation.MultilabelMetrics.this"),
        ProblemFilters.exclude[IncompatibleResultTypeProblem]("org.apache.spark.ml.classification.LogisticRegressionSummary.predictions"),
        ProblemFilters.exclude[MissingMethodProblem]("org.apache.spark.ml.classification.LogisticRegressionSummary.predictions")
      ) ++ Seq(
        // [SPARK-13686][MLLIB][STREAMING] Add a constructor parameter `reqParam` to (Streaming)LinearRegressionWithSGD
        ProblemFilters.exclude[MissingMethodProblem]("org.apache.spark.mllib.regression.LinearRegressionWithSGD.this")
      ) ++ Seq(
        // SPARK-15250 Remove deprecated json API in DataFrameReader
        ProblemFilters.exclude[IncompatibleMethTypeProblem]("org.apache.spark.sql.DataFrameReader.json")
      ) ++ Seq(
        // SPARK-13920: MIMA checks should apply to @Experimental and @DeveloperAPI APIs
        ProblemFilters.exclude[DirectMissingMethodProblem]("org.apache.spark.Aggregator.combineCombinersByKey"),
        ProblemFilters.exclude[DirectMissingMethodProblem]("org.apache.spark.Aggregator.combineValuesByKey"),
        ProblemFilters.exclude[DirectMissingMethodProblem]("org.apache.spark.ComplexFutureAction.run"),
        ProblemFilters.exclude[DirectMissingMethodProblem]("org.apache.spark.ComplexFutureAction.runJob"),
        ProblemFilters.exclude[DirectMissingMethodProblem]("org.apache.spark.ComplexFutureAction.this"),
        ProblemFilters.exclude[DirectMissingMethodProblem]("org.apache.spark.SparkEnv.actorSystem"),
        ProblemFilters.exclude[DirectMissingMethodProblem]("org.apache.spark.SparkEnv.cacheManager"),
        ProblemFilters.exclude[DirectMissingMethodProblem]("org.apache.spark.SparkEnv.this"),
        ProblemFilters.exclude[DirectMissingMethodProblem]("org.apache.spark.deploy.SparkHadoopUtil.getConfigurationFromJobContext"),
        ProblemFilters.exclude[DirectMissingMethodProblem]("org.apache.spark.deploy.SparkHadoopUtil.getTaskAttemptIDFromTaskAttemptContext"),
        ProblemFilters.exclude[DirectMissingMethodProblem]("org.apache.spark.deploy.SparkHadoopUtil.newConfiguration"),
        ProblemFilters.exclude[DirectMissingMethodProblem]("org.apache.spark.executor.InputMetrics.bytesReadCallback"),
        ProblemFilters.exclude[DirectMissingMethodProblem]("org.apache.spark.executor.InputMetrics.bytesReadCallback_="),
        ProblemFilters.exclude[DirectMissingMethodProblem]("org.apache.spark.executor.InputMetrics.canEqual"),
        ProblemFilters.exclude[DirectMissingMethodProblem]("org.apache.spark.executor.InputMetrics.copy"),
        ProblemFilters.exclude[DirectMissingMethodProblem]("org.apache.spark.executor.InputMetrics.productArity"),
        ProblemFilters.exclude[DirectMissingMethodProblem]("org.apache.spark.executor.InputMetrics.productElement"),
        ProblemFilters.exclude[DirectMissingMethodProblem]("org.apache.spark.executor.InputMetrics.productIterator"),
        ProblemFilters.exclude[DirectMissingMethodProblem]("org.apache.spark.executor.InputMetrics.productPrefix"),
        ProblemFilters.exclude[DirectMissingMethodProblem]("org.apache.spark.executor.InputMetrics.setBytesReadCallback"),
        ProblemFilters.exclude[DirectMissingMethodProblem]("org.apache.spark.executor.InputMetrics.updateBytesRead"),
        ProblemFilters.exclude[DirectMissingMethodProblem]("org.apache.spark.executor.OutputMetrics.canEqual"),
        ProblemFilters.exclude[DirectMissingMethodProblem]("org.apache.spark.executor.OutputMetrics.copy"),
        ProblemFilters.exclude[DirectMissingMethodProblem]("org.apache.spark.executor.OutputMetrics.productArity"),
        ProblemFilters.exclude[DirectMissingMethodProblem]("org.apache.spark.executor.OutputMetrics.productElement"),
        ProblemFilters.exclude[DirectMissingMethodProblem]("org.apache.spark.executor.OutputMetrics.productIterator"),
        ProblemFilters.exclude[DirectMissingMethodProblem]("org.apache.spark.executor.OutputMetrics.productPrefix"),
        ProblemFilters.exclude[DirectMissingMethodProblem]("org.apache.spark.executor.ShuffleReadMetrics.decFetchWaitTime"),
        ProblemFilters.exclude[DirectMissingMethodProblem]("org.apache.spark.executor.ShuffleReadMetrics.decLocalBlocksFetched"),
        ProblemFilters.exclude[DirectMissingMethodProblem]("org.apache.spark.executor.ShuffleReadMetrics.decRecordsRead"),
        ProblemFilters.exclude[DirectMissingMethodProblem]("org.apache.spark.executor.ShuffleReadMetrics.decRemoteBlocksFetched"),
        ProblemFilters.exclude[DirectMissingMethodProblem]("org.apache.spark.executor.ShuffleReadMetrics.decRemoteBytesRead"),
        ProblemFilters.exclude[DirectMissingMethodProblem]("org.apache.spark.executor.ShuffleWriteMetrics.decShuffleBytesWritten"),
        ProblemFilters.exclude[DirectMissingMethodProblem]("org.apache.spark.executor.ShuffleWriteMetrics.decShuffleRecordsWritten"),
        ProblemFilters.exclude[DirectMissingMethodProblem]("org.apache.spark.executor.ShuffleWriteMetrics.decShuffleWriteTime"),
        ProblemFilters.exclude[DirectMissingMethodProblem]("org.apache.spark.executor.ShuffleWriteMetrics.incShuffleBytesWritten"),
        ProblemFilters.exclude[DirectMissingMethodProblem]("org.apache.spark.executor.ShuffleWriteMetrics.incShuffleRecordsWritten"),
        ProblemFilters.exclude[DirectMissingMethodProblem]("org.apache.spark.executor.ShuffleWriteMetrics.incShuffleWriteTime"),
        ProblemFilters.exclude[DirectMissingMethodProblem]("org.apache.spark.executor.ShuffleWriteMetrics.setShuffleRecordsWritten"),
        ProblemFilters.exclude[DirectMissingMethodProblem]("org.apache.spark.ml.feature.PCAModel.this"),
        ProblemFilters.exclude[DirectMissingMethodProblem]("org.apache.spark.mllib.regression.StreamingLinearRegressionWithSGD.this"),
        ProblemFilters.exclude[DirectMissingMethodProblem]("org.apache.spark.rdd.RDD.mapPartitionsWithContext"),
        ProblemFilters.exclude[DirectMissingMethodProblem]("org.apache.spark.scheduler.AccumulableInfo.this"),
        ProblemFilters.exclude[DirectMissingMethodProblem]("org.apache.spark.scheduler.SparkListenerExecutorMetricsUpdate.taskMetrics"),
        ProblemFilters.exclude[DirectMissingMethodProblem]("org.apache.spark.scheduler.TaskInfo.attempt"),
        ProblemFilters.exclude[DirectMissingMethodProblem]("org.apache.spark.sql.ExperimentalMethods.this"),
        ProblemFilters.exclude[DirectMissingMethodProblem]("org.apache.spark.sql.functions.callUDF"),
        ProblemFilters.exclude[DirectMissingMethodProblem]("org.apache.spark.sql.functions.callUdf"),
        ProblemFilters.exclude[DirectMissingMethodProblem]("org.apache.spark.sql.functions.cumeDist"),
        ProblemFilters.exclude[DirectMissingMethodProblem]("org.apache.spark.sql.functions.denseRank"),
        ProblemFilters.exclude[DirectMissingMethodProblem]("org.apache.spark.sql.functions.inputFileName"),
        ProblemFilters.exclude[DirectMissingMethodProblem]("org.apache.spark.sql.functions.isNaN"),
        ProblemFilters.exclude[DirectMissingMethodProblem]("org.apache.spark.sql.functions.percentRank"),
        ProblemFilters.exclude[DirectMissingMethodProblem]("org.apache.spark.sql.functions.rowNumber"),
        ProblemFilters.exclude[DirectMissingMethodProblem]("org.apache.spark.sql.functions.sparkPartitionId"),
        ProblemFilters.exclude[DirectMissingMethodProblem]("org.apache.spark.storage.BlockStatus.apply"),
        ProblemFilters.exclude[DirectMissingMethodProblem]("org.apache.spark.storage.BlockStatus.copy"),
        ProblemFilters.exclude[DirectMissingMethodProblem]("org.apache.spark.storage.BlockStatus.externalBlockStoreSize"),
        ProblemFilters.exclude[DirectMissingMethodProblem]("org.apache.spark.storage.BlockStatus.this"),
        ProblemFilters.exclude[DirectMissingMethodProblem]("org.apache.spark.storage.StorageStatus.offHeapUsed"),
        ProblemFilters.exclude[DirectMissingMethodProblem]("org.apache.spark.storage.StorageStatus.offHeapUsedByRdd"),
        ProblemFilters.exclude[DirectMissingMethodProblem]("org.apache.spark.storage.StorageStatusListener.this"),
        ProblemFilters.exclude[DirectMissingMethodProblem]("org.apache.spark.streaming.scheduler.BatchInfo.streamIdToNumRecords"),
        ProblemFilters.exclude[DirectMissingMethodProblem]("org.apache.spark.ui.exec.ExecutorsListener.storageStatusList"),
        ProblemFilters.exclude[DirectMissingMethodProblem]("org.apache.spark.ui.exec.ExecutorsListener.this"),
        ProblemFilters.exclude[DirectMissingMethodProblem]("org.apache.spark.ui.storage.StorageListener.storageStatusList"),
        ProblemFilters.exclude[IncompatibleMethTypeProblem]("org.apache.spark.ExceptionFailure.apply"),
        ProblemFilters.exclude[IncompatibleMethTypeProblem]("org.apache.spark.ExceptionFailure.copy"),
        ProblemFilters.exclude[IncompatibleMethTypeProblem]("org.apache.spark.ExceptionFailure.this"),
        ProblemFilters.exclude[IncompatibleMethTypeProblem]("org.apache.spark.executor.InputMetrics.this"),
        ProblemFilters.exclude[IncompatibleMethTypeProblem]("org.apache.spark.executor.OutputMetrics.this"),
        ProblemFilters.exclude[IncompatibleMethTypeProblem]("org.apache.spark.ml.Estimator.fit"),
        ProblemFilters.exclude[IncompatibleMethTypeProblem]("org.apache.spark.ml.Pipeline.fit"),
        ProblemFilters.exclude[IncompatibleMethTypeProblem]("org.apache.spark.ml.PipelineModel.transform"),
        ProblemFilters.exclude[IncompatibleMethTypeProblem]("org.apache.spark.ml.PredictionModel.transform"),
        ProblemFilters.exclude[IncompatibleMethTypeProblem]("org.apache.spark.ml.PredictionModel.transformImpl"),
        ProblemFilters.exclude[IncompatibleMethTypeProblem]("org.apache.spark.ml.Predictor.extractLabeledPoints"),
        ProblemFilters.exclude[IncompatibleMethTypeProblem]("org.apache.spark.ml.Predictor.fit"),
        ProblemFilters.exclude[IncompatibleMethTypeProblem]("org.apache.spark.ml.Predictor.train"),
        ProblemFilters.exclude[IncompatibleMethTypeProblem]("org.apache.spark.ml.Transformer.transform"),
        ProblemFilters.exclude[IncompatibleMethTypeProblem]("org.apache.spark.ml.classification.BinaryLogisticRegressionSummary.this"),
        ProblemFilters.exclude[IncompatibleMethTypeProblem]("org.apache.spark.ml.classification.BinaryLogisticRegressionTrainingSummary.this"),
        ProblemFilters.exclude[IncompatibleMethTypeProblem]("org.apache.spark.ml.classification.ClassificationModel.transform"),
        ProblemFilters.exclude[IncompatibleMethTypeProblem]("org.apache.spark.ml.classification.GBTClassifier.train"),
        ProblemFilters.exclude[IncompatibleMethTypeProblem]("org.apache.spark.ml.classification.MultilayerPerceptronClassifier.train"),
        ProblemFilters.exclude[IncompatibleMethTypeProblem]("org.apache.spark.ml.classification.NaiveBayes.train"),
        ProblemFilters.exclude[IncompatibleMethTypeProblem]("org.apache.spark.ml.classification.OneVsRest.fit"),
        ProblemFilters.exclude[IncompatibleMethTypeProblem]("org.apache.spark.ml.classification.OneVsRestModel.transform"),
        ProblemFilters.exclude[IncompatibleMethTypeProblem]("org.apache.spark.ml.classification.RandomForestClassifier.train"),
        ProblemFilters.exclude[IncompatibleMethTypeProblem]("org.apache.spark.ml.clustering.KMeans.fit"),
        ProblemFilters.exclude[IncompatibleMethTypeProblem]("org.apache.spark.ml.clustering.KMeansModel.computeCost"),
        ProblemFilters.exclude[IncompatibleMethTypeProblem]("org.apache.spark.ml.clustering.KMeansModel.transform"),
        ProblemFilters.exclude[IncompatibleMethTypeProblem]("org.apache.spark.ml.clustering.LDAModel.logLikelihood"),
        ProblemFilters.exclude[IncompatibleMethTypeProblem]("org.apache.spark.ml.clustering.LDAModel.logPerplexity"),
        ProblemFilters.exclude[IncompatibleMethTypeProblem]("org.apache.spark.ml.clustering.LDAModel.transform"),
        ProblemFilters.exclude[IncompatibleMethTypeProblem]("org.apache.spark.ml.evaluation.BinaryClassificationEvaluator.evaluate"),
        ProblemFilters.exclude[IncompatibleMethTypeProblem]("org.apache.spark.ml.evaluation.Evaluator.evaluate"),
        ProblemFilters.exclude[IncompatibleMethTypeProblem]("org.apache.spark.ml.evaluation.MulticlassClassificationEvaluator.evaluate"),
        ProblemFilters.exclude[IncompatibleMethTypeProblem]("org.apache.spark.ml.evaluation.RegressionEvaluator.evaluate"),
        ProblemFilters.exclude[IncompatibleMethTypeProblem]("org.apache.spark.ml.feature.Binarizer.transform"),
        ProblemFilters.exclude[IncompatibleMethTypeProblem]("org.apache.spark.ml.feature.Bucketizer.transform"),
        ProblemFilters.exclude[IncompatibleMethTypeProblem]("org.apache.spark.ml.feature.ChiSqSelector.fit"),
        ProblemFilters.exclude[IncompatibleMethTypeProblem]("org.apache.spark.ml.feature.ChiSqSelectorModel.transform"),
        ProblemFilters.exclude[IncompatibleMethTypeProblem]("org.apache.spark.ml.feature.CountVectorizer.fit"),
        ProblemFilters.exclude[IncompatibleMethTypeProblem]("org.apache.spark.ml.feature.CountVectorizerModel.transform"),
        ProblemFilters.exclude[IncompatibleMethTypeProblem]("org.apache.spark.ml.feature.HashingTF.transform"),
        ProblemFilters.exclude[IncompatibleMethTypeProblem]("org.apache.spark.ml.feature.IDF.fit"),
        ProblemFilters.exclude[IncompatibleMethTypeProblem]("org.apache.spark.ml.feature.IDFModel.transform"),
        ProblemFilters.exclude[IncompatibleMethTypeProblem]("org.apache.spark.ml.feature.IndexToString.transform"),
        ProblemFilters.exclude[IncompatibleMethTypeProblem]("org.apache.spark.ml.feature.Interaction.transform"),
        ProblemFilters.exclude[IncompatibleMethTypeProblem]("org.apache.spark.ml.feature.MinMaxScaler.fit"),
        ProblemFilters.exclude[IncompatibleMethTypeProblem]("org.apache.spark.ml.feature.MinMaxScalerModel.transform"),
        ProblemFilters.exclude[IncompatibleMethTypeProblem]("org.apache.spark.ml.feature.OneHotEncoder.transform"),
        ProblemFilters.exclude[IncompatibleMethTypeProblem]("org.apache.spark.ml.feature.PCA.fit"),
        ProblemFilters.exclude[IncompatibleMethTypeProblem]("org.apache.spark.ml.feature.PCAModel.transform"),
        ProblemFilters.exclude[IncompatibleMethTypeProblem]("org.apache.spark.ml.feature.QuantileDiscretizer.fit"),
        ProblemFilters.exclude[IncompatibleMethTypeProblem]("org.apache.spark.ml.feature.RFormula.fit"),
        ProblemFilters.exclude[IncompatibleMethTypeProblem]("org.apache.spark.ml.feature.RFormulaModel.transform"),
        ProblemFilters.exclude[IncompatibleMethTypeProblem]("org.apache.spark.ml.feature.SQLTransformer.transform"),
        ProblemFilters.exclude[IncompatibleMethTypeProblem]("org.apache.spark.ml.feature.StandardScaler.fit"),
        ProblemFilters.exclude[IncompatibleMethTypeProblem]("org.apache.spark.ml.feature.StandardScalerModel.transform"),
        ProblemFilters.exclude[IncompatibleMethTypeProblem]("org.apache.spark.ml.feature.StopWordsRemover.transform"),
        ProblemFilters.exclude[IncompatibleMethTypeProblem]("org.apache.spark.ml.feature.StringIndexer.fit"),
        ProblemFilters.exclude[IncompatibleMethTypeProblem]("org.apache.spark.ml.feature.StringIndexerModel.transform"),
        ProblemFilters.exclude[IncompatibleMethTypeProblem]("org.apache.spark.ml.feature.VectorAssembler.transform"),
        ProblemFilters.exclude[IncompatibleMethTypeProblem]("org.apache.spark.ml.feature.VectorIndexer.fit"),
        ProblemFilters.exclude[IncompatibleMethTypeProblem]("org.apache.spark.ml.feature.VectorIndexerModel.transform"),
        ProblemFilters.exclude[IncompatibleMethTypeProblem]("org.apache.spark.ml.feature.VectorSlicer.transform"),
        ProblemFilters.exclude[IncompatibleMethTypeProblem]("org.apache.spark.ml.feature.Word2Vec.fit"),
        ProblemFilters.exclude[IncompatibleMethTypeProblem]("org.apache.spark.ml.feature.Word2VecModel.transform"),
        ProblemFilters.exclude[IncompatibleMethTypeProblem]("org.apache.spark.ml.recommendation.ALS.fit"),
        ProblemFilters.exclude[IncompatibleMethTypeProblem]("org.apache.spark.ml.recommendation.ALSModel.this"),
        ProblemFilters.exclude[IncompatibleMethTypeProblem]("org.apache.spark.ml.recommendation.ALSModel.transform"),
        ProblemFilters.exclude[IncompatibleMethTypeProblem]("org.apache.spark.ml.regression.AFTSurvivalRegression.fit"),
        ProblemFilters.exclude[IncompatibleMethTypeProblem]("org.apache.spark.ml.regression.AFTSurvivalRegressionModel.transform"),
        ProblemFilters.exclude[IncompatibleMethTypeProblem]("org.apache.spark.ml.regression.GBTRegressor.train"),
        ProblemFilters.exclude[IncompatibleMethTypeProblem]("org.apache.spark.ml.regression.IsotonicRegression.extractWeightedLabeledPoints"),
        ProblemFilters.exclude[IncompatibleMethTypeProblem]("org.apache.spark.ml.regression.IsotonicRegression.fit"),
        ProblemFilters.exclude[IncompatibleMethTypeProblem]("org.apache.spark.ml.regression.IsotonicRegressionModel.extractWeightedLabeledPoints"),
        ProblemFilters.exclude[IncompatibleMethTypeProblem]("org.apache.spark.ml.regression.IsotonicRegressionModel.transform"),
        ProblemFilters.exclude[IncompatibleMethTypeProblem]("org.apache.spark.ml.regression.LinearRegression.train"),
        ProblemFilters.exclude[IncompatibleMethTypeProblem]("org.apache.spark.ml.regression.LinearRegressionSummary.this"),
        ProblemFilters.exclude[IncompatibleMethTypeProblem]("org.apache.spark.ml.regression.LinearRegressionTrainingSummary.this"),
        ProblemFilters.exclude[IncompatibleMethTypeProblem]("org.apache.spark.ml.regression.RandomForestRegressor.train"),
        ProblemFilters.exclude[IncompatibleMethTypeProblem]("org.apache.spark.ml.tuning.CrossValidator.fit"),
        ProblemFilters.exclude[IncompatibleMethTypeProblem]("org.apache.spark.ml.tuning.CrossValidatorModel.transform"),
        ProblemFilters.exclude[IncompatibleMethTypeProblem]("org.apache.spark.ml.tuning.TrainValidationSplit.fit"),
        ProblemFilters.exclude[IncompatibleMethTypeProblem]("org.apache.spark.ml.tuning.TrainValidationSplitModel.transform"),
        ProblemFilters.exclude[IncompatibleMethTypeProblem]("org.apache.spark.mllib.evaluation.BinaryClassificationMetrics.this"),
        ProblemFilters.exclude[IncompatibleMethTypeProblem]("org.apache.spark.mllib.evaluation.MulticlassMetrics.this"),
        ProblemFilters.exclude[IncompatibleMethTypeProblem]("org.apache.spark.mllib.evaluation.RegressionMetrics.this"),
        ProblemFilters.exclude[IncompatibleMethTypeProblem]("org.apache.spark.sql.DataFrameNaFunctions.this"),
        ProblemFilters.exclude[IncompatibleMethTypeProblem]("org.apache.spark.sql.DataFrameStatFunctions.this"),
        ProblemFilters.exclude[IncompatibleMethTypeProblem]("org.apache.spark.sql.DataFrameWriter.this"),
        ProblemFilters.exclude[IncompatibleMethTypeProblem]("org.apache.spark.sql.functions.broadcast"),
        ProblemFilters.exclude[IncompatibleMethTypeProblem]("org.apache.spark.sql.functions.callUDF"),
        ProblemFilters.exclude[IncompatibleMethTypeProblem]("org.apache.spark.sql.sources.CreatableRelationProvider.createRelation"),
        ProblemFilters.exclude[IncompatibleMethTypeProblem]("org.apache.spark.sql.sources.InsertableRelation.insert"),
        ProblemFilters.exclude[IncompatibleResultTypeProblem]("org.apache.spark.ml.classification.BinaryLogisticRegressionSummary.fMeasureByThreshold"),
        ProblemFilters.exclude[IncompatibleResultTypeProblem]("org.apache.spark.ml.classification.BinaryLogisticRegressionSummary.pr"),
        ProblemFilters.exclude[IncompatibleResultTypeProblem]("org.apache.spark.ml.classification.BinaryLogisticRegressionSummary.precisionByThreshold"),
        ProblemFilters.exclude[IncompatibleResultTypeProblem]("org.apache.spark.ml.classification.BinaryLogisticRegressionSummary.predictions"),
        ProblemFilters.exclude[IncompatibleResultTypeProblem]("org.apache.spark.ml.classification.BinaryLogisticRegressionSummary.recallByThreshold"),
        ProblemFilters.exclude[IncompatibleResultTypeProblem]("org.apache.spark.ml.classification.BinaryLogisticRegressionSummary.roc"),
        ProblemFilters.exclude[IncompatibleResultTypeProblem]("org.apache.spark.ml.clustering.LDAModel.describeTopics"),
        ProblemFilters.exclude[IncompatibleResultTypeProblem]("org.apache.spark.ml.feature.Word2VecModel.findSynonyms"),
        ProblemFilters.exclude[IncompatibleResultTypeProblem]("org.apache.spark.ml.feature.Word2VecModel.getVectors"),
        ProblemFilters.exclude[IncompatibleResultTypeProblem]("org.apache.spark.ml.recommendation.ALSModel.itemFactors"),
        ProblemFilters.exclude[IncompatibleResultTypeProblem]("org.apache.spark.ml.recommendation.ALSModel.userFactors"),
        ProblemFilters.exclude[IncompatibleResultTypeProblem]("org.apache.spark.ml.regression.LinearRegressionSummary.predictions"),
        ProblemFilters.exclude[IncompatibleResultTypeProblem]("org.apache.spark.ml.regression.LinearRegressionSummary.residuals"),
        ProblemFilters.exclude[IncompatibleResultTypeProblem]("org.apache.spark.scheduler.AccumulableInfo.name"),
        ProblemFilters.exclude[IncompatibleResultTypeProblem]("org.apache.spark.scheduler.AccumulableInfo.value"),
        ProblemFilters.exclude[IncompatibleResultTypeProblem]("org.apache.spark.sql.DataFrameNaFunctions.drop"),
        ProblemFilters.exclude[IncompatibleResultTypeProblem]("org.apache.spark.sql.DataFrameNaFunctions.fill"),
        ProblemFilters.exclude[IncompatibleResultTypeProblem]("org.apache.spark.sql.DataFrameNaFunctions.replace"),
        ProblemFilters.exclude[IncompatibleResultTypeProblem]("org.apache.spark.sql.DataFrameReader.jdbc"),
        ProblemFilters.exclude[IncompatibleResultTypeProblem]("org.apache.spark.sql.DataFrameReader.json"),
        ProblemFilters.exclude[IncompatibleResultTypeProblem]("org.apache.spark.sql.DataFrameReader.load"),
        ProblemFilters.exclude[IncompatibleResultTypeProblem]("org.apache.spark.sql.DataFrameReader.orc"),
        ProblemFilters.exclude[IncompatibleResultTypeProblem]("org.apache.spark.sql.DataFrameReader.parquet"),
        ProblemFilters.exclude[IncompatibleResultTypeProblem]("org.apache.spark.sql.DataFrameReader.table"),
        ProblemFilters.exclude[IncompatibleResultTypeProblem]("org.apache.spark.sql.DataFrameReader.text"),
        ProblemFilters.exclude[IncompatibleResultTypeProblem]("org.apache.spark.sql.DataFrameStatFunctions.crosstab"),
        ProblemFilters.exclude[IncompatibleResultTypeProblem]("org.apache.spark.sql.DataFrameStatFunctions.freqItems"),
        ProblemFilters.exclude[IncompatibleResultTypeProblem]("org.apache.spark.sql.DataFrameStatFunctions.sampleBy"),
        ProblemFilters.exclude[IncompatibleResultTypeProblem]("org.apache.spark.sql.SQLContext.createExternalTable"),
        ProblemFilters.exclude[IncompatibleResultTypeProblem]("org.apache.spark.sql.SQLContext.emptyDataFrame"),
        ProblemFilters.exclude[IncompatibleResultTypeProblem]("org.apache.spark.sql.SQLContext.range"),
        ProblemFilters.exclude[IncompatibleResultTypeProblem]("org.apache.spark.sql.functions.udf"),
        ProblemFilters.exclude[MissingClassProblem]("org.apache.spark.scheduler.JobLogger"),
        ProblemFilters.exclude[MissingClassProblem]("org.apache.spark.streaming.receiver.ActorHelper"),
        ProblemFilters.exclude[MissingClassProblem]("org.apache.spark.streaming.receiver.ActorSupervisorStrategy"),
        ProblemFilters.exclude[MissingClassProblem]("org.apache.spark.streaming.receiver.ActorSupervisorStrategy$"),
        ProblemFilters.exclude[MissingClassProblem]("org.apache.spark.streaming.receiver.Statistics"),
        ProblemFilters.exclude[MissingClassProblem]("org.apache.spark.streaming.receiver.Statistics$"),
        ProblemFilters.exclude[MissingTypesProblem]("org.apache.spark.executor.InputMetrics"),
        ProblemFilters.exclude[MissingTypesProblem]("org.apache.spark.executor.InputMetrics$"),
        ProblemFilters.exclude[MissingTypesProblem]("org.apache.spark.executor.OutputMetrics"),
        ProblemFilters.exclude[MissingTypesProblem]("org.apache.spark.executor.OutputMetrics$"),
        ProblemFilters.exclude[MissingTypesProblem]("org.apache.spark.sql.functions$"),
        ProblemFilters.exclude[ReversedMissingMethodProblem]("org.apache.spark.ml.Estimator.fit"),
        ProblemFilters.exclude[ReversedMissingMethodProblem]("org.apache.spark.ml.Predictor.train"),
        ProblemFilters.exclude[ReversedMissingMethodProblem]("org.apache.spark.ml.Transformer.transform"),
        ProblemFilters.exclude[ReversedMissingMethodProblem]("org.apache.spark.ml.evaluation.Evaluator.evaluate"),
        ProblemFilters.exclude[ReversedMissingMethodProblem]("org.apache.spark.scheduler.SparkListener.onOtherEvent"),
        ProblemFilters.exclude[ReversedMissingMethodProblem]("org.apache.spark.sql.sources.CreatableRelationProvider.createRelation"),
        ProblemFilters.exclude[ReversedMissingMethodProblem]("org.apache.spark.sql.sources.InsertableRelation.insert")
      ) ++ Seq(
        // [SPARK-13926] Automatically use Kryo serializer when shuffling RDDs with simple types
        ProblemFilters.exclude[IncompatibleMethTypeProblem]("org.apache.spark.ShuffleDependency.this"),
        ProblemFilters.exclude[IncompatibleResultTypeProblem]("org.apache.spark.ShuffleDependency.serializer"),
        ProblemFilters.exclude[MissingClassProblem]("org.apache.spark.serializer.Serializer$")
      ) ++ Seq(
        // SPARK-13927: add row/column iterator to local matrices
        ProblemFilters.exclude[MissingMethodProblem]("org.apache.spark.mllib.linalg.Matrix.rowIter"),
        ProblemFilters.exclude[MissingMethodProblem]("org.apache.spark.mllib.linalg.Matrix.colIter")
      ) ++ Seq(
        // SPARK-13948: MiMa Check should catch if the visibility change to `private`
        // TODO(josh): Some of these may be legitimate incompatibilities; we should follow up before the 2.0.0 release
        ProblemFilters.exclude[DirectMissingMethodProblem]("org.apache.spark.sql.Dataset.toDS"),
        ProblemFilters.exclude[DirectMissingMethodProblem]("org.apache.spark.sql.sources.OutputWriterFactory.newInstance"),
        ProblemFilters.exclude[DirectMissingMethodProblem]("org.apache.spark.util.RpcUtils.askTimeout"),
        ProblemFilters.exclude[DirectMissingMethodProblem]("org.apache.spark.util.RpcUtils.lookupTimeout"),
        ProblemFilters.exclude[IncompatibleMethTypeProblem]("org.apache.spark.ml.UnaryTransformer.transform"),
        ProblemFilters.exclude[IncompatibleMethTypeProblem]("org.apache.spark.ml.classification.DecisionTreeClassifier.train"),
        ProblemFilters.exclude[IncompatibleMethTypeProblem]("org.apache.spark.ml.classification.LogisticRegression.train"),
        ProblemFilters.exclude[IncompatibleMethTypeProblem]("org.apache.spark.ml.regression.DecisionTreeRegressor.train"),
        ProblemFilters.exclude[IncompatibleMethTypeProblem]("org.apache.spark.sql.Dataset.groupBy"),
        ProblemFilters.exclude[IncompatibleResultTypeProblem]("org.apache.spark.sql.Dataset.groupBy"),
        ProblemFilters.exclude[IncompatibleResultTypeProblem]("org.apache.spark.sql.Dataset.select"),
        ProblemFilters.exclude[IncompatibleResultTypeProblem]("org.apache.spark.sql.Dataset.toDF"),
        ProblemFilters.exclude[ReversedMissingMethodProblem]("org.apache.spark.Logging.initializeLogIfNecessary"),
        ProblemFilters.exclude[ReversedMissingMethodProblem]("org.apache.spark.scheduler.SparkListenerEvent.logEvent"),
        ProblemFilters.exclude[ReversedMissingMethodProblem]("org.apache.spark.sql.sources.OutputWriterFactory.newInstance")
      ) ++ Seq(
        // [SPARK-14014] Replace existing analysis.Catalog with SessionCatalog
        ProblemFilters.exclude[DirectMissingMethodProblem]("org.apache.spark.sql.SQLContext.this")
      ) ++ Seq(
        // [SPARK-13928] Move org.apache.spark.Logging into org.apache.spark.internal.Logging
        ProblemFilters.exclude[MissingClassProblem]("org.apache.spark.Logging"),
        (problem: Problem) => problem match {
          case MissingTypesProblem(_, missing)
            if missing.map(_.fullName).sameElements(Seq("org.apache.spark.Logging")) => false
          case _ => true
        }
      ) ++ Seq(
        // [SPARK-13990] Automatically pick serializer when caching RDDs
        ProblemFilters.exclude[DirectMissingMethodProblem]("org.apache.spark.network.netty.NettyBlockTransferService.uploadBlock")
      ) ++ Seq(
        // [SPARK-14089][CORE][MLLIB] Remove methods that has been deprecated since 1.1, 1.2, 1.3, 1.4, and 1.5
        ProblemFilters.exclude[DirectMissingMethodProblem]("org.apache.spark.SparkEnv.getThreadLocal"),
        ProblemFilters.exclude[DirectMissingMethodProblem]("org.apache.spark.mllib.rdd.RDDFunctions.treeReduce"),
        ProblemFilters.exclude[DirectMissingMethodProblem]("org.apache.spark.mllib.rdd.RDDFunctions.treeAggregate"),
        ProblemFilters.exclude[DirectMissingMethodProblem]("org.apache.spark.mllib.tree.configuration.Strategy.defaultStategy"),
        ProblemFilters.exclude[IncompatibleMethTypeProblem]("org.apache.spark.mllib.util.MLUtils.loadLibSVMFile"),
        ProblemFilters.exclude[IncompatibleMethTypeProblem]("org.apache.spark.mllib.util.MLUtils.loadLibSVMFile"),
        ProblemFilters.exclude[DirectMissingMethodProblem]("org.apache.spark.mllib.util.MLUtils.loadLibSVMFile"),
        ProblemFilters.exclude[DirectMissingMethodProblem]("org.apache.spark.mllib.util.MLUtils.saveLabeledData"),
        ProblemFilters.exclude[DirectMissingMethodProblem]("org.apache.spark.mllib.util.MLUtils.loadLabeledData"),
        ProblemFilters.exclude[DirectMissingMethodProblem]("org.apache.spark.mllib.optimization.LBFGS.setMaxNumIterations"),
        ProblemFilters.exclude[DirectMissingMethodProblem]("org.apache.spark.ml.evaluation.BinaryClassificationEvaluator.setScoreCol")
      ) ++ Seq(
        // [SPARK-14205][SQL] remove trait Queryable
        ProblemFilters.exclude[MissingTypesProblem]("org.apache.spark.sql.Dataset")
      ) ++ Seq(
        // [SPARK-11262][ML] Unit test for gradient, loss layers, memory management
        // for multilayer perceptron.
        // This class is marked as `private`.
        ProblemFilters.exclude[MissingClassProblem]("org.apache.spark.ml.ann.SoftmaxFunction")
      ) ++ Seq(
        // [SPARK-13674][SQL] Add wholestage codegen support to Sample
        ProblemFilters.exclude[IncompatibleMethTypeProblem]("org.apache.spark.util.random.PoissonSampler.this"),
        ProblemFilters.exclude[DirectMissingMethodProblem]("org.apache.spark.util.random.PoissonSampler.this")
      ) ++ Seq(
        // [SPARK-13430][ML] moved featureCol from LinearRegressionModelSummary to LinearRegressionSummary
        ProblemFilters.exclude[MissingMethodProblem]("org.apache.spark.ml.regression.LinearRegressionSummary.this")
      ) ++ Seq(
        // [SPARK-14437][Core] Use the address that NettyBlockTransferService listens to create BlockManagerId
        ProblemFilters.exclude[DirectMissingMethodProblem]("org.apache.spark.network.netty.NettyBlockTransferService.this")
      ) ++ Seq(
        // [SPARK-13048][ML][MLLIB] keepLastCheckpoint option for LDA EM optimizer
        ProblemFilters.exclude[DirectMissingMethodProblem]("org.apache.spark.mllib.clustering.DistributedLDAModel.this")
      ) ++ Seq(
        // [SPARK-14475] Propagate user-defined context from driver to executors
        ProblemFilters.exclude[ReversedMissingMethodProblem]("org.apache.spark.TaskContext.getLocalProperty"),
        // [SPARK-14617] Remove deprecated APIs in TaskMetrics
        ProblemFilters.exclude[MissingClassProblem]("org.apache.spark.executor.InputMetrics$"),
        ProblemFilters.exclude[MissingClassProblem]("org.apache.spark.executor.OutputMetrics$"),
        // [SPARK-14628] Simplify task metrics by always tracking read/write metrics
        ProblemFilters.exclude[DirectMissingMethodProblem]("org.apache.spark.executor.InputMetrics.readMethod"),
        ProblemFilters.exclude[DirectMissingMethodProblem]("org.apache.spark.executor.OutputMetrics.writeMethod")
      ) ++ Seq(
        // SPARK-14628: Always track input/output/shuffle metrics
        ProblemFilters.exclude[DirectMissingMethodProblem]("org.apache.spark.status.api.v1.ShuffleReadMetrics.totalBlocksFetched"),
        ProblemFilters.exclude[IncompatibleMethTypeProblem]("org.apache.spark.status.api.v1.ShuffleReadMetrics.this"),
        ProblemFilters.exclude[IncompatibleResultTypeProblem]("org.apache.spark.status.api.v1.TaskMetrics.inputMetrics"),
        ProblemFilters.exclude[IncompatibleResultTypeProblem]("org.apache.spark.status.api.v1.TaskMetrics.outputMetrics"),
        ProblemFilters.exclude[IncompatibleResultTypeProblem]("org.apache.spark.status.api.v1.TaskMetrics.shuffleWriteMetrics"),
        ProblemFilters.exclude[IncompatibleResultTypeProblem]("org.apache.spark.status.api.v1.TaskMetrics.shuffleReadMetrics"),
        ProblemFilters.exclude[IncompatibleMethTypeProblem]("org.apache.spark.status.api.v1.TaskMetrics.this"),
        ProblemFilters.exclude[IncompatibleResultTypeProblem]("org.apache.spark.status.api.v1.TaskMetricDistributions.inputMetrics"),
        ProblemFilters.exclude[IncompatibleResultTypeProblem]("org.apache.spark.status.api.v1.TaskMetricDistributions.outputMetrics"),
        ProblemFilters.exclude[IncompatibleResultTypeProblem]("org.apache.spark.status.api.v1.TaskMetricDistributions.shuffleWriteMetrics"),
        ProblemFilters.exclude[IncompatibleResultTypeProblem]("org.apache.spark.status.api.v1.TaskMetricDistributions.shuffleReadMetrics"),
        ProblemFilters.exclude[IncompatibleMethTypeProblem]("org.apache.spark.status.api.v1.TaskMetricDistributions.this")
      ) ++ Seq(
        // SPARK-13643: Move functionality from SQLContext to SparkSession
        ProblemFilters.exclude[DirectMissingMethodProblem]("org.apache.spark.sql.SQLContext.getSchema")
      ) ++ Seq(
        // [SPARK-14407] Hides HadoopFsRelation related data source API into execution package
        ProblemFilters.exclude[MissingClassProblem]("org.apache.spark.sql.sources.OutputWriter"),
        ProblemFilters.exclude[MissingClassProblem]("org.apache.spark.sql.sources.OutputWriterFactory")
      ) ++ Seq(
        // SPARK-14734: Add conversions between mllib and ml Vector, Matrix types
        ProblemFilters.exclude[ReversedMissingMethodProblem]("org.apache.spark.mllib.linalg.Vector.asML"),
        ProblemFilters.exclude[ReversedMissingMethodProblem]("org.apache.spark.mllib.linalg.Matrix.asML")
      ) ++ Seq(
        // SPARK-14704: Create accumulators in TaskMetrics
        ProblemFilters.exclude[DirectMissingMethodProblem]("org.apache.spark.executor.InputMetrics.this"),
        ProblemFilters.exclude[DirectMissingMethodProblem]("org.apache.spark.executor.OutputMetrics.this")
      ) ++ Seq(
        // SPARK-14861: Replace internal usages of SQLContext with SparkSession
        ProblemFilters.exclude[IncompatibleMethTypeProblem](
          "org.apache.spark.ml.clustering.LocalLDAModel.this"),
        ProblemFilters.exclude[IncompatibleMethTypeProblem](
          "org.apache.spark.ml.clustering.DistributedLDAModel.this"),
        ProblemFilters.exclude[IncompatibleMethTypeProblem](
          "org.apache.spark.ml.clustering.LDAModel.this"),
        ProblemFilters.exclude[DirectMissingMethodProblem](
          "org.apache.spark.ml.clustering.LDAModel.sqlContext"),
        ProblemFilters.exclude[IncompatibleMethTypeProblem](
          "org.apache.spark.sql.Dataset.this"),
        ProblemFilters.exclude[IncompatibleMethTypeProblem](
          "org.apache.spark.sql.DataFrameReader.this")
      ) ++ Seq(
        // SPARK-14542 configurable buffer size for pipe RDD
        ProblemFilters.exclude[DirectMissingMethodProblem]("org.apache.spark.rdd.RDD.pipe"),
        ProblemFilters.exclude[ReversedMissingMethodProblem]("org.apache.spark.api.java.JavaRDDLike.pipe")
      ) ++ Seq(
        // [SPARK-4452][Core]Shuffle data structures can starve others on the same thread for memory
        ProblemFilters.exclude[IncompatibleTemplateDefProblem]("org.apache.spark.util.collection.Spillable")
      ) ++ Seq(
        // [SPARK-14952][Core][ML] Remove methods deprecated in 1.6
        ProblemFilters.exclude[DirectMissingMethodProblem]("org.apache.spark.input.PortableDataStream.close"),
        ProblemFilters.exclude[DirectMissingMethodProblem]("org.apache.spark.ml.classification.LogisticRegressionModel.weights"),
        ProblemFilters.exclude[DirectMissingMethodProblem]("org.apache.spark.ml.regression.LinearRegressionModel.weights")
      ) ++ Seq(
        // [SPARK-10653] [Core] Remove unnecessary things from SparkEnv
        ProblemFilters.exclude[DirectMissingMethodProblem]("org.apache.spark.SparkEnv.sparkFilesDir"),
        ProblemFilters.exclude[DirectMissingMethodProblem]("org.apache.spark.SparkEnv.blockTransferService")
      ) ++ Seq(
        // SPARK-14654: New accumulator API
        ProblemFilters.exclude[MissingTypesProblem]("org.apache.spark.ExceptionFailure$"),
        ProblemFilters.exclude[DirectMissingMethodProblem]("org.apache.spark.ExceptionFailure.apply"),
        ProblemFilters.exclude[DirectMissingMethodProblem]("org.apache.spark.ExceptionFailure.metrics"),
        ProblemFilters.exclude[DirectMissingMethodProblem]("org.apache.spark.ExceptionFailure.copy"),
        ProblemFilters.exclude[DirectMissingMethodProblem]("org.apache.spark.ExceptionFailure.this"),
        ProblemFilters.exclude[IncompatibleResultTypeProblem]("org.apache.spark.executor.ShuffleReadMetrics.remoteBlocksFetched"),
        ProblemFilters.exclude[IncompatibleResultTypeProblem]("org.apache.spark.executor.ShuffleReadMetrics.totalBlocksFetched"),
        ProblemFilters.exclude[IncompatibleResultTypeProblem]("org.apache.spark.executor.ShuffleReadMetrics.localBlocksFetched"),
        ProblemFilters.exclude[IncompatibleResultTypeProblem]("org.apache.spark.status.api.v1.ShuffleReadMetrics.remoteBlocksFetched"),
        ProblemFilters.exclude[IncompatibleResultTypeProblem]("org.apache.spark.status.api.v1.ShuffleReadMetrics.localBlocksFetched")
      ) ++ Seq(
        // [SPARK-14615][ML] Use the new ML Vector and Matrix in the ML pipeline based algorithms
        ProblemFilters.exclude[IncompatibleResultTypeProblem]("org.apache.spark.ml.clustering.LDAModel.getOldDocConcentration"),
        ProblemFilters.exclude[IncompatibleResultTypeProblem]("org.apache.spark.ml.clustering.LDAModel.estimatedDocConcentration"),
        ProblemFilters.exclude[IncompatibleResultTypeProblem]("org.apache.spark.ml.clustering.LDAModel.topicsMatrix"),
        ProblemFilters.exclude[IncompatibleResultTypeProblem]("org.apache.spark.ml.clustering.KMeansModel.clusterCenters"),
        ProblemFilters.exclude[IncompatibleMethTypeProblem]("org.apache.spark.ml.classification.LabelConverter.decodeLabel"),
        ProblemFilters.exclude[IncompatibleMethTypeProblem]("org.apache.spark.ml.classification.LabelConverter.encodeLabeledPoint"),
        ProblemFilters.exclude[IncompatibleResultTypeProblem]("org.apache.spark.ml.classification.MultilayerPerceptronClassificationModel.weights"),
        ProblemFilters.exclude[IncompatibleMethTypeProblem]("org.apache.spark.ml.classification.MultilayerPerceptronClassificationModel.predict"),
        ProblemFilters.exclude[IncompatibleMethTypeProblem]("org.apache.spark.ml.classification.MultilayerPerceptronClassificationModel.this"),
        ProblemFilters.exclude[IncompatibleMethTypeProblem]("org.apache.spark.ml.classification.NaiveBayesModel.predictRaw"),
        ProblemFilters.exclude[IncompatibleMethTypeProblem]("org.apache.spark.ml.classification.NaiveBayesModel.raw2probabilityInPlace"),
        ProblemFilters.exclude[IncompatibleResultTypeProblem]("org.apache.spark.ml.classification.NaiveBayesModel.theta"),
        ProblemFilters.exclude[IncompatibleResultTypeProblem]("org.apache.spark.ml.classification.NaiveBayesModel.pi"),
        ProblemFilters.exclude[IncompatibleMethTypeProblem]("org.apache.spark.ml.classification.NaiveBayesModel.this"),
        ProblemFilters.exclude[IncompatibleMethTypeProblem]("org.apache.spark.ml.classification.LogisticRegressionModel.probability2prediction"),
        ProblemFilters.exclude[IncompatibleMethTypeProblem]("org.apache.spark.ml.classification.LogisticRegressionModel.predictRaw"),
        ProblemFilters.exclude[IncompatibleMethTypeProblem]("org.apache.spark.ml.classification.LogisticRegressionModel.raw2prediction"),
        ProblemFilters.exclude[IncompatibleMethTypeProblem]("org.apache.spark.ml.classification.LogisticRegressionModel.raw2probabilityInPlace"),
        ProblemFilters.exclude[IncompatibleMethTypeProblem]("org.apache.spark.ml.classification.LogisticRegressionModel.predict"),
        ProblemFilters.exclude[IncompatibleResultTypeProblem]("org.apache.spark.ml.classification.LogisticRegressionModel.coefficients"),
        ProblemFilters.exclude[IncompatibleMethTypeProblem]("org.apache.spark.ml.classification.LogisticRegressionModel.this"),
        ProblemFilters.exclude[IncompatibleMethTypeProblem]("org.apache.spark.ml.classification.ClassificationModel.raw2prediction"),
        ProblemFilters.exclude[IncompatibleResultTypeProblem]("org.apache.spark.ml.classification.ClassificationModel.predictRaw"),
        ProblemFilters.exclude[ReversedMissingMethodProblem]("org.apache.spark.ml.classification.ClassificationModel.predictRaw"),
        ProblemFilters.exclude[IncompatibleResultTypeProblem]("org.apache.spark.ml.feature.ElementwiseProduct.getScalingVec"),
        ProblemFilters.exclude[IncompatibleMethTypeProblem]("org.apache.spark.ml.feature.ElementwiseProduct.setScalingVec"),
        ProblemFilters.exclude[IncompatibleResultTypeProblem]("org.apache.spark.ml.feature.PCAModel.pc"),
        ProblemFilters.exclude[IncompatibleResultTypeProblem]("org.apache.spark.ml.feature.MinMaxScalerModel.originalMax"),
        ProblemFilters.exclude[IncompatibleResultTypeProblem]("org.apache.spark.ml.feature.MinMaxScalerModel.originalMin"),
        ProblemFilters.exclude[IncompatibleMethTypeProblem]("org.apache.spark.ml.feature.MinMaxScalerModel.this"),
        ProblemFilters.exclude[IncompatibleMethTypeProblem]("org.apache.spark.ml.feature.Word2VecModel.findSynonyms"),
        ProblemFilters.exclude[IncompatibleResultTypeProblem]("org.apache.spark.ml.feature.IDFModel.idf"),
        ProblemFilters.exclude[IncompatibleResultTypeProblem]("org.apache.spark.ml.feature.StandardScalerModel.mean"),
        ProblemFilters.exclude[IncompatibleMethTypeProblem]("org.apache.spark.ml.feature.StandardScalerModel.this"),
        ProblemFilters.exclude[IncompatibleResultTypeProblem]("org.apache.spark.ml.feature.StandardScalerModel.std"),
        ProblemFilters.exclude[IncompatibleMethTypeProblem]("org.apache.spark.ml.regression.AFTSurvivalRegressionModel.predict"),
        ProblemFilters.exclude[IncompatibleResultTypeProblem]("org.apache.spark.ml.regression.AFTSurvivalRegressionModel.coefficients"),
        ProblemFilters.exclude[IncompatibleMethTypeProblem]("org.apache.spark.ml.regression.AFTSurvivalRegressionModel.predictQuantiles"),
        ProblemFilters.exclude[IncompatibleMethTypeProblem]("org.apache.spark.ml.regression.AFTSurvivalRegressionModel.this"),
        ProblemFilters.exclude[IncompatibleResultTypeProblem]("org.apache.spark.ml.regression.IsotonicRegressionModel.predictions"),
        ProblemFilters.exclude[IncompatibleResultTypeProblem]("org.apache.spark.ml.regression.IsotonicRegressionModel.boundaries"),
        ProblemFilters.exclude[IncompatibleMethTypeProblem]("org.apache.spark.ml.regression.LinearRegressionModel.predict"),
        ProblemFilters.exclude[IncompatibleResultTypeProblem]("org.apache.spark.ml.regression.LinearRegressionModel.coefficients"),
        ProblemFilters.exclude[IncompatibleMethTypeProblem]("org.apache.spark.ml.regression.LinearRegressionModel.this")
      ) ++ Seq(
        // [SPARK-15290] Move annotations, like @Since / @DeveloperApi, into spark-tags
        ProblemFilters.exclude[MissingClassProblem]("org.apache.spark.annotation.package$"),
        ProblemFilters.exclude[MissingClassProblem]("org.apache.spark.annotation.package"),
        ProblemFilters.exclude[MissingClassProblem]("org.apache.spark.annotation.Private"),
        ProblemFilters.exclude[MissingClassProblem]("org.apache.spark.annotation.AlphaComponent"),
        ProblemFilters.exclude[MissingClassProblem]("org.apache.spark.annotation.Experimental"),
        ProblemFilters.exclude[MissingClassProblem]("org.apache.spark.annotation.DeveloperApi")
      ) ++ Seq(
<<<<<<< HEAD
        ProblemFilters.exclude[ReversedMissingMethodProblem]("org.apache.spark.mllib.linalg.Vector.asBreeze"),
        ProblemFilters.exclude[ReversedMissingMethodProblem]("org.apache.spark.mllib.linalg.Matrix.asBreeze")
=======
        // [] Replace SQLContext by SparkSession in MLLIB
        ProblemFilters.exclude[DirectMissingMethodProblem]("org.apache.spark.ml.util.MLWriter.sqlContext"),
        ProblemFilters.exclude[IncompatibleMethTypeProblem]("org.apache.spark.ml.util.MLWriter.context"),
        ProblemFilters.exclude[DirectMissingMethodProblem]("org.apache.spark.ml.util.MLReader.sqlContext"),
        ProblemFilters.exclude[IncompatibleMethTypeProblem]("org.apache.spark.ml.util.MLReader.context")
>>>>>>> acc4a1c8
      )
    case v if v.startsWith("1.6") =>
      Seq(
        MimaBuild.excludeSparkPackage("deploy"),
        MimaBuild.excludeSparkPackage("network"),
        MimaBuild.excludeSparkPackage("unsafe"),
        // These are needed if checking against the sbt build, since they are part of
        // the maven-generated artifacts in 1.3.
        excludePackage("org.spark-project.jetty"),
        MimaBuild.excludeSparkPackage("unused"),
        // SQL execution is considered private.
        excludePackage("org.apache.spark.sql.execution"),
        // SQL columnar is considered private.
        excludePackage("org.apache.spark.sql.columnar"),
        // The shuffle package is considered private.
        excludePackage("org.apache.spark.shuffle"),
        // The collections utilities are considered private.
        excludePackage("org.apache.spark.util.collection")
      ) ++
      MimaBuild.excludeSparkClass("streaming.flume.FlumeTestUtils") ++
      MimaBuild.excludeSparkClass("streaming.flume.PollingFlumeTestUtils") ++
      Seq(
        // MiMa does not deal properly with sealed traits
        ProblemFilters.exclude[MissingMethodProblem](
          "org.apache.spark.ml.classification.LogisticRegressionSummary.featuresCol")
      ) ++ Seq(
        // SPARK-11530
        ProblemFilters.exclude[MissingMethodProblem]("org.apache.spark.mllib.feature.PCAModel.this")
      ) ++ Seq(
        // SPARK-10381 Fix types / units in private AskPermissionToCommitOutput RPC message.
        // This class is marked as `private` but MiMa still seems to be confused by the change.
        ProblemFilters.exclude[MissingMethodProblem](
          "org.apache.spark.scheduler.AskPermissionToCommitOutput.task"),
        ProblemFilters.exclude[IncompatibleResultTypeProblem](
          "org.apache.spark.scheduler.AskPermissionToCommitOutput.copy$default$2"),
        ProblemFilters.exclude[IncompatibleMethTypeProblem](
          "org.apache.spark.scheduler.AskPermissionToCommitOutput.copy"),
        ProblemFilters.exclude[MissingMethodProblem](
          "org.apache.spark.scheduler.AskPermissionToCommitOutput.taskAttempt"),
        ProblemFilters.exclude[IncompatibleResultTypeProblem](
          "org.apache.spark.scheduler.AskPermissionToCommitOutput.copy$default$3"),
        ProblemFilters.exclude[IncompatibleMethTypeProblem](
          "org.apache.spark.scheduler.AskPermissionToCommitOutput.this"),
        ProblemFilters.exclude[IncompatibleMethTypeProblem](
          "org.apache.spark.scheduler.AskPermissionToCommitOutput.apply")
      ) ++ Seq(
        ProblemFilters.exclude[MissingClassProblem](
          "org.apache.spark.shuffle.FileShuffleBlockResolver$ShuffleFileGroup")
      ) ++ Seq(
        ProblemFilters.exclude[MissingMethodProblem](
          "org.apache.spark.ml.regression.LeastSquaresAggregator.add"),
        ProblemFilters.exclude[MissingMethodProblem](
          "org.apache.spark.ml.regression.LeastSquaresCostFun.this"),
        ProblemFilters.exclude[MissingMethodProblem](
          "org.apache.spark.sql.SQLContext.clearLastInstantiatedContext"),
        ProblemFilters.exclude[MissingMethodProblem](
          "org.apache.spark.sql.SQLContext.setLastInstantiatedContext"),
        ProblemFilters.exclude[MissingClassProblem](
          "org.apache.spark.sql.SQLContext$SQLSession"),
        ProblemFilters.exclude[MissingMethodProblem](
          "org.apache.spark.sql.SQLContext.detachSession"),
        ProblemFilters.exclude[MissingMethodProblem](
          "org.apache.spark.sql.SQLContext.tlSession"),
        ProblemFilters.exclude[MissingMethodProblem](
          "org.apache.spark.sql.SQLContext.defaultSession"),
        ProblemFilters.exclude[MissingMethodProblem](
          "org.apache.spark.sql.SQLContext.currentSession"),
        ProblemFilters.exclude[MissingMethodProblem](
          "org.apache.spark.sql.SQLContext.openSession"),
        ProblemFilters.exclude[MissingMethodProblem](
          "org.apache.spark.sql.SQLContext.setSession"),
        ProblemFilters.exclude[MissingMethodProblem](
          "org.apache.spark.sql.SQLContext.createSession")
      ) ++ Seq(
        ProblemFilters.exclude[MissingMethodProblem](
          "org.apache.spark.SparkContext.preferredNodeLocationData_="),
        ProblemFilters.exclude[MissingClassProblem](
          "org.apache.spark.rdd.MapPartitionsWithPreparationRDD"),
        ProblemFilters.exclude[MissingClassProblem](
          "org.apache.spark.rdd.MapPartitionsWithPreparationRDD$"),
        ProblemFilters.exclude[MissingClassProblem]("org.apache.spark.sql.SparkSQLParser")
      ) ++ Seq(
        // SPARK-11485
        ProblemFilters.exclude[MissingMethodProblem]("org.apache.spark.sql.DataFrameHolder.df"),
        // SPARK-11541 mark various JDBC dialects as private
        ProblemFilters.exclude[MissingMethodProblem]("org.apache.spark.sql.jdbc.NoopDialect.productElement"),
        ProblemFilters.exclude[MissingMethodProblem]("org.apache.spark.sql.jdbc.NoopDialect.productArity"),
        ProblemFilters.exclude[MissingMethodProblem]("org.apache.spark.sql.jdbc.NoopDialect.canEqual"),
        ProblemFilters.exclude[MissingMethodProblem]("org.apache.spark.sql.jdbc.NoopDialect.productIterator"),
        ProblemFilters.exclude[MissingMethodProblem]("org.apache.spark.sql.jdbc.NoopDialect.productPrefix"),
        ProblemFilters.exclude[MissingMethodProblem]("org.apache.spark.sql.jdbc.NoopDialect.toString"),
        ProblemFilters.exclude[MissingMethodProblem]("org.apache.spark.sql.jdbc.NoopDialect.hashCode"),
        ProblemFilters.exclude[MissingTypesProblem]("org.apache.spark.sql.jdbc.PostgresDialect$"),
        ProblemFilters.exclude[MissingMethodProblem]("org.apache.spark.sql.jdbc.PostgresDialect.productElement"),
        ProblemFilters.exclude[MissingMethodProblem]("org.apache.spark.sql.jdbc.PostgresDialect.productArity"),
        ProblemFilters.exclude[MissingMethodProblem]("org.apache.spark.sql.jdbc.PostgresDialect.canEqual"),
        ProblemFilters.exclude[MissingMethodProblem]("org.apache.spark.sql.jdbc.PostgresDialect.productIterator"),
        ProblemFilters.exclude[MissingMethodProblem]("org.apache.spark.sql.jdbc.PostgresDialect.productPrefix"),
        ProblemFilters.exclude[MissingMethodProblem]("org.apache.spark.sql.jdbc.PostgresDialect.toString"),
        ProblemFilters.exclude[MissingMethodProblem]("org.apache.spark.sql.jdbc.PostgresDialect.hashCode"),
        ProblemFilters.exclude[MissingTypesProblem]("org.apache.spark.sql.jdbc.NoopDialect$")
      ) ++ Seq (
        ProblemFilters.exclude[MissingMethodProblem](
          "org.apache.spark.status.api.v1.ApplicationInfo.this"),
        ProblemFilters.exclude[MissingMethodProblem](
          "org.apache.spark.status.api.v1.StageData.this")
      ) ++ Seq(
        // SPARK-11766 add toJson to Vector
        ProblemFilters.exclude[MissingMethodProblem](
          "org.apache.spark.mllib.linalg.Vector.toJson")
      ) ++ Seq(
        // SPARK-9065 Support message handler in Kafka Python API
        ProblemFilters.exclude[MissingMethodProblem](
          "org.apache.spark.streaming.kafka.KafkaUtilsPythonHelper.createDirectStream"),
        ProblemFilters.exclude[MissingMethodProblem](
          "org.apache.spark.streaming.kafka.KafkaUtilsPythonHelper.createRDD")
      ) ++ Seq(
        // SPARK-4557 Changed foreachRDD to use VoidFunction
        ProblemFilters.exclude[MissingMethodProblem](
          "org.apache.spark.streaming.api.java.JavaDStreamLike.foreachRDD")
      ) ++ Seq(
        // SPARK-11996 Make the executor thread dump work again
        ProblemFilters.exclude[MissingClassProblem]("org.apache.spark.executor.ExecutorEndpoint"),
        ProblemFilters.exclude[MissingClassProblem]("org.apache.spark.executor.ExecutorEndpoint$"),
        ProblemFilters.exclude[MissingClassProblem](
          "org.apache.spark.storage.BlockManagerMessages$GetRpcHostPortForExecutor"),
        ProblemFilters.exclude[MissingClassProblem](
          "org.apache.spark.storage.BlockManagerMessages$GetRpcHostPortForExecutor$")
      ) ++ Seq(
        // SPARK-3580 Add getNumPartitions method to JavaRDD
        ProblemFilters.exclude[MissingMethodProblem](
          "org.apache.spark.api.java.JavaRDDLike.getNumPartitions")
      ) ++ Seq(
        // SPARK-12149 Added new fields to ExecutorSummary
        ProblemFilters.exclude[MissingMethodProblem]("org.apache.spark.status.api.v1.ExecutorSummary.this")
      ) ++
      // SPARK-11314: YARN backend moved to yarn sub-module and MiMA complains even though it's a
      // private class.
      MimaBuild.excludeSparkClass("scheduler.cluster.YarnSchedulerBackend$YarnSchedulerEndpoint")
    case v if v.startsWith("1.5") =>
      Seq(
        MimaBuild.excludeSparkPackage("network"),
        MimaBuild.excludeSparkPackage("deploy"),
        // These are needed if checking against the sbt build, since they are part of
        // the maven-generated artifacts in 1.3.
        excludePackage("org.spark-project.jetty"),
        MimaBuild.excludeSparkPackage("unused"),
        // JavaRDDLike is not meant to be extended by user programs
        ProblemFilters.exclude[MissingMethodProblem](
          "org.apache.spark.api.java.JavaRDDLike.partitioner"),
        // Modification of private static method
        ProblemFilters.exclude[IncompatibleMethTypeProblem](
          "org.apache.spark.streaming.kafka.KafkaUtils.org$apache$spark$streaming$kafka$KafkaUtils$$leadersForRanges"),
        // Mima false positive (was a private[spark] class)
        ProblemFilters.exclude[MissingClassProblem](
          "org.apache.spark.util.collection.PairIterator"),
        // Removing a testing method from a private class
        ProblemFilters.exclude[MissingMethodProblem](
          "org.apache.spark.streaming.kafka.KafkaTestUtils.waitUntilLeaderOffset"),
        // While private MiMa is still not happy about the changes,
        ProblemFilters.exclude[MissingMethodProblem](
          "org.apache.spark.ml.regression.LeastSquaresAggregator.this"),
        ProblemFilters.exclude[MissingMethodProblem](
          "org.apache.spark.ml.regression.LeastSquaresCostFun.this"),
        ProblemFilters.exclude[MissingMethodProblem](
          "org.apache.spark.ml.classification.LogisticCostFun.this"),
        // SQL execution is considered private.
        excludePackage("org.apache.spark.sql.execution"),
        // The old JSON RDD is removed in favor of streaming Jackson
        ProblemFilters.exclude[MissingClassProblem]("org.apache.spark.sql.json.JsonRDD$"),
        ProblemFilters.exclude[MissingClassProblem]("org.apache.spark.sql.json.JsonRDD"),
        // local function inside a method
        ProblemFilters.exclude[MissingMethodProblem](
          "org.apache.spark.sql.SQLContext.org$apache$spark$sql$SQLContext$$needsConversion$1"),
        ProblemFilters.exclude[MissingMethodProblem](
          "org.apache.spark.sql.UDFRegistration.org$apache$spark$sql$UDFRegistration$$builder$24")
      ) ++ Seq(
        // SPARK-8479 Add numNonzeros and numActives to Matrix.
        ProblemFilters.exclude[MissingMethodProblem](
          "org.apache.spark.mllib.linalg.Matrix.numNonzeros"),
        ProblemFilters.exclude[MissingMethodProblem](
          "org.apache.spark.mllib.linalg.Matrix.numActives")
      ) ++ Seq(
        // SPARK-8914 Remove RDDApi
        ProblemFilters.exclude[MissingClassProblem]("org.apache.spark.sql.RDDApi")
      ) ++ Seq(
        // SPARK-7292 Provide operator to truncate lineage cheaply
        ProblemFilters.exclude[AbstractClassProblem](
          "org.apache.spark.rdd.RDDCheckpointData"),
        ProblemFilters.exclude[AbstractClassProblem](
          "org.apache.spark.rdd.CheckpointRDD")
      ) ++ Seq(
        // SPARK-8701 Add input metadata in the batch page.
        ProblemFilters.exclude[MissingClassProblem](
          "org.apache.spark.streaming.scheduler.InputInfo$"),
        ProblemFilters.exclude[MissingClassProblem](
          "org.apache.spark.streaming.scheduler.InputInfo")
      ) ++ Seq(
        // SPARK-6797 Support YARN modes for SparkR
        ProblemFilters.exclude[MissingMethodProblem](
          "org.apache.spark.api.r.PairwiseRRDD.this"),
        ProblemFilters.exclude[MissingMethodProblem](
          "org.apache.spark.api.r.RRDD.createRWorker"),
        ProblemFilters.exclude[MissingMethodProblem](
          "org.apache.spark.api.r.RRDD.this"),
        ProblemFilters.exclude[MissingMethodProblem](
          "org.apache.spark.api.r.StringRRDD.this"),
        ProblemFilters.exclude[MissingMethodProblem](
          "org.apache.spark.api.r.BaseRRDD.this")
      ) ++ Seq(
        // SPARK-7422 add argmax for sparse vectors
        ProblemFilters.exclude[MissingMethodProblem](
          "org.apache.spark.mllib.linalg.Vector.argmax")
      ) ++ Seq(
        // SPARK-8906 Move all internal data source classes into execution.datasources
        ProblemFilters.exclude[MissingClassProblem]("org.apache.spark.sql.sources.ResolvedDataSource"),
        ProblemFilters.exclude[MissingClassProblem]("org.apache.spark.sql.sources.PreInsertCastAndRename$"),
        ProblemFilters.exclude[MissingClassProblem]("org.apache.spark.sql.sources.CreateTableUsingAsSelect$"),
        ProblemFilters.exclude[MissingClassProblem]("org.apache.spark.sql.sources.InsertIntoDataSource$"),
        ProblemFilters.exclude[MissingClassProblem]("org.apache.spark.sql.sources.PartitioningUtils$PartitionValues$"),
        ProblemFilters.exclude[MissingClassProblem]("org.apache.spark.sql.sources.DefaultWriterContainer"),
        ProblemFilters.exclude[MissingClassProblem]("org.apache.spark.sql.sources.PartitioningUtils$PartitionValues"),
        ProblemFilters.exclude[MissingClassProblem]("org.apache.spark.sql.sources.RefreshTable$"),
        ProblemFilters.exclude[MissingClassProblem]("org.apache.spark.sql.sources.CreateTempTableUsing$"),
        ProblemFilters.exclude[MissingClassProblem]("org.apache.spark.sql.sources.PartitionSpec"),
        ProblemFilters.exclude[MissingClassProblem]("org.apache.spark.sql.sources.DynamicPartitionWriterContainer"),
        ProblemFilters.exclude[MissingClassProblem]("org.apache.spark.sql.sources.CreateTableUsingAsSelect"),
        ProblemFilters.exclude[MissingClassProblem]("org.apache.spark.sql.sources.DescribeCommand$"),
        ProblemFilters.exclude[MissingClassProblem]("org.apache.spark.sql.sources.PartitioningUtils$"),
        ProblemFilters.exclude[MissingClassProblem]("org.apache.spark.sql.sources.PreInsertCastAndRename"),
        ProblemFilters.exclude[MissingClassProblem]("org.apache.spark.sql.sources.Partition$"),
        ProblemFilters.exclude[MissingClassProblem]("org.apache.spark.sql.sources.LogicalRelation$"),
        ProblemFilters.exclude[MissingClassProblem]("org.apache.spark.sql.sources.PartitioningUtils"),
        ProblemFilters.exclude[MissingClassProblem]("org.apache.spark.sql.sources.LogicalRelation"),
        ProblemFilters.exclude[MissingClassProblem]("org.apache.spark.sql.sources.Partition"),
        ProblemFilters.exclude[MissingClassProblem]("org.apache.spark.sql.sources.BaseWriterContainer"),
        ProblemFilters.exclude[MissingClassProblem]("org.apache.spark.sql.sources.PreWriteCheck"),
        ProblemFilters.exclude[MissingClassProblem]("org.apache.spark.sql.sources.CreateTableUsing"),
        ProblemFilters.exclude[MissingClassProblem]("org.apache.spark.sql.sources.RefreshTable"),
        ProblemFilters.exclude[MissingClassProblem]("org.apache.spark.sql.sources.DataSourceStrategy$"),
        ProblemFilters.exclude[MissingClassProblem]("org.apache.spark.sql.sources.CreateTempTableUsing"),
        ProblemFilters.exclude[MissingClassProblem]("org.apache.spark.sql.sources.CreateTempTableUsingAsSelect$"),
        ProblemFilters.exclude[MissingClassProblem]("org.apache.spark.sql.sources.CreateTempTableUsingAsSelect"),
        ProblemFilters.exclude[MissingClassProblem]("org.apache.spark.sql.sources.CreateTableUsing$"),
        ProblemFilters.exclude[MissingClassProblem]("org.apache.spark.sql.sources.ResolvedDataSource$"),
        ProblemFilters.exclude[MissingClassProblem]("org.apache.spark.sql.sources.PreWriteCheck$"),
        ProblemFilters.exclude[MissingClassProblem]("org.apache.spark.sql.sources.InsertIntoDataSource"),
        ProblemFilters.exclude[MissingClassProblem]("org.apache.spark.sql.sources.InsertIntoHadoopFsRelation"),
        ProblemFilters.exclude[MissingClassProblem]("org.apache.spark.sql.sources.DDLParser"),
        ProblemFilters.exclude[MissingClassProblem]("org.apache.spark.sql.sources.CaseInsensitiveMap"),
        ProblemFilters.exclude[MissingClassProblem]("org.apache.spark.sql.sources.InsertIntoHadoopFsRelation$"),
        ProblemFilters.exclude[MissingClassProblem]("org.apache.spark.sql.sources.DataSourceStrategy"),
        ProblemFilters.exclude[MissingClassProblem]("org.apache.spark.sql.sources.PartitionSpec$"),
        ProblemFilters.exclude[MissingClassProblem]("org.apache.spark.sql.sources.DescribeCommand"),
        ProblemFilters.exclude[MissingClassProblem]("org.apache.spark.sql.sources.DDLException"),
        // SPARK-9763 Minimize exposure of internal SQL classes
        excludePackage("org.apache.spark.sql.parquet"),
        excludePackage("org.apache.spark.sql.json"),
        ProblemFilters.exclude[MissingClassProblem]("org.apache.spark.sql.jdbc.JDBCRDD$DecimalConversion$"),
        ProblemFilters.exclude[MissingClassProblem]("org.apache.spark.sql.jdbc.JDBCPartition"),
        ProblemFilters.exclude[MissingClassProblem]("org.apache.spark.sql.jdbc.JdbcUtils$"),
        ProblemFilters.exclude[MissingClassProblem]("org.apache.spark.sql.jdbc.JDBCRDD$DecimalConversion"),
        ProblemFilters.exclude[MissingClassProblem]("org.apache.spark.sql.jdbc.JDBCPartitioningInfo$"),
        ProblemFilters.exclude[MissingClassProblem]("org.apache.spark.sql.jdbc.JDBCPartition$"),
        ProblemFilters.exclude[MissingClassProblem]("org.apache.spark.sql.jdbc.package"),
        ProblemFilters.exclude[MissingClassProblem]("org.apache.spark.sql.jdbc.JDBCRDD$JDBCConversion"),
        ProblemFilters.exclude[MissingClassProblem]("org.apache.spark.sql.jdbc.JDBCRDD$"),
        ProblemFilters.exclude[MissingClassProblem]("org.apache.spark.sql.jdbc.package$DriverWrapper"),
        ProblemFilters.exclude[MissingClassProblem]("org.apache.spark.sql.jdbc.JDBCRDD"),
        ProblemFilters.exclude[MissingClassProblem]("org.apache.spark.sql.jdbc.JDBCPartitioningInfo"),
        ProblemFilters.exclude[MissingClassProblem]("org.apache.spark.sql.jdbc.JdbcUtils"),
        ProblemFilters.exclude[MissingClassProblem]("org.apache.spark.sql.jdbc.DefaultSource"),
        ProblemFilters.exclude[MissingClassProblem]("org.apache.spark.sql.jdbc.JDBCRelation$"),
        ProblemFilters.exclude[MissingClassProblem]("org.apache.spark.sql.jdbc.package$"),
        ProblemFilters.exclude[MissingClassProblem]("org.apache.spark.sql.jdbc.JDBCRelation")
      ) ++ Seq(
        // SPARK-4751 Dynamic allocation for standalone mode
        ProblemFilters.exclude[MissingMethodProblem](
          "org.apache.spark.SparkContext.supportDynamicAllocation")
      ) ++ Seq(
        // SPARK-9580: Remove SQL test singletons
        ProblemFilters.exclude[MissingClassProblem](
          "org.apache.spark.sql.test.LocalSQLContext$SQLSession"),
        ProblemFilters.exclude[MissingClassProblem](
          "org.apache.spark.sql.test.LocalSQLContext"),
        ProblemFilters.exclude[MissingClassProblem](
          "org.apache.spark.sql.test.TestSQLContext"),
        ProblemFilters.exclude[MissingClassProblem](
          "org.apache.spark.sql.test.TestSQLContext$")
      ) ++ Seq(
        // SPARK-9704 Made ProbabilisticClassifier, Identifiable, VectorUDT public APIs
        ProblemFilters.exclude[IncompatibleResultTypeProblem](
          "org.apache.spark.mllib.linalg.VectorUDT.serialize")
      ) ++ Seq(
        // SPARK-10381 Fix types / units in private AskPermissionToCommitOutput RPC message.
        // This class is marked as `private` but MiMa still seems to be confused by the change.
        ProblemFilters.exclude[MissingMethodProblem](
          "org.apache.spark.scheduler.AskPermissionToCommitOutput.task"),
        ProblemFilters.exclude[IncompatibleResultTypeProblem](
          "org.apache.spark.scheduler.AskPermissionToCommitOutput.copy$default$2"),
        ProblemFilters.exclude[IncompatibleMethTypeProblem](
          "org.apache.spark.scheduler.AskPermissionToCommitOutput.copy"),
        ProblemFilters.exclude[MissingMethodProblem](
          "org.apache.spark.scheduler.AskPermissionToCommitOutput.taskAttempt"),
        ProblemFilters.exclude[IncompatibleResultTypeProblem](
          "org.apache.spark.scheduler.AskPermissionToCommitOutput.copy$default$3"),
        ProblemFilters.exclude[IncompatibleMethTypeProblem](
          "org.apache.spark.scheduler.AskPermissionToCommitOutput.this"),
        ProblemFilters.exclude[IncompatibleMethTypeProblem](
          "org.apache.spark.scheduler.AskPermissionToCommitOutput.apply")
      )

    case v if v.startsWith("1.4") =>
      Seq(
        MimaBuild.excludeSparkPackage("deploy"),
        MimaBuild.excludeSparkPackage("ml"),
        // SPARK-7910 Adding a method to get the partitioner to JavaRDD,
        ProblemFilters.exclude[MissingMethodProblem]("org.apache.spark.api.java.JavaRDDLike.partitioner"),
        // SPARK-5922 Adding a generalized diff(other: RDD[(VertexId, VD)]) to VertexRDD
        ProblemFilters.exclude[MissingMethodProblem]("org.apache.spark.graphx.VertexRDD.diff"),
        // These are needed if checking against the sbt build, since they are part of
        // the maven-generated artifacts in 1.3.
        excludePackage("org.spark-project.jetty"),
        MimaBuild.excludeSparkPackage("unused"),
        ProblemFilters.exclude[MissingClassProblem]("com.google.common.base.Optional"),
        ProblemFilters.exclude[IncompatibleResultTypeProblem](
          "org.apache.spark.rdd.JdbcRDD.compute"),
        ProblemFilters.exclude[IncompatibleResultTypeProblem](
          "org.apache.spark.broadcast.HttpBroadcastFactory.newBroadcast"),
        ProblemFilters.exclude[IncompatibleResultTypeProblem](
          "org.apache.spark.broadcast.TorrentBroadcastFactory.newBroadcast"),
        ProblemFilters.exclude[MissingClassProblem](
          "org.apache.spark.scheduler.OutputCommitCoordinator$OutputCommitCoordinatorEndpoint")
      ) ++ Seq(
        // SPARK-4655 - Making Stage an Abstract class broke binary compatibility even though
        // the stage class is defined as private[spark]
        ProblemFilters.exclude[AbstractClassProblem]("org.apache.spark.scheduler.Stage")
      ) ++ Seq(
        // SPARK-6510 Add a Graph#minus method acting as Set#difference
        ProblemFilters.exclude[MissingMethodProblem]("org.apache.spark.graphx.VertexRDD.minus")
      ) ++ Seq(
        // SPARK-6492 Fix deadlock in SparkContext.stop()
        ProblemFilters.exclude[MissingMethodProblem]("org.apache.spark.SparkContext.org$" +
            "apache$spark$SparkContext$$SPARK_CONTEXT_CONSTRUCTOR_LOCK")
      )++ Seq(
        // SPARK-6693 add tostring with max lines and width for matrix
        ProblemFilters.exclude[MissingMethodProblem](
          "org.apache.spark.mllib.linalg.Matrix.toString")
      )++ Seq(
        // SPARK-6703 Add getOrCreate method to SparkContext
        ProblemFilters.exclude[IncompatibleResultTypeProblem]
            ("org.apache.spark.SparkContext.org$apache$spark$SparkContext$$activeContext")
      )++ Seq(
        // SPARK-7090 Introduce LDAOptimizer to LDA to further improve extensibility
        ProblemFilters.exclude[MissingClassProblem](
          "org.apache.spark.mllib.clustering.LDA$EMOptimizer")
      ) ++ Seq(
        // SPARK-6756 add toSparse, toDense, numActives, numNonzeros, and compressed to Vector
        ProblemFilters.exclude[MissingMethodProblem](
          "org.apache.spark.mllib.linalg.Vector.compressed"),
        ProblemFilters.exclude[MissingMethodProblem](
          "org.apache.spark.mllib.linalg.Vector.toDense"),
        ProblemFilters.exclude[MissingMethodProblem](
          "org.apache.spark.mllib.linalg.Vector.numNonzeros"),
        ProblemFilters.exclude[MissingMethodProblem](
          "org.apache.spark.mllib.linalg.Vector.toSparse"),
        ProblemFilters.exclude[MissingMethodProblem](
          "org.apache.spark.mllib.linalg.Vector.numActives"),
        // SPARK-7681 add SparseVector support for gemv
        ProblemFilters.exclude[MissingMethodProblem](
          "org.apache.spark.mllib.linalg.Matrix.multiply"),
        ProblemFilters.exclude[MissingMethodProblem](
          "org.apache.spark.mllib.linalg.DenseMatrix.multiply"),
        ProblemFilters.exclude[MissingMethodProblem](
          "org.apache.spark.mllib.linalg.SparseMatrix.multiply")
      ) ++ Seq(
        // Execution should never be included as its always internal.
        MimaBuild.excludeSparkPackage("sql.execution"),
        // This `protected[sql]` method was removed in 1.3.1
        ProblemFilters.exclude[MissingMethodProblem](
          "org.apache.spark.sql.SQLContext.checkAnalysis"),
        // These `private[sql]` class were removed in 1.4.0:
        ProblemFilters.exclude[MissingClassProblem](
          "org.apache.spark.sql.execution.AddExchange"),
        ProblemFilters.exclude[MissingClassProblem](
          "org.apache.spark.sql.execution.AddExchange$"),
        ProblemFilters.exclude[MissingClassProblem](
          "org.apache.spark.sql.parquet.PartitionSpec"),
        ProblemFilters.exclude[MissingClassProblem](
          "org.apache.spark.sql.parquet.PartitionSpec$"),
        ProblemFilters.exclude[MissingClassProblem](
          "org.apache.spark.sql.parquet.Partition"),
        ProblemFilters.exclude[MissingClassProblem](
          "org.apache.spark.sql.parquet.Partition$"),
        ProblemFilters.exclude[MissingClassProblem](
          "org.apache.spark.sql.parquet.ParquetRelation2$PartitionValues"),
        ProblemFilters.exclude[MissingClassProblem](
          "org.apache.spark.sql.parquet.ParquetRelation2$PartitionValues$"),
        ProblemFilters.exclude[MissingClassProblem](
          "org.apache.spark.sql.parquet.ParquetRelation2"),
        ProblemFilters.exclude[MissingClassProblem](
          "org.apache.spark.sql.parquet.ParquetRelation2$"),
        ProblemFilters.exclude[MissingClassProblem](
          "org.apache.spark.sql.parquet.ParquetRelation2$MetadataCache"),
        // These test support classes were moved out of src/main and into src/test:
        ProblemFilters.exclude[MissingClassProblem](
          "org.apache.spark.sql.parquet.ParquetTestData"),
        ProblemFilters.exclude[MissingClassProblem](
          "org.apache.spark.sql.parquet.ParquetTestData$"),
        ProblemFilters.exclude[MissingClassProblem](
          "org.apache.spark.sql.parquet.TestGroupWriteSupport"),
        ProblemFilters.exclude[MissingClassProblem]("org.apache.spark.sql.CachedData"),
        ProblemFilters.exclude[MissingClassProblem]("org.apache.spark.sql.CachedData$"),
        ProblemFilters.exclude[MissingClassProblem]("org.apache.spark.sql.CacheManager"),
        // TODO: Remove the following rule once ParquetTest has been moved to src/test.
        ProblemFilters.exclude[MissingClassProblem](
          "org.apache.spark.sql.parquet.ParquetTest")
      ) ++ Seq(
        // SPARK-7530 Added StreamingContext.getState()
        ProblemFilters.exclude[MissingMethodProblem](
          "org.apache.spark.streaming.StreamingContext.state_=")
      ) ++ Seq(
        // SPARK-7081 changed ShuffleWriter from a trait to an abstract class and removed some
        // unnecessary type bounds in order to fix some compiler warnings that occurred when
        // implementing this interface in Java. Note that ShuffleWriter is private[spark].
        ProblemFilters.exclude[IncompatibleTemplateDefProblem](
          "org.apache.spark.shuffle.ShuffleWriter")
      ) ++ Seq(
        // SPARK-6888 make jdbc driver handling user definable
        // This patch renames some classes to API friendly names.
        ProblemFilters.exclude[MissingClassProblem]("org.apache.spark.sql.jdbc.DriverQuirks$"),
        ProblemFilters.exclude[MissingClassProblem]("org.apache.spark.sql.jdbc.DriverQuirks"),
        ProblemFilters.exclude[MissingClassProblem]("org.apache.spark.sql.jdbc.PostgresQuirks"),
        ProblemFilters.exclude[MissingClassProblem]("org.apache.spark.sql.jdbc.NoQuirks"),
        ProblemFilters.exclude[MissingClassProblem]("org.apache.spark.sql.jdbc.MySQLQuirks")
      )

    case v if v.startsWith("1.3") =>
      Seq(
        MimaBuild.excludeSparkPackage("deploy"),
        MimaBuild.excludeSparkPackage("ml"),
        // These are needed if checking against the sbt build, since they are part of
        // the maven-generated artifacts in the 1.2 build.
        MimaBuild.excludeSparkPackage("unused"),
        ProblemFilters.exclude[MissingClassProblem]("com.google.common.base.Optional")
      ) ++ Seq(
        // SPARK-2321
        ProblemFilters.exclude[MissingMethodProblem](
          "org.apache.spark.SparkStageInfoImpl.this"),
        ProblemFilters.exclude[MissingMethodProblem](
          "org.apache.spark.SparkStageInfo.submissionTime")
      ) ++ Seq(
        // SPARK-4614
        ProblemFilters.exclude[MissingMethodProblem](
          "org.apache.spark.mllib.linalg.Matrices.randn"),
        ProblemFilters.exclude[MissingMethodProblem](
          "org.apache.spark.mllib.linalg.Matrices.rand")
      ) ++ Seq(
        // SPARK-5321
        ProblemFilters.exclude[MissingMethodProblem](
          "org.apache.spark.mllib.linalg.SparseMatrix.transposeMultiply"),
        ProblemFilters.exclude[MissingMethodProblem](
          "org.apache.spark.mllib.linalg.Matrix.transpose"),
        ProblemFilters.exclude[MissingMethodProblem](
          "org.apache.spark.mllib.linalg.DenseMatrix.transposeMultiply"),
        ProblemFilters.exclude[MissingMethodProblem]("org.apache.spark.mllib.linalg.Matrix." +
            "org$apache$spark$mllib$linalg$Matrix$_setter_$isTransposed_="),
        ProblemFilters.exclude[MissingMethodProblem](
          "org.apache.spark.mllib.linalg.Matrix.isTransposed"),
        ProblemFilters.exclude[MissingMethodProblem](
          "org.apache.spark.mllib.linalg.Matrix.foreachActive")
      ) ++ Seq(
        // SPARK-5540
        ProblemFilters.exclude[MissingMethodProblem](
          "org.apache.spark.mllib.recommendation.ALS.solveLeastSquares"),
        // SPARK-5536
        ProblemFilters.exclude[MissingMethodProblem](
          "org.apache.spark.mllib.recommendation.ALS.org$apache$spark$mllib$recommendation$ALS$^dateFeatures"),
        ProblemFilters.exclude[MissingMethodProblem](
          "org.apache.spark.mllib.recommendation.ALS.org$apache$spark$mllib$recommendation$ALS$^dateBlock")
      ) ++ Seq(
        // SPARK-3325
        ProblemFilters.exclude[MissingMethodProblem](
          "org.apache.spark.streaming.api.java.JavaDStreamLike.print"),
        // SPARK-2757
        ProblemFilters.exclude[IncompatibleResultTypeProblem](
          "org.apache.spark.streaming.flume.sink.SparkAvroCallbackHandler." +
            "removeAndGetProcessor")
      ) ++ Seq(
        // SPARK-5123 (SparkSQL data type change) - alpha component only
        ProblemFilters.exclude[IncompatibleResultTypeProblem](
          "org.apache.spark.ml.feature.HashingTF.outputDataType"),
        ProblemFilters.exclude[IncompatibleResultTypeProblem](
          "org.apache.spark.ml.feature.Tokenizer.outputDataType"),
        ProblemFilters.exclude[IncompatibleMethTypeProblem](
          "org.apache.spark.ml.feature.Tokenizer.validateInputType"),
        ProblemFilters.exclude[IncompatibleMethTypeProblem](
          "org.apache.spark.ml.classification.LogisticRegressionModel.validateAndTransformSchema"),
        ProblemFilters.exclude[IncompatibleMethTypeProblem](
          "org.apache.spark.ml.classification.LogisticRegression.validateAndTransformSchema")
      ) ++ Seq(
        // SPARK-4014
        ProblemFilters.exclude[MissingMethodProblem](
          "org.apache.spark.TaskContext.taskAttemptId"),
        ProblemFilters.exclude[MissingMethodProblem](
          "org.apache.spark.TaskContext.attemptNumber")
      ) ++ Seq(
        // SPARK-5166 Spark SQL API stabilization
        ProblemFilters.exclude[IncompatibleMethTypeProblem]("org.apache.spark.ml.Transformer.transform"),
        ProblemFilters.exclude[IncompatibleMethTypeProblem]("org.apache.spark.ml.Estimator.fit"),
        ProblemFilters.exclude[MissingMethodProblem]("org.apache.spark.ml.Transformer.transform"),
        ProblemFilters.exclude[IncompatibleMethTypeProblem]("org.apache.spark.ml.Pipeline.fit"),
        ProblemFilters.exclude[IncompatibleMethTypeProblem]("org.apache.spark.ml.PipelineModel.transform"),
        ProblemFilters.exclude[MissingMethodProblem]("org.apache.spark.ml.Estimator.fit"),
        ProblemFilters.exclude[IncompatibleMethTypeProblem]("org.apache.spark.ml.Evaluator.evaluate"),
        ProblemFilters.exclude[MissingMethodProblem]("org.apache.spark.ml.Evaluator.evaluate"),
        ProblemFilters.exclude[IncompatibleMethTypeProblem]("org.apache.spark.ml.tuning.CrossValidator.fit"),
        ProblemFilters.exclude[IncompatibleMethTypeProblem]("org.apache.spark.ml.tuning.CrossValidatorModel.transform"),
        ProblemFilters.exclude[IncompatibleMethTypeProblem]("org.apache.spark.ml.feature.StandardScaler.fit"),
        ProblemFilters.exclude[IncompatibleMethTypeProblem]("org.apache.spark.ml.feature.StandardScalerModel.transform"),
        ProblemFilters.exclude[IncompatibleMethTypeProblem]("org.apache.spark.ml.classification.LogisticRegressionModel.transform"),
        ProblemFilters.exclude[IncompatibleMethTypeProblem]("org.apache.spark.ml.classification.LogisticRegression.fit"),
        ProblemFilters.exclude[IncompatibleMethTypeProblem]("org.apache.spark.ml.evaluation.BinaryClassificationEvaluator.evaluate")
      ) ++ Seq(
        // SPARK-5270
        ProblemFilters.exclude[MissingMethodProblem](
          "org.apache.spark.api.java.JavaRDDLike.isEmpty")
      ) ++ Seq(
        // SPARK-5430
        ProblemFilters.exclude[MissingMethodProblem](
          "org.apache.spark.api.java.JavaRDDLike.treeReduce"),
        ProblemFilters.exclude[MissingMethodProblem](
          "org.apache.spark.api.java.JavaRDDLike.treeAggregate")
      ) ++ Seq(
        // SPARK-5297 Java FileStream do not work with custom key/values
        ProblemFilters.exclude[MissingMethodProblem](
          "org.apache.spark.streaming.api.java.JavaStreamingContext.fileStream")
      ) ++ Seq(
        // SPARK-5315 Spark Streaming Java API returns Scala DStream
        ProblemFilters.exclude[MissingMethodProblem](
          "org.apache.spark.streaming.api.java.JavaDStreamLike.reduceByWindow")
      ) ++ Seq(
        // SPARK-5461 Graph should have isCheckpointed, getCheckpointFiles methods
        ProblemFilters.exclude[MissingMethodProblem](
          "org.apache.spark.graphx.Graph.getCheckpointFiles"),
        ProblemFilters.exclude[MissingMethodProblem](
          "org.apache.spark.graphx.Graph.isCheckpointed")
      ) ++ Seq(
        // SPARK-4789 Standardize ML Prediction APIs
        ProblemFilters.exclude[MissingTypesProblem]("org.apache.spark.mllib.linalg.VectorUDT"),
        ProblemFilters.exclude[IncompatibleResultTypeProblem]("org.apache.spark.mllib.linalg.VectorUDT.serialize"),
        ProblemFilters.exclude[IncompatibleResultTypeProblem]("org.apache.spark.mllib.linalg.VectorUDT.sqlType")
      ) ++ Seq(
        // SPARK-5814
        ProblemFilters.exclude[MissingMethodProblem](
          "org.apache.spark.mllib.recommendation.ALS.org$apache$spark$mllib$recommendation$ALS$$wrapDoubleArray"),
        ProblemFilters.exclude[MissingMethodProblem](
          "org.apache.spark.mllib.recommendation.ALS.org$apache$spark$mllib$recommendation$ALS$$fillFullMatrix"),
        ProblemFilters.exclude[MissingMethodProblem](
          "org.apache.spark.mllib.recommendation.ALS.org$apache$spark$mllib$recommendation$ALS$$iterations"),
        ProblemFilters.exclude[MissingMethodProblem](
          "org.apache.spark.mllib.recommendation.ALS.org$apache$spark$mllib$recommendation$ALS$$makeOutLinkBlock"),
        ProblemFilters.exclude[MissingMethodProblem](
          "org.apache.spark.mllib.recommendation.ALS.org$apache$spark$mllib$recommendation$ALS$$computeYtY"),
        ProblemFilters.exclude[MissingMethodProblem](
          "org.apache.spark.mllib.recommendation.ALS.org$apache$spark$mllib$recommendation$ALS$$makeLinkRDDs"),
        ProblemFilters.exclude[MissingMethodProblem](
          "org.apache.spark.mllib.recommendation.ALS.org$apache$spark$mllib$recommendation$ALS$$alpha"),
        ProblemFilters.exclude[MissingMethodProblem](
          "org.apache.spark.mllib.recommendation.ALS.org$apache$spark$mllib$recommendation$ALS$$randomFactor"),
        ProblemFilters.exclude[MissingMethodProblem](
          "org.apache.spark.mllib.recommendation.ALS.org$apache$spark$mllib$recommendation$ALS$$makeInLinkBlock"),
        ProblemFilters.exclude[MissingMethodProblem](
          "org.apache.spark.mllib.recommendation.ALS.org$apache$spark$mllib$recommendation$ALS$$dspr"),
        ProblemFilters.exclude[MissingMethodProblem](
          "org.apache.spark.mllib.recommendation.ALS.org$apache$spark$mllib$recommendation$ALS$$lambda"),
        ProblemFilters.exclude[MissingMethodProblem](
          "org.apache.spark.mllib.recommendation.ALS.org$apache$spark$mllib$recommendation$ALS$$implicitPrefs"),
        ProblemFilters.exclude[MissingMethodProblem](
          "org.apache.spark.mllib.recommendation.ALS.org$apache$spark$mllib$recommendation$ALS$$rank")
      ) ++ Seq(
        // SPARK-4682
        ProblemFilters.exclude[MissingClassProblem]("org.apache.spark.RealClock"),
        ProblemFilters.exclude[MissingClassProblem]("org.apache.spark.Clock"),
        ProblemFilters.exclude[MissingClassProblem]("org.apache.spark.TestClock")
      ) ++ Seq(
        // SPARK-5922 Adding a generalized diff(other: RDD[(VertexId, VD)]) to VertexRDD
        ProblemFilters.exclude[MissingMethodProblem]("org.apache.spark.graphx.VertexRDD.diff")
      )

    case v if v.startsWith("1.2") =>
      Seq(
        MimaBuild.excludeSparkPackage("deploy"),
        MimaBuild.excludeSparkPackage("graphx")
      ) ++
      MimaBuild.excludeSparkClass("mllib.linalg.Matrix") ++
      MimaBuild.excludeSparkClass("mllib.linalg.Vector") ++
      Seq(
        ProblemFilters.exclude[IncompatibleTemplateDefProblem](
          "org.apache.spark.scheduler.TaskLocation"),
        // Added normL1 and normL2 to trait MultivariateStatisticalSummary
        ProblemFilters.exclude[MissingMethodProblem](
          "org.apache.spark.mllib.stat.MultivariateStatisticalSummary.normL1"),
        ProblemFilters.exclude[MissingMethodProblem](
          "org.apache.spark.mllib.stat.MultivariateStatisticalSummary.normL2"),
        // MapStatus should be private[spark]
        ProblemFilters.exclude[IncompatibleTemplateDefProblem](
          "org.apache.spark.scheduler.MapStatus"),
        ProblemFilters.exclude[MissingClassProblem](
          "org.apache.spark.network.netty.PathResolver"),
        ProblemFilters.exclude[MissingClassProblem](
          "org.apache.spark.network.netty.client.BlockClientListener"),

        // TaskContext was promoted to Abstract class
        ProblemFilters.exclude[AbstractClassProblem](
          "org.apache.spark.TaskContext"),
        ProblemFilters.exclude[IncompatibleTemplateDefProblem](
          "org.apache.spark.util.collection.SortDataFormat")
      ) ++ Seq(
        // Adding new methods to the JavaRDDLike trait:
        ProblemFilters.exclude[MissingMethodProblem](
          "org.apache.spark.api.java.JavaRDDLike.takeAsync"),
        ProblemFilters.exclude[MissingMethodProblem](
          "org.apache.spark.api.java.JavaRDDLike.foreachPartitionAsync"),
        ProblemFilters.exclude[MissingMethodProblem](
          "org.apache.spark.api.java.JavaRDDLike.countAsync"),
        ProblemFilters.exclude[MissingMethodProblem](
          "org.apache.spark.api.java.JavaRDDLike.foreachAsync"),
        ProblemFilters.exclude[MissingMethodProblem](
          "org.apache.spark.api.java.JavaRDDLike.collectAsync")
      ) ++ Seq(
        // SPARK-3822
        ProblemFilters.exclude[IncompatibleResultTypeProblem](
          "org.apache.spark.SparkContext.org$apache$spark$SparkContext$$createTaskScheduler")
      ) ++ Seq(
        // SPARK-1209
        ProblemFilters.exclude[MissingClassProblem](
          "org.apache.hadoop.mapreduce.SparkHadoopMapReduceUtil"),
        ProblemFilters.exclude[MissingClassProblem](
          "org.apache.hadoop.mapred.SparkHadoopMapRedUtil"),
        ProblemFilters.exclude[MissingTypesProblem](
          "org.apache.spark.rdd.PairRDDFunctions")
      ) ++ Seq(
        // SPARK-4062
        ProblemFilters.exclude[MissingMethodProblem](
          "org.apache.spark.streaming.kafka.KafkaReceiver#MessageHandler.this")
      )

    case v if v.startsWith("1.1") =>
      Seq(
        MimaBuild.excludeSparkPackage("deploy"),
        MimaBuild.excludeSparkPackage("graphx")
      ) ++
      Seq(
        // Adding new method to JavaRDLike trait - we should probably mark this as a developer API.
        ProblemFilters.exclude[MissingMethodProblem]("org.apache.spark.api.java.JavaRDDLike.partitions"),
        // Should probably mark this as Experimental
        ProblemFilters.exclude[MissingMethodProblem](
          "org.apache.spark.api.java.JavaRDDLike.foreachAsync"),
        // We made a mistake earlier (ed06500d3) in the Java API to use default parameter values
        // for countApproxDistinct* functions, which does not work in Java. We later removed
        // them, and use the following to tell Mima to not care about them.
        ProblemFilters.exclude[IncompatibleResultTypeProblem](
          "org.apache.spark.api.java.JavaPairRDD.countApproxDistinctByKey"),
        ProblemFilters.exclude[IncompatibleResultTypeProblem](
          "org.apache.spark.api.java.JavaPairRDD.countApproxDistinctByKey"),
        ProblemFilters.exclude[MissingMethodProblem](
          "org.apache.spark.api.java.JavaPairRDD.countApproxDistinct$default$1"),
        ProblemFilters.exclude[MissingMethodProblem](
          "org.apache.spark.api.java.JavaPairRDD.countApproxDistinctByKey$default$1"),
        ProblemFilters.exclude[MissingMethodProblem](
          "org.apache.spark.api.java.JavaRDD.countApproxDistinct$default$1"),
        ProblemFilters.exclude[MissingMethodProblem](
          "org.apache.spark.api.java.JavaRDDLike.countApproxDistinct$default$1"),
        ProblemFilters.exclude[MissingMethodProblem](
          "org.apache.spark.api.java.JavaDoubleRDD.countApproxDistinct$default$1"),
        ProblemFilters.exclude[MissingMethodProblem](
          "org.apache.spark.storage.DiskStore.getValues"),
        ProblemFilters.exclude[MissingMethodProblem](
          "org.apache.spark.storage.MemoryStore.Entry")
      ) ++
      Seq(
        // Serializer interface change. See SPARK-3045.
        ProblemFilters.exclude[IncompatibleTemplateDefProblem](
          "org.apache.spark.serializer.DeserializationStream"),
        ProblemFilters.exclude[IncompatibleTemplateDefProblem](
          "org.apache.spark.serializer.Serializer"),
        ProblemFilters.exclude[IncompatibleTemplateDefProblem](
          "org.apache.spark.serializer.SerializationStream"),
        ProblemFilters.exclude[IncompatibleTemplateDefProblem](
          "org.apache.spark.serializer.SerializerInstance")
      )++
      Seq(
        // Renamed putValues -> putArray + putIterator
        ProblemFilters.exclude[MissingMethodProblem](
          "org.apache.spark.storage.MemoryStore.putValues"),
        ProblemFilters.exclude[MissingMethodProblem](
          "org.apache.spark.storage.DiskStore.putValues"),
        ProblemFilters.exclude[MissingMethodProblem](
          "org.apache.spark.storage.TachyonStore.putValues")
      ) ++
      Seq(
        ProblemFilters.exclude[MissingMethodProblem](
          "org.apache.spark.streaming.flume.FlumeReceiver.this"),
        ProblemFilters.exclude[IncompatibleMethTypeProblem](
          "org.apache.spark.streaming.kafka.KafkaUtils.createStream"),
        ProblemFilters.exclude[IncompatibleMethTypeProblem](
          "org.apache.spark.streaming.kafka.KafkaReceiver.this")
      ) ++
      Seq( // Ignore some private methods in ALS.
        ProblemFilters.exclude[MissingMethodProblem](
          "org.apache.spark.mllib.recommendation.ALS.org$apache$spark$mllib$recommendation$ALS$^dateFeatures"),
        ProblemFilters.exclude[MissingMethodProblem]( // The only public constructor is the one without arguments.
          "org.apache.spark.mllib.recommendation.ALS.this"),
        ProblemFilters.exclude[MissingMethodProblem](
          "org.apache.spark.mllib.recommendation.ALS.org$apache$spark$mllib$recommendation$ALS$$<init>$default$7"),
        ProblemFilters.exclude[IncompatibleMethTypeProblem](
          "org.apache.spark.mllib.recommendation.ALS.org$apache$spark$mllib$recommendation$ALS$^dateFeatures")
      ) ++
      MimaBuild.excludeSparkClass("mllib.linalg.distributed.ColumnStatisticsAggregator") ++
      MimaBuild.excludeSparkClass("rdd.ZippedRDD") ++
      MimaBuild.excludeSparkClass("rdd.ZippedPartition") ++
      MimaBuild.excludeSparkClass("util.SerializableHyperLogLog") ++
      MimaBuild.excludeSparkClass("storage.Values") ++
      MimaBuild.excludeSparkClass("storage.Entry") ++
      MimaBuild.excludeSparkClass("storage.MemoryStore$Entry") ++
      // Class was missing "@DeveloperApi" annotation in 1.0.
      MimaBuild.excludeSparkClass("scheduler.SparkListenerApplicationStart") ++
      Seq(
        ProblemFilters.exclude[IncompatibleMethTypeProblem](
          "org.apache.spark.mllib.tree.impurity.Gini.calculate"),
        ProblemFilters.exclude[IncompatibleMethTypeProblem](
          "org.apache.spark.mllib.tree.impurity.Entropy.calculate"),
        ProblemFilters.exclude[IncompatibleMethTypeProblem](
          "org.apache.spark.mllib.tree.impurity.Variance.calculate")
      ) ++
      Seq( // Package-private classes removed in SPARK-2341
        ProblemFilters.exclude[MissingClassProblem]("org.apache.spark.mllib.util.BinaryLabelParser"),
        ProblemFilters.exclude[MissingClassProblem]("org.apache.spark.mllib.util.BinaryLabelParser$"),
        ProblemFilters.exclude[MissingClassProblem]("org.apache.spark.mllib.util.LabelParser"),
        ProblemFilters.exclude[MissingClassProblem]("org.apache.spark.mllib.util.LabelParser$"),
        ProblemFilters.exclude[MissingClassProblem]("org.apache.spark.mllib.util.MulticlassLabelParser"),
        ProblemFilters.exclude[MissingClassProblem]("org.apache.spark.mllib.util.MulticlassLabelParser$")
      ) ++
      Seq( // package-private classes removed in MLlib
        ProblemFilters.exclude[MissingMethodProblem](
          "org.apache.spark.mllib.regression.GeneralizedLinearAlgorithm.org$apache$spark$mllib$regression$GeneralizedLinearAlgorithm$$prependOne")
      ) ++
      Seq( // new Vector methods in MLlib (binary compatible assuming users do not implement Vector)
        ProblemFilters.exclude[MissingMethodProblem]("org.apache.spark.mllib.linalg.Vector.copy")
      ) ++
      Seq( // synthetic methods generated in LabeledPoint
        ProblemFilters.exclude[MissingTypesProblem]("org.apache.spark.mllib.regression.LabeledPoint$"),
        ProblemFilters.exclude[IncompatibleMethTypeProblem]("org.apache.spark.mllib.regression.LabeledPoint.apply"),
        ProblemFilters.exclude[MissingMethodProblem]("org.apache.spark.mllib.regression.LabeledPoint.toString")
      ) ++
      Seq ( // Scala 2.11 compatibility fix
        ProblemFilters.exclude[MissingMethodProblem]("org.apache.spark.streaming.StreamingContext.<init>$default$2")
      )
    case v if v.startsWith("1.0") =>
      Seq(
        MimaBuild.excludeSparkPackage("api.java"),
        MimaBuild.excludeSparkPackage("mllib"),
        MimaBuild.excludeSparkPackage("streaming")
      ) ++
      MimaBuild.excludeSparkClass("rdd.ClassTags") ++
      MimaBuild.excludeSparkClass("util.XORShiftRandom") ++
      MimaBuild.excludeSparkClass("graphx.EdgeRDD") ++
      MimaBuild.excludeSparkClass("graphx.VertexRDD") ++
      MimaBuild.excludeSparkClass("graphx.impl.GraphImpl") ++
      MimaBuild.excludeSparkClass("graphx.impl.RoutingTable") ++
      MimaBuild.excludeSparkClass("graphx.util.collection.PrimitiveKeyOpenHashMap") ++
      MimaBuild.excludeSparkClass("graphx.util.collection.GraphXPrimitiveKeyOpenHashMap") ++
      MimaBuild.excludeSparkClass("mllib.recommendation.MFDataGenerator") ++
      MimaBuild.excludeSparkClass("mllib.optimization.SquaredGradient") ++
      MimaBuild.excludeSparkClass("mllib.regression.RidgeRegressionWithSGD") ++
      MimaBuild.excludeSparkClass("mllib.regression.LassoWithSGD") ++
      MimaBuild.excludeSparkClass("mllib.regression.LinearRegressionWithSGD")
    case _ => Seq()
  }
}<|MERGE_RESOLUTION|>--- conflicted
+++ resolved
@@ -776,16 +776,14 @@
         ProblemFilters.exclude[MissingClassProblem]("org.apache.spark.annotation.Experimental"),
         ProblemFilters.exclude[MissingClassProblem]("org.apache.spark.annotation.DeveloperApi")
       ) ++ Seq(
-<<<<<<< HEAD
         ProblemFilters.exclude[ReversedMissingMethodProblem]("org.apache.spark.mllib.linalg.Vector.asBreeze"),
         ProblemFilters.exclude[ReversedMissingMethodProblem]("org.apache.spark.mllib.linalg.Matrix.asBreeze")
-=======
-        // [] Replace SQLContext by SparkSession in MLLIB
+      ) ++ Seq(
+        // [SPARK-15644] Replace SQLContext by SparkSession in MLLIB
         ProblemFilters.exclude[DirectMissingMethodProblem]("org.apache.spark.ml.util.MLWriter.sqlContext"),
         ProblemFilters.exclude[IncompatibleMethTypeProblem]("org.apache.spark.ml.util.MLWriter.context"),
         ProblemFilters.exclude[DirectMissingMethodProblem]("org.apache.spark.ml.util.MLReader.sqlContext"),
         ProblemFilters.exclude[IncompatibleMethTypeProblem]("org.apache.spark.ml.util.MLReader.context")
->>>>>>> acc4a1c8
       )
     case v if v.startsWith("1.6") =>
       Seq(
