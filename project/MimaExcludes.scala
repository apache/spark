/*
 * Licensed to the Apache Software Foundation (ASF) under one or more
 * contributor license agreements.  See the NOTICE file distributed with
 * this work for additional information regarding copyright ownership.
 * The ASF licenses this file to You under the Apache License, Version 2.0
 * (the "License"); you may not use this file except in compliance with
 * the License.  You may obtain a copy of the License at
 *
 *    http://www.apache.org/licenses/LICENSE-2.0
 *
 * Unless required by applicable law or agreed to in writing, software
 * distributed under the License is distributed on an "AS IS" BASIS,
 * WITHOUT WARRANTIES OR CONDITIONS OF ANY KIND, either express or implied.
 * See the License for the specific language governing permissions and
 * limitations under the License.
 */

import com.typesafe.tools.mima.core._
import com.typesafe.tools.mima.core.ProblemFilters._

/**
 * Additional excludes for checking of Spark's binary compatibility.
 *
 * The Mima build will automatically exclude @DeveloperApi and @Experimental classes. This acts
 * as an official audit of cases where we excluded other classes. Please use the narrowest
 * possible exclude here. MIMA will usually tell you what exclude to use, e.g.:
 *
 * ProblemFilters.exclude[MissingMethodProblem]("org.apache.spark.rdd.RDD.take")
 *
 * It is also possible to exclude Spark classes and packages. This should be used sparingly:
 *
 * MimaBuild.excludeSparkClass("graphx.util.collection.GraphXPrimitiveKeyOpenHashMap")
 */
object MimaExcludes {
  def excludes(version: String) = version match {
    case v if v.startsWith("1.6") =>
      Seq(
        MimaBuild.excludeSparkPackage("deploy"),
        MimaBuild.excludeSparkPackage("network"),
        MimaBuild.excludeSparkPackage("unsafe"),
        // These are needed if checking against the sbt build, since they are part of
        // the maven-generated artifacts in 1.3.
        excludePackage("org.spark-project.jetty"),
        MimaBuild.excludeSparkPackage("unused"),
        // SQL execution is considered private.
        excludePackage("org.apache.spark.sql.execution"),
        // SQL columnar is considered private.
        excludePackage("org.apache.spark.sql.columnar"),
        // The shuffle package is considered private.
        excludePackage("org.apache.spark.shuffle"),
        // The collections utlities are considered pricate.
        excludePackage("org.apache.spark.util.collection")
      ) ++
      MimaBuild.excludeSparkClass("streaming.flume.FlumeTestUtils") ++
      MimaBuild.excludeSparkClass("streaming.flume.PollingFlumeTestUtils") ++
      Seq(
        ProblemFilters.exclude[MissingMethodProblem](
          "org.apache.spark.ml.classification.LogisticCostFun.this"),
        ProblemFilters.exclude[MissingMethodProblem](
          "org.apache.spark.ml.classification.LogisticAggregator.add"),
        ProblemFilters.exclude[MissingMethodProblem](
          "org.apache.spark.ml.classification.LogisticAggregator.count"),
        ProblemFilters.exclude[MissingMethodProblem](
          "org.apache.spark.ml.classification.LogisticRegressionSummary.featuresCol")
      ) ++ Seq(
        // SPARK-10381 Fix types / units in private AskPermissionToCommitOutput RPC message.
        // This class is marked as `private` but MiMa still seems to be confused by the change.
        ProblemFilters.exclude[MissingMethodProblem](
          "org.apache.spark.scheduler.AskPermissionToCommitOutput.task"),
        ProblemFilters.exclude[IncompatibleResultTypeProblem](
          "org.apache.spark.scheduler.AskPermissionToCommitOutput.copy$default$2"),
        ProblemFilters.exclude[IncompatibleMethTypeProblem](
          "org.apache.spark.scheduler.AskPermissionToCommitOutput.copy"),
        ProblemFilters.exclude[MissingMethodProblem](
          "org.apache.spark.scheduler.AskPermissionToCommitOutput.taskAttempt"),
        ProblemFilters.exclude[IncompatibleResultTypeProblem](
          "org.apache.spark.scheduler.AskPermissionToCommitOutput.copy$default$3"),
        ProblemFilters.exclude[IncompatibleMethTypeProblem](
          "org.apache.spark.scheduler.AskPermissionToCommitOutput.this"),
        ProblemFilters.exclude[IncompatibleMethTypeProblem](
          "org.apache.spark.scheduler.AskPermissionToCommitOutput.apply")
      ) ++ Seq(
        ProblemFilters.exclude[MissingClassProblem](
          "org.apache.spark.shuffle.FileShuffleBlockResolver$ShuffleFileGroup")
      ) ++ Seq(
        ProblemFilters.exclude[MissingMethodProblem](
          "org.apache.spark.ml.regression.LeastSquaresAggregator.add"),
        ProblemFilters.exclude[MissingMethodProblem](
          "org.apache.spark.ml.regression.LeastSquaresCostFun.this"),
        ProblemFilters.exclude[MissingMethodProblem](
          "org.apache.spark.sql.SQLContext.clearLastInstantiatedContext"),
        ProblemFilters.exclude[MissingMethodProblem](
          "org.apache.spark.sql.SQLContext.setLastInstantiatedContext"),
        ProblemFilters.exclude[MissingClassProblem](
          "org.apache.spark.sql.SQLContext$SQLSession"),
        ProblemFilters.exclude[MissingMethodProblem](
          "org.apache.spark.sql.SQLContext.detachSession"),
        ProblemFilters.exclude[MissingMethodProblem](
          "org.apache.spark.sql.SQLContext.tlSession"),
        ProblemFilters.exclude[MissingMethodProblem](
          "org.apache.spark.sql.SQLContext.defaultSession"),
        ProblemFilters.exclude[MissingMethodProblem](
          "org.apache.spark.sql.SQLContext.currentSession"),
        ProblemFilters.exclude[MissingMethodProblem](
          "org.apache.spark.sql.SQLContext.openSession"),
        ProblemFilters.exclude[MissingMethodProblem](
          "org.apache.spark.sql.SQLContext.setSession"),
        ProblemFilters.exclude[MissingMethodProblem](
          "org.apache.spark.sql.SQLContext.createSession")
      ) ++ Seq(
        ProblemFilters.exclude[MissingMethodProblem](
          "org.apache.spark.SparkContext.preferredNodeLocationData_="),
        ProblemFilters.exclude[MissingClassProblem](
          "org.apache.spark.rdd.MapPartitionsWithPreparationRDD"),
        ProblemFilters.exclude[MissingClassProblem](
          "org.apache.spark.rdd.MapPartitionsWithPreparationRDD$")
      ) ++ Seq(
        // SPARK-11485
        ProblemFilters.exclude[MissingMethodProblem]("org.apache.spark.sql.DataFrameHolder.df"),
        // SPARK-11541 mark various JDBC dialects as private
        ProblemFilters.exclude[MissingMethodProblem]("org.apache.spark.sql.jdbc.NoopDialect.productElement"),
        ProblemFilters.exclude[MissingMethodProblem]("org.apache.spark.sql.jdbc.NoopDialect.productArity"),
        ProblemFilters.exclude[MissingMethodProblem]("org.apache.spark.sql.jdbc.NoopDialect.canEqual"),
        ProblemFilters.exclude[MissingMethodProblem]("org.apache.spark.sql.jdbc.NoopDialect.productIterator"),
        ProblemFilters.exclude[MissingMethodProblem]("org.apache.spark.sql.jdbc.NoopDialect.productPrefix"),
        ProblemFilters.exclude[MissingMethodProblem]("org.apache.spark.sql.jdbc.NoopDialect.toString"),
        ProblemFilters.exclude[MissingMethodProblem]("org.apache.spark.sql.jdbc.NoopDialect.hashCode"),
        ProblemFilters.exclude[MissingTypesProblem]("org.apache.spark.sql.jdbc.PostgresDialect$"),
        ProblemFilters.exclude[MissingMethodProblem]("org.apache.spark.sql.jdbc.PostgresDialect.productElement"),
        ProblemFilters.exclude[MissingMethodProblem]("org.apache.spark.sql.jdbc.PostgresDialect.productArity"),
        ProblemFilters.exclude[MissingMethodProblem]("org.apache.spark.sql.jdbc.PostgresDialect.canEqual"),
        ProblemFilters.exclude[MissingMethodProblem]("org.apache.spark.sql.jdbc.PostgresDialect.productIterator"),
        ProblemFilters.exclude[MissingMethodProblem]("org.apache.spark.sql.jdbc.PostgresDialect.productPrefix"),
        ProblemFilters.exclude[MissingMethodProblem]("org.apache.spark.sql.jdbc.PostgresDialect.toString"),
        ProblemFilters.exclude[MissingMethodProblem]("org.apache.spark.sql.jdbc.PostgresDialect.hashCode"),
        ProblemFilters.exclude[MissingTypesProblem]("org.apache.spark.sql.jdbc.NoopDialect$")
<<<<<<< HEAD
      ) ++ Seq(
        // SPARK-4557 Changed foreachRDD to use VoidFunction
        ProblemFilters.exclude[MissingMethodProblem](
          "org.apache.spark.streaming.api.java.JavaDStreamLike.foreachRDD")
=======
      ) ++ Seq (
        ProblemFilters.exclude[MissingMethodProblem](
          "org.apache.spark.status.api.v1.ApplicationInfo.this")
>>>>>>> 5507a9d0
      )
    case v if v.startsWith("1.5") =>
      Seq(
        MimaBuild.excludeSparkPackage("network"),
        MimaBuild.excludeSparkPackage("deploy"),
        // These are needed if checking against the sbt build, since they are part of
        // the maven-generated artifacts in 1.3.
        excludePackage("org.spark-project.jetty"),
        MimaBuild.excludeSparkPackage("unused"),
        // JavaRDDLike is not meant to be extended by user programs
        ProblemFilters.exclude[MissingMethodProblem](
          "org.apache.spark.api.java.JavaRDDLike.partitioner"),
        // Modification of private static method
        ProblemFilters.exclude[IncompatibleMethTypeProblem](
          "org.apache.spark.streaming.kafka.KafkaUtils.org$apache$spark$streaming$kafka$KafkaUtils$$leadersForRanges"),
        // Mima false positive (was a private[spark] class)
        ProblemFilters.exclude[MissingClassProblem](
          "org.apache.spark.util.collection.PairIterator"),
        // Removing a testing method from a private class
        ProblemFilters.exclude[MissingMethodProblem](
          "org.apache.spark.streaming.kafka.KafkaTestUtils.waitUntilLeaderOffset"),
        // While private MiMa is still not happy about the changes,
        ProblemFilters.exclude[MissingMethodProblem](
          "org.apache.spark.ml.regression.LeastSquaresAggregator.this"),
        ProblemFilters.exclude[MissingMethodProblem](
          "org.apache.spark.ml.regression.LeastSquaresCostFun.this"),
        ProblemFilters.exclude[MissingMethodProblem](
          "org.apache.spark.ml.classification.LogisticCostFun.this"),
        // SQL execution is considered private.
        excludePackage("org.apache.spark.sql.execution"),
        // The old JSON RDD is removed in favor of streaming Jackson
        ProblemFilters.exclude[MissingClassProblem]("org.apache.spark.sql.json.JsonRDD$"),
        ProblemFilters.exclude[MissingClassProblem]("org.apache.spark.sql.json.JsonRDD"),
        // local function inside a method
        ProblemFilters.exclude[MissingMethodProblem](
          "org.apache.spark.sql.SQLContext.org$apache$spark$sql$SQLContext$$needsConversion$1"),
        ProblemFilters.exclude[MissingMethodProblem](
          "org.apache.spark.sql.UDFRegistration.org$apache$spark$sql$UDFRegistration$$builder$24")
      ) ++ Seq(
        // SPARK-8479 Add numNonzeros and numActives to Matrix.
        ProblemFilters.exclude[MissingMethodProblem](
          "org.apache.spark.mllib.linalg.Matrix.numNonzeros"),
        ProblemFilters.exclude[MissingMethodProblem](
          "org.apache.spark.mllib.linalg.Matrix.numActives")
      ) ++ Seq(
        // SPARK-8914 Remove RDDApi
        ProblemFilters.exclude[MissingClassProblem]("org.apache.spark.sql.RDDApi")
      ) ++ Seq(
        // SPARK-7292 Provide operator to truncate lineage cheaply
        ProblemFilters.exclude[AbstractClassProblem](
          "org.apache.spark.rdd.RDDCheckpointData"),
        ProblemFilters.exclude[AbstractClassProblem](
          "org.apache.spark.rdd.CheckpointRDD")
      ) ++ Seq(
        // SPARK-8701 Add input metadata in the batch page.
        ProblemFilters.exclude[MissingClassProblem](
          "org.apache.spark.streaming.scheduler.InputInfo$"),
        ProblemFilters.exclude[MissingClassProblem](
          "org.apache.spark.streaming.scheduler.InputInfo")
      ) ++ Seq(
        // SPARK-6797 Support YARN modes for SparkR
        ProblemFilters.exclude[MissingMethodProblem](
          "org.apache.spark.api.r.PairwiseRRDD.this"),
        ProblemFilters.exclude[MissingMethodProblem](
          "org.apache.spark.api.r.RRDD.createRWorker"),
        ProblemFilters.exclude[MissingMethodProblem](
          "org.apache.spark.api.r.RRDD.this"),
        ProblemFilters.exclude[MissingMethodProblem](
          "org.apache.spark.api.r.StringRRDD.this"),
        ProblemFilters.exclude[MissingMethodProblem](
          "org.apache.spark.api.r.BaseRRDD.this")
      ) ++ Seq(
        // SPARK-7422 add argmax for sparse vectors
        ProblemFilters.exclude[MissingMethodProblem](
          "org.apache.spark.mllib.linalg.Vector.argmax")
      ) ++ Seq(
        // SPARK-8906 Move all internal data source classes into execution.datasources
        ProblemFilters.exclude[MissingClassProblem]("org.apache.spark.sql.sources.ResolvedDataSource"),
        ProblemFilters.exclude[MissingClassProblem]("org.apache.spark.sql.sources.PreInsertCastAndRename$"),
        ProblemFilters.exclude[MissingClassProblem]("org.apache.spark.sql.sources.CreateTableUsingAsSelect$"),
        ProblemFilters.exclude[MissingClassProblem]("org.apache.spark.sql.sources.InsertIntoDataSource$"),
        ProblemFilters.exclude[MissingClassProblem]("org.apache.spark.sql.sources.SqlNewHadoopPartition"),
        ProblemFilters.exclude[MissingClassProblem]("org.apache.spark.sql.sources.PartitioningUtils$PartitionValues$"),
        ProblemFilters.exclude[MissingClassProblem]("org.apache.spark.sql.sources.DefaultWriterContainer"),
        ProblemFilters.exclude[MissingClassProblem]("org.apache.spark.sql.sources.PartitioningUtils$PartitionValues"),
        ProblemFilters.exclude[MissingClassProblem]("org.apache.spark.sql.sources.RefreshTable$"),
        ProblemFilters.exclude[MissingClassProblem]("org.apache.spark.sql.sources.CreateTempTableUsing$"),
        ProblemFilters.exclude[MissingClassProblem]("org.apache.spark.sql.sources.PartitionSpec"),
        ProblemFilters.exclude[MissingClassProblem]("org.apache.spark.sql.sources.DynamicPartitionWriterContainer"),
        ProblemFilters.exclude[MissingClassProblem]("org.apache.spark.sql.sources.CreateTableUsingAsSelect"),
        ProblemFilters.exclude[MissingClassProblem]("org.apache.spark.sql.sources.SqlNewHadoopRDD$"),
        ProblemFilters.exclude[MissingClassProblem]("org.apache.spark.sql.sources.DescribeCommand$"),
        ProblemFilters.exclude[MissingClassProblem]("org.apache.spark.sql.sources.PartitioningUtils$"),
        ProblemFilters.exclude[MissingClassProblem]("org.apache.spark.sql.sources.SqlNewHadoopRDD"),
        ProblemFilters.exclude[MissingClassProblem]("org.apache.spark.sql.sources.PreInsertCastAndRename"),
        ProblemFilters.exclude[MissingClassProblem]("org.apache.spark.sql.sources.Partition$"),
        ProblemFilters.exclude[MissingClassProblem]("org.apache.spark.sql.sources.LogicalRelation$"),
        ProblemFilters.exclude[MissingClassProblem]("org.apache.spark.sql.sources.PartitioningUtils"),
        ProblemFilters.exclude[MissingClassProblem]("org.apache.spark.sql.sources.LogicalRelation"),
        ProblemFilters.exclude[MissingClassProblem]("org.apache.spark.sql.sources.Partition"),
        ProblemFilters.exclude[MissingClassProblem]("org.apache.spark.sql.sources.BaseWriterContainer"),
        ProblemFilters.exclude[MissingClassProblem]("org.apache.spark.sql.sources.PreWriteCheck"),
        ProblemFilters.exclude[MissingClassProblem]("org.apache.spark.sql.sources.CreateTableUsing"),
        ProblemFilters.exclude[MissingClassProblem]("org.apache.spark.sql.sources.RefreshTable"),
        ProblemFilters.exclude[MissingClassProblem]("org.apache.spark.sql.sources.SqlNewHadoopRDD$NewHadoopMapPartitionsWithSplitRDD"),
        ProblemFilters.exclude[MissingClassProblem]("org.apache.spark.sql.sources.DataSourceStrategy$"),
        ProblemFilters.exclude[MissingClassProblem]("org.apache.spark.sql.sources.CreateTempTableUsing"),
        ProblemFilters.exclude[MissingClassProblem]("org.apache.spark.sql.sources.CreateTempTableUsingAsSelect$"),
        ProblemFilters.exclude[MissingClassProblem]("org.apache.spark.sql.sources.CreateTempTableUsingAsSelect"),
        ProblemFilters.exclude[MissingClassProblem]("org.apache.spark.sql.sources.CreateTableUsing$"),
        ProblemFilters.exclude[MissingClassProblem]("org.apache.spark.sql.sources.ResolvedDataSource$"),
        ProblemFilters.exclude[MissingClassProblem]("org.apache.spark.sql.sources.PreWriteCheck$"),
        ProblemFilters.exclude[MissingClassProblem]("org.apache.spark.sql.sources.InsertIntoDataSource"),
        ProblemFilters.exclude[MissingClassProblem]("org.apache.spark.sql.sources.InsertIntoHadoopFsRelation"),
        ProblemFilters.exclude[MissingClassProblem]("org.apache.spark.sql.sources.DDLParser"),
        ProblemFilters.exclude[MissingClassProblem]("org.apache.spark.sql.sources.CaseInsensitiveMap"),
        ProblemFilters.exclude[MissingClassProblem]("org.apache.spark.sql.sources.InsertIntoHadoopFsRelation$"),
        ProblemFilters.exclude[MissingClassProblem]("org.apache.spark.sql.sources.DataSourceStrategy"),
        ProblemFilters.exclude[MissingClassProblem]("org.apache.spark.sql.sources.SqlNewHadoopRDD$NewHadoopMapPartitionsWithSplitRDD$"),
        ProblemFilters.exclude[MissingClassProblem]("org.apache.spark.sql.sources.PartitionSpec$"),
        ProblemFilters.exclude[MissingClassProblem]("org.apache.spark.sql.sources.DescribeCommand"),
        ProblemFilters.exclude[MissingClassProblem]("org.apache.spark.sql.sources.DDLException"),
        // SPARK-9763 Minimize exposure of internal SQL classes
        excludePackage("org.apache.spark.sql.parquet"),
        excludePackage("org.apache.spark.sql.json"),
        ProblemFilters.exclude[MissingClassProblem]("org.apache.spark.sql.jdbc.JDBCRDD$DecimalConversion$"),
        ProblemFilters.exclude[MissingClassProblem]("org.apache.spark.sql.jdbc.JDBCPartition"),
        ProblemFilters.exclude[MissingClassProblem]("org.apache.spark.sql.jdbc.JdbcUtils$"),
        ProblemFilters.exclude[MissingClassProblem]("org.apache.spark.sql.jdbc.JDBCRDD$DecimalConversion"),
        ProblemFilters.exclude[MissingClassProblem]("org.apache.spark.sql.jdbc.JDBCPartitioningInfo$"),
        ProblemFilters.exclude[MissingClassProblem]("org.apache.spark.sql.jdbc.JDBCPartition$"),
        ProblemFilters.exclude[MissingClassProblem]("org.apache.spark.sql.jdbc.package"),
        ProblemFilters.exclude[MissingClassProblem]("org.apache.spark.sql.jdbc.JDBCRDD$JDBCConversion"),
        ProblemFilters.exclude[MissingClassProblem]("org.apache.spark.sql.jdbc.JDBCRDD$"),
        ProblemFilters.exclude[MissingClassProblem]("org.apache.spark.sql.jdbc.package$DriverWrapper"),
        ProblemFilters.exclude[MissingClassProblem]("org.apache.spark.sql.jdbc.JDBCRDD"),
        ProblemFilters.exclude[MissingClassProblem]("org.apache.spark.sql.jdbc.JDBCPartitioningInfo"),
        ProblemFilters.exclude[MissingClassProblem]("org.apache.spark.sql.jdbc.JdbcUtils"),
        ProblemFilters.exclude[MissingClassProblem]("org.apache.spark.sql.jdbc.DefaultSource"),
        ProblemFilters.exclude[MissingClassProblem]("org.apache.spark.sql.jdbc.JDBCRelation$"),
        ProblemFilters.exclude[MissingClassProblem]("org.apache.spark.sql.jdbc.package$"),
        ProblemFilters.exclude[MissingClassProblem]("org.apache.spark.sql.jdbc.JDBCRelation")
      ) ++ Seq(
        // SPARK-4751 Dynamic allocation for standalone mode
        ProblemFilters.exclude[MissingMethodProblem](
          "org.apache.spark.SparkContext.supportDynamicAllocation")
      ) ++ Seq(
        // SPARK-9580: Remove SQL test singletons
        ProblemFilters.exclude[MissingClassProblem](
          "org.apache.spark.sql.test.LocalSQLContext$SQLSession"),
        ProblemFilters.exclude[MissingClassProblem](
          "org.apache.spark.sql.test.LocalSQLContext"),
        ProblemFilters.exclude[MissingClassProblem](
          "org.apache.spark.sql.test.TestSQLContext"),
        ProblemFilters.exclude[MissingClassProblem](
          "org.apache.spark.sql.test.TestSQLContext$")
      ) ++ Seq(
        // SPARK-9704 Made ProbabilisticClassifier, Identifiable, VectorUDT public APIs
        ProblemFilters.exclude[IncompatibleResultTypeProblem](
          "org.apache.spark.mllib.linalg.VectorUDT.serialize")
      ) ++ Seq(
        // SPARK-10381 Fix types / units in private AskPermissionToCommitOutput RPC message.
        // This class is marked as `private` but MiMa still seems to be confused by the change.
        ProblemFilters.exclude[MissingMethodProblem](
          "org.apache.spark.scheduler.AskPermissionToCommitOutput.task"),
        ProblemFilters.exclude[IncompatibleResultTypeProblem](
          "org.apache.spark.scheduler.AskPermissionToCommitOutput.copy$default$2"),
        ProblemFilters.exclude[IncompatibleMethTypeProblem](
          "org.apache.spark.scheduler.AskPermissionToCommitOutput.copy"),
        ProblemFilters.exclude[MissingMethodProblem](
          "org.apache.spark.scheduler.AskPermissionToCommitOutput.taskAttempt"),
        ProblemFilters.exclude[IncompatibleResultTypeProblem](
          "org.apache.spark.scheduler.AskPermissionToCommitOutput.copy$default$3"),
        ProblemFilters.exclude[IncompatibleMethTypeProblem](
          "org.apache.spark.scheduler.AskPermissionToCommitOutput.this"),
        ProblemFilters.exclude[IncompatibleMethTypeProblem](
          "org.apache.spark.scheduler.AskPermissionToCommitOutput.apply")
      )

    case v if v.startsWith("1.4") =>
      Seq(
        MimaBuild.excludeSparkPackage("deploy"),
        MimaBuild.excludeSparkPackage("ml"),
        // SPARK-7910 Adding a method to get the partioner to JavaRDD,
        ProblemFilters.exclude[MissingMethodProblem]("org.apache.spark.api.java.JavaRDDLike.partitioner"),
        // SPARK-5922 Adding a generalized diff(other: RDD[(VertexId, VD)]) to VertexRDD
        ProblemFilters.exclude[MissingMethodProblem]("org.apache.spark.graphx.VertexRDD.diff"),
        // These are needed if checking against the sbt build, since they are part of
        // the maven-generated artifacts in 1.3.
        excludePackage("org.spark-project.jetty"),
        MimaBuild.excludeSparkPackage("unused"),
        ProblemFilters.exclude[MissingClassProblem]("com.google.common.base.Optional"),
        ProblemFilters.exclude[IncompatibleResultTypeProblem](
          "org.apache.spark.rdd.JdbcRDD.compute"),
        ProblemFilters.exclude[IncompatibleResultTypeProblem](
          "org.apache.spark.broadcast.HttpBroadcastFactory.newBroadcast"),
        ProblemFilters.exclude[IncompatibleResultTypeProblem](
          "org.apache.spark.broadcast.TorrentBroadcastFactory.newBroadcast"),
        ProblemFilters.exclude[MissingClassProblem](
          "org.apache.spark.scheduler.OutputCommitCoordinator$OutputCommitCoordinatorEndpoint")
      ) ++ Seq(
        // SPARK-4655 - Making Stage an Abstract class broke binary compatility even though
        // the stage class is defined as private[spark]
        ProblemFilters.exclude[AbstractClassProblem]("org.apache.spark.scheduler.Stage")
      ) ++ Seq(
        // SPARK-6510 Add a Graph#minus method acting as Set#difference
        ProblemFilters.exclude[MissingMethodProblem]("org.apache.spark.graphx.VertexRDD.minus")
      ) ++ Seq(
        // SPARK-6492 Fix deadlock in SparkContext.stop()
        ProblemFilters.exclude[MissingMethodProblem]("org.apache.spark.SparkContext.org$" +
            "apache$spark$SparkContext$$SPARK_CONTEXT_CONSTRUCTOR_LOCK")
      )++ Seq(
        // SPARK-6693 add tostring with max lines and width for matrix
        ProblemFilters.exclude[MissingMethodProblem](
          "org.apache.spark.mllib.linalg.Matrix.toString")
      )++ Seq(
        // SPARK-6703 Add getOrCreate method to SparkContext
        ProblemFilters.exclude[IncompatibleResultTypeProblem]
            ("org.apache.spark.SparkContext.org$apache$spark$SparkContext$$activeContext")
      )++ Seq(
        // SPARK-7090 Introduce LDAOptimizer to LDA to further improve extensibility
        ProblemFilters.exclude[MissingClassProblem](
          "org.apache.spark.mllib.clustering.LDA$EMOptimizer")
      ) ++ Seq(
        // SPARK-6756 add toSparse, toDense, numActives, numNonzeros, and compressed to Vector
        ProblemFilters.exclude[MissingMethodProblem](
          "org.apache.spark.mllib.linalg.Vector.compressed"),
        ProblemFilters.exclude[MissingMethodProblem](
          "org.apache.spark.mllib.linalg.Vector.toDense"),
        ProblemFilters.exclude[MissingMethodProblem](
          "org.apache.spark.mllib.linalg.Vector.numNonzeros"),
        ProblemFilters.exclude[MissingMethodProblem](
          "org.apache.spark.mllib.linalg.Vector.toSparse"),
        ProblemFilters.exclude[MissingMethodProblem](
          "org.apache.spark.mllib.linalg.Vector.numActives"),
        // SPARK-7681 add SparseVector support for gemv
        ProblemFilters.exclude[MissingMethodProblem](
          "org.apache.spark.mllib.linalg.Matrix.multiply"),
        ProblemFilters.exclude[MissingMethodProblem](
          "org.apache.spark.mllib.linalg.DenseMatrix.multiply"),
        ProblemFilters.exclude[MissingMethodProblem](
          "org.apache.spark.mllib.linalg.SparseMatrix.multiply")
      ) ++ Seq(
        // Execution should never be included as its always internal.
        MimaBuild.excludeSparkPackage("sql.execution"),
        // This `protected[sql]` method was removed in 1.3.1
        ProblemFilters.exclude[MissingMethodProblem](
          "org.apache.spark.sql.SQLContext.checkAnalysis"),
        // These `private[sql]` class were removed in 1.4.0:
        ProblemFilters.exclude[MissingClassProblem](
          "org.apache.spark.sql.execution.AddExchange"),
        ProblemFilters.exclude[MissingClassProblem](
          "org.apache.spark.sql.execution.AddExchange$"),
        ProblemFilters.exclude[MissingClassProblem](
          "org.apache.spark.sql.parquet.PartitionSpec"),
        ProblemFilters.exclude[MissingClassProblem](
          "org.apache.spark.sql.parquet.PartitionSpec$"),
        ProblemFilters.exclude[MissingClassProblem](
          "org.apache.spark.sql.parquet.Partition"),
        ProblemFilters.exclude[MissingClassProblem](
          "org.apache.spark.sql.parquet.Partition$"),
        ProblemFilters.exclude[MissingClassProblem](
          "org.apache.spark.sql.parquet.ParquetRelation2$PartitionValues"),
        ProblemFilters.exclude[MissingClassProblem](
          "org.apache.spark.sql.parquet.ParquetRelation2$PartitionValues$"),
        ProblemFilters.exclude[MissingClassProblem](
          "org.apache.spark.sql.parquet.ParquetRelation2"),
        ProblemFilters.exclude[MissingClassProblem](
          "org.apache.spark.sql.parquet.ParquetRelation2$"),
        ProblemFilters.exclude[MissingClassProblem](
          "org.apache.spark.sql.parquet.ParquetRelation2$MetadataCache"),
        // These test support classes were moved out of src/main and into src/test:
        ProblemFilters.exclude[MissingClassProblem](
          "org.apache.spark.sql.parquet.ParquetTestData"),
        ProblemFilters.exclude[MissingClassProblem](
          "org.apache.spark.sql.parquet.ParquetTestData$"),
        ProblemFilters.exclude[MissingClassProblem](
          "org.apache.spark.sql.parquet.TestGroupWriteSupport"),
        ProblemFilters.exclude[MissingClassProblem]("org.apache.spark.sql.CachedData"),
        ProblemFilters.exclude[MissingClassProblem]("org.apache.spark.sql.CachedData$"),
        ProblemFilters.exclude[MissingClassProblem]("org.apache.spark.sql.CacheManager"),
        // TODO: Remove the following rule once ParquetTest has been moved to src/test.
        ProblemFilters.exclude[MissingClassProblem](
          "org.apache.spark.sql.parquet.ParquetTest")
      ) ++ Seq(
        // SPARK-7530 Added StreamingContext.getState()
        ProblemFilters.exclude[MissingMethodProblem](
          "org.apache.spark.streaming.StreamingContext.state_=")
      ) ++ Seq(
        // SPARK-7081 changed ShuffleWriter from a trait to an abstract class and removed some
        // unnecessary type bounds in order to fix some compiler warnings that occurred when
        // implementing this interface in Java. Note that ShuffleWriter is private[spark].
        ProblemFilters.exclude[IncompatibleTemplateDefProblem](
          "org.apache.spark.shuffle.ShuffleWriter")
      ) ++ Seq(
        // SPARK-6888 make jdbc driver handling user definable
        // This patch renames some classes to API friendly names.
        ProblemFilters.exclude[MissingClassProblem]("org.apache.spark.sql.jdbc.DriverQuirks$"),
        ProblemFilters.exclude[MissingClassProblem]("org.apache.spark.sql.jdbc.DriverQuirks"),
        ProblemFilters.exclude[MissingClassProblem]("org.apache.spark.sql.jdbc.PostgresQuirks"),
        ProblemFilters.exclude[MissingClassProblem]("org.apache.spark.sql.jdbc.NoQuirks"),
        ProblemFilters.exclude[MissingClassProblem]("org.apache.spark.sql.jdbc.MySQLQuirks")
      )

    case v if v.startsWith("1.3") =>
      Seq(
        MimaBuild.excludeSparkPackage("deploy"),
        MimaBuild.excludeSparkPackage("ml"),
        // These are needed if checking against the sbt build, since they are part of
        // the maven-generated artifacts in the 1.2 build.
        MimaBuild.excludeSparkPackage("unused"),
        ProblemFilters.exclude[MissingClassProblem]("com.google.common.base.Optional")
      ) ++ Seq(
        // SPARK-2321
        ProblemFilters.exclude[MissingMethodProblem](
          "org.apache.spark.SparkStageInfoImpl.this"),
        ProblemFilters.exclude[MissingMethodProblem](
          "org.apache.spark.SparkStageInfo.submissionTime")
      ) ++ Seq(
        // SPARK-4614
        ProblemFilters.exclude[MissingMethodProblem](
          "org.apache.spark.mllib.linalg.Matrices.randn"),
        ProblemFilters.exclude[MissingMethodProblem](
          "org.apache.spark.mllib.linalg.Matrices.rand")
      ) ++ Seq(
        // SPARK-5321
        ProblemFilters.exclude[MissingMethodProblem](
          "org.apache.spark.mllib.linalg.SparseMatrix.transposeMultiply"),
        ProblemFilters.exclude[MissingMethodProblem](
          "org.apache.spark.mllib.linalg.Matrix.transpose"),
        ProblemFilters.exclude[MissingMethodProblem](
          "org.apache.spark.mllib.linalg.DenseMatrix.transposeMultiply"),
        ProblemFilters.exclude[MissingMethodProblem]("org.apache.spark.mllib.linalg.Matrix." +
            "org$apache$spark$mllib$linalg$Matrix$_setter_$isTransposed_="),
        ProblemFilters.exclude[MissingMethodProblem](
          "org.apache.spark.mllib.linalg.Matrix.isTransposed"),
        ProblemFilters.exclude[MissingMethodProblem](
          "org.apache.spark.mllib.linalg.Matrix.foreachActive")
      ) ++ Seq(
        // SPARK-5540
        ProblemFilters.exclude[MissingMethodProblem](
          "org.apache.spark.mllib.recommendation.ALS.solveLeastSquares"),
        // SPARK-5536
        ProblemFilters.exclude[MissingMethodProblem](
          "org.apache.spark.mllib.recommendation.ALS.org$apache$spark$mllib$recommendation$ALS$^dateFeatures"),
        ProblemFilters.exclude[MissingMethodProblem](
          "org.apache.spark.mllib.recommendation.ALS.org$apache$spark$mllib$recommendation$ALS$^dateBlock")
      ) ++ Seq(
        // SPARK-3325
        ProblemFilters.exclude[MissingMethodProblem](
          "org.apache.spark.streaming.api.java.JavaDStreamLike.print"),
        // SPARK-2757
        ProblemFilters.exclude[IncompatibleResultTypeProblem](
          "org.apache.spark.streaming.flume.sink.SparkAvroCallbackHandler." +
            "removeAndGetProcessor")
      ) ++ Seq(
        // SPARK-5123 (SparkSQL data type change) - alpha component only
        ProblemFilters.exclude[IncompatibleResultTypeProblem](
          "org.apache.spark.ml.feature.HashingTF.outputDataType"),
        ProblemFilters.exclude[IncompatibleResultTypeProblem](
          "org.apache.spark.ml.feature.Tokenizer.outputDataType"),
        ProblemFilters.exclude[IncompatibleMethTypeProblem](
          "org.apache.spark.ml.feature.Tokenizer.validateInputType"),
        ProblemFilters.exclude[IncompatibleMethTypeProblem](
          "org.apache.spark.ml.classification.LogisticRegressionModel.validateAndTransformSchema"),
        ProblemFilters.exclude[IncompatibleMethTypeProblem](
          "org.apache.spark.ml.classification.LogisticRegression.validateAndTransformSchema")
      ) ++ Seq(
        // SPARK-4014
        ProblemFilters.exclude[MissingMethodProblem](
          "org.apache.spark.TaskContext.taskAttemptId"),
        ProblemFilters.exclude[MissingMethodProblem](
          "org.apache.spark.TaskContext.attemptNumber")
      ) ++ Seq(
        // SPARK-5166 Spark SQL API stabilization
        ProblemFilters.exclude[IncompatibleMethTypeProblem]("org.apache.spark.ml.Transformer.transform"),
        ProblemFilters.exclude[IncompatibleMethTypeProblem]("org.apache.spark.ml.Estimator.fit"),
        ProblemFilters.exclude[MissingMethodProblem]("org.apache.spark.ml.Transformer.transform"),
        ProblemFilters.exclude[IncompatibleMethTypeProblem]("org.apache.spark.ml.Pipeline.fit"),
        ProblemFilters.exclude[IncompatibleMethTypeProblem]("org.apache.spark.ml.PipelineModel.transform"),
        ProblemFilters.exclude[MissingMethodProblem]("org.apache.spark.ml.Estimator.fit"),
        ProblemFilters.exclude[IncompatibleMethTypeProblem]("org.apache.spark.ml.Evaluator.evaluate"),
        ProblemFilters.exclude[MissingMethodProblem]("org.apache.spark.ml.Evaluator.evaluate"),
        ProblemFilters.exclude[IncompatibleMethTypeProblem]("org.apache.spark.ml.tuning.CrossValidator.fit"),
        ProblemFilters.exclude[IncompatibleMethTypeProblem]("org.apache.spark.ml.tuning.CrossValidatorModel.transform"),
        ProblemFilters.exclude[IncompatibleMethTypeProblem]("org.apache.spark.ml.feature.StandardScaler.fit"),
        ProblemFilters.exclude[IncompatibleMethTypeProblem]("org.apache.spark.ml.feature.StandardScalerModel.transform"),
        ProblemFilters.exclude[IncompatibleMethTypeProblem]("org.apache.spark.ml.classification.LogisticRegressionModel.transform"),
        ProblemFilters.exclude[IncompatibleMethTypeProblem]("org.apache.spark.ml.classification.LogisticRegression.fit"),
        ProblemFilters.exclude[IncompatibleMethTypeProblem]("org.apache.spark.ml.evaluation.BinaryClassificationEvaluator.evaluate")
      ) ++ Seq(
        // SPARK-5270
        ProblemFilters.exclude[MissingMethodProblem](
          "org.apache.spark.api.java.JavaRDDLike.isEmpty")
      ) ++ Seq(
        // SPARK-5430
        ProblemFilters.exclude[MissingMethodProblem](
          "org.apache.spark.api.java.JavaRDDLike.treeReduce"),
        ProblemFilters.exclude[MissingMethodProblem](
          "org.apache.spark.api.java.JavaRDDLike.treeAggregate")
      ) ++ Seq(
        // SPARK-5297 Java FileStream do not work with custom key/values
        ProblemFilters.exclude[MissingMethodProblem](
          "org.apache.spark.streaming.api.java.JavaStreamingContext.fileStream")
      ) ++ Seq(
        // SPARK-5315 Spark Streaming Java API returns Scala DStream
        ProblemFilters.exclude[MissingMethodProblem](
          "org.apache.spark.streaming.api.java.JavaDStreamLike.reduceByWindow")
      ) ++ Seq(
        // SPARK-5461 Graph should have isCheckpointed, getCheckpointFiles methods
        ProblemFilters.exclude[MissingMethodProblem](
          "org.apache.spark.graphx.Graph.getCheckpointFiles"),
        ProblemFilters.exclude[MissingMethodProblem](
          "org.apache.spark.graphx.Graph.isCheckpointed")
      ) ++ Seq(
        // SPARK-4789 Standardize ML Prediction APIs
        ProblemFilters.exclude[MissingTypesProblem]("org.apache.spark.mllib.linalg.VectorUDT"),
        ProblemFilters.exclude[IncompatibleResultTypeProblem]("org.apache.spark.mllib.linalg.VectorUDT.serialize"),
        ProblemFilters.exclude[IncompatibleResultTypeProblem]("org.apache.spark.mllib.linalg.VectorUDT.sqlType")
      ) ++ Seq(
        // SPARK-5814
        ProblemFilters.exclude[MissingMethodProblem](
          "org.apache.spark.mllib.recommendation.ALS.org$apache$spark$mllib$recommendation$ALS$$wrapDoubleArray"),
        ProblemFilters.exclude[MissingMethodProblem](
          "org.apache.spark.mllib.recommendation.ALS.org$apache$spark$mllib$recommendation$ALS$$fillFullMatrix"),
        ProblemFilters.exclude[MissingMethodProblem](
          "org.apache.spark.mllib.recommendation.ALS.org$apache$spark$mllib$recommendation$ALS$$iterations"),
        ProblemFilters.exclude[MissingMethodProblem](
          "org.apache.spark.mllib.recommendation.ALS.org$apache$spark$mllib$recommendation$ALS$$makeOutLinkBlock"),
        ProblemFilters.exclude[MissingMethodProblem](
          "org.apache.spark.mllib.recommendation.ALS.org$apache$spark$mllib$recommendation$ALS$$computeYtY"),
        ProblemFilters.exclude[MissingMethodProblem](
          "org.apache.spark.mllib.recommendation.ALS.org$apache$spark$mllib$recommendation$ALS$$makeLinkRDDs"),
        ProblemFilters.exclude[MissingMethodProblem](
          "org.apache.spark.mllib.recommendation.ALS.org$apache$spark$mllib$recommendation$ALS$$alpha"),
        ProblemFilters.exclude[MissingMethodProblem](
          "org.apache.spark.mllib.recommendation.ALS.org$apache$spark$mllib$recommendation$ALS$$randomFactor"),
        ProblemFilters.exclude[MissingMethodProblem](
          "org.apache.spark.mllib.recommendation.ALS.org$apache$spark$mllib$recommendation$ALS$$makeInLinkBlock"),
        ProblemFilters.exclude[MissingMethodProblem](
          "org.apache.spark.mllib.recommendation.ALS.org$apache$spark$mllib$recommendation$ALS$$dspr"),
        ProblemFilters.exclude[MissingMethodProblem](
          "org.apache.spark.mllib.recommendation.ALS.org$apache$spark$mllib$recommendation$ALS$$lambda"),
        ProblemFilters.exclude[MissingMethodProblem](
          "org.apache.spark.mllib.recommendation.ALS.org$apache$spark$mllib$recommendation$ALS$$implicitPrefs"),
        ProblemFilters.exclude[MissingMethodProblem](
          "org.apache.spark.mllib.recommendation.ALS.org$apache$spark$mllib$recommendation$ALS$$rank")
      ) ++ Seq(
        // SPARK-4682
        ProblemFilters.exclude[MissingClassProblem]("org.apache.spark.RealClock"),
        ProblemFilters.exclude[MissingClassProblem]("org.apache.spark.Clock"),
        ProblemFilters.exclude[MissingClassProblem]("org.apache.spark.TestClock")
      ) ++ Seq(
        // SPARK-5922 Adding a generalized diff(other: RDD[(VertexId, VD)]) to VertexRDD
        ProblemFilters.exclude[MissingMethodProblem]("org.apache.spark.graphx.VertexRDD.diff")
      )

    case v if v.startsWith("1.2") =>
      Seq(
        MimaBuild.excludeSparkPackage("deploy"),
        MimaBuild.excludeSparkPackage("graphx")
      ) ++
      MimaBuild.excludeSparkClass("mllib.linalg.Matrix") ++
      MimaBuild.excludeSparkClass("mllib.linalg.Vector") ++
      Seq(
        ProblemFilters.exclude[IncompatibleTemplateDefProblem](
          "org.apache.spark.scheduler.TaskLocation"),
        // Added normL1 and normL2 to trait MultivariateStatisticalSummary
        ProblemFilters.exclude[MissingMethodProblem](
          "org.apache.spark.mllib.stat.MultivariateStatisticalSummary.normL1"),
        ProblemFilters.exclude[MissingMethodProblem](
          "org.apache.spark.mllib.stat.MultivariateStatisticalSummary.normL2"),
        // MapStatus should be private[spark]
        ProblemFilters.exclude[IncompatibleTemplateDefProblem](
          "org.apache.spark.scheduler.MapStatus"),
        ProblemFilters.exclude[MissingClassProblem](
          "org.apache.spark.network.netty.PathResolver"),
        ProblemFilters.exclude[MissingClassProblem](
          "org.apache.spark.network.netty.client.BlockClientListener"),

        // TaskContext was promoted to Abstract class
        ProblemFilters.exclude[AbstractClassProblem](
          "org.apache.spark.TaskContext"),
        ProblemFilters.exclude[IncompatibleTemplateDefProblem](
          "org.apache.spark.util.collection.SortDataFormat")
      ) ++ Seq(
        // Adding new methods to the JavaRDDLike trait:
        ProblemFilters.exclude[MissingMethodProblem](
          "org.apache.spark.api.java.JavaRDDLike.takeAsync"),
        ProblemFilters.exclude[MissingMethodProblem](
          "org.apache.spark.api.java.JavaRDDLike.foreachPartitionAsync"),
        ProblemFilters.exclude[MissingMethodProblem](
          "org.apache.spark.api.java.JavaRDDLike.countAsync"),
        ProblemFilters.exclude[MissingMethodProblem](
          "org.apache.spark.api.java.JavaRDDLike.foreachAsync"),
        ProblemFilters.exclude[MissingMethodProblem](
          "org.apache.spark.api.java.JavaRDDLike.collectAsync")
      ) ++ Seq(
        // SPARK-3822
        ProblemFilters.exclude[IncompatibleResultTypeProblem](
          "org.apache.spark.SparkContext.org$apache$spark$SparkContext$$createTaskScheduler")
      ) ++ Seq(
        // SPARK-1209
        ProblemFilters.exclude[MissingClassProblem](
          "org.apache.hadoop.mapreduce.SparkHadoopMapReduceUtil"),
        ProblemFilters.exclude[MissingClassProblem](
          "org.apache.hadoop.mapred.SparkHadoopMapRedUtil"),
        ProblemFilters.exclude[MissingTypesProblem](
          "org.apache.spark.rdd.PairRDDFunctions")
      ) ++ Seq(
        // SPARK-4062
        ProblemFilters.exclude[MissingMethodProblem](
          "org.apache.spark.streaming.kafka.KafkaReceiver#MessageHandler.this")
      )

    case v if v.startsWith("1.1") =>
      Seq(
        MimaBuild.excludeSparkPackage("deploy"),
        MimaBuild.excludeSparkPackage("graphx")
      ) ++
      Seq(
        // Adding new method to JavaRDLike trait - we should probably mark this as a developer API.
        ProblemFilters.exclude[MissingMethodProblem]("org.apache.spark.api.java.JavaRDDLike.partitions"),
        // Should probably mark this as Experimental
        ProblemFilters.exclude[MissingMethodProblem](
          "org.apache.spark.api.java.JavaRDDLike.foreachAsync"),
        // We made a mistake earlier (ed06500d3) in the Java API to use default parameter values
        // for countApproxDistinct* functions, which does not work in Java. We later removed
        // them, and use the following to tell Mima to not care about them.
        ProblemFilters.exclude[IncompatibleResultTypeProblem](
          "org.apache.spark.api.java.JavaPairRDD.countApproxDistinctByKey"),
        ProblemFilters.exclude[IncompatibleResultTypeProblem](
          "org.apache.spark.api.java.JavaPairRDD.countApproxDistinctByKey"),
        ProblemFilters.exclude[MissingMethodProblem](
          "org.apache.spark.api.java.JavaPairRDD.countApproxDistinct$default$1"),
        ProblemFilters.exclude[MissingMethodProblem](
          "org.apache.spark.api.java.JavaPairRDD.countApproxDistinctByKey$default$1"),
        ProblemFilters.exclude[MissingMethodProblem](
          "org.apache.spark.api.java.JavaRDD.countApproxDistinct$default$1"),
        ProblemFilters.exclude[MissingMethodProblem](
          "org.apache.spark.api.java.JavaRDDLike.countApproxDistinct$default$1"),
        ProblemFilters.exclude[MissingMethodProblem](
          "org.apache.spark.api.java.JavaDoubleRDD.countApproxDistinct$default$1"),
        ProblemFilters.exclude[MissingMethodProblem](
          "org.apache.spark.storage.DiskStore.getValues"),
        ProblemFilters.exclude[MissingMethodProblem](
          "org.apache.spark.storage.MemoryStore.Entry")
      ) ++
      Seq(
        // Serializer interface change. See SPARK-3045.
        ProblemFilters.exclude[IncompatibleTemplateDefProblem](
          "org.apache.spark.serializer.DeserializationStream"),
        ProblemFilters.exclude[IncompatibleTemplateDefProblem](
          "org.apache.spark.serializer.Serializer"),
        ProblemFilters.exclude[IncompatibleTemplateDefProblem](
          "org.apache.spark.serializer.SerializationStream"),
        ProblemFilters.exclude[IncompatibleTemplateDefProblem](
          "org.apache.spark.serializer.SerializerInstance")
      )++
      Seq(
        // Renamed putValues -> putArray + putIterator
        ProblemFilters.exclude[MissingMethodProblem](
          "org.apache.spark.storage.MemoryStore.putValues"),
        ProblemFilters.exclude[MissingMethodProblem](
          "org.apache.spark.storage.DiskStore.putValues"),
        ProblemFilters.exclude[MissingMethodProblem](
          "org.apache.spark.storage.TachyonStore.putValues")
      ) ++
      Seq(
        ProblemFilters.exclude[MissingMethodProblem](
          "org.apache.spark.streaming.flume.FlumeReceiver.this"),
        ProblemFilters.exclude[IncompatibleMethTypeProblem](
          "org.apache.spark.streaming.kafka.KafkaUtils.createStream"),
        ProblemFilters.exclude[IncompatibleMethTypeProblem](
          "org.apache.spark.streaming.kafka.KafkaReceiver.this")
      ) ++
      Seq( // Ignore some private methods in ALS.
        ProblemFilters.exclude[MissingMethodProblem](
          "org.apache.spark.mllib.recommendation.ALS.org$apache$spark$mllib$recommendation$ALS$^dateFeatures"),
        ProblemFilters.exclude[MissingMethodProblem]( // The only public constructor is the one without arguments.
          "org.apache.spark.mllib.recommendation.ALS.this"),
        ProblemFilters.exclude[MissingMethodProblem](
          "org.apache.spark.mllib.recommendation.ALS.org$apache$spark$mllib$recommendation$ALS$$<init>$default$7"),
        ProblemFilters.exclude[IncompatibleMethTypeProblem](
          "org.apache.spark.mllib.recommendation.ALS.org$apache$spark$mllib$recommendation$ALS$^dateFeatures")
      ) ++
      MimaBuild.excludeSparkClass("mllib.linalg.distributed.ColumnStatisticsAggregator") ++
      MimaBuild.excludeSparkClass("rdd.ZippedRDD") ++
      MimaBuild.excludeSparkClass("rdd.ZippedPartition") ++
      MimaBuild.excludeSparkClass("util.SerializableHyperLogLog") ++
      MimaBuild.excludeSparkClass("storage.Values") ++
      MimaBuild.excludeSparkClass("storage.Entry") ++
      MimaBuild.excludeSparkClass("storage.MemoryStore$Entry") ++
      // Class was missing "@DeveloperApi" annotation in 1.0.
      MimaBuild.excludeSparkClass("scheduler.SparkListenerApplicationStart") ++
      Seq(
        ProblemFilters.exclude[IncompatibleMethTypeProblem](
          "org.apache.spark.mllib.tree.impurity.Gini.calculate"),
        ProblemFilters.exclude[IncompatibleMethTypeProblem](
          "org.apache.spark.mllib.tree.impurity.Entropy.calculate"),
        ProblemFilters.exclude[IncompatibleMethTypeProblem](
          "org.apache.spark.mllib.tree.impurity.Variance.calculate")
      ) ++
      Seq( // Package-private classes removed in SPARK-2341
        ProblemFilters.exclude[MissingClassProblem]("org.apache.spark.mllib.util.BinaryLabelParser"),
        ProblemFilters.exclude[MissingClassProblem]("org.apache.spark.mllib.util.BinaryLabelParser$"),
        ProblemFilters.exclude[MissingClassProblem]("org.apache.spark.mllib.util.LabelParser"),
        ProblemFilters.exclude[MissingClassProblem]("org.apache.spark.mllib.util.LabelParser$"),
        ProblemFilters.exclude[MissingClassProblem]("org.apache.spark.mllib.util.MulticlassLabelParser"),
        ProblemFilters.exclude[MissingClassProblem]("org.apache.spark.mllib.util.MulticlassLabelParser$")
      ) ++
      Seq( // package-private classes removed in MLlib
        ProblemFilters.exclude[MissingMethodProblem](
          "org.apache.spark.mllib.regression.GeneralizedLinearAlgorithm.org$apache$spark$mllib$regression$GeneralizedLinearAlgorithm$$prependOne")
      ) ++
      Seq( // new Vector methods in MLlib (binary compatible assuming users do not implement Vector)
        ProblemFilters.exclude[MissingMethodProblem]("org.apache.spark.mllib.linalg.Vector.copy")
      ) ++
      Seq( // synthetic methods generated in LabeledPoint
        ProblemFilters.exclude[MissingTypesProblem]("org.apache.spark.mllib.regression.LabeledPoint$"),
        ProblemFilters.exclude[IncompatibleMethTypeProblem]("org.apache.spark.mllib.regression.LabeledPoint.apply"),
        ProblemFilters.exclude[MissingMethodProblem]("org.apache.spark.mllib.regression.LabeledPoint.toString")
      ) ++
      Seq ( // Scala 2.11 compatibility fix
        ProblemFilters.exclude[MissingMethodProblem]("org.apache.spark.streaming.StreamingContext.<init>$default$2")
      )
    case v if v.startsWith("1.0") =>
      Seq(
        MimaBuild.excludeSparkPackage("api.java"),
        MimaBuild.excludeSparkPackage("mllib"),
        MimaBuild.excludeSparkPackage("streaming")
      ) ++
      MimaBuild.excludeSparkClass("rdd.ClassTags") ++
      MimaBuild.excludeSparkClass("util.XORShiftRandom") ++
      MimaBuild.excludeSparkClass("graphx.EdgeRDD") ++
      MimaBuild.excludeSparkClass("graphx.VertexRDD") ++
      MimaBuild.excludeSparkClass("graphx.impl.GraphImpl") ++
      MimaBuild.excludeSparkClass("graphx.impl.RoutingTable") ++
      MimaBuild.excludeSparkClass("graphx.util.collection.PrimitiveKeyOpenHashMap") ++
      MimaBuild.excludeSparkClass("graphx.util.collection.GraphXPrimitiveKeyOpenHashMap") ++
      MimaBuild.excludeSparkClass("mllib.recommendation.MFDataGenerator") ++
      MimaBuild.excludeSparkClass("mllib.optimization.SquaredGradient") ++
      MimaBuild.excludeSparkClass("mllib.regression.RidgeRegressionWithSGD") ++
      MimaBuild.excludeSparkClass("mllib.regression.LassoWithSGD") ++
      MimaBuild.excludeSparkClass("mllib.regression.LinearRegressionWithSGD")
    case _ => Seq()
  }
}<|MERGE_RESOLUTION|>--- conflicted
+++ resolved
@@ -134,16 +134,13 @@
         ProblemFilters.exclude[MissingMethodProblem]("org.apache.spark.sql.jdbc.PostgresDialect.toString"),
         ProblemFilters.exclude[MissingMethodProblem]("org.apache.spark.sql.jdbc.PostgresDialect.hashCode"),
         ProblemFilters.exclude[MissingTypesProblem]("org.apache.spark.sql.jdbc.NoopDialect$")
-<<<<<<< HEAD
+      ) ++ Seq (
+        ProblemFilters.exclude[MissingMethodProblem](
+          "org.apache.spark.status.api.v1.ApplicationInfo.this")
       ) ++ Seq(
         // SPARK-4557 Changed foreachRDD to use VoidFunction
         ProblemFilters.exclude[MissingMethodProblem](
           "org.apache.spark.streaming.api.java.JavaDStreamLike.foreachRDD")
-=======
-      ) ++ Seq (
-        ProblemFilters.exclude[MissingMethodProblem](
-          "org.apache.spark.status.api.v1.ApplicationInfo.this")
->>>>>>> 5507a9d0
       )
     case v if v.startsWith("1.5") =>
       Seq(
