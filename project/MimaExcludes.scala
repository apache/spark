--- conflicted
+++ resolved
@@ -36,6 +36,10 @@
 
   // Exclude rules for 2.3.x
   lazy val v23excludes = v22excludes ++ Seq(
+    // [SPARK-3159][MLlib] Check for reducible DecisionTree.
+    ProblemFilters.exclude[IncompatibleResultTypeProblem]("org.apache.spark.mllib.tree.configuration.Strategy.<init>$default$13")
+    ProblemFilters.exclude[DirectMissingMethodProblem]("org.apache.spark.mllib.tree.configuration.Strategy.this")
+
     // [SPARK-20495][SQL] Add StorageLevel to cacheTable API
     ProblemFilters.exclude[ReversedMissingMethodProblem]("org.apache.spark.sql.catalog.Catalog.cacheTable"),
 
@@ -46,14 +50,8 @@
 
   // Exclude rules for 2.2.x
   lazy val v22excludes = v21excludes ++ Seq(
-<<<<<<< HEAD
-    // [SPARK-3159][MLlib] Check for reducible DecisionTree.
-    ProblemFilters.exclude[IncompatibleResultTypeProblem]("org.apache.spark.mllib.tree.configuration.Strategy.<init>$default$13")
-    ProblemFilters.exclude[DirectMissingMethodProblem]("org.apache.spark.mllib.tree.configuration.Strategy.this")
-=======
     // [SPARK-20355] Add per application spark version on the history server headerpage
     ProblemFilters.exclude[DirectMissingMethodProblem]("org.apache.spark.status.api.v1.ApplicationAttemptInfo.this"),
->>>>>>> daabf425
 
     // [SPARK-19652][UI] Do auth checks for REST API access.
     ProblemFilters.exclude[DirectMissingMethodProblem]("org.apache.spark.deploy.history.HistoryServer.withSparkUI"),
